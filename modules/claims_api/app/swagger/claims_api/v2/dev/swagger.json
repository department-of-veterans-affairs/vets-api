{
  "openapi": "3.0.1",
  "info": {
    "title": "Benefits Claims",
    "version": "v2",
    "description": "## Background\n\nThe Benefits Claims API Version 2 lets internal consumers: \n\n-   Retrieve existing claim information, including status, by claim ID\n-   Automatically establish an Intent To File (21-0966) in VBMS\n-   Automatically establish a disability compensation claim (21-526EZ) in VBMS\n-   Digitally submit supporting documentation for disability compensation claims\n-   Retrieve the active Power of Attorney for a Veteran\n\nAdditional functionality will be added over time.\n\nYou should use the [Benefits Claims API Version 1](https://developer.va.gov/explore/benefits/docs/claims?version=current) if: \n\n-   You are a consumer outside of VA and do not have the necessary VA agreements to use this API, and/or\n-   You want automatic establishment of power of attorney (21-22 or 21-22a)\n    \n## Technical Overview\n\nThis API accepts a payload of requests and responses with the payload identifying the claim and Veteran. Responses provide the submission’s processing status. Responses also provide a unique ID which can be used with the appropriate GET endpoint to return detailed, end-to-end claims status tracking. \n\nEnd-to-end claims tracking provides the status of claims as they move through the submission process, but does not return whether the claim was approved or denied. \n\n### Claim statuses\n\nClaims are first submitted by this API and then established in Veterans Benefits Management System (VBMS). A 200 response means that the claim was successfully submitted by the API. It does not mean VA has received the claim. Use the appropriate GET endpoint and the ID returned with your submission response to confirm the status of the submission. Statuses are:\n\n-   Pending - the claim is successfully submitted for processing\n-   Errored -  the submission encountered upstream errors\n-   Canceled -  the claim was identified as a duplicate or another issue caused the claim to be canceled. For duplicate claims,  the tracking of the claim's progress happens under a different Claim ID . \n\nOther statuses this API returns align with the [VA.gov](http://va.gov/) [claim status descriptions](https://www.va.gov/resources/what-your-claim-status-means/), which are:\n\n-   Claim received\n-   Initial review\n-   Evidence gathering, review, and decision\n-   Preparation for notification\n-   Complete\n\n### Finding a Veteran's unique VA ID\n\nThis API uses a unique Veteran identifier to identify the subject of each API request. This Veteran identifier can be retrieved by passing the Veteran’s first name, last name, DOB, and SSN to the ‘/veteran-id’ endpoint. This identifier should then be used as the Veteran ID parameter in request URLs.\n\nNote: though Veteran identifiers are typically static, they may change over time. If a specific Veteran ID suddenly responds with a ‘404 not found’ error, the identifier may have changed. It’s a good idea to periodically check the identifier for each Veteran.\n\n### Authentication and authorization\n\nThe authentication model for the Benefits Claims Version 2 is based on OAuth 2.0 / OpenID Connect and supports the [client credentials grant](https://developer.va.gov/explore/authorization/docs/client-credentials?api=claims).\n\n**Important**: To get production access, you must either work for VA or have specific VA agreements in place. If you have questions, [contact us](https://developer.va.gov/support/contact-us).\n\n### Test data for sandbox environment use\n\nWe use mock [test data in the sandbox environment](https://github.com/department-of-veterans-affairs/vets-api-clients/blob/master/test_accounts.md). Sandbox test data and test users for the Benefits Claims API are valid for all versions of the API.\n"
  },
  "tags": [
    {
      "name": "Veteran Identifier",
      "description": "Allows authenticated veterans and veteran representatives to retrieve a veteran's id."
    },
    {
      "name": "Claims",
      "description": "Allows authenticated and authorized users to access claims data for a given Veteran. No data is returned if the user is not authenticated and authorized.\n"
    },
    {
      "name": "5103 Waiver",
      "description": "Allows authenticated and authorized users to file a 5103 Notice Response on a claim."
    },
    {
      "name": "Intent to File",
      "description": "Allows authenticated and authorized users to automatically establish an Intent to File (21-0966) in VBMS.\n"
    },
    {
      "name": "Disability Compensation Claims",
      "description": "Allows authenticated and authorized users to automatically establish a Disability Compensation Claim (21-526EZ) in VBMS\n"
    },
    {
      "name": "Power of Attorney",
      "description": "Allows authenticated and authorized users to retrieve the active power of attorney for a Veteran\n"
    }
  ],
  "components": {
    "securitySchemes": {
      "bearer_token": {
        "type": "http",
        "scheme": "bearer",
        "bearerFormat": "JWT"
      },
      "productionOauth": {
        "type": "oauth2",
        "description": "This API uses OAuth 2 with the client credential grant flow. [More info](https://developer.va.gov/explore/api/benefits-claims/client-credentials)",
        "flows": {
          "authorizationCode": {
            "authorizationUrl": "https://api.va.gov/oauth2/authorization",
            "tokenUrl": "https://api.va.gov/oauth2/token",
            "scopes": {
              "system/claim.read": "Retrieve claim data",
              "system/claim.write": "Submit claim data"
            }
          }
        }
      },
      "sandboxOauth": {
        "type": "oauth2",
        "description": "This API uses OAuth 2 with the client credential grant flow. [More info](https://developer.va.gov/explore/api/benefits-claims/client-credentials)",
        "flows": {
          "authorizationCode": {
            "authorizationUrl": "https://sandbox-api.va.gov/oauth2/authorization",
            "tokenUrl": "https://sandbox-api.va.gov/oauth2/token",
            "scopes": {
              "system/claim.read": "Retrieve claim data",
              "system/claim.write": "Submit claim data"
            }
          }
        }
      }
    }
  },
  "paths": {
    "/veteran-id:find": {
      "post": {
        "summary": "Retrieve Veteran ID.",
        "tags": [
          "Veteran Identifier"
        ],
        "operationId": "postVeteranId",
        "security": [
          {
            "productionOauth": [
              "system/claim.read"
            ]
          },
          {
            "sandboxOauth": [
              "system/claim.read"
            ]
          },
          {
            "bearer_token": [

            ]
          }
        ],
        "description": "Allows authenticated and authorized users to retrieve a Veteran's ID.",
        "parameters": [

        ],
        "responses": {
          "201": {
            "description": "Veteran's unique identifier",
            "content": {
              "application/json": {
                "example": {
                  "id": "1012667145V762142"
                },
                "schema": {
                  "additionalProperties": false,
                  "properties": {
                    "id": {
                      "type": "string",
                      "example": "1012667145V762142"
                    }
                  }
                }
              }
            }
          },
          "400": {
            "description": "Bad Request",
            "content": {
              "application/json": {
                "example": {
                  "errors": [
                    {
                      "title": "invalid value for SSN",
                      "detail": "blank is not valid for SSN"
                    }
                  ]
                },
                "schema": {
                  "required": [
                    "errors"
                  ],
                  "properties": {
                    "errors": {
                      "type": "array",
                      "items": {
                        "additionalProperties": false,
                        "required": [
                          "title",
                          "detail"
                        ],
                        "properties": {
                          "title": {
                            "type": "string",
                            "description": "HTTP error title"
                          },
                          "detail": {
                            "type": "string",
                            "description": "HTTP error detail"
                          },
                          "source": {
                            "type": "object",
                            "additionalProperties": false,
                            "description": "Source of error",
                            "properties": {
                              "pointer": {
                                "type": "string",
                                "description": "Pointer to source of error"
                              }
                            }
                          }
                        }
                      }
                    }
                  }
                }
              }
            }
          },
          "401": {
            "description": "Unauthorized",
            "content": {
              "application/json": {
                "example": {
                  "errors": [
                    {
                      "title": "Not authorized",
                      "detail": "Not authorized"
                    }
                  ]
                },
                "schema": {
                  "required": [
                    "errors"
                  ],
                  "properties": {
                    "errors": {
                      "type": "array",
                      "items": {
                        "additionalProperties": false,
                        "required": [
                          "title",
                          "detail"
                        ],
                        "properties": {
                          "title": {
                            "type": "string",
                            "description": "HTTP error title"
                          },
                          "detail": {
                            "type": "string",
                            "description": "HTTP error detail"
                          },
                          "source": {
                            "type": "object",
                            "additionalProperties": false,
                            "description": "Source of error",
                            "properties": {
                              "pointer": {
                                "type": "string",
                                "description": "Pointer to source of error"
                              }
                            }
                          }
                        }
                      }
                    }
                  }
                }
              }
            }
          },
          "404": {
            "description": "Resource not found",
            "content": {
              "application/json": {
                "example": {
                  "errors": [
                    {
                      "title": "Resource not found",
                      "detail": "Resource not found"
                    }
                  ]
                },
                "schema": {
                  "required": [
                    "errors"
                  ],
                  "properties": {
                    "errors": {
                      "type": "array",
                      "items": {
                        "additionalProperties": false,
                        "required": [
                          "title",
                          "detail"
                        ],
                        "properties": {
                          "title": {
                            "type": "string",
                            "description": "HTTP error title"
                          },
                          "detail": {
                            "type": "string",
                            "description": "HTTP error detail"
                          },
                          "source": {
                            "type": "object",
                            "additionalProperties": false,
                            "description": "Source of error",
                            "properties": {
                              "pointer": {
                                "type": "string",
                                "description": "Pointer to source of error"
                              }
                            }
                          }
                        }
                      }
                    }
                  }
                }
              }
            }
          }
        },
        "requestBody": {
          "content": {
            "application/json": {
              "schema": {
                "type": "object",
                "required": [
                  "ssn",
                  "birthdate",
                  "firstName",
                  "lastName"
                ],
                "properties": {
                  "ssn": {
                    "type": "string",
                    "example": "796130115",
                    "description": "SSN of Veteran being represented"
                  },
                  "firstName": {
                    "type": "string",
                    "example": "Tamara",
                    "description": "First name of Veteran being represented"
                  },
                  "lastName": {
                    "type": "string",
                    "example": "Ellis",
                    "description": "Last name of Veteran being represented"
                  },
                  "birthdate": {
                    "type": "string",
                    "example": "1967-06-19",
                    "description": "Date of birth of Veteran being represented, in ISO8601 format"
                  }
                },
                "example": {
                  "ssn": "796130115",
                  "firstName": "Tamara",
                  "lastName": "Ellis",
                  "birthdate": "1967-06-19"
                }
              }
            }
          },
          "required": true
        }
      }
    },
    "/veterans/{veteranId}/claims": {
      "get": {
        "summary": "Find all benefits claims for a Veteran.",
        "tags": [
          "Claims"
        ],
        "operationId": "findClaims",
        "security": [
          {
            "productionOauth": [
              "system/claim.read"
            ]
          },
          {
            "sandboxOauth": [
              "system/claim.read"
            ]
          },
          {
            "bearer_token": [

            ]
          }
        ],
        "parameters": [
          {
            "name": "veteranId",
            "in": "path",
            "required": true,
            "example": "1012667145V762142",
            "description": "ID of Veteran",
            "schema": {
              "type": "string"
            }
          }
        ],
        "responses": {
          "200": {
            "description": "claim response",
            "content": {
              "application/json": {
                "example": {
                  "data": [
                    {
                      "id": "555555555",
                      "type": "claim",
                      "attributes": {
                        "baseEndProductCode": "400",
                        "claimDate": "2017-05-02",
                        "claimPhaseDates": {
                          "phaseChangeDate": "2017-10-18"
                        },
                        "claimType": "Compensation",
                        "closeDate": "2017-10-18",
                        "decisionLetterSent": false,
                        "developmentLetterSent": false,
                        "documentsNeeded": false,
                        "endProductCode": "404",
                        "evidenceWaiverSubmitted5103": false,
                        "lighthouseId": null,
                        "status": "COMPLETE"
                      }
                    }
                  ]
                },
                "schema": {
                  "$schema": "http://json-schema.org/draft-04/schema#",
                  "type": "object",
                  "required": [
                    "data"
                  ],
                  "properties": {
                    "data": {
                      "type": "array",
                      "items": {
                        "required": [
                          "id",
                          "type",
                          "attributes"
                        ],
                        "additionalProperties": false,
                        "description": "Claim details",
                        "properties": {
                          "id": {
                            "type": "string",
                            "nullable": true,
                            "description": "Claim ID in VBMS. If a claim was submitted with Lighthouse and not successfully established upstream, it could have a null claimId.",
                            "example": "600131328"
                          },
                          "type": {
                            "type": "string",
                            "example": "claim"
                          },
                          "attributes": {
                            "type": "object",
                            "required": [
                              "baseEndProductCode",
                              "claimType",
                              "claimDate",
                              "claimPhaseDates",
                              "closeDate",
                              "developmentLetterSent",
                              "decisionLetterSent",
                              "documentsNeeded",
                              "endProductCode",
                              "evidenceWaiverSubmitted5103",
                              "lighthouseId",
                              "status"
                            ],
                            "properties": {
                              "baseEndProductCode": {
                                "type": "string",
                                "description": "Base end product code for claim",
                                "example": "400"
                              },
                              "claimType": {
                                "type": "string",
                                "description": "Name of claim type",
                                "example": "Compensation"
                              },
                              "claimDate": {
                                "format": "date",
                                "type": "string",
                                "description": "Date the claim was first filed. In YYYY-MM-DD format.",
                                "example": "2018-06-04"
                              },
                              "claimPhaseDates": {
                                "type": "object",
                                "properties": {
                                  "phaseChangeDate": {
                                    "format": "date",
                                    "type": "string",
                                    "description": "The date that the claim changed to its current phase",
                                    "example": "2017-10-18"
                                  }
                                }
                              },
                              "closeDate": {
                                "format": "date",
                                "type": "string",
                                "description": "Date claim was closed",
                                "example": "2019-09-04"
                              },
                              "developmentLetterSent": {
                                "type": "boolean",
                                "description": "If true, a development letter has been sent to the claimant regarding a benefit claim",
                                "example": "false"
                              },
                              "decisionLetterSent": {
                                "type": "boolean",
                                "description": "If true, a decision letter has been sent to the claimant regarding a benefit claim",
                                "example": "false"
                              },
                              "documentsNeeded": {
                                "type": "boolean",
                                "description": "If true, the claim requires additional documents to be submitted",
                                "example": "false"
                              },
                              "endProductCode": {
                                "type": "string",
                                "description": "End product code of claim"
                              },
                              "evidenceWaiverSubmitted5103": {
                                "type": "boolean",
                                "nullable": true,
                                "description": "If true, indicates a decision has been requested and/or a Waiver 5103 has been submitted",
                                "example": "false"
                              },
                              "lighthouseId": {
                                "type": "string",
                                "nullable": true,
                                "description": "Claim ID in Lighthouse",
                                "example": "0BAEFC26-1CE4-4046-9B3C-3071055603DB"
                              },
                              "status": {
                                "type": "string",
                                "description": "Status of claim",
                                "enum": [
                                  "PENDING",
                                  "CLAIM_RECEIVED",
                                  "INITIAL_REVIEW",
                                  "EVIDENCE_GATHERING_REVIEW_DECISION",
                                  "PREPARATION_FOR_NOTIFICATION",
                                  "COMPLETE",
                                  "ERRORED",
                                  "CANCELED"
                                ]
                              }
                            }
                          }
                        }
                      }
                    }
                  }
                }
              }
            }
          },
          "401": {
            "description": "Unauthorized",
            "content": {
              "application/json": {
                "example": {
                  "errors": [
                    {
                      "title": "Not authorized",
                      "detail": "Not authorized"
                    }
                  ]
                },
                "schema": {
                  "required": [
                    "errors"
                  ],
                  "properties": {
                    "errors": {
                      "type": "array",
                      "items": {
                        "additionalProperties": false,
                        "required": [
                          "title",
                          "detail"
                        ],
                        "properties": {
                          "title": {
                            "type": "string",
                            "description": "HTTP error title"
                          },
                          "detail": {
                            "type": "string",
                            "description": "HTTP error detail"
                          },
                          "source": {
                            "type": "object",
                            "additionalProperties": false,
                            "description": "Source of error",
                            "properties": {
                              "pointer": {
                                "type": "string",
                                "description": "Pointer to source of error"
                              }
                            }
                          }
                        }
                      }
                    }
                  }
                }
              }
            }
          }
        }
      }
    },
    "/veterans/{veteranId}/claims/{id}": {
      "get": {
        "summary": "Find claim by ID.",
        "tags": [
          "Claims"
        ],
        "operationId": "findClaimById",
        "security": [
          {
            "productionOauth": [
              "system/claim.read"
            ]
          },
          {
            "sandboxOauth": [
              "system/claim.read"
            ]
          },
          {
            "bearer_token": [

            ]
          }
        ],
        "description": "Retrieves a specific claim for a Veteran",
        "parameters": [
          {
            "name": "id",
            "in": "path",
            "example": "600400703",
            "description": "The ID of the claim being requested",
            "required": true,
            "schema": {
              "type": "string"
            }
          },
          {
            "name": "veteranId",
            "in": "path",
            "required": true,
            "example": "1012667145V762142",
            "description": "ID of Veteran",
            "schema": {
              "type": "string"
            }
          }
        ],
        "responses": {
          "200": {
            "description": "claim response",
            "content": {
              "application/json": {
                "example": {
                  "data": {
                    "id": "555555555",
                    "type": "claim",
                    "attributes": {
                      "claimTypeCode": "400PREDSCHRG",
                      "claimDate": "2017-05-02",
                      "claimPhaseDates": {
                        "phaseChangeDate": "2017-10-18",
                        "currentPhaseBack": false,
                        "latestPhaseType": "COMPLETE",
                        "previousPhases": {
                          "phase7CompleteDate": "2017-10-18"
                        }
                      },
                      "claimType": "Compensation",
                      "closeDate": "2017-10-18",
                      "contentions": [
                        {
                          "name": "abnormal heart (New)"
                        },
                        {
                          "name": "abscess kidney (New)"
                        },
                        {
                          "name": "encephalitis lethargica residuals (New)"
                        },
                        {
                          "name": "dracunculiasis (New)"
                        },
                        {
                          "name": "gingivitis (New)"
                        },
                        {
                          "name": "abnormal weight loss (New)"
                        },
                        {
                          "name": "groin condition (New)"
                        },
                        {
                          "name": "metritis (New)"
                        }
                      ],
                      "decisionLetterSent": false,
                      "developmentLetterSent": false,
                      "documentsNeeded": false,
                      "endProductCode": "404",
                      "evidenceWaiverSubmitted5103": false,
                      "errors": [

                      ],
                      "jurisdiction": "National Work Queue",
                      "lighthouseId": null,
                      "maxEstClaimDate": null,
                      "minEstClaimDate": null,
                      "status": "COMPLETE",
                      "submitterApplicationCode": "EBN",
                      "submitterRoleCode": "VET",
                      "supportingDocuments": [
                        {
                          "documentId": "{54EF0C16-A9E7-4C3F-B876-B2C7BEC1F834}",
                          "documentTypeLabel": "Medical",
                          "originalFileName": null,
                          "trackedItemId": null,
                          "uploadDate": null
                        }
                      ],
                      "tempJurisdiction": null,
                      "trackedItems": [
                        {
                          "closedDate": "2021-06-04",
                          "description": null,
                          "displayName": "21-4142a",
                          "overdue": false,
                          "receivedDate": null,
                          "requestedDate": "2021-05-05",
                          "status": "NO_LONGER_REQUIRED",
                          "suspenseDate": "2021-06-04",
                          "id": 293440,
                          "uploadsAllowed": false
                        },
                        {
                          "closedDate": "2021-06-04",
                          "description": null,
                          "displayName": "Employment info needed",
                          "overdue": false,
                          "receivedDate": null,
                          "requestedDate": "2021-05-05",
                          "status": "NO_LONGER_REQUIRED",
                          "suspenseDate": "2021-06-04",
                          "id": 293443,
                          "uploadsAllowed": false
                        },
                        {
                          "closedDate": "2021-06-04",
                          "description": null,
                          "displayName": "Accidental injury - 21-4176 needed",
                          "overdue": false,
                          "receivedDate": null,
                          "requestedDate": "2021-05-05",
                          "status": "NO_LONGER_REQUIRED",
                          "suspenseDate": "2021-06-04",
                          "id": 293444,
                          "uploadsAllowed": false
                        },
                        {
                          "closedDate": "2021-06-04",
                          "description": null,
                          "displayName": "Buddy mentioned - No complete address",
                          "overdue": false,
                          "receivedDate": null,
                          "requestedDate": "2021-05-05",
                          "status": "NO_LONGER_REQUIRED",
                          "suspenseDate": "2021-06-04",
                          "id": 293446,
                          "uploadsAllowed": false
                        }
                      ]
                    }
                  }
                },
                "schema": {
                  "$schema": "http://json-schema.org/draft-04/schema#",
                  "type": "object",
                  "required": [
                    "data"
                  ],
                  "properties": {
                    "data": {
                      "type": "object",
                      "required": [
                        "id",
                        "type",
                        "attributes"
                      ],
                      "additionalProperties": false,
                      "description": "Claim details",
                      "properties": {
                        "id": {
                          "type": "string",
                          "nullable": true,
                          "description": "Claim ID in VBMS. If a claim was submitted with Lighthouse and not successfully established upstream, it could have a null claimId.",
                          "example": "600131328"
                        },
                        "type": {
                          "type": "string",
                          "example": "evss_claims"
                        },
                        "attributes": {
                          "type": "object",
                          "additionalProperties": false,
                          "required": [
                            "claimTypeCode",
                            "claimDate",
                            "claimPhaseDates",
                            "claimType",
                            "closeDate",
                            "contentions",
                            "decisionLetterSent",
                            "developmentLetterSent",
                            "documentsNeeded",
                            "endProductCode",
                            "evidenceWaiverSubmitted5103",
                            "errors",
                            "jurisdiction",
                            "lighthouseId",
                            "maxEstClaimDate",
                            "minEstClaimDate",
                            "status",
                            "submitterApplicationCode",
                            "submitterRoleCode",
                            "supportingDocuments",
                            "tempJurisdiction",
                            "trackedItems"
                          ],
                          "properties": {
                            "claimTypeCode": {
                              "type": "string",
                              "description": "Type code of benefit claim",
                              "example": "400PREDSCHRG"
                            },
                            "claimType": {
                              "type": "string",
                              "description": "Name of claim type",
                              "example": "Compensation"
                            },
                            "contentions": {
                              "type": "array",
                              "description": "The contentions being submitted with a claim",
                              "items": {
                                "type": "object",
                                "properties": {
                                  "name": {
                                    "type": "string",
                                    "example": "abscess kidney (New)"
                                  }
                                }
                              }
                            },
                            "claimDate": {
                              "format": "date",
                              "type": "string",
                              "nullable": true,
                              "description": "The date a claim was filed",
                              "example": "2017-10-18"
                            },
                            "claimPhaseDates": {
                              "type": "object",
                              "properties": {
                                "currentPhaseBack": {
                                  "type": "boolean",
                                  "description": "Indicates whether the current phase is moving backward."
                                },
                                "latestPhaseType": {
                                  "type": "string",
                                  "enum": [
                                    "CLAIM_RECEIVED",
                                    "UNDER_REVIEW",
                                    "GATHERING_OF_EVIDENCE",
                                    "REVIEW_OF_EVIDENCE",
                                    "PREPARATION_FOR_DECISION",
                                    "PENDING_DECISION_APPROVAL",
                                    "PREPARATION_FOR_NOTIFICATION",
                                    "COMPLETE"
                                  ],
                                  "nullable": true,
                                  "description": "The most current phase for the claim"
                                },
                                "phaseChangeDate": {
                                  "format": "date",
                                  "type": "string",
                                  "nullable": true,
                                  "description": "The date that the claim changed to its current phase",
                                  "example": "2017-10-18"
                                },
                                "previousPhases": {
                                  "type": "object",
                                  "properties": {
                                    "phase1CompleteDate": {
                                      "format": "date",
                                      "type": "string",
                                      "description": "Completed date of the claim received phase.",
                                      "example": "2017-10-18"
                                    },
                                    "phase2CompleteDate": {
                                      "format": "date",
                                      "type": "string",
                                      "description": "Completed date of the initial review phase.",
                                      "example": "2017-10-18"
                                    },
                                    "phase3CompleteDate": {
                                      "format": "date",
                                      "type": "string",
                                      "description": "Completed date of the gathering of evidence phase.",
                                      "example": "2017-10-18"
                                    },
                                    "phase4CompleteDate": {
                                      "format": "date",
                                      "type": "string",
                                      "description": "Completed date of the reviewing of evidence phase.",
                                      "example": "2017-10-18"
                                    },
                                    "phase5CompleteDate": {
                                      "format": "date",
                                      "type": "string",
                                      "description": "Completed date of the preparation for decision phase.",
                                      "example": "2017-10-18"
                                    },
                                    "phase6CompleteDate": {
                                      "format": "date",
                                      "type": "string",
                                      "description": "Completed date of the pending decision approval phase.",
                                      "example": "2017-10-18"
                                    },
                                    "phase7CompleteDate": {
                                      "format": "date",
                                      "type": "string",
                                      "description": "Completed date of the preparation for notification phase.",
                                      "example": "2017-10-18"
                                    },
                                    "phase8CompleteDate": {
                                      "format": "date",
                                      "type": "string",
                                      "description": "Completed date of the completed phase.",
                                      "example": "2017-10-18"
                                    }
                                  }
                                }
                              }
                            },
                            "closeDate": {
                              "format": "date",
                              "type": "string",
                              "nullable": true,
                              "description": "Date claim was closed",
                              "example": "2019-09-04"
                            },
                            "decisionLetterSent": {
                              "type": "boolean",
                              "description": "If true, a decision letter has been sent to the claimant regarding a benefit claim"
                            },
                            "developmentLetterSent": {
                              "type": "boolean",
                              "description": "If true, a development letter has been sent to the claimant regarding a benefit claim"
                            },
                            "documentsNeeded": {
                              "type": "boolean",
                              "description": "If true, the claim requires additional documents to be submitted"
                            },
                            "endProductCode": {
                              "type": "string",
                              "description": "End product code of claim",
                              "example": "930"
                            },
                            "evidenceWaiverSubmitted5103": {
                              "type": "boolean",
                              "nullable": true,
                              "description": "If true, indicates a decision has been requested and/or a Waiver 5103 has been submitted",
                              "example": "false"
                            },
                            "errors": {
                              "type": "array",
                              "description": "Error details if claim is in an errored state.",
                              "items": {
                                "properties": {
                                  "detail": {
                                    "type": "string",
                                    "example": "Something happened"
                                  },
                                  "source": {
                                    "type": "string",
                                    "example": "some/error/path"
                                  }
                                }
                              }
                            },
                            "jurisdiction": {
                              "type": "string",
                              "description": "Regional office to which the claim is currently assigned."
                            },
                            "lighthouseId": {
                              "type": "string",
                              "nullable": true,
                              "description": "Claim ID in Lighthouse",
                              "example": "0BAEFC26-1CE4-4046-9B3C-3071055603DB"
                            },
                            "minEstClaimDate": {
                              "format": "date",
                              "type": "string",
                              "nullable": true,
                              "description": "Minimum estimated claim completion date",
                              "example": "2019-06-04"
                            },
                            "maxEstClaimDate": {
                              "format": "date",
                              "type": "string",
                              "nullable": true,
                              "description": "Maximum estimated claim completion date",
                              "example": "2019-09-04"
                            },
                            "status": {
                              "type": "string",
                              "description": "Status of claim",
                              "enum": [
                                "PENDING",
                                "CLAIM_RECEIVED",
                                "INITIAL_REVIEW",
                                "EVIDENCE_GATHERING_REVIEW_DECISION",
                                "PREPARATION_FOR_NOTIFICATION",
                                "COMPLETE",
                                "ERRORED",
                                "CANCELED"
                              ]
                            },
                            "submitterApplicationCode": {
                              "type": "string",
                              "description": "Application code of benefit claim submitter",
                              "example": "EBN"
                            },
                            "submitterRoleCode": {
                              "type": "string",
                              "description": "Role code of benefit claim submitter",
                              "example": "VET"
                            },
                            "supportingDocuments": {
                              "type": "array",
                              "description": "Information regarding any supported documents attached to a claim",
                              "items": {
                                "properties": {
                                  "documentId": {
                                    "type": "string",
                                    "description": "Unique identifier of document"
                                  },
                                  "documentTypeLabel": {
                                    "type": "string",
                                    "nullable": true
                                  },
                                  "originalFileName": {
                                    "type": "string",
                                    "description": "Name of document",
                                    "nullable": true
                                  },
                                  "trackedItemId": {
                                    "type": "string",
                                    "nullable": true
                                  },
                                  "uploadDate": {
                                    "format": "date",
                                    "type": "string",
                                    "description": "Date and time document was uploaded",
                                    "nullable": true
                                  }
                                }
                              }
                            },
                            "tempJurisdiction": {
                              "type": "string",
                              "description": "Temporary jurisdiction of claim"
                            },
                            "trackedItems": {
                              "type": "array",
                              "description": "",
                              "items": {
                                "type": "object",
                                "additionalProperties": false,
                                "properties": {
                                  "closedDate": {
                                    "format": "date",
                                    "type": "string",
                                    "nullable": true,
                                    "description": "Date the tracked item was closed",
                                    "example": "2017-10-18"
                                  },
                                  "description": {
                                    "type": "string",
                                    "nullable": true,
                                    "description": "Description of the tracked item",
                                    "example": "You may also submit statements from individuals having knowledge of your claimed condition."
                                  },
                                  "requestedDate": {
                                    "format": "date",
                                    "type": "string",
                                    "nullable": true,
                                    "description": "Date the tracked item was requested",
                                    "example": "2017-10-18"
                                  },
                                  "id": {
                                    "type": "integer",
                                    "description": "ID of the tracked item",
                                    "example": 293454
                                  },
                                  "displayName": {
                                    "type": "string",
                                    "nullable": true,
                                    "description": "Description of the tracked item",
                                    "example": "Submit buddy statement(s)"
                                  },
                                  "receivedDate": {
                                    "format": "date",
                                    "type": "string",
                                    "nullable": true,
                                    "description": "Date the tracked item was received",
                                    "example": "2017-10-18"
                                  },
                                  "overdue": {
                                    "type": "boolean",
                                    "nullable": true,
                                    "description": "True if the item is overdue",
                                    "example": true
                                  },
                                  "status": {
                                    "type": "string",
                                    "nullable": true,
                                    "description": "Enum with the status of the tracked item",
                                    "example": "NO_LONGER_REQUIRED",
                                    "enum": [
                                      "ACCEPTED",
                                      "INITIAL_REVIEW_COMPLETE",
                                      "NEEDED_FROM_YOU",
                                      "NEEDED_FROM_OTHERS",
                                      "NO_LONGER_REQUIRED",
                                      "SUBMITTED_AWAITING_REVIEW"
                                    ]
                                  },
                                  "suspenseDate": {
                                    "format": "date",
                                    "type": "string",
                                    "nullable": true,
                                    "example": "2017-10-18"
                                  },
                                  "uploadsAllowed": {
                                    "type": "boolean",
                                    "example": true
                                  }
                                }
                              }
                            }
                          }
                        }
                      }
                    }
                  }
                }
              }
            }
          },
          "401": {
            "description": "Unauthorized",
            "content": {
              "application/json": {
                "example": {
                  "errors": [
                    {
                      "title": "Not authorized",
                      "detail": "Not authorized"
                    }
                  ]
                },
                "schema": {
                  "required": [
                    "errors"
                  ],
                  "properties": {
                    "errors": {
                      "type": "array",
                      "items": {
                        "additionalProperties": false,
                        "required": [
                          "title",
                          "detail"
                        ],
                        "properties": {
                          "title": {
                            "type": "string",
                            "description": "HTTP error title"
                          },
                          "detail": {
                            "type": "string",
                            "description": "HTTP error detail"
                          },
                          "source": {
                            "type": "object",
                            "additionalProperties": false,
                            "description": "Source of error",
                            "properties": {
                              "pointer": {
                                "type": "string",
                                "description": "Pointer to source of error"
                              }
                            }
                          }
                        }
                      }
                    }
                  }
                }
              }
            }
          },
          "404": {
            "description": "Resource not found",
            "content": {
              "application/json": {
                "example": {
                  "errors": [
                    {
                      "title": "Resource not found",
                      "detail": "Claim not found"
                    }
                  ]
                },
                "schema": {
                  "required": [
                    "errors"
                  ],
                  "properties": {
                    "errors": {
                      "type": "array",
                      "items": {
                        "additionalProperties": false,
                        "required": [
                          "title",
                          "detail"
                        ],
                        "properties": {
                          "title": {
                            "type": "string",
                            "description": "HTTP error title"
                          },
                          "detail": {
                            "type": "string",
                            "description": "HTTP error detail"
                          },
                          "source": {
                            "type": "object",
                            "additionalProperties": false,
                            "description": "Source of error",
                            "properties": {
                              "pointer": {
                                "type": "string",
                                "description": "Pointer to source of error"
                              }
                            }
                          }
                        }
                      }
                    }
                  }
                }
              }
            }
          }
        }
      }
    },
    "/veterans/{veteranId}/526": {
      "post": {
        "summary": "Submits form 526",
        "tags": [
          "Disability Compensation Claims"
        ],
        "operationId": "post526Claim",
        "security": [
          {
            "productionOauth": [
              "system/claim.read",
              "system/claim.write"
            ]
          },
          {
            "sandboxOauth": [
              "system/claim.read",
              "system/claim.write"
            ]
          },
          {
            "bearer_token": [

            ]
          }
        ],
        "description": "Automatically establishes a disability compensation claim (21-526EZ) in Veterans Benefits Management System (VBMS). \nThis endpoint generates a filled and electronically signed 526EZ form, establishes the disability claim in VBMS, and \nsubmits the form to the Veteran's eFolder.\n\nA 202 response indicates the API submission was accepted. The claim has not reached VBMS until it has a CLAIM_RECEIVED status. \nCheck claim status using the GET veterans/{veteranId}/claims/{id} endpoint.\n\n**A substantially complete 526EZ claim must include:**\n* Veteran's name\n* Sufficient service information for VA to verify the claimed service\n* At least one claimed disability or medical condition and how it relates to service\n* Veteran and/or Representative signature\n\n**Standard and fully developed claims (FDCs)**\n\n[Fully developed claims (FDCs)](https://www.va.gov/disability/how-to-file-claim/evidence-needed/fully-developed-claims/)\nare claims certified by the submitter to include all information needed for processing. These claims process faster \nthan claims submitted through the standard claim process. If a claim is certified for the FDC, but is missing needed information, \nit will be processed as a standard claim.\n\nTo certify a claim for the FDC process, set the claimProcessType to FDC_PROGRAM.\n",
        "parameters": [
          {
            "name": "veteranId",
            "in": "path",
            "required": true,
            "example": "1012667145V762142",
            "description": "ID of Veteran",
            "schema": {
              "type": "string"
            }
          }
        ],
        "responses": {
          "202": {
            "description": "Successful response",
            "content": {
              "application/json": {
<<<<<<< HEAD
                "example": {
                  "data": {
                    "id": "67a73000-e1cb-4089-8a3a-207e9efba80f",
                    "type": "forms/526",
                    "attributes": {
                      "claimProcessType": "STANDARD_CLAIM_PROCESS",
                      "veteranIdentification": {
                        "serviceNumber": "123456789",
                        "veteranNumber": {
                          "telephone": "5555555555",
                          "internationalTelephone": "+44 20 1234 5678"
                        },
                        "mailingAddress": {
                          "addressLine1": "1234 Couch Street",
                          "addressLine2": "Unit 4",
                          "addressLine3": "Room 1",
                          "city": "Portland",
                          "state": "OR",
                          "country": "USA",
                          "zipFirstFive": "41726",
                          "zipLastFour": "1234"
                        },
                        "emailAddress": {
                          "email": "valid@somedomain.com",
                          "agreeToEmailRelatedToClaim": true
                        },
                        "currentVaEmployee": false
                      },
                      "changeOfAddress": {
                        "typeOfAddressChange": "TEMPORARY",
                        "addressLine1": "10 Peach St",
                        "addressLine2": "Unit 4",
                        "addressLine3": "Room 1",
                        "city": "Atlanta",
                        "state": "GA",
                        "country": "USA",
                        "zipFirstFive": "42220",
                        "zipLastFour": "9897",
                        "dates": {
                          "beginDate": "2023-06-04",
                          "endDate": "2023-12-04"
                        }
                      },
                      "homeless": {
                        "currentlyHomeless": {
                          "homelessSituationOptions": "FLEEING_CURRENT_RESIDENCE",
                          "otherDescription": "ABCDEFGHIJKLM"
                        },
                        "pointOfContact": "john stewart",
                        "pointOfContactNumber": {
                          "telephone": "5555555555",
                          "internationalTelephone": "+44 20 1234 5678"
                        }
                      },
                      "toxicExposure": {
                        "gulfWarHazardService": {
                          "servedInGulfWarHazardLocations": "YES",
                          "serviceDates": {
                            "beginDate": "2018-07",
                            "endDate": "2018-08"
                          }
                        },
                        "herbicideHazardService": {
                          "servedInHerbicideHazardLocations": "YES",
                          "otherLocationsServed": "ABCDEFGHIJKLM",
                          "serviceDates": {
                            "beginDate": "2018-07",
                            "endDate": "2018-08"
                          }
                        },
                        "additionalHazardExposures": {
                          "additionalExposures": [
                            "ASBESTOS",
                            "SHIPBOARD_HAZARD_AND_DEFENSE"
                          ],
                          "specifyOtherExposures": "Other exposure details",
                          "exposureDates": {
                            "beginDate": "2018-07",
                            "endDate": "2018-08"
                          }
                        },
                        "multipleExposures": [
                          {
                            "hazardExposedTo": "RADIATION",
                            "exposureLocation": "Guam",
                            "exposureDates": {
                              "beginDate": "2012-12",
                              "endDate": "2013-07"
                            }
                          }
                        ]
                      },
                      "disabilities": [
                        {
                          "name": "Traumatic Brain Injury",
                          "exposureOrEventOrInjury": "EXPOSURE",
                          "serviceRelevance": "ABCDEFG",
                          "approximateDate": "2018-03-11",
                          "disabilityActionType": "NEW",
                          "classificationCode": "9014",
                          "ratedDisabilityId": "ABCDEFGHIJKLMNOPQRSTUVWX",
                          "diagnosticCode": 9020,
                          "isRelatedToToxicExposure": true,
                          "secondaryDisabilities": [
                            {
                              "name": "Post Traumatic Stress Disorder (PTSD) Combat - Mental Disorders",
                              "exposureOrEventOrInjury": "EXPOSURE",
                              "serviceRelevance": "ABCDEFGHIJKLMNOPQ",
                              "disabilityActionType": "SECONDARY",
                              "approximateDate": "2018-03-12",
                              "classificationCode": "9014"
                            }
                          ]
                        },
                        {
                          "name": "Cancer - Musculoskeletal - Elbow",
                          "exposureOrEventOrInjury": "EXPOSURE",
                          "approximateDate": "2018-03-02",
                          "serviceRelevance": "ABCDEFG",
                          "disabilityActionType": "NEW",
                          "classificationCode": "9014",
                          "ratedDisabilityId": "ABCDEFGHIJKLMNOPQRSTUVWX",
                          "diagnosticCode": 249470,
                          "isRelatedToToxicExposure": true
                        },
                        {
                          "name": "Cancer - Musculoskeletal - Knee",
                          "exposureOrEventOrInjury": "EXPOSURE",
                          "approximateDate": "2015",
                          "serviceRelevance": "ABCDEFG",
                          "disabilityActionType": "NEW",
                          "classificationCode": "9014",
                          "ratedDisabilityId": "ABCDEFGHIJKLMNOPQRSTUVWX",
                          "diagnosticCode": 249470,
                          "isRelatedToToxicExposure": true
                        }
                      ],
                      "treatments": [
                        {
                          "beginDate": "2009-03",
                          "treatedDisabilityNames": [
                            "Traumatic Brain Injury",
                            "Post Traumatic Stress Disorder (PTSD) Combat - Mental Disorders",
                            "Cancer - Musculoskeletal - Elbow"
                          ],
                          "center": {
                            "name": "Center One",
                            "city": "Decatur",
                            "state": "GA"
                          }
                        }
                      ],
                      "serviceInformation": {
                        "alternateNames": [
                          "john jacob",
                          "johnny smith"
                        ],
                        "servicePeriods": [
                          {
                            "serviceBranch": "Public Health Service",
                            "serviceComponent": "Active",
                            "activeDutyBeginDate": "2008-11-14",
                            "activeDutyEndDate": "2023-10-30",
                            "separationLocationCode": "98282"
                          }
                        ],
                        "servedInActiveCombatSince911": "NO",
                        "reservesNationalGuardService": {
                          "component": "National Guard",
                          "obligationTermsOfService": {
                            "beginDate": "2019-06-04",
                            "endDate": "2020-06-04"
                          },
                          "unitName": "National Guard Unit Name",
                          "unitAddress": "1243 pine court",
                          "unitPhone": {
                            "areaCode": "555",
                            "phoneNumber": "5555555"
                          },
                          "receivingInactiveDutyTrainingPay": "YES"
                        },
                        "federalActivation": {
                          "activationDate": "2023-10-01",
                          "anticipatedSeparationDate": "2024-01-27"
                        },
                        "confinements": [
                          {
                            "approximateBeginDate": "2018-06-04",
                            "approximateEndDate": "2018-07-04"
                          },
                          {
                            "approximateBeginDate": "2020-06",
                            "approximateEndDate": "2020-07"
                          }
                        ]
                      },
                      "servicePay": {
                        "receivingMilitaryRetiredPay": "NO",
                        "futureMilitaryRetiredPay": "YES",
                        "futureMilitaryRetiredPayExplanation": "ABCDEFGHIJKLMNOPQRSTUVW",
                        "militaryRetiredPay": {
                          "branchOfService": "Army",
                          "monthlyAmount": 840.75
                        },
                        "retiredStatus": "PERMANENT_DISABILITY_RETIRED_LIST",
                        "favorMilitaryRetiredPay": false,
                        "receivedSeparationOrSeverancePay": "NO",
                        "separationSeverancePay": {
                          "datePaymentReceived": "2022-03-12",
                          "branchOfService": "Naval Academy",
                          "preTaxAmountReceived": 379.25
                        },
                        "favorTrainingPay": true
                      },
                      "directDeposit": {
                        "noAccount": false,
                        "accountNumber": "ABCDEF",
                        "accountType": "CHECKING",
                        "financialInstitutionName": "Chase",
                        "routingNumber": "123123123"
                      },
                      "claimantCertification": true
                    }
                  }
                },
=======
>>>>>>> cfe111ad
                "schema": {
                  "name": "data",
                  "required": [
                    "data"
                  ],
                  "properties": {
                    "data": {
                      "type": "object",
                      "required": [
                        "id",
                        "type",
                        "attributes"
                      ],
                      "properties": {
                        "id": {
                          "type": "string",
                          "example": "7d0de77e-b7bd-4db7-a8d9-69a25482c80a"
                        },
                        "type": {
                          "type": "string",
                          "example": "form/526"
                        },
                        "attributes": {
                          "description": "Claims API 526 Schema",
                          "type": "object",
                          "additionalProperties": false,
                          "required": [
                            "claimantCertification",
                            "claimProcessType",
                            "disabilities",
                            "serviceInformation",
                            "veteranIdentification"
                          ],
                          "properties": {
                            "claimProcessType": {
                              "type": "string",
                              "description": "Select type of claim program/process that applies to the Veteran.",
                              "enum": [
                                "STANDARD_CLAIM_PROCESS",
                                "FDC_PROGRAM",
                                "BDD_PROGRAM"
                              ]
                            },
                            "veteranIdentification": {
                              "type": "object",
                              "additionalProperties": false,
                              "required": [
                                "mailingAddress",
                                "currentVaEmployee"
                              ],
                              "properties": {
                                "serviceNumber": {
                                  "type": "string",
                                  "description": "Service identification number",
                                  "nullable": true
                                },
                                "veteranNumber": {
                                  "description": "If there is no phone number in VBMS for the Veteran, the exams will not be ordered. Including the phone number is recommended to avoid claim processing delays.",
                                  "type": "object",
                                  "nullable": true,
                                  "properties": {
                                    "telephone": {
                                      "description": "Veteran's phone number.",
                                      "type": "string",
                                      "pattern": "^\\d{10}?$",
                                      "example": "5555555",
                                      "minLength": 10,
                                      "maxLength": 10,
                                      "nullable": true
                                    },
                                    "internationalTelephone": {
                                      "type": "string",
                                      "description": "Veteran's international phone number.",
                                      "example": "+44 20 1234 5678",
                                      "nullable": true
                                    }
                                  }
                                },
                                "mailingAddress": {
                                  "type": "object",
                                  "additionalProperties": false,
                                  "required": [
                                    "addressLine1",
                                    "city",
                                    "state",
                                    "zipFirstFive",
                                    "country"
                                  ],
                                  "properties": {
                                    "addressLine1": {
                                      "description": "Address line 1 for the Veteran's current mailing address.",
                                      "type": "string",
                                      "pattern": "^([-a-zA-Z0-9'.,&#]([-a-zA-Z0-9'.,&# ])?)+$",
                                      "maxLength": 20,
                                      "example": "1234 Couch Street"
                                    },
                                    "addressLine2": {
                                      "description": "Address line 2 for the Veteran's current mailing address.",
                                      "type": "string",
                                      "pattern": "^([-a-zA-Z0-9'.,&#]([-a-zA-Z0-9'.,&# ])?)+$",
                                      "maxLength": 20,
                                      "example": "Unit 4",
                                      "nullable": true
                                    },
                                    "addressLine3": {
                                      "description": "Address line 3 for the Veteran's current mailing address.",
                                      "type": "string",
                                      "pattern": "^([-a-zA-Z0-9'.,&#]([-a-zA-Z0-9'.,&# ])?)+$",
                                      "maxLength": 20,
                                      "example": "Room 1",
                                      "nullable": true
                                    },
                                    "city": {
                                      "description": "City for the Veteran's current mailing address.",
                                      "type": "string",
                                      "pattern": "^([-a-zA-Z0-9'.#]([-a-zA-Z0-9'.# ])?)+$",
                                      "example": "Portland",
                                      "maxLength": 1000
                                    },
                                    "state": {
                                      "description": "State for the Veteran's current mailing address.",
                                      "type": "string",
                                      "pattern": "^[a-z,A-Z]{2}$",
                                      "example": "OR",
                                      "maxLength": 1000
                                    },
                                    "country": {
                                      "description": "Country for the Veteran's current mailing address.  Must match the values returned by the /countries endpoint on the [Benefits Reference Data API](https://developer.va.gov/explore/benefits/docs/benefits_reference_data?version=current).",
                                      "type": "string",
                                      "example": "USA",
                                      "maxLength": 1000
                                    },
                                    "zipFirstFive": {
                                      "description": "Zip code (First 5 digits) for the Veteran's current mailing address.",
                                      "type": "string",
                                      "pattern": "^\\d{5}?$",
                                      "example": "12345"
                                    },
                                    "zipLastFour": {
                                      "description": "Zip code (Last 4 digits) for the Veteran's current mailing address.",
                                      "type": "string",
                                      "pattern": "^\\d{4}?$",
                                      "example": "6789",
                                      "nullable": true
                                    }
                                  }
                                },
                                "emailAddress": {
                                  "description": "Information associated with the Veteran's email address.",
                                  "type": "object",
                                  "nullable": true,
                                  "properties": {
                                    "email": {
                                      "type": "string",
                                      "pattern": "^\\w+([\\.-]?\\w+)*@\\w+([\\.-]?\\w+)*(\\.\\w{2,3})+$",
                                      "description": "The most current email address of the Veteran.",
                                      "maxLength": 50,
                                      "nullable": true
                                    },
                                    "agreeToEmailRelatedToClaim": {
                                      "type": "boolean",
                                      "description": "Agreement to email information relating to this claim.",
                                      "example": true,
                                      "default": false,
                                      "nullable": true
                                    }
                                  }
                                },
                                "currentVaEmployee": {
                                  "type": "boolean",
                                  "description": "Set to true if Veteran is a VA employee.",
                                  "nullable": false
                                }
                              }
                            },
                            "changeOfAddress": {
                              "description": "If 'changeOfAddress' is included, the following attributes are required: 'typeOfAddressChange', 'dates.beginDate', 'addressLine1', 'city', 'state', 'country', 'zipFirstFive'.",
                              "type": "object",
                              "nullable": true,
                              "additionalProperties": false,
                              "properties": {
                                "typeOfAddressChange": {
                                  "description": "Temporary or Permanent change of address. If 'TEMPORARY', 'beginDate' and 'endDate' are required.",
                                  "type": "string",
                                  "enum": [
                                    "TEMPORARY",
                                    "PERMANENT"
                                  ],
                                  "example": "PERMANENT"
                                },
                                "addressLine1": {
                                  "description": "Address line 1 for the Veteran's new address.",
                                  "type": "string",
                                  "pattern": "^$|^([-a-zA-Z0-9'.,&#]([-a-zA-Z0-9'.,&# ])?)+$",
                                  "maxLength": 20,
                                  "example": "1234 Couch Street"
                                },
                                "addressLine2": {
                                  "description": "Address line 2 for the Veteran's new address.",
                                  "type": "string",
                                  "maxLength": 20,
                                  "example": "Unit 4",
                                  "nullable": true
                                },
                                "addressLine3": {
                                  "description": "Address line 3 for the Veteran's new address.",
                                  "type": "string",
                                  "maxLength": 20,
                                  "example": "Room 1",
                                  "nullable": true
                                },
                                "city": {
                                  "description": "City for the Veteran's new address.",
                                  "type": "string",
                                  "pattern": "^$|^([-a-zA-Z0-9'.#]([-a-zA-Z0-9'.# ])?)+$",
                                  "example": "Portland",
                                  "maxLength": 1000
                                },
                                "state": {
                                  "description": "State for the Veteran's new address.",
                                  "type": "string",
                                  "pattern": "^$|^[a-z,A-Z]{2}$",
                                  "example": "OR",
                                  "maxLength": 1000
                                },
                                "country": {
                                  "description": "Country for the Veteran's new address. Value must match the values returned by the /countries endpoint on the [Benefits Reference Data API](https://developer.va.gov/explore/benefits/docs/benefits_reference_data?version=current).",
                                  "type": "string",
                                  "example": "USA",
                                  "maxLength": 1000
                                },
                                "zipFirstFive": {
                                  "description": "Zip code (First 5 digits) for the Veteran's new address.",
                                  "type": "string",
                                  "pattern": "^$|^\\d{5}?$",
                                  "example": "12345"
                                },
                                "zipLastFour": {
                                  "description": "Zip code (Last 4 digits) for the Veteran's new address.",
                                  "type": "string",
                                  "nullable": true,
                                  "pattern": "^$|^\\d{4}?$",
                                  "example": "6789"
                                },
                                "dates": {
                                  "type": "object",
                                  "properties": {
                                    "beginDate": {
                                      "description": "Begin date for the Veteran's new address.",
                                      "pattern": "^(?:[0-9]{4})-(?:0[1-9]|1[0-2])-(?:0[1-9]|[1-2][0-9]|3[0-1])$",
                                      "type": "string",
                                      "example": "2018-06-04"
                                    },
                                    "endDate": {
                                      "description": "Date in YYYY-MM-DD the changed address expires, if change is temporary.",
                                      "type": "string",
                                      "nullable": true,
                                      "pattern": "^(?:[0-9]{4})-(?:0[1-9]|1[0-2])-(?:0[1-9]|[1-2][0-9]|3[0-1])$",
                                      "example": "2018-06-04"
                                    }
                                  }
                                }
                              }
                            },
                            "homeless": {
                              "type": "object",
                              "nullable": true,
                              "additionalProperties": false,
                              "properties": {
                                "currentlyHomeless": {
                                  "type": "object",
                                  "nullable": true,
                                  "additionalProperties": false,
                                  "properties": {
                                    "homelessSituationOptions": {
                                      "description": "Veteran's living situation.",
                                      "type": "string",
                                      "nullable": true,
                                      "default": "other",
                                      "enum": [
                                        "LIVING_IN_A_HOMELESS_SHELTER",
                                        "NOT_CURRENTLY_IN_A_SHELTERED_ENVIRONMENT",
                                        "STAYING_WITH_ANOTHER_PERSON",
                                        "FLEEING_CURRENT_RESIDENCE",
                                        "OTHER"
                                      ],
                                      "example": "FLEEING_CURRENT_RESIDENCE"
                                    },
                                    "otherDescription": {
                                      "description": "Explanation of living situation. Required if 'homelessSituationOptions' is 'OTHER'.",
                                      "type": "string",
                                      "nullable": true,
                                      "maxLength": 500,
                                      "example": "other living situation"
                                    }
                                  }
                                },
                                "riskOfBecomingHomeless": {
                                  "type": "object",
                                  "nullable": true,
                                  "additionalProperties": false,
                                  "properties": {
                                    "livingSituationOptions": {
                                      "type": "string",
                                      "nullable": true,
                                      "default": "HOUSING_WILL_BE_LOST_IN_30_DAYS",
                                      "enum": [
                                        "HOUSING_WILL_BE_LOST_IN_30_DAYS",
                                        "LEAVING_PUBLICLY_FUNDED_SYSTEM_OF_CARE",
                                        "OTHER"
                                      ]
                                    },
                                    "otherDescription": {
                                      "description": "Explanation of living situation. Required if 'livingSituationOptions' is 'OTHER'.",
                                      "type": "string",
                                      "nullable": true,
                                      "maxLength": 500,
                                      "example": "other living situation"
                                    }
                                  }
                                },
                                "pointOfContact": {
                                  "description": "Individual in direct contact with Veteran.",
                                  "type": "string",
                                  "nullable": true,
                                  "minLength": 1,
                                  "maxLength": 100,
                                  "pattern": "^([-a-zA-Z0-9/']+( ?))*$",
                                  "example": "Jane Doe"
                                },
                                "pointOfContactNumber": {
                                  "type": "object",
                                  "nullable": true,
                                  "additionalProperties": false,
                                  "properties": {
                                    "telephone": {
                                      "description": "Primary phone of point of contact.",
                                      "type": "string",
                                      "pattern": "^\\d{10}?$",
                                      "example": "5555555",
                                      "minLength": 10,
                                      "maxLength": 10,
                                      "nullable": true
                                    },
                                    "internationalTelephone": {
                                      "description": "International phone of point of contact.",
                                      "type": "string",
                                      "example": "+44 20 1234 5678",
                                      "nullable": true,
                                      "maxLength": 1000
                                    }
                                  }
                                }
                              }
                            },
                            "toxicExposure": {
                              "type": "object",
                              "nullable": true,
                              "properties": {
                                "gulfWarHazardService": {
                                  "type": "object",
                                  "nullable": true,
                                  "description": "Toxic exposure related to the Gulf war.",
                                  "properties": {
                                    "servedInGulfWarHazardLocations": {
                                      "type": "string",
                                      "description": "Set to true if the Veteran served in any of the following Gulf War hazard locations: Iraq; Kuwait; Saudi Arabia; the neutral zone between Iraq and Saudi Arabia; Bahrain; Qatar; the United Arab Emirates; Oman; Yemen; Lebanon; Somalia; Afghanistan; Israel; Egypt; Turkey; Syria; Jordan; Djibouti; Uzbekistan; the Gulf of Aden; the Gulf of Oman; the Persian Gulf; the Arabian Sea; and the Red Sea.",
                                      "example": "YES",
                                      "enum": [
                                        "NO",
                                        "YES"
                                      ],
                                      "nullable": true
                                    },
                                    "serviceDates": {
                                      "type": "object",
                                      "nullable": true,
                                      "description": "Date range for when the exposure happened.",
                                      "properties": {
                                        "beginDate": {
                                          "type": "string",
                                          "nullable": true,
                                          "description": "Approximate begin date for serving in Gulf War hazard location.",
                                          "example": "2018-06 or 2018"
                                        },
                                        "endDate": {
                                          "type": "string",
                                          "nullable": true,
                                          "description": "Approximate end date for serving in Gulf War hazard location.",
                                          "example": "2018-06 or 2018"
                                        }
                                      }
                                    }
                                  }
                                },
                                "herbicideHazardService": {
                                  "description": "Toxic exposure related to herbicide (Agent Orange) hazards.",
                                  "type": "object",
                                  "nullable": true,
                                  "properties": {
                                    "servedInHerbicideHazardLocations": {
                                      "type": "string",
                                      "description": "Set to true if the Veteran served in any of the following herbicide/Agent Orange locations: Republic of Vietnam to include the 12 nautical mile territorial waters; Thailand at any United States or Royal Thai base; Laos; Cambodia at Mimot or Krek; Kampong Cham Province; Guam or American Samoa; or in the territorial waters thereof; Johnston Atoll or a ship that called at Johnston Atoll; Korean demilitarized zone; aboard (to include repeated operations and maintenance with) a C-123 aircraft known to have been used to spray an herbicide agent (during service in the Air Force and Air Force Reserves).",
                                      "example": "YES",
                                      "enum": [
                                        "NO",
                                        "YES"
                                      ],
                                      "nullable": true
                                    },
                                    "otherLocationsServed": {
                                      "type": "string",
                                      "nullable": true,
                                      "pattern": "^([-a-zA-Z0-9'.,&#]([-a-zA-Z0-9'.,&# ])?)+$",
                                      "description": "Other location(s) where Veteran served.",
                                      "maxLength": 5000
                                    },
                                    "serviceDates": {
                                      "description": "Date range for exposure in herbicide hazard location.",
                                      "type": "object",
                                      "nullable": true,
                                      "properties": {
                                        "beginDate": {
                                          "type": "string",
                                          "nullable": true,
                                          "description": "Approximate begin date for serving in herbicide location.",
                                          "pattern": "^(?:19|20)[0-9][0-9]$|^(?:19|20)[0-9][0-9]-(0[1-9]|1[0-2])$",
                                          "example": "2018-06 or 2018"
                                        },
                                        "endDate": {
                                          "type": "string",
                                          "nullable": true,
                                          "description": "Approximate end date for serving in herbicide location.",
                                          "pattern": "^(?:19|20)[0-9][0-9]$|^(?:19|20)[0-9][0-9]-(0[1-9]|1[0-2])$",
                                          "example": "2018-06 or 2018"
                                        }
                                      }
                                    }
                                  }
                                },
                                "additionalHazardExposures": {
                                  "type": "object",
                                  "nullable": true,
                                  "description": "Additional hazardous exposures.",
                                  "properties": {
                                    "additionalExposures": {
                                      "description": "Additional exposure incidents.",
                                      "type": "array",
                                      "nullable": true,
                                      "uniqueItems": true,
                                      "maxItems": 5000,
                                      "items": {
                                        "type": "string",
                                        "additionalProperties": false,
                                        "enum": [
                                          "ASBESTOS",
                                          "MUSTARD_GAS",
                                          "RADIATION",
                                          "SHIPBOARD_HAZARD_AND_DEFENSE",
                                          "MILITARY_OCCUPATIONAL_SPECIALTY_RELATED_TOXIN",
                                          "CONTAMINATED_WATER_AT_CAMP_LEJEUNE",
                                          "OTHER"
                                        ]
                                      }
                                    },
                                    "specifyOtherExposures": {
                                      "type": "string",
                                      "nullable": true,
                                      "pattern": "^([-a-zA-Z0-9'.,&#]([-a-zA-Z0-9'.,&# ])?)+$",
                                      "description": "Exposure to asbestos.",
                                      "maxLength": 5000
                                    },
                                    "exposureDates": {
                                      "type": "object",
                                      "nullable": true,
                                      "description": "Date range for when the exposure happened.",
                                      "properties": {
                                        "beginDate": {
                                          "type": "string",
                                          "nullable": true,
                                          "description": "Approximate begin date for exposure.",
                                          "pattern": "^(?:19|20)[0-9][0-9]$|^(?:19|20)[0-9][0-9]-(0[1-9]|1[0-2])$",
                                          "example": "2018-06 or 2018"
                                        },
                                        "endDate": {
                                          "type": "string",
                                          "nullable": true,
                                          "description": "Approximate end date for exposure.",
                                          "pattern": "^(?:19|20)[0-9][0-9]$|^(?:19|20)[0-9][0-9]-(0[1-9]|1[0-2])$",
                                          "example": "2018-06 or 2018"
                                        }
                                      }
                                    }
                                  }
                                },
                                "multipleExposures": {
                                  "type": "array",
                                  "nullable": true,
                                  "maxItems": 5000,
                                  "minItems": 1,
                                  "uniqueItems": true,
                                  "items": {
                                    "type": "object",
                                    "additionalProperties": false,
                                    "properties": {
                                      "hazardExposedTo": {
                                        "type": "string",
                                        "nullable": true,
                                        "pattern": "^([-a-zA-Z0-9'.,&#]([-a-zA-Z0-9'.,&# ])?)+$",
                                        "description": "Hazard the Veteran was exposed to."
                                      },
                                      "exposureLocation": {
                                        "type": "string",
                                        "nullable": true,
                                        "pattern": "^([-a-zA-Z0-9'.,&#]([-a-zA-Z0-9'.,&# ])?)+$",
                                        "description": "Location where the exposure happened."
                                      },
                                      "exposureDates": {
                                        "type": "object",
                                        "nullable": true,
                                        "description": "Date range for when the exposure happened.",
                                        "properties": {
                                          "beginDate": {
                                            "type": "string",
                                            "nullable": true,
                                            "description": "Approximate begin date for exposure.",
                                            "pattern": "^(?:19|20)[0-9][0-9]$|^(?:19|20)[0-9][0-9]-(0[1-9]|1[0-2])$",
                                            "example": "2018-06 or 2018"
                                          },
                                          "endDate": {
                                            "type": "string",
                                            "nullable": true,
                                            "description": "Approximate end date for exposure.",
                                            "pattern": "^(?:19|20)[0-9][0-9]$|^(?:19|20)[0-9][0-9]-(0[1-9]|1[0-2])$",
                                            "example": "2018-06 or 2018"
                                          }
                                        }
                                      }
                                    }
                                  }
                                }
                              }
                            },
                            "disabilities": {
                              "description": "Any current disabilities or symptoms the Veteran is claiming are related to their military service and/or are service-connected.",
                              "type": "array",
                              "maxItems": 5000,
                              "minItems": 1,
                              "items": {
                                "type": "object",
                                "additionalProperties": false,
                                "required": [
                                  "disabilityActionType",
                                  "name"
                                ],
                                "properties": {
                                  "name": {
                                    "description": "Name of the disability. The /disabilities endpoint on the [Benefits Reference Data API](https://developer.va.gov/explore/benefits/docs/benefits_reference_data?version=current) may be used to retrieve possible disability names.",
                                    "type": "string",
                                    "pattern": "^$|([a-zA-Z0-9\"\\/&\\(\\)\\-'.,# ]([a-zA-Z0-9(\\)\\-'.,# ])?)+$",
                                    "example": "PTSD (post traumatic stress disorder)",
                                    "maxLength": 255
                                  },
                                  "exposureOrEventOrInjury": {
                                    "type": "string",
                                    "description": "What caused the disability?",
                                    "nullable": true,
                                    "examples": [
                                      "Agent Orange",
                                      "radiation",
                                      "burn pits"
                                    ],
                                    "maxLength": 1000
                                  },
                                  "serviceRelevance": {
                                    "description": "Explanation of how the disability(ies) relates to the in-service event/exposure/injury. If the disabilityActionType is 'NEW', the serviceRelevance is required.",
                                    "type": "string",
                                    "nullable": true,
                                    "example": "Heavy equipment operator in service.",
                                    "maxLength": 1000
                                  },
                                  "approximateDate": {
                                    "description": "Approximate date disability began. Date must be in the past. \n Format can be either YYYY-MM-DD or YYYY-MM or YYYY",
                                    "type": "string",
                                    "pattern": "^(?:[0-9]{4}(?:-(?!00)(?:0[1-9]|1[0-2])(?:-(?:0[1-9]|[1-2][0-9]|3[0-1]))?)?)$",
                                    "example": "2018-03-02 or 2018-03 or 2018",
                                    "nullable": true
                                  },
                                  "disabilityActionType": {
                                    "description": "Action type requested for the disability. If 'INCREASE' or 'NONE', then 'ratedDisabilityId' and 'diagnosticCode' should be included. 'NONE' should be used when including a secondary disability.",
                                    "type": "string",
                                    "enum": [
                                      "NONE",
                                      "NEW",
                                      "INCREASE"
                                    ],
                                    "example": "NEW"
                                  },
                                  "classificationCode": {
                                    "type": "string",
                                    "description": "Classification code for the associated body system. Must match an active code returned by the /disabilities endpoint on the [Benefits Reference Data API](https://developer.va.gov/explore/benefits/docs/benefits_reference_data?version=current).",
                                    "example": "249470",
                                    "nullable": true
                                  },
                                  "ratedDisabilityId": {
                                    "description": "When submitting a contention with action type 'INCREASE', the previously rated disability id may be included.",
                                    "type": "string",
                                    "example": "1100583",
                                    "nullable": true
                                  },
                                  "diagnosticCode": {
                                    "description": "If the disabilityActionType is 'NONE' or 'INCREASE', the diagnosticCode should correspond to an existing rated disability.",
                                    "type": "integer",
                                    "example": 9999,
                                    "nullable": true
                                  },
                                  "isRelatedToToxicExposure": {
                                    "type": "boolean",
                                    "description": "Is the disability related to toxic exposures? If true, related 'toxicExposure' must be included.",
                                    "example": true,
                                    "default": false,
                                    "nullable": true
                                  },
                                  "secondaryDisabilities": {
                                    "description": "If secondaryDisability is included, the following attributes are required: 'secondaryDisability.name', 'secondaryDisability.disabilityActionType' and 'secondaryDisability.serviceRelevance'",
                                    "type": "array",
                                    "items": {
                                      "type": "object",
                                      "additionalProperties": false,
                                      "properties": {
                                        "name": {
                                          "description": "Name of the disability. The /disabilities endpoint on the [Benefits Reference Data API](https://developer.va.gov/explore/benefits/docs/benefits_reference_data?version=current) may be used to retrieve possible disability names.",
                                          "type": "string",
                                          "pattern": "^$|([a-zA-Z0-9\"\\/&\\(\\)\\-'.,# ]([a-zA-Z0-9(\\)\\-'.,# ])?)+$",
                                          "example": "PTSD (post traumatic stress disorder)",
                                          "maxLength": 255
                                        },
                                        "exposureOrEventOrInjury": {
                                          "type": "string",
                                          "description": "What caused the disability?",
                                          "nullable": true,
                                          "examples": [
                                            "Agent Orange",
                                            "radiation",
                                            "burn pits"
                                          ],
                                          "maxLength": 1000
                                        },
                                        "serviceRelevance": {
                                          "description": "Explanation of how the disability(ies) relates to the in-service event/exposure/injury.",
                                          "type": "string",
                                          "nullable": true,
                                          "example": "Heavy equipment operator in service.",
                                          "maxLength": 1000
                                        },
                                        "disabilityActionType": {
                                          "description": "The status of the secondary disability.",
                                          "type": "string",
                                          "example": "SECONDARY",
                                          "enum": [
                                            "SECONDARY"
                                          ]
                                        },
                                        "approximateDate": {
                                          "description": "Approximate date disability began. Date must be in the past. \n Format can be either YYYY-MM-DD or YYYY-MM or YYYY",
                                          "type": "string",
                                          "pattern": "^(?:[0-9]{4}(?:-(?!00)(?:0[1-9]|1[0-2])(?:-(?:0[1-9]|[1-2][0-9]|3[0-1]))?)?)$",
                                          "example": "2018-03-02 or 2018-03 or 2018",
                                          "nullable": true
                                        },
                                        "classificationCode": {
                                          "type": "string",
                                          "description": "Classification code for the associated body system. Must match an active code returned by the /disabilities endpoint on the [Benefits Reference Data API](https://developer.va.gov/explore/benefits/docs/benefits_reference_data?version=current).",
                                          "example": "249470",
                                          "nullable": true
                                        }
                                      }
                                    }
                                  }
                                }
                              }
                            },
                            "treatments": {
                              "description": "Identifies the Service Treatment information of the Veteran. The combination of treatedDisabilityName, center name, center city, and center state must be less than 1000 characters to successfully generate a PDF.",
                              "type": "array",
                              "nullable": true,
                              "uniqueItems": true,
                              "maxItems": 5000,
                              "items": {
                                "type": "object",
                                "additionalProperties": false,
                                "properties": {
                                  "beginDate": {
                                    "description": "Begin date for treatment. If treatment began from 2005 to present, you do not need to provide dates. Each treatment begin date must be after the first 'servicePeriod.activeDutyBeginDate'.",
                                    "type": "string",
                                    "pattern": "^(?:19|20)[0-9][0-9]$|^(?:19|20)[0-9][0-9]-(0[1-9]|1[0-2])$",
                                    "example": "2018-06 or 2018",
                                    "nullable": true
                                  },
                                  "treatedDisabilityNames": {
                                    "description": "Name(s) of disabilities treated in this time frame. Name must match 'name' of a disability included on this claim.",
                                    "type": "array",
                                    "nullable": true,
                                    "maxItems": 101,
                                    "items": {
                                      "type": "string",
                                      "additionalProperties": false,
                                      "example": [
                                        "PTSD (post traumatic stress disorder)",
                                        "Trauma"
                                      ]
                                    }
                                  },
                                  "center": {
                                    "description": "VA Medical Center(s) and Department of Defense Military Treatment Facilities where the Veteran received treatment after discharge for any claimed disabilities.",
                                    "type": "object",
                                    "nullable": true,
                                    "additionalProperties": false,
                                    "properties": {
                                      "name": {
                                        "description": "Name of facility Veteran was treated in. The /treatment-centers endpoint on the [Benefits Reference Data API](https://developer.va.gov/explore/benefits/docs/benefits_reference_data?version=current) may be used to retrieve possible treatment center names.",
                                        "type": "string",
                                        "nullable": true,
                                        "pattern": "^$|(?!(?: )$)([a-zA-Z0-9\"\\/&\\(\\)\\-'.,# ]([a-zA-Z0-9(\\)\\-'.,# ])?)+$",
                                        "example": "Private Facility 2",
                                        "maxLength": 100
                                      },
                                      "city": {
                                        "description": "City of treatment facility.",
                                        "type": "string",
                                        "pattern": "^$|^([-a-zA-Z'.#]([-a-zA-Z'.# ])?)+$",
                                        "example": "Portland",
                                        "nullable": true
                                      },
                                      "state": {
                                        "description": "State of treatment facility.",
                                        "type": "string",
                                        "pattern": "^$|^[a-z,A-Z]{2}$",
                                        "example": "OR",
                                        "nullable": true
                                      }
                                    }
                                  }
                                }
                              }
                            },
                            "serviceInformation": {
                              "type": "object",
                              "additionalProperties": false,
                              "required": [
                                "servicePeriods"
                              ],
                              "properties": {
                                "alternateNames": {
                                  "description": "List any other names under which the Veteran served, if applicable.",
                                  "type": "array",
                                  "nullable": true,
                                  "maxItems": 100,
                                  "uniqueItems": true,
                                  "items": {
                                    "type": "string",
                                    "additionalProperties": false,
                                    "examples": [
                                      "jane",
                                      "janey lee",
                                      "jane lee MacDonald"
                                    ]
                                  }
                                },
                                "servicePeriods": {
                                  "description": "Identifies the Service dates and Branch the Veteran served in.",
                                  "type": "array",
                                  "maxItems": 5000,
                                  "minItems": 1,
                                  "uniqueItems": true,
                                  "items": {
                                    "type": "object",
                                    "required": [
                                      "serviceBranch",
                                      "serviceComponent",
                                      "activeDutyBeginDate",
                                      "activeDutyEndDate"
                                    ],
                                    "properties": {
                                      "serviceBranch": {
                                        "description": "Branch of service during period. The /service-branches endpoint on the [Benefits Reference Data API](https://developer.va.gov/explore/benefits/docs/benefits_reference_data?version=current) may be used to retrieve list of possible service branches.",
                                        "type": "string",
                                        "example": "Air Force",
                                        "maxLength": 1000
                                      },
                                      "serviceComponent": {
                                        "type": "string",
                                        "description": "",
                                        "enum": [
                                          "Active",
                                          "Reserves",
                                          "National Guard"
                                        ]
                                      },
                                      "activeDutyBeginDate": {
                                        "description": "Date started active duty.",
                                        "type": "string",
                                        "pattern": "^(?:[0-9]{4})-(?:0[1-9]|1[0-2])-(?:0[1-9]|[1-2][0-9]|3[0-1])$",
                                        "example": "2018-06-06"
                                      },
                                      "activeDutyEndDate": {
                                        "description": "Date completed active duty.  If in the future, 'separationLocationCode' is required.",
                                        "type": "string",
                                        "pattern": "^(?:[0-9]{4})-(?:0[1-9]|1[0-2])-(?:0[1-9]|[1-2][0-9]|3[0-1])$",
                                        "example": "2018-06-06"
                                      },
                                      "separationLocationCode": {
                                        "description": "Location code for the facility the Veteran plans to separate from. Required if 'servicePeriod.activeDutyEndDate' is in the future. Code must match the values returned by the /intake-sites endpoint on the [Benefits reference Data API](https://developer.va.gov/explore/benefits/docs/benefits_reference_data?version=current).",
                                        "type": "string",
                                        "nullable": true,
                                        "example": "98283"
                                      }
                                    }
                                  }
                                },
                                "servedInActiveCombatSince911": {
                                  "type": "string",
                                  "enum": [
                                    "YES",
                                    "NO"
                                  ],
                                  "description": "Did Veteran serve in a combat zone since 9-11-2001?",
                                  "example": "YES",
                                  "nullable": true
                                },
                                "reservesNationalGuardService": {
                                  "type": "object",
                                  "nullable": true,
                                  "additionalProperties": false,
                                  "properties": {
                                    "component": {
                                      "type": "string",
                                      "nullable": true,
                                      "description": "",
                                      "enum": [
                                        "Reserves",
                                        "National Guard"
                                      ]
                                    },
                                    "obligationTermsOfService": {
                                      "type": "object",
                                      "nullable": true,
                                      "description": "If 'obligationTermsOfService' is included, the following attributes are required: 'beginDate ' and 'endDate'.",
                                      "additionalProperties": false,
                                      "properties": {
                                        "beginDate": {
                                          "type": "string",
                                          "nullable": true,
                                          "pattern": "^(?:[0-9]{4})-(?:0[1-9]|1[0-2])-(?:0[1-9]|[1-2][0-9]|3[0-1])$",
                                          "example": "2018-06-06"
                                        },
                                        "endDate": {
                                          "type": "string",
                                          "nullable": true,
                                          "pattern": "^(?:[0-9]{4})-(?:0[1-9]|1[0-2])-(?:0[1-9]|[1-2][0-9]|3[0-1])$",
                                          "example": "2018-06-06"
                                        }
                                      }
                                    },
                                    "unitName": {
                                      "type": "string",
                                      "maxLength": 1000,
                                      "nullable": true,
                                      "pattern": "^$|([a-zA-Z0-9\\-'.,# ][a-zA-Z0-9\\-'.,# ]?)*$"
                                    },
                                    "unitAddress": {
                                      "type": "string",
                                      "maxLength": 1000,
                                      "pattern": "^$|^([-a-zA-Z0-9'.,&#]([-a-zA-Z0-9'.,&# ])?)+$",
                                      "nullable": true
                                    },
                                    "unitPhone": {
                                      "type": "object",
                                      "nullable": true,
                                      "additionalProperties": false,
                                      "properties": {
                                        "areaCode": {
                                          "type": "string",
                                          "nullable": true,
                                          "maxLength": 3,
                                          "pattern": "^$|^\\d{3}$",
                                          "example": "555"
                                        },
                                        "phoneNumber": {
                                          "type": "string",
                                          "nullable": true,
                                          "maxLength": 20,
                                          "example": "5555555"
                                        }
                                      }
                                    },
                                    "receivingInactiveDutyTrainingPay": {
                                      "type": "string",
                                      "enum": [
                                        "YES",
                                        "NO"
                                      ],
                                      "nullable": true,
                                      "example": "YES"
                                    }
                                  }
                                },
                                "federalActivation": {
                                  "type": "object",
                                  "nullable": true,
                                  "additionalProperties": false,
                                  "properties": {
                                    "activationDate": {
                                      "description": "Date cannot be in the future and must be after the earliest servicePeriod.activeDutyBeginDate.",
                                      "type": "string",
                                      "pattern": "^(?:[0-9]{4})-(?:0[1-9]|1[0-2])-(?:0[1-9]|[1-2][0-9]|3[0-1])$",
                                      "example": "2018-06-06",
                                      "nullable": true
                                    },
                                    "anticipatedSeparationDate": {
                                      "description": "Anticipated date of separation. Date must be in the future.",
                                      "type": "string",
                                      "pattern": "^(?:[0-9]{4})-(?:0[1-9]|1[0-2])-(?:0[1-9]|[1-2][0-9]|3[0-1])$",
                                      "example": "2018-06-06",
                                      "nullable": true
                                    }
                                  }
                                },
                                "confinements": {
                                  "type": "array",
                                  "nullable": true,
                                  "uniqueItems": true,
                                  "maxItems": 5000,
                                  "items": {
                                    "additionalProperties": false,
                                    "type": "object",
                                    "properties": {
                                      "approximateBeginDate": {
                                        "description": "The approximateBeginDate must be after the earliest servicePeriod activeDutyBeginDate.",
                                        "type": "string",
                                        "nullable": true,
                                        "pattern": "^(?:[0-9]{4})-(?:0[1-9]|1[0-2])-(?:0[1-9]|[1-2][0-9]|3[0-1])$|(?:[0-9]{4})-(?:0[1-9]|1[0-2])$",
                                        "example": "2018-06-06 or 2018-06"
                                      },
                                      "approximateEndDate": {
                                        "type": "string",
                                        "nullable": true,
                                        "pattern": "^(?:[0-9]{4})-(?:0[1-9]|1[0-2])-(?:0[1-9]|[1-2][0-9]|3[0-1])$|(?:[0-9]{4})-(?:0[1-9]|1[0-2])$",
                                        "example": "2018-06-06 or 2018-06"
                                      }
                                    }
                                  }
                                }
                              }
                            },
                            "servicePay": {
                              "type": "object",
                              "nullable": true,
                              "additionalProperties": false,
                              "properties": {
                                "receivingMilitaryRetiredPay": {
                                  "description": "Is the Veteran receiving military retired pay?",
                                  "type": "string",
                                  "enum": [
                                    "YES",
                                    "NO"
                                  ],
                                  "example": "YES",
                                  "nullable": true
                                },
                                "futureMilitaryRetiredPay": {
                                  "description": "Will the Veteran receive military retired pay pay in future? \n If true, then 'futurePayExplanation' is required.",
                                  "type": "string",
                                  "enum": [
                                    "YES",
                                    "NO"
                                  ],
                                  "example": "YES",
                                  "nullable": true
                                },
                                "futureMilitaryRetiredPayExplanation": {
                                  "description": "Explains why future pay will be received.",
                                  "type": "string",
                                  "example": "Will be retiring soon.",
                                  "nullable": true,
                                  "maxLength": 1000
                                },
                                "militaryRetiredPay": {
                                  "type": "object",
                                  "nullable": true,
                                  "description": "",
                                  "properties": {
                                    "branchOfService": {
                                      "description": "Branch of service. The /service-branches endpoint on the [Benefits Reference Data API](https://developer.va.gov/explore/benefits/docs/benefits_reference_data?version=current) may be used to retrieve list of possible service branches.",
                                      "type": "string",
                                      "nullable": true,
                                      "maxLength": 1000,
                                      "example": "Air Force"
                                    },
                                    "monthlyAmount": {
                                      "description": "Amount being received.",
                                      "type": "number",
                                      "nullable": true,
                                      "minimum": 1,
                                      "maximum": 999999,
                                      "example": 100
                                    }
                                  }
                                },
                                "retiredStatus": {
                                  "type": "string",
                                  "nullable": true,
                                  "description": "",
                                  "enum": [
                                    "RETIRED",
                                    "TEMPORARY_DISABILITY_RETIRED_LIST",
                                    "PERMANENT_DISABILITY_RETIRED_LIST"
                                  ]
                                },
                                "favorMilitaryRetiredPay": {
                                  "description": "Is the Veteran waiving VA benefits to retain military retired pay? See item 26 on form 21-526EZ for more details.",
                                  "type": "boolean",
                                  "nullable": true,
                                  "example": true,
                                  "default": false
                                },
                                "receivedSeparationOrSeverancePay": {
                                  "description": "Has the Veteran ever received separation pay, disability severance pay, or any other lump sum payment from their branch of service?",
                                  "type": "string",
                                  "enum": [
                                    "YES",
                                    "NO"
                                  ],
                                  "example": "YES",
                                  "nullable": true
                                },
                                "separationSeverancePay": {
                                  "type": "object",
                                  "nullable": true,
                                  "description": "",
                                  "properties": {
                                    "datePaymentReceived": {
                                      "description": "Approximate date separation pay was received. \n Format can be either YYYY-MM-DD or YYYY-MM or YYYY",
                                      "type": "string",
                                      "pattern": "^(?:[0-9]{4})-(?:0[1-9]|1[0-2])-(?:0[1-9]|[1-2][0-9]|3[0-1])$|(?:[0-9]{4})$|(?:[0-9]{4})-(?:0[1-9]|1[0-2])$",
                                      "example": "2018-03-02 or 2018-03 or 2018"
                                    },
                                    "branchOfService": {
                                      "description": "Branch of service. The /service-branches endpoint on the [Benefits Reference Data API](https://developer.va.gov/explore/benefits/docs/benefits_reference_data?version=current) may be used to retrieve list of possible service branches.",
                                      "type": "string",
                                      "maxLength": 1000,
                                      "nullable": true,
                                      "example": "Air Force"
                                    },
                                    "preTaxAmountReceived": {
                                      "description": "Amount being received.",
                                      "type": "number",
                                      "nullable": true,
                                      "minimum": 1,
                                      "maximum": 999999,
                                      "example": 100
                                    }
                                  }
                                },
                                "favorTrainingPay": {
                                  "description": "Is the Veteran waiving VA benefits to retain training pay? See item 28 on form 21-526EZ for more details. ",
                                  "type": "boolean",
                                  "nullable": true,
                                  "example": true,
                                  "default": false
                                }
                              }
                            },
                            "directDeposit": {
                              "type": "object",
                              "nullable": true,
                              "additionalProperties": false,
                              "description": "If direct deposit information is included, the following attributes are required: accountType, accountNumber, routingNumber.",
                              "properties": {
                                "noAccount": {
                                  "type": "boolean",
                                  "nullable": true,
                                  "description": "Claimant certifies that they do not have an account with a financial institution or certified payment agent.",
                                  "default": false
                                },
                                "accountNumber": {
                                  "description": "Account number for the direct deposit.",
                                  "pattern": "^(?:[a-zA-Z0-9]{4,17})?$",
                                  "type": "string",
                                  "maxLength": 14,
                                  "nullable": true,
                                  "example": "123123123123"
                                },
                                "accountType": {
                                  "description": "Account type for the direct deposit.",
                                  "type": "string",
                                  "nullable": true,
                                  "example": "CHECKING",
                                  "enum": [
                                    "CHECKING",
                                    "SAVINGS"
                                  ]
                                },
                                "financialInstitutionName": {
                                  "description": "Provide the name of the financial institution where the Veteran wants the direct deposit.",
                                  "maxLength": 35,
                                  "type": "string",
                                  "nullable": true,
                                  "example": "Some Bank"
                                },
                                "routingNumber": {
                                  "description": "Routing number for the direct deposit.",
                                  "type": "string",
                                  "nullable": true,
                                  "pattern": "^(?:\\d{9})?$",
                                  "example": "123123123"
                                }
                              }
                            },
                            "claimantCertification": {
                              "type": "boolean",
                              "description": "Claimant certifies and authorizes release of information.",
                              "default": false
                            }
                          }
                        }
                      }
                    }
                  }
                }
              }
            }
          },
          "401": {
            "description": "Unauthorized",
            "content": {
              "application/json": {
                "example": {
                  "errors": [
                    {
                      "title": "Not authorized",
                      "status": "401",
                      "detail": "Not authorized"
                    }
                  ]
                },
                "schema": {
                  "required": [
                    "errors"
                  ],
                  "properties": {
                    "errors": {
                      "type": "array",
                      "items": {
                        "additionalProperties": false,
                        "required": [
                          "title",
                          "detail"
                        ],
                        "properties": {
                          "title": {
                            "type": "string",
                            "description": "HTTP error title"
                          },
                          "detail": {
                            "type": "string",
                            "description": "HTTP error detail"
                          },
                          "status": {
                            "type": "string",
                            "description": "HTTP error status code"
                          },
                          "source": {
                            "type": "object",
                            "additionalProperties": false,
                            "description": "Source of error",
                            "properties": {
                              "pointer": {
                                "type": "string",
                                "description": "Pointer to source of error"
                              }
                            }
                          }
                        }
                      }
                    }
                  }
                }
              }
            }
          },
          "422": {
            "description": "Unprocessable entity",
            "content": {
              "application/json": {
                "examples": {
                  "Violates JSON Schema": {
                    "value": {
                      "errors": [
                        {
                          "title": "Unprocessable entity",
                          "detail": "The property / did not contain the required key claimProcessType",
                          "status": "422",
                          "source": {
                            "pointer": "data/attributes/"
                          }
                        },
                        {
                          "title": "Unprocessable entity",
                          "detail": "The property / did not contain the required key disabilities",
                          "status": "422",
                          "source": {
                            "pointer": "data/attributes/"
                          }
                        },
                        {
                          "title": "Unprocessable entity",
                          "detail": "The property / did not contain the required key serviceInformation",
                          "status": "422",
                          "source": {
                            "pointer": "data/attributes/"
                          }
                        },
                        {
                          "title": "Unprocessable entity",
                          "detail": "The property / did not contain the required key veteranIdentification",
                          "status": "422",
                          "source": {
                            "pointer": "data/attributes/"
                          }
                        }
                      ]
                    }
                  },
                  "Not a JSON Object": {
                    "value": {
                      "errors": [
                        {
                          "title": "Unprocessable entity",
                          "status": "422",
                          "detail": "The request body is not a valid JSON object: This is not valid JSON",
                          "source": {
                            "pointer": null
                          }
                        }
                      ]
                    }
                  }
                },
                "schema": {
                  "required": [
                    "errors"
                  ],
                  "properties": {
                    "errors": {
                      "type": "array",
                      "items": {
                        "additionalProperties": false,
                        "required": [
                          "title",
                          "status",
                          "detail"
                        ],
                        "properties": {
                          "status": {
                            "type": "string",
                            "description": "HTTP error code"
                          },
                          "detail": {
                            "type": "string",
                            "description": "HTTP error detail"
                          },
                          "source": {
                            "type": "object",
                            "pointer": {
                              "type": "string"
                            }
                          },
                          "title": {
                            "type": "string"
                          }
                        }
                      }
                    }
                  }
                }
              }
            }
          }
        },
        "requestBody": {
          "content": {
            "application/json": {
              "schema": {
                "type": "object",
                "required": [
                  "data"
                ],
                "properties": {
                  "data": {
                    "type": "object",
                    "required": [
                      "attributes",
                      null
                    ],
                    "properties": {
                      "attributes": {
                        "$schema": "http://json-schema.org/draft-07/schema#",
                        "description": "Claims API 526 Schema",
                        "type": "object",
                        "additionalProperties": false,
                        "required": [
                          "claimantCertification",
                          "claimProcessType",
                          "disabilities",
                          "serviceInformation",
                          "veteranIdentification"
                        ],
                        "properties": {
                          "claimProcessType": {
                            "type": "string",
                            "description": "Select type of claim program/process that applies to the Veteran.",
                            "enum": [
                              "STANDARD_CLAIM_PROCESS",
                              "FDC_PROGRAM",
                              "BDD_PROGRAM"
                            ]
                          },
                          "veteranIdentification": {
                            "type": "object",
                            "additionalProperties": false,
                            "required": [
                              "mailingAddress",
                              "currentVaEmployee"
                            ],
                            "properties": {
                              "serviceNumber": {
                                "type": "string",
                                "description": "Service identification number",
                                "nullable": true
                              },
                              "veteranNumber": {
                                "description": "If there is no phone number in VBMS for the Veteran, the exams will not be ordered. Including the phone number is recommended to avoid claim processing delays.",
                                "type": "object",
                                "nullable": true,
                                "properties": {
                                  "telephone": {
                                    "description": "Veteran's phone number.",
                                    "type": "string",
                                    "pattern": "^\\d{10}?$",
                                    "example": "5555555",
                                    "minLength": 10,
                                    "maxLength": 10,
                                    "nullable": true
                                  },
                                  "internationalTelephone": {
                                    "type": "string",
                                    "description": "Veteran's international phone number.",
                                    "example": "+44 20 1234 5678",
                                    "nullable": true
                                  }
                                }
                              },
                              "mailingAddress": {
                                "type": "object",
                                "additionalProperties": false,
                                "required": [
                                  "addressLine1",
                                  "city",
                                  "state",
                                  "zipFirstFive",
                                  "country"
                                ],
                                "properties": {
                                  "addressLine1": {
                                    "description": "Address line 1 for the Veteran's current mailing address.",
                                    "type": "string",
                                    "pattern": "^([-a-zA-Z0-9'.,&#]([-a-zA-Z0-9'.,&# ])?)+$",
                                    "maxLength": 20,
                                    "example": "1234 Couch Street"
                                  },
                                  "addressLine2": {
                                    "description": "Address line 2 for the Veteran's current mailing address.",
                                    "type": "string",
                                    "pattern": "^([-a-zA-Z0-9'.,&#]([-a-zA-Z0-9'.,&# ])?)+$",
                                    "maxLength": 20,
                                    "example": "Unit 4",
                                    "nullable": true
                                  },
                                  "addressLine3": {
                                    "description": "Address line 3 for the Veteran's current mailing address.",
                                    "type": "string",
                                    "pattern": "^([-a-zA-Z0-9'.,&#]([-a-zA-Z0-9'.,&# ])?)+$",
                                    "maxLength": 20,
                                    "example": "Room 1",
                                    "nullable": true
                                  },
                                  "city": {
                                    "description": "City for the Veteran's current mailing address.",
                                    "type": "string",
                                    "pattern": "^([-a-zA-Z0-9'.#]([-a-zA-Z0-9'.# ])?)+$",
                                    "example": "Portland",
                                    "maxLength": 1000
                                  },
                                  "state": {
                                    "description": "State for the Veteran's current mailing address.",
                                    "type": "string",
                                    "pattern": "^[a-z,A-Z]{2}$",
                                    "example": "OR",
                                    "maxLength": 1000
                                  },
                                  "country": {
                                    "description": "Country for the Veteran's current mailing address.  Must match the values returned by the /countries endpoint on the [Benefits Reference Data API](https://developer.va.gov/explore/benefits/docs/benefits_reference_data?version=current).",
                                    "type": "string",
                                    "example": "USA",
                                    "maxLength": 1000
                                  },
                                  "zipFirstFive": {
                                    "description": "Zip code (First 5 digits) for the Veteran's current mailing address.",
                                    "type": "string",
                                    "pattern": "^\\d{5}?$",
                                    "example": "12345"
                                  },
                                  "zipLastFour": {
                                    "description": "Zip code (Last 4 digits) for the Veteran's current mailing address.",
                                    "type": "string",
                                    "pattern": "^\\d{4}?$",
                                    "example": "6789",
                                    "nullable": true
                                  }
                                }
                              },
                              "emailAddress": {
                                "description": "Information associated with the Veteran's email address.",
                                "type": "object",
                                "nullable": true,
                                "properties": {
                                  "email": {
                                    "type": "string",
                                    "pattern": "^\\w+([\\.-]?\\w+)*@\\w+([\\.-]?\\w+)*(\\.\\w{2,3})+$",
                                    "description": "The most current email address of the Veteran.",
                                    "maxLength": 50,
                                    "nullable": true
                                  },
                                  "agreeToEmailRelatedToClaim": {
                                    "type": "boolean",
                                    "description": "Agreement to email information relating to this claim.",
                                    "example": true,
                                    "default": false,
                                    "nullable": true
                                  }
                                }
                              },
                              "currentVaEmployee": {
                                "type": "boolean",
                                "description": "Set to true if Veteran is a VA employee.",
                                "nullable": false
                              }
                            }
                          },
                          "changeOfAddress": {
                            "description": "If 'changeOfAddress' is included, the following attributes are required: 'typeOfAddressChange', 'dates.beginDate', 'addressLine1', 'city', 'state', 'country', 'zipFirstFive'.",
                            "type": "object",
                            "nullable": true,
                            "additionalProperties": false,
                            "properties": {
                              "typeOfAddressChange": {
                                "description": "Temporary or Permanent change of address. If 'TEMPORARY', 'beginDate' and 'endDate' are required.",
                                "type": "string",
                                "enum": [
                                  "TEMPORARY",
                                  "PERMANENT"
                                ],
                                "example": "PERMANENT"
                              },
                              "addressLine1": {
                                "description": "Address line 1 for the Veteran's new address.",
                                "type": "string",
                                "pattern": "^$|^([-a-zA-Z0-9'.,&#]([-a-zA-Z0-9'.,&# ])?)+$",
                                "maxLength": 20,
                                "example": "1234 Couch Street"
                              },
                              "addressLine2": {
                                "description": "Address line 2 for the Veteran's new address.",
                                "type": "string",
                                "maxLength": 20,
                                "example": "Unit 4",
                                "nullable": true
                              },
                              "addressLine3": {
                                "description": "Address line 3 for the Veteran's new address.",
                                "type": "string",
                                "maxLength": 20,
                                "example": "Room 1",
                                "nullable": true
                              },
                              "city": {
                                "description": "City for the Veteran's new address.",
                                "type": "string",
                                "pattern": "^$|^([-a-zA-Z0-9'.#]([-a-zA-Z0-9'.# ])?)+$",
                                "example": "Portland",
                                "maxLength": 1000
                              },
                              "state": {
                                "description": "State for the Veteran's new address.",
                                "type": "string",
                                "pattern": "^$|^[a-z,A-Z]{2}$",
                                "example": "OR",
                                "maxLength": 1000
                              },
                              "country": {
                                "description": "Country for the Veteran's new address. Value must match the values returned by the /countries endpoint on the [Benefits Reference Data API](https://developer.va.gov/explore/benefits/docs/benefits_reference_data?version=current).",
                                "type": "string",
                                "example": "USA",
                                "maxLength": 1000
                              },
                              "zipFirstFive": {
                                "description": "Zip code (First 5 digits) for the Veteran's new address.",
                                "type": "string",
                                "pattern": "^$|^\\d{5}?$",
                                "example": "12345"
                              },
                              "zipLastFour": {
                                "description": "Zip code (Last 4 digits) for the Veteran's new address.",
                                "type": "string",
                                "nullable": true,
                                "pattern": "^$|^\\d{4}?$",
                                "example": "6789"
                              },
                              "dates": {
                                "type": "object",
                                "properties": {
                                  "beginDate": {
                                    "description": "Begin date for the Veteran's new address.",
                                    "pattern": "^(?:[0-9]{4})-(?:0[1-9]|1[0-2])-(?:0[1-9]|[1-2][0-9]|3[0-1])$",
                                    "type": "string",
                                    "example": "2018-06-04"
                                  },
                                  "endDate": {
                                    "description": "Date in YYYY-MM-DD the changed address expires, if change is temporary.",
                                    "type": "string",
                                    "nullable": true,
                                    "pattern": "^(?:[0-9]{4})-(?:0[1-9]|1[0-2])-(?:0[1-9]|[1-2][0-9]|3[0-1])$",
                                    "example": "2018-06-04"
                                  }
                                }
                              }
                            }
                          },
                          "homeless": {
                            "type": "object",
                            "nullable": true,
                            "additionalProperties": false,
                            "properties": {
                              "currentlyHomeless": {
                                "type": "object",
                                "nullable": true,
                                "additionalProperties": false,
                                "properties": {
                                  "homelessSituationOptions": {
                                    "description": "Veteran's living situation.",
                                    "type": "string",
                                    "nullable": true,
                                    "default": "other",
                                    "enum": [
                                      "LIVING_IN_A_HOMELESS_SHELTER",
                                      "NOT_CURRENTLY_IN_A_SHELTERED_ENVIRONMENT",
                                      "STAYING_WITH_ANOTHER_PERSON",
                                      "FLEEING_CURRENT_RESIDENCE",
                                      "OTHER"
                                    ],
                                    "example": "FLEEING_CURRENT_RESIDENCE"
                                  },
                                  "otherDescription": {
                                    "description": "Explanation of living situation. Required if 'homelessSituationOptions' is 'OTHER'.",
                                    "type": "string",
                                    "nullable": true,
                                    "maxLength": 500,
                                    "example": "other living situation"
                                  }
                                }
                              },
                              "riskOfBecomingHomeless": {
                                "type": "object",
                                "nullable": true,
                                "additionalProperties": false,
                                "properties": {
                                  "livingSituationOptions": {
                                    "type": "string",
                                    "nullable": true,
                                    "default": "HOUSING_WILL_BE_LOST_IN_30_DAYS",
                                    "enum": [
                                      "HOUSING_WILL_BE_LOST_IN_30_DAYS",
                                      "LEAVING_PUBLICLY_FUNDED_SYSTEM_OF_CARE",
                                      "OTHER"
                                    ]
                                  },
                                  "otherDescription": {
                                    "description": "Explanation of living situation. Required if 'livingSituationOptions' is 'OTHER'.",
                                    "type": "string",
                                    "nullable": true,
                                    "maxLength": 500,
                                    "example": "other living situation"
                                  }
                                }
                              },
                              "pointOfContact": {
                                "description": "Individual in direct contact with Veteran.",
                                "type": "string",
                                "nullable": true,
                                "minLength": 1,
                                "maxLength": 100,
                                "pattern": "^([-a-zA-Z0-9/']+( ?))*$",
                                "example": "Jane Doe"
                              },
                              "pointOfContactNumber": {
                                "type": "object",
                                "nullable": true,
                                "additionalProperties": false,
                                "properties": {
                                  "telephone": {
                                    "description": "Primary phone of point of contact.",
                                    "type": "string",
                                    "pattern": "^\\d{10}?$",
                                    "example": "5555555",
                                    "minLength": 10,
                                    "maxLength": 10,
                                    "nullable": true
                                  },
                                  "internationalTelephone": {
                                    "description": "International phone of point of contact.",
                                    "type": "string",
                                    "example": "+44 20 1234 5678",
                                    "nullable": true,
                                    "maxLength": 1000
                                  }
                                }
                              }
                            }
                          },
                          "toxicExposure": {
                            "type": "object",
                            "nullable": true,
                            "properties": {
                              "gulfWarHazardService": {
                                "type": "object",
                                "nullable": true,
                                "description": "Toxic exposure related to the Gulf war.",
                                "properties": {
                                  "servedInGulfWarHazardLocations": {
                                    "type": "string",
                                    "description": "Set to true if the Veteran served in any of the following Gulf War hazard locations: Iraq; Kuwait; Saudi Arabia; the neutral zone between Iraq and Saudi Arabia; Bahrain; Qatar; the United Arab Emirates; Oman; Yemen; Lebanon; Somalia; Afghanistan; Israel; Egypt; Turkey; Syria; Jordan; Djibouti; Uzbekistan; the Gulf of Aden; the Gulf of Oman; the Persian Gulf; the Arabian Sea; and the Red Sea.",
                                    "example": "YES",
                                    "enum": [
                                      "NO",
                                      "YES"
                                    ],
                                    "nullable": true
                                  },
                                  "serviceDates": {
                                    "type": "object",
                                    "nullable": true,
                                    "description": "Date range for when the exposure happened.",
                                    "properties": {
                                      "beginDate": {
                                        "type": "string",
                                        "nullable": true,
                                        "description": "Approximate begin date for serving in Gulf War hazard location.",
                                        "example": "2018-06 or 2018"
                                      },
                                      "endDate": {
                                        "type": "string",
                                        "nullable": true,
                                        "description": "Approximate end date for serving in Gulf War hazard location.",
                                        "example": "2018-06 or 2018"
                                      }
                                    }
                                  }
                                }
                              },
                              "herbicideHazardService": {
                                "description": "Toxic exposure related to herbicide (Agent Orange) hazards.",
                                "type": "object",
                                "nullable": true,
                                "properties": {
                                  "servedInHerbicideHazardLocations": {
                                    "type": "string",
                                    "description": "Set to true if the Veteran served in any of the following herbicide/Agent Orange locations: Republic of Vietnam to include the 12 nautical mile territorial waters; Thailand at any United States or Royal Thai base; Laos; Cambodia at Mimot or Krek; Kampong Cham Province; Guam or American Samoa; or in the territorial waters thereof; Johnston Atoll or a ship that called at Johnston Atoll; Korean demilitarized zone; aboard (to include repeated operations and maintenance with) a C-123 aircraft known to have been used to spray an herbicide agent (during service in the Air Force and Air Force Reserves).",
                                    "example": "YES",
                                    "enum": [
                                      "NO",
                                      "YES"
                                    ],
                                    "nullable": true
                                  },
                                  "otherLocationsServed": {
                                    "type": "string",
                                    "nullable": true,
                                    "pattern": "^([-a-zA-Z0-9'.,&#]([-a-zA-Z0-9'.,&# ])?)+$",
                                    "description": "Other location(s) where Veteran served.",
                                    "maxLength": 5000
                                  },
                                  "serviceDates": {
                                    "description": "Date range for exposure in herbicide hazard location.",
                                    "type": "object",
                                    "nullable": true,
                                    "properties": {
                                      "beginDate": {
                                        "type": "string",
                                        "nullable": true,
                                        "description": "Approximate begin date for serving in herbicide location.",
                                        "pattern": "^(?:19|20)[0-9][0-9]$|^(?:19|20)[0-9][0-9]-(0[1-9]|1[0-2])$",
                                        "example": "2018-06 or 2018"
                                      },
                                      "endDate": {
                                        "type": "string",
                                        "nullable": true,
                                        "description": "Approximate end date for serving in herbicide location.",
                                        "pattern": "^(?:19|20)[0-9][0-9]$|^(?:19|20)[0-9][0-9]-(0[1-9]|1[0-2])$",
                                        "example": "2018-06 or 2018"
                                      }
                                    }
                                  }
                                }
                              },
                              "additionalHazardExposures": {
                                "type": "object",
                                "nullable": true,
                                "description": "Additional hazardous exposures.",
                                "properties": {
                                  "additionalExposures": {
                                    "description": "Additional exposure incidents.",
                                    "type": "array",
                                    "nullable": true,
                                    "uniqueItems": true,
                                    "maxItems": 5000,
                                    "items": {
                                      "type": "string",
                                      "additionalProperties": false,
                                      "enum": [
                                        "ASBESTOS",
                                        "MUSTARD_GAS",
                                        "RADIATION",
                                        "SHIPBOARD_HAZARD_AND_DEFENSE",
                                        "MILITARY_OCCUPATIONAL_SPECIALTY_RELATED_TOXIN",
                                        "CONTAMINATED_WATER_AT_CAMP_LEJEUNE",
                                        "OTHER"
                                      ]
                                    }
                                  },
                                  "specifyOtherExposures": {
                                    "type": "string",
                                    "nullable": true,
                                    "pattern": "^([-a-zA-Z0-9'.,&#]([-a-zA-Z0-9'.,&# ])?)+$",
                                    "description": "Exposure to asbestos.",
                                    "maxLength": 5000
                                  },
                                  "exposureDates": {
                                    "type": "object",
                                    "nullable": true,
                                    "description": "Date range for when the exposure happened.",
                                    "properties": {
                                      "beginDate": {
                                        "type": "string",
                                        "nullable": true,
                                        "description": "Approximate begin date for exposure.",
                                        "pattern": "^(?:19|20)[0-9][0-9]$|^(?:19|20)[0-9][0-9]-(0[1-9]|1[0-2])$",
                                        "example": "2018-06 or 2018"
                                      },
                                      "endDate": {
                                        "type": "string",
                                        "nullable": true,
                                        "description": "Approximate end date for exposure.",
                                        "pattern": "^(?:19|20)[0-9][0-9]$|^(?:19|20)[0-9][0-9]-(0[1-9]|1[0-2])$",
                                        "example": "2018-06 or 2018"
                                      }
                                    }
                                  }
                                }
                              },
                              "multipleExposures": {
                                "type": "array",
                                "nullable": true,
                                "maxItems": 5000,
                                "minItems": 1,
                                "uniqueItems": true,
                                "items": {
                                  "type": "object",
                                  "additionalProperties": false,
                                  "properties": {
                                    "hazardExposedTo": {
                                      "type": "string",
                                      "nullable": true,
                                      "pattern": "^([-a-zA-Z0-9'.,&#]([-a-zA-Z0-9'.,&# ])?)+$",
                                      "description": "Hazard the Veteran was exposed to."
                                    },
                                    "exposureLocation": {
                                      "type": "string",
                                      "nullable": true,
                                      "pattern": "^([-a-zA-Z0-9'.,&#]([-a-zA-Z0-9'.,&# ])?)+$",
                                      "description": "Location where the exposure happened."
                                    },
                                    "exposureDates": {
                                      "type": "object",
                                      "nullable": true,
                                      "description": "Date range for when the exposure happened.",
                                      "properties": {
                                        "beginDate": {
                                          "type": "string",
                                          "nullable": true,
                                          "description": "Approximate begin date for exposure.",
                                          "pattern": "^(?:19|20)[0-9][0-9]$|^(?:19|20)[0-9][0-9]-(0[1-9]|1[0-2])$",
                                          "example": "2018-06 or 2018"
                                        },
                                        "endDate": {
                                          "type": "string",
                                          "nullable": true,
                                          "description": "Approximate end date for exposure.",
                                          "pattern": "^(?:19|20)[0-9][0-9]$|^(?:19|20)[0-9][0-9]-(0[1-9]|1[0-2])$",
                                          "example": "2018-06 or 2018"
                                        }
                                      }
                                    }
                                  }
                                }
                              }
                            }
                          },
                          "disabilities": {
                            "description": "Any current disabilities or symptoms the Veteran is claiming are related to their military service and/or are service-connected.",
                            "type": "array",
                            "maxItems": 5000,
                            "minItems": 1,
                            "items": {
                              "type": "object",
                              "additionalProperties": false,
                              "required": [
                                "disabilityActionType",
                                "name"
                              ],
                              "properties": {
                                "name": {
                                  "description": "Name of the disability. The /disabilities endpoint on the [Benefits Reference Data API](https://developer.va.gov/explore/benefits/docs/benefits_reference_data?version=current) may be used to retrieve possible disability names.",
                                  "type": "string",
                                  "pattern": "^$|([a-zA-Z0-9\"\\/&\\(\\)\\-'.,# ]([a-zA-Z0-9(\\)\\-'.,# ])?)+$",
                                  "example": "PTSD (post traumatic stress disorder)",
                                  "maxLength": 255
                                },
                                "exposureOrEventOrInjury": {
                                  "type": "string",
                                  "description": "What caused the disability?",
                                  "nullable": true,
                                  "examples": [
                                    "Agent Orange",
                                    "radiation",
                                    "burn pits"
                                  ],
                                  "maxLength": 1000
                                },
                                "serviceRelevance": {
                                  "description": "Explanation of how the disability(ies) relates to the in-service event/exposure/injury. If the disabilityActionType is 'NEW', the serviceRelevance is required.",
                                  "type": "string",
                                  "nullable": true,
                                  "example": "Heavy equipment operator in service.",
                                  "maxLength": 1000
                                },
                                "approximateDate": {
                                  "description": "Approximate date disability began. Date must be in the past. \n Format can be either YYYY-MM-DD or YYYY-MM or YYYY",
                                  "type": "string",
                                  "pattern": "^(?:[0-9]{4}(?:-(?!00)(?:0[1-9]|1[0-2])(?:-(?:0[1-9]|[1-2][0-9]|3[0-1]))?)?)$",
                                  "example": "2018-03-02 or 2018-03 or 2018",
                                  "nullable": true
                                },
                                "disabilityActionType": {
                                  "description": "Action type requested for the disability. If 'INCREASE' or 'NONE', then 'ratedDisabilityId' and 'diagnosticCode' should be included. 'NONE' should be used when including a secondary disability.",
                                  "type": "string",
                                  "enum": [
                                    "NONE",
                                    "NEW",
                                    "INCREASE"
                                  ],
                                  "example": "NEW"
                                },
                                "classificationCode": {
                                  "type": "string",
                                  "description": "Classification code for the associated body system. Must match an active code returned by the /disabilities endpoint on the [Benefits Reference Data API](https://developer.va.gov/explore/benefits/docs/benefits_reference_data?version=current).",
                                  "example": "249470",
                                  "nullable": true
                                },
                                "ratedDisabilityId": {
                                  "description": "When submitting a contention with action type 'INCREASE', the previously rated disability id may be included.",
                                  "type": "string",
                                  "example": "1100583",
                                  "nullable": true
                                },
                                "diagnosticCode": {
                                  "description": "If the disabilityActionType is 'NONE' or 'INCREASE', the diagnosticCode should correspond to an existing rated disability.",
                                  "type": "integer",
                                  "example": 9999,
                                  "nullable": true
                                },
                                "isRelatedToToxicExposure": {
                                  "type": "boolean",
                                  "description": "Is the disability related to toxic exposures? If true, related 'toxicExposure' must be included.",
                                  "example": true,
                                  "default": false,
                                  "nullable": true
                                },
                                "secondaryDisabilities": {
                                  "description": "If secondaryDisability is included, the following attributes are required: 'secondaryDisability.name', 'secondaryDisability.disabilityActionType' and 'secondaryDisability.serviceRelevance'",
                                  "type": "array",
                                  "items": {
                                    "type": "object",
                                    "additionalProperties": false,
                                    "properties": {
                                      "name": {
                                        "description": "Name of the disability. The /disabilities endpoint on the [Benefits Reference Data API](https://developer.va.gov/explore/benefits/docs/benefits_reference_data?version=current) may be used to retrieve possible disability names.",
                                        "type": "string",
                                        "pattern": "^$|([a-zA-Z0-9\"\\/&\\(\\)\\-'.,# ]([a-zA-Z0-9(\\)\\-'.,# ])?)+$",
                                        "example": "PTSD (post traumatic stress disorder)",
                                        "maxLength": 255
                                      },
                                      "exposureOrEventOrInjury": {
                                        "type": "string",
                                        "description": "What caused the disability?",
                                        "nullable": true,
                                        "examples": [
                                          "Agent Orange",
                                          "radiation",
                                          "burn pits"
                                        ],
                                        "maxLength": 1000
                                      },
                                      "serviceRelevance": {
                                        "description": "Explanation of how the disability(ies) relates to the in-service event/exposure/injury.",
                                        "type": "string",
                                        "nullable": true,
                                        "example": "Heavy equipment operator in service.",
                                        "maxLength": 1000
                                      },
                                      "disabilityActionType": {
                                        "description": "The status of the secondary disability.",
                                        "type": "string",
                                        "example": "SECONDARY",
                                        "enum": [
                                          "SECONDARY"
                                        ]
                                      },
                                      "approximateDate": {
                                        "description": "Approximate date disability began. Date must be in the past. \n Format can be either YYYY-MM-DD or YYYY-MM or YYYY",
                                        "type": "string",
                                        "pattern": "^(?:[0-9]{4}(?:-(?!00)(?:0[1-9]|1[0-2])(?:-(?:0[1-9]|[1-2][0-9]|3[0-1]))?)?)$",
                                        "example": "2018-03-02 or 2018-03 or 2018",
                                        "nullable": true
                                      },
                                      "classificationCode": {
                                        "type": "string",
                                        "description": "Classification code for the associated body system. Must match an active code returned by the /disabilities endpoint on the [Benefits Reference Data API](https://developer.va.gov/explore/benefits/docs/benefits_reference_data?version=current).",
                                        "example": "249470",
                                        "nullable": true
                                      }
                                    }
                                  }
                                }
                              }
                            }
                          },
                          "treatments": {
                            "description": "Identifies the Service Treatment information of the Veteran. The combination of treatedDisabilityName, center name, center city, and center state must be less than 1000 characters to successfully generate a PDF.",
                            "type": "array",
                            "nullable": true,
                            "uniqueItems": true,
                            "maxItems": 5000,
                            "items": {
                              "type": "object",
                              "additionalProperties": false,
                              "properties": {
                                "beginDate": {
                                  "description": "Begin date for treatment. If treatment began from 2005 to present, you do not need to provide dates. Each treatment begin date must be after the first 'servicePeriod.activeDutyBeginDate'.",
                                  "type": "string",
                                  "pattern": "^(?:19|20)[0-9][0-9]$|^(?:19|20)[0-9][0-9]-(0[1-9]|1[0-2])$",
                                  "example": "2018-06 or 2018",
                                  "nullable": true
                                },
                                "treatedDisabilityNames": {
                                  "description": "Name(s) of disabilities treated in this time frame. Name must match 'name' of a disability included on this claim.",
                                  "type": "array",
                                  "nullable": true,
                                  "maxItems": 101,
                                  "items": {
                                    "type": "string",
                                    "additionalProperties": false,
                                    "example": [
                                      "PTSD (post traumatic stress disorder)",
                                      "Trauma"
                                    ]
                                  }
                                },
                                "center": {
                                  "description": "VA Medical Center(s) and Department of Defense Military Treatment Facilities where the Veteran received treatment after discharge for any claimed disabilities.",
                                  "type": "object",
                                  "nullable": true,
                                  "additionalProperties": false,
                                  "properties": {
                                    "name": {
                                      "description": "Name of facility Veteran was treated in. The /treatment-centers endpoint on the [Benefits Reference Data API](https://developer.va.gov/explore/benefits/docs/benefits_reference_data?version=current) may be used to retrieve possible treatment center names.",
                                      "type": "string",
                                      "nullable": true,
                                      "pattern": "^$|(?!(?: )$)([a-zA-Z0-9\"\\/&\\(\\)\\-'.,# ]([a-zA-Z0-9(\\)\\-'.,# ])?)+$",
                                      "example": "Private Facility 2",
                                      "maxLength": 100
                                    },
                                    "city": {
                                      "description": "City of treatment facility.",
                                      "type": "string",
                                      "pattern": "^$|^([-a-zA-Z'.#]([-a-zA-Z'.# ])?)+$",
                                      "example": "Portland",
                                      "nullable": true
                                    },
                                    "state": {
                                      "description": "State of treatment facility.",
                                      "type": "string",
                                      "pattern": "^$|^[a-z,A-Z]{2}$",
                                      "example": "OR",
                                      "nullable": true
                                    }
                                  }
                                }
                              }
                            }
                          },
                          "serviceInformation": {
                            "type": "object",
                            "additionalProperties": false,
                            "required": [
                              "servicePeriods"
                            ],
                            "properties": {
                              "alternateNames": {
                                "description": "List any other names under which the Veteran served, if applicable.",
                                "type": "array",
                                "nullable": true,
                                "maxItems": 100,
                                "uniqueItems": true,
                                "items": {
                                  "type": "string",
                                  "additionalProperties": false,
                                  "examples": [
                                    "jane",
                                    "janey lee",
                                    "jane lee MacDonald"
                                  ]
                                }
                              },
                              "servicePeriods": {
                                "description": "Identifies the Service dates and Branch the Veteran served in.",
                                "type": "array",
                                "maxItems": 5000,
                                "minItems": 1,
                                "uniqueItems": true,
                                "items": {
                                  "type": "object",
                                  "required": [
                                    "serviceBranch",
                                    "serviceComponent",
                                    "activeDutyBeginDate",
                                    "activeDutyEndDate"
                                  ],
                                  "properties": {
                                    "serviceBranch": {
                                      "description": "Branch of service during period. The /service-branches endpoint on the [Benefits Reference Data API](https://developer.va.gov/explore/benefits/docs/benefits_reference_data?version=current) may be used to retrieve list of possible service branches.",
                                      "type": "string",
                                      "example": "Air Force",
                                      "maxLength": 1000
                                    },
                                    "serviceComponent": {
                                      "type": "string",
                                      "description": "",
                                      "enum": [
                                        "Active",
                                        "Reserves",
                                        "National Guard"
                                      ]
                                    },
                                    "activeDutyBeginDate": {
                                      "description": "Date started active duty.",
                                      "type": "string",
                                      "pattern": "^(?:[0-9]{4})-(?:0[1-9]|1[0-2])-(?:0[1-9]|[1-2][0-9]|3[0-1])$",
                                      "example": "2018-06-06"
                                    },
                                    "activeDutyEndDate": {
                                      "description": "Date completed active duty.  If in the future, 'separationLocationCode' is required.",
                                      "type": "string",
                                      "pattern": "^(?:[0-9]{4})-(?:0[1-9]|1[0-2])-(?:0[1-9]|[1-2][0-9]|3[0-1])$",
                                      "example": "2018-06-06"
                                    },
                                    "separationLocationCode": {
                                      "description": "Location code for the facility the Veteran plans to separate from. Required if 'servicePeriod.activeDutyEndDate' is in the future. Code must match the values returned by the /intake-sites endpoint on the [Benefits reference Data API](https://developer.va.gov/explore/benefits/docs/benefits_reference_data?version=current).",
                                      "type": "string",
                                      "nullable": true,
                                      "example": "98283"
                                    }
                                  }
                                }
                              },
                              "servedInActiveCombatSince911": {
                                "type": "string",
                                "enum": [
                                  "YES",
                                  "NO"
                                ],
                                "description": "Did Veteran serve in a combat zone since 9-11-2001?",
                                "example": "YES",
                                "nullable": true
                              },
                              "reservesNationalGuardService": {
                                "type": "object",
                                "nullable": true,
                                "additionalProperties": false,
                                "properties": {
                                  "component": {
                                    "type": "string",
                                    "nullable": true,
                                    "description": "",
                                    "enum": [
                                      "Reserves",
                                      "National Guard"
                                    ]
                                  },
                                  "obligationTermsOfService": {
                                    "type": "object",
                                    "nullable": true,
                                    "description": "If 'obligationTermsOfService' is included, the following attributes are required: 'beginDate ' and 'endDate'.",
                                    "additionalProperties": false,
                                    "properties": {
                                      "beginDate": {
                                        "type": "string",
                                        "nullable": true,
                                        "pattern": "^(?:[0-9]{4})-(?:0[1-9]|1[0-2])-(?:0[1-9]|[1-2][0-9]|3[0-1])$",
                                        "example": "2018-06-06"
                                      },
                                      "endDate": {
                                        "type": "string",
                                        "nullable": true,
                                        "pattern": "^(?:[0-9]{4})-(?:0[1-9]|1[0-2])-(?:0[1-9]|[1-2][0-9]|3[0-1])$",
                                        "example": "2018-06-06"
                                      }
                                    }
                                  },
                                  "unitName": {
                                    "type": "string",
                                    "maxLength": 1000,
                                    "nullable": true,
                                    "pattern": "^$|([a-zA-Z0-9\\-'.,# ][a-zA-Z0-9\\-'.,# ]?)*$"
                                  },
                                  "unitAddress": {
                                    "type": "string",
                                    "maxLength": 1000,
                                    "pattern": "^$|^([-a-zA-Z0-9'.,&#]([-a-zA-Z0-9'.,&# ])?)+$",
                                    "nullable": true
                                  },
                                  "unitPhone": {
                                    "type": "object",
                                    "nullable": true,
                                    "additionalProperties": false,
                                    "properties": {
                                      "areaCode": {
                                        "type": "string",
                                        "nullable": true,
                                        "maxLength": 3,
                                        "pattern": "^$|^\\d{3}$",
                                        "example": "555"
                                      },
                                      "phoneNumber": {
                                        "type": "string",
                                        "nullable": true,
                                        "maxLength": 20,
                                        "example": "5555555"
                                      }
                                    }
                                  },
                                  "receivingInactiveDutyTrainingPay": {
                                    "type": "string",
                                    "enum": [
                                      "YES",
                                      "NO"
                                    ],
                                    "nullable": true,
                                    "example": "YES"
                                  }
                                }
                              },
                              "federalActivation": {
                                "type": "object",
                                "nullable": true,
                                "additionalProperties": false,
                                "properties": {
                                  "activationDate": {
                                    "description": "Date cannot be in the future and must be after the earliest servicePeriod.activeDutyBeginDate.",
                                    "type": "string",
                                    "pattern": "^(?:[0-9]{4})-(?:0[1-9]|1[0-2])-(?:0[1-9]|[1-2][0-9]|3[0-1])$",
                                    "example": "2018-06-06",
                                    "nullable": true
                                  },
                                  "anticipatedSeparationDate": {
                                    "description": "Anticipated date of separation. Date must be in the future.",
                                    "type": "string",
                                    "pattern": "^(?:[0-9]{4})-(?:0[1-9]|1[0-2])-(?:0[1-9]|[1-2][0-9]|3[0-1])$",
                                    "example": "2018-06-06",
                                    "nullable": true
                                  }
                                }
                              },
                              "confinements": {
                                "type": "array",
                                "nullable": true,
                                "uniqueItems": true,
                                "maxItems": 5000,
                                "items": {
                                  "additionalProperties": false,
                                  "type": "object",
                                  "properties": {
                                    "approximateBeginDate": {
                                      "description": "The approximateBeginDate must be after the earliest servicePeriod activeDutyBeginDate.",
                                      "type": "string",
                                      "nullable": true,
                                      "pattern": "^(?:[0-9]{4})-(?:0[1-9]|1[0-2])-(?:0[1-9]|[1-2][0-9]|3[0-1])$|(?:[0-9]{4})-(?:0[1-9]|1[0-2])$",
                                      "example": "2018-06-06 or 2018-06"
                                    },
                                    "approximateEndDate": {
                                      "type": "string",
                                      "nullable": true,
                                      "pattern": "^(?:[0-9]{4})-(?:0[1-9]|1[0-2])-(?:0[1-9]|[1-2][0-9]|3[0-1])$|(?:[0-9]{4})-(?:0[1-9]|1[0-2])$",
                                      "example": "2018-06-06 or 2018-06"
                                    }
                                  }
                                }
                              }
                            }
                          },
                          "servicePay": {
                            "type": "object",
                            "nullable": true,
                            "additionalProperties": false,
                            "properties": {
                              "receivingMilitaryRetiredPay": {
                                "description": "Is the Veteran receiving military retired pay?",
                                "type": "string",
                                "enum": [
                                  "YES",
                                  "NO"
                                ],
                                "example": "YES",
                                "nullable": true
                              },
                              "futureMilitaryRetiredPay": {
                                "description": "Will the Veteran receive military retired pay pay in future? \n If true, then 'futurePayExplanation' is required.",
                                "type": "string",
                                "enum": [
                                  "YES",
                                  "NO"
                                ],
                                "example": "YES",
                                "nullable": true
                              },
                              "futureMilitaryRetiredPayExplanation": {
                                "description": "Explains why future pay will be received.",
                                "type": "string",
                                "example": "Will be retiring soon.",
                                "nullable": true,
                                "maxLength": 1000
                              },
                              "militaryRetiredPay": {
                                "type": "object",
                                "nullable": true,
                                "description": "",
                                "properties": {
                                  "branchOfService": {
                                    "description": "Branch of service. The /service-branches endpoint on the [Benefits Reference Data API](https://developer.va.gov/explore/benefits/docs/benefits_reference_data?version=current) may be used to retrieve list of possible service branches.",
                                    "type": "string",
                                    "nullable": true,
                                    "maxLength": 1000,
                                    "example": "Air Force"
                                  },
                                  "monthlyAmount": {
                                    "description": "Amount being received.",
                                    "type": "number",
                                    "nullable": true,
                                    "minimum": 1,
                                    "maximum": 999999,
                                    "example": 100
                                  }
                                }
                              },
                              "retiredStatus": {
                                "type": "string",
                                "nullable": true,
                                "description": "",
                                "enum": [
                                  "RETIRED",
                                  "TEMPORARY_DISABILITY_RETIRED_LIST",
                                  "PERMANENT_DISABILITY_RETIRED_LIST"
                                ]
                              },
                              "favorMilitaryRetiredPay": {
                                "description": "Is the Veteran waiving VA benefits to retain military retired pay? See item 26 on form 21-526EZ for more details.",
                                "type": "boolean",
                                "nullable": true,
                                "example": true,
                                "default": false
                              },
                              "receivedSeparationOrSeverancePay": {
                                "description": "Has the Veteran ever received separation pay, disability severance pay, or any other lump sum payment from their branch of service?",
                                "type": "string",
                                "enum": [
                                  "YES",
                                  "NO"
                                ],
                                "example": "YES",
                                "nullable": true
                              },
                              "separationSeverancePay": {
                                "type": "object",
                                "nullable": true,
                                "description": "",
                                "properties": {
                                  "datePaymentReceived": {
                                    "description": "Approximate date separation pay was received. \n Format can be either YYYY-MM-DD or YYYY-MM or YYYY",
                                    "type": "string",
                                    "pattern": "^(?:[0-9]{4})-(?:0[1-9]|1[0-2])-(?:0[1-9]|[1-2][0-9]|3[0-1])$|(?:[0-9]{4})$|(?:[0-9]{4})-(?:0[1-9]|1[0-2])$",
                                    "example": "2018-03-02 or 2018-03 or 2018"
                                  },
                                  "branchOfService": {
                                    "description": "Branch of service. The /service-branches endpoint on the [Benefits Reference Data API](https://developer.va.gov/explore/benefits/docs/benefits_reference_data?version=current) may be used to retrieve list of possible service branches.",
                                    "type": "string",
                                    "maxLength": 1000,
                                    "nullable": true,
                                    "example": "Air Force"
                                  },
                                  "preTaxAmountReceived": {
                                    "description": "Amount being received.",
                                    "type": "number",
                                    "nullable": true,
                                    "minimum": 1,
                                    "maximum": 999999,
                                    "example": 100
                                  }
                                }
                              },
                              "favorTrainingPay": {
                                "description": "Is the Veteran waiving VA benefits to retain training pay? See item 28 on form 21-526EZ for more details. ",
                                "type": "boolean",
                                "nullable": true,
                                "example": true,
                                "default": false
                              }
                            }
                          },
                          "directDeposit": {
                            "type": "object",
                            "nullable": true,
                            "additionalProperties": false,
                            "description": "If direct deposit information is included, the following attributes are required: accountType, accountNumber, routingNumber.",
                            "properties": {
                              "noAccount": {
                                "type": "boolean",
                                "nullable": true,
                                "description": "Claimant certifies that they do not have an account with a financial institution or certified payment agent.",
                                "default": false
                              },
                              "accountNumber": {
                                "description": "Account number for the direct deposit.",
                                "pattern": "^(?:[a-zA-Z0-9]{4,17})?$",
                                "type": "string",
                                "maxLength": 14,
                                "nullable": true,
                                "example": "123123123123"
                              },
                              "accountType": {
                                "description": "Account type for the direct deposit.",
                                "type": "string",
                                "nullable": true,
                                "example": "CHECKING",
                                "enum": [
                                  "CHECKING",
                                  "SAVINGS"
                                ]
                              },
                              "financialInstitutionName": {
                                "description": "Provide the name of the financial institution where the Veteran wants the direct deposit.",
                                "maxLength": 35,
                                "type": "string",
                                "nullable": true,
                                "example": "Some Bank"
                              },
                              "routingNumber": {
                                "description": "Routing number for the direct deposit.",
                                "type": "string",
                                "nullable": true,
                                "pattern": "^(?:\\d{9})?$",
                                "example": "123123123"
                              }
                            }
                          },
                          "claimantCertification": {
                            "type": "boolean",
                            "description": "Claimant certifies and authorizes release of information.",
                            "default": false
                          }
                        }
                      }
                    }
                  }
                },
                "example": {
                  "data": {
                    "type": "form/526",
                    "attributes": {
                      "claimProcessType": "STANDARD_CLAIM_PROCESS",
                      "veteranIdentification": {
                        "serviceNumber": "123456789",
                        "veteranNumber": {
                          "telephone": "5555555555"
                        },
                        "mailingAddress": {
                          "addressLine1": "123 Main Street",
                          "addressLine2": "Unit 1",
                          "addressLine3": "Room 2",
                          "city": "Portland",
                          "state": "OR",
                          "country": "USA",
                          "zipFirstFive": "41726",
                          "zipLastFour": "1234"
                        },
                        "emailAddress": {
                          "email": "valid@somedomain.com",
                          "agreeToEmailRelatedToClaim": true
                        },
                        "currentVaEmployee": false
                      },
                      "changeOfAddress": {
                        "typeOfAddressChange": "TEMPORARY",
                        "addressLine1": "456 Main Street",
                        "addressLine2": "Unit 3",
                        "addressLine3": "Room 4",
                        "city": "Atlanta",
                        "state": "GA",
                        "country": "USA",
                        "zipFirstFive": "42220",
                        "zipLastFour": "9897",
                        "dates": {
                          "beginDate": "2025-06-04",
                          "endDate": "2026-06-04"
                        }
                      },
                      "homeless": {
                        "currentlyHomeless": {
                          "homelessSituationOptions": "OTHER",
                          "otherDescription": "Other living situation"
                        },
                        "pointOfContact": "John Doe",
                        "pointOfContactNumber": {
                          "telephone": "5555555555"
                        }
                      },
                      "toxicExposure": {
                        "gulfWarHazardService": {
                          "servedInGulfWarHazardLocations": "NO"
                        },
                        "herbicideHazardService": {
                          "servedInHerbicideHazardLocations": "YES",
                          "otherLocationsServed": "Other locations served",
                          "serviceDates": {
                            "beginDate": "1972-05",
                            "endDate": "1980-10"
                          }
                        },
                        "additionalHazardExposures": {
                          "additionalExposures": [
                            "OTHER"
                          ],
                          "specifyOtherExposures": "Agent Orange",
                          "exposureDates": {
                            "beginDate": "1972-05",
                            "endDate": "1980-10"
                          }
                        },
                        "multipleExposures": [
                          {
                            "hazardExposedTo": "Agent Orange",
                            "exposureLocation": "Vietnam",
                            "exposureDates": {
                              "beginDate": "1972-05",
                              "endDate": "1973-01"
                            }
                          },
                          {
                            "hazardExposedTo": "Agent Orange",
                            "exposureLocation": "Vietnam",
                            "exposureDates": {
                              "beginDate": "1979-04",
                              "endDate": "1980-10"
                            }
                          }
                        ]
                      },
                      "disabilities": [
                        {
                          "name": "Diabetes",
                          "exposureOrEventOrInjury": "Agent Orange",
                          "serviceRelevance": "Service in Vietnam War",
                          "approximateDate": "1975-05",
                          "disabilityActionType": "NEW",
                          "isRelatedToToxicExposure": true
                        },
                        {
                          "name": "Hearing Loss",
                          "exposureOrEventOrInjury": "Noise",
                          "serviceRelevance": "Heavy equipment operator in service",
                          "approximateDate": "1968-07",
                          "disabilityActionType": "INCREASE",
                          "classificationCode": "8987",
                          "ratedDisabilityId": "1234567",
                          "diagnosticCode": 5678,
                          "isRelatedToToxicExposure": false
                        }
                      ],
                      "treatments": [
                        {
                          "beginDate": "2021-04",
                          "treatedDisabilityNames": [
                            "Diabetes"
                          ],
                          "center": {
                            "name": "ATLANTA VA MEDICAL CENTER",
                            "state": "GA",
                            "city": "ATLANTA"
                          }
                        },
                        {
                          "beginDate": "1996-03",
                          "treatedDisabilityNames": [
                            "Hearing Loss"
                          ],
                          "center": {
                            "name": "ATLANTA VA MEDICAL CENTER",
                            "state": "GA",
                            "city": "ATLANTA"
                          }
                        }
                      ],
                      "serviceInformation": {
                        "alternateNames": [
                          "Jon Doe",
                          "Jane Doe"
                        ],
                        "servicePeriods": [
                          {
                            "serviceBranch": "Air Force",
                            "serviceComponent": "Active",
                            "activeDutyBeginDate": "1964-11-14",
                            "activeDutyEndDate": "1980-10-30",
                            "separationLocationCode": "98289"
                          }
                        ],
                        "servedInActiveCombatSince911": "NO",
                        "reservesNationalGuardService": {
                          "component": "National Guard",
                          "obligationTermsOfService": {
                            "beginDate": "1990-11-24",
                            "endDate": "1995-11-17"
                          },
                          "unitName": "National Guard Unit Name",
                          "unitAddress": "1243 Main Street",
                          "unitPhone": {
                            "areaCode": "555",
                            "phoneNumber": "5555555"
                          },
                          "receivingInactiveDutyTrainingPay": "YES"
                        },
                        "confinements": [
                          {
                            "approximateBeginDate": "1970-06-11",
                            "approximateEndDate": "1970-09-11"
                          }
                        ]
                      },
                      "servicePay": {
                        "receivingMilitaryRetiredPay": "NO",
                        "futureMilitaryRetiredPay": "YES",
                        "futureMilitaryRetiredPayExplanation": "Explanation of future military retired pay",
                        "militaryRetiredPay": {
                          "branchOfService": "Air Force",
                          "monthlyAmount": 240.75
                        },
                        "retiredStatus": "PERMANENT_DISABILITY_RETIRED_LIST",
                        "favorMilitaryRetiredPay": false,
                        "receivedSeparationOrSeverancePay": "YES",
                        "separationSeverancePay": {
                          "datePaymentReceived": "2018-07-31",
                          "branchOfService": "Air Force",
                          "preTaxAmountReceived": 179.25
                        },
                        "favorTrainingPay": false
                      },
                      "directDeposit": {
                        "accountNumber": "123123123123",
                        "accountType": "CHECKING",
                        "financialInstitutionName": "Chase",
                        "routingNumber": "123456789"
                      },
                      "claimantCertification": true
                    }
                  }
                }
              },
              "examples": {
                "Minimum Required Attributes": {
                  "value": {
                    "data": {
                      "type": "form/526",
                      "attributes": {
                        "claimProcessType": "STANDARD_CLAIM_PROCESS",
                        "veteranIdentification": {
                          "mailingAddress": {
                            "addressLine1": "1234 Couch Street",
                            "city": "Portland",
                            "state": "OR",
                            "country": "USA",
                            "zipFirstFive": "12345"
                          },
                          "currentVaEmployee": false
                        },
                        "disabilities": [
                          {
                            "name": "hearing loss",
                            "serviceRelevance": "Heavy equipment operator in service",
                            "approximateDate": "2017-07",
                            "disabilityActionType": "NEW"
                          }
                        ],
                        "serviceInformation": {
                          "servicePeriods": [
                            {
                              "serviceBranch": "Air Force",
                              "serviceComponent": "Active",
                              "activeDutyBeginDate": "2015-11-14",
                              "activeDutyEndDate": "2018-11-30"
                            }
                          ]
                        },
                        "claimantCertification": true
                      }
                    }
                  }
                },
                "Maximum Attributes": {
                  "value": {
                    "data": {
                      "type": "form/526",
                      "attributes": {
                        "claimProcessType": "STANDARD_CLAIM_PROCESS",
                        "veteranIdentification": {
                          "serviceNumber": "123456789",
                          "veteranNumber": {
                            "telephone": "5555555555",
                            "internationalTelephone": "+44 20 1234 5678"
                          },
                          "mailingAddress": {
                            "addressLine1": "1234 Couch Street",
                            "addressLine2": "Unit 4",
                            "addressLine3": "Room 1",
                            "city": "Portland",
                            "state": "OR",
                            "country": "USA",
                            "zipFirstFive": "41726",
                            "zipLastFour": "1234"
                          },
                          "emailAddress": {
                            "email": "valid@somedomain.com",
                            "agreeToEmailRelatedToClaim": true
                          },
                          "currentVaEmployee": false
                        },
                        "changeOfAddress": {
                          "typeOfAddressChange": "TEMPORARY",
                          "addressLine1": "10 Peach St",
                          "addressLine2": "Unit 4",
                          "addressLine3": "Room 1",
                          "city": "Atlanta",
                          "state": "GA",
                          "country": "USA",
                          "zipFirstFive": "42220",
                          "zipLastFour": "9897",
                          "dates": {
                            "beginDate": "2023-06-04",
                            "endDate": "2023-12-04"
                          }
                        },
                        "homeless": {
                          "currentlyHomeless": {
                            "homelessSituationOptions": "FLEEING_CURRENT_RESIDENCE",
                            "otherDescription": "ABCDEFGHIJKLM"
                          },
                          "pointOfContact": "john stewart",
                          "pointOfContactNumber": {
                            "telephone": "5555555555",
                            "internationalTelephone": "+44 20 1234 5678"
                          }
                        },
                        "toxicExposure": {
                          "gulfWarHazardService": {
                            "servedInGulfWarHazardLocations": "YES",
                            "serviceDates": {
                              "beginDate": "2018-07",
                              "endDate": "2018-08"
                            }
                          },
                          "herbicideHazardService": {
                            "servedInHerbicideHazardLocations": "YES",
                            "otherLocationsServed": "ABCDEFGHIJKLM",
                            "serviceDates": {
                              "beginDate": "2018-07",
                              "endDate": "2018-08"
                            }
                          },
                          "additionalHazardExposures": {
                            "additionalExposures": [
                              "ASBESTOS",
                              "SHIPBOARD_HAZARD_AND_DEFENSE"
                            ],
                            "specifyOtherExposures": "Other exposure details",
                            "exposureDates": {
                              "beginDate": "2018-07",
                              "endDate": "2018-08"
                            }
                          },
                          "multipleExposures": [
                            {
                              "hazardExposedTo": "RADIATION",
                              "exposureLocation": "Guam",
                              "exposureDates": {
                                "beginDate": "2012-12",
                                "endDate": "2013-07"
                              }
                            }
                          ]
                        },
                        "disabilities": [
                          {
                            "name": "Traumatic Brain Injury",
                            "exposureOrEventOrInjury": "EXPOSURE",
                            "serviceRelevance": "ABCDEFG",
                            "approximateDate": "2018-03-11",
                            "disabilityActionType": "NEW",
                            "classificationCode": "9014",
                            "ratedDisabilityId": "ABCDEFGHIJKLMNOPQRSTUVWX",
                            "diagnosticCode": 9020,
                            "isRelatedToToxicExposure": true,
                            "secondaryDisabilities": [
                              {
                                "name": "Post Traumatic Stress Disorder (PTSD) Combat - Mental Disorders",
                                "exposureOrEventOrInjury": "EXPOSURE",
                                "serviceRelevance": "ABCDEFGHIJKLMNOPQ",
                                "disabilityActionType": "SECONDARY",
                                "approximateDate": "2018-03-12",
                                "classificationCode": "9014"
                              }
                            ]
                          },
                          {
                            "name": "Cancer - Musculoskeletal - Elbow",
                            "exposureOrEventOrInjury": "EXPOSURE",
                            "approximateDate": "2018-03-02",
                            "serviceRelevance": "ABCDEFG",
                            "disabilityActionType": "NEW",
                            "classificationCode": "9014",
                            "ratedDisabilityId": "ABCDEFGHIJKLMNOPQRSTUVWX",
                            "diagnosticCode": 249470,
                            "isRelatedToToxicExposure": true
                          },
                          {
                            "name": "Cancer - Musculoskeletal - Knee",
                            "exposureOrEventOrInjury": "EXPOSURE",
                            "approximateDate": "2015",
                            "serviceRelevance": "ABCDEFG",
                            "disabilityActionType": "NEW",
                            "classificationCode": "9014",
                            "ratedDisabilityId": "ABCDEFGHIJKLMNOPQRSTUVWX",
                            "diagnosticCode": 249470,
                            "isRelatedToToxicExposure": true
                          }
                        ],
                        "treatments": [
                          {
                            "beginDate": "2009-03",
                            "treatedDisabilityNames": [
                              "Traumatic Brain Injury",
                              "Post Traumatic Stress Disorder (PTSD) Combat - Mental Disorders",
                              "Cancer - Musculoskeletal - Elbow"
                            ],
                            "center": {
                              "name": "Center One",
                              "city": "Decatur",
                              "state": "GA"
                            }
                          }
                        ],
                        "serviceInformation": {
                          "alternateNames": [
                            "john jacob",
                            "johnny smith"
                          ],
                          "servicePeriods": [
                            {
                              "serviceBranch": "Public Health Service",
                              "serviceComponent": "Active",
                              "activeDutyBeginDate": "2008-11-14",
                              "activeDutyEndDate": "2023-10-30",
                              "separationLocationCode": "98282"
                            }
                          ],
                          "servedInActiveCombatSince911": "NO",
                          "reservesNationalGuardService": {
                            "component": "National Guard",
                            "obligationTermsOfService": {
                              "beginDate": "2019-06-04",
                              "endDate": "2020-06-04"
                            },
                            "unitName": "National Guard Unit Name",
                            "unitAddress": "1243 pine court",
                            "unitPhone": {
                              "areaCode": "555",
                              "phoneNumber": "5555555"
                            },
                            "receivingInactiveDutyTrainingPay": "YES"
                          },
                          "federalActivation": {
                            "activationDate": "2023-10-01",
                            "anticipatedSeparationDate": "2023-10-31"
                          },
                          "confinements": [
                            {
                              "approximateBeginDate": "2018-06-04",
                              "approximateEndDate": "2018-07-04"
                            },
                            {
                              "approximateBeginDate": "2020-06",
                              "approximateEndDate": "2020-07"
                            }
                          ]
                        },
                        "servicePay": {
                          "receivingMilitaryRetiredPay": "NO",
                          "futureMilitaryRetiredPay": "YES",
                          "futureMilitaryRetiredPayExplanation": "ABCDEFGHIJKLMNOPQRSTUVW",
                          "militaryRetiredPay": {
                            "branchOfService": "Army",
                            "monthlyAmount": 840.75
                          },
                          "retiredStatus": "PERMANENT_DISABILITY_RETIRED_LIST",
                          "favorMilitaryRetiredPay": false,
                          "receivedSeparationOrSeverancePay": "NO",
                          "separationSeverancePay": {
                            "datePaymentReceived": "2022-03-12",
                            "branchOfService": "Naval Academy",
                            "preTaxAmountReceived": 379.25
                          },
                          "favorTrainingPay": true
                        },
                        "directDeposit": {
                          "noAccount": false,
                          "accountNumber": "ABCDEF",
                          "accountType": "CHECKING",
                          "financialInstitutionName": "Chase",
                          "routingNumber": "123123123"
                        },
                        "claimantCertification": true
                      }
                    }
                  }
                }
              }
            }
          }
        }
      }
    },
    "/veterans/{veteranId}/526/validate": {
      "post": {
        "summary": "Validates a 526 claim form submission.",
        "tags": [
          "Disability Compensation Claims"
        ],
        "operationId": "post526ClaimValidate",
        "security": [
          {
            "productionOauth": [
              "system/claim.read",
              "system/claim.write"
            ]
          },
          {
            "sandboxOauth": [
              "system/claim.read",
              "system/claim.write"
            ]
          },
          {
            "bearer_token": [

            ]
          }
        ],
        "description": "Validates a request for a disability compensation claim submission (21-526EZ).\nThis endpoint can be used to test the request parameters for your /526 submission.\n",
        "parameters": [
          {
            "name": "veteranId",
            "in": "path",
            "required": true,
            "example": "1012667145V762142",
            "description": "ID of Veteran",
            "schema": {
              "type": "string"
            }
          }
        ],
        "responses": {
          "200": {
            "description": "Successful response with disability",
            "content": {
              "application/json": {
                "example": {
                  "data": {
                    "type": "claims_api_auto_established_claim_validation",
                    "attributes": {
                      "status": "valid"
                    }
                  }
                },
                "schema": {
                  "$schema": "http://json-schema.org/draft-04/schema#",
                  "type": "object",
                  "required": [
                    "data"
                  ],
                  "properties": {
                    "data": {
                      "type": "object",
                      "additionalProperties": false,
                      "required": [
                        "type",
                        "attributes"
                      ],
                      "properties": {
                        "type": {
                          "type": "string"
                        },
                        "attributes": {
                          "type": "object",
                          "additionalProperties": false,
                          "required": [
                            "status"
                          ],
                          "properties": {
                            "status": {
                              "type": "string",
                              "enum": [
                                "valid"
                              ],
                              "description": "Return whether or not whether or not the payload is valid"
                            }
                          }
                        }
                      }
                    }
                  }
                }
              }
            }
          },
          "401": {
            "description": "Unauthorized",
            "content": {
              "application/json": {
                "example": {
                  "errors": [
                    {
                      "title": "Not authorized",
                      "status": "401",
                      "detail": "Not authorized"
                    }
                  ]
                },
                "schema": {
                  "required": [
                    "errors"
                  ],
                  "properties": {
                    "errors": {
                      "type": "array",
                      "items": {
                        "additionalProperties": false,
                        "required": [
                          "title",
                          "detail"
                        ],
                        "properties": {
                          "title": {
                            "type": "string",
                            "description": "HTTP error title"
                          },
                          "detail": {
                            "type": "string",
                            "description": "HTTP error detail"
                          },
                          "status": {
                            "type": "string",
                            "description": "HTTP error status code"
                          },
                          "source": {
                            "type": "object",
                            "additionalProperties": false,
                            "description": "Source of error",
                            "properties": {
                              "pointer": {
                                "type": "string",
                                "description": "Pointer to source of error"
                              }
                            }
                          }
                        }
                      }
                    }
                  }
                }
              }
            }
          },
          "422": {
            "description": "Unprocessable entity",
            "content": {
              "application/json": {
                "example": {
                  "errors": [
                    {
                      "title": "Unprocessable entity",
                      "detail": "The property / did not contain the required key claimProcessType",
                      "status": "422",
                      "source": {
                        "pointer": "data/attributes/"
                      }
                    },
                    {
                      "title": "Unprocessable entity",
                      "detail": "The property / did not contain the required key disabilities",
                      "status": "422",
                      "source": {
                        "pointer": "data/attributes/"
                      }
                    },
                    {
                      "title": "Unprocessable entity",
                      "detail": "The property / did not contain the required key serviceInformation",
                      "status": "422",
                      "source": {
                        "pointer": "data/attributes/"
                      }
                    },
                    {
                      "title": "Unprocessable entity",
                      "detail": "The property / did not contain the required key veteranIdentification",
                      "status": "422",
                      "source": {
                        "pointer": "data/attributes/"
                      }
                    }
                  ]
                },
                "schema": {
                  "required": [
                    "errors"
                  ],
                  "properties": {
                    "errors": {
                      "type": "array",
                      "items": {
                        "additionalProperties": false,
                        "required": [
                          "title",
                          "status",
                          "detail"
                        ],
                        "properties": {
                          "status": {
                            "type": "string",
                            "description": "HTTP error code"
                          },
                          "detail": {
                            "type": "string",
                            "description": "HTTP error detail"
                          },
                          "source": {
                            "type": "object",
                            "pointer": {
                              "type": "string"
                            }
                          },
                          "title": {
                            "type": "string"
                          }
                        }
                      }
                    }
                  }
                }
              }
            }
          }
        },
        "requestBody": {
          "content": {
            "application/json": {
              "schema": {
                "type": "object",
                "required": [
                  "data"
                ],
                "properties": {
                  "data": {
                    "type": "object",
                    "required": [
                      "attributes",
                      null
                    ],
                    "properties": {
                      "attributes": {
                        "$schema": "http://json-schema.org/draft-07/schema#",
                        "description": "Claims API 526 Schema",
                        "type": "object",
                        "additionalProperties": false,
                        "required": [
                          "claimantCertification",
                          "claimProcessType",
                          "disabilities",
                          "serviceInformation",
                          "veteranIdentification"
                        ],
                        "properties": {
                          "claimProcessType": {
                            "type": "string",
                            "description": "Select type of claim program/process that applies to the Veteran.",
                            "enum": [
                              "STANDARD_CLAIM_PROCESS",
                              "FDC_PROGRAM",
                              "BDD_PROGRAM"
                            ]
                          },
                          "veteranIdentification": {
                            "type": "object",
                            "additionalProperties": false,
                            "required": [
                              "mailingAddress",
                              "currentVaEmployee"
                            ],
                            "properties": {
                              "serviceNumber": {
                                "type": "string",
                                "description": "Service identification number",
                                "nullable": true
                              },
                              "veteranNumber": {
                                "description": "If there is no phone number in VBMS for the Veteran, the exams will not be ordered. Including the phone number is recommended to avoid claim processing delays.",
                                "type": "object",
                                "nullable": true,
                                "properties": {
                                  "telephone": {
                                    "description": "Veteran's phone number.",
                                    "type": "string",
                                    "pattern": "^\\d{10}?$",
                                    "example": "5555555",
                                    "minLength": 10,
                                    "maxLength": 10,
                                    "nullable": true
                                  },
                                  "internationalTelephone": {
                                    "type": "string",
                                    "description": "Veteran's international phone number.",
                                    "example": "+44 20 1234 5678",
                                    "nullable": true
                                  }
                                }
                              },
                              "mailingAddress": {
                                "type": "object",
                                "additionalProperties": false,
                                "required": [
                                  "addressLine1",
                                  "city",
                                  "state",
                                  "zipFirstFive",
                                  "country"
                                ],
                                "properties": {
                                  "addressLine1": {
                                    "description": "Address line 1 for the Veteran's current mailing address.",
                                    "type": "string",
                                    "pattern": "^([-a-zA-Z0-9'.,&#]([-a-zA-Z0-9'.,&# ])?)+$",
                                    "maxLength": 20,
                                    "example": "1234 Couch Street"
                                  },
                                  "addressLine2": {
                                    "description": "Address line 2 for the Veteran's current mailing address.",
                                    "type": "string",
                                    "pattern": "^([-a-zA-Z0-9'.,&#]([-a-zA-Z0-9'.,&# ])?)+$",
                                    "maxLength": 20,
                                    "example": "Unit 4",
                                    "nullable": true
                                  },
                                  "addressLine3": {
                                    "description": "Address line 3 for the Veteran's current mailing address.",
                                    "type": "string",
                                    "pattern": "^([-a-zA-Z0-9'.,&#]([-a-zA-Z0-9'.,&# ])?)+$",
                                    "maxLength": 20,
                                    "example": "Room 1",
                                    "nullable": true
                                  },
                                  "city": {
                                    "description": "City for the Veteran's current mailing address.",
                                    "type": "string",
                                    "pattern": "^([-a-zA-Z0-9'.#]([-a-zA-Z0-9'.# ])?)+$",
                                    "example": "Portland",
                                    "maxLength": 1000
                                  },
                                  "state": {
                                    "description": "State for the Veteran's current mailing address.",
                                    "type": "string",
                                    "pattern": "^[a-z,A-Z]{2}$",
                                    "example": "OR",
                                    "maxLength": 1000
                                  },
                                  "country": {
                                    "description": "Country for the Veteran's current mailing address.  Must match the values returned by the /countries endpoint on the [Benefits Reference Data API](https://developer.va.gov/explore/benefits/docs/benefits_reference_data?version=current).",
                                    "type": "string",
                                    "example": "USA",
                                    "maxLength": 1000
                                  },
                                  "zipFirstFive": {
                                    "description": "Zip code (First 5 digits) for the Veteran's current mailing address.",
                                    "type": "string",
                                    "pattern": "^\\d{5}?$",
                                    "example": "12345"
                                  },
                                  "zipLastFour": {
                                    "description": "Zip code (Last 4 digits) for the Veteran's current mailing address.",
                                    "type": "string",
                                    "pattern": "^\\d{4}?$",
                                    "example": "6789",
                                    "nullable": true
                                  }
                                }
                              },
                              "emailAddress": {
                                "description": "Information associated with the Veteran's email address.",
                                "type": "object",
                                "nullable": true,
                                "properties": {
                                  "email": {
                                    "type": "string",
                                    "pattern": "^\\w+([\\.-]?\\w+)*@\\w+([\\.-]?\\w+)*(\\.\\w{2,3})+$",
                                    "description": "The most current email address of the Veteran.",
                                    "maxLength": 50,
                                    "nullable": true
                                  },
                                  "agreeToEmailRelatedToClaim": {
                                    "type": "boolean",
                                    "description": "Agreement to email information relating to this claim.",
                                    "example": true,
                                    "default": false,
                                    "nullable": true
                                  }
                                }
                              },
                              "currentVaEmployee": {
                                "type": "boolean",
                                "description": "Set to true if Veteran is a VA employee.",
                                "nullable": false
                              }
                            }
                          },
                          "changeOfAddress": {
                            "description": "If 'changeOfAddress' is included, the following attributes are required: 'typeOfAddressChange', 'dates.beginDate', 'addressLine1', 'city', 'state', 'country', 'zipFirstFive'.",
                            "type": "object",
                            "nullable": true,
                            "additionalProperties": false,
                            "properties": {
                              "typeOfAddressChange": {
                                "description": "Temporary or Permanent change of address. If 'TEMPORARY', 'beginDate' and 'endDate' are required.",
                                "type": "string",
                                "enum": [
                                  "TEMPORARY",
                                  "PERMANENT"
                                ],
                                "example": "PERMANENT"
                              },
                              "addressLine1": {
                                "description": "Address line 1 for the Veteran's new address.",
                                "type": "string",
                                "pattern": "^$|^([-a-zA-Z0-9'.,&#]([-a-zA-Z0-9'.,&# ])?)+$",
                                "maxLength": 20,
                                "example": "1234 Couch Street"
                              },
                              "addressLine2": {
                                "description": "Address line 2 for the Veteran's new address.",
                                "type": "string",
                                "maxLength": 20,
                                "example": "Unit 4",
                                "nullable": true
                              },
                              "addressLine3": {
                                "description": "Address line 3 for the Veteran's new address.",
                                "type": "string",
                                "maxLength": 20,
                                "example": "Room 1",
                                "nullable": true
                              },
                              "city": {
                                "description": "City for the Veteran's new address.",
                                "type": "string",
                                "pattern": "^$|^([-a-zA-Z0-9'.#]([-a-zA-Z0-9'.# ])?)+$",
                                "example": "Portland",
                                "maxLength": 1000
                              },
                              "state": {
                                "description": "State for the Veteran's new address.",
                                "type": "string",
                                "pattern": "^$|^[a-z,A-Z]{2}$",
                                "example": "OR",
                                "maxLength": 1000
                              },
                              "country": {
                                "description": "Country for the Veteran's new address. Value must match the values returned by the /countries endpoint on the [Benefits Reference Data API](https://developer.va.gov/explore/benefits/docs/benefits_reference_data?version=current).",
                                "type": "string",
                                "example": "USA",
                                "maxLength": 1000
                              },
                              "zipFirstFive": {
                                "description": "Zip code (First 5 digits) for the Veteran's new address.",
                                "type": "string",
                                "pattern": "^$|^\\d{5}?$",
                                "example": "12345"
                              },
                              "zipLastFour": {
                                "description": "Zip code (Last 4 digits) for the Veteran's new address.",
                                "type": "string",
                                "nullable": true,
                                "pattern": "^$|^\\d{4}?$",
                                "example": "6789"
                              },
                              "dates": {
                                "type": "object",
                                "properties": {
                                  "beginDate": {
                                    "description": "Begin date for the Veteran's new address.",
                                    "pattern": "^(?:[0-9]{4})-(?:0[1-9]|1[0-2])-(?:0[1-9]|[1-2][0-9]|3[0-1])$",
                                    "type": "string",
                                    "example": "2018-06-04"
                                  },
                                  "endDate": {
                                    "description": "Date in YYYY-MM-DD the changed address expires, if change is temporary.",
                                    "type": "string",
                                    "nullable": true,
                                    "pattern": "^(?:[0-9]{4})-(?:0[1-9]|1[0-2])-(?:0[1-9]|[1-2][0-9]|3[0-1])$",
                                    "example": "2018-06-04"
                                  }
                                }
                              }
                            }
                          },
                          "homeless": {
                            "type": "object",
                            "nullable": true,
                            "additionalProperties": false,
                            "properties": {
                              "currentlyHomeless": {
                                "type": "object",
                                "nullable": true,
                                "additionalProperties": false,
                                "properties": {
                                  "homelessSituationOptions": {
                                    "description": "Veteran's living situation.",
                                    "type": "string",
                                    "nullable": true,
                                    "default": "other",
                                    "enum": [
                                      "LIVING_IN_A_HOMELESS_SHELTER",
                                      "NOT_CURRENTLY_IN_A_SHELTERED_ENVIRONMENT",
                                      "STAYING_WITH_ANOTHER_PERSON",
                                      "FLEEING_CURRENT_RESIDENCE",
                                      "OTHER"
                                    ],
                                    "example": "FLEEING_CURRENT_RESIDENCE"
                                  },
                                  "otherDescription": {
                                    "description": "Explanation of living situation. Required if 'homelessSituationOptions' is 'OTHER'.",
                                    "type": "string",
                                    "nullable": true,
                                    "maxLength": 500,
                                    "example": "other living situation"
                                  }
                                }
                              },
                              "riskOfBecomingHomeless": {
                                "type": "object",
                                "nullable": true,
                                "additionalProperties": false,
                                "properties": {
                                  "livingSituationOptions": {
                                    "type": "string",
                                    "nullable": true,
                                    "default": "HOUSING_WILL_BE_LOST_IN_30_DAYS",
                                    "enum": [
                                      "HOUSING_WILL_BE_LOST_IN_30_DAYS",
                                      "LEAVING_PUBLICLY_FUNDED_SYSTEM_OF_CARE",
                                      "OTHER"
                                    ]
                                  },
                                  "otherDescription": {
                                    "description": "Explanation of living situation. Required if 'livingSituationOptions' is 'OTHER'.",
                                    "type": "string",
                                    "nullable": true,
                                    "maxLength": 500,
                                    "example": "other living situation"
                                  }
                                }
                              },
                              "pointOfContact": {
                                "description": "Individual in direct contact with Veteran.",
                                "type": "string",
                                "nullable": true,
                                "minLength": 1,
                                "maxLength": 100,
                                "pattern": "^([-a-zA-Z0-9/']+( ?))*$",
                                "example": "Jane Doe"
                              },
                              "pointOfContactNumber": {
                                "type": "object",
                                "nullable": true,
                                "additionalProperties": false,
                                "properties": {
                                  "telephone": {
                                    "description": "Primary phone of point of contact.",
                                    "type": "string",
                                    "pattern": "^\\d{10}?$",
                                    "example": "5555555",
                                    "minLength": 10,
                                    "maxLength": 10,
                                    "nullable": true
                                  },
                                  "internationalTelephone": {
                                    "description": "International phone of point of contact.",
                                    "type": "string",
                                    "example": "+44 20 1234 5678",
                                    "nullable": true,
                                    "maxLength": 1000
                                  }
                                }
                              }
                            }
                          },
                          "toxicExposure": {
                            "type": "object",
                            "nullable": true,
                            "properties": {
                              "gulfWarHazardService": {
                                "type": "object",
                                "nullable": true,
                                "description": "Toxic exposure related to the Gulf war.",
                                "properties": {
                                  "servedInGulfWarHazardLocations": {
                                    "type": "string",
                                    "description": "Set to true if the Veteran served in any of the following Gulf War hazard locations: Iraq; Kuwait; Saudi Arabia; the neutral zone between Iraq and Saudi Arabia; Bahrain; Qatar; the United Arab Emirates; Oman; Yemen; Lebanon; Somalia; Afghanistan; Israel; Egypt; Turkey; Syria; Jordan; Djibouti; Uzbekistan; the Gulf of Aden; the Gulf of Oman; the Persian Gulf; the Arabian Sea; and the Red Sea.",
                                    "example": "YES",
                                    "enum": [
                                      "NO",
                                      "YES"
                                    ],
                                    "nullable": true
                                  },
                                  "serviceDates": {
                                    "type": "object",
                                    "nullable": true,
                                    "description": "Date range for when the exposure happened.",
                                    "properties": {
                                      "beginDate": {
                                        "type": "string",
                                        "nullable": true,
                                        "description": "Approximate begin date for serving in Gulf War hazard location.",
                                        "example": "2018-06 or 2018"
                                      },
                                      "endDate": {
                                        "type": "string",
                                        "nullable": true,
                                        "description": "Approximate end date for serving in Gulf War hazard location.",
                                        "example": "2018-06 or 2018"
                                      }
                                    }
                                  }
                                }
                              },
                              "herbicideHazardService": {
                                "description": "Toxic exposure related to herbicide (Agent Orange) hazards.",
                                "type": "object",
                                "nullable": true,
                                "properties": {
                                  "servedInHerbicideHazardLocations": {
                                    "type": "string",
                                    "description": "Set to true if the Veteran served in any of the following herbicide/Agent Orange locations: Republic of Vietnam to include the 12 nautical mile territorial waters; Thailand at any United States or Royal Thai base; Laos; Cambodia at Mimot or Krek; Kampong Cham Province; Guam or American Samoa; or in the territorial waters thereof; Johnston Atoll or a ship that called at Johnston Atoll; Korean demilitarized zone; aboard (to include repeated operations and maintenance with) a C-123 aircraft known to have been used to spray an herbicide agent (during service in the Air Force and Air Force Reserves).",
                                    "example": "YES",
                                    "enum": [
                                      "NO",
                                      "YES"
                                    ],
                                    "nullable": true
                                  },
                                  "otherLocationsServed": {
                                    "type": "string",
                                    "nullable": true,
                                    "pattern": "^([-a-zA-Z0-9'.,&#]([-a-zA-Z0-9'.,&# ])?)+$",
                                    "description": "Other location(s) where Veteran served.",
                                    "maxLength": 5000
                                  },
                                  "serviceDates": {
                                    "description": "Date range for exposure in herbicide hazard location.",
                                    "type": "object",
                                    "nullable": true,
                                    "properties": {
                                      "beginDate": {
                                        "type": "string",
                                        "nullable": true,
                                        "description": "Approximate begin date for serving in herbicide location.",
                                        "pattern": "^(?:19|20)[0-9][0-9]$|^(?:19|20)[0-9][0-9]-(0[1-9]|1[0-2])$",
                                        "example": "2018-06 or 2018"
                                      },
                                      "endDate": {
                                        "type": "string",
                                        "nullable": true,
                                        "description": "Approximate end date for serving in herbicide location.",
                                        "pattern": "^(?:19|20)[0-9][0-9]$|^(?:19|20)[0-9][0-9]-(0[1-9]|1[0-2])$",
                                        "example": "2018-06 or 2018"
                                      }
                                    }
                                  }
                                }
                              },
                              "additionalHazardExposures": {
                                "type": "object",
                                "nullable": true,
                                "description": "Additional hazardous exposures.",
                                "properties": {
                                  "additionalExposures": {
                                    "description": "Additional exposure incidents.",
                                    "type": "array",
                                    "nullable": true,
                                    "uniqueItems": true,
                                    "maxItems": 5000,
                                    "items": {
                                      "type": "string",
                                      "additionalProperties": false,
                                      "enum": [
                                        "ASBESTOS",
                                        "MUSTARD_GAS",
                                        "RADIATION",
                                        "SHIPBOARD_HAZARD_AND_DEFENSE",
                                        "MILITARY_OCCUPATIONAL_SPECIALTY_RELATED_TOXIN",
                                        "CONTAMINATED_WATER_AT_CAMP_LEJEUNE",
                                        "OTHER"
                                      ]
                                    }
                                  },
                                  "specifyOtherExposures": {
                                    "type": "string",
                                    "nullable": true,
                                    "pattern": "^([-a-zA-Z0-9'.,&#]([-a-zA-Z0-9'.,&# ])?)+$",
                                    "description": "Exposure to asbestos.",
                                    "maxLength": 5000
                                  },
                                  "exposureDates": {
                                    "type": "object",
                                    "nullable": true,
                                    "description": "Date range for when the exposure happened.",
                                    "properties": {
                                      "beginDate": {
                                        "type": "string",
                                        "nullable": true,
                                        "description": "Approximate begin date for exposure.",
                                        "pattern": "^(?:19|20)[0-9][0-9]$|^(?:19|20)[0-9][0-9]-(0[1-9]|1[0-2])$",
                                        "example": "2018-06 or 2018"
                                      },
                                      "endDate": {
                                        "type": "string",
                                        "nullable": true,
                                        "description": "Approximate end date for exposure.",
                                        "pattern": "^(?:19|20)[0-9][0-9]$|^(?:19|20)[0-9][0-9]-(0[1-9]|1[0-2])$",
                                        "example": "2018-06 or 2018"
                                      }
                                    }
                                  }
                                }
                              },
                              "multipleExposures": {
                                "type": "array",
                                "nullable": true,
                                "maxItems": 5000,
                                "minItems": 1,
                                "uniqueItems": true,
                                "items": {
                                  "type": "object",
                                  "additionalProperties": false,
                                  "properties": {
                                    "hazardExposedTo": {
                                      "type": "string",
                                      "nullable": true,
                                      "pattern": "^([-a-zA-Z0-9'.,&#]([-a-zA-Z0-9'.,&# ])?)+$",
                                      "description": "Hazard the Veteran was exposed to."
                                    },
                                    "exposureLocation": {
                                      "type": "string",
                                      "nullable": true,
                                      "pattern": "^([-a-zA-Z0-9'.,&#]([-a-zA-Z0-9'.,&# ])?)+$",
                                      "description": "Location where the exposure happened."
                                    },
                                    "exposureDates": {
                                      "type": "object",
                                      "nullable": true,
                                      "description": "Date range for when the exposure happened.",
                                      "properties": {
                                        "beginDate": {
                                          "type": "string",
                                          "nullable": true,
                                          "description": "Approximate begin date for exposure.",
                                          "pattern": "^(?:19|20)[0-9][0-9]$|^(?:19|20)[0-9][0-9]-(0[1-9]|1[0-2])$",
                                          "example": "2018-06 or 2018"
                                        },
                                        "endDate": {
                                          "type": "string",
                                          "nullable": true,
                                          "description": "Approximate end date for exposure.",
                                          "pattern": "^(?:19|20)[0-9][0-9]$|^(?:19|20)[0-9][0-9]-(0[1-9]|1[0-2])$",
                                          "example": "2018-06 or 2018"
                                        }
                                      }
                                    }
                                  }
                                }
                              }
                            }
                          },
                          "disabilities": {
                            "description": "Any current disabilities or symptoms the Veteran is claiming are related to their military service and/or are service-connected.",
                            "type": "array",
                            "maxItems": 5000,
                            "minItems": 1,
                            "items": {
                              "type": "object",
                              "additionalProperties": false,
                              "required": [
                                "disabilityActionType",
                                "name"
                              ],
                              "properties": {
                                "name": {
                                  "description": "Name of the disability. The /disabilities endpoint on the [Benefits Reference Data API](https://developer.va.gov/explore/benefits/docs/benefits_reference_data?version=current) may be used to retrieve possible disability names.",
                                  "type": "string",
                                  "pattern": "^$|([a-zA-Z0-9\"\\/&\\(\\)\\-'.,# ]([a-zA-Z0-9(\\)\\-'.,# ])?)+$",
                                  "example": "PTSD (post traumatic stress disorder)",
                                  "maxLength": 255
                                },
                                "exposureOrEventOrInjury": {
                                  "type": "string",
                                  "description": "What caused the disability?",
                                  "nullable": true,
                                  "examples": [
                                    "Agent Orange",
                                    "radiation",
                                    "burn pits"
                                  ],
                                  "maxLength": 1000
                                },
                                "serviceRelevance": {
                                  "description": "Explanation of how the disability(ies) relates to the in-service event/exposure/injury. If the disabilityActionType is 'NEW', the serviceRelevance is required.",
                                  "type": "string",
                                  "nullable": true,
                                  "example": "Heavy equipment operator in service.",
                                  "maxLength": 1000
                                },
                                "approximateDate": {
                                  "description": "Approximate date disability began. Date must be in the past. \n Format can be either YYYY-MM-DD or YYYY-MM or YYYY",
                                  "type": "string",
                                  "pattern": "^(?:[0-9]{4}(?:-(?!00)(?:0[1-9]|1[0-2])(?:-(?:0[1-9]|[1-2][0-9]|3[0-1]))?)?)$",
                                  "example": "2018-03-02 or 2018-03 or 2018",
                                  "nullable": true
                                },
                                "disabilityActionType": {
                                  "description": "Action type requested for the disability. If 'INCREASE' or 'NONE', then 'ratedDisabilityId' and 'diagnosticCode' should be included. 'NONE' should be used when including a secondary disability.",
                                  "type": "string",
                                  "enum": [
                                    "NONE",
                                    "NEW",
                                    "INCREASE"
                                  ],
                                  "example": "NEW"
                                },
                                "classificationCode": {
                                  "type": "string",
                                  "description": "Classification code for the associated body system. Must match an active code returned by the /disabilities endpoint on the [Benefits Reference Data API](https://developer.va.gov/explore/benefits/docs/benefits_reference_data?version=current).",
                                  "example": "249470",
                                  "nullable": true
                                },
                                "ratedDisabilityId": {
                                  "description": "When submitting a contention with action type 'INCREASE', the previously rated disability id may be included.",
                                  "type": "string",
                                  "example": "1100583",
                                  "nullable": true
                                },
                                "diagnosticCode": {
                                  "description": "If the disabilityActionType is 'NONE' or 'INCREASE', the diagnosticCode should correspond to an existing rated disability.",
                                  "type": "integer",
                                  "example": 9999,
                                  "nullable": true
                                },
                                "isRelatedToToxicExposure": {
                                  "type": "boolean",
                                  "description": "Is the disability related to toxic exposures? If true, related 'toxicExposure' must be included.",
                                  "example": true,
                                  "default": false,
                                  "nullable": true
                                },
                                "secondaryDisabilities": {
                                  "description": "If secondaryDisability is included, the following attributes are required: 'secondaryDisability.name', 'secondaryDisability.disabilityActionType' and 'secondaryDisability.serviceRelevance'",
                                  "type": "array",
                                  "items": {
                                    "type": "object",
                                    "additionalProperties": false,
                                    "properties": {
                                      "name": {
                                        "description": "Name of the disability. The /disabilities endpoint on the [Benefits Reference Data API](https://developer.va.gov/explore/benefits/docs/benefits_reference_data?version=current) may be used to retrieve possible disability names.",
                                        "type": "string",
                                        "pattern": "^$|([a-zA-Z0-9\"\\/&\\(\\)\\-'.,# ]([a-zA-Z0-9(\\)\\-'.,# ])?)+$",
                                        "example": "PTSD (post traumatic stress disorder)",
                                        "maxLength": 255
                                      },
                                      "exposureOrEventOrInjury": {
                                        "type": "string",
                                        "description": "What caused the disability?",
                                        "nullable": true,
                                        "examples": [
                                          "Agent Orange",
                                          "radiation",
                                          "burn pits"
                                        ],
                                        "maxLength": 1000
                                      },
                                      "serviceRelevance": {
                                        "description": "Explanation of how the disability(ies) relates to the in-service event/exposure/injury.",
                                        "type": "string",
                                        "nullable": true,
                                        "example": "Heavy equipment operator in service.",
                                        "maxLength": 1000
                                      },
                                      "disabilityActionType": {
                                        "description": "The status of the secondary disability.",
                                        "type": "string",
                                        "example": "SECONDARY",
                                        "enum": [
                                          "SECONDARY"
                                        ]
                                      },
                                      "approximateDate": {
                                        "description": "Approximate date disability began. Date must be in the past. \n Format can be either YYYY-MM-DD or YYYY-MM or YYYY",
                                        "type": "string",
                                        "pattern": "^(?:[0-9]{4}(?:-(?!00)(?:0[1-9]|1[0-2])(?:-(?:0[1-9]|[1-2][0-9]|3[0-1]))?)?)$",
                                        "example": "2018-03-02 or 2018-03 or 2018",
                                        "nullable": true
                                      },
                                      "classificationCode": {
                                        "type": "string",
                                        "description": "Classification code for the associated body system. Must match an active code returned by the /disabilities endpoint on the [Benefits Reference Data API](https://developer.va.gov/explore/benefits/docs/benefits_reference_data?version=current).",
                                        "example": "249470",
                                        "nullable": true
                                      }
                                    }
                                  }
                                }
                              }
                            }
                          },
                          "treatments": {
                            "description": "Identifies the Service Treatment information of the Veteran. The combination of treatedDisabilityName, center name, center city, and center state must be less than 1000 characters to successfully generate a PDF.",
                            "type": "array",
                            "nullable": true,
                            "uniqueItems": true,
                            "maxItems": 5000,
                            "items": {
                              "type": "object",
                              "additionalProperties": false,
                              "properties": {
                                "beginDate": {
                                  "description": "Begin date for treatment. If treatment began from 2005 to present, you do not need to provide dates. Each treatment begin date must be after the first 'servicePeriod.activeDutyBeginDate'.",
                                  "type": "string",
                                  "pattern": "^(?:19|20)[0-9][0-9]$|^(?:19|20)[0-9][0-9]-(0[1-9]|1[0-2])$",
                                  "example": "2018-06 or 2018",
                                  "nullable": true
                                },
                                "treatedDisabilityNames": {
                                  "description": "Name(s) of disabilities treated in this time frame. Name must match 'name' of a disability included on this claim.",
                                  "type": "array",
                                  "nullable": true,
                                  "maxItems": 101,
                                  "items": {
                                    "type": "string",
                                    "additionalProperties": false,
                                    "example": [
                                      "PTSD (post traumatic stress disorder)",
                                      "Trauma"
                                    ]
                                  }
                                },
                                "center": {
                                  "description": "VA Medical Center(s) and Department of Defense Military Treatment Facilities where the Veteran received treatment after discharge for any claimed disabilities.",
                                  "type": "object",
                                  "nullable": true,
                                  "additionalProperties": false,
                                  "properties": {
                                    "name": {
                                      "description": "Name of facility Veteran was treated in. The /treatment-centers endpoint on the [Benefits Reference Data API](https://developer.va.gov/explore/benefits/docs/benefits_reference_data?version=current) may be used to retrieve possible treatment center names.",
                                      "type": "string",
                                      "nullable": true,
                                      "pattern": "^$|(?!(?: )$)([a-zA-Z0-9\"\\/&\\(\\)\\-'.,# ]([a-zA-Z0-9(\\)\\-'.,# ])?)+$",
                                      "example": "Private Facility 2",
                                      "maxLength": 100
                                    },
                                    "city": {
                                      "description": "City of treatment facility.",
                                      "type": "string",
                                      "pattern": "^$|^([-a-zA-Z'.#]([-a-zA-Z'.# ])?)+$",
                                      "example": "Portland",
                                      "nullable": true
                                    },
                                    "state": {
                                      "description": "State of treatment facility.",
                                      "type": "string",
                                      "pattern": "^$|^[a-z,A-Z]{2}$",
                                      "example": "OR",
                                      "nullable": true
                                    }
                                  }
                                }
                              }
                            }
                          },
                          "serviceInformation": {
                            "type": "object",
                            "additionalProperties": false,
                            "required": [
                              "servicePeriods"
                            ],
                            "properties": {
                              "alternateNames": {
                                "description": "List any other names under which the Veteran served, if applicable.",
                                "type": "array",
                                "nullable": true,
                                "maxItems": 100,
                                "uniqueItems": true,
                                "items": {
                                  "type": "string",
                                  "additionalProperties": false,
                                  "examples": [
                                    "jane",
                                    "janey lee",
                                    "jane lee MacDonald"
                                  ]
                                }
                              },
                              "servicePeriods": {
                                "description": "Identifies the Service dates and Branch the Veteran served in.",
                                "type": "array",
                                "maxItems": 5000,
                                "minItems": 1,
                                "uniqueItems": true,
                                "items": {
                                  "type": "object",
                                  "required": [
                                    "serviceBranch",
                                    "serviceComponent",
                                    "activeDutyBeginDate",
                                    "activeDutyEndDate"
                                  ],
                                  "properties": {
                                    "serviceBranch": {
                                      "description": "Branch of service during period. The /service-branches endpoint on the [Benefits Reference Data API](https://developer.va.gov/explore/benefits/docs/benefits_reference_data?version=current) may be used to retrieve list of possible service branches.",
                                      "type": "string",
                                      "example": "Air Force",
                                      "maxLength": 1000
                                    },
                                    "serviceComponent": {
                                      "type": "string",
                                      "description": "",
                                      "enum": [
                                        "Active",
                                        "Reserves",
                                        "National Guard"
                                      ]
                                    },
                                    "activeDutyBeginDate": {
                                      "description": "Date started active duty.",
                                      "type": "string",
                                      "pattern": "^(?:[0-9]{4})-(?:0[1-9]|1[0-2])-(?:0[1-9]|[1-2][0-9]|3[0-1])$",
                                      "example": "2018-06-06"
                                    },
                                    "activeDutyEndDate": {
                                      "description": "Date completed active duty.  If in the future, 'separationLocationCode' is required.",
                                      "type": "string",
                                      "pattern": "^(?:[0-9]{4})-(?:0[1-9]|1[0-2])-(?:0[1-9]|[1-2][0-9]|3[0-1])$",
                                      "example": "2018-06-06"
                                    },
                                    "separationLocationCode": {
                                      "description": "Location code for the facility the Veteran plans to separate from. Required if 'servicePeriod.activeDutyEndDate' is in the future. Code must match the values returned by the /intake-sites endpoint on the [Benefits reference Data API](https://developer.va.gov/explore/benefits/docs/benefits_reference_data?version=current).",
                                      "type": "string",
                                      "nullable": true,
                                      "example": "98283"
                                    }
                                  }
                                }
                              },
                              "servedInActiveCombatSince911": {
                                "type": "string",
                                "enum": [
                                  "YES",
                                  "NO"
                                ],
                                "description": "Did Veteran serve in a combat zone since 9-11-2001?",
                                "example": "YES",
                                "nullable": true
                              },
                              "reservesNationalGuardService": {
                                "type": "object",
                                "nullable": true,
                                "additionalProperties": false,
                                "properties": {
                                  "component": {
                                    "type": "string",
                                    "nullable": true,
                                    "description": "",
                                    "enum": [
                                      "Reserves",
                                      "National Guard"
                                    ]
                                  },
                                  "obligationTermsOfService": {
                                    "type": "object",
                                    "nullable": true,
                                    "description": "If 'obligationTermsOfService' is included, the following attributes are required: 'beginDate ' and 'endDate'.",
                                    "additionalProperties": false,
                                    "properties": {
                                      "beginDate": {
                                        "type": "string",
                                        "nullable": true,
                                        "pattern": "^(?:[0-9]{4})-(?:0[1-9]|1[0-2])-(?:0[1-9]|[1-2][0-9]|3[0-1])$",
                                        "example": "2018-06-06"
                                      },
                                      "endDate": {
                                        "type": "string",
                                        "nullable": true,
                                        "pattern": "^(?:[0-9]{4})-(?:0[1-9]|1[0-2])-(?:0[1-9]|[1-2][0-9]|3[0-1])$",
                                        "example": "2018-06-06"
                                      }
                                    }
                                  },
                                  "unitName": {
                                    "type": "string",
                                    "maxLength": 1000,
                                    "nullable": true,
                                    "pattern": "^$|([a-zA-Z0-9\\-'.,# ][a-zA-Z0-9\\-'.,# ]?)*$"
                                  },
                                  "unitAddress": {
                                    "type": "string",
                                    "maxLength": 1000,
                                    "pattern": "^$|^([-a-zA-Z0-9'.,&#]([-a-zA-Z0-9'.,&# ])?)+$",
                                    "nullable": true
                                  },
                                  "unitPhone": {
                                    "type": "object",
                                    "nullable": true,
                                    "additionalProperties": false,
                                    "properties": {
                                      "areaCode": {
                                        "type": "string",
                                        "nullable": true,
                                        "maxLength": 3,
                                        "pattern": "^$|^\\d{3}$",
                                        "example": "555"
                                      },
                                      "phoneNumber": {
                                        "type": "string",
                                        "nullable": true,
                                        "maxLength": 20,
                                        "example": "5555555"
                                      }
                                    }
                                  },
                                  "receivingInactiveDutyTrainingPay": {
                                    "type": "string",
                                    "enum": [
                                      "YES",
                                      "NO"
                                    ],
                                    "nullable": true,
                                    "example": "YES"
                                  }
                                }
                              },
                              "federalActivation": {
                                "type": "object",
                                "nullable": true,
                                "additionalProperties": false,
                                "properties": {
                                  "activationDate": {
                                    "description": "Date cannot be in the future and must be after the earliest servicePeriod.activeDutyBeginDate.",
                                    "type": "string",
                                    "pattern": "^(?:[0-9]{4})-(?:0[1-9]|1[0-2])-(?:0[1-9]|[1-2][0-9]|3[0-1])$",
                                    "example": "2018-06-06",
                                    "nullable": true
                                  },
                                  "anticipatedSeparationDate": {
                                    "description": "Anticipated date of separation. Date must be in the future.",
                                    "type": "string",
                                    "pattern": "^(?:[0-9]{4})-(?:0[1-9]|1[0-2])-(?:0[1-9]|[1-2][0-9]|3[0-1])$",
                                    "example": "2018-06-06",
                                    "nullable": true
                                  }
                                }
                              },
                              "confinements": {
                                "type": "array",
                                "nullable": true,
                                "uniqueItems": true,
                                "maxItems": 5000,
                                "items": {
                                  "additionalProperties": false,
                                  "type": "object",
                                  "properties": {
                                    "approximateBeginDate": {
                                      "description": "The approximateBeginDate must be after the earliest servicePeriod activeDutyBeginDate.",
                                      "type": "string",
                                      "nullable": true,
                                      "pattern": "^(?:[0-9]{4})-(?:0[1-9]|1[0-2])-(?:0[1-9]|[1-2][0-9]|3[0-1])$|(?:[0-9]{4})-(?:0[1-9]|1[0-2])$",
                                      "example": "2018-06-06 or 2018-06"
                                    },
                                    "approximateEndDate": {
                                      "type": "string",
                                      "nullable": true,
                                      "pattern": "^(?:[0-9]{4})-(?:0[1-9]|1[0-2])-(?:0[1-9]|[1-2][0-9]|3[0-1])$|(?:[0-9]{4})-(?:0[1-9]|1[0-2])$",
                                      "example": "2018-06-06 or 2018-06"
                                    }
                                  }
                                }
                              }
                            }
                          },
                          "servicePay": {
                            "type": "object",
                            "nullable": true,
                            "additionalProperties": false,
                            "properties": {
                              "receivingMilitaryRetiredPay": {
                                "description": "Is the Veteran receiving military retired pay?",
                                "type": "string",
                                "enum": [
                                  "YES",
                                  "NO"
                                ],
                                "example": "YES",
                                "nullable": true
                              },
                              "futureMilitaryRetiredPay": {
                                "description": "Will the Veteran receive military retired pay pay in future? \n If true, then 'futurePayExplanation' is required.",
                                "type": "string",
                                "enum": [
                                  "YES",
                                  "NO"
                                ],
                                "example": "YES",
                                "nullable": true
                              },
                              "futureMilitaryRetiredPayExplanation": {
                                "description": "Explains why future pay will be received.",
                                "type": "string",
                                "example": "Will be retiring soon.",
                                "nullable": true,
                                "maxLength": 1000
                              },
                              "militaryRetiredPay": {
                                "type": "object",
                                "nullable": true,
                                "description": "",
                                "properties": {
                                  "branchOfService": {
                                    "description": "Branch of service. The /service-branches endpoint on the [Benefits Reference Data API](https://developer.va.gov/explore/benefits/docs/benefits_reference_data?version=current) may be used to retrieve list of possible service branches.",
                                    "type": "string",
                                    "nullable": true,
                                    "maxLength": 1000,
                                    "example": "Air Force"
                                  },
                                  "monthlyAmount": {
                                    "description": "Amount being received.",
                                    "type": "number",
                                    "nullable": true,
                                    "minimum": 1,
                                    "maximum": 999999,
                                    "example": 100
                                  }
                                }
                              },
                              "retiredStatus": {
                                "type": "string",
                                "nullable": true,
                                "description": "",
                                "enum": [
                                  "RETIRED",
                                  "TEMPORARY_DISABILITY_RETIRED_LIST",
                                  "PERMANENT_DISABILITY_RETIRED_LIST"
                                ]
                              },
                              "favorMilitaryRetiredPay": {
                                "description": "Is the Veteran waiving VA benefits to retain military retired pay? See item 26 on form 21-526EZ for more details.",
                                "type": "boolean",
                                "nullable": true,
                                "example": true,
                                "default": false
                              },
                              "receivedSeparationOrSeverancePay": {
                                "description": "Has the Veteran ever received separation pay, disability severance pay, or any other lump sum payment from their branch of service?",
                                "type": "string",
                                "enum": [
                                  "YES",
                                  "NO"
                                ],
                                "example": "YES",
                                "nullable": true
                              },
                              "separationSeverancePay": {
                                "type": "object",
                                "nullable": true,
                                "description": "",
                                "properties": {
                                  "datePaymentReceived": {
                                    "description": "Approximate date separation pay was received. \n Format can be either YYYY-MM-DD or YYYY-MM or YYYY",
                                    "type": "string",
                                    "pattern": "^(?:[0-9]{4})-(?:0[1-9]|1[0-2])-(?:0[1-9]|[1-2][0-9]|3[0-1])$|(?:[0-9]{4})$|(?:[0-9]{4})-(?:0[1-9]|1[0-2])$",
                                    "example": "2018-03-02 or 2018-03 or 2018"
                                  },
                                  "branchOfService": {
                                    "description": "Branch of service. The /service-branches endpoint on the [Benefits Reference Data API](https://developer.va.gov/explore/benefits/docs/benefits_reference_data?version=current) may be used to retrieve list of possible service branches.",
                                    "type": "string",
                                    "maxLength": 1000,
                                    "nullable": true,
                                    "example": "Air Force"
                                  },
                                  "preTaxAmountReceived": {
                                    "description": "Amount being received.",
                                    "type": "number",
                                    "nullable": true,
                                    "minimum": 1,
                                    "maximum": 999999,
                                    "example": 100
                                  }
                                }
                              },
                              "favorTrainingPay": {
                                "description": "Is the Veteran waiving VA benefits to retain training pay? See item 28 on form 21-526EZ for more details. ",
                                "type": "boolean",
                                "nullable": true,
                                "example": true,
                                "default": false
                              }
                            }
                          },
                          "directDeposit": {
                            "type": "object",
                            "nullable": true,
                            "additionalProperties": false,
                            "description": "If direct deposit information is included, the following attributes are required: accountType, accountNumber, routingNumber.",
                            "properties": {
                              "noAccount": {
                                "type": "boolean",
                                "nullable": true,
                                "description": "Claimant certifies that they do not have an account with a financial institution or certified payment agent.",
                                "default": false
                              },
                              "accountNumber": {
                                "description": "Account number for the direct deposit.",
                                "pattern": "^(?:[a-zA-Z0-9]{4,17})?$",
                                "type": "string",
                                "maxLength": 14,
                                "nullable": true,
                                "example": "123123123123"
                              },
                              "accountType": {
                                "description": "Account type for the direct deposit.",
                                "type": "string",
                                "nullable": true,
                                "example": "CHECKING",
                                "enum": [
                                  "CHECKING",
                                  "SAVINGS"
                                ]
                              },
                              "financialInstitutionName": {
                                "description": "Provide the name of the financial institution where the Veteran wants the direct deposit.",
                                "maxLength": 35,
                                "type": "string",
                                "nullable": true,
                                "example": "Some Bank"
                              },
                              "routingNumber": {
                                "description": "Routing number for the direct deposit.",
                                "type": "string",
                                "nullable": true,
                                "pattern": "^(?:\\d{9})?$",
                                "example": "123123123"
                              }
                            }
                          },
                          "claimantCertification": {
                            "type": "boolean",
                            "description": "Claimant certifies and authorizes release of information.",
                            "default": false
                          }
                        }
                      }
                    }
                  }
                },
                "example": {
                  "data": {
                    "type": "form/526",
                    "attributes": {
                      "claimProcessType": "STANDARD_CLAIM_PROCESS",
                      "veteranIdentification": {
                        "serviceNumber": "123456789",
                        "veteranNumber": {
                          "telephone": "5555555555"
                        },
                        "mailingAddress": {
                          "addressLine1": "123 Main Street",
                          "addressLine2": "Unit 1",
                          "addressLine3": "Room 2",
                          "city": "Portland",
                          "state": "OR",
                          "country": "USA",
                          "zipFirstFive": "41726",
                          "zipLastFour": "1234"
                        },
                        "emailAddress": {
                          "email": "valid@somedomain.com",
                          "agreeToEmailRelatedToClaim": true
                        },
                        "currentVaEmployee": false
                      },
                      "changeOfAddress": {
                        "typeOfAddressChange": "TEMPORARY",
                        "addressLine1": "456 Main Street",
                        "addressLine2": "Unit 3",
                        "addressLine3": "Room 4",
                        "city": "Atlanta",
                        "state": "GA",
                        "country": "USA",
                        "zipFirstFive": "42220",
                        "zipLastFour": "9897",
                        "dates": {
                          "beginDate": "2025-06-04",
                          "endDate": "2026-06-04"
                        }
                      },
                      "homeless": {
                        "currentlyHomeless": {
                          "homelessSituationOptions": "OTHER",
                          "otherDescription": "Other living situation"
                        },
                        "pointOfContact": "John Doe",
                        "pointOfContactNumber": {
                          "telephone": "5555555555"
                        }
                      },
                      "toxicExposure": {
                        "gulfWarHazardService": {
                          "servedInGulfWarHazardLocations": "NO"
                        },
                        "herbicideHazardService": {
                          "servedInHerbicideHazardLocations": "YES",
                          "otherLocationsServed": "Other locations served",
                          "serviceDates": {
                            "beginDate": "1972-05",
                            "endDate": "1980-10"
                          }
                        },
                        "additionalHazardExposures": {
                          "additionalExposures": [
                            "OTHER"
                          ],
                          "specifyOtherExposures": "Agent Orange",
                          "exposureDates": {
                            "beginDate": "1972-05",
                            "endDate": "1980-10"
                          }
                        },
                        "multipleExposures": [
                          {
                            "hazardExposedTo": "Agent Orange",
                            "exposureLocation": "Vietnam",
                            "exposureDates": {
                              "beginDate": "1972-05",
                              "endDate": "1973-01"
                            }
                          },
                          {
                            "hazardExposedTo": "Agent Orange",
                            "exposureLocation": "Vietnam",
                            "exposureDates": {
                              "beginDate": "1979-04",
                              "endDate": "1980-10"
                            }
                          }
                        ]
                      },
                      "disabilities": [
                        {
                          "name": "Diabetes",
                          "exposureOrEventOrInjury": "Agent Orange",
                          "serviceRelevance": "Service in Vietnam War",
                          "approximateDate": "1975-05",
                          "disabilityActionType": "NEW",
                          "isRelatedToToxicExposure": true
                        },
                        {
                          "name": "Hearing Loss",
                          "exposureOrEventOrInjury": "Noise",
                          "serviceRelevance": "Heavy equipment operator in service",
                          "approximateDate": "1968-07",
                          "disabilityActionType": "INCREASE",
                          "classificationCode": "8987",
                          "ratedDisabilityId": "1234567",
                          "diagnosticCode": 5678,
                          "isRelatedToToxicExposure": false
                        }
                      ],
                      "treatments": [
                        {
                          "beginDate": "2021-04",
                          "treatedDisabilityNames": [
                            "Diabetes"
                          ],
                          "center": {
                            "name": "ATLANTA VA MEDICAL CENTER",
                            "state": "GA",
                            "city": "ATLANTA"
                          }
                        },
                        {
                          "beginDate": "1996-03",
                          "treatedDisabilityNames": [
                            "Hearing Loss"
                          ],
                          "center": {
                            "name": "ATLANTA VA MEDICAL CENTER",
                            "state": "GA",
                            "city": "ATLANTA"
                          }
                        }
                      ],
                      "serviceInformation": {
                        "alternateNames": [
                          "Jon Doe",
                          "Jane Doe"
                        ],
                        "servicePeriods": [
                          {
                            "serviceBranch": "Air Force",
                            "serviceComponent": "Active",
                            "activeDutyBeginDate": "1964-11-14",
                            "activeDutyEndDate": "1980-10-30",
                            "separationLocationCode": "98289"
                          }
                        ],
                        "servedInActiveCombatSince911": "NO",
                        "reservesNationalGuardService": {
                          "component": "National Guard",
                          "obligationTermsOfService": {
                            "beginDate": "1990-11-24",
                            "endDate": "1995-11-17"
                          },
                          "unitName": "National Guard Unit Name",
                          "unitAddress": "1243 Main Street",
                          "unitPhone": {
                            "areaCode": "555",
                            "phoneNumber": "5555555"
                          },
                          "receivingInactiveDutyTrainingPay": "YES"
                        },
                        "confinements": [
                          {
                            "approximateBeginDate": "1970-06-11",
                            "approximateEndDate": "1970-09-11"
                          }
                        ]
                      },
                      "servicePay": {
                        "receivingMilitaryRetiredPay": "NO",
                        "futureMilitaryRetiredPay": "YES",
                        "futureMilitaryRetiredPayExplanation": "Explanation of future military retired pay",
                        "militaryRetiredPay": {
                          "branchOfService": "Air Force",
                          "monthlyAmount": 240.75
                        },
                        "retiredStatus": "PERMANENT_DISABILITY_RETIRED_LIST",
                        "favorMilitaryRetiredPay": false,
                        "receivedSeparationOrSeverancePay": "YES",
                        "separationSeverancePay": {
                          "datePaymentReceived": "2018-07-31",
                          "branchOfService": "Air Force",
                          "preTaxAmountReceived": 179.25
                        },
                        "favorTrainingPay": false
                      },
                      "directDeposit": {
                        "accountNumber": "123123123123",
                        "accountType": "CHECKING",
                        "financialInstitutionName": "Chase",
                        "routingNumber": "123456789"
                      },
                      "claimantCertification": true
                    }
                  }
                }
              }
            }
          },
          "required": true
        }
      }
    },
    "/veterans/{veteranId}/526/{id}/attachments": {
      "post": {
        "summary": "Upload documents supporting a 526 claim",
        "tags": [
          "Disability Compensation Claims"
        ],
        "operationId": "upload526Attachments",
        "security": [
          {
            "productionOauth": [
              "system/claim.read",
              "system/claim.write"
            ]
          },
          {
            "sandboxOauth": [
              "system/claim.read",
              "system/claim.write"
            ]
          },
          {
            "bearer_token": [

            ]
          }
        ],
        "description": "Uploads supporting documents related to a disability compensation claim. This endpoint accepts a document binary PDF as part of a multi-part payload.\n",
        "parameters": [
          {
            "name": "id",
            "in": "path",
            "required": true,
            "description": "UUID given when Disability Claim was submitted",
            "schema": {
              "type": "string"
            }
          },
          {
            "name": "veteranId",
            "in": "path",
            "required": true,
            "example": "1012667145V762142",
            "description": "ID of Veteran",
            "schema": {
              "type": "string"
            }
          }
        ],
        "responses": {
          "202": {
            "description": "upload response",
            "content": {
              "application/json": {
                "example": {
                  "data": {
<<<<<<< HEAD
                    "id": "2c5545c8-5b69-4e0c-8d2e-efc4672e7559",
=======
                    "id": "b133762d-3087-4329-b2ac-b131017cdbbd",
>>>>>>> cfe111ad
                    "type": "forms/526",
                    "attributes": {
                      "veteran": {
                        "flashes": [
                          "Hardship",
                          "Homeless"
                        ],
                        "currentlyVAEmployee": false,
                        "currentMailingAddress": {
                          "city": "Portland",
                          "country": "USA",
                          "zipFirstFive": "12345",
                          "addressLine1": "1234 Couch Street",
                          "addressLine2": "Apt. 22",
                          "type": "DOMESTIC",
                          "zipLastFour": "6789",
                          "state": "OR"
                        },
                        "homelessness": {
                          "currentlyHomeless": {
                            "homelessSituationType": "fleeing",
                            "otherLivingSituation": "none"
                          },
                          "pointOfContact": {
                            "pointOfContactName": "Firstname Lastname",
                            "primaryPhone": {
                              "areaCode": "123",
                              "phoneNumber": "5551234"
                            }
                          }
                        }
                      },
                      "claimantCertification": true,
                      "disabilities": [
                        {
                          "ratedDisabilityId": "1100583",
                          "diagnosticCode": 9999,
                          "disabilityActionType": "NEW",
                          "name": "PTSD (post traumatic stress disorder)",
                          "specialIssues": [
                            "Fully Developed Claim",
                            "PTSD/2"
                          ],
                          "secondaryDisabilities": [
                            {
                              "name": "PTSD personal trauma",
                              "disabilityActionType": "SECONDARY",
                              "serviceRelevance": "Caused by a service-connected disability\\nLengthy description"
                            }
                          ]
                        }
                      ],
                      "standardClaim": false,
                      "autoCestPDFGenerationDisabled": true,
                      "claimDate": "1990-01-03",
                      "applicationExpirationDate": "2055-08-28T19:53:45+00:00",
                      "serviceInformation": {
                        "servicePeriods": [
                          {
                            "activeDutyEndDate": "1990-01-02",
                            "serviceBranch": "Air Force",
                            "activeDutyBeginDate": "1980-02-05"
                          },
                          {
                            "activeDutyEndDate": "1999-01-01",
                            "serviceBranch": "Air Force",
                            "activeDutyBeginDate": "1990-04-05"
                          }
                        ],
                        "reservesNationalGuardService": {
                          "obligationTermOfServiceFromDate": "2000-01-01",
                          "obligationTermOfServiceToDate": "2000-01-02",
                          "unitName": "A name, with commas, and  double  spaces"
                        }
                      }
                    }
                  }
                }
              }
            }
          },
          "401": {
            "description": "Unauthorized",
            "content": {
              "application/json": {
                "example": {
                  "errors": [
                    {
                      "title": "Not authorized",
                      "status": "401",
                      "detail": "Not authorized"
                    }
                  ]
                },
                "schema": {
                  "required": [
                    "errors"
                  ],
                  "properties": {
                    "errors": {
                      "type": "array",
                      "items": {
                        "additionalProperties": false,
                        "required": [
                          "title",
                          "detail"
                        ],
                        "properties": {
                          "title": {
                            "type": "string",
                            "description": "HTTP error title"
                          },
                          "detail": {
                            "type": "string",
                            "description": "HTTP error detail"
                          },
                          "status": {
                            "type": "string",
                            "description": "HTTP error status code"
                          },
                          "source": {
                            "type": "object",
                            "additionalProperties": false,
                            "description": "Source of error",
                            "properties": {
                              "pointer": {
                                "type": "string",
                                "description": "Pointer to source of error"
                              }
                            }
                          }
                        }
                      }
                    }
                  }
                }
              }
            }
          },
          "404": {
            "description": "Resource not found",
            "content": {
              "application/json": {
                "example": {
                  "errors": [
                    {
                      "title": "Resource not found",
                      "status": "404",
                      "detail": "Resource not found",
                      "source": {
                        "pointer": "/modules/claims_api/app/controllers/claims_api/v2/veterans/disability_compensation_controller.rb:73:in `attachments'"
                      }
                    }
                  ]
                },
                "schema": {
                  "required": [
                    "errors"
                  ],
                  "properties": {
                    "errors": {
                      "type": "array",
                      "items": {
                        "additionalProperties": false,
                        "required": [
                          "title",
                          "detail"
                        ],
                        "properties": {
                          "title": {
                            "type": "string",
                            "description": "HTTP error title"
                          },
                          "detail": {
                            "type": "string",
                            "description": "HTTP error detail"
                          },
                          "status": {
                            "type": "string",
                            "description": "HTTP error status code"
                          },
                          "source": {
                            "type": "object",
                            "additionalProperties": false,
                            "description": "Source of error",
                            "properties": {
                              "pointer": {
                                "type": "string",
                                "description": "Pointer to source of error"
                              }
                            }
                          }
                        }
                      }
                    }
                  }
                }
              }
            }
          }
        },
        "requestBody": {
          "content": {
            "multipart/form-data": {
              "schema": {
                "type": "object",
                "properties": {
                  "attachment1": {
                    "type": "file",
                    "description": "Attachment contents. Must be provided in binary PDF or [base64 string](https://raw.githubusercontent.com/department-of-veterans-affairs/vets-api/master/modules/claims_api/spec/fixtures/base64pdf) format and less than 11 in x 11 in.\n"
                  },
                  "attachment2": {
                    "type": "file",
                    "description": "Attachment contents. Must be provided in binary PDF or [base64 string](https://raw.githubusercontent.com/department-of-veterans-affairs/vets-api/master/modules/claims_api/spec/fixtures/base64pdf) format and less than 11 in x 11 in.\n"
                  }
                }
              }
            }
          }
        }
      }
    },
    "/veterans/{veteranId}/526/generatePDF": {
      "post": {
        "summary": "Returns filled out 526EZ form as PDF",
        "tags": [
          "Disability Compensation Claims"
        ],
        "operationId": "post526Pdf",
        "security": [
          {
            "productionOauth": [
              "system/claim.read",
              "system/claim.write"
            ]
          },
          {
            "sandboxOauth": [
              "system/claim.read",
              "system/claim.write"
            ]
          },
          {
            "bearer_token": [

            ]
          }
        ],
        "parameters": [
          {
            "name": "veteranId",
            "in": "path",
            "required": true,
            "example": "1012667145V762142",
            "description": "ID of Veteran",
            "schema": {
              "type": "string"
            }
          }
        ],
        "description": "Returns a filled out 526EZ form for a disability compensation claim (21-526EZ).\n\nThis endpoint can be used to generate the PDF based on the request data in the case that the submission was not able to be successfully auto-established. The PDF can then be uploaded via the [Benefits Intake API](https://developer.va.gov/explore/api/benefits-intake) to digitally submit directly to the Veterans Benefits Administration's (VBA) claims intake process.\n",
        "responses": {
          "200": {
            "description": "post pdf response",
            "content": {
              "application/json": {
                "example": "No example available"
              }
            }
          },
          "401": {
            "description": "Unauthorized",
            "content": {
              "application/json": {
                "example": {
                  "errors": [
                    {
                      "title": "Not authorized",
                      "status": "401",
                      "detail": "Not authorized"
                    }
                  ]
                }
              }
            }
          }
        },
        "requestBody": {
          "content": {
            "application/json": {
              "schema": {
                "type": "object",
                "required": [
                  "data"
                ],
                "properties": {
                  "data": {
                    "type": "object",
                    "required": [
                      "attributes",
                      null
                    ],
                    "properties": {
                      "attributes": {
                        "$schema": "http://json-schema.org/draft-07/schema#",
                        "description": "Claims API 526 Schema",
                        "type": "object",
                        "additionalProperties": false,
                        "required": [
                          "claimantCertification",
                          "claimProcessType",
                          "disabilities",
                          "serviceInformation",
                          "veteranIdentification"
                        ],
                        "properties": {
                          "claimProcessType": {
                            "type": "string",
                            "description": "Select type of claim program/process that applies to the Veteran.",
                            "enum": [
                              "STANDARD_CLAIM_PROCESS",
                              "FDC_PROGRAM",
                              "BDD_PROGRAM"
                            ]
                          },
                          "veteranIdentification": {
                            "type": "object",
                            "additionalProperties": false,
                            "required": [
                              "mailingAddress",
                              "currentVaEmployee"
                            ],
                            "properties": {
                              "serviceNumber": {
                                "type": "string",
                                "description": "Service identification number",
                                "nullable": true
                              },
                              "veteranNumber": {
                                "description": "If there is no phone number in VBMS for the Veteran, the exams will not be ordered. Including the phone number is recommended to avoid claim processing delays.",
                                "type": "object",
                                "nullable": true,
                                "properties": {
                                  "telephone": {
                                    "description": "Veteran's phone number.",
                                    "type": "string",
                                    "pattern": "^\\d{10}?$",
                                    "example": "5555555",
                                    "minLength": 10,
                                    "maxLength": 10,
                                    "nullable": true
                                  },
                                  "internationalTelephone": {
                                    "type": "string",
                                    "description": "Veteran's international phone number.",
                                    "example": "+44 20 1234 5678",
                                    "nullable": true
                                  }
                                }
                              },
                              "mailingAddress": {
                                "type": "object",
                                "additionalProperties": false,
                                "required": [
                                  "addressLine1",
                                  "city",
                                  "state",
                                  "zipFirstFive",
                                  "country"
                                ],
                                "properties": {
                                  "addressLine1": {
                                    "description": "Address line 1 for the Veteran's current mailing address.",
                                    "type": "string",
                                    "pattern": "^([-a-zA-Z0-9'.,&#]([-a-zA-Z0-9'.,&# ])?)+$",
                                    "maxLength": 20,
                                    "example": "1234 Couch Street"
                                  },
                                  "addressLine2": {
                                    "description": "Address line 2 for the Veteran's current mailing address.",
                                    "type": "string",
                                    "pattern": "^([-a-zA-Z0-9'.,&#]([-a-zA-Z0-9'.,&# ])?)+$",
                                    "maxLength": 20,
                                    "example": "Unit 4",
                                    "nullable": true
                                  },
                                  "addressLine3": {
                                    "description": "Address line 3 for the Veteran's current mailing address.",
                                    "type": "string",
                                    "pattern": "^([-a-zA-Z0-9'.,&#]([-a-zA-Z0-9'.,&# ])?)+$",
                                    "maxLength": 20,
                                    "example": "Room 1",
                                    "nullable": true
                                  },
                                  "city": {
                                    "description": "City for the Veteran's current mailing address.",
                                    "type": "string",
                                    "pattern": "^([-a-zA-Z0-9'.#]([-a-zA-Z0-9'.# ])?)+$",
                                    "example": "Portland",
                                    "maxLength": 1000
                                  },
                                  "state": {
                                    "description": "State for the Veteran's current mailing address.",
                                    "type": "string",
                                    "pattern": "^[a-z,A-Z]{2}$",
                                    "example": "OR",
                                    "maxLength": 1000
                                  },
                                  "country": {
                                    "description": "Country for the Veteran's current mailing address.  Must match the values returned by the /countries endpoint on the [Benefits Reference Data API](https://developer.va.gov/explore/benefits/docs/benefits_reference_data?version=current).",
                                    "type": "string",
                                    "example": "USA",
                                    "maxLength": 1000
                                  },
                                  "zipFirstFive": {
                                    "description": "Zip code (First 5 digits) for the Veteran's current mailing address.",
                                    "type": "string",
                                    "pattern": "^\\d{5}?$",
                                    "example": "12345"
                                  },
                                  "zipLastFour": {
                                    "description": "Zip code (Last 4 digits) for the Veteran's current mailing address.",
                                    "type": "string",
                                    "pattern": "^\\d{4}?$",
                                    "example": "6789",
                                    "nullable": true
                                  }
                                }
                              },
                              "emailAddress": {
                                "description": "Information associated with the Veteran's email address.",
                                "type": "object",
                                "nullable": true,
                                "properties": {
                                  "email": {
                                    "type": "string",
                                    "pattern": "^\\w+([\\.-]?\\w+)*@\\w+([\\.-]?\\w+)*(\\.\\w{2,3})+$",
                                    "description": "The most current email address of the Veteran.",
                                    "maxLength": 50,
                                    "nullable": true
                                  },
                                  "agreeToEmailRelatedToClaim": {
                                    "type": "boolean",
                                    "description": "Agreement to email information relating to this claim.",
                                    "example": true,
                                    "default": false,
                                    "nullable": true
                                  }
                                }
                              },
                              "currentVaEmployee": {
                                "type": "boolean",
                                "description": "Set to true if Veteran is a VA employee.",
                                "nullable": false
                              }
                            }
                          },
                          "changeOfAddress": {
                            "description": "If 'changeOfAddress' is included, the following attributes are required: 'typeOfAddressChange', 'dates.beginDate', 'addressLine1', 'city', 'state', 'country', 'zipFirstFive'.",
                            "type": "object",
                            "nullable": true,
                            "additionalProperties": false,
                            "properties": {
                              "typeOfAddressChange": {
                                "description": "Temporary or Permanent change of address. If 'TEMPORARY', 'beginDate' and 'endDate' are required.",
                                "type": "string",
                                "enum": [
                                  "TEMPORARY",
                                  "PERMANENT"
                                ],
                                "example": "PERMANENT"
                              },
                              "addressLine1": {
                                "description": "Address line 1 for the Veteran's new address.",
                                "type": "string",
                                "pattern": "^$|^([-a-zA-Z0-9'.,&#]([-a-zA-Z0-9'.,&# ])?)+$",
                                "maxLength": 20,
                                "example": "1234 Couch Street"
                              },
                              "addressLine2": {
                                "description": "Address line 2 for the Veteran's new address.",
                                "type": "string",
                                "maxLength": 20,
                                "example": "Unit 4",
                                "nullable": true
                              },
                              "addressLine3": {
                                "description": "Address line 3 for the Veteran's new address.",
                                "type": "string",
                                "maxLength": 20,
                                "example": "Room 1",
                                "nullable": true
                              },
                              "city": {
                                "description": "City for the Veteran's new address.",
                                "type": "string",
                                "pattern": "^$|^([-a-zA-Z0-9'.#]([-a-zA-Z0-9'.# ])?)+$",
                                "example": "Portland",
                                "maxLength": 1000
                              },
                              "state": {
                                "description": "State for the Veteran's new address.",
                                "type": "string",
                                "pattern": "^$|^[a-z,A-Z]{2}$",
                                "example": "OR",
                                "maxLength": 1000
                              },
                              "country": {
                                "description": "Country for the Veteran's new address. Value must match the values returned by the /countries endpoint on the [Benefits Reference Data API](https://developer.va.gov/explore/benefits/docs/benefits_reference_data?version=current).",
                                "type": "string",
                                "example": "USA",
                                "maxLength": 1000
                              },
                              "zipFirstFive": {
                                "description": "Zip code (First 5 digits) for the Veteran's new address.",
                                "type": "string",
                                "pattern": "^$|^\\d{5}?$",
                                "example": "12345"
                              },
                              "zipLastFour": {
                                "description": "Zip code (Last 4 digits) for the Veteran's new address.",
                                "type": "string",
                                "nullable": true,
                                "pattern": "^$|^\\d{4}?$",
                                "example": "6789"
                              },
                              "dates": {
                                "type": "object",
                                "properties": {
                                  "beginDate": {
                                    "description": "Begin date for the Veteran's new address.",
                                    "pattern": "^(?:[0-9]{4})-(?:0[1-9]|1[0-2])-(?:0[1-9]|[1-2][0-9]|3[0-1])$",
                                    "type": "string",
                                    "example": "2018-06-04"
                                  },
                                  "endDate": {
                                    "description": "Date in YYYY-MM-DD the changed address expires, if change is temporary.",
                                    "type": "string",
                                    "nullable": true,
                                    "pattern": "^(?:[0-9]{4})-(?:0[1-9]|1[0-2])-(?:0[1-9]|[1-2][0-9]|3[0-1])$",
                                    "example": "2018-06-04"
                                  }
                                }
                              }
                            }
                          },
                          "homeless": {
                            "type": "object",
                            "nullable": true,
                            "additionalProperties": false,
                            "properties": {
                              "currentlyHomeless": {
                                "type": "object",
                                "nullable": true,
                                "additionalProperties": false,
                                "properties": {
                                  "homelessSituationOptions": {
                                    "description": "Veteran's living situation.",
                                    "type": "string",
                                    "nullable": true,
                                    "default": "other",
                                    "enum": [
                                      "LIVING_IN_A_HOMELESS_SHELTER",
                                      "NOT_CURRENTLY_IN_A_SHELTERED_ENVIRONMENT",
                                      "STAYING_WITH_ANOTHER_PERSON",
                                      "FLEEING_CURRENT_RESIDENCE",
                                      "OTHER"
                                    ],
                                    "example": "FLEEING_CURRENT_RESIDENCE"
                                  },
                                  "otherDescription": {
                                    "description": "Explanation of living situation. Required if 'homelessSituationOptions' is 'OTHER'.",
                                    "type": "string",
                                    "nullable": true,
                                    "maxLength": 500,
                                    "example": "other living situation"
                                  }
                                }
                              },
                              "riskOfBecomingHomeless": {
                                "type": "object",
                                "nullable": true,
                                "additionalProperties": false,
                                "properties": {
                                  "livingSituationOptions": {
                                    "type": "string",
                                    "nullable": true,
                                    "default": "HOUSING_WILL_BE_LOST_IN_30_DAYS",
                                    "enum": [
                                      "HOUSING_WILL_BE_LOST_IN_30_DAYS",
                                      "LEAVING_PUBLICLY_FUNDED_SYSTEM_OF_CARE",
                                      "OTHER"
                                    ]
                                  },
                                  "otherDescription": {
                                    "description": "Explanation of living situation. Required if 'livingSituationOptions' is 'OTHER'.",
                                    "type": "string",
                                    "nullable": true,
                                    "maxLength": 500,
                                    "example": "other living situation"
                                  }
                                }
                              },
                              "pointOfContact": {
                                "description": "Individual in direct contact with Veteran.",
                                "type": "string",
                                "nullable": true,
                                "minLength": 1,
                                "maxLength": 100,
                                "pattern": "^([-a-zA-Z0-9/']+( ?))*$",
                                "example": "Jane Doe"
                              },
                              "pointOfContactNumber": {
                                "type": "object",
                                "nullable": true,
                                "additionalProperties": false,
                                "properties": {
                                  "telephone": {
                                    "description": "Primary phone of point of contact.",
                                    "type": "string",
                                    "pattern": "^\\d{10}?$",
                                    "example": "5555555",
                                    "minLength": 10,
                                    "maxLength": 10,
                                    "nullable": true
                                  },
                                  "internationalTelephone": {
                                    "description": "International phone of point of contact.",
                                    "type": "string",
                                    "example": "+44 20 1234 5678",
                                    "nullable": true,
                                    "maxLength": 1000
                                  }
                                }
                              }
                            }
                          },
                          "toxicExposure": {
                            "type": "object",
                            "nullable": true,
                            "properties": {
                              "gulfWarHazardService": {
                                "type": "object",
                                "nullable": true,
                                "description": "Toxic exposure related to the Gulf war.",
                                "properties": {
                                  "servedInGulfWarHazardLocations": {
                                    "type": "string",
                                    "description": "Set to true if the Veteran served in any of the following Gulf War hazard locations: Iraq; Kuwait; Saudi Arabia; the neutral zone between Iraq and Saudi Arabia; Bahrain; Qatar; the United Arab Emirates; Oman; Yemen; Lebanon; Somalia; Afghanistan; Israel; Egypt; Turkey; Syria; Jordan; Djibouti; Uzbekistan; the Gulf of Aden; the Gulf of Oman; the Persian Gulf; the Arabian Sea; and the Red Sea.",
                                    "example": "YES",
                                    "enum": [
                                      "NO",
                                      "YES"
                                    ],
                                    "nullable": true
                                  },
                                  "serviceDates": {
                                    "type": "object",
                                    "nullable": true,
                                    "description": "Date range for when the exposure happened.",
                                    "properties": {
                                      "beginDate": {
                                        "type": "string",
                                        "nullable": true,
                                        "description": "Approximate begin date for serving in Gulf War hazard location.",
                                        "example": "2018-06 or 2018"
                                      },
                                      "endDate": {
                                        "type": "string",
                                        "nullable": true,
                                        "description": "Approximate end date for serving in Gulf War hazard location.",
                                        "example": "2018-06 or 2018"
                                      }
                                    }
                                  }
                                }
                              },
                              "herbicideHazardService": {
                                "description": "Toxic exposure related to herbicide (Agent Orange) hazards.",
                                "type": "object",
                                "nullable": true,
                                "properties": {
                                  "servedInHerbicideHazardLocations": {
                                    "type": "string",
                                    "description": "Set to true if the Veteran served in any of the following herbicide/Agent Orange locations: Republic of Vietnam to include the 12 nautical mile territorial waters; Thailand at any United States or Royal Thai base; Laos; Cambodia at Mimot or Krek; Kampong Cham Province; Guam or American Samoa; or in the territorial waters thereof; Johnston Atoll or a ship that called at Johnston Atoll; Korean demilitarized zone; aboard (to include repeated operations and maintenance with) a C-123 aircraft known to have been used to spray an herbicide agent (during service in the Air Force and Air Force Reserves).",
                                    "example": "YES",
                                    "enum": [
                                      "NO",
                                      "YES"
                                    ],
                                    "nullable": true
                                  },
                                  "otherLocationsServed": {
                                    "type": "string",
                                    "nullable": true,
                                    "pattern": "^([-a-zA-Z0-9'.,&#]([-a-zA-Z0-9'.,&# ])?)+$",
                                    "description": "Other location(s) where Veteran served.",
                                    "maxLength": 5000
                                  },
                                  "serviceDates": {
                                    "description": "Date range for exposure in herbicide hazard location.",
                                    "type": "object",
                                    "nullable": true,
                                    "properties": {
                                      "beginDate": {
                                        "type": "string",
                                        "nullable": true,
                                        "description": "Approximate begin date for serving in herbicide location.",
                                        "pattern": "^(?:19|20)[0-9][0-9]$|^(?:19|20)[0-9][0-9]-(0[1-9]|1[0-2])$",
                                        "example": "2018-06 or 2018"
                                      },
                                      "endDate": {
                                        "type": "string",
                                        "nullable": true,
                                        "description": "Approximate end date for serving in herbicide location.",
                                        "pattern": "^(?:19|20)[0-9][0-9]$|^(?:19|20)[0-9][0-9]-(0[1-9]|1[0-2])$",
                                        "example": "2018-06 or 2018"
                                      }
                                    }
                                  }
                                }
                              },
                              "additionalHazardExposures": {
                                "type": "object",
                                "nullable": true,
                                "description": "Additional hazardous exposures.",
                                "properties": {
                                  "additionalExposures": {
                                    "description": "Additional exposure incidents.",
                                    "type": "array",
                                    "nullable": true,
                                    "uniqueItems": true,
                                    "maxItems": 5000,
                                    "items": {
                                      "type": "string",
                                      "additionalProperties": false,
                                      "enum": [
                                        "ASBESTOS",
                                        "MUSTARD_GAS",
                                        "RADIATION",
                                        "SHIPBOARD_HAZARD_AND_DEFENSE",
                                        "MILITARY_OCCUPATIONAL_SPECIALTY_RELATED_TOXIN",
                                        "CONTAMINATED_WATER_AT_CAMP_LEJEUNE",
                                        "OTHER"
                                      ]
                                    }
                                  },
                                  "specifyOtherExposures": {
                                    "type": "string",
                                    "nullable": true,
                                    "pattern": "^([-a-zA-Z0-9'.,&#]([-a-zA-Z0-9'.,&# ])?)+$",
                                    "description": "Exposure to asbestos.",
                                    "maxLength": 5000
                                  },
                                  "exposureDates": {
                                    "type": "object",
                                    "nullable": true,
                                    "description": "Date range for when the exposure happened.",
                                    "properties": {
                                      "beginDate": {
                                        "type": "string",
                                        "nullable": true,
                                        "description": "Approximate begin date for exposure.",
                                        "pattern": "^(?:19|20)[0-9][0-9]$|^(?:19|20)[0-9][0-9]-(0[1-9]|1[0-2])$",
                                        "example": "2018-06 or 2018"
                                      },
                                      "endDate": {
                                        "type": "string",
                                        "nullable": true,
                                        "description": "Approximate end date for exposure.",
                                        "pattern": "^(?:19|20)[0-9][0-9]$|^(?:19|20)[0-9][0-9]-(0[1-9]|1[0-2])$",
                                        "example": "2018-06 or 2018"
                                      }
                                    }
                                  }
                                }
                              },
                              "multipleExposures": {
                                "type": "array",
                                "nullable": true,
                                "maxItems": 5000,
                                "minItems": 1,
                                "uniqueItems": true,
                                "items": {
                                  "type": "object",
                                  "additionalProperties": false,
                                  "properties": {
                                    "hazardExposedTo": {
                                      "type": "string",
                                      "nullable": true,
                                      "pattern": "^([-a-zA-Z0-9'.,&#]([-a-zA-Z0-9'.,&# ])?)+$",
                                      "description": "Hazard the Veteran was exposed to."
                                    },
                                    "exposureLocation": {
                                      "type": "string",
                                      "nullable": true,
                                      "pattern": "^([-a-zA-Z0-9'.,&#]([-a-zA-Z0-9'.,&# ])?)+$",
                                      "description": "Location where the exposure happened."
                                    },
                                    "exposureDates": {
                                      "type": "object",
                                      "nullable": true,
                                      "description": "Date range for when the exposure happened.",
                                      "properties": {
                                        "beginDate": {
                                          "type": "string",
                                          "nullable": true,
                                          "description": "Approximate begin date for exposure.",
                                          "pattern": "^(?:19|20)[0-9][0-9]$|^(?:19|20)[0-9][0-9]-(0[1-9]|1[0-2])$",
                                          "example": "2018-06 or 2018"
                                        },
                                        "endDate": {
                                          "type": "string",
                                          "nullable": true,
                                          "description": "Approximate end date for exposure.",
                                          "pattern": "^(?:19|20)[0-9][0-9]$|^(?:19|20)[0-9][0-9]-(0[1-9]|1[0-2])$",
                                          "example": "2018-06 or 2018"
                                        }
                                      }
                                    }
                                  }
                                }
                              }
                            }
                          },
                          "disabilities": {
                            "description": "Any current disabilities or symptoms the Veteran is claiming are related to their military service and/or are service-connected.",
                            "type": "array",
                            "maxItems": 5000,
                            "minItems": 1,
                            "items": {
                              "type": "object",
                              "additionalProperties": false,
                              "required": [
                                "disabilityActionType",
                                "name"
                              ],
                              "properties": {
                                "name": {
                                  "description": "Name of the disability. The /disabilities endpoint on the [Benefits Reference Data API](https://developer.va.gov/explore/benefits/docs/benefits_reference_data?version=current) may be used to retrieve possible disability names.",
                                  "type": "string",
                                  "pattern": "^$|([a-zA-Z0-9\"\\/&\\(\\)\\-'.,# ]([a-zA-Z0-9(\\)\\-'.,# ])?)+$",
                                  "example": "PTSD (post traumatic stress disorder)",
                                  "maxLength": 255
                                },
                                "exposureOrEventOrInjury": {
                                  "type": "string",
                                  "description": "What caused the disability?",
                                  "nullable": true,
                                  "examples": [
                                    "Agent Orange",
                                    "radiation",
                                    "burn pits"
                                  ],
                                  "maxLength": 1000
                                },
                                "serviceRelevance": {
                                  "description": "Explanation of how the disability(ies) relates to the in-service event/exposure/injury. If the disabilityActionType is 'NEW', the serviceRelevance is required.",
                                  "type": "string",
                                  "nullable": true,
                                  "example": "Heavy equipment operator in service.",
                                  "maxLength": 1000
                                },
                                "approximateDate": {
                                  "description": "Approximate date disability began. Date must be in the past. \n Format can be either YYYY-MM-DD or YYYY-MM or YYYY",
                                  "type": "string",
                                  "pattern": "^(?:[0-9]{4}(?:-(?!00)(?:0[1-9]|1[0-2])(?:-(?:0[1-9]|[1-2][0-9]|3[0-1]))?)?)$",
                                  "example": "2018-03-02 or 2018-03 or 2018",
                                  "nullable": true
                                },
                                "disabilityActionType": {
                                  "description": "Action type requested for the disability. If 'INCREASE' or 'NONE', then 'ratedDisabilityId' and 'diagnosticCode' should be included. 'NONE' should be used when including a secondary disability.",
                                  "type": "string",
                                  "enum": [
                                    "NONE",
                                    "NEW",
                                    "INCREASE"
                                  ],
                                  "example": "NEW"
                                },
                                "classificationCode": {
                                  "type": "string",
                                  "description": "Classification code for the associated body system. Must match an active code returned by the /disabilities endpoint on the [Benefits Reference Data API](https://developer.va.gov/explore/benefits/docs/benefits_reference_data?version=current).",
                                  "example": "249470",
                                  "nullable": true
                                },
                                "ratedDisabilityId": {
                                  "description": "When submitting a contention with action type 'INCREASE', the previously rated disability id may be included.",
                                  "type": "string",
                                  "example": "1100583",
                                  "nullable": true
                                },
                                "diagnosticCode": {
                                  "description": "If the disabilityActionType is 'NONE' or 'INCREASE', the diagnosticCode should correspond to an existing rated disability.",
                                  "type": "integer",
                                  "example": 9999,
                                  "nullable": true
                                },
                                "isRelatedToToxicExposure": {
                                  "type": "boolean",
                                  "description": "Is the disability related to toxic exposures? If true, related 'toxicExposure' must be included.",
                                  "example": true,
                                  "default": false,
                                  "nullable": true
                                },
                                "secondaryDisabilities": {
                                  "description": "If secondaryDisability is included, the following attributes are required: 'secondaryDisability.name', 'secondaryDisability.disabilityActionType' and 'secondaryDisability.serviceRelevance'",
                                  "type": "array",
                                  "items": {
                                    "type": "object",
                                    "additionalProperties": false,
                                    "properties": {
                                      "name": {
                                        "description": "Name of the disability. The /disabilities endpoint on the [Benefits Reference Data API](https://developer.va.gov/explore/benefits/docs/benefits_reference_data?version=current) may be used to retrieve possible disability names.",
                                        "type": "string",
                                        "pattern": "^$|([a-zA-Z0-9\"\\/&\\(\\)\\-'.,# ]([a-zA-Z0-9(\\)\\-'.,# ])?)+$",
                                        "example": "PTSD (post traumatic stress disorder)",
                                        "maxLength": 255
                                      },
                                      "exposureOrEventOrInjury": {
                                        "type": "string",
                                        "description": "What caused the disability?",
                                        "nullable": true,
                                        "examples": [
                                          "Agent Orange",
                                          "radiation",
                                          "burn pits"
                                        ],
                                        "maxLength": 1000
                                      },
                                      "serviceRelevance": {
                                        "description": "Explanation of how the disability(ies) relates to the in-service event/exposure/injury.",
                                        "type": "string",
                                        "nullable": true,
                                        "example": "Heavy equipment operator in service.",
                                        "maxLength": 1000
                                      },
                                      "disabilityActionType": {
                                        "description": "The status of the secondary disability.",
                                        "type": "string",
                                        "example": "SECONDARY",
                                        "enum": [
                                          "SECONDARY"
                                        ]
                                      },
                                      "approximateDate": {
                                        "description": "Approximate date disability began. Date must be in the past. \n Format can be either YYYY-MM-DD or YYYY-MM or YYYY",
                                        "type": "string",
                                        "pattern": "^(?:[0-9]{4}(?:-(?!00)(?:0[1-9]|1[0-2])(?:-(?:0[1-9]|[1-2][0-9]|3[0-1]))?)?)$",
                                        "example": "2018-03-02 or 2018-03 or 2018",
                                        "nullable": true
                                      },
                                      "classificationCode": {
                                        "type": "string",
                                        "description": "Classification code for the associated body system. Must match an active code returned by the /disabilities endpoint on the [Benefits Reference Data API](https://developer.va.gov/explore/benefits/docs/benefits_reference_data?version=current).",
                                        "example": "249470",
                                        "nullable": true
                                      }
                                    }
                                  }
                                }
                              }
                            }
                          },
                          "treatments": {
                            "description": "Identifies the Service Treatment information of the Veteran. The combination of treatedDisabilityName, center name, center city, and center state must be less than 1000 characters to successfully generate a PDF.",
                            "type": "array",
                            "nullable": true,
                            "uniqueItems": true,
                            "maxItems": 5000,
                            "items": {
                              "type": "object",
                              "additionalProperties": false,
                              "properties": {
                                "beginDate": {
                                  "description": "Begin date for treatment. If treatment began from 2005 to present, you do not need to provide dates. Each treatment begin date must be after the first 'servicePeriod.activeDutyBeginDate'.",
                                  "type": "string",
                                  "pattern": "^(?:19|20)[0-9][0-9]$|^(?:19|20)[0-9][0-9]-(0[1-9]|1[0-2])$",
                                  "example": "2018-06 or 2018",
                                  "nullable": true
                                },
                                "treatedDisabilityNames": {
                                  "description": "Name(s) of disabilities treated in this time frame. Name must match 'name' of a disability included on this claim.",
                                  "type": "array",
                                  "nullable": true,
                                  "maxItems": 101,
                                  "items": {
                                    "type": "string",
                                    "additionalProperties": false,
                                    "example": [
                                      "PTSD (post traumatic stress disorder)",
                                      "Trauma"
                                    ]
                                  }
                                },
                                "center": {
                                  "description": "VA Medical Center(s) and Department of Defense Military Treatment Facilities where the Veteran received treatment after discharge for any claimed disabilities.",
                                  "type": "object",
                                  "nullable": true,
                                  "additionalProperties": false,
                                  "properties": {
                                    "name": {
                                      "description": "Name of facility Veteran was treated in. The /treatment-centers endpoint on the [Benefits Reference Data API](https://developer.va.gov/explore/benefits/docs/benefits_reference_data?version=current) may be used to retrieve possible treatment center names.",
                                      "type": "string",
                                      "nullable": true,
                                      "pattern": "^$|(?!(?: )$)([a-zA-Z0-9\"\\/&\\(\\)\\-'.,# ]([a-zA-Z0-9(\\)\\-'.,# ])?)+$",
                                      "example": "Private Facility 2",
                                      "maxLength": 100
                                    },
                                    "city": {
                                      "description": "City of treatment facility.",
                                      "type": "string",
                                      "pattern": "^$|^([-a-zA-Z'.#]([-a-zA-Z'.# ])?)+$",
                                      "example": "Portland",
                                      "nullable": true
                                    },
                                    "state": {
                                      "description": "State of treatment facility.",
                                      "type": "string",
                                      "pattern": "^$|^[a-z,A-Z]{2}$",
                                      "example": "OR",
                                      "nullable": true
                                    }
                                  }
                                }
                              }
                            }
                          },
                          "serviceInformation": {
                            "type": "object",
                            "additionalProperties": false,
                            "required": [
                              "servicePeriods"
                            ],
                            "properties": {
                              "alternateNames": {
                                "description": "List any other names under which the Veteran served, if applicable.",
                                "type": "array",
                                "nullable": true,
                                "maxItems": 100,
                                "uniqueItems": true,
                                "items": {
                                  "type": "string",
                                  "additionalProperties": false,
                                  "examples": [
                                    "jane",
                                    "janey lee",
                                    "jane lee MacDonald"
                                  ]
                                }
                              },
                              "servicePeriods": {
                                "description": "Identifies the Service dates and Branch the Veteran served in.",
                                "type": "array",
                                "maxItems": 5000,
                                "minItems": 1,
                                "uniqueItems": true,
                                "items": {
                                  "type": "object",
                                  "required": [
                                    "serviceBranch",
                                    "serviceComponent",
                                    "activeDutyBeginDate",
                                    "activeDutyEndDate"
                                  ],
                                  "properties": {
                                    "serviceBranch": {
                                      "description": "Branch of service during period. The /service-branches endpoint on the [Benefits Reference Data API](https://developer.va.gov/explore/benefits/docs/benefits_reference_data?version=current) may be used to retrieve list of possible service branches.",
                                      "type": "string",
                                      "example": "Air Force",
                                      "maxLength": 1000
                                    },
                                    "serviceComponent": {
                                      "type": "string",
                                      "description": "",
                                      "enum": [
                                        "Active",
                                        "Reserves",
                                        "National Guard"
                                      ]
                                    },
                                    "activeDutyBeginDate": {
                                      "description": "Date started active duty.",
                                      "type": "string",
                                      "pattern": "^(?:[0-9]{4})-(?:0[1-9]|1[0-2])-(?:0[1-9]|[1-2][0-9]|3[0-1])$",
                                      "example": "2018-06-06"
                                    },
                                    "activeDutyEndDate": {
                                      "description": "Date completed active duty.  If in the future, 'separationLocationCode' is required.",
                                      "type": "string",
                                      "pattern": "^(?:[0-9]{4})-(?:0[1-9]|1[0-2])-(?:0[1-9]|[1-2][0-9]|3[0-1])$",
                                      "example": "2018-06-06"
                                    },
                                    "separationLocationCode": {
                                      "description": "Location code for the facility the Veteran plans to separate from. Required if 'servicePeriod.activeDutyEndDate' is in the future. Code must match the values returned by the /intake-sites endpoint on the [Benefits reference Data API](https://developer.va.gov/explore/benefits/docs/benefits_reference_data?version=current).",
                                      "type": "string",
                                      "nullable": true,
                                      "example": "98283"
                                    }
                                  }
                                }
                              },
                              "servedInActiveCombatSince911": {
                                "type": "string",
                                "enum": [
                                  "YES",
                                  "NO"
                                ],
                                "description": "Did Veteran serve in a combat zone since 9-11-2001?",
                                "example": "YES",
                                "nullable": true
                              },
                              "reservesNationalGuardService": {
                                "type": "object",
                                "nullable": true,
                                "additionalProperties": false,
                                "properties": {
                                  "component": {
                                    "type": "string",
                                    "nullable": true,
                                    "description": "",
                                    "enum": [
                                      "Reserves",
                                      "National Guard"
                                    ]
                                  },
                                  "obligationTermsOfService": {
                                    "type": "object",
                                    "nullable": true,
                                    "description": "If 'obligationTermsOfService' is included, the following attributes are required: 'beginDate ' and 'endDate'.",
                                    "additionalProperties": false,
                                    "properties": {
                                      "beginDate": {
                                        "type": "string",
                                        "nullable": true,
                                        "pattern": "^(?:[0-9]{4})-(?:0[1-9]|1[0-2])-(?:0[1-9]|[1-2][0-9]|3[0-1])$",
                                        "example": "2018-06-06"
                                      },
                                      "endDate": {
                                        "type": "string",
                                        "nullable": true,
                                        "pattern": "^(?:[0-9]{4})-(?:0[1-9]|1[0-2])-(?:0[1-9]|[1-2][0-9]|3[0-1])$",
                                        "example": "2018-06-06"
                                      }
                                    }
                                  },
                                  "unitName": {
                                    "type": "string",
                                    "maxLength": 1000,
                                    "nullable": true,
                                    "pattern": "^$|([a-zA-Z0-9\\-'.,# ][a-zA-Z0-9\\-'.,# ]?)*$"
                                  },
                                  "unitAddress": {
                                    "type": "string",
                                    "maxLength": 1000,
                                    "pattern": "^$|^([-a-zA-Z0-9'.,&#]([-a-zA-Z0-9'.,&# ])?)+$",
                                    "nullable": true
                                  },
                                  "unitPhone": {
                                    "type": "object",
                                    "nullable": true,
                                    "additionalProperties": false,
                                    "properties": {
                                      "areaCode": {
                                        "type": "string",
                                        "nullable": true,
                                        "maxLength": 3,
                                        "pattern": "^$|^\\d{3}$",
                                        "example": "555"
                                      },
                                      "phoneNumber": {
                                        "type": "string",
                                        "nullable": true,
                                        "maxLength": 20,
                                        "example": "5555555"
                                      }
                                    }
                                  },
                                  "receivingInactiveDutyTrainingPay": {
                                    "type": "string",
                                    "enum": [
                                      "YES",
                                      "NO"
                                    ],
                                    "nullable": true,
                                    "example": "YES"
                                  }
                                }
                              },
                              "federalActivation": {
                                "type": "object",
                                "nullable": true,
                                "additionalProperties": false,
                                "properties": {
                                  "activationDate": {
                                    "description": "Date cannot be in the future and must be after the earliest servicePeriod.activeDutyBeginDate.",
                                    "type": "string",
                                    "pattern": "^(?:[0-9]{4})-(?:0[1-9]|1[0-2])-(?:0[1-9]|[1-2][0-9]|3[0-1])$",
                                    "example": "2018-06-06",
                                    "nullable": true
                                  },
                                  "anticipatedSeparationDate": {
                                    "description": "Anticipated date of separation. Date must be in the future.",
                                    "type": "string",
                                    "pattern": "^(?:[0-9]{4})-(?:0[1-9]|1[0-2])-(?:0[1-9]|[1-2][0-9]|3[0-1])$",
                                    "example": "2018-06-06",
                                    "nullable": true
                                  }
                                }
                              },
                              "confinements": {
                                "type": "array",
                                "nullable": true,
                                "uniqueItems": true,
                                "maxItems": 5000,
                                "items": {
                                  "additionalProperties": false,
                                  "type": "object",
                                  "properties": {
                                    "approximateBeginDate": {
                                      "description": "The approximateBeginDate must be after the earliest servicePeriod activeDutyBeginDate.",
                                      "type": "string",
                                      "nullable": true,
                                      "pattern": "^(?:[0-9]{4})-(?:0[1-9]|1[0-2])-(?:0[1-9]|[1-2][0-9]|3[0-1])$|(?:[0-9]{4})-(?:0[1-9]|1[0-2])$",
                                      "example": "2018-06-06 or 2018-06"
                                    },
                                    "approximateEndDate": {
                                      "type": "string",
                                      "nullable": true,
                                      "pattern": "^(?:[0-9]{4})-(?:0[1-9]|1[0-2])-(?:0[1-9]|[1-2][0-9]|3[0-1])$|(?:[0-9]{4})-(?:0[1-9]|1[0-2])$",
                                      "example": "2018-06-06 or 2018-06"
                                    }
                                  }
                                }
                              }
                            }
                          },
                          "servicePay": {
                            "type": "object",
                            "nullable": true,
                            "additionalProperties": false,
                            "properties": {
                              "receivingMilitaryRetiredPay": {
                                "description": "Is the Veteran receiving military retired pay?",
                                "type": "string",
                                "enum": [
                                  "YES",
                                  "NO"
                                ],
                                "example": "YES",
                                "nullable": true
                              },
                              "futureMilitaryRetiredPay": {
                                "description": "Will the Veteran receive military retired pay pay in future? \n If true, then 'futurePayExplanation' is required.",
                                "type": "string",
                                "enum": [
                                  "YES",
                                  "NO"
                                ],
                                "example": "YES",
                                "nullable": true
                              },
                              "futureMilitaryRetiredPayExplanation": {
                                "description": "Explains why future pay will be received.",
                                "type": "string",
                                "example": "Will be retiring soon.",
                                "nullable": true,
                                "maxLength": 1000
                              },
                              "militaryRetiredPay": {
                                "type": "object",
                                "nullable": true,
                                "description": "",
                                "properties": {
                                  "branchOfService": {
                                    "description": "Branch of service. The /service-branches endpoint on the [Benefits Reference Data API](https://developer.va.gov/explore/benefits/docs/benefits_reference_data?version=current) may be used to retrieve list of possible service branches.",
                                    "type": "string",
                                    "nullable": true,
                                    "maxLength": 1000,
                                    "example": "Air Force"
                                  },
                                  "monthlyAmount": {
                                    "description": "Amount being received.",
                                    "type": "number",
                                    "nullable": true,
                                    "minimum": 1,
                                    "maximum": 999999,
                                    "example": 100
                                  }
                                }
                              },
                              "retiredStatus": {
                                "type": "string",
                                "nullable": true,
                                "description": "",
                                "enum": [
                                  "RETIRED",
                                  "TEMPORARY_DISABILITY_RETIRED_LIST",
                                  "PERMANENT_DISABILITY_RETIRED_LIST"
                                ]
                              },
                              "favorMilitaryRetiredPay": {
                                "description": "Is the Veteran waiving VA benefits to retain military retired pay? See item 26 on form 21-526EZ for more details.",
                                "type": "boolean",
                                "nullable": true,
                                "example": true,
                                "default": false
                              },
                              "receivedSeparationOrSeverancePay": {
                                "description": "Has the Veteran ever received separation pay, disability severance pay, or any other lump sum payment from their branch of service?",
                                "type": "string",
                                "enum": [
                                  "YES",
                                  "NO"
                                ],
                                "example": "YES",
                                "nullable": true
                              },
                              "separationSeverancePay": {
                                "type": "object",
                                "nullable": true,
                                "description": "",
                                "properties": {
                                  "datePaymentReceived": {
                                    "description": "Approximate date separation pay was received. \n Format can be either YYYY-MM-DD or YYYY-MM or YYYY",
                                    "type": "string",
                                    "pattern": "^(?:[0-9]{4})-(?:0[1-9]|1[0-2])-(?:0[1-9]|[1-2][0-9]|3[0-1])$|(?:[0-9]{4})$|(?:[0-9]{4})-(?:0[1-9]|1[0-2])$",
                                    "example": "2018-03-02 or 2018-03 or 2018"
                                  },
                                  "branchOfService": {
                                    "description": "Branch of service. The /service-branches endpoint on the [Benefits Reference Data API](https://developer.va.gov/explore/benefits/docs/benefits_reference_data?version=current) may be used to retrieve list of possible service branches.",
                                    "type": "string",
                                    "maxLength": 1000,
                                    "nullable": true,
                                    "example": "Air Force"
                                  },
                                  "preTaxAmountReceived": {
                                    "description": "Amount being received.",
                                    "type": "number",
                                    "nullable": true,
                                    "minimum": 1,
                                    "maximum": 999999,
                                    "example": 100
                                  }
                                }
                              },
                              "favorTrainingPay": {
                                "description": "Is the Veteran waiving VA benefits to retain training pay? See item 28 on form 21-526EZ for more details. ",
                                "type": "boolean",
                                "nullable": true,
                                "example": true,
                                "default": false
                              }
                            }
                          },
                          "directDeposit": {
                            "type": "object",
                            "nullable": true,
                            "additionalProperties": false,
                            "description": "If direct deposit information is included, the following attributes are required: accountType, accountNumber, routingNumber.",
                            "properties": {
                              "noAccount": {
                                "type": "boolean",
                                "nullable": true,
                                "description": "Claimant certifies that they do not have an account with a financial institution or certified payment agent.",
                                "default": false
                              },
                              "accountNumber": {
                                "description": "Account number for the direct deposit.",
                                "pattern": "^(?:[a-zA-Z0-9]{4,17})?$",
                                "type": "string",
                                "maxLength": 14,
                                "nullable": true,
                                "example": "123123123123"
                              },
                              "accountType": {
                                "description": "Account type for the direct deposit.",
                                "type": "string",
                                "nullable": true,
                                "example": "CHECKING",
                                "enum": [
                                  "CHECKING",
                                  "SAVINGS"
                                ]
                              },
                              "financialInstitutionName": {
                                "description": "Provide the name of the financial institution where the Veteran wants the direct deposit.",
                                "maxLength": 35,
                                "type": "string",
                                "nullable": true,
                                "example": "Some Bank"
                              },
                              "routingNumber": {
                                "description": "Routing number for the direct deposit.",
                                "type": "string",
                                "nullable": true,
                                "pattern": "^(?:\\d{9})?$",
                                "example": "123123123"
                              }
                            }
                          },
                          "claimantCertification": {
                            "type": "boolean",
                            "description": "Claimant certifies and authorizes release of information.",
                            "default": false
                          }
                        }
                      }
                    }
                  }
                },
                "example": {
                  "data": {
                    "type": "form/526",
                    "attributes": {
                      "claimProcessType": "STANDARD_CLAIM_PROCESS",
                      "veteranIdentification": {
                        "serviceNumber": "123456789",
                        "veteranNumber": {
                          "telephone": "5555555555"
                        },
                        "mailingAddress": {
                          "addressLine1": "123 Main Street",
                          "addressLine2": "Unit 1",
                          "addressLine3": "Room 2",
                          "city": "Portland",
                          "state": "OR",
                          "country": "USA",
                          "zipFirstFive": "41726",
                          "zipLastFour": "1234"
                        },
                        "emailAddress": {
                          "email": "valid@somedomain.com",
                          "agreeToEmailRelatedToClaim": true
                        },
                        "currentVaEmployee": false
                      },
                      "changeOfAddress": {
                        "typeOfAddressChange": "TEMPORARY",
                        "addressLine1": "456 Main Street",
                        "addressLine2": "Unit 3",
                        "addressLine3": "Room 4",
                        "city": "Atlanta",
                        "state": "GA",
                        "country": "USA",
                        "zipFirstFive": "42220",
                        "zipLastFour": "9897",
                        "dates": {
                          "beginDate": "2025-06-04",
                          "endDate": "2026-06-04"
                        }
                      },
                      "homeless": {
                        "currentlyHomeless": {
                          "homelessSituationOptions": "OTHER",
                          "otherDescription": "Other living situation"
                        },
                        "pointOfContact": "John Doe",
                        "pointOfContactNumber": {
                          "telephone": "5555555555"
                        }
                      },
                      "toxicExposure": {
                        "gulfWarHazardService": {
                          "servedInGulfWarHazardLocations": "NO"
                        },
                        "herbicideHazardService": {
                          "servedInHerbicideHazardLocations": "YES",
                          "otherLocationsServed": "Other locations served",
                          "serviceDates": {
                            "beginDate": "1972-05",
                            "endDate": "1980-10"
                          }
                        },
                        "additionalHazardExposures": {
                          "additionalExposures": [
                            "OTHER"
                          ],
                          "specifyOtherExposures": "Agent Orange",
                          "exposureDates": {
                            "beginDate": "1972-05",
                            "endDate": "1980-10"
                          }
                        },
                        "multipleExposures": [
                          {
                            "hazardExposedTo": "Agent Orange",
                            "exposureLocation": "Vietnam",
                            "exposureDates": {
                              "beginDate": "1972-05",
                              "endDate": "1973-01"
                            }
                          },
                          {
                            "hazardExposedTo": "Agent Orange",
                            "exposureLocation": "Vietnam",
                            "exposureDates": {
                              "beginDate": "1979-04",
                              "endDate": "1980-10"
                            }
                          }
                        ]
                      },
                      "disabilities": [
                        {
                          "name": "Diabetes",
                          "exposureOrEventOrInjury": "Agent Orange",
                          "serviceRelevance": "Service in Vietnam War",
                          "approximateDate": "1975-05",
                          "disabilityActionType": "NEW",
                          "isRelatedToToxicExposure": true
                        },
                        {
                          "name": "Hearing Loss",
                          "exposureOrEventOrInjury": "Noise",
                          "serviceRelevance": "Heavy equipment operator in service",
                          "approximateDate": "1968-07",
                          "disabilityActionType": "INCREASE",
                          "classificationCode": "8987",
                          "ratedDisabilityId": "1234567",
                          "diagnosticCode": 5678,
                          "isRelatedToToxicExposure": false
                        }
                      ],
                      "treatments": [
                        {
                          "beginDate": "2021-04",
                          "treatedDisabilityNames": [
                            "Diabetes"
                          ],
                          "center": {
                            "name": "ATLANTA VA MEDICAL CENTER",
                            "state": "GA",
                            "city": "ATLANTA"
                          }
                        },
                        {
                          "beginDate": "1996-03",
                          "treatedDisabilityNames": [
                            "Hearing Loss"
                          ],
                          "center": {
                            "name": "ATLANTA VA MEDICAL CENTER",
                            "state": "GA",
                            "city": "ATLANTA"
                          }
                        }
                      ],
                      "serviceInformation": {
                        "alternateNames": [
                          "Jon Doe",
                          "Jane Doe"
                        ],
                        "servicePeriods": [
                          {
                            "serviceBranch": "Air Force",
                            "serviceComponent": "Active",
                            "activeDutyBeginDate": "1964-11-14",
                            "activeDutyEndDate": "1980-10-30",
                            "separationLocationCode": "98289"
                          }
                        ],
                        "servedInActiveCombatSince911": "NO",
                        "reservesNationalGuardService": {
                          "component": "National Guard",
                          "obligationTermsOfService": {
                            "beginDate": "1990-11-24",
                            "endDate": "1995-11-17"
                          },
                          "unitName": "National Guard Unit Name",
                          "unitAddress": "1243 Main Street",
                          "unitPhone": {
                            "areaCode": "555",
                            "phoneNumber": "5555555"
                          },
                          "receivingInactiveDutyTrainingPay": "YES"
                        },
                        "confinements": [
                          {
                            "approximateBeginDate": "1970-06-11",
                            "approximateEndDate": "1970-09-11"
                          }
                        ]
                      },
                      "servicePay": {
                        "receivingMilitaryRetiredPay": "NO",
                        "futureMilitaryRetiredPay": "YES",
                        "futureMilitaryRetiredPayExplanation": "Explanation of future military retired pay",
                        "militaryRetiredPay": {
                          "branchOfService": "Air Force",
                          "monthlyAmount": 240.75
                        },
                        "retiredStatus": "PERMANENT_DISABILITY_RETIRED_LIST",
                        "favorMilitaryRetiredPay": false,
                        "receivedSeparationOrSeverancePay": "YES",
                        "separationSeverancePay": {
                          "datePaymentReceived": "2018-07-31",
                          "branchOfService": "Air Force",
                          "preTaxAmountReceived": 179.25
                        },
                        "favorTrainingPay": false
                      },
                      "directDeposit": {
                        "accountNumber": "123123123123",
                        "accountType": "CHECKING",
                        "financialInstitutionName": "Chase",
                        "routingNumber": "123456789"
                      },
                      "claimantCertification": true
                    }
                  }
                }
              }
            }
          },
          "required": true
        }
      }
    },
    "/veterans/{veteranId}/claims/{id}/5103": {
      "post": {
        "summary": "Submit Evidence Waiver 5103",
        "tags": [
          "5103 Waiver"
        ],
        "operationId": "submitEvidenceWaiver5103",
        "security": [
          {
            "productionOauth": [
              "system/claim.write"
            ]
          },
          {
            "sandboxOauth": [
              "system/claim.write"
            ]
          },
          {
            "bearer_token": [

            ]
          }
        ],
        "description": "Submit Evidence Waiver 5103 for Veteran.",
        "parameters": [
          {
            "name": "id",
            "in": "path",
            "example": "600400703",
            "description": "The ID of the claim being requested",
            "required": true,
            "schema": {
              "type": "string"
            }
          },
          {
            "name": "veteranId",
            "in": "path",
            "required": true,
            "example": "1012667145V762142",
            "description": "ID of Veteran",
            "schema": {
              "type": "string"
            }
          },
          {
            "name": "sponsorIcn",
            "in": "query",
            "required": false,
            "example": "1012861229V078999",
            "description": "ICN of the veteran affiliated with the dependent",
            "schema": {
              "type": "string"
            }
          }
        ],
        "responses": {
          "200": {
            "description": "Successful response",
            "content": {
              "application/json": {
                "example": {
                  "success": true
                },
                "schema": {
                  "type": "object",
                  "additionalProperties": true,
                  "properties": {
                    "success": {
                      "type": "boolean",
                      "example": "true"
                    }
                  }
                }
              }
            }
          },
          "401": {
            "description": "Unauthorized",
            "content": {
              "application/json": {
                "example": {
                  "errors": [
                    {
                      "title": "Not authorized",
                      "detail": "Not authorized"
                    }
                  ]
                },
                "schema": {
                  "required": [
                    "errors"
                  ],
                  "properties": {
                    "errors": {
                      "type": "array",
                      "items": {
                        "additionalProperties": false,
                        "required": [
                          "title",
                          "detail"
                        ],
                        "properties": {
                          "title": {
                            "type": "string",
                            "description": "HTTP error title"
                          },
                          "detail": {
                            "type": "string",
                            "description": "HTTP error detail"
                          },
                          "source": {
                            "type": "object",
                            "additionalProperties": false,
                            "description": "Source of error",
                            "properties": {
                              "pointer": {
                                "type": "string",
                                "description": "Pointer to source of error"
                              }
                            }
                          }
                        }
                      }
                    }
                  }
                }
              }
            }
          },
          "404": {
            "description": "NotFound",
            "content": {
              "application/json": {
                "example": {
                  "errors": [
                    {
                      "title": "Resource not found",
                      "detail": "Claim not found"
                    }
                  ]
                },
                "schema": {
                  "required": [
                    "errors"
                  ],
                  "properties": {
                    "errors": {
                      "type": "array",
                      "items": {
                        "additionalProperties": false,
                        "required": [
                          "title",
                          "detail"
                        ],
                        "properties": {
                          "title": {
                            "type": "string",
                            "description": "HTTP error title"
                          },
                          "detail": {
                            "type": "string",
                            "description": "HTTP error detail"
                          },
                          "source": {
                            "type": "object",
                            "additionalProperties": false,
                            "description": "Source of error",
                            "properties": {
                              "pointer": {
                                "type": "string",
                                "description": "Pointer to source of error"
                              }
                            }
                          }
                        }
                      }
                    }
                  }
                }
              }
            }
          }
        }
      }
    },
    "/veterans/{veteranId}/intent-to-file/{type}": {
      "get": {
        "summary": "Returns Veteran's last active Intent to File submission for given benefit type.",
        "tags": [
          "Intent to File"
        ],
        "operationId": "active0966itf",
        "security": [
          {
            "productionOauth": [
              "system/claim.read"
            ]
          },
          {
            "sandboxOauth": [
              "system/claim.read"
            ]
          },
          {
            "bearer_token": [

            ]
          }
        ],
        "description": "Returns Veteran's last active Intent to File submission for given benefit type of compensation, pension, or survivor.",
        "parameters": [
          {
            "name": "veteranId",
            "in": "path",
            "required": true,
            "example": "1012667145V762142",
            "description": "ID of Veteran",
            "schema": {
              "type": "string"
            }
          },
          {
            "name": "type",
            "in": "path",
            "required": true,
            "example": "compensation",
            "description": "Type of Intent to File to return. Available values - compensation, pension, survivor.",
            "schema": {
              "type": "string"
            }
          }
        ],
        "responses": {
          "200": {
            "description": "Successful response with active Intent to File",
            "content": {
              "application/json": {
                "example": {
                  "data": {
                    "id": "193685",
                    "type": "intent_to_file",
                    "attributes": {
                      "creationDate": "2021-03-16T19:15:21.000-05:00",
                      "expirationDate": "2022-03-16T19:15:20.000-05:00",
                      "type": "compensation",
                      "status": "active"
                    }
                  }
                },
                "schema": {
                  "$schema": "http://json-schema.org/draft-04/schema#",
                  "required": [
                    "data"
                  ],
                  "properties": {
                    "data": {
                      "type": "object",
                      "additionalProperties": false,
                      "required": [
                        "id",
                        "type",
                        "attributes"
                      ],
                      "properties": {
                        "id": {
                          "type": "string",
                          "description": "Intent To File ID",
                          "example": "600131328"
                        },
                        "type": {
                          "type": "string",
                          "example": "intent_to_file"
                        },
                        "attributes": {
                          "required": [
                            "creationDate",
                            "expirationDate",
                            "status",
                            "type"
                          ],
                          "properties": {
                            "creationDate": {
                              "type": "string",
                              "format": "date",
                              "description": "Date the Intent to File was received at VA"
                            },
                            "expirationDate": {
                              "type": "string",
                              "format": "date",
                              "description": "Date the Intent to File expires, this is 1 year from the createdDate"
                            },
                            "status": {
                              "type": "string",
                              "description": "The status of the Intent to File",
                              "example": "active"
                            },
                            "type": {
                              "type": "string",
                              "description": "The type of Intent to File filed",
                              "example": "compensation"
                            }
                          }
                        }
                      }
                    }
                  }
                }
              }
            }
          },
          "401": {
            "description": "Unauthorized",
            "content": {
              "application/json": {
                "example": {
                  "errors": [
                    {
                      "title": "Not authorized",
                      "detail": "Not authorized"
                    }
                  ]
                },
                "schema": {
                  "required": [
                    "errors"
                  ],
                  "properties": {
                    "errors": {
                      "type": "array",
                      "items": {
                        "additionalProperties": false,
                        "required": [
                          "title",
                          "detail"
                        ],
                        "properties": {
                          "title": {
                            "type": "string",
                            "description": "HTTP error title"
                          },
                          "detail": {
                            "type": "string",
                            "description": "HTTP error detail"
                          },
                          "source": {
                            "type": "object",
                            "additionalProperties": false,
                            "description": "Source of error",
                            "properties": {
                              "pointer": {
                                "type": "string",
                                "description": "Pointer to source of error"
                              }
                            }
                          }
                        }
                      }
                    }
                  }
                }
              }
            }
          },
          "404": {
            "description": "Resource not found",
            "content": {
              "application/json": {
                "example": {
                  "errors": [
                    {
                      "title": "Resource not found",
                      "detail": "No active 'C' intent to file found."
                    }
                  ]
                },
                "schema": {
                  "required": [
                    "errors"
                  ],
                  "properties": {
                    "errors": {
                      "type": "array",
                      "items": {
                        "additionalProperties": false,
                        "required": [
                          "title",
                          "detail"
                        ],
                        "properties": {
                          "title": {
                            "type": "string",
                            "description": "HTTP error title"
                          },
                          "detail": {
                            "type": "string",
                            "description": "HTTP error detail"
                          },
                          "source": {
                            "type": "object",
                            "additionalProperties": false,
                            "description": "Source of error",
                            "properties": {
                              "pointer": {
                                "type": "string",
                                "description": "Pointer to source of error"
                              }
                            }
                          }
                        }
                      }
                    }
                  }
                }
              }
            }
          }
        }
      }
    },
    "/veterans/{veteranId}/intent-to-file": {
      "post": {
        "summary": "Submit form 0966 Intent to File.",
        "tags": [
          "Intent to File"
        ],
        "operationId": "post0966itf",
        "security": [
          {
            "productionOauth": [
              "system/claim.read",
              "system/claim.write"
            ]
          },
          {
            "sandboxOauth": [
              "system/claim.read",
              "system/claim.write"
            ]
          },
          {
            "bearer_token": [

            ]
          }
        ],
        "description": "Establishes an Intent to File for disability compensation, pension, and survivor claims.",
        "parameters": [
          {
            "name": "veteranId",
            "in": "path",
            "required": true,
            "example": "1012667145V762142",
            "description": "ID of Veteran",
            "schema": {
              "type": "string"
            }
          }
        ],
        "responses": {
          "200": {
            "description": "0966 Response",
            "content": {
              "application/json": {
                "example": {
                  "data": {
                    "id": "1",
                    "type": "intent_to_file",
                    "attributes": {
                      "creationDate": "2024-01-25",
                      "expirationDate": "2025-01-25",
                      "type": "compensation",
                      "status": "active"
                    }
                  }
                },
                "schema": {
                  "$schema": "http://json-schema.org/draft-04/schema#",
                  "required": [
                    "data"
                  ],
                  "properties": {
                    "data": {
                      "type": "object",
                      "additionalProperties": false,
                      "required": [
                        "id",
                        "type",
                        "attributes"
                      ],
                      "properties": {
                        "id": {
                          "type": "string",
                          "description": "Intent To File ID",
                          "example": "600131328"
                        },
                        "type": {
                          "type": "string",
                          "example": "intent_to_file"
                        },
                        "attributes": {
                          "required": [
                            "creationDate",
                            "expirationDate",
                            "status",
                            "type"
                          ],
                          "properties": {
                            "creationDate": {
                              "type": "string",
                              "format": "date",
                              "description": "Date the Intent to File was received at VA"
                            },
                            "expirationDate": {
                              "type": "string",
                              "format": "date",
                              "description": "Date the Intent to File expires, this is 1 year from the createdDate"
                            },
                            "status": {
                              "type": "string",
                              "description": "The status of the Intent to File",
                              "example": "active"
                            },
                            "type": {
                              "type": "string",
                              "description": "The type of Intent to File filed",
                              "example": "compensation"
                            }
                          }
                        }
                      }
                    }
                  }
                }
              }
            }
          },
          "400": {
            "description": "Bad Request",
            "content": {
              "application/json": {
                "example": {
                  "errors": [
                    {
                      "title": "invalid value for type",
                      "detail": "some-invalid-value is not valid for type"
                    }
                  ]
                },
                "schema": {
                  "required": [
                    "errors"
                  ],
                  "properties": {
                    "errors": {
                      "type": "array",
                      "items": {
                        "additionalProperties": false,
                        "required": [
                          "title",
                          "detail"
                        ],
                        "properties": {
                          "title": {
                            "type": "string",
                            "description": "HTTP error title"
                          },
                          "detail": {
                            "type": "string",
                            "description": "HTTP error detail"
                          },
                          "source": {
                            "type": "object",
                            "additionalProperties": false,
                            "description": "Source of error",
                            "properties": {
                              "pointer": {
                                "type": "string",
                                "description": "Pointer to source of error"
                              }
                            }
                          }
                        }
                      }
                    }
                  }
                }
              }
            }
          },
          "401": {
            "description": "Unauthorized",
            "content": {
              "application/json": {
                "example": {
                  "errors": [
                    {
                      "title": "Not authorized",
                      "detail": "Not authorized"
                    }
                  ]
                },
                "schema": {
                  "required": [
                    "errors"
                  ],
                  "properties": {
                    "errors": {
                      "type": "array",
                      "items": {
                        "additionalProperties": false,
                        "required": [
                          "title",
                          "detail"
                        ],
                        "properties": {
                          "title": {
                            "type": "string",
                            "description": "HTTP error title"
                          },
                          "detail": {
                            "type": "string",
                            "description": "HTTP error detail"
                          },
                          "source": {
                            "type": "object",
                            "additionalProperties": false,
                            "description": "Source of error",
                            "properties": {
                              "pointer": {
                                "type": "string",
                                "description": "Pointer to source of error"
                              }
                            }
                          }
                        }
                      }
                    }
                  }
                }
              }
            }
          },
          "422": {
            "description": "Unprocessable entity",
            "content": {
              "application/json": {
                "example": {
                  "errors": [
                    {
                      "title": "Unprocessable Entity",
                      "detail": "Invalid claimantSsn parameter"
                    }
                  ]
                },
                "schema": {
                  "required": [
                    "errors"
                  ],
                  "properties": {
                    "errors": {
                      "type": "array",
                      "items": {
                        "additionalProperties": false,
                        "required": [
                          "title",
                          "detail"
                        ],
                        "properties": {
                          "title": {
                            "type": "string",
                            "description": "HTTP error title"
                          },
                          "detail": {
                            "type": "string",
                            "description": "HTTP error detail"
                          },
                          "source": {
                            "type": "object",
                            "additionalProperties": false,
                            "description": "Source of error",
                            "properties": {
                              "pointer": {
                                "type": "string",
                                "description": "Pointer to source of error"
                              }
                            }
                          }
                        }
                      }
                    }
                  }
                }
              }
            }
          }
        },
        "requestBody": {
          "content": {
            "application/json": {
              "schema": {
                "type": "object",
                "required": [
                  "data"
                ],
                "properties": {
                  "data": {
                    "type": "object",
                    "required": [
                      "attributes"
                    ],
                    "properties": {
                      "attributes": {
                        "required": [
                          "type"
                        ],
                        "properties": {
                          "type": {
                            "type": "string",
                            "example": "compensation",
                            "description": "Type of Intent To File being submitted. For type \"survivor\", the request must include claimantSsn and be made by a valid Veteran Representative. If the Representative is not a Veteran or a VA employee, this method is currently not available to them, and they should use the Benefits Intake API as an alternative.",
                            "enum": [
                              "compensation",
                              "pension",
                              "survivor"
                            ]
                          },
                          "claimantSsn": {
                            "type": "string",
                            "example": "001122334",
                            "description": "SSN of the Claimant."
                          }
                        },
                        "example": {
                          "type": "compensation"
                        }
                      }
                    }
                  }
                },
                "example": {
                  "data": {
                    "type": "intent_to_file",
                    "attributes": {
                      "type": "compensation"
                    }
                  }
                }
              }
            }
          },
          "required": true
        }
      }
    },
    "/veterans/{veteranId}/intent-to-file/validate": {
      "post": {
        "summary": "Validate form 0966 Intent to File.",
        "tags": [
          "Intent to File"
        ],
        "operationId": "validate0966itf",
        "security": [
          {
            "productionOauth": [
              "system/claim.read",
              "system/claim.write"
            ]
          },
          {
            "sandboxOauth": [
              "system/claim.read",
              "system/claim.write"
            ]
          },
          {
            "bearer_token": [

            ]
          }
        ],
        "description": "Validates an Intent to File for disability compensation, pension, and survivor claims.",
        "parameters": [
          {
            "name": "veteranId",
            "in": "path",
            "required": true,
            "example": "1012667145V762142",
            "description": "ID of Veteran",
            "schema": {
              "type": "string"
            }
          }
        ],
        "responses": {
          "200": {
            "description": "0966 Response",
            "content": {
              "application/json": {
                "example": {
                  "data": {
                    "type": "intent_to_file_validation",
                    "attributes": {
                      "status": "valid"
                    }
                  }
                },
                "schema": {
                  "required": [
                    "data"
                  ],
                  "properties": {
                    "data": {
                      "type": "object",
                      "additionalProperties": false,
                      "required": [
                        "type",
                        "attributes"
                      ],
                      "properties": {
                        "type": {
                          "type": "string"
                        },
                        "attributes": {
                          "type": "object",
                          "additionalProperties": false,
                          "required": [
                            "status"
                          ],
                          "properties": {
                            "status": {
                              "type": "string",
                              "description": "The status of the Intent to File",
                              "enum": [
                                "valid"
                              ]
                            }
                          }
                        }
                      }
                    }
                  }
                }
              }
            }
          },
          "400": {
            "description": "Bad Request",
            "content": {
              "application/json": {
                "example": {
                  "errors": [
                    {
                      "title": "invalid value for type",
                      "detail": "some-invalid-value is not valid for type"
                    }
                  ]
                },
                "schema": {
                  "required": [
                    "errors"
                  ],
                  "properties": {
                    "errors": {
                      "type": "array",
                      "items": {
                        "additionalProperties": false,
                        "required": [
                          "title",
                          "detail"
                        ],
                        "properties": {
                          "title": {
                            "type": "string",
                            "description": "HTTP error title"
                          },
                          "detail": {
                            "type": "string",
                            "description": "HTTP error detail"
                          },
                          "source": {
                            "type": "object",
                            "additionalProperties": false,
                            "description": "Source of error",
                            "properties": {
                              "pointer": {
                                "type": "string",
                                "description": "Pointer to source of error"
                              }
                            }
                          }
                        }
                      }
                    }
                  }
                }
              }
            }
          },
          "401": {
            "description": "Unauthorized",
            "content": {
              "application/json": {
                "example": {
                  "errors": [
                    {
                      "title": "Not authorized",
                      "detail": "Not authorized"
                    }
                  ]
                },
                "schema": {
                  "required": [
                    "errors"
                  ],
                  "properties": {
                    "errors": {
                      "type": "array",
                      "items": {
                        "additionalProperties": false,
                        "required": [
                          "title",
                          "detail"
                        ],
                        "properties": {
                          "title": {
                            "type": "string",
                            "description": "HTTP error title"
                          },
                          "detail": {
                            "type": "string",
                            "description": "HTTP error detail"
                          },
                          "source": {
                            "type": "object",
                            "additionalProperties": false,
                            "description": "Source of error",
                            "properties": {
                              "pointer": {
                                "type": "string",
                                "description": "Pointer to source of error"
                              }
                            }
                          }
                        }
                      }
                    }
                  }
                }
              }
            }
          }
        },
        "requestBody": {
          "content": {
            "application/json": {
              "schema": {
                "type": "object",
                "required": [
                  "data"
                ],
                "properties": {
                  "data": {
                    "type": "object",
                    "required": [
                      "attributes"
                    ],
                    "properties": {
                      "attributes": {
                        "required": [
                          "type"
                        ],
                        "properties": {
                          "type": {
                            "type": "string",
                            "example": "compensation",
                            "description": "Type of Intent To File being submitted. For type \"survivor\", the request must include claimantSsn and be made by a valid Veteran Representative. If the Representative is not a Veteran or a VA employee, this method is currently not available to them, and they should use the Benefits Intake API as an alternative.",
                            "enum": [
                              "compensation",
                              "pension",
                              "survivor"
                            ]
                          },
                          "claimantSsn": {
                            "type": "string",
                            "example": "001122334",
                            "description": "SSN of the Claimant."
                          }
                        },
                        "example": {
                          "type": "compensation"
                        }
                      }
                    }
                  }
                },
                "example": {
                  "data": {
                    "type": "intent_to_file",
                    "attributes": {
                      "type": "compensation"
                    }
                  }
                }
              }
            }
          },
          "required": true
        }
      }
    },
    "/veterans/{veteranId}/power-of-attorney": {
      "get": {
        "summary": "Find current Power of Attorney for a Veteran.",
        "tags": [
          "Power of Attorney"
        ],
        "operationId": "findPowerOfAttorney",
        "security": [
          {
            "productionOauth": [
              "system/claim.read",
              "system/system/claim.write"
            ]
          },
          {
            "sandboxOauth": [
              "system/claim.read",
              "system/system/claim.write"
            ]
          },
          {
            "bearer_token": [

            ]
          }
        ],
        "description": "Retrieves current Power of Attorney for Veteran or empty data if no POA is assigned.",
        "parameters": [
          {
            "name": "veteranId",
            "in": "path",
            "required": true,
            "example": "1012667145V762142",
            "description": "ID of Veteran",
            "schema": {
              "type": "string"
            }
          }
        ],
        "responses": {
          "200": {
            "description": "Successful response with a current Power of Attorney",
            "content": {
              "application/json": {
                "example": {
                  "data": {
                    "id": null,
                    "type": "individual",
                    "attributes": {
                      "code": "A1Q",
                      "name": "Firstname Lastname",
                      "phoneNumber": "555-555-5555"
                    }
                  }
                },
                "schema": {
                  "type": "object",
                  "required": [
                    "data"
                  ],
                  "properties": {
                    "data": {
                      "type": "object",
                      "additionalProperties": false,
                      "required": [
                        "id",
                        "type",
                        "attributes"
                      ],
                      "properties": {
                        "id": {
                          "type": "string",
                          "nullable": true
                        },
                        "type": {
                          "type": "string",
                          "nullable": true,
                          "description": "Type of representative, organization or individual",
                          "example": "individual"
                        },
                        "attributes": {
                          "type": "object",
                          "additionalProperties": false,
                          "required": [
                            "code",
                            "name",
                            "phoneNumber"
                          ],
                          "properties": {
                            "code": {
                              "type": "string",
                              "nullable": true,
                              "description": "Power of Attorney Code currently assigned to Veteran"
                            },
                            "name": {
                              "description": "Name of individual representative or organization",
                              "type": "string",
                              "nullable": true,
                              "example": "Jane Smith"
                            },
                            "phoneNumber": {
                              "description": "Phone number of representative. Can be organization or individual phone number.",
                              "type": "string",
                              "nullable": true,
                              "example": "555-555-5555"
                            }
                          }
                        }
                      }
                    }
                  }
                }
              }
            }
          },
          "401": {
            "description": "Unauthorized",
            "content": {
              "application/json": {
                "example": {
                  "errors": [
                    {
                      "title": "Not authorized",
                      "status": "401",
                      "detail": "Not authorized"
                    }
                  ]
                },
                "schema": {
                  "required": [
                    "errors"
                  ],
                  "properties": {
                    "errors": {
                      "type": "array",
                      "items": {
                        "additionalProperties": false,
                        "required": [
                          "title",
                          "detail"
                        ],
                        "properties": {
                          "title": {
                            "type": "string",
                            "description": "HTTP error title"
                          },
                          "detail": {
                            "type": "string",
                            "description": "HTTP error detail"
                          },
                          "status": {
                            "type": "string",
                            "description": "HTTP error status code"
                          },
                          "source": {
                            "type": "object",
                            "additionalProperties": false,
                            "description": "Source of error",
                            "properties": {
                              "pointer": {
                                "type": "string",
                                "description": "Pointer to source of error"
                              }
                            }
                          }
                        }
                      }
                    }
                  }
                }
              }
            }
          },
          "422": {
            "description": "Unprocessable Entity",
            "content": {
              "application/json": {
                "example": {
                  "errors": [
                    {
                      "title": "Unprocessable entity",
                      "status": "422",
                      "detail": "Could not retrieve Power of Attorney due to multiple representatives with code: A1Q",
                      "source": {
                        "pointer": "/modules/claims_api/app/controllers/claims_api/v2/veterans/power_of_attorney_controller.rb:97:in `representative'"
                      }
                    }
                  ]
                },
                "schema": {
                  "required": [
                    "errors"
                  ],
                  "properties": {
                    "errors": {
                      "type": "array",
                      "items": {
                        "additionalProperties": false,
                        "required": [
                          "title",
                          "detail"
                        ],
                        "properties": {
                          "title": {
                            "type": "string",
                            "description": "HTTP error title"
                          },
                          "detail": {
                            "type": "string",
                            "description": "HTTP error detail"
                          },
                          "status": {
                            "type": "string",
                            "description": "HTTP error status code"
                          },
                          "source": {
                            "type": "object",
                            "additionalProperties": false,
                            "description": "Source of error",
                            "properties": {
                              "pointer": {
                                "type": "string",
                                "description": "Pointer to source of error"
                              }
                            }
                          }
                        }
                      }
                    }
                  }
                }
              }
            }
          }
        }
      }
    },
    "/veterans/{veteranId}/2122a/validate": {
      "post": {
        "summary": "Validates a 2122a form submission.",
        "tags": [
          "Power of Attorney"
        ],
        "operationId": "post2122aValidate",
        "security": [
          {
            "productionOauth": [
              "system/claim.read",
              "system/claim.write"
            ]
          },
          {
            "sandboxOauth": [
              "system/claim.read",
              "system/claim.write"
            ]
          },
          {
            "bearer_token": [

            ]
          }
        ],
        "parameters": [
          {
            "name": "veteranId",
            "in": "path",
            "required": true,
            "example": "1012667145V762142",
            "description": "ID of Veteran",
            "schema": {
              "type": "string"
            }
          }
        ],
        "description": "Validates a request appointing an individual as Power of Attorney (21-22a).\n",
        "responses": {
          "200": {
            "description": "Valid request response",
            "content": {
              "application/json": {
                "example": {
                  "data": {
                    "type": "form/21-22a/validation",
                    "attributes": {
                      "status": "valid"
                    }
                  }
                },
                "schema": {
                  "$schema": "http://json-schema.org/draft-07/schema#",
                  "type": "object",
                  "required": [
                    "data"
                  ],
                  "properties": {
                    "data": {
                      "type": "object",
                      "additionalProperties": false,
                      "required": [
                        "type",
                        "attributes"
                      ],
                      "properties": {
                        "type": {
                          "type": "string"
                        },
                        "attributes": {
                          "type": "object",
                          "additionalProperties": false,
                          "required": [
                            "status"
                          ],
                          "properties": {
                            "status": {
                              "type": "string",
                              "description": "Says if submission of 21-22a would work with the given parameters",
                              "enum": [
                                "valid"
                              ]
                            }
                          }
                        }
                      }
                    }
                  }
                }
              }
            }
          },
          "401": {
            "description": "Unauthorized",
            "content": {
              "application/json": {
                "example": {
                  "errors": [
                    {
                      "title": "Not authorized",
                      "status": "401",
                      "detail": "Not authorized"
                    }
                  ]
                },
                "schema": {
                  "required": [
                    "errors"
                  ],
                  "properties": {
                    "errors": {
                      "type": "array",
                      "items": {
                        "additionalProperties": false,
                        "required": [
                          "title",
                          "detail"
                        ],
                        "properties": {
                          "title": {
                            "type": "string",
                            "description": "HTTP error title"
                          },
                          "detail": {
                            "type": "string",
                            "description": "HTTP error detail"
                          },
                          "status": {
                            "type": "string",
                            "description": "HTTP error status code"
                          },
                          "source": {
                            "type": "object",
                            "additionalProperties": false,
                            "description": "Source of error",
                            "properties": {
                              "pointer": {
                                "type": "string",
                                "description": "Pointer to source of error"
                              }
                            }
                          }
                        }
                      }
                    }
                  }
                }
              }
            }
          },
          "422": {
            "description": "Unprocessable Entity",
            "content": {
              "application/json": {
                "example": {
                  "errors": [
                    {
                      "title": "Unprocessable entity",
                      "detail": "The property /representative did not contain the required key poaCode",
                      "status": "422",
                      "source": {
                        "pointer": "data/attributes/representative"
                      }
                    }
                  ]
                },
                "schema": {
                  "required": [
                    "errors"
                  ],
                  "properties": {
                    "errors": {
                      "type": "array",
                      "items": {
                        "additionalProperties": false,
                        "required": [
                          "title",
                          "detail"
                        ],
                        "properties": {
                          "title": {
                            "type": "string",
                            "description": "HTTP error title"
                          },
                          "detail": {
                            "type": "string",
                            "description": "HTTP error detail"
                          },
                          "status": {
                            "type": "string",
                            "description": "HTTP error status code"
                          },
                          "source": {
                            "type": "object",
                            "additionalProperties": false,
                            "description": "Source of error",
                            "properties": {
                              "pointer": {
                                "type": "string",
                                "description": "Pointer to source of error"
                              }
                            }
                          }
                        }
                      }
                    }
                  }
                }
              }
            }
          },
          "404": {
            "description": "Resource not found",
            "content": {
              "application/json": {
                "example": {
                  "errors": [
                    {
                      "title": "Resource not found",
                      "status": "404",
                      "detail": "Could not find an Accredited Representative with code: 083",
                      "source": {
                        "pointer": "/modules/claims_api/app/controllers/claims_api/v2/veterans/power_of_attorney_controller.rb:124:in `validate_individual_poa_code!'"
                      }
                    }
                  ]
                },
                "schema": {
                  "required": [
                    "errors"
                  ],
                  "properties": {
                    "errors": {
                      "type": "array",
                      "items": {
                        "additionalProperties": false,
                        "required": [
                          "title",
                          "detail"
                        ],
                        "properties": {
                          "title": {
                            "type": "string",
                            "description": "HTTP error title"
                          },
                          "detail": {
                            "type": "string",
                            "description": "HTTP error detail"
                          },
                          "status": {
                            "type": "string",
                            "description": "HTTP error status code"
                          },
                          "source": {
                            "type": "object",
                            "additionalProperties": false,
                            "description": "Source of error",
                            "properties": {
                              "pointer": {
                                "type": "string",
                                "description": "Pointer to source of error"
                              }
                            }
                          }
                        }
                      }
                    }
                  }
                }
              }
            }
          }
        },
        "requestBody": {
          "content": {
            "application/json": {
              "schema": {
                "type": "object",
                "required": [
                  "data"
                ],
                "properties": {
                  "data": {
                    "type": "object",
                    "required": [
                      "attributes",
                      null
                    ],
                    "properties": {
                      "attributes": {
                        "$schema": "http://json-schema.org/draft-07/schema#",
                        "description": "Form 2122 Schema",
                        "type": "object",
                        "additionalProperties": false,
                        "required": [
                          "representative"
                        ],
                        "properties": {
                          "veteran": {
                            "type": "object",
                            "additionalProperties": false,
                            "required": [
                              "address",
                              "phone"
                            ],
                            "properties": {
                              "vaFileNumber": {
                                "description": "The Veteran's VA file number",
                                "type": "string",
                                "maxLength": 9
                              },
                              "serviceNumber": {
                                "description": "The Veteran's Service Number",
                                "type": "string",
                                "maxLength": 9
                              },
                              "serviceBranch": {
                                "description": "Service Branch for the veteran.",
                                "type": "string",
                                "enum": [
                                  "AIR FORCE",
                                  "ARMY",
                                  "COAST GUARD",
                                  "MARINE CORPS",
                                  "NAVY",
                                  "SPACE FORCE",
                                  "OTHER"
                                ],
                                "example": "ARMY"
                              },
                              "address": {
                                "type": "object",
                                "additionalProperties": false,
                                "required": [
                                  "numberAndStreet",
                                  "city",
                                  "country",
                                  "zipFirstFive"
                                ],
                                "properties": {
                                  "numberAndStreet": {
                                    "description": "Street address with number and name.",
                                    "type": "string",
                                    "pattern": "^([-a-zA-Z0-9'.,&#]([-a-zA-Z0-9'.,&# ])?)+$",
                                    "maxLength": 30
                                  },
                                  "aptUnitNumber": {
                                    "type": "integer",
                                    "maxLength": 5
                                  },
                                  "city": {
                                    "description": "City for the address.",
                                    "type": "string",
                                    "example": "Portland",
                                    "maxLength": 18
                                  },
                                  "state": {
                                    "description": "State for the address.",
                                    "type": "string",
                                    "example": "OR",
                                    "maxLength": 2
                                  },
                                  "country": {
                                    "description": "Country of the address.",
                                    "type": "string",
                                    "example": "US",
                                    "maxLength": 2
                                  },
                                  "zipFirstFive": {
                                    "description": "Zipcode (First 5 digits) of the address.",
                                    "type": "string",
                                    "pattern": "^\\d{5}?$",
                                    "example": "12345"
                                  },
                                  "zipLastFour": {
                                    "description": "Zipcode (Last 4 digits) of the address.",
                                    "type": "string",
                                    "pattern": "^\\d{4}?$",
                                    "example": "6789"
                                  }
                                }
                              },
                              "phone": {
                                "$comment": "the phone fields must not exceed 20 chars, when concatenated",
                                "type": "object",
                                "additionalProperties": false,
                                "required": [
                                  "areaCode",
                                  "phoneNumber"
                                ],
                                "properties": {
                                  "countryCode": {
                                    "type": "string",
                                    "pattern": "^[0-9]+$"
                                  },
                                  "areaCode": {
                                    "description": "Area code of the phone number.",
                                    "type": "string",
                                    "pattern": "^[2-9][0-9]{2}$",
                                    "example": "555"
                                  },
                                  "phoneNumber": {
                                    "description": "Phone number.",
                                    "type": "string",
                                    "pattern": "^[0-9]{1,14}$",
                                    "example": "555-5555"
                                  },
                                  "phoneNumberExt": {
                                    "type": "string",
                                    "pattern": "^[a-zA-Z0-9]{1,10}$"
                                  }
                                }
                              },
                              "email": {
                                "description": "Email address of the veteran.",
                                "type": "string",
                                "pattern": ".@.",
                                "maxLength": 61,
                                "example": "veteran@example.com"
                              }
                            }
                          },
                          "claimant": {
                            "type": "object",
                            "additionalProperties": false,
                            "required": [
                              "firstName",
                              "lastName",
                              "address",
                              "phone",
                              "relationship"
                            ],
                            "properties": {
                              "firstName": {
                                "description": "First name of Claimant.",
                                "type": "string",
                                "example": "John",
                                "maxLength": 12
                              },
                              "middleInitial": {
                                "description": "Middle initial of Claimant.",
                                "type": "string",
                                "example": "M",
                                "maxLength": 1
                              },
                              "lastName": {
                                "description": "Last name of Claimant.",
                                "type": "string",
                                "example": "Dow",
                                "maxLength": 18
                              },
                              "address": {
                                "type": "object",
                                "additionalProperties": false,
                                "required": [
                                  "numberAndStreet",
                                  "city",
                                  "country",
                                  "zipFirstFive"
                                ],
                                "properties": {
                                  "numberAndStreet": {
                                    "description": "Street address with number and name.",
                                    "type": "string",
                                    "pattern": "^([-a-zA-Z0-9'.,&#]([-a-zA-Z0-9'.,&# ])?)+$",
                                    "maxLength": 30
                                  },
                                  "aptUnitNumber": {
                                    "type": "integer",
                                    "maxLength": 5
                                  },
                                  "city": {
                                    "description": "City for the address.",
                                    "type": "string",
                                    "example": "Portland",
                                    "maxLength": 18
                                  },
                                  "state": {
                                    "description": "State for the address.",
                                    "type": "string",
                                    "example": "OR",
                                    "maxLength": 2
                                  },
                                  "country": {
                                    "description": "Country of the address.",
                                    "type": "string",
                                    "example": "US",
                                    "maxLength": 2
                                  },
                                  "zipFirstFive": {
                                    "description": "Zipcode (First 5 digits) of the address.",
                                    "type": "string",
                                    "pattern": "^\\d{5}?$",
                                    "example": "12345"
                                  },
                                  "zipLastFour": {
                                    "description": "Zipcode (Last 4 digits) of the address.",
                                    "type": "string",
                                    "pattern": "^\\d{4}?$",
                                    "example": "6789"
                                  }
                                }
                              },
                              "phone": {
                                "$comment": "the phone fields must not exceed 20 chars, when concatenated",
                                "type": "object",
                                "additionalProperties": false,
                                "required": [
                                  "areaCode",
                                  "phoneNumber"
                                ],
                                "properties": {
                                  "countryCode": {
                                    "type": "string",
                                    "pattern": "^[0-9]+$"
                                  },
                                  "areaCode": {
                                    "description": "Area code of the phone number.",
                                    "type": "string",
                                    "pattern": "^[2-9][0-9]{2}$",
                                    "example": "555"
                                  },
                                  "phoneNumber": {
                                    "description": "Phone number.",
                                    "type": "string",
                                    "pattern": "^[0-9]{1,14}$",
                                    "example": "555-5555"
                                  },
                                  "phoneNumberExt": {
                                    "type": "string",
                                    "pattern": "^[a-zA-Z0-9]{1,10}$"
                                  }
                                }
                              },
                              "email": {
                                "description": "Email address of the claimant.",
                                "type": "string",
                                "pattern": ".@.",
                                "maxLength": 61,
                                "example": "claimant@example.com"
                              },
                              "relationship": {
                                "description": "Relationship of claimant to the veteran.",
                                "type": "string",
                                "example": "Spouse"
                              }
                            }
                          },
                          "representative": {
                            "description": "Details of the individual representative representing the veteran.",
                            "type": "object",
                            "additionalProperties": false,
                            "required": [
                              "poaCode",
                              "firstName",
                              "lastName",
                              "type",
                              "address"
                            ],
                            "properties": {
                              "poaCode": {
                                "description": "The POA code of the representative.",
                                "type": "string",
                                "example": "A1Q"
                              },
                              "firstName": {
                                "description": "First Name of the representative.",
                                "type": "string",
                                "example": "John"
                              },
                              "lastName": {
                                "description": "Last Name of the representative",
                                "type": "string",
                                "example": "Doe"
                              },
                              "type": {
                                "description": "Type of individual representative",
                                "type": "string",
                                "enum": [
                                  "ATTORNEY",
                                  "AGENT",
                                  "INDIVIDUAL PROVIDING REPRESENTATION UNDER SECTION 14.630",
                                  "SERVICE ORGANIZATION REPRESENTATIVE"
                                ],
                                "example": "ATTORNEY"
                              },
                              "address": {
                                "type": "object",
                                "additionalProperties": false,
                                "required": [
                                  "numberAndStreet",
                                  "city",
                                  "country",
                                  "zipFirstFive"
                                ],
                                "properties": {
                                  "numberAndStreet": {
                                    "description": "Street address with number and name.",
                                    "type": "string",
                                    "pattern": "^([-a-zA-Z0-9'.,&#]([-a-zA-Z0-9'.,&# ])?)+$",
                                    "maxLength": 30
                                  },
                                  "aptUnitNumber": {
                                    "type": "integer",
                                    "maxLength": 5
                                  },
                                  "city": {
                                    "description": "City for the address.",
                                    "type": "string",
                                    "example": "Portland",
                                    "maxLength": 18
                                  },
                                  "state": {
                                    "description": "State for the address.",
                                    "type": "string",
                                    "example": "OR",
                                    "maxLength": 2
                                  },
                                  "country": {
                                    "description": "Country of the address.",
                                    "type": "string",
                                    "example": "US",
                                    "maxLength": 2
                                  },
                                  "zipFirstFive": {
                                    "description": "Zipcode (First 5 digits) of the address.",
                                    "type": "string",
                                    "pattern": "^\\d{5}?$",
                                    "example": "12345"
                                  },
                                  "zipLastFour": {
                                    "description": "Zipcode (Last 4 digits) of the address.",
                                    "type": "string",
                                    "pattern": "^\\d{4}?$",
                                    "example": "6789"
                                  }
                                }
                              },
                              "organizationName": {
                                "description": "Name of the service organization.",
                                "type": "string",
                                "example": "I help vets LLC."
                              }
                            },
                            "if": {
                              "properties": {
                                "type": {
                                  "const": "SERVICE ORGANIZATION REPRESENTATIVE"
                                }
                              }
                            },
                            "then": {
                              "required": [
                                "organizationName"
                              ]
                            }
                          },
                          "recordConsent": {
                            "description": "AUTHORIZATION FOR REPRESENTATIVE'S ACCESS TO RECORDS PROTECTED BY SECTION 7332, TITLE 38, U.S.C.",
                            "type": "boolean"
                          },
                          "consentLimits": {
                            "description": "Consent in Item 19 for the disclosure of records relating to treatment for drug abuse, alcoholism or alcohol abuse, infection with the human immunodeficiency virus (HIV), or sickle cell anemia is limited as follows.",
                            "type": "array",
                            "items": {
                              "type": "string",
                              "enum": [
                                "DRUG ABUSE",
                                "ALCOHOLISM",
                                "HIV",
                                "SICKLE CELL"
                              ]
                            },
                            "example": "DRUG ABUSE"
                          },
                          "consentAddressChange": {
                            "description": "AUTHORIZATION FOR REPRESENTATIVE TO ACT ON CLAIMANT'S BEHALF TO CHANGE CLAIMANT'S ADDRESS.",
                            "type": "boolean"
                          },
                          "conditionsOfAppointment": {
                            "description": "If the individual named in Item 15A is an accredited agent or attorney, the scope of representation provided before VA may be limited by the agent or attorney as indicated below in Item 23",
                            "type": "array",
                            "items": {
                              "type": "string"
                            }
                          }
                        }
                      }
                    }
                  }
                },
                "example": {
                  "data": {
                    "attributes": {
                      "representative": {
                        "poaCode": "083",
                        "firstName": "my",
                        "lastName": "name",
                        "type": "ATTORNEY",
                        "address": {
                          "numberAndStreet": "123",
                          "city": "city",
                          "country": "US",
                          "zipFirstFive": "12345"
                        }
                      }
                    }
                  }
                }
              }
            }
          },
          "required": true
        }
      }
    },
    "/veterans/{veteranId}/2122a": {
      "post": {
        "summary": "Appoint an individual as Power of Attorney.",
        "tags": [
          "Power of Attorney"
        ],
        "operationId": "post2122a",
        "security": [
          {
            "productionOauth": [
              "system/claim.read",
              "system/claim.write"
            ]
          },
          {
            "sandboxOauth": [
              "system/claim.read",
              "system/claim.write"
            ]
          },
          {
            "bearer_token": [

            ]
          }
        ],
        "parameters": [
          {
            "name": "veteranId",
            "in": "path",
            "required": true,
            "example": "1012667145V762142",
            "description": "ID of Veteran",
            "schema": {
              "type": "string"
            }
          }
        ],
        "description": "Validates a request appointing an individual as Power of Attorney (21-22a).\n",
        "responses": {
          "200": {
            "description": "Valid request response"
          },
          "401": {
            "description": "Unauthorized"
          }
        }
      }
    },
    "/veterans/{veteranId}/2122/validate": {
      "post": {
        "summary": "Validates a 2122 form submission.",
        "tags": [
          "Power of Attorney"
        ],
        "operationId": "post2122Validate",
        "security": [
          {
            "productionOauth": [
              "system/claim.read",
              "system/claim.write"
            ]
          },
          {
            "sandboxOauth": [
              "system/claim.read",
              "system/claim.write"
            ]
          },
          {
            "bearer_token": [

            ]
          }
        ],
        "parameters": [
          {
            "name": "veteranId",
            "in": "path",
            "required": true,
            "example": "1012667145V762142",
            "description": "ID of Veteran",
            "schema": {
              "type": "string"
            }
          }
        ],
        "description": "Validates a request appointing an organization as Power of Attorney (21-22).\n",
        "responses": {
          "200": {
            "description": "Valid request response"
          },
          "401": {
            "description": "Unauthorized"
          }
        }
      }
    },
    "/veterans/{veteranId}/2122": {
      "post": {
        "summary": "Appoint an organization as Power of Attorney",
        "tags": [
          "Power of Attorney"
        ],
        "operationId": "post2122",
        "security": [
          {
            "productionOauth": [
              "system/claim.read",
              "system/claim.write"
            ]
          },
          {
            "sandboxOauth": [
              "system/claim.read",
              "system/claim.write"
            ]
          },
          {
            "bearer_token": [

            ]
          }
        ],
        "parameters": [
          {
            "name": "veteranId",
            "in": "path",
            "required": true,
            "example": "1012667145V762142",
            "description": "ID of Veteran",
            "schema": {
              "type": "string"
            }
          }
        ],
        "description": "Validates a request appointing an organization as Power of Attorney (21-22).\n",
        "responses": {
          "200": {
            "description": "Valid request response"
          },
          "401": {
            "description": "Unauthorized"
          }
        }
      }
    },
    "/veterans/{veteranId}/power-of-attorney/{id}": {
      "get": {
        "summary": "Checks status of Power of Attorney appointment form submission",
        "tags": [
          "Power of Attorney"
        ],
        "operationId": "getPowerOfAttorneyStatus",
        "security": [
          {
            "productionOauth": [
              "system/claim.read",
              "system/claim.write"
            ]
          },
          {
            "sandboxOauth": [
              "system/claim.read",
              "system/claim.write"
            ]
          },
          {
            "bearer_token": [

            ]
          }
        ],
        "parameters": [
          {
            "name": "veteranId",
            "in": "path",
            "required": true,
            "example": "1012667145V762142",
            "description": "ID of Veteran",
            "schema": {
              "type": "string"
            }
          },
          {
            "name": "id",
            "in": "path",
            "required": true,
            "example": "12e13134-7229-4e44-90ae-bcea2a4525fa",
            "description": "Power of Attorney appointment request id",
            "schema": {
              "type": "string"
            }
          }
        ],
        "description": "Gets the Power of Attorney appointment request status (21-22/21-22a)\n",
        "responses": {
          "200": {
            "description": "Successful response"
          },
          "401": {
            "description": "Unauthorized"
          }
        }
      }
    }
  },
  "servers": [
    {
      "url": "https://sandbox-api.va.gov/services/claims/{version}",
      "description": "VA.gov API sandbox environment",
      "variables": {
        "version": {
          "default": "v2"
        }
      }
    },
    {
      "url": "https://api.va.gov/services/claims/{version}",
      "description": "VA.gov API production environment",
      "variables": {
        "version": {
          "default": "v2"
        }
      }
    }
  ]
}<|MERGE_RESOLUTION|>--- conflicted
+++ resolved
@@ -1288,234 +1288,6 @@
             "description": "Successful response",
             "content": {
               "application/json": {
-<<<<<<< HEAD
-                "example": {
-                  "data": {
-                    "id": "67a73000-e1cb-4089-8a3a-207e9efba80f",
-                    "type": "forms/526",
-                    "attributes": {
-                      "claimProcessType": "STANDARD_CLAIM_PROCESS",
-                      "veteranIdentification": {
-                        "serviceNumber": "123456789",
-                        "veteranNumber": {
-                          "telephone": "5555555555",
-                          "internationalTelephone": "+44 20 1234 5678"
-                        },
-                        "mailingAddress": {
-                          "addressLine1": "1234 Couch Street",
-                          "addressLine2": "Unit 4",
-                          "addressLine3": "Room 1",
-                          "city": "Portland",
-                          "state": "OR",
-                          "country": "USA",
-                          "zipFirstFive": "41726",
-                          "zipLastFour": "1234"
-                        },
-                        "emailAddress": {
-                          "email": "valid@somedomain.com",
-                          "agreeToEmailRelatedToClaim": true
-                        },
-                        "currentVaEmployee": false
-                      },
-                      "changeOfAddress": {
-                        "typeOfAddressChange": "TEMPORARY",
-                        "addressLine1": "10 Peach St",
-                        "addressLine2": "Unit 4",
-                        "addressLine3": "Room 1",
-                        "city": "Atlanta",
-                        "state": "GA",
-                        "country": "USA",
-                        "zipFirstFive": "42220",
-                        "zipLastFour": "9897",
-                        "dates": {
-                          "beginDate": "2023-06-04",
-                          "endDate": "2023-12-04"
-                        }
-                      },
-                      "homeless": {
-                        "currentlyHomeless": {
-                          "homelessSituationOptions": "FLEEING_CURRENT_RESIDENCE",
-                          "otherDescription": "ABCDEFGHIJKLM"
-                        },
-                        "pointOfContact": "john stewart",
-                        "pointOfContactNumber": {
-                          "telephone": "5555555555",
-                          "internationalTelephone": "+44 20 1234 5678"
-                        }
-                      },
-                      "toxicExposure": {
-                        "gulfWarHazardService": {
-                          "servedInGulfWarHazardLocations": "YES",
-                          "serviceDates": {
-                            "beginDate": "2018-07",
-                            "endDate": "2018-08"
-                          }
-                        },
-                        "herbicideHazardService": {
-                          "servedInHerbicideHazardLocations": "YES",
-                          "otherLocationsServed": "ABCDEFGHIJKLM",
-                          "serviceDates": {
-                            "beginDate": "2018-07",
-                            "endDate": "2018-08"
-                          }
-                        },
-                        "additionalHazardExposures": {
-                          "additionalExposures": [
-                            "ASBESTOS",
-                            "SHIPBOARD_HAZARD_AND_DEFENSE"
-                          ],
-                          "specifyOtherExposures": "Other exposure details",
-                          "exposureDates": {
-                            "beginDate": "2018-07",
-                            "endDate": "2018-08"
-                          }
-                        },
-                        "multipleExposures": [
-                          {
-                            "hazardExposedTo": "RADIATION",
-                            "exposureLocation": "Guam",
-                            "exposureDates": {
-                              "beginDate": "2012-12",
-                              "endDate": "2013-07"
-                            }
-                          }
-                        ]
-                      },
-                      "disabilities": [
-                        {
-                          "name": "Traumatic Brain Injury",
-                          "exposureOrEventOrInjury": "EXPOSURE",
-                          "serviceRelevance": "ABCDEFG",
-                          "approximateDate": "2018-03-11",
-                          "disabilityActionType": "NEW",
-                          "classificationCode": "9014",
-                          "ratedDisabilityId": "ABCDEFGHIJKLMNOPQRSTUVWX",
-                          "diagnosticCode": 9020,
-                          "isRelatedToToxicExposure": true,
-                          "secondaryDisabilities": [
-                            {
-                              "name": "Post Traumatic Stress Disorder (PTSD) Combat - Mental Disorders",
-                              "exposureOrEventOrInjury": "EXPOSURE",
-                              "serviceRelevance": "ABCDEFGHIJKLMNOPQ",
-                              "disabilityActionType": "SECONDARY",
-                              "approximateDate": "2018-03-12",
-                              "classificationCode": "9014"
-                            }
-                          ]
-                        },
-                        {
-                          "name": "Cancer - Musculoskeletal - Elbow",
-                          "exposureOrEventOrInjury": "EXPOSURE",
-                          "approximateDate": "2018-03-02",
-                          "serviceRelevance": "ABCDEFG",
-                          "disabilityActionType": "NEW",
-                          "classificationCode": "9014",
-                          "ratedDisabilityId": "ABCDEFGHIJKLMNOPQRSTUVWX",
-                          "diagnosticCode": 249470,
-                          "isRelatedToToxicExposure": true
-                        },
-                        {
-                          "name": "Cancer - Musculoskeletal - Knee",
-                          "exposureOrEventOrInjury": "EXPOSURE",
-                          "approximateDate": "2015",
-                          "serviceRelevance": "ABCDEFG",
-                          "disabilityActionType": "NEW",
-                          "classificationCode": "9014",
-                          "ratedDisabilityId": "ABCDEFGHIJKLMNOPQRSTUVWX",
-                          "diagnosticCode": 249470,
-                          "isRelatedToToxicExposure": true
-                        }
-                      ],
-                      "treatments": [
-                        {
-                          "beginDate": "2009-03",
-                          "treatedDisabilityNames": [
-                            "Traumatic Brain Injury",
-                            "Post Traumatic Stress Disorder (PTSD) Combat - Mental Disorders",
-                            "Cancer - Musculoskeletal - Elbow"
-                          ],
-                          "center": {
-                            "name": "Center One",
-                            "city": "Decatur",
-                            "state": "GA"
-                          }
-                        }
-                      ],
-                      "serviceInformation": {
-                        "alternateNames": [
-                          "john jacob",
-                          "johnny smith"
-                        ],
-                        "servicePeriods": [
-                          {
-                            "serviceBranch": "Public Health Service",
-                            "serviceComponent": "Active",
-                            "activeDutyBeginDate": "2008-11-14",
-                            "activeDutyEndDate": "2023-10-30",
-                            "separationLocationCode": "98282"
-                          }
-                        ],
-                        "servedInActiveCombatSince911": "NO",
-                        "reservesNationalGuardService": {
-                          "component": "National Guard",
-                          "obligationTermsOfService": {
-                            "beginDate": "2019-06-04",
-                            "endDate": "2020-06-04"
-                          },
-                          "unitName": "National Guard Unit Name",
-                          "unitAddress": "1243 pine court",
-                          "unitPhone": {
-                            "areaCode": "555",
-                            "phoneNumber": "5555555"
-                          },
-                          "receivingInactiveDutyTrainingPay": "YES"
-                        },
-                        "federalActivation": {
-                          "activationDate": "2023-10-01",
-                          "anticipatedSeparationDate": "2024-01-27"
-                        },
-                        "confinements": [
-                          {
-                            "approximateBeginDate": "2018-06-04",
-                            "approximateEndDate": "2018-07-04"
-                          },
-                          {
-                            "approximateBeginDate": "2020-06",
-                            "approximateEndDate": "2020-07"
-                          }
-                        ]
-                      },
-                      "servicePay": {
-                        "receivingMilitaryRetiredPay": "NO",
-                        "futureMilitaryRetiredPay": "YES",
-                        "futureMilitaryRetiredPayExplanation": "ABCDEFGHIJKLMNOPQRSTUVW",
-                        "militaryRetiredPay": {
-                          "branchOfService": "Army",
-                          "monthlyAmount": 840.75
-                        },
-                        "retiredStatus": "PERMANENT_DISABILITY_RETIRED_LIST",
-                        "favorMilitaryRetiredPay": false,
-                        "receivedSeparationOrSeverancePay": "NO",
-                        "separationSeverancePay": {
-                          "datePaymentReceived": "2022-03-12",
-                          "branchOfService": "Naval Academy",
-                          "preTaxAmountReceived": 379.25
-                        },
-                        "favorTrainingPay": true
-                      },
-                      "directDeposit": {
-                        "noAccount": false,
-                        "accountNumber": "ABCDEF",
-                        "accountType": "CHECKING",
-                        "financialInstitutionName": "Chase",
-                        "routingNumber": "123123123"
-                      },
-                      "claimantCertification": true
-                    }
-                  }
-                },
-=======
->>>>>>> cfe111ad
                 "schema": {
                   "name": "data",
                   "required": [
@@ -6023,11 +5795,7 @@
               "application/json": {
                 "example": {
                   "data": {
-<<<<<<< HEAD
-                    "id": "2c5545c8-5b69-4e0c-8d2e-efc4672e7559",
-=======
-                    "id": "b133762d-3087-4329-b2ac-b131017cdbbd",
->>>>>>> cfe111ad
+                    "id": "5821fc46-a674-4be2-bbcd-bc83d6b4459e",
                     "type": "forms/526",
                     "attributes": {
                       "veteran": {
@@ -6178,7 +5946,7 @@
                       "status": "404",
                       "detail": "Resource not found",
                       "source": {
-                        "pointer": "/modules/claims_api/app/controllers/claims_api/v2/veterans/disability_compensation_controller.rb:73:in `attachments'"
+                        "pointer": "/modules/claims_api/app/controllers/claims_api/v2/veterans/disability_compensation_controller.rb:70:in `attachments'"
                       }
                     }
                   ]
@@ -8117,8 +7885,8 @@
                     "id": "1",
                     "type": "intent_to_file",
                     "attributes": {
-                      "creationDate": "2024-01-25",
-                      "expirationDate": "2025-01-25",
+                      "creationDate": "2024-01-30",
+                      "expirationDate": "2025-01-30",
                       "type": "compensation",
                       "status": "active"
                     }
@@ -8843,7 +8611,7 @@
                       "status": "422",
                       "detail": "Could not retrieve Power of Attorney due to multiple representatives with code: A1Q",
                       "source": {
-                        "pointer": "/modules/claims_api/app/controllers/claims_api/v2/veterans/power_of_attorney_controller.rb:97:in `representative'"
+                        "pointer": "/modules/claims_api/app/controllers/claims_api/v2/veterans/power_of_attorney_controller.rb:88:in `representative'"
                       }
                     }
                   ]
@@ -9119,7 +8887,7 @@
                       "status": "404",
                       "detail": "Could not find an Accredited Representative with code: 083",
                       "source": {
-                        "pointer": "/modules/claims_api/app/controllers/claims_api/v2/veterans/power_of_attorney_controller.rb:124:in `validate_individual_poa_code!'"
+                        "pointer": "/modules/claims_api/app/controllers/claims_api/v2/veterans/power_of_attorney_controller.rb:115:in `validate_individual_poa_code!'"
                       }
                     }
                   ]
