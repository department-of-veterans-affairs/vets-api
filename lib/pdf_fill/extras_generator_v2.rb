# frozen_string_literal: true

module PdfFill
  class ExtrasGeneratorV2 < ExtrasGenerator
    HEADER_FONT_SIZE = 14.5
    SUBHEADER_FONT_SIZE = 10.5
    FOOTER_FONT_SIZE = 9

    def initialize(form_name: nil, submit_date: nil, start_page: 1, sections: nil)
      super()
      @form_name = form_name
      @submit_date = submit_date
      @start_page = start_page
      @sections = sections
      @questions = {}
    end

    def render_question(pdf, question)
      sorted_subquestions = question[:subquestions].sort_by do |subq|
        metadata = subq[:metadata]
        [metadata[:i] || 99_999, metadata[:question_suffix] || '', metadata[:question_text] || '']
      end
      sorted_subquestions.each do |subq|
        value = subq[:value]
        metadata = subq[:metadata]
        pdf.move_down(10)
        prefix = metadata[:question_num].to_s
        prefix += metadata[:question_suffix] if metadata[:question_suffix].present?
        prefix = "#{prefix}. #{metadata[:question_text].humanize}"
        i = metadata[:i]
        prefix += " Line #{i + 1}" if i.present?

        pdf.markup("<h4>#{prefix}:</h4>")
        formatted_value = value.gsub("\n", '<br/>')
        pdf.markup("<b>#{formatted_value}</b>")
      end
    end

    def set_font(pdf)
      register_source_sans_font(pdf)
      pdf.font('SourceSansPro')
      set_markup_options(pdf)
    end

    def add_text(value, metadata)
      question_num = metadata[:question_num]
      question = (@questions[question_num] ||= { subquestions: [], overflow: false })
      question[:subquestions] << { value:, metadata: }
      question[:overflow] ||= metadata.fetch(:overflow, true)
    end

    def populate_section_indices!
      return if @sections.blank?

      @questions.each do |num, question|
        question[:section_index] = @sections.index { |sec| sec[:question_nums].include?(num) }
      end
    end

    def sort_generate_blocks
      populate_section_indices!
      @questions.keys.sort.map { |qnum| @questions[qnum] }.filter { |question| question[:overflow] }
    end

    def render_pdf_content(pdf, generate_blocks)
      set_header(pdf)

      current_section_index = nil
      box_height = 25
      pdf.bounding_box(
        [pdf.bounds.left, pdf.bounds.top - box_height],
        width: pdf.bounds.width,
        height: pdf.bounds.height - box_height
      ) do
        generate_blocks.each do |block|
          section_index = block[:section_index]
          if section_index.present? && section_index != current_section_index
            render_new_section(pdf, section_index)
            current_section_index = section_index
          end
          render_question(pdf, block)
        end
      end
      add_footer(pdf)
      add_page_numbers(pdf)
    end

    def render_new_section(pdf, section_index)
      return if @sections.blank?

      pdf.markup("<h2>#{@sections[section_index][:label]}</h2>")
    end

    def set_header(pdf)
      pdf.repeat :all do
        bound_width = pdf.bounds.width / 2
        location = [pdf.bounds.left, pdf.bounds.top]
        write_header_main(pdf, location, bound_width, HEADER_FONT_SIZE)
        location[0] += bound_width
        write_submission_header(pdf, location, bound_width, HEADER_FONT_SIZE)
        pdf.pad_top(2) { pdf.stroke_horizontal_rule }
      end
    end

    def add_page_numbers(pdf)
      pdf.number_pages('Page <page>',
                       start_count_at: @start_page,
                       at: [pdf.bounds.right - 50, 0],
                       align: :right,
                       size: 9)
    end

    def write_header_main(pdf, location, bound_width, bound_height)
      pdf.bounding_box(location, width: bound_width) do
        pdf.markup("<b>ATTACHMENT</b> to VA Form #{@form_name}",
                   text: { align: :left, size: bound_height })
      end
    end

<<<<<<< HEAD
    def write_submission_header(pdf, location, bound_width, bound_height)
      pdf.bounding_box(location, width: bound_width, height: bound_height) do
        pdf.text('VA.gov Submission',
                 align: :right,
                 valign: :bottom,
                 size: SUBHEADER_FONT_SIZE)
=======
    def write_header_submit_date(pdf, location, bound_width, _bound_height)
      pdf.bounding_box(location, width: bound_width) do
        pdf.markup("Submitted on VA.gov on #{@submit_date}",
                   text: { align: :right, size: SUBHEADER_FONT_SIZE })
>>>>>>> 8365d144
      end
    end

    def add_footer(pdf)
      if @submit_date
        pdf.repeat :all do
          pdf.bounding_box([pdf.bounds.left, pdf.bounds.bottom], width: pdf.bounds.width, height: FOOTER_FONT_SIZE) do
            ts = format_timestamp(@submit_date)
            pdf.text(
              "Signed electronically and submitted via VA.gov at #{ts}. " \
              'Signee signed with an identity-verified account.',
              align: :left,
              size: FOOTER_FONT_SIZE
            )
          end
        end
      end
    end

    # Formats the timestamp for the PDF footer
    def format_timestamp(datetime)
      return nil if datetime.blank?

      "#{datetime.utc.strftime('%H:%M')} UTC #{datetime.utc.strftime('%Y-%m-%d')}"
    end

    def register_source_sans_font(pdf)
      pdf.font_families.update(
        'SourceSansPro' => {
          normal: Rails.root.join('lib', 'pdf_fill', 'fonts', 'SourceSans3-Regular.ttf'),
          bold: Rails.root.join('lib', 'pdf_fill', 'fonts', 'SourceSans3-Bold.ttf'),
          italic: Rails.root.join('lib', 'pdf_fill', 'fonts', 'SourceSans3-It.ttf')
        }
      )
    end

    def set_markup_options(pdf)
      pdf.markup_options = {
        heading2: { style: :normal, size: 13 },
        heading3: { style: :bold, size: 10.5 },
        heading4: { style: :normal, size: 10.5 },
        table: {
          cell: {
            border_width: 0,
            padding: [2, 0, 2, 0]
          }
        },
        list: { bullet: { char: '✓', margin: 0 }, content: { margin: 4 }, vertical_margin: 0 },
        text: { leading: 1 }
      }
    end
  end
end<|MERGE_RESOLUTION|>--- conflicted
+++ resolved
@@ -97,7 +97,7 @@
         location = [pdf.bounds.left, pdf.bounds.top]
         write_header_main(pdf, location, bound_width, HEADER_FONT_SIZE)
         location[0] += bound_width
-        write_submission_header(pdf, location, bound_width, HEADER_FONT_SIZE)
+        write_submission_header(pdf, location, bound_width)
         pdf.pad_top(2) { pdf.stroke_horizontal_rule }
       end
     end
@@ -117,19 +117,10 @@
       end
     end
 
-<<<<<<< HEAD
-    def write_submission_header(pdf, location, bound_width, bound_height)
-      pdf.bounding_box(location, width: bound_width, height: bound_height) do
-        pdf.text('VA.gov Submission',
-                 align: :right,
-                 valign: :bottom,
-                 size: SUBHEADER_FONT_SIZE)
-=======
-    def write_header_submit_date(pdf, location, bound_width, _bound_height)
+    def write_submission_header(pdf, location, bound_width)
       pdf.bounding_box(location, width: bound_width) do
-        pdf.markup("Submitted on VA.gov on #{@submit_date}",
+        pdf.markup('VA.gov Submission',
                    text: { align: :right, size: SUBHEADER_FONT_SIZE })
->>>>>>> 8365d144
       end
     end
 
