--- conflicted
+++ resolved
@@ -10,7 +10,7 @@
 #
 # It's strongly recommended that you check this file into your version control system.
 
-ActiveRecord::Schema[7.2].define(version: 2024_12_20_164548) do
+ActiveRecord::Schema[7.2].define(version: 2025_01_03_152522) do
   # These are extensions that must be enabled in order to support this database
   enable_extension "btree_gin"
   enable_extension "fuzzystrmatch"
@@ -689,15 +689,11 @@
     t.string "upload_status"
     t.string "va_notify_id"
     t.string "va_notify_status"
-<<<<<<< HEAD
-    t.date "delete_date"
     t.datetime "va_notify_date"
-=======
     t.datetime "delete_date"
     t.datetime "acknowledgement_date"
     t.datetime "failed_date"
     t.string "error_message"
->>>>>>> 4a54f595
     t.string "tracked_item_id"
     t.datetime "created_at", null: false
     t.datetime "updated_at", null: false
