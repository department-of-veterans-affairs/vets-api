--- conflicted
+++ resolved
@@ -23,13 +23,8 @@
     def destroy
       raise Common::Exceptions::RecordNotFound, form_id if form_for_user.blank?
 
-<<<<<<< HEAD
       form_for_user.destroy
-      render json: form_for_user
-=======
-      form.destroy
-      render json: form, key_transform: :unaltered
->>>>>>> da39d570
+      render json: form_for_user, key_transform: :unaltered
     end
 
     private
