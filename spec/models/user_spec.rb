# frozen_string_literal: true
require 'rails_helper'

RSpec.describe User, type: :model do
  let(:loa_one) { { current: LOA::ONE } }
  let(:loa_three) { { current: LOA::THREE } }

  describe '#can_prefill_emis?' do
    let(:user) { build(:user, :loa3) }

    before do
      expect(user).to receive('beta_enabled?').with(user.uuid, 'emis_prefill').and_return(true)
    end

    it 'should return true if the user has the right epipi' do
      expect(user.can_prefill_emis?).to eq(true)
    end
  end

<<<<<<< HEAD
  subject { described_class.new(FactoryGirl.build(:user)) }

  context 'user without attributes' do
    let(:test_user) { FactoryGirl.build(:user) }
    
=======
  describe '.create()' do
    context 'with LOA 1' do
      subject(:loa1_user) { described_class.new(FactoryBot.build(:user, loa: loa_one)) }
      it 'should allow a blank ssn' do
        expect(FactoryBot.build(:user, loa: loa_one, ssn: '')).to be_valid
      end
      it 'should allow a blank gender' do
        expect(FactoryBot.build(:user, loa: loa_one, gender: '')).to be_valid
      end
      it 'should allow a blank middle_name' do
        expect(FactoryBot.build(:user, loa: loa_one, middle_name: '')).to be_valid
      end
      it 'should allow a blank birth_date' do
        expect(FactoryBot.build(:user, loa: loa_one, birth_date: '')).to be_valid
      end
      it 'should allow a blank zip' do
        expect(FactoryBot.build(:user, loa: loa_one, zip: '')).to be_valid
      end
      it 'should allow a blank loa.highest' do
        expect(FactoryBot.build(:user, loa: { current: LOA::ONE, highest: '' })).to be_valid
      end
      it 'should not allow a blank uuid' do
        loa1_user.uuid = ''
        expect(loa1_user.valid?).to be_falsey
        expect(loa1_user.errors[:uuid].size).to be_positive
      end
      it 'should not allow a blank email' do
        loa1_user.email = ''
        expect(loa1_user.valid?).to be_falsey
        expect(loa1_user.errors[:email].size).to be_positive
      end
    end
    context 'with LOA 3' do
      subject(:loa3_user) { described_class.new(FactoryBot.build(:user, loa: loa_three)) }
      it 'should not allow a blank ssn' do
        loa3_user.ssn = ''
        expect(loa3_user.valid?(:loa3_user)).to be_falsey
        expect(loa3_user.errors[:ssn].size).to be_positive
      end
      it 'should not allow a blank first_name' do
        loa3_user.first_name = ''
        expect(loa3_user.valid?(:loa3_user)).to be_falsey
        expect(loa3_user.errors[:first_name].size).to be_positive
      end
      it 'should not allow a blank last_name' do
        loa3_user.last_name = ''
        expect(loa3_user.valid?(:loa3_user)).to be_falsey
        expect(loa3_user.errors[:last_name].size).to be_positive
      end
      it 'should not allow a blank birth_date' do
        loa3_user.birth_date = ''
        expect(loa3_user.valid?(:loa3_user)).to be_falsey
        expect(loa3_user.errors[:birth_date].size).to be_positive
      end
      it 'should allow a blank gender' do
        loa3_user.gender = ''
        expect(loa3_user.valid?(:loa3_user)).to be_truthy
        expect(loa3_user.errors[:gender].size).to eq(0)
      end
      it 'should allow a nil gender' do
        loa3_user.gender = nil
        expect(loa3_user.valid?(:loa3_user)).to be_truthy
        expect(loa3_user.errors[:gender].size).to eq(0)
      end
      it 'should not allow a gender other than M or F' do
        loa3_user.gender = 'male'
        expect(loa3_user.valid?(:loa3_user)).to be_falsey
        expect(loa3_user.errors[:gender].size).to be_positive
        loa3_user.gender = 'female'
        expect(loa3_user.valid?(:loa3_user)).to be_falsey
        expect(loa3_user.errors[:gender].size).to be_positive
        loa3_user.gender = 'Z'
        expect(loa3_user.valid?(:loa3_user)).to be_falsey
        expect(loa3_user.errors[:gender].size).to be_positive
      end
      it 'should allow a gender of M' do
        loa3_user.gender = 'M'
        expect(loa3_user.valid?(:loa3_user)).to be_truthy
      end
      it 'should allow a gender of F' do
        loa3_user.gender = 'F'
        expect(loa3_user.valid?(:loa3_user)).to be_truthy
      end
    end
  end

  subject { described_class.new(FactoryBot.build(:user)) }
  context 'with an invalid ssn' do
    it 'should have an error on ssn' do
      subject.ssn = '111-22-3333'
      expect(subject.valid?(:loa3_user)).to be_falsey
      expect(subject.errors[:ssn].size).to eq(1)
    end
  end

  context 'user without attributes' do
    let(:test_user) { FactoryBot.build(:user) }
>>>>>>> bb4d63a8
    it 'expect ttl to an Integer' do
      expect(subject.ttl).to be_an(Integer)
      expect(subject.ttl).to be_between(-Float::INFINITY, 0)
    end

    it 'assigns an email' do
      expect(subject.email).to eq(test_user.email)
    end

    it 'assigns an uuid' do
      expect(subject.uuid).to eq(test_user.uuid)
    end

    it 'has a persisted attribute of false' do
      expect(subject.persisted?).to be_falsey
    end
  end

  it 'has a persisted attribute of false' do
    expect(subject.persisted?).to be_falsey
  end

  describe 'redis persistence' do
    before(:each) { subject.save }

    describe '#save' do
      it 'sets persisted flag to true' do
        expect(subject.persisted?).to be_truthy
      end

      it 'sets the ttl countdown' do
        expect(subject.ttl).to be_an(Integer)
        expect(subject.ttl).to be_between(0, 86_400)
      end
    end

    describe '.find' do
      let(:found_user) { described_class.find(subject.uuid) }

      it 'can find a saved user in redis' do
        expect(found_user).to be_a(described_class)
        expect(found_user.uuid).to eq(subject.uuid)
      end

      it 'expires and returns nil if user loaded from redis is invalid' do
        allow_any_instance_of(described_class).to receive(:valid?).and_return(false)
        expect(found_user).to be_nil
      end

      it 'returns nil if user was not found' do
        expect(described_class.find('non-existant-uuid')).to be_nil
      end
    end

    describe '#destroy' do
      it 'can destroy a user in redis' do
        expect(subject.destroy).to eq(1)
        expect(described_class.find(subject.uuid)).to be_nil
      end
    end

    describe '#mhv_correlation_id' do
      context 'when mhv ids are nil' do
        let(:user) { FactoryBot.build(:user) }
        it 'has a mhv correlation id of nil' do
          expect(user.mhv_correlation_id).to be_nil
        end
      end
      context 'when there are mhv ids' do
        let(:loa3_user) { FactoryBot.build(:user, :loa3) }
        let(:mvi_profile) { FactoryBot.build(:mvi_profile) }
        it 'has a mhv correlation id' do
          stub_mvi(mvi_profile)
          expect(loa3_user.mhv_correlation_id).to eq(mvi_profile.mhv_ids.first)
        end
      end
    end
  end
end<|MERGE_RESOLUTION|>--- conflicted
+++ resolved
@@ -17,111 +17,23 @@
     end
   end
 
-<<<<<<< HEAD
-  subject { described_class.new(FactoryGirl.build(:user)) }
-
-  context 'user without attributes' do
-    let(:test_user) { FactoryGirl.build(:user) }
-    
-=======
   describe '.create()' do
     context 'with LOA 1' do
       subject(:loa1_user) { described_class.new(FactoryBot.build(:user, loa: loa_one)) }
-      it 'should allow a blank ssn' do
-        expect(FactoryBot.build(:user, loa: loa_one, ssn: '')).to be_valid
-      end
-      it 'should allow a blank gender' do
-        expect(FactoryBot.build(:user, loa: loa_one, gender: '')).to be_valid
-      end
-      it 'should allow a blank middle_name' do
-        expect(FactoryBot.build(:user, loa: loa_one, middle_name: '')).to be_valid
-      end
-      it 'should allow a blank birth_date' do
-        expect(FactoryBot.build(:user, loa: loa_one, birth_date: '')).to be_valid
-      end
-      it 'should allow a blank zip' do
-        expect(FactoryBot.build(:user, loa: loa_one, zip: '')).to be_valid
-      end
-      it 'should allow a blank loa.highest' do
-        expect(FactoryBot.build(:user, loa: { current: LOA::ONE, highest: '' })).to be_valid
-      end
+
       it 'should not allow a blank uuid' do
         loa1_user.uuid = ''
         expect(loa1_user.valid?).to be_falsey
         expect(loa1_user.errors[:uuid].size).to be_positive
       end
-      it 'should not allow a blank email' do
-        loa1_user.email = ''
-        expect(loa1_user.valid?).to be_falsey
-        expect(loa1_user.errors[:email].size).to be_positive
-      end
-    end
-    context 'with LOA 3' do
-      subject(:loa3_user) { described_class.new(FactoryBot.build(:user, loa: loa_three)) }
-      it 'should not allow a blank ssn' do
-        loa3_user.ssn = ''
-        expect(loa3_user.valid?(:loa3_user)).to be_falsey
-        expect(loa3_user.errors[:ssn].size).to be_positive
-      end
-      it 'should not allow a blank first_name' do
-        loa3_user.first_name = ''
-        expect(loa3_user.valid?(:loa3_user)).to be_falsey
-        expect(loa3_user.errors[:first_name].size).to be_positive
-      end
-      it 'should not allow a blank last_name' do
-        loa3_user.last_name = ''
-        expect(loa3_user.valid?(:loa3_user)).to be_falsey
-        expect(loa3_user.errors[:last_name].size).to be_positive
-      end
-      it 'should not allow a blank birth_date' do
-        loa3_user.birth_date = ''
-        expect(loa3_user.valid?(:loa3_user)).to be_falsey
-        expect(loa3_user.errors[:birth_date].size).to be_positive
-      end
-      it 'should allow a blank gender' do
-        loa3_user.gender = ''
-        expect(loa3_user.valid?(:loa3_user)).to be_truthy
-        expect(loa3_user.errors[:gender].size).to eq(0)
-      end
-      it 'should allow a nil gender' do
-        loa3_user.gender = nil
-        expect(loa3_user.valid?(:loa3_user)).to be_truthy
-        expect(loa3_user.errors[:gender].size).to eq(0)
-      end
-      it 'should not allow a gender other than M or F' do
-        loa3_user.gender = 'male'
-        expect(loa3_user.valid?(:loa3_user)).to be_falsey
-        expect(loa3_user.errors[:gender].size).to be_positive
-        loa3_user.gender = 'female'
-        expect(loa3_user.valid?(:loa3_user)).to be_falsey
-        expect(loa3_user.errors[:gender].size).to be_positive
-        loa3_user.gender = 'Z'
-        expect(loa3_user.valid?(:loa3_user)).to be_falsey
-        expect(loa3_user.errors[:gender].size).to be_positive
-      end
-      it 'should allow a gender of M' do
-        loa3_user.gender = 'M'
-        expect(loa3_user.valid?(:loa3_user)).to be_truthy
-      end
-      it 'should allow a gender of F' do
-        loa3_user.gender = 'F'
-        expect(loa3_user.valid?(:loa3_user)).to be_truthy
-      end
     end
   end
 
   subject { described_class.new(FactoryBot.build(:user)) }
-  context 'with an invalid ssn' do
-    it 'should have an error on ssn' do
-      subject.ssn = '111-22-3333'
-      expect(subject.valid?(:loa3_user)).to be_falsey
-      expect(subject.errors[:ssn].size).to eq(1)
-    end
-  end
 
   context 'user without attributes' do
     let(:test_user) { FactoryBot.build(:user) }
->>>>>>> bb4d63a8
+
     it 'expect ttl to an Integer' do
       expect(subject.ttl).to be_an(Integer)
       expect(subject.ttl).to be_between(-Float::INFINITY, 0)
