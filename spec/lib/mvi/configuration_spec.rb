--- conflicted
+++ resolved
@@ -11,15 +11,9 @@
         allow(MVI::Configuration.instance).to receive(:ssl_key).and_return(nil)
       end
 
-<<<<<<< HEAD
       it 'returns nil' do
         allow(MVI::Configuration.instance).to receive(:ssl_cert) { nil }
         allow(MVI::Configuration.instance).to receive(:ssl_key) { nil }
-=======
-      it 'should return nil' do
-        allow(MVI::Configuration.instance).to receive(:ssl_cert).and_return(nil)
-        allow(MVI::Configuration.instance).to receive(:ssl_key).and_return(nil)
->>>>>>> 9c646bff
         expect(MVI::Configuration.instance.ssl_options).to be_nil
       end
     end
