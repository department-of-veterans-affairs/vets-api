# frozen_string_literal: true

require 'rails_helper'
require SimpleFormsApi::Engine.root.join('spec', 'spec_helper.rb')
require 'simple_forms_api/form_remediation/configuration/vff_config'

RSpec.describe SimpleFormsApi::FormRemediation::SubmissionArchive do
  include SimpleFormsApi::FormRemediation::FileUtilities

  let(:form_type) { '20-10207' }
  let(:fixtures_path) { 'modules/simple_forms_api/spec/fixtures' }
  let(:form_data) do
    Rails.root.join(fixtures_path, 'form_json', 'vba_20_10207_with_supporting_documents.json').read
  end
  let(:file_path) { Rails.root.join(fixtures_path, 'pdfs', 'vba_20_10207-completed.pdf') }
  let(:attachments) { Array.new(5) { fixture_file_upload('doctors-note.pdf', 'application/pdf').path } }
  let(:submission) { create(:form_submission, :pending, form_type:, form_data:) }
<<<<<<< HEAD
  let(:type) { :remediation }
  let(:benefits_intake_uuid) { submission&.latest_attempt&.benefits_intake_uuid }
=======
  let(:benefits_intake_uuid) { submission&.benefits_intake_uuid }
>>>>>>> 614630e6
  let(:metadata) do
    {
      veteranFirstName: 'John',
      veteranLastName: 'Veteran',
      fileNumber: '321540987',
      zipCode: '12345',
      source: 'VA Platform Digital Forms',
      docType: '20-10207',
      businessLine: 'CMP'
    }
  end
  let(:submission_file_path) { unique_file_name(form_type, benefits_intake_uuid) }
  let(:new_submission_instance) { instance_double(SimpleFormsApi::FormRemediation::SubmissionRemediationData) }
  let(:hydrated_submission_instance) do
    instance_double(SimpleFormsApi::FormRemediation::SubmissionRemediationData, submission:, file_path:, attachments:,
                                                                                metadata:)
  end
  let(:config) { SimpleFormsApi::FormRemediation::Configuration::VffConfig.new }
  let(:temp_file_path) { Rails.root.join('tmp', 'random-letters-n-numbers-archive').to_s }
  let(:default_args) { { id: benefits_intake_uuid, config:, type: } }
  let(:hydrated_submission_args) { default_args.merge(submission:, file_path:, attachments:, metadata:) }

  before do
    allow(FormSubmission).to receive(:find_by).and_return(submission)
    allow(SecureRandom).to receive(:hex).and_return('random-letters-n-numbers')
    allow(SimpleFormsApi::FormRemediation::SubmissionRemediationData).to(
      receive(:new).and_return(new_submission_instance)
    )
    allow(new_submission_instance).to receive_messages(hydrate!: hydrated_submission_instance)
    allow(File).to receive_messages(write: true, directory?: true)
    allow(CSV).to receive(:open).and_return(true)
    allow(FileUtils).to receive(:mkdir_p).and_return(true)
  end

  %i[submission remediation].each do |archive_type|
    describe "when archiving a #{archive_type}" do
      let(:type) { archive_type }

      describe '#initialize' do
        subject(:archive_instance) { described_class.new(**args) }

        context 'when initialized with a valid id' do
          let(:args) { default_args }

          it 'successfully completes initialization' do
            expect { archive_instance }.not_to raise_exception
          end

          context 'when no id is passed' do
            let(:benefits_intake_uuid) { nil }

            it 'raises an exception' do
              expect { archive_instance }.to raise_exception(RuntimeError, 'No benefits_intake_uuid was provided')
            end
          end

          context 'when no config is passed' do
            let(:config) { nil }

            it 'raises an exception' do
              expect { archive_instance }.to(
                raise_exception(SimpleFormsApi::FormRemediation::NoConfigurationError, 'No configuration was provided')
              )
            end
          end
        end

        context 'when initialized with valid hydrated submission data' do
          let(:args) { hydrated_submission_args }

          it 'successfully completes initialization' do
            expect { archive_instance }.not_to raise_exception
          end

          context 'when no submission is passed' do
            let(:submission) { nil }
            let(:benefits_intake_uuid) { 'random-letters-n-numbers' }

            it 'successfully completes initialization' do
              expect { archive_instance }.not_to raise_exception
            end

            context 'when no id is passed' do
              let(:benefits_intake_uuid) { nil }

              it 'raises an exception' do
                expect { archive_instance }.to raise_exception(RuntimeError, 'No benefits_intake_uuid was provided')
              end
            end
          end
        end
      end

      describe '#build!' do
        let(:file_name) { "#{temp_file_path}/#{submission_file_path}.#{type == :remediation ? 'zip' : 'pdf'}" }

        before do
          allow(archive_instance).to receive(:zip_directory!) do |parent_dir, temp_dir, filename|
            s3_dir = build_path(:dir, parent_dir, 'remediation')
            s3_file_path = build_path(:file, s3_dir, filename, ext: '.zip')
            build_local_path_from_s3(s3_dir, s3_file_path, temp_dir)
          end
          build_archive
        end

        shared_examples 'successfully built submission archive' do
          it 'builds the file path correctly' do
            expect(build_archive.first).to include(file_name)
          end

          it 'builds the manifest entry correctly' do
            expect(build_archive.second).to eq(
              [
                submission.created_at,
                form_type,
                benefits_intake_uuid,
                metadata['fileNumber'],
                metadata['veteranFirstName'],
                metadata['veteranLastName']
              ]
            )
          end

          it 'writes the submission pdf file' do
            expect(File).to have_received(:write).with(
              "#{temp_file_path}/#{submission_file_path}.pdf", a_string_starting_with('%PDF')
            )
          end

          it 'writes the attachment files' do
            attachments.each_with_index do |_, i|
              expect(File).to have_received(:write).with(
                "#{temp_file_path}/attachment_#{i + 1}__#{submission_file_path}.pdf", a_string_starting_with('%PDF')
              )
            end
          end

          it 'zips the directory when necessary' do
            if type == :submission
              expect(archive_instance).not_to have_received(:zip_directory!)
            else
              expect(archive_instance).to have_received(:zip_directory!).with(
                config.parent_dir, "#{temp_file_path}/", submission_file_path
              )
            end
          end
        end

        context 'when initialized with a valid id' do
          subject(:build_archive) { archive_instance.build! }

          let(:archive_instance) { described_class.new(**default_args) }

          include_examples 'successfully built submission archive'
        end

        context 'when initialized with valid submission data' do
          subject(:build_archive) { archive_instance.build! }

          let(:archive_instance) { described_class.new(**hydrated_submission_args) }

          include_examples 'successfully built submission archive'
        end
      end
    end
  end
end<|MERGE_RESOLUTION|>--- conflicted
+++ resolved
@@ -15,12 +15,7 @@
   let(:file_path) { Rails.root.join(fixtures_path, 'pdfs', 'vba_20_10207-completed.pdf') }
   let(:attachments) { Array.new(5) { fixture_file_upload('doctors-note.pdf', 'application/pdf').path } }
   let(:submission) { create(:form_submission, :pending, form_type:, form_data:) }
-<<<<<<< HEAD
-  let(:type) { :remediation }
   let(:benefits_intake_uuid) { submission&.latest_attempt&.benefits_intake_uuid }
-=======
-  let(:benefits_intake_uuid) { submission&.benefits_intake_uuid }
->>>>>>> 614630e6
   let(:metadata) do
     {
       veteranFirstName: 'John',
