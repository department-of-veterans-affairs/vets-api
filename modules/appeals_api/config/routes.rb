# frozen_string_literal: true

AppealsApi::Engine.routes.draw do
<<<<<<< HEAD
  get '/appeals_status/metadata', to: 'metadata#appeals_status'
  get '/decision_reviews/metadata', to: 'metadata#decision_reviews'
  get '/v0/healthcheck', to: 'metadata#healthcheck'
  get '/v1/healthcheck', to: 'metadata#healthcheck'
  get '/v0/upstream_healthcheck', to: 'metadata#appeals_status_upstream_healthcheck'
  get '/v1/upstream_healthcheck', to: 'metadata#decision_reviews_upstream_healthcheck'
  get '/v0/appeals', to: 'v0/appeals#index'
=======
  match '/appeals_status/metadata', to: 'metadata#appeals_status', via: [:get]
  match '/decision_reviews/metadata', to: 'metadata#decision_reviews', via: [:get]
  match '/v0/healthcheck', to: 'metadata#healthcheck', via: [:get]
  match '/v1/healthcheck', to: 'metadata#healthcheck', via: [:get]
  match '/v2/healthcheck', to: 'metadata#healthcheck', via: [:get]
  match '/v0/upstream_healthcheck', to: 'metadata#appeals_status_upstream_healthcheck', via: [:get]
  match '/v1/upstream_healthcheck', to: 'metadata#decision_reviews_upstream_healthcheck', via: [:get]
  match '/v2/upstream_healthcheck', to: 'metadata#decision_reviews_upstream_healthcheck', via: [:get]
  match '/v0/appeals', to: 'v0/appeals#index', via: [:get]
>>>>>>> e2391b59

  namespace :v1, defaults: { format: 'json' } do
    namespace :decision_reviews do
      namespace :higher_level_reviews do
        get 'contestable_issues(/:benefit_type)', to: 'contestable_issues#index'
      end
      resources :higher_level_reviews, only: %i[create show] do
        collection do
          get 'schema', to: 'higher_level_reviews#schema'
          post 'validate', to: 'higher_level_reviews#validate'
        end
      end
      namespace :notice_of_disagreements do
        get 'contestable_issues', to: 'contestable_issues#index'
        resources :evidence_submissions, only: %i[create show]
      end
      resources :notice_of_disagreements, only: %i[create show] do
        collection do
          get 'schema'
          post 'validate'
        end
      end
    end
  end

  namespace :v2, defaults: { format: 'json' } do
    namespace :decision_reviews do
      # namespace :higher_level_reviews do
      #   get 'contestable_issues(/:benefit_type)', to: 'contestable_issues#index'
      # end

      resources :higher_level_reviews, only: %i[create show] do
        collection do
          get 'schema'
          post 'validate'
        end
      end

      namespace :notice_of_disagreements do
        # get 'contestable_issues', to: 'contestable_issues#index'
        resources :evidence_submissions, only: %i[create show]
      end
      resources :notice_of_disagreements do
        collection do
          get 'schema'
          post 'validate'
        end
      end
    end
  end

  namespace :docs do
    namespace(:v0) { resources :api, only: [:index] }
    namespace :v1, defaults: { format: 'json' } do
      get 'decision_reviews', to: 'docs#decision_reviews'
    end

    namespace :v2, defaults: { format: 'json' } do
      get 'decision_reviews', to: 'docs#decision_reviews'
    end
  end
end<|MERGE_RESOLUTION|>--- conflicted
+++ resolved
@@ -1,25 +1,15 @@
 # frozen_string_literal: true
 
 AppealsApi::Engine.routes.draw do
-<<<<<<< HEAD
   get '/appeals_status/metadata', to: 'metadata#appeals_status'
   get '/decision_reviews/metadata', to: 'metadata#decision_reviews'
   get '/v0/healthcheck', to: 'metadata#healthcheck'
   get '/v1/healthcheck', to: 'metadata#healthcheck'
+  match '/v2/healthcheck', to: 'metadata#healthcheck', via: [:get]
   get '/v0/upstream_healthcheck', to: 'metadata#appeals_status_upstream_healthcheck'
   get '/v1/upstream_healthcheck', to: 'metadata#decision_reviews_upstream_healthcheck'
+  match '/v2/upstream_healthcheck', to: 'metadata#decision_reviews_upstream_healthcheck', via: [:get]
   get '/v0/appeals', to: 'v0/appeals#index'
-=======
-  match '/appeals_status/metadata', to: 'metadata#appeals_status', via: [:get]
-  match '/decision_reviews/metadata', to: 'metadata#decision_reviews', via: [:get]
-  match '/v0/healthcheck', to: 'metadata#healthcheck', via: [:get]
-  match '/v1/healthcheck', to: 'metadata#healthcheck', via: [:get]
-  match '/v2/healthcheck', to: 'metadata#healthcheck', via: [:get]
-  match '/v0/upstream_healthcheck', to: 'metadata#appeals_status_upstream_healthcheck', via: [:get]
-  match '/v1/upstream_healthcheck', to: 'metadata#decision_reviews_upstream_healthcheck', via: [:get]
-  match '/v2/upstream_healthcheck', to: 'metadata#decision_reviews_upstream_healthcheck', via: [:get]
-  match '/v0/appeals', to: 'v0/appeals#index', via: [:get]
->>>>>>> e2391b59
 
   namespace :v1, defaults: { format: 'json' } do
     namespace :decision_reviews do
