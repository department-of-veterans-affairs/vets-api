# frozen_string_literal: true

require 'date'

module PdfFill
  module Forms
    module FormHelper
      def split_ssn(veteran_social_security_number)
        return if veteran_social_security_number.blank?

        split_ssn = {
          'first' => veteran_social_security_number[0..2],
          'second' => veteran_social_security_number[3..4],
          'third' => veteran_social_security_number[5..8]
        }

        split_ssn
      end

      def extract_middle_i(hash, key)
        full_name = hash[key]
        return if full_name.blank?
        middle_name = full_name['middle']
        full_name['middleInitial'] = middle_name[0] if middle_name.present?
        full_name
      end

      def extract_country(address)
        return if address.blank?
        country = address['country']
        IsoCountryCodes.find(country).alpha2
      end

      def split_postal_code(address)
        return if address.blank?
        postal_code = address['postalCode']

        return if postal_code.blank?

        postal_code = postal_code.tr('^0-9', '')

        split_postal_code = postal_code.scan(/.{1,5}/)
        if split_postal_code.length == 2
          return {
            'firstFive' => split_postal_code.first,
            'lastFour' => split_postal_code.last
          }
        else
          return {
            'firstFive' => split_postal_code.first,
            'lastFour' => ''
          }
        end
      end

      def validate_date(date)
        return if date.blank?
        format_ok = date.match(/\d{4}-\d{2}-\d{2}/)

        begin
          parseable = Date.strptime(date, '%Y-%m-%d')
        rescue ArgumentError
          false
        end

        format_ok && parseable
      end

      def split_date(date)
        return unless validate_date(date)
        s_date = date.split('-')
        split_date = {
          'month' => s_date[1],
          'day' => s_date.last,
          'year' => s_date.first
        }
        split_date
      end

<<<<<<< HEAD
      def combine_extra_date_ranges(date_range_array)
        return if date_range_array.nil?
        extras_ranges = []
        date_range_array.each do |range|
          next if range.nil?
          extras_ranges.push('from: ' + range['from'] + ' to: ' + range['to'])
=======
      def combine_date_ranges(date_range_array)
        return if date_range_array.nil?
        extras_ranges = []

        date_range_array.map do |range|
          extras_ranges.push('from: ' + range['from'] + ' to: ' + range['to']) if range
>>>>>>> 586f785c
        end
        extras_ranges.join("\n")
      end
    end
  end
end<|MERGE_RESOLUTION|>--- conflicted
+++ resolved
@@ -77,21 +77,12 @@
         split_date
       end
 
-<<<<<<< HEAD
-      def combine_extra_date_ranges(date_range_array)
-        return if date_range_array.nil?
-        extras_ranges = []
-        date_range_array.each do |range|
-          next if range.nil?
-          extras_ranges.push('from: ' + range['from'] + ' to: ' + range['to'])
-=======
       def combine_date_ranges(date_range_array)
         return if date_range_array.nil?
         extras_ranges = []
 
         date_range_array.map do |range|
           extras_ranges.push('from: ' + range['from'] + ' to: ' + range['to']) if range
->>>>>>> 586f785c
         end
         extras_ranges.join("\n")
       end
