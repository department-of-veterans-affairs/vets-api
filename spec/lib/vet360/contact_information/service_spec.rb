# frozen_string_literal: true

require 'rails_helper'

describe Vet360::ContactInformation::Service do
  let(:user) { build(:user, :loa3) }
  subject { described_class.new(user) }

  before do
    allow(user).to receive(:vet360_id).and_return('1')
  end

  describe '#get_person' do
    context 'when successful' do
      it 'returns a status of 200' do
        VCR.use_cassette('vet360/contact_information/person', VCR::MATCH_EVERYTHING) do
          response = subject.get_person

          expect(response).to be_ok
          expect(response.person).to be_a(Vet360::Models::Person)
        end
      end
    end

    context 'when not successful' do
<<<<<<< HEAD
      it 'rasies an exception' do
        VCR.use_cassette('vet360/contact_information/person_error', match_requests_on: %i[body uri method]) do
=======
      it 'returns a status of 404' do
        VCR.use_cassette('vet360/contact_information/person_error', VCR::MATCH_EVERYTHING) do
>>>>>>> 4d0b3eb1
          expect { subject.get_person }.to raise_error do |e|
            expect(e).to be_a(Common::Exceptions::BackendServiceException)
            expect(e.status_code).to eq(404)
            expect(e.errors.first.code).to eq('VET360_CORE103')
            expect(e.errors.first.title).to eq('Not Found')
          end
        end
      end
    end
  end

  describe '#get_email_transaction_status' do
    context 'when successful' do
      let(:transaction_id) { 'abcdef' }
      it 'returns a status of 200' do
        VCR.use_cassette('vet360/contact_information/email_transaction_status',
                         match_requests_on: %i[body uri method]) do
          response = subject.get_email_transaction_status(transaction_id)
          expect(response).to be_ok
        end
      end
    end
  end
end<|MERGE_RESOLUTION|>--- conflicted
+++ resolved
@@ -23,13 +23,8 @@
     end
 
     context 'when not successful' do
-<<<<<<< HEAD
-      it 'rasies an exception' do
-        VCR.use_cassette('vet360/contact_information/person_error', match_requests_on: %i[body uri method]) do
-=======
       it 'returns a status of 404' do
         VCR.use_cassette('vet360/contact_information/person_error', VCR::MATCH_EVERYTHING) do
->>>>>>> 4d0b3eb1
           expect { subject.get_person }.to raise_error do |e|
             expect(e).to be_a(Common::Exceptions::BackendServiceException)
             expect(e.status_code).to eq(404)
