# frozen_string_literal: true

require 'rails_helper'
require 'medical_records/phr_mgr/client'

describe PHRMgr::Client do
<<<<<<< HEAD
  context 'using API Gateway endpoints' do
    before do
      Flipper.enable(:mhv_medical_records_migrate_to_api_gateway)
    end

    let(:icn) { '1000000000V000000' }
    let(:client) { PHRMgr::Client.new(icn) }

    it 'checks PHR refresh status', :vcr do
      VCR.use_cassette 'phr_mgr_client/apigw_check_phr_refresh_status' do
        response = client.get_phrmgr_status
        expect(response).to be_a(Hash)
      end
    end
=======
  before do
    allow(Flipper).to receive(:enabled?).with(:mhv_medical_records_migrate_to_api_gateway).and_return(false)
>>>>>>> a88aed9f
  end

  context 'using legacy endpoints' do
    before do
      Flipper.disable(:mhv_medical_records_migrate_to_api_gateway)
    end

    describe 'PHR operations', :vcr do
      context 'when ICN is valid' do
        let(:icn) { '1000000000V000000' }
        let(:client) { PHRMgr::Client.new(icn) }

        it 'performs a PHR refresh', :vcr do
          VCR.use_cassette 'phr_mgr_client/perform_a_phr_refresh' do
            response = client.post_phrmgr_refresh
            expect(response).to equal(200)
          end
        end

        it 'checks PHR refresh status', :vcr do
          VCR.use_cassette 'phr_mgr_client/check_phr_refresh_status' do
            response = client.get_phrmgr_status
            expect(response).to be_a(Hash)
          end
        end
      end

      context 'when ICN is not properly formatted' do
        let(:icn) { '12345' }
        let(:client) { PHRMgr::Client.new(icn) }

        it 'raises an error', :vcr do
          VCR.use_cassette 'phr_mgr_client/perform_a_phr_refresh_with_bad_icn' do
            expect do
              client.post_phrmgr_refresh
            end.to raise_error(Common::Exceptions::BackendServiceException)
          end
        end
      end

      context 'when ICN is blank' do
        let(:icn) { nil }
        let(:client) { PHRMgr::Client.new(icn) }

        it 'raises an error', :vcr do
          expect do
            client.post_phrmgr_refresh
          end.to raise_error(Common::Exceptions::ParameterMissing)
        end
      end
    end

    describe '#get_military_service' do
      let(:icn) { '1000000000V000000' }
      let(:client) { PHRMgr::Client.new(icn) }

      it "retrieves the user's military service" do
        VCR.use_cassette 'phr_mgr_client/get_military_service' do
          military_service = client.get_military_service('1234567890')

          expect(military_service).to be_a(String)
          expect(military_service).to include('Military Service Information')
        end
      end
    end
  end
end<|MERGE_RESOLUTION|>--- conflicted
+++ resolved
@@ -4,7 +4,6 @@
 require 'medical_records/phr_mgr/client'
 
 describe PHRMgr::Client do
-<<<<<<< HEAD
   context 'using API Gateway endpoints' do
     before do
       Flipper.enable(:mhv_medical_records_migrate_to_api_gateway)
@@ -19,15 +18,11 @@
         expect(response).to be_a(Hash)
       end
     end
-=======
-  before do
-    allow(Flipper).to receive(:enabled?).with(:mhv_medical_records_migrate_to_api_gateway).and_return(false)
->>>>>>> a88aed9f
   end
 
   context 'using legacy endpoints' do
     before do
-      Flipper.disable(:mhv_medical_records_migrate_to_api_gateway)
+      allow(Flipper).to receive(:enabled?).with(:mhv_medical_records_migrate_to_api_gateway).and_return(false)
     end
 
     describe 'PHR operations', :vcr do
