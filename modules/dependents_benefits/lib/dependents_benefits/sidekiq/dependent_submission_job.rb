# frozen_string_literal: true

require 'sidekiq/job_retry'

module DependentsBenefits::Sidekiq
  ##
  # Abstract base class for coordinated submission of related 686c and 674 claims
  #
  # COORDINATION PATTERN:
  # - Parent claim spawns multiple child claims (686c, 674s) with shared proc_id
  # - Each child gets separate job that checks sibling status before processing
  # - Uses pessimistic locking to prevent race conditions between siblings
  # - Early exits if any sibling has already failed the claim group
  #
  # SUBCLASS REQUIREMENTS:
  # - MUST implement submit_to_service for BGS/Lighthouse/Fax submission
  # - MAY override find_or_create_form_submission for service-specific FormSubmission types
  # - MAY override permanent_failure? for service-specific error classification

  class DependentSubmissionError < StandardError; end

  class DependentSubmissionJob
    include ::Sidekiq::Job

    # dead: false ensures critical dependent claims never go to dead queue
    # https://github.com/sidekiq/sidekiq/wiki/Advanced-Options#jobs
    sidekiq_options retry: 16, dead: false

    # Callback runs outside job context - must recreate instance state
    sidekiq_retries_exhausted do |msg, exception|
      claim_id, _proc_id = msg['args']
      new.send(:handle_permanent_failure, claim_id, exception)
    end

    def perform(claim_id, proc_id = nil)
      @claim_id = claim_id
      @proc_id = proc_id

      # Early exit optimization - prevents unnecessary service calls
      return if parent_group_failed?

      find_or_create_form_submission
      create_form_submission_attempt
      @service_response = submit_to_service

      raise DependentSubmissionError, @service_response&.error unless @service_response&.success?

      handle_job_success
    rescue => e
      handle_job_failure(e)
    end

    private

    attr_reader :claim_id, :proc_id

    ##
    # Service-specific submission logic - BGS vs Lighthouse vs Fax
    # @return [ServiceResponse] Must respond to success? and error methods
    def submit_to_service
      raise NotImplementedError, 'Subclasses must implement submit_to_service'
    end

    # Use .find_or_create to generate/return memoized service-specific form submission record
    # @return [LighthouseFormSubmission, BGSFormSubmission] instance
    def find_or_create_form_submission
      raise NotImplementedError, 'Subclasses must implement find_or_create_form_submission'
    end

    # Generate a new form submission attempt record
    # Each retry gets its own attempt record for debugging
    # @return [LighthouseFormSubmissionAttempt, BGSFormSubmissionAttempt] instance
    def create_form_submission_attempt
      raise NotImplementedError, 'Subclasses must implement create_form_submission_attempt'
    end

    # Service-specific success logic
    # Update submission attempt and form submission records
    def mark_submission_succeeded
      raise NotImplementedError, 'Subclasses must implement mark_submission_succeeded'
    end

    # Service-specific failure logic
    # Update submission attempt record only with failure and error details
    def mark_submission_attempt_failed(exception)
      raise NotImplementedError, 'Subclasses must implement mark_submission_attempt_failed'
    end

    # Service-specific failure logic for permanent failures
    # Update form submission record to failed
    def mark_submission_failed(exception)
      raise NotImplementedError, 'Subclasses must implement mark_submission_failed'
    end

    # Atomic updates prevent partial state corruption
    def handle_job_success
      ActiveRecord::Base.transaction do
        parent_group.with_lock do
          mark_submission_succeeded # update attempt and submission records (ie FormSubmission)

          # update current child claim group if all its submissions succeeded
          mark_current_group_succeeded if all_current_group_submissions_succeeded?

          # if all of the child claim groups succeeded, and the parent claim group hasn't failed
          if all_child_groups_succeeded? && !parent_group_completed?
            # update parent claim group status
            mark_parent_group_succeeded
            # notify user of overall success/service received submission
            notification_email.send_received_notification
          end
        end
      end
    rescue => e
      monitor.track_submission_error('Error handling job success', 'success_failure', error: e)
    end

    def all_child_groups_succeeded?
      SavedClaimGroup.child_claims_for(parent_claim_id).all?(&:succeeded?)
    end

    # Distinguishes permanent vs transient failures for retry logic
    def handle_job_failure(error)
      monitor.track_submission_error("Error submitting #{self.class}", 'error', error:)
      mark_submission_attempt_failed(error)
      if permanent_failure?(error)
        # Skip Sidekiq retries for permanent failures
        handle_permanent_failure(claim_id, error)
        raise ::Sidekiq::JobRetry::Skip
      end
      # raise other errors to trigger Sidekiq retry mechanism
      raise DependentSubmissionError, error
    end

    # Called from retries_exhausted callback OR permanent failure detection
    # CRITICAL: Recreates instance state since callback runs outside job context
    def handle_permanent_failure(claim_id, exception)
      monitor.track_submission_error("Error submitting #{self.class}", 'error.permanent', error: exception)
      # Reset claim_id class variable for if this was called from sidekiq_retries_exhausted
      @claim_id = claim_id
      ActiveRecord::Base.transaction do
        parent_group.with_lock do
          mark_submission_failed(exception)
          mark_current_group_failed

          unless parent_group_completed?
            mark_parent_group_failed
            send_backup_job
          end
        end
      end
    rescue => e
      begin
        notification_email.send_error_notification
        monitor.log_silent_failure_avoided({ claim_id:, error: e })
      rescue => e
        # Last resort notification fails
        monitor.log_silent_failure({ claim_id:, error: e })
      end
    end

    # Prevents wasted work when sibling jobs have determined failure
    # If the parent claim group is already failed, all jobs are considered failed
    def parent_group_failed?
      parent_group&.failed?
    end

    # Check if parent claim group already completed (failed or succeeded)
    def parent_group_completed?
      parent_group&.completed?
    end

    # Override for service-specific permanent failures (INVALID_SSN, DUPLICATE_CLAIM, etc)
    def permanent_failure?(error)
      return false if error.nil?

      false # Base: assume all errors are transient
    end

    def all_current_group_submissions_succeeded?
      saved_claim.submissions_succeeded?
    end

    def mark_current_group_succeeded
      current_group&.update!(status: SavedClaimGroup::STATUSES[:SUCCESS])
    end

    def mark_current_group_failed
      current_group&.update!(status: SavedClaimGroup::STATUSES[:FAILURE])
    end

    def mark_parent_group_succeeded
      parent_group&.update!(status: SavedClaimGroup::STATUSES[:SUCCESS])
    end

    def mark_parent_group_failed
      parent_group&.update!(status: SavedClaimGroup::STATUSES[:FAILURE])
    end

<<<<<<< HEAD
=======
    def mark_parent_group_processing
      parent_group.update!(status: SavedClaimGroup::STATUSES[:PROCESSING])
    end

    def send_in_progress_notification
      # TODO
    end

    def send_success_notification
      # TODO
    end

    def send_failure_notification
      # TODO
    end

>>>>>>> 453c2841
    def send_backup_job
      DependentsBenefits::Sidekiq::DependentBackupJob.perform_async(parent_claim_id, proc_id)
    end

    def current_group
      SavedClaimGroup.by_saved_claim_id(claim_id).first!
    end

    def parent_group
      SavedClaimGroup.by_saved_claim_id(parent_claim_id).first!
    end

    def saved_claim
      @saved_claim ||= ::SavedClaim.find(claim_id)
    end

    def monitor
      @monitor ||= DependentsBenefits::Monitor.new
    end

    def parent_claim_id
      @parent_claim_id ||= current_group&.parent_claim_id
    end

    def user_data
      @user_data ||= JSON.parse(parent_group.user_data)
    end

    def notification_email
      @notification_email ||= DependentsBenefits::NotificationEmail.new(claim_id)
    end

    def submission
      @submission ||= find_or_create_form_submission
    end

    def submission_attempt
      @submission_attempt ||= create_form_submission_attempt
    end

    def generate_user_struct
      info = user_data['veteran_information']
      full_name = info['full_name']
      OpenStruct.new(
        first_name: full_name['first'],
        last_name: full_name['last'],
        middle_name: full_name['middle'],
        ssn: info['ssn'],
        email: info['email'],
        va_profile_email: info['va_profile_email'],
        participant_id: info['participant_id'],
        icn: info['icn'],
        uuid: info['uuid'],
        common_name: info['common_name']
      )
    end
  end
end<|MERGE_RESOLUTION|>--- conflicted
+++ resolved
@@ -196,25 +196,10 @@
       parent_group&.update!(status: SavedClaimGroup::STATUSES[:FAILURE])
     end
 
-<<<<<<< HEAD
-=======
     def mark_parent_group_processing
       parent_group.update!(status: SavedClaimGroup::STATUSES[:PROCESSING])
     end
 
-    def send_in_progress_notification
-      # TODO
-    end
-
-    def send_success_notification
-      # TODO
-    end
-
-    def send_failure_notification
-      # TODO
-    end
-
->>>>>>> 453c2841
     def send_backup_job
       DependentsBenefits::Sidekiq::DependentBackupJob.perform_async(parent_claim_id, proc_id)
     end
