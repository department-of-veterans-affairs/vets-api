--- conflicted
+++ resolved
@@ -50,10 +50,6 @@
   gem 'webmock'
   gem 'fakeredis'
   gem 'timecop'
-<<<<<<< HEAD
-=======
-  gem 'json-schema'
->>>>>>> ada5d48a
   gem 'vcr'
 end
 
