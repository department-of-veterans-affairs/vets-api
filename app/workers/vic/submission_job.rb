# frozen_string_literal: true

module VIC
  class SubmissionJob
    include Sidekiq::Worker

    sidekiq_options retry: false

    def perform(vic_submission_id, form, user_uuid, start_time = nil)
      Raven.tags_context(backend_service: :vic)
      @vic_submission_id = vic_submission_id
      start_time ||= Time.zone.now.to_s

      vic_service = Service.new
      parsed_form = JSON.parse(form)
<<<<<<< HEAD
=======
      Raven.extra_context(parsed_form: parsed_form)
      user = user_uuid.present? ? User.find(user_uuid) : nil
>>>>>>> 89b81a76

      unless vic_service.wait_for_processed(parsed_form, start_time)
        return self.class.perform_async(vic_submission_id, form, user_uuid, start_time)
      end

      user = user_uuid.present? ? User.find(user_uuid) : nil
      response = vic_service.submit(parsed_form, user)

      submission.update_attributes!(
        response: response
      )

      delete_uploads(parsed_form)
    rescue StandardError
      submission.update_attributes!(state: 'failed')
      raise
    end

    def submission
      @submission ||= VICSubmission.find(@vic_submission_id)
    end

    private

    def delete_uploads(parsed_form)
      parsed_form['dd214'].each do |file|
        doc = VIC::SupportingDocumentationAttachment.find_by(guid: file['confirmationCode'])
        doc.destroy
      end

      parsed_form['photo'].tap do |file|
        profile_photo = VIC::ProfilePhotoAttachment.find_by(guid: file['confirmationCode'])
        profile_photo.destroy
      end
    end
  end
end<|MERGE_RESOLUTION|>--- conflicted
+++ resolved
@@ -13,11 +13,7 @@
 
       vic_service = Service.new
       parsed_form = JSON.parse(form)
-<<<<<<< HEAD
-=======
       Raven.extra_context(parsed_form: parsed_form)
-      user = user_uuid.present? ? User.find(user_uuid) : nil
->>>>>>> 89b81a76
 
       unless vic_service.wait_for_processed(parsed_form, start_time)
         return self.class.perform_async(vic_submission_id, form, user_uuid, start_time)
