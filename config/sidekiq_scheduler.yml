--- conflicted
+++ resolved
@@ -167,14 +167,12 @@
   class: AppsApi::DirectoryLoader
   description: "Populates directory_applications table"
 
-<<<<<<< HEAD
 AppsApi::FetchConnections:
   every: "60m"
   class: AppsApi::FetchConnections
   description: "Fetches and handles notifications for recent application connections and disconnections"
-=======
+
 EducationForm::Process10203Submissions:
   cron: "0 6-18 * * * America/New_York"
   class: EducationForm::Process10203Submissions
-  description: "Go through 22-10203 submissions and determine if application should be processed as part of normal submission process or rejected"
->>>>>>> cb114753
+  description: "Go through 22-10203 submissions and determine if application should be processed as part of normal submission process or rejected"