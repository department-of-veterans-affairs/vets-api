# frozen_string_literal: true

require 'bgs_service/manage_representative_service'
require 'claims_api/common/exceptions/lighthouse/bad_gateway'
require 'claims_api/v2/error/lighthouse_error_handler'
require 'claims_api/v2/json_format_validation'
require 'brd/brd'

module ClaimsApi
  module V2
    module Veterans
      class PowerOfAttorney::RequestController < ClaimsApi::V2::Veterans::PowerOfAttorney::BaseController
        FORM_NUMBER = 'POA_REQUEST'
        MAX_PAGE_SIZE = 100
        MAX_PAGE_NUMBER = 100
        DEFAULT_PAGE_SIZE = 10
        DEFAULT_PAGE_NUMBER = 1

        # POST /power-of-attorney-requests
        def index
          poa_codes = form_attributes['poaCodes']
          validate_page_size_and_number_params

          filter = form_attributes['filter'] || {}

          verify_poa_codes_data(poa_codes)
          validate_filter!(filter)

          service = ClaimsApi::PowerOfAttorneyRequestService::Index.new(
            poa_codes:,
            page_size: @page_size_param,
            page_index: page_number_to_index(@page_number_param),
            filter:
          )

          poa_list = service.get_poa_list

          raise Common::Exceptions::Lighthouse::BadGateway unless poa_list

          render json: ClaimsApi::V2::Blueprints::PowerOfAttorneyRequestBlueprint.render(
            poa_list, view: :index_or_show, root: :data
          ), status: :ok
        end

        def show
          poa_request = ClaimsApi::PowerOfAttorneyRequest.find_by(id: params[:id])

          unless poa_request
            raise Common::Exceptions::Lighthouse::ResourceNotFound.new(
              detail: "Could not find Power of Attorney Request with id: #{params[:id]}"
            )
          end

          params[:veteranId] = poa_request.veteran_icn # needed for target_veteran
          participant_id = target_veteran.participant_id

          service = ClaimsApi::PowerOfAttorneyRequestService::Show.new(participant_id)

          res = service.get_poa_request
          res['id'] = poa_request.id

          render json: ClaimsApi::V2::Blueprints::PowerOfAttorneyRequestBlueprint.render(res, view: :index_or_show,
                                                                                              root: :data),
                 status: :ok
        end

        # rubocop:disable Metrics/MethodLength
        def decide
          lighthouse_id = params[:id]
          decision = normalize(form_attributes['decision'])
          representative_id = form_attributes['representativeId']
          request = find_poa_request!(lighthouse_id)
          proc_id = request.proc_id

          validate_decide_params!(proc_id:, decision:)
          validate_decide_representative_params!(request.poa_code, representative_id)

          vet_icn = request.veteran_icn
          claimant_icn = request.claimant_icn
          veteran_data = build_veteran_or_dependent_data(vet_icn)
          claimant_data = build_veteran_or_dependent_data(claimant_icn) if claimant_icn.present?
<<<<<<< HEAD

          # skip the BGS API calls in lower environments to prevent 3rd parties from creating data in external systems
          unless Flipper.enabled?(:lighthouse_claims_v2_poa_requests_skip_bgs)
            # Will either get null when a decision is declined or
            # a poa.id for record saved in our DB when decision is accepted
            decision_response = process_poa_decision(
              decision:, proc_id:, representative_id:, poa_code: request.poa_code, metadata: request.metadata,
              veteran: veteran_data, claimant: claimant_data
            )
            # updates the request with the decision in BGS (BEP)
            manage_representative_update_poa_request(
              proc_id:, secondary_status: decision, declined_reason: form_attributes['declinedReason'],
              service: manage_representative_service
            )
          end
=======
          # Will either get null when a decision is declined or
          # a poa.id for record saved in our DB when decision is accepted
          decision_response = process_poa_decision(decision:, proc_id:, representative_id:, poa_code: request.poa_code,
                                                   metadata: request.metadata, veteran: veteran_data,
                                                   claimant: claimant_data)
          # updates the request with the decision in BGS (BEP)
          manage_representative_update_poa_request(proc_id:, secondary_status: decision,
                                                   declined_reason: form_attributes['declinedReason'],
                                                   service: manage_representative_service)
>>>>>>> c1562968

          get_poa_response = handle_get_poa_request(ptcpnt_id: veteran_data.participant_id, lighthouse_id:)
          # Two different responses needed, if declined no location URL is required
          if decision_response.nil?
            render json: ClaimsApi::V2::Blueprints::PowerOfAttorneyRequestBlueprint.render(get_poa_response,
                                                                                           view: :index_or_show,
                                                                                           root: :data), status: :ok
          else
            render json: ClaimsApi::V2::Blueprints::PowerOfAttorneyRequestBlueprint.render(
              get_poa_response, view: :index_or_show, root: :data
            ), status: :ok, location: url_for(
              controller: 'power_of_attorney/base', action: 'show', id: decision_response.id, veteranId: vet_icn
            )
          end
        end
        # rubocop:enable Metrics/MethodLength

        def create # rubocop:disable Metrics/MethodLength
          validate_country_code
          # validate target veteran exists
          target_veteran

          poa_code = form_attributes.dig('representative', 'poaCode')
          @claims_api_forms_validation_errors = validate_form_2122_and_2122a_submission_values(user_profile:)

          validate_json_schema(FORM_NUMBER)
          validate_accredited_representative(poa_code)
          validate_accredited_organization(poa_code)

          # if we get here, the only errors not raised are form value validation errors
          if @claims_api_forms_validation_errors
            raise ::ClaimsApi::Common::Exceptions::Lighthouse::JsonFormValidationError,
                  @claims_api_forms_validation_errors
          end

          bgs_form_attributes = build_bgs_attributes(form_attributes)

          # skip the BGS API calls in lower environments to prevent 3rd parties from creating data in external systems
          unless Flipper.enabled?(:lighthouse_claims_v2_poa_requests_skip_bgs)
            res = ClaimsApi::PowerOfAttorneyRequestService::Orchestrator
                  .new(target_veteran.participant_id,
                       bgs_form_attributes.deep_symbolize_keys,
                       user_profile&.profile&.participant_id).submit_request

            claimant_icn = form_attributes.dig('claimant', 'claimantId')
            poa_request = ClaimsApi::PowerOfAttorneyRequest.create!(proc_id: res['procId'],
                                                                    veteran_icn: params[:veteranId],
                                                                    claimant_icn:, poa_code:,
                                                                    metadata: res['meta'])
            form_attributes['id'] = poa_request.id
          end

          response_data = ClaimsApi::V2::Blueprints::PowerOfAttorneyRequestBlueprint.render(form_attributes,
                                                                                            view: :create,
                                                                                            root: :data)

          options = { status: :created }
          if form_attributes['id'].present?
            options[:location] =
              url_for(controller: 'base', action: 'status', id: form_attributes['id'])
          end

          render json: response_data, **options
        end

        private

        def validate_decide_representative_params!(poa_code, representative_id)
          validate_accredited_representative(poa_code)

          unless @representative.representative_id == representative_id
            raise ::ClaimsApi::Common::Exceptions::Lighthouse::ResourceNotFound.new(
              detail: "The accredited representative with registration number #{representative_id} does not match " \
                      "poa code: #{poa_code}."
            )
          end
        end

        # rubocop:disable Metrics/ParameterLists, Metrics/MethodLength
        def process_poa_decision(decision:, proc_id:, representative_id:, poa_code:, metadata:, veteran:, claimant:)
          result = ClaimsApi::PowerOfAttorneyRequestService::DecisionHandler.new(
            decision:, proc_id:, registration_number: representative_id, poa_code:, metadata:, veteran:, claimant:
          ).call
          return nil if result.nil?

          @json_body, type = result
          validate_mapped_data!(veteran.participant_id, type, poa_code)
          # build headers
          @claimant_icn = claimant.icn.presence || claimant.mpi.icn if claimant
          build_auth_headers(veteran)
          attrs = decide_request_attributes(poa_code:, decide_form_attributes: form_attributes)
          # save record
          power_of_attorney = ClaimsApi::PowerOfAttorney.create!(attrs)
          if power_of_attorney.present?
            claims_v2_logging('process_poa_decision',
                              message: 'Record saved, sending to POA Form Builder Job')
            ClaimsApi::V2::PoaFormBuilderJob.perform_async(power_of_attorney.id, type,
                                                           'post', representative_id)
            power_of_attorney # return to the decide method for the response
          end
        rescue => e
          claims_v2_logging('process_poa_decision',
                            message: "Failed to save power of attorney record. Error: #{e}")
          raise e
        end
        # rubocop:enable Metrics/ParameterLists, Metrics/MethodLength

        def validate_mapped_data!(veteran_participant_id, type, poa_code)
          claims_v2_logging('process_poa_decision',
                            message: "Data mapped, beginning to validate #{type} and build headers for record save")
          # custom validations, must come first
          @claims_api_forms_validation_errors = validate_form_2122_and_2122a_submission_values(
            user_profile:, veteran_participant_id:, poa_code:,
            base: type
          )
          # JSON validations, all errors, including errors from the custom validations
          # will be raised here if JSON errors exist
          validate_json_schema(type.upcase)
          # otherwise we raise the errors from the custom validations if no JSON
          # errors exist
          log_and_raise_decision_error_message! if @claims_api_forms_validation_errors
        rescue JsonSchema::JsonApiMissingAttribute
          log_and_raise_decision_error_message!
        end

        def log_and_raise_decision_error_message!
          claims_v2_logging('process_poa_decision',
                            message: 'Encountered issues validating the mapped data')

          raise ::Common::Exceptions::UnprocessableEntity.new(
            detail: 'An error occurred while processing this decision. Please try again later.'
          )
        end

        def build_auth_headers(veteran)
          params[:veteranId] = veteran.icn.presence || veteran.mpi.icn

          auth_headers
        end

        def decide_request_attributes(poa_code:, decide_form_attributes:)
          {
            status: ClaimsApi::PowerOfAttorney::PENDING,
            auth_headers: set_auth_headers,
            form_data: decide_form_attributes,
            current_poa: poa_code,
            header_hash:
          }
        end

        def build_veteran_or_dependent_data(icn)
          build_target_veteran(veteran_id: icn, loa: { current: 3, highest: 3 })
        end

        def handle_get_poa_request(ptcpnt_id:, lighthouse_id:)
          service = ClaimsApi::PowerOfAttorneyRequestService::Show.new(ptcpnt_id)
          res = service.get_poa_request
          res['id'] = lighthouse_id
          res
        end

        def manage_representative_update_poa_request(proc_id:, secondary_status:, declined_reason:, service:)
          response = service.update_poa_request(proc_id:, secondary_status:,
                                                declined_reason:)

          raise Common::Exceptions::Lighthouse::BadGateway if response.blank?
        end

        def manage_representative_service
          ClaimsApi::ManageRepresentativeService.new(external_uid: Settings.bgs.external_uid,
                                                     external_key: Settings.bgs.external_key)
        end

        def find_poa_request!(lighthouse_id)
          request = ClaimsApi::PowerOfAttorneyRequest.find_by(id: lighthouse_id)

          unless request
            raise ::ClaimsApi::Common::Exceptions::Lighthouse::ResourceNotFound.new(
              detail: "Could not find Power of Attorney request with id: #{lighthouse_id}"
            )
          end

          request
        end

        def validate_country_code
          vet_cc = form_attributes.dig('veteran', 'address', 'countryCode')
          claimant_cc = form_attributes.dig('claimant', 'address', 'countryCode')

          if ClaimsApi::BRD::COUNTRY_CODES[vet_cc.to_s.upcase].blank?
            raise ::Common::Exceptions::UnprocessableEntity.new(
              detail: 'The country provided is not valid.'
            )
          end

          if claimant_cc.present? && ClaimsApi::BRD::COUNTRY_CODES[claimant_cc.to_s.upcase].blank?
            raise ::Common::Exceptions::UnprocessableEntity.new(
              detail: 'The country provided is not valid.'
            )
          end
        end

        def validate_decide_params!(proc_id:, decision:)
          if proc_id.blank?
            raise ::Common::Exceptions::ParameterMissing.new('procId',
                                                             detail: 'procId is required')
          end

          unless decision.present? && %w[accepted declined].include?(decision)
            raise ::Common::Exceptions::ParameterMissing.new(
              'decision',
              detail: 'decision is required and must be either "ACCEPTED" or "DECLINED"'
            )
          end
        end

        def validate_accredited_representative(poa_code)
          @representative = ::Veteran::Service::Representative.where('? = ANY(poa_codes)',
                                                                     poa_code).order(created_at: :desc).first
          # there must be a representative to appoint. This representative can be an accredited attorney, claims agent,
          #   or representative.
          if @representative.nil?
            raise ::Common::Exceptions::ResourceNotFound.new(
              detail: "Could not find an Accredited Representative with poa code: #{poa_code}"
            )
          end
        end

        def validate_accredited_organization(poa_code)
          # organization is not required. An attorney or claims agent appointment request would not have an accredited
          #   organization to associate with.
          @organization = ::Veteran::Service::Organization.find_by(poa: poa_code)
        end

        def build_bgs_attributes(form_attributes)
          bgs_form_attributes = form_attributes.deep_merge(veteran_data)
          bgs_form_attributes.deep_merge!(claimant_data) if user_profile&.status == :ok
          bgs_form_attributes.deep_merge!(representative_data)
          bgs_form_attributes.deep_merge!(organization_data) if @organization

          bgs_form_attributes
        end

        def validate_filter!(filter)
          return nil if filter.blank?

          valid_filters = %w[status state city country]

          invalid_filters = filter.keys - valid_filters

          if invalid_filters.any?
            raise ::Common::Exceptions::UnprocessableEntity.new(
              detail: "Invalid filter(s): #{invalid_filters.join(', ')}"
            )
          end

          validate_statuses!(filter['status'])
        end

        def validate_statuses!(statuses)
          return nil if statuses.blank?

          unless statuses.is_a?(Array)
            raise ::Common::Exceptions::UnprocessableEntity.new(
              detail: 'filter status must be an array'
            )
          end

          valid_statuses = ManageRepresentativeService::ALL_STATUSES

          if statuses.any? { |status| valid_statuses.exclude?(status.upcase) }
            raise ::Common::Exceptions::UnprocessableEntity.new(
              detail: "Status(es) must be one of: #{valid_statuses.join(', ')}"
            )
          end
        end

        def validate_page_size_and_number_params
          return if use_defaults?

          valid_page_param?('size') if params[:page][:size]
          valid_page_param?('number') if params[:page][:number]

          @page_size_param = params[:page][:size] ? params[:page][:size].to_i : DEFAULT_PAGE_SIZE
          @page_number_param = params[:page][:number] ? params[:page][:number].to_i : DEFAULT_PAGE_NUMBER

          verify_under_max_values!
        end

        def use_defaults?
          if params[:page].blank?
            @page_size_param = DEFAULT_PAGE_SIZE
            @page_number_param = DEFAULT_PAGE_NUMBER

            true
          end
        end

        def verify_under_max_values!
          if @page_size_param && @page_size_param > MAX_PAGE_SIZE
            raise_param_exceeded_warning = true
            include_page_size_msg = true
          end
          if @page_number_param && @page_number_param > MAX_PAGE_NUMBER
            raise_param_exceeded_warning = true
            include_page_number_msg = true
          end
          if raise_param_exceeded_warning.present?
            build_params_error_msg(include_page_size_msg,
                                   include_page_number_msg)
          end
        end

        def valid_page_param?(key)
          param_val = params[:page][:"#{key}"]
          return true if param_val.is_a?(String) && param_val.match?(/^\d+?$/) && param_val

          raise ::Common::Exceptions::BadRequest.new(
            detail: "The page[#{key}] param value #{params[:page][:"#{key}"]} is invalid"
          )
        end

        def build_params_error_msg(include_page_size_msg, include_page_number_msg)
          if include_page_size_msg.present? && include_page_number_msg.present?
            msg = "Both the maximum page size param value of #{MAX_PAGE_SIZE} has been exceeded and " \
                  "the maximum page number param value of #{MAX_PAGE_NUMBER} has been exceeded."
          elsif include_page_size_msg.present?
            msg = "The maximum page size param value of #{MAX_PAGE_SIZE} has been exceeded."
          elsif include_page_number_msg.present?
            msg = "The maximum page number param value of #{MAX_PAGE_NUMBER} has been exceeded."
          end

          raise ::Common::Exceptions::BadRequest.new(
            detail: msg
          )
        end

        def verify_poa_codes_data(poa_codes)
          unless poa_codes.is_a?(Array) && poa_codes.size.positive?
            raise ::Common::Exceptions::ParameterMissing.new('poaCodes',
                                                             detail: 'poaCodes is required and cannot be empty')
          end
        end

        def page_number_to_index(number)
          return 0 if number <= 0

          number - 1
        end

        def normalize(item)
          item.to_s.strip.downcase
        end

        def veteran_data
          {
            'veteran' => {
              'firstName' => target_veteran.first_name,
              'lastName' => target_veteran.last_name,
              'ssn' => target_veteran.ssn,
              'birthdate' => target_veteran.birth_date.to_time.iso8601,
              'va_file_number' => target_veteran.birls_id
            }
          }
        end

        def claimant_data
          {
            'claimant' => {
              'firstName' => user_profile.profile.given_names.first,
              'lastName' => user_profile.profile.family_name,
              'ssn' => user_profile.profile.ssn,
              'birthdate' => user_profile.profile.birth_date.to_time.iso8601,
              'va_file_number' => user_profile.profile.birls_id
            }
          }
        end

        def representative_data
          {
            'poa' => {
              'firstName' => @representative.first_name,
              'lastName' => @representative.last_name
            }
          }
        end

        def organization_data
          {
            'poa' => {
              'organizationName' => @organization.name
            }
          }
        end
      end
    end
  end
end<|MERGE_RESOLUTION|>--- conflicted
+++ resolved
@@ -79,7 +79,6 @@
           claimant_icn = request.claimant_icn
           veteran_data = build_veteran_or_dependent_data(vet_icn)
           claimant_data = build_veteran_or_dependent_data(claimant_icn) if claimant_icn.present?
-<<<<<<< HEAD
 
           # skip the BGS API calls in lower environments to prevent 3rd parties from creating data in external systems
           unless Flipper.enabled?(:lighthouse_claims_v2_poa_requests_skip_bgs)
@@ -95,17 +94,6 @@
               service: manage_representative_service
             )
           end
-=======
-          # Will either get null when a decision is declined or
-          # a poa.id for record saved in our DB when decision is accepted
-          decision_response = process_poa_decision(decision:, proc_id:, representative_id:, poa_code: request.poa_code,
-                                                   metadata: request.metadata, veteran: veteran_data,
-                                                   claimant: claimant_data)
-          # updates the request with the decision in BGS (BEP)
-          manage_representative_update_poa_request(proc_id:, secondary_status: decision,
-                                                   declined_reason: form_attributes['declinedReason'],
-                                                   service: manage_representative_service)
->>>>>>> c1562968
 
           get_poa_response = handle_get_poa_request(ptcpnt_id: veteran_data.participant_id, lighthouse_id:)
           # Two different responses needed, if declined no location URL is required
