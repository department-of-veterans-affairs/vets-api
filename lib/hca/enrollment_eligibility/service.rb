--- conflicted
+++ resolved
@@ -417,15 +417,7 @@
 
         Date.parse(date_str).to_s
       rescue Date::Error => e
-<<<<<<< HEAD
-        Rails.logger.error('[HCA] - DateError', { exception: e, date_str: })
-=======
-        if Flipper.enabled?(:hca_disable_sentry_logs)
-          Rails.logger.error('[HCA] - DateError', { exception: e })
-        else
-          log_exception_to_sentry(e)
-        end
->>>>>>> 4f3fa6c7
+        Rails.logger.error('[HCA] - DateError', { exception: e })
 
         PersonalInformationLog.create!(
           data: date_str,
