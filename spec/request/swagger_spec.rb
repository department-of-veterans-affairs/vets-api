--- conflicted
+++ resolved
@@ -33,10 +33,7 @@
   end
 
   context 'has valid paths' do
-<<<<<<< HEAD
-=======
     let(:auth_options) { { '_headers' => { 'Cookie' => sign_in(mhv_user, nil, true) } } }
->>>>>>> 5be7612b
     context 'for authentication' do
       it 'supports session mhv url' do
         expect(subject).to validate(:get, '/sessions/mhv/new', 200)
@@ -51,33 +48,27 @@
       end
 
       it 'supports session mfa url' do
-        authenticated_user(current_user: mhv_user)
-        expect(subject).to validate(:get, '/sessions/mfa/new', 200)
-        unauthenticated_user
+        expect(subject).to validate(:get, '/sessions/mfa/new', 200, auth_options)
         expect(subject).to validate(:get, '/sessions/mfa/new', 401)
       end
 
       it 'supports session verify url' do
-        authenticated_user(current_user: mhv_user)
-        expect(subject).to validate(:get, '/sessions/verify/new', 200)
-        unauthenticated_user
+        expect(subject).to validate(:get, '/sessions/verify/new', 200, auth_options)
         expect(subject).to validate(:get, '/sessions/verify/new', 401)
       end
 
       it 'supports session slo url' do
-        authenticated_user(current_user: mhv_user)
-        expect(subject).to validate(:get, '/sessions/slo/new', 200)
-        unauthenticated_user
+        expect(subject).to validate(:get, '/sessions/slo/new', 200, auth_options)
         expect(subject).to validate(:get, '/sessions/slo/new', 401)
       end
     end
 
     it 'supports getting backend service status' do
-      expect(subject).to validate(:get, '/v0/backend_statuses/{service}', 200, { 'service' => 'gibs' })
+      expect(subject).to validate(:get, '/v0/backend_statuses/{service}', 200, auth_options.merge('service' => 'gibs'))
     end
 
     it 'supports listing in-progress forms' do
-      expect(subject).to validate(:get, '/v0/in_progress_forms', 200)
+      expect(subject).to validate(:get, '/v0/in_progress_forms', 200, auth_options)
       expect(subject).to validate(:get, '/v0/in_progress_forms', 401)
     end
 
@@ -825,12 +816,6 @@
       describe 'health_records' do
         let(:auth_options) { { '_headers' => { 'Cookie' => sign_in(mhv_user, nil, true) } } }
         before(:each) do
-<<<<<<< HEAD
-          authenticated_user(current_user: mhv_user)
-          allow_any_instance_of(ApplicationController).to receive(:current_user).and_return(mhv_user)
-
-=======
->>>>>>> 5be7612b
           allow(BB::Client).to receive(:new).and_return(authenticated_client)
         end
 
