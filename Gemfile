--- conflicted
+++ resolved
@@ -13,11 +13,7 @@
 # Anchored versions, do not change
 gem 'puma', '~> 3.12.0'
 gem 'puma-plugin-statsd', git: 'https://github.com/department-of-veterans-affairs/puma-plugin-statsd', branch: 'master'
-<<<<<<< HEAD
 gem 'rails', '~> 5.2.3'
-=======
-gem 'rails', '~> 5.1.6.2'
->>>>>>> 14238755
 
 # Gems with special version/repo needs
 gem 'active_model_serializers', '0.10.4' # breaking changed in 0.10.5 relating to .to_json
@@ -30,12 +26,8 @@
 gem 'activerecord-import'
 gem 'activerecord-postgis-adapter', '~> 5.2.2'
 gem 'attr_encrypted', '3.1.0'
-<<<<<<< HEAD
-gem 'aws-sdk', '~> 3'
-=======
 gem 'aws-sdk-s3', '~> 1'
 gem 'aws-sdk-sns', '~> 1'
->>>>>>> 14238755
 gem 'betamocks', git: 'https://github.com/department-of-veterans-affairs/betamocks', branch: 'master'
 gem 'breakers'
 gem 'carrierwave-aws'
