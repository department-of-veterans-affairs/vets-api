# frozen_string_literal: true

require 'sentry_logging'

module Vet360Redis
  class Cache
    include SentryLogging

    # Invalidates the cache set in Vet360Redis::ContactInformation through
    # our Common::RedisStore#destroy method.
    #
    # @param user [User] The current user
    #
    def self.invalidate(user)
      contact_info = user.vet360_contact_info

<<<<<<< HEAD
      # TODO: This is a hack to check whether the uuid for the user will be populated from redis
      contact_info.email

      instance = new

      if contact_info.present?
        uuid = contact_info.attributes[:uuid]
        count = contact_info.destroy

        # TODO: Remove once caching bug has been fixed
        instance.log("Vet360: Cache invalidation destroyed #{count} keys '#{uuid}'")
=======
      instance = new
      instance.log("Vet360: Response cache exists before invalidation: #{redis_key_exists(user)}")

      if contact_info.present?
        contact_info.destroy
        instance.log("Vet360: Response cache exists after invalidation: #{redis_key_exists(user)}")
>>>>>>> 49860259
      else
        instance.log('Vet360: Cannot invalidate a nil response cache')
      end
    end

<<<<<<< HEAD
=======
    def self.redis_key_exists(user)
      Redis.current.exists("vet360-contact-info-response:#{user.uuid}")
    end

>>>>>>> 49860259
    def log(message)
      log_message_to_sentry(message, :info)
    end
  end
end<|MERGE_RESOLUTION|>--- conflicted
+++ resolved
@@ -14,11 +14,8 @@
     def self.invalidate(user)
       contact_info = user.vet360_contact_info
 
-<<<<<<< HEAD
       # TODO: This is a hack to check whether the uuid for the user will be populated from redis
       contact_info.email
-
-      instance = new
 
       if contact_info.present?
         uuid = contact_info.attributes[:uuid]
@@ -26,26 +23,11 @@
 
         # TODO: Remove once caching bug has been fixed
         instance.log("Vet360: Cache invalidation destroyed #{count} keys '#{uuid}'")
-=======
-      instance = new
-      instance.log("Vet360: Response cache exists before invalidation: #{redis_key_exists(user)}")
-
-      if contact_info.present?
-        contact_info.destroy
-        instance.log("Vet360: Response cache exists after invalidation: #{redis_key_exists(user)}")
->>>>>>> 49860259
       else
         instance.log('Vet360: Cannot invalidate a nil response cache')
       end
     end
 
-<<<<<<< HEAD
-=======
-    def self.redis_key_exists(user)
-      Redis.current.exists("vet360-contact-info-response:#{user.uuid}")
-    end
-
->>>>>>> 49860259
     def log(message)
       log_message_to_sentry(message, :info)
     end
