--- conflicted
+++ resolved
@@ -69,22 +69,10 @@
 
       - name: Setup Database and Run Specs
         run: |
-<<<<<<< HEAD
-             docker-compose -p ${{ env.DOCKER_IMAGE}} run --rm --service-ports web bash \
+             docker-compose -p ${{ env.DOCKER_IMAGE}} run --rm --service-ports --no-TTY web bash \
              -c "RAILS_ENV=test DISABLE_BOOTSNAP=true; \
              bundle exec parallel_test -n 14 -e 'bundle exec rails db:reset' \
              && bundle exec parallel_rspec spec/ modules/ -n 14 -o '--color --tty'"
-=======
-             docker-compose -f docker-compose.test.yml -f  docker-compose.gha.yml -p ${{ env.DOCKER_IMAGE}} \
-             run --rm --service-ports --no-TTY vets-api bash \
-             -c "RAILS_ENV=test DISABLE_BOOTSNAP=true parallel_test -n 14 -e 'bundle exec rake db:reset'"
-
-      - name: Run Specs
-        run: |
-             docker-compose -f docker-compose.test.yml -f docker-compose.gha.yml -p ${{ env.DOCKER_IMAGE}} \
-             run --rm --service-ports --no-TTY vets-api bash \
-             -c "DISABLE_BOOTSNAP=true bundle exec parallel_rspec spec/ modules/ -n 14 -o '--color --tty'"
->>>>>>> aa7ec4ea
 
       - name: Upload Coverage Report
         uses: actions/upload-artifact@v2
