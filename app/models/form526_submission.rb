--- conflicted
+++ resolved
@@ -1,8 +1,6 @@
 # frozen_string_literal: true
 
-<<<<<<< HEAD
 class Form526Submission < ApplicationRecord
-=======
 # A 526 disability compensation form record. This class is used to persist the post transformation form
 # and track submission workflow steps.
 #
@@ -24,8 +22,6 @@
 # @!attribute workflow_complete
 #   @return [Timestamp] updated at date.
 #
-class Form526Submission < ActiveRecord::Base
->>>>>>> 5134c1a1
   attr_encrypted(:auth_headers_json, key: Settings.db_encryption_key)
   attr_encrypted(:form_json, key: Settings.db_encryption_key)
 
