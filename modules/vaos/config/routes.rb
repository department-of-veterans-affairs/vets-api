# frozen_string_literal: true

VAOS::Engine.routes.draw do
  namespace :v0, defaults: { format: :json } do
    resources :appointments, only: %i[index create] do
      put 'cancel', on: :collection
    end
    resources :appointment_requests, only: %i[index create update] do
      resources :messages, only: %i[index create]
    end
    get 'community_care/eligibility/:service_type', to: 'cc_eligibility#show'
    get 'community_care/supported_sites', to: 'cc_supported_sites#index'
    resources :systems, only: :index do
      resources :direct_scheduling_facilities, only: :index
      resources :pact, only: :index
      resources :clinic_institutions, only: :index
    end
    resources :facilities, only: :index do
      resources :clinics, only: :index
      resources :cancel_reasons, only: :index
      resources :available_appointments, only: :index
      resources :limits, only: :index
      get 'visits/:schedule_type', to: 'visits#index'
    end
    resource :preferences, only: %i[show update]
    get 'apidocs', to: 'apidocs#index'
  end

  namespace :v1, defaults: { format: :json } do
    get '/Location/:id', to: 'locations#show'
    get '/Organization/:id', to: 'organizations#show'
<<<<<<< HEAD
    get '/HealtcareService', to: 'healthcare_services#index'
=======
    get '/HealthcareService', to: 'healthcare_services#index'
>>>>>>> 00446ce5
  end
end<|MERGE_RESOLUTION|>--- conflicted
+++ resolved
@@ -29,10 +29,6 @@
   namespace :v1, defaults: { format: :json } do
     get '/Location/:id', to: 'locations#show'
     get '/Organization/:id', to: 'organizations#show'
-<<<<<<< HEAD
-    get '/HealtcareService', to: 'healthcare_services#index'
-=======
     get '/HealthcareService', to: 'healthcare_services#index'
->>>>>>> 00446ce5
   end
 end