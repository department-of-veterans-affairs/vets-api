--- conflicted
+++ resolved
@@ -8,7 +8,7 @@
     class TerminateExistingRequests
       DEFAULT_FIRST_NAME = 'vets-api'
       DEFAULT_LAST_NAME = 'vets-api'
-      FORM_TYPE_CODE = '2122'
+      FORM_TYPE_CODE = '21-22'
 
       def initialize(veteran_participant_id)
         @veteran_participant_id = veteran_participant_id
@@ -18,11 +18,7 @@
         mapped_requests = []
         requests = get_non_obsolete_requests
         requests.each do |request|
-<<<<<<< HEAD
-          next if request['procId'].nil?
-=======
           next if request['procId'].blank?
->>>>>>> fc0ad5d1
 
           mapped_requests << { proc_id: request['procId'],
                                representative: { first_name: DEFAULT_FIRST_NAME,
