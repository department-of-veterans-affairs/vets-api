--- conflicted
+++ resolved
@@ -52,73 +52,45 @@
   remote: modules/appeals_api
   specs:
     appeals_api (0.0.1)
-<<<<<<< HEAD
       rails (~> 5.2.3)
-=======
-      rails (~> 5.1.6.2)
->>>>>>> 14238755
 
 PATH
   remote: modules/claims_api
   specs:
     claims_api (0.0.1)
-<<<<<<< HEAD
       rails (~> 5.2.3)
-=======
-      rails (~> 5.1.6.2)
->>>>>>> 14238755
 
 PATH
   remote: modules/openid_auth
   specs:
     openid_auth (0.0.1)
-<<<<<<< HEAD
       rails (~> 5.2.3)
-=======
-      rails (~> 5.1.6.2)
->>>>>>> 14238755
 
 PATH
   remote: modules/va_facilities
   specs:
     va_facilities (0.0.1)
-<<<<<<< HEAD
       rails (~> 5.2.3)
-=======
-      rails (~> 5.1.6.2)
->>>>>>> 14238755
 
 PATH
   remote: modules/vba_documents
   specs:
     vba_documents (0.0.1)
       aws-sdk-s3 (~> 1)
-<<<<<<< HEAD
       rails (~> 5.2.3)
-=======
-      rails (~> 5.1.6.2)
->>>>>>> 14238755
       sidekiq
 
 PATH
   remote: modules/veteran_verification
   specs:
     veteran_verification (0.0.1)
-<<<<<<< HEAD
       rails (~> 5.2.3)
-=======
-      rails (~> 5.1.6.2)
->>>>>>> 14238755
 
 PATH
   remote: modules/veteran
   specs:
     veteran (0.0.1)
-<<<<<<< HEAD
       rails (~> 5.2.3)
-=======
-      rails (~> 5.1.6.2)
->>>>>>> 14238755
 
 GEM
   remote: https://rubygems.org/
@@ -127,7 +99,6 @@
     Ascii85 (1.0.2)
     aasm (4.12.0)
       concurrent-ruby (~> 1.0)
-<<<<<<< HEAD
     actioncable (5.2.3)
       actionpack (= 5.2.3)
       nio4r (~> 2.0)
@@ -141,32 +112,12 @@
     actionpack (5.2.3)
       actionview (= 5.2.3)
       activesupport (= 5.2.3)
-=======
-    actioncable (5.1.6.2)
-      actionpack (= 5.1.6.2)
-      nio4r (~> 2.0)
-      websocket-driver (~> 0.6.1)
-    actionmailer (5.1.6.2)
-      actionpack (= 5.1.6.2)
-      actionview (= 5.1.6.2)
-      activejob (= 5.1.6.2)
-      mail (~> 2.5, >= 2.5.4)
-      rails-dom-testing (~> 2.0)
-    actionpack (5.1.6.2)
-      actionview (= 5.1.6.2)
-      activesupport (= 5.1.6.2)
->>>>>>> 14238755
       rack (~> 2.0)
       rack-test (>= 0.6.3)
       rails-dom-testing (~> 2.0)
       rails-html-sanitizer (~> 1.0, >= 1.0.2)
-<<<<<<< HEAD
     actionview (5.2.3)
       activesupport (= 5.2.3)
-=======
-    actionview (5.1.6.2)
-      activesupport (= 5.1.6.2)
->>>>>>> 14238755
       builder (~> 3.1)
       erubi (~> 1.4)
       rails-dom-testing (~> 2.0)
@@ -176,7 +127,6 @@
       activemodel (>= 4.1, < 6)
       case_transform (>= 0.2)
       jsonapi (= 0.1.1.beta6)
-<<<<<<< HEAD
     activejob (5.2.3)
       activesupport (= 5.2.3)
       globalid (>= 0.3.6)
@@ -186,31 +136,16 @@
       activemodel (= 5.2.3)
       activesupport (= 5.2.3)
       arel (>= 9.0)
-=======
-    activejob (5.1.6.2)
-      activesupport (= 5.1.6.2)
-      globalid (>= 0.3.6)
-    activemodel (5.1.6.2)
-      activesupport (= 5.1.6.2)
-    activerecord (5.1.6.2)
-      activemodel (= 5.1.6.2)
-      activesupport (= 5.1.6.2)
-      arel (~> 8.0)
->>>>>>> 14238755
     activerecord-import (1.0.1)
       activerecord (>= 3.2)
     activerecord-postgis-adapter (5.2.2)
       activerecord (~> 5.1)
       rgeo-activerecord (~> 6.0)
-<<<<<<< HEAD
     activestorage (5.2.3)
       actionpack (= 5.2.3)
       activerecord (= 5.2.3)
       marcel (~> 0.3.1)
     activesupport (5.2.3)
-=======
-    activesupport (5.1.6.2)
->>>>>>> 14238755
       concurrent-ruby (~> 1.0, >= 1.0.2)
       i18n (>= 0.7, < 2)
       minitest (~> 5.1)
@@ -228,11 +163,7 @@
       rspec (~> 3)
       rspec-expectations (~> 3.1)
       rspec-mocks (~> 3.1)
-<<<<<<< HEAD
     arel (9.0.0)
-=======
-    arel (8.0.0)
->>>>>>> 14238755
     ast (2.3.0)
     attr_encrypted (3.1.0)
       encryptor (~> 3.0.0)
@@ -469,7 +400,6 @@
       rack (>= 1.0, < 3)
     rack-vcr (0.1.5)
       vcr (>= 2.9)
-<<<<<<< HEAD
     rails (5.2.3)
       actioncable (= 5.2.3)
       actionmailer (= 5.2.3)
@@ -482,19 +412,6 @@
       activesupport (= 5.2.3)
       bundler (>= 1.3.0)
       railties (= 5.2.3)
-=======
-    rails (5.1.6.2)
-      actioncable (= 5.1.6.2)
-      actionmailer (= 5.1.6.2)
-      actionpack (= 5.1.6.2)
-      actionview (= 5.1.6.2)
-      activejob (= 5.1.6.2)
-      activemodel (= 5.1.6.2)
-      activerecord (= 5.1.6.2)
-      activesupport (= 5.1.6.2)
-      bundler (>= 1.3.0)
-      railties (= 5.1.6.2)
->>>>>>> 14238755
       sprockets-rails (>= 2.0.0)
     rails-dom-testing (2.0.3)
       activesupport (>= 4.2.0)
@@ -506,15 +423,9 @@
     rails_semantic_logger (4.4.0)
       rails (>= 3.2)
       semantic_logger (~> 4.4)
-<<<<<<< HEAD
     railties (5.2.3)
       actionpack (= 5.2.3)
       activesupport (= 5.2.3)
-=======
-    railties (5.1.6.2)
-      actionpack (= 5.1.6.2)
-      activesupport (= 5.1.6.2)
->>>>>>> 14238755
       method_source
       rake (>= 0.8.7)
       thor (>= 0.19.0, < 2.0)
@@ -773,11 +684,7 @@
   rack-cors
   rack-test
   rack-vcr
-<<<<<<< HEAD
   rails (~> 5.2.3)
-=======
-  rails (~> 5.1.6.2)
->>>>>>> 14238755
   rails-session_cookie
   rails_semantic_logger (~> 4.4)
   rainbow
