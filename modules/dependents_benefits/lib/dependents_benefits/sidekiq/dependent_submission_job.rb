# frozen_string_literal: true

module DependentsBenefits
  ##
  # Abstract base class for coordinated submission of related 686c and 674 claims
  #
  # COORDINATION PATTERN:
  # - Parent claim spawns multiple child claims (686c, 674s) with shared proc_id
  # - Each child gets separate job that checks sibling status before processing
  # - Uses pessimistic locking to prevent race conditions between siblings
  # - Early exits if any sibling has already failed the claim group
  #
  # SUBCLASS REQUIREMENTS:
  # - MUST implement submit_to_service for BGS/Lighthouse/Fax submission
  # - MAY override find_or_create_form_submission for service-specific FormSubmission types
  # - MAY override permanent_failure? for service-specific error classification
  #
  class DependentSubmissionJob
    include Sidekiq::Job

    # dead: false ensures critical dependent claims never go to dead queue
    # https://github.com/sidekiq/sidekiq/wiki/Advanced-Options#jobs
    sidekiq_options retry: 16, dead: false

    # Callback runs outside job context - must recreate instance state
    sidekiq_retries_exhausted do |msg, exception|
      claim_id, _proc_id = msg['args']
      new.send(:handle_permanent_failure, claim_id, exception)
    end

    def perform(claim_id, proc_id = nil)
      @claim_id = claim_id
      @proc_id = proc_id

      # Early exit optimization - prevents unnecessary service calls
      return if parent_group_failed?

      create_form_submission_attempt
      response = submit_to_service

      if response&.success?
        handle_job_success
      else
<<<<<<< HEAD
        handle_job_failure(response.error)
=======
        handle_job_failure(response&.error)
>>>>>>> ad225c8f
      end
    rescue => e
      handle_job_failure(e)
    end

    private

    attr_reader :claim_id, :proc_id

    ##
    # Service-specific submission logic - BGS vs Lighthouse vs Fax
    # @return [ServiceResponse] Must respond to success? and error methods
    def submit_to_service
      raise NotImplementedError, 'Subclasses must implement submit_to_service'
    end

    # Use .find_or_create to generate/return memoized service-specific form submission record
    # @return [LighthouseFormSubmission, BGSFormSubmission] instance
    def find_or_create_form_submission
      raise NotImplementedError, 'Subclasses must implement find_or_create_form_submission'
    end

    # Generate a new form submission attempt record
    # Each retry gets its own attempt record for debugging
    # @return [LighthouseFormSubmissionAttempt, BGSFormSubmissionAttempt] instance
    def create_form_submission_attempt
      raise NotImplementedError, 'Subclasses must implement create_form_submission_attempt'
    end

    # Service-specific success logic
    # Update submission attempt and form submission records
    def mark_submission_succeeded
      raise NotImplementedError, 'Subclasses must implement mark_submission_succeeded'
    end

    # Service-specific failure logic
    # Update submission attempt record only with failure and error details
    def mark_submission_attempt_failed(exception)
      raise NotImplementedError, 'Subclasses must implement mark_submission_attempt_failed'
    end

    # Service-specific failure logic for permanent failures
    # Update form submission record to failed
    def mark_submission_failed(exception)
      raise NotImplementedError, 'Subclasses must implement mark_submission_failed'
    end

    # Atomic updates prevent partial state corruption
    def handle_job_success
      ActiveRecord::Base.transaction do
        parent_group.with_lock do
          mark_submission_succeeded # update attempt and submission records (ie FormSubmission)

          # update current child claim group if all its submissions succeeded
          mark_current_group_succeeded if all_current_group_submissions_succeeded?

          # if all of the child claim groups succeeded, and the parent claim group hasn't failed
          if all_child_groups_succeeded? && !parent_group_completed?
            # update parent claim group status
            mark_parent_group_succeeded
            # notify user of overall success
            send_success_notification
          end
        end
      end
    rescue => e
<<<<<<< HEAD
      monitor.track_submission_error('Error handling job success', 'success_failure', { error: e })
=======
      monitor.track_submission_error('Error handling job success', 'success_failure', error: e)
>>>>>>> ad225c8f
    end

    def all_child_groups_succeeded?
      SavedClaimGroup.child_claims_for(parent_claim_id).all?(&:succeeded?)
    end

    # Distinguishes permanent vs transient failures for retry logic
    def handle_job_failure(error)
<<<<<<< HEAD
      monitor.track_submission_error("Error submitting #{self.class}", 'error', { error: })
=======
      monitor.track_submission_error("Error submitting #{self.class}", 'error', error:)
>>>>>>> ad225c8f
      mark_submission_attempt_failed(error)

      if permanent_failure?(error)
        # Skip Sidekiq retries for permanent failures
        handle_permanent_failure(claim_id, error)
        raise Sidekiq::JobRetry::Skip
      end

      case error
      when Exception
        # Re-raise actual exceptions for Sidekiq retry mechanism
        raise error
      when nil
        # Handle nil case
        raise StandardError, 'Unknown error occurred during job execution'
      else
        # Handle non-exception errors
        raise StandardError, error
      end
    end

    # Called from retries_exhausted callback OR permanent failure detection
    # CRITICAL: Recreates instance state since callback runs outside job context
    def handle_permanent_failure(claim_id, exception)
      # Reset claim_id class variable for if this was called from sidekiq_retries_exhausted
      @claim_id = claim_id
      ActiveRecord::Base.transaction do
        parent_group.with_lock do
          mark_submission_failed(exception)
          mark_current_group_failed

          unless parent_group_completed?
            mark_parent_group_failed
            send_backup_job
          end
        end
      end
    rescue => e
      begin
        send_failure_notification
        monitor.log_silent_failure_avoided({ claim_id:, error: e })
      rescue => e
        # Last resort notification fails
        monitor.log_silent_failure({ claim_id:, error: e })
      end
    end

    # Prevents wasted work when sibling jobs have determined failure
    # If the parent claim group is already failed, all jobs are considered failed
    def parent_group_failed?
      parent_group&.failed?
    end

    # Check if parent claim group already completed (failed or succeeded)
    def parent_group_completed?
      parent_group&.completed?
    end

    # Override for service-specific permanent failures (INVALID_SSN, DUPLICATE_CLAIM, etc)
    def permanent_failure?(error)
      return false if error.nil?

      false # Base: assume all errors are transient
    end

    def all_current_group_submissions_succeeded?
      saved_claim.submissions_succeeded?
    end

    def mark_current_group_succeeded
      current_group&.update!(status: SavedClaimGroup::STATUSES[:SUCCESS])
    end

    def mark_current_group_failed
      current_group&.update!(status: SavedClaimGroup::STATUSES[:FAILURE])
    end

    def mark_parent_group_succeeded
      parent_group&.update!(status: SavedClaimGroup::STATUSES[:SUCCESS])
    end

    def mark_parent_group_failed
      parent_group&.update!(status: SavedClaimGroup::STATUSES[:FAILURE])
    end

    def send_success_notification
      # TODO
    end

    def send_failure_notification
      # TODO
    end

    def send_backup_job
      # TODO
    end

    def current_group
      SavedClaimGroup.by_saved_claim_id(claim_id)&.first
    end

    def parent_group
      SavedClaimGroup.by_saved_claim_id(parent_claim_id)&.first
    end

    def saved_claim
      @saved_claim ||= ::SavedClaim.find(claim_id)
    end

    def monitor
      @monitor ||= DependentsBenefits::Monitor.new
    end

    def parent_claim_id
      @parent_claim_id ||= current_group&.parent_claim_id
    end
  end
end<|MERGE_RESOLUTION|>--- conflicted
+++ resolved
@@ -41,11 +41,7 @@
       if response&.success?
         handle_job_success
       else
-<<<<<<< HEAD
-        handle_job_failure(response.error)
-=======
         handle_job_failure(response&.error)
->>>>>>> ad225c8f
       end
     rescue => e
       handle_job_failure(e)
@@ -112,11 +108,7 @@
         end
       end
     rescue => e
-<<<<<<< HEAD
-      monitor.track_submission_error('Error handling job success', 'success_failure', { error: e })
-=======
       monitor.track_submission_error('Error handling job success', 'success_failure', error: e)
->>>>>>> ad225c8f
     end
 
     def all_child_groups_succeeded?
@@ -125,11 +117,7 @@
 
     # Distinguishes permanent vs transient failures for retry logic
     def handle_job_failure(error)
-<<<<<<< HEAD
-      monitor.track_submission_error("Error submitting #{self.class}", 'error', { error: })
-=======
       monitor.track_submission_error("Error submitting #{self.class}", 'error', error:)
->>>>>>> ad225c8f
       mark_submission_attempt_failed(error)
 
       if permanent_failure?(error)
