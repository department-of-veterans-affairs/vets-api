# frozen_string_literal: true

module VAOS
  module V1
    # Base controller for all FHIR (DSTU 2) resources.
    # Overrides the main ApplicationController's render_errors method
    # to wrap errors in FHIR Operation Outcomes.
    #
    # @example Create a controller for the Organization resource
    #   module VOAS
    #     module V1
    #       class OrganizationsController < BaseController
    #         def index...
    #
    class BaseController < VAOS::V0::BaseController
      before_action :authorize

      private

      def fhir_service
        VAOS::V1::FHIRService.new(current_user)
      end

      def render_errors(va_exception)
        resource_type = controller_name.singularize.capitalize
        id = params[:id]
        operation_outcome = VAOS::V1::OperationOutcome.new(
          resource_type: resource_type,
          id: id,
          issue: va_exception
        )

        serializer = VAOS::V1::OperationOutcomeSerializer.new(operation_outcome)
        render json: serializer.serialized_json, status: va_exception.status_code
<<<<<<< HEAD
      end

      def fhir_service
        VAOS::V1::FHIRService.new(current_user)
=======
>>>>>>> 83914b04
      end
    end
  end
end<|MERGE_RESOLUTION|>--- conflicted
+++ resolved
@@ -32,13 +32,10 @@
 
         serializer = VAOS::V1::OperationOutcomeSerializer.new(operation_outcome)
         render json: serializer.serialized_json, status: va_exception.status_code
-<<<<<<< HEAD
       end
 
       def fhir_service
         VAOS::V1::FHIRService.new(current_user)
-=======
->>>>>>> 83914b04
       end
     end
   end
