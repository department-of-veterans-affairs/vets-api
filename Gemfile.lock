GIT
  remote: https://github.com/department-of-veterans-affairs/apivore
  revision: f8ccd476f6c5301f5ebe4e2dd5b30ff0e567ffc1
  tag: v2.0.0.vsp
  specs:
    apivore (2.0.0.vsp)
      actionpack (>= 4)
      hashie (~> 5.0)
      json-schema (~> 4.0)
      rspec (~> 3)
      rspec-expectations (~> 3.1)
      rspec-mocks (~> 3.1)

GIT
  remote: https://github.com/department-of-veterans-affairs/betamocks
  revision: 8233129def00c29b33e56ac5ad6d08f5442d665c
  branch: master
  specs:
    betamocks (0.11.0)
      activesupport (>= 4.2)
      adler32
      faraday (>= 1.2.0, < 3.0)

GIT
  remote: https://github.com/department-of-veterans-affairs/bgs-ext.git
  revision: dc1b6938a385f6ef2cf55b030ae94f06e08ccc9a
  specs:
    bgs_ext (0.21.3)
      httpclient
      nokogiri (>= 1.13.6)
      savon (= 2.12)

GIT
  remote: https://github.com/department-of-veterans-affairs/connect_vbms.git
  revision: 1834cf61310001c82e2e96d665518407c3bce947
  branch: master
  specs:
    connect_vbms (1.4.0)
      httpclient (~> 2.8.0)
      httpi (~> 2.4)
      mail
      nokogiri (>= 1.8.4)
      nori
      xmldsig (~> 0.3.1)
      xmlenc

GIT
  remote: https://github.com/department-of-veterans-affairs/fhir_client.git
  revision: 52e0197dcb1f940a1f0b28bfa983699f0c199696
  tag: v6.0.0
  specs:
    fhir_client (6.0.0)
      activesupport (>= 3)
      addressable (>= 2.3)
      fhir_dstu2_models (>= 1.1.1)
      fhir_models (>= 4.2.1)
      fhir_stu3_models (>= 3.1.1)
      http (~> 5.1)
      nokogiri (>= 1.10.4)
      oauth2 (>= 1.1)
      rack (>= 1.5)
      tilt (>= 1.1)

GIT
  remote: https://github.com/department-of-veterans-affairs/govdelivery-tms-ruby.git
  revision: d58cc59ae47e5f5f642b3603224f42f518f92f56
  tag: v4.0.0
  specs:
    govdelivery-tms (4.0.0)
      activesupport (>= 5.2.4.3, < 8.0.0)
      faraday
      mime-types

GIT
  remote: https://github.com/department-of-veterans-affairs/vets-json-schema
<<<<<<< HEAD
  revision: 8065d75c5d4b41bdef9137970b165d87b81f88cd
  branch: feature/pension-fixtures
  specs:
    vets_json_schema (20.36.2)
=======
  revision: 9f735b78cb350ce891c50434b24e35b5fd5b8e54
  branch: master
  specs:
    vets_json_schema (20.37.1)
>>>>>>> dde81b63
      multi_json (~> 1.0)
      script_utils (= 0.0.4)

PATH
  remote: modules
  specs:
    accredited_representatives (0.1.0)
    appeals_api (0.0.1)
      jsonapi-serializer (>= 2.2.0)
      sidekiq
    apps_api (0.0.1)
      faraday
      sidekiq
    ask_va_api (0.1.0)
    avs (0.1.0)
    check_in (0.1.0)
    claims_api (0.0.1)
    covid_research (0.1.0)
      rails
      sidekiq
    covid_vaccine (0.1.0)
      sidekiq
    debts_api (0.1.0)
    dhp_connected_devices (0.1.0)
    facilities_api (0.1.0)
    health_quest (0.1.0)
    income_limits (0.1.0)
    meb_api (0.1.0)
    mobile (0.1.0)
      dry-validation
    mocked_authentication (0.1.0)
      rails
    my_health (0.1.0)
      rails
    simple_forms_api (0.1.0)
    test_user_dashboard (0.1.0)
      rails
    travel_pay (0.1.0)
    va_forms (0.0.1)
      faraday
      nokogiri
      paper_trail
      sidekiq
    va_notify (0.1.0)
    vaos (0.1.0)
      sidekiq
    vba_documents (1.0.0)
      aws-sdk-s3 (~> 1)
      sidekiq
    veteran (0.0.1)
    veteran_confirmation (0.0.1)
    vye (0.1.0)

GEM
  remote: https://rubygems.org/
  specs:
    Ascii85 (1.1.0)
    aasm (5.5.0)
      concurrent-ruby (~> 1.0)
    actioncable (7.0.8.1)
      actionpack (= 7.0.8.1)
      activesupport (= 7.0.8.1)
      nio4r (~> 2.0)
      websocket-driver (>= 0.6.1)
    actionmailbox (7.0.8.1)
      actionpack (= 7.0.8.1)
      activejob (= 7.0.8.1)
      activerecord (= 7.0.8.1)
      activestorage (= 7.0.8.1)
      activesupport (= 7.0.8.1)
      mail (>= 2.7.1)
      net-imap
      net-pop
      net-smtp
    actionmailer (7.0.8.1)
      actionpack (= 7.0.8.1)
      actionview (= 7.0.8.1)
      activejob (= 7.0.8.1)
      activesupport (= 7.0.8.1)
      mail (~> 2.5, >= 2.5.4)
      net-imap
      net-pop
      net-smtp
      rails-dom-testing (~> 2.0)
    actionpack (7.0.8.1)
      actionview (= 7.0.8.1)
      activesupport (= 7.0.8.1)
      rack (~> 2.0, >= 2.2.4)
      rack-test (>= 0.6.3)
      rails-dom-testing (~> 2.0)
      rails-html-sanitizer (~> 1.0, >= 1.2.0)
    actiontext (7.0.8.1)
      actionpack (= 7.0.8.1)
      activerecord (= 7.0.8.1)
      activestorage (= 7.0.8.1)
      activesupport (= 7.0.8.1)
      globalid (>= 0.6.0)
      nokogiri (>= 1.8.5)
    actionview (7.0.8.1)
      activesupport (= 7.0.8.1)
      builder (~> 3.1)
      erubi (~> 1.4)
      rails-dom-testing (~> 2.0)
      rails-html-sanitizer (~> 1.1, >= 1.2.0)
    active_model_serializers (0.10.14)
      actionpack (>= 4.1)
      activemodel (>= 4.1)
      case_transform (>= 0.2)
      jsonapi-renderer (>= 0.1.1.beta1, < 0.3)
    activejob (7.0.8.1)
      activesupport (= 7.0.8.1)
      globalid (>= 0.3.6)
    activemodel (7.0.8.1)
      activesupport (= 7.0.8.1)
    activerecord (7.0.8.1)
      activemodel (= 7.0.8.1)
      activesupport (= 7.0.8.1)
    activerecord-import (1.5.1)
      activerecord (>= 4.2)
    activerecord-postgis-adapter (8.0.3)
      activerecord (~> 7.0.0)
      rgeo-activerecord (~> 7.0.0)
    activestorage (7.0.8.1)
      actionpack (= 7.0.8.1)
      activejob (= 7.0.8.1)
      activerecord (= 7.0.8.1)
      activesupport (= 7.0.8.1)
      marcel (~> 1.0)
      mini_mime (>= 1.1.0)
    activesupport (7.0.8.1)
      concurrent-ruby (~> 1.0, >= 1.0.2)
      i18n (>= 1.6, < 2)
      minitest (>= 5.1)
      tzinfo (~> 2.0)
    addressable (2.8.6)
      public_suffix (>= 2.0.2, < 6.0)
    adler32 (0.0.2)
    afm (0.2.2)
    akami (1.3.1)
      gyoku (>= 0.4.0)
      nokogiri
    ast (2.4.2)
    attr_extras (7.1.0)
    awesome_print (1.9.2)
    aws-eventstream (1.3.0)
    aws-partitions (1.894.0)
    aws-sdk-core (3.191.2)
      aws-eventstream (~> 1, >= 1.3.0)
      aws-partitions (~> 1, >= 1.651.0)
      aws-sigv4 (~> 1.8)
      base64
      jmespath (~> 1, >= 1.6.1)
    aws-sdk-kms (1.77.0)
      aws-sdk-core (~> 3, >= 3.191.0)
      aws-sigv4 (~> 1.1)
    aws-sdk-s3 (1.143.0)
      aws-sdk-core (~> 3, >= 3.191.0)
      aws-sdk-kms (~> 1)
      aws-sigv4 (~> 1.8)
    aws-sdk-sns (1.72.0)
      aws-sdk-core (~> 3, >= 3.191.0)
      aws-sigv4 (~> 1.1)
    aws-sigv4 (1.8.0)
      aws-eventstream (~> 1, >= 1.0.2)
    axiom-types (0.1.1)
      descendants_tracker (~> 0.0.4)
      ice_nine (~> 0.11.0)
      thread_safe (~> 0.3, >= 0.3.1)
    base64 (0.2.0)
    bcp47 (0.3.3)
      i18n
    bigdecimal (3.1.6)
    bigdecimal (3.1.6-java)
    bindex (0.8.1)
    blueprinter (1.0.2)
    bootsnap (1.18.3)
      msgpack (~> 1.2)
    brakeman (6.1.2)
      racc
    breakers (0.7.1)
      faraday (>= 1.2.0, < 3.0)
      multi_json (~> 1.0)
    builder (3.2.4)
    bundler-audit (0.9.1)
      bundler (>= 1.2.0, < 3)
      thor (~> 1.0)
    byebug (11.1.3)
    carrierwave (3.0.5)
      activemodel (>= 6.0.0)
      activesupport (>= 6.0.0)
      addressable (~> 2.6)
      image_processing (~> 1.1)
      marcel (~> 1.0.0)
      ssrf_filter (~> 1.0)
    carrierwave-aws (1.6.0)
      aws-sdk-s3 (~> 1.0)
      carrierwave (>= 2.0, < 4)
    case_transform (0.2)
      activesupport
    claide (1.1.0)
    claide-plugins (0.9.2)
      cork
      nap
      open4 (~> 1.3)
    clam_scan (0.0.2)
    cliver (0.3.2)
    coderay (1.1.3)
    coercible (1.0.0)
      descendants_tracker (~> 0.0.1)
    colored2 (3.1.2)
    combine_pdf (1.0.26)
      matrix
      ruby-rc4 (>= 0.1.5)
    concurrent-ruby (1.2.3)
    config (5.1.0)
      deep_merge (~> 1.2, >= 1.2.1)
      dry-validation (~> 1.0, >= 1.0.0)
    connection_pool (2.4.1)
    content_disposition (1.0.0)
    cork (0.3.0)
      colored2 (~> 3.1)
    coverband (6.0.2)
      redis (>= 3.0)
    crack (1.0.0)
      bigdecimal
      rexml
    crass (1.0.6)
    danger (9.4.3)
      claide (~> 1.0)
      claide-plugins (>= 0.9.2)
      colored2 (~> 3.1)
      cork (~> 0.1)
      faraday (>= 0.9.0, < 3.0)
      faraday-http-cache (~> 2.0)
      git (~> 1.13)
      kramdown (~> 2.3)
      kramdown-parser-gfm (~> 1.0)
      no_proxy_fix
      octokit (>= 4.0)
      terminal-table (>= 1, < 4)
    database_cleaner (2.0.2)
      database_cleaner-active_record (>= 2, < 3)
    database_cleaner-active_record (2.1.0)
      activerecord (>= 5.a)
      database_cleaner-core (~> 2.0.0)
    database_cleaner-core (2.0.1)
    datadog-ci (0.6.0)
      msgpack
    date (3.3.4)
    date (3.3.4-java)
    date_time_precision (0.8.1)
    date_validator (0.12.0)
      activemodel (>= 3)
      activesupport (>= 3)
    ddtrace (1.19.0)
      datadog-ci (~> 0.6.0)
      debase-ruby_core_source (= 3.3.1)
      libdatadog (~> 5.0.0.1.0)
      libddwaf (~> 1.14.0.0.0)
      msgpack
    debase-ruby_core_source (3.3.1)
    declarative (0.0.20)
    deep_merge (1.2.2)
    descendants_tracker (0.0.4)
      thread_safe (~> 0.3, >= 0.3.1)
    diff-lcs (1.5.1)
    docile (1.4.0)
    dogstatsd-ruby (5.6.1)
    domain_name (0.6.20240107)
    down (5.4.1)
      addressable (~> 2.8)
    dry-configurable (1.1.0)
      dry-core (~> 1.0, < 2)
      zeitwerk (~> 2.6)
    dry-core (1.0.1)
      concurrent-ruby (~> 1.0)
      zeitwerk (~> 2.6)
    dry-inflector (1.0.0)
    dry-initializer (3.1.1)
    dry-logic (1.5.0)
      concurrent-ruby (~> 1.0)
      dry-core (~> 1.0, < 2)
      zeitwerk (~> 2.6)
    dry-schema (1.13.3)
      concurrent-ruby (~> 1.0)
      dry-configurable (~> 1.0, >= 1.0.1)
      dry-core (~> 1.0, < 2)
      dry-initializer (~> 3.0)
      dry-logic (>= 1.4, < 2)
      dry-types (>= 1.7, < 2)
      zeitwerk (~> 2.6)
    dry-struct (1.6.0)
      dry-core (~> 1.0, < 2)
      dry-types (>= 1.7, < 2)
      ice_nine (~> 0.11)
      zeitwerk (~> 2.6)
    dry-types (1.7.2)
      bigdecimal (~> 3.0)
      concurrent-ruby (~> 1.0)
      dry-core (~> 1.0)
      dry-inflector (~> 1.0)
      dry-logic (~> 1.4)
      zeitwerk (~> 2.6)
    dry-validation (1.10.0)
      concurrent-ruby (~> 1.0)
      dry-core (~> 1.0, < 2)
      dry-initializer (~> 3.0)
      dry-schema (>= 1.12, < 2)
      zeitwerk (~> 2.6)
    erubi (1.12.0)
    et-orbi (1.2.7)
      tzinfo
    ethon (0.16.0)
      ffi (>= 1.15.0)
    factory_bot (6.4.5)
      activesupport (>= 5.0.0)
    factory_bot_rails (6.4.3)
      factory_bot (~> 6.4)
      railties (>= 5.0.0)
    faker (3.2.3)
      i18n (>= 1.8.11, < 2)
    fakeredis (0.9.2)
      redis (~> 4.8)
    faraday (2.9.0)
      faraday-net_http (>= 2.0, < 3.2)
    faraday-follow_redirects (0.3.0)
      faraday (>= 1, < 3)
    faraday-http-cache (2.5.1)
      faraday (>= 0.8)
    faraday-httpclient (2.0.1)
      httpclient (>= 2.2)
    faraday-multipart (1.0.4)
      multipart-post (~> 2)
    faraday-net_http (3.1.0)
      net-http
    faraday-retry (2.2.0)
      faraday (~> 2.0)
    faraday-typhoeus (1.1.0)
      faraday (~> 2.0)
      typhoeus (~> 1.4)
    faraday_curl (0.0.2)
      faraday (>= 0.9.0)
    fastimage (2.3.0)
    ffi (1.16.3)
    ffi-compiler (1.0.1)
      ffi (>= 1.0.0)
      rake
    fhir_dstu2_models (1.1.1)
      bcp47 (>= 0.3)
      date_time_precision (>= 0.8)
      mime-types (>= 3.0)
      nokogiri (>= 1.11.4)
    fhir_models (4.2.2)
      bcp47 (>= 0.3)
      date_time_precision (>= 0.8)
      mime-types (>= 3.0)
      nokogiri (>= 1.11.4)
    fhir_stu3_models (3.1.1)
      bcp47 (>= 0.3)
      date_time_precision (>= 0.8)
      mime-types (>= 3.0)
      nokogiri (>= 1.11.4)
    fitbit_api (1.0.0)
      oauth2 (~> 2.0)
    flipper (1.2.2)
      concurrent-ruby (< 2)
    flipper-active_record (1.2.2)
      activerecord (>= 4.2, < 8)
      flipper (~> 1.2.2)
    flipper-active_support_cache_store (1.2.2)
      activesupport (>= 4.2, < 8)
      flipper (~> 1.2.2)
    flipper-ui (1.2.2)
      erubi (>= 1.0.0, < 2.0.0)
      flipper (~> 1.2.2)
      rack (>= 1.4, < 4)
      rack-protection (>= 1.5.3, <= 4.0.0)
      sanitize (< 7)
    foreman (0.87.2)
    formatador (1.1.0)
    fugit (1.9.0)
      et-orbi (~> 1, >= 1.2.7)
      raabro (~> 1.4)
    fuubar (2.5.1)
      rspec-core (~> 3.0)
      ruby-progressbar (~> 1.4)
    gems (1.2.0)
    git (1.19.1)
      addressable (~> 2.8)
      rchardet (~> 1.8)
    globalid (1.2.1)
      activesupport (>= 6.1)
    google-api-client (0.53.0)
      google-apis-core (~> 0.1)
      google-apis-generator (~> 0.1)
    google-apis-core (0.13.0)
      addressable (~> 2.5, >= 2.5.1)
      googleauth (~> 1.9)
      httpclient (>= 2.8.1, < 3.a)
      mini_mime (~> 1.0)
      representable (~> 3.0)
      retriable (>= 2.0, < 4.a)
      rexml
    google-apis-discovery_v1 (0.15.0)
      google-apis-core (>= 0.12.0, < 2.a)
    google-apis-generator (0.13.1)
      activesupport (>= 5.0)
      gems (~> 1.2)
      google-apis-core (>= 0.12.0, < 2.a)
      google-apis-discovery_v1 (~> 0.14)
      thor (>= 0.20, < 2.a)
    google-cloud-env (2.1.1)
      faraday (>= 1.0, < 3.a)
    google-protobuf (3.25.3)
    googleauth (1.11.0)
      faraday (>= 1.0, < 3.a)
      google-cloud-env (~> 2.1)
      jwt (>= 1.4, < 3.0)
      multi_json (~> 1.11)
      os (>= 0.9, < 2.0)
      signet (>= 0.16, < 2.a)
    gserver (0.0.1)
    guard (2.18.1)
      formatador (>= 0.2.4)
      listen (>= 2.7, < 4.0)
      lumberjack (>= 1.0.12, < 2.0)
      nenv (~> 0.1)
      notiffany (~> 0.0)
      pry (>= 0.13.0)
      shellany (~> 0.0)
      thor (>= 0.18.1)
    guard-compat (1.2.1)
    guard-rspec (4.7.3)
      guard (~> 2.1)
      guard-compat (~> 1.1)
      rspec (>= 2.99.0, < 4.0)
    guard-rubocop (1.5.0)
      guard (~> 2.0)
      rubocop (< 2.0)
    gyoku (1.4.0)
      builder (>= 2.1.2)
      rexml (~> 3.0)
    hana (1.3.7)
    hashdiff (1.1.0)
    hashery (2.1.2)
    hashie (5.0.0)
    holidays (8.7.1)
    http (5.2.0)
      addressable (~> 2.8)
      base64 (~> 0.1)
      http-cookie (~> 1.0)
      http-form_data (~> 2.2)
      llhttp-ffi (~> 0.5.0)
    http-cookie (1.0.5)
      domain_name (~> 0.5)
    http-form_data (2.3.0)
    httpclient (2.8.3)
    httpi (2.5.0)
      rack
      socksify
    i18n (1.14.1)
      concurrent-ruby (~> 1.0)
    ice_nine (0.11.2)
    image_processing (1.12.2)
      mini_magick (>= 4.9.5, < 5)
      ruby-vips (>= 2.0.17, < 3)
    iso_country_codes (0.7.8)
    jmespath (1.6.2)
    json (2.7.1)
    json (2.7.1-java)
    json-schema (4.1.1)
      addressable (>= 2.8)
    json_schemer (2.1.1)
      hana (~> 1.3)
      regexp_parser (~> 2.0)
      simpleidn (~> 0.2)
    jsonapi-parser (0.1.1)
    jsonapi-renderer (0.2.2)
    jsonapi-serializer (2.2.0)
      activesupport (>= 4.2)
    jwe (0.4.0)
    jwt (2.8.0)
      base64
    kms_encrypted (1.5.1)
      activesupport (>= 6)
    kramdown (2.4.0)
      rexml
    kramdown-parser-gfm (1.1.0)
      kramdown (~> 2.0)
    language_server-protocol (3.17.0.3)
    libdatadog (5.0.0.1.0)
    libdatadog (5.0.0.1.0-x86_64-linux)
    libddwaf (1.14.0.0.0)
      ffi (~> 1.0)
    libddwaf (1.14.0.0.0-java)
      ffi (~> 1.0)
    libddwaf (1.14.0.0.0-x86_64-linux)
      ffi (~> 1.0)
    liquid (5.4.0)
    listen (3.8.0)
      rb-fsevent (~> 0.10, >= 0.10.3)
      rb-inotify (~> 0.9, >= 0.9.10)
    llhttp-ffi (0.5.0)
      ffi-compiler (~> 1.0)
      rake (~> 13.0)
    lockbox (1.3.0)
    loofah (2.22.0)
      crass (~> 1.0.2)
      nokogiri (>= 1.12.0)
    lumberjack (1.2.10)
    mail (2.8.1)
      mini_mime (>= 0.1.1)
      net-imap
      net-pop
      net-smtp
    marcel (1.0.2)
    matrix (0.4.2)
    memoist (0.16.2)
    method_source (1.0.0)
    mime-types (3.5.1)
      mime-types-data (~> 3.2015)
    mime-types-data (3.2023.1003)
    mimemagic (0.4.3)
      nokogiri (~> 1)
      rake
    mini_magick (4.12.0)
    mini_mime (1.1.5)
    mini_portile2 (2.8.5)
    minitest (5.22.2)
    msgpack (1.7.2)
    msgpack (1.7.2-java)
    multi_json (1.15.0)
    multi_xml (0.6.0)
    multipart-post (2.4.0)
    nap (1.1.0)
    nenv (0.3.0)
    net-http (0.4.1)
      uri
    net-imap (0.4.10)
      date
      net-protocol
    net-pop (0.1.2)
      net-protocol
    net-protocol (0.2.2)
      timeout
    net-sftp (4.0.0)
      net-ssh (>= 5.0.0, < 8.0.0)
    net-smtp (0.4.0.1)
      net-protocol
    net-ssh (7.2.0)
    nio4r (2.7.0)
    nio4r (2.7.0-java)
    no_proxy_fix (0.1.2)
    nokogiri (1.16.2)
      mini_portile2 (~> 2.8.2)
      racc (~> 1.4)
    nori (2.6.0)
    notiffany (0.1.3)
      nenv (~> 0.1)
      shellany (~> 0.0)
    notifications-ruby-client (6.0.0)
      jwt (>= 1.5, < 3)
    oauth2 (2.0.9)
      faraday (>= 0.17.3, < 3.0)
      jwt (>= 1.0, < 3.0)
      multi_xml (~> 0.5)
      rack (>= 1.2, < 4)
      snaky_hash (~> 2.0)
      version_gem (~> 1.1)
    octokit (8.1.0)
      base64
      faraday (>= 1, < 3)
      sawyer (~> 0.9)
    oj (3.16.3)
      bigdecimal (>= 3.0)
    okcomputer (1.18.5)
    olive_branch (4.0.1)
      multi_json
      rails (>= 4.0)
    open4 (1.3.4)
    operating_hours (0.1.0)
    optimist (3.1.0)
    os (1.1.4)
    ox (2.14.17)
    paper_trail (15.1.0)
      activerecord (>= 6.1)
      request_store (~> 1.4)
    parallel (1.24.0)
    parallel_tests (4.5.1)
      parallel
    parser (3.3.0.5)
      ast (~> 2.4.1)
      racc
    patience_diff (1.2.0)
      optimist (~> 3.0)
    pdf-core (0.9.0)
    pdf-forms (1.5.0)
      cliver (~> 0.3.2)
      rexml (~> 3.2, >= 3.2.6)
      safe_shell (>= 1.0.3, < 2.0)
    pdf-inspector (1.3.0)
      pdf-reader (>= 1.0, < 3.0.a)
    pdf-reader (2.12.0)
      Ascii85 (~> 1.0)
      afm (~> 0.2.1)
      hashery (~> 2.0)
      ruby-rc4
      ttfunk
    pg (1.5.5)
    pg_query (5.1.0)
      google-protobuf (>= 3.22.3)
    pg_search (2.3.6)
      activerecord (>= 5.2)
      activesupport (>= 5.2)
    pkce_challenge (1.0.0)
    prawn (2.4.0)
      pdf-core (~> 0.9.0)
      ttfunk (~> 1.7)
    prawn-markup (1.0.0)
      nokogiri
      prawn
      prawn-table
    prawn-table (0.2.2)
      prawn (>= 1.3.0, < 3.0.0)
    pry (0.14.2)
      coderay (~> 1.1)
      method_source (~> 1.0)
    pry (0.14.2-java)
      coderay (~> 1.1)
      method_source (~> 1.0)
      spoon (~> 0.0)
    pry-byebug (3.10.1)
      byebug (~> 11.0)
      pry (>= 0.13, < 0.15)
    public_suffix (5.0.4)
    puma (6.4.2)
      nio4r (~> 2.0)
    puma (6.4.2-java)
      nio4r (~> 2.0)
    pundit (2.3.1)
      activesupport (>= 3.0.0)
    raabro (1.4.0)
    racc (1.7.3)
    racc (1.7.3-java)
    rack (2.2.8.1)
    rack-attack (6.7.0)
      rack (>= 1.0, < 4)
    rack-cors (2.0.1)
      rack (>= 2.0.0)
    rack-protection (3.2.0)
      base64 (>= 0.1.0)
      rack (~> 2.2, >= 2.2.4)
    rack-test (2.1.0)
      rack (>= 1.3)
    rack-timeout (0.6.3)
    rack-vcr (0.1.6)
      vcr (>= 2.9)
    rails (7.0.8.1)
      actioncable (= 7.0.8.1)
      actionmailbox (= 7.0.8.1)
      actionmailer (= 7.0.8.1)
      actionpack (= 7.0.8.1)
      actiontext (= 7.0.8.1)
      actionview (= 7.0.8.1)
      activejob (= 7.0.8.1)
      activemodel (= 7.0.8.1)
      activerecord (= 7.0.8.1)
      activestorage (= 7.0.8.1)
      activesupport (= 7.0.8.1)
      bundler (>= 1.15.0)
      railties (= 7.0.8.1)
    rails-dom-testing (2.2.0)
      activesupport (>= 5.0.0)
      minitest
      nokogiri (>= 1.6)
    rails-html-sanitizer (1.6.0)
      loofah (~> 2.21)
      nokogiri (~> 1.14)
    rails-session_cookie (0.3.0)
      rails (>= 4.0)
    rails_semantic_logger (4.14.0)
      rack
      railties (>= 5.1)
      semantic_logger (~> 4.13)
    railties (7.0.8.1)
      actionpack (= 7.0.8.1)
      activesupport (= 7.0.8.1)
      method_source
      rake (>= 12.2)
      thor (~> 1.0)
      zeitwerk (~> 2.5)
    rainbow (3.1.1)
    rake (13.1.0)
    rb-fsevent (0.11.2)
    rb-inotify (0.10.1)
      ffi (~> 1.0)
    rchardet (1.8.0)
    redis (4.8.1)
    redis-namespace (1.11.0)
      redis (>= 4)
    regexp_parser (2.9.0)
    representable (3.2.0)
      declarative (< 0.1.0)
      trailblazer-option (>= 0.1.1, < 0.2.0)
      uber (< 0.2.0)
    request_store (1.6.0)
      rack (>= 1.4)
    restforce (7.3.0)
      faraday (>= 1.1.0, < 2.10.0)
      faraday-follow_redirects (<= 0.3.0, < 1.0.0)
      faraday-multipart (>= 1.0.0, < 2.0.0)
      faraday-net_http (< 4.0.0)
      hashie (>= 1.2.0, < 6.0)
      jwt (>= 1.5.6)
    retriable (3.1.2)
    rexml (3.2.6)
    rgeo (3.0.1)
    rgeo-activerecord (7.0.1)
      activerecord (>= 5.0)
      rgeo (>= 1.0.0)
    rgeo-geojson (2.1.1)
      rgeo (>= 1.0.0)
    roo (2.10.1)
      nokogiri (~> 1)
      rubyzip (>= 1.3.0, < 3.0.0)
    rspec (3.12.0)
      rspec-core (~> 3.12.0)
      rspec-expectations (~> 3.12.0)
      rspec-mocks (~> 3.12.0)
    rspec-core (3.12.2)
      rspec-support (~> 3.12.0)
    rspec-expectations (3.12.3)
      diff-lcs (>= 1.2.0, < 2.0)
      rspec-support (~> 3.12.0)
    rspec-instrumentation-matcher (0.0.9)
      activesupport
      rspec-expectations
    rspec-its (1.3.0)
      rspec-core (>= 3.0.0)
      rspec-expectations (>= 3.0.0)
    rspec-mocks (3.12.6)
      diff-lcs (>= 1.2.0, < 2.0)
      rspec-support (~> 3.12.0)
    rspec-rails (6.1.1)
      actionpack (>= 6.1)
      activesupport (>= 6.1)
      railties (>= 6.1)
      rspec-core (~> 3.12)
      rspec-expectations (~> 3.12)
      rspec-mocks (~> 3.12)
      rspec-support (~> 3.12)
    rspec-retry (0.6.2)
      rspec-core (> 3.3)
    rspec-sidekiq (4.1.0)
      rspec-core (~> 3.0)
      rspec-expectations (~> 3.0)
      rspec-mocks (~> 3.0)
      sidekiq (>= 5, < 8)
    rspec-support (3.12.1)
    rspec_junit_formatter (0.6.0)
      rspec-core (>= 2, < 4, != 2.12.0)
    rswag-specs (2.13.0)
      activesupport (>= 3.1, < 7.2)
      json-schema (>= 2.2, < 5.0)
      railties (>= 3.1, < 7.2)
      rspec-core (>= 2.14)
    rswag-ui (2.13.0)
      actionpack (>= 3.1, < 7.2)
      railties (>= 3.1, < 7.2)
    rubocop (1.60.2)
      json (~> 2.3)
      language_server-protocol (>= 3.17.0)
      parallel (~> 1.10)
      parser (>= 3.3.0.2)
      rainbow (>= 2.2.2, < 4.0)
      regexp_parser (>= 1.8, < 3.0)
      rexml (>= 3.2.5, < 4.0)
      rubocop-ast (>= 1.30.0, < 2.0)
      ruby-progressbar (~> 1.7)
      unicode-display_width (>= 2.4.0, < 3.0)
    rubocop-ast (1.30.0)
      parser (>= 3.2.1.0)
    rubocop-capybara (2.20.0)
      rubocop (~> 1.41)
    rubocop-factory_bot (2.25.1)
      rubocop (~> 1.41)
    rubocop-junit-formatter (0.1.4)
    rubocop-rails (2.23.1)
      activesupport (>= 4.2.0)
      rack (>= 1.1)
      rubocop (>= 1.33.0, < 2.0)
      rubocop-ast (>= 1.30.0, < 2.0)
    rubocop-rspec (2.26.1)
      rubocop (~> 1.40)
      rubocop-capybara (~> 2.17)
      rubocop-factory_bot (~> 2.22)
    rubocop-thread_safety (0.5.1)
      rubocop (>= 0.90.0)
    ruby-progressbar (1.13.0)
    ruby-rc4 (0.1.5)
    ruby-saml (1.16.0)
      nokogiri (>= 1.13.10)
      rexml
    ruby-vips (2.2.0)
      ffi (~> 1.12)
    rubyzip (2.3.2)
    rufus-scheduler (3.9.1)
      fugit (~> 1.1, >= 1.1.6)
    safe_shell (1.1.0)
    sanitize (6.1.0)
      crass (~> 1.0.2)
      nokogiri (>= 1.12.0)
    savon (2.12.0)
      akami (~> 1.2)
      builder (>= 2.1.2)
      gyoku (~> 1.2)
      httpi (~> 2.3)
      nokogiri (>= 1.8.1)
      nori (~> 2.4)
      wasabi (~> 3.4)
    sawyer (0.9.2)
      addressable (>= 2.3.5)
      faraday (>= 0.17.3, < 3)
    script_utils (0.0.4)
    seedbank (0.5.0)
      rake (>= 10.0)
    semantic_logger (4.15.0)
      concurrent-ruby (~> 1.0)
    sentry-ruby (5.16.1)
      concurrent-ruby (~> 1.0, >= 1.0.2)
    shellany (0.0.1)
    shoulda-matchers (6.1.0)
      activesupport (>= 5.2.0)
    shrine (3.5.0)
      content_disposition (~> 1.0)
      down (~> 5.1)
    sidekiq (6.5.12)
      connection_pool (>= 2.2.5, < 3)
      rack (~> 2.0)
      redis (>= 4.5.0, < 5)
    sidekiq_alive (2.4.0)
      gserver (~> 0.0.1)
      sidekiq (>= 5, < 8)
    signet (0.19.0)
      addressable (~> 2.8)
      faraday (>= 0.17.5, < 3.a)
      jwt (>= 1.5, < 3.0)
      multi_json (~> 1.10)
    simplecov (0.22.0)
      docile (~> 1.1)
      simplecov-html (~> 0.11)
      simplecov_json_formatter (~> 0.1)
    simplecov-html (0.12.3)
    simplecov_json_formatter (0.1.4)
    simpleidn (0.2.1)
      unf (~> 0.1.4)
    slack-notify (0.6.0)
      faraday (>= 0.9)
      json (>= 1.8)
    snaky_hash (2.0.1)
      hashie
      version_gem (~> 1.1, >= 1.1.1)
    socksify (1.7.1)
    spoon (0.0.6)
      ffi
    ssrf_filter (1.1.2)
    staccato (0.5.3)
    statsd-instrument (3.6.1)
    strong_migrations (1.7.0)
      activerecord (>= 5.2)
    super_diff (0.11.0)
      attr_extras (>= 6.2.4)
      diff-lcs
      patience_diff
    swagger-blocks (3.0.0)
    terminal-table (3.0.2)
      unicode-display_width (>= 1.1.1, < 3)
    thor (1.3.0)
    thread_safe (0.3.6)
    thread_safe (0.3.6-java)
    tilt (2.3.0)
    timecop (0.9.8)
    timeout (0.4.1)
    trailblazer-option (0.1.2)
    ttfunk (1.7.0)
    typhoeus (1.4.1)
      ethon (>= 0.9.0)
    tzinfo (2.0.6)
      concurrent-ruby (~> 1.0)
    tzinfo-data (1.2023.4)
      tzinfo (>= 1.0.0)
    uber (0.1.0)
    unf (0.1.4)
      unf_ext
    unf (0.1.4-java)
    unf_ext (0.0.9.1)
    unicode-display_width (2.5.0)
    uri (0.13.0)
    utf8-cleaner (1.0.0)
      activesupport
    vcr (6.2.0)
    version_gem (1.1.3)
    virtus (2.0.0)
      axiom-types (~> 0.1)
      coercible (~> 1.0)
      descendants_tracker (~> 0.0, >= 0.0.3)
    warden (1.2.9)
      rack (>= 2.0.9)
    warden-github (1.3.2)
      activesupport (> 3.0)
      octokit (> 2.1.0)
      warden (> 1.0)
    wasabi (3.7.0)
      addressable
      httpi (~> 2.0)
      nokogiri (>= 1.4.2)
    web-console (4.2.1)
      actionview (>= 6.0.0)
      activemodel (>= 6.0.0)
      bindex (>= 0.4.0)
      railties (>= 6.0.0)
    webmock (3.23.0)
      addressable (>= 2.8.0)
      crack (>= 0.3.2)
      hashdiff (>= 0.4.0, < 2.0.0)
    webrick (1.8.1)
    websocket-driver (0.7.6)
      websocket-extensions (>= 0.1.0)
    websocket-driver (0.7.6-java)
      websocket-extensions (>= 0.1.0)
    websocket-extensions (0.1.5)
    will_paginate (4.0.0)
    with_advisory_lock (5.1.0)
      activerecord (>= 6.1)
      zeitwerk (>= 2.6)
    xmldsig (0.3.2)
      nokogiri
    xmlenc (0.8.0)
      activemodel (>= 3.0.0)
      activesupport (>= 3.0.0)
      nokogiri (>= 1.6.0, < 2.0.0)
      xmlmapper (>= 0.7.3)
    xmlmapper (0.8.1)
      nokogiri (~> 1.11)
    yard (0.9.34)
    zeitwerk (2.6.13)

PLATFORMS
  java
  ruby
  x64-mingw32
  x86-mingw32
  x86-mswin32
  x86_64-linux

DEPENDENCIES
  aasm
  accredited_representatives!
  active_model_serializers
  activerecord-import
  activerecord-postgis-adapter
  addressable
  apivore!
  appeals_api!
  apps_api!
  ask_va_api!
  avs!
  awesome_print
  aws-sdk-kms
  aws-sdk-s3 (~> 1)
  aws-sdk-sns (~> 1)
  betamocks!
  bgs_ext!
  blueprinter
  bootsnap
  brakeman
  breakers
  bundler-audit
  byebug
  carrierwave
  carrierwave-aws
  check_in!
  claims_api!
  clam_scan
  combine_pdf
  config
  connect_vbms!
  coverband
  covid_research!
  covid_vaccine!
  danger
  database_cleaner
  date_validator
  ddtrace
  debts_api!
  dhp_connected_devices!
  dogstatsd-ruby (= 5.6.1)
  dry-struct
  dry-types
  ethon (>= 0.13.0)
  facilities_api!
  factory_bot_rails
  faker
  fakeredis
  faraday (~> 2.9)
  faraday-follow_redirects
  faraday-httpclient
  faraday-multipart
  faraday-retry
  faraday-typhoeus
  faraday_curl
  fastimage
  fhir_client!
  fitbit_api
  flipper
  flipper-active_record
  flipper-active_support_cache_store
  flipper-ui
  foreman
  fuubar
  google-api-client
  google-apis-core
  google-apis-generator
  google-protobuf
  googleauth
  govdelivery-tms!
  guard-rspec
  guard-rubocop
  gyoku
  health_quest!
  holidays
  httpclient
  ice_nine
  income_limits!
  iso_country_codes
  json
  json-schema
  json_schemer
  jsonapi-parser
  jsonapi-serializer
  jwe
  jwt
  kms_encrypted
  liquid
  lockbox
  mail
  meb_api!
  memoist
  mimemagic
  mini_magick
  mobile!
  mocked_authentication!
  my_health!
  net-sftp
  nokogiri
  notifications-ruby-client
  octokit
  oj
  okcomputer
  olive_branch
  operating_hours
  ox
  paper_trail
  parallel
  parallel_tests
  pdf-forms
  pdf-inspector
  pdf-reader
  pg
  pg_query
  pg_search
  pkce_challenge
  prawn
  prawn-markup
  prawn-table
  pry-byebug
  puma
  pundit
  rack
  rack-attack
  rack-cors
  rack-test (= 2.1.0)
  rack-timeout
  rack-vcr
  rails (~> 7.0.8)
  rails-session_cookie
  rails_semantic_logger
  rainbow
  redis
  redis-namespace
  request_store
  restforce
  rgeo-geojson
  roo
  rspec-instrumentation-matcher
  rspec-its
  rspec-rails
  rspec-retry
  rspec-sidekiq
  rspec_junit_formatter
  rswag-specs
  rswag-ui
  rubocop
  rubocop-junit-formatter
  rubocop-rails
  rubocop-rspec
  rubocop-thread_safety
  ruby-saml
  rubyzip
  rufus-scheduler
  savon
  seedbank
  sentry-ruby
  shoulda-matchers
  shrine
  sidekiq (>= 6.4.0)
  sidekiq_alive
  simple_forms_api!
  simplecov
  slack-notify
  staccato
  statsd-instrument
  strong_migrations
  super_diff
  swagger-blocks
  test_user_dashboard!
  timecop
  travel_pay!
  tzinfo-data
  utf8-cleaner
  va_forms!
  va_notify!
  vaos!
  vba_documents!
  vcr
  veteran!
  veteran_confirmation!
  vets_json_schema!
  virtus
  vye!
  warden-github
  web-console
  webmock
  webrick
  will_paginate
  with_advisory_lock
  yard

RUBY VERSION
   ruby 3.2.3p157

BUNDLED WITH
   2.4.9<|MERGE_RESOLUTION|>--- conflicted
+++ resolved
@@ -73,17 +73,10 @@
 
 GIT
   remote: https://github.com/department-of-veterans-affairs/vets-json-schema
-<<<<<<< HEAD
-  revision: 8065d75c5d4b41bdef9137970b165d87b81f88cd
-  branch: feature/pension-fixtures
-  specs:
-    vets_json_schema (20.36.2)
-=======
   revision: 9f735b78cb350ce891c50434b24e35b5fd5b8e54
   branch: master
   specs:
     vets_json_schema (20.37.1)
->>>>>>> dde81b63
       multi_json (~> 1.0)
       script_utils (= 0.0.4)
 
@@ -136,6 +129,16 @@
     veteran (0.0.1)
     veteran_confirmation (0.0.1)
     vye (0.1.0)
+
+GEM
+  remote: https://enterprise.contribsys.com/
+  specs:
+    sidekiq-ent (2.5.3)
+      einhorn (>= 0.7.4)
+      sidekiq (>= 6.5.0, < 7)
+      sidekiq-pro (>= 5.5.0, < 6)
+    sidekiq-pro (5.5.8)
+      sidekiq (~> 6.0, >= 6.5.6)
 
 GEM
   remote: https://rubygems.org/
@@ -393,6 +396,7 @@
       dry-initializer (~> 3.0)
       dry-schema (>= 1.12, < 2)
       zeitwerk (~> 2.6)
+    einhorn (1.0.0)
     erubi (1.12.0)
     et-orbi (1.2.7)
       tzinfo
@@ -1200,6 +1204,8 @@
   shoulda-matchers
   shrine
   sidekiq (>= 6.4.0)
+  sidekiq-ent!
+  sidekiq-pro!
   sidekiq_alive
   simple_forms_api!
   simplecov
