--- conflicted
+++ resolved
@@ -614,7 +614,6 @@
       end
     end
 
-<<<<<<< HEAD
     context 'with Vista prescriptions containing dispenses' do
       let(:vista_medication_with_dispenses) do
         vista_medication_data.merge(
@@ -803,7 +802,9 @@
         prescriptions = subject.parse(oracle_only_response)
         expect(prescriptions.size).to eq(1)
         expect(prescriptions.first.dispenses).to eq([])
-=======
+      end
+    end
+
     context 'with remarks field' do
       context 'VistA prescriptions' do
         it 'includes remarks from VistA data' do
@@ -955,7 +956,6 @@
           prescriptions = subject.parse(response)
           expect(prescriptions.first.remarks).to eq('Valid note Another valid note')
         end
->>>>>>> 609b1b8e
       end
     end
   end
