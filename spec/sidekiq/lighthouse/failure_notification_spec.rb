# frozen_string_literal: true

require 'rails_helper'

require 'lighthouse/failure_notification'
require 'va_notify/service'

RSpec.describe Lighthouse::FailureNotification, type: :job do
  subject { described_class }

  let(:notify_client_stub) { instance_double(VaNotify::Service) }
  let(:user_account) { create(:user_account) }
  let(:document_type) { 'L029' }
<<<<<<< HEAD
=======
  let(:document_description) { 'Copy of a DD214' }
>>>>>>> 85a288f2
  let(:filename) { 'docXXXX-XXte.pdf' }
  let(:icn) { user_account.icn }
  let(:first_name) { 'Bob' }
  let(:issue_instant) { Time.now.to_i }
  let(:formatted_submit_date) do
    # We want to return all times in EDT
    timestamp = Time.at(issue_instant).in_time_zone('America/New_York')

    # We display dates in mailers in the format "May 1, 2024 3:01 p.m. EDT"
    timestamp.strftime('%B %-d, %Y %-l:%M %P %Z').sub(/([ap])m/, '\1.m.')
  end
  let(:date_submitted) { formatted_submit_date }
  let(:date_failed) { formatted_submit_date }

  before do
    allow(Rails.logger).to receive(:info)
  end

  context 'when Lighthouse::FailureNotification is called' do
    it 'enqueues a failure notification mailer to send to the veteran' do
      allow(VaNotify::Service).to receive(:new) { notify_client_stub }

      subject.perform_async(icn, first_name, filename, date_submitted, date_failed) do
        expect(notify_client_stub).to receive(:send_email).with(
          {
            recipient_identifier: { id_value: user_account.icn, id_type: 'ICN' },
            template_id: 'fake_template_id',
            personalisation: {
<<<<<<< HEAD
              first_name: first_name,
              document_type: document_type,
=======
              first_name:,
              document_type: document_description,
>>>>>>> 85a288f2
              filename: file_name,
              date_submitted: formatted_submit_date,
              date_failed: formatted_submit_date
            }
          }
        )

        expect(Rails.logger)
          .to receive(:info)
          .with('Lighthouse::FailureNotification email sent')
      end
    end
  end
end<|MERGE_RESOLUTION|>--- conflicted
+++ resolved
@@ -11,10 +11,7 @@
   let(:notify_client_stub) { instance_double(VaNotify::Service) }
   let(:user_account) { create(:user_account) }
   let(:document_type) { 'L029' }
-<<<<<<< HEAD
-=======
   let(:document_description) { 'Copy of a DD214' }
->>>>>>> 85a288f2
   let(:filename) { 'docXXXX-XXte.pdf' }
   let(:icn) { user_account.icn }
   let(:first_name) { 'Bob' }
@@ -43,13 +40,8 @@
             recipient_identifier: { id_value: user_account.icn, id_type: 'ICN' },
             template_id: 'fake_template_id',
             personalisation: {
-<<<<<<< HEAD
-              first_name: first_name,
-              document_type: document_type,
-=======
               first_name:,
               document_type: document_description,
->>>>>>> 85a288f2
               filename: file_name,
               date_submitted: formatted_submit_date,
               date_failed: formatted_submit_date
