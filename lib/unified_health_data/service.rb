# frozen_string_literal: true

# FIXME: remove after re-factoring class

require 'common/client/base'
require 'common/exceptions/not_implemented'
require_relative 'configuration'
require_relative 'models/prescription_attributes'
require_relative 'models/prescription'
require_relative 'adapters/clinical_notes_adapter'
require_relative 'adapters/prescriptions_adapter'
require_relative 'adapters/conditions_adapter'
require_relative 'adapters/lab_or_test_adapter'
require_relative 'reference_range_formatter'
require_relative 'logging'
require_relative 'client'

module UnifiedHealthData
<<<<<<< HEAD
  class Service
=======
  class Service < Common::Client::Base # rubocop:disable Metrics/ClassLength
>>>>>>> d263fde4
    STATSD_KEY_PREFIX = 'api.uhd'
    include Common::Client::Concerns::Monitoring

    # configuration UnifiedHealthData::Configuration

    def initialize(user)
      super()
      @user = user
    end

    def get_labs(start_date:, end_date:)
      with_monitoring do
        response = uhd_client.get_labs_by_date(patient_id: @user.icn, start_date:, end_date:)
        body = parse_response_body(response.body)

        combined_records = fetch_combined_records(body)
        parsed_records = lab_or_test_adapter.parse_labs(combined_records)
        filtered_records = filter_records(parsed_records)

        # Log test code distribution after filtering is applied
        logger.log_test_code_distribution(parsed_records)

        filtered_records
      end
    end

    def get_conditions
      with_monitoring do
        start_date = '1900-01-01'
        end_date = Time.zone.today.to_s

        response = uhd_client.get_conditions_by_date(patient_id: @user.icn, start_date:, end_date:)
        body = parse_response_body(response.body)

        combined_records = fetch_combined_records(body)
        conditions_adapter.parse(combined_records)
      end
    end

<<<<<<< HEAD
=======
    def get_single_condition(condition_id)
      with_monitoring do
        headers = { 'Authorization' => fetch_access_token, 'x-api-key' => config.x_api_key }
        patient_id = @user.icn

        start_date = '1900-01-01'
        end_date = Time.zone.today.to_s

        path = "#{config.base_path}conditions?patientId=#{patient_id}&startDate=#{start_date}&endDate=#{end_date}"
        response = perform(:get, path, nil, headers)
        body = parse_response_body(response.body)

        combined_records = fetch_combined_records(body)
        target_record = combined_records.find { |record| record['resource']['id'] == condition_id }
        return nil unless target_record

        conditions_adapter.parse([target_record]).first
      end
    end

>>>>>>> d263fde4
    def get_prescriptions
      with_monitoring do
        response = uhd_client.get_all_prescriptions(@user.icn)
        body = parse_response_body(response.body)

        adapter = UnifiedHealthData::Adapters::PrescriptionsAdapter.new
        prescriptions = adapter.parse(body)

        Rails.logger.info(
          message: 'UHD prescriptions retrieved',
          total_prescriptions: prescriptions.size,
          service: 'unified_health_data'
        )

        prescriptions
      end
    end

    def refill_prescription(orders)
      with_monitoring do
        # byebug
        response = uhd_client.refill_prescription(build_refill_request_body(orders))
        parse_refill_response(response)
      end
    rescue => e
      Rails.logger.error("Error submitting prescription refill: #{e.message}")
      build_error_response(orders)
    end

    def get_care_summaries_and_notes
<<<<<<< HEAD
=======
      with_monitoring do
        patient_id = @user.icn

        # NOTE: we must pass in a startDate and endDate to SCDF
        start_date = '1900-01-01'
        end_date = Time.zone.today.to_s

        path = "#{config.base_path}notes?patientId=#{patient_id}&startDate=#{start_date}&endDate=#{end_date}"
        response = perform(:get, path, nil, request_headers)
        body = parse_response_body(response.body)

        remap_vista_uid(body)
        combined_records = fetch_combined_records(body)
        filtered = combined_records.select { |record| record['resource']['resourceType'] == 'DocumentReference' }

        parse_notes(filtered)
      end
    end

    def get_single_summary_or_note(note_id)
      # TODO: refactor out common bits into a client type method - most of this is repeated from above
>>>>>>> d263fde4
      with_monitoring do
        # NOTE: we must pass in a startDate and endDate to SCDF
        start_date = '1900-01-01'
        end_date = Time.zone.today.to_s

        response = uhd_client.get_notes_by_date(patient_id: @user.icn, start_date:, end_date:)
        body = parse_response_body(response.body)

        remap_vista_uid(body)
        combined_records = fetch_combined_records(body)
<<<<<<< HEAD

        filtered = combined_records.select { |record| record['resource']['resourceType'] == 'DocumentReference' }
=======
        filtered = combined_records.select { |record| record['resource']['id'] == note_id }
>>>>>>> d263fde4

        parse_notes(filtered)
      end
    end

    def get_single_summary_or_note(note_id)
      with_monitoring do
        # TODO: we will replace this with a direct call to the API once available
        start_date = '1900-01-01'
        end_date = Time.zone.today.to_s

        response = uhd_client.get_notes_by_date(patient_id: @user.icn, start_date:, end_date:)
        body = parse_response_body(response.body)

        combined_records = fetch_combined_records(body)

        filtered = combined_records.select { |record| record['resource']['id'] == note_id }

        parse_single_note(filtered[0])
      end
    end

    private

    # Shared
    def parse_response_body(body)
      # FIXME: workaround for testing
      body.is_a?(String) ? JSON.parse(body) : body
    end

    def fetch_combined_records(body)
      return [] if body.nil?

      vista_records = body.dig('vista', 'entry') || []
      oracle_health_records = body.dig('oracle-health', 'entry') || []
      vista_records + oracle_health_records
    end

    # Labs and Tests methods
    def filter_records(records)
      return all_records_response(records) unless filtering_enabled?

      apply_test_code_filtering(records)
    end

    def filtering_enabled?
      Flipper.enabled?(:mhv_accelerated_delivery_uhd_filtering_enabled, @user)
    end

    def all_records_response(records)
      Rails.logger.info(
        message: 'UHD filtering disabled - returning all records',
        total_records: records.size,
        service: 'unified_health_data'
      )
      records
    end

    def apply_test_code_filtering(records)
      filtered = records.select { |record| test_code_enabled?(record.test_code) }

      Rails.logger.info(
        message: 'UHD filtering enabled - applied test code filtering',
        total_records: records.size,
        filtered_records: filtered.size,
        service: 'unified_health_data'
      )

      filtered
    end

    def test_code_enabled?(test_code)
      case test_code
      when 'CH'
        Flipper.enabled?(:mhv_accelerated_delivery_uhd_ch_enabled, @user)
      when 'SP'
        Flipper.enabled?(:mhv_accelerated_delivery_uhd_sp_enabled, @user)
      when 'MB'
        Flipper.enabled?(:mhv_accelerated_delivery_uhd_mb_enabled, @user)
      else
        false # Reject any other test codes for now, but we'll log them for analysis
      end
    end

<<<<<<< HEAD
=======
    def parse_labs(records)
      return [] if records.blank?

      filtered = records.select do |record|
        record['resource'] && record['resource']['resourceType'] == 'DiagnosticReport'
      end
      parsed = filtered.map { |record| parse_single_record(record) }
      parsed.compact
    end

    def parse_single_record(record)
      return nil if record.nil? || record['resource'].nil?

      code = fetch_code(record)
      encoded_data = record['resource']['presentedForm'] ? record['resource']['presentedForm'].first['data'] : ''
      observations = fetch_observations(record)
      return nil unless code && (encoded_data || observations)

      attributes = build_lab_or_test_attributes(record)

      UnifiedHealthData::LabOrTest.new(
        id: record['resource']['id'],
        type: record['resource']['resourceType'],
        attributes:
      )
    end

    def build_lab_or_test_attributes(record)
      location = fetch_location(record)
      code = fetch_code(record)
      encoded_data = record['resource']['presentedForm'] ? record['resource']['presentedForm'].first['data'] : ''
      contained = record['resource']['contained']
      sample_tested = fetch_sample_tested(record['resource'], contained)
      body_site = fetch_body_site(record['resource'], contained)
      observations = fetch_observations(record)
      ordered_by = fetch_ordered_by(record)

      UnifiedHealthData::Attributes.new(
        display: fetch_display(record),
        test_code: code,
        date_completed: record['resource']['effectiveDateTime'],
        sample_tested:,
        encoded_data:,
        location:,
        ordered_by:,
        observations:,
        body_site:
      )
    end

    def fetch_location(record)
      if record['resource']['contained'].nil?
        nil
      else
        location_object = record['resource']['contained'].find { |resource| resource['resourceType'] == 'Organization' }
        location_object.nil? ? nil : location_object['name']
      end
    end

    def fetch_code(record)
      return nil if record['resource']['category'].blank?

      coding = record['resource']['category'].find do |category|
        category['coding'].present? && category['coding'][0]['code'] != 'LAB'
      end
      coding ? coding['coding'][0]['code'] : nil
    end

    def fetch_body_site(resource, contained)
      body_sites = []

      return '' unless resource['basedOn']
      return '' if contained.nil?

      service_request_references = resource['basedOn'].pluck('reference')
      service_request_references.each do |reference|
        service_request_object = contained.find do |contained_resource|
          contained_resource['resourceType'] == 'ServiceRequest' &&
            contained_resource['id'] == extract_reference_id(reference)
        end

        next unless service_request_object && service_request_object['bodySite']

        service_request_object['bodySite'].each do |body_site|
          next unless body_site['coding'].is_a?(Array)

          body_site['coding'].each do |coding|
            body_sites << coding['display'] if coding['display']
          end
        end
      end

      body_sites.join(', ').strip
    end

    def fetch_sample_tested(record, contained)
      return '' unless record['specimen']
      return '' if contained.nil?

      specimen_references = if record['specimen'].is_a?(Hash)
                              [extract_reference_id(record['specimen']['reference'])]
                            elsif record['specimen'].is_a?(Array)
                              record['specimen'].map { |specimen| extract_reference_id(specimen['reference']) }
                            end

      specimens =
        specimen_references.map do |reference|
          specimen_object = contained.find do |resource|
            resource['resourceType'] == 'Specimen' && resource['id'] == reference
          end
          specimen_object['type']['text'] if specimen_object
        end

      specimens.compact.join(', ').strip
    end

    def fetch_observations(record)
      return [] if record['resource']['contained'].nil?

      record['resource']['contained'].select { |resource| resource['resourceType'] == 'Observation' }.map do |obs|
        sample_tested = fetch_sample_tested(obs, record['resource']['contained'])
        body_site = fetch_body_site(obs, record['resource']['contained'])
        UnifiedHealthData::Observation.new(
          test_code: obs['code']['text'],
          value: fetch_observation_value(obs),
          reference_range: UnifiedHealthData::ReferenceRangeFormatter.format(obs),
          status: obs['status'],
          comments: obs['note']&.map { |note| note['text'] }&.join(', ') || '',
          sample_tested:,
          body_site:
        )
      end
    end

    def fetch_observation_value(obs)
      type, text = if obs['valueQuantity']
                     ['quantity', format_quantity_value(obs['valueQuantity'])]
                   elsif obs['valueCodeableConcept']
                     ['codeable-concept', obs['valueCodeableConcept']['text']]
                   elsif obs['valueString']
                     ['string', obs['valueString']]
                   elsif obs['valueDateTime']
                     ['date-time', obs['valueDateTime']]
                   elsif obs['valueAttachment']
                     Rails.logger.error(
                       message: "Observation with ID #{obs['id']} has unsupported value type: Attachment"
                     )
                     raise Common::Exceptions::NotImplemented
                   else
                     [nil, nil]
                   end
      { text:, type: }
    end

    def format_quantity_value(value_quantity)
      value = value_quantity['value']
      unit = value_quantity['unit']
      comparator = value_quantity['comparator']

      result_text = ''
      result_text += comparator.to_s if comparator.present?
      result_text += value.to_s
      result_text += " #{unit}" if unit.present?

      result_text
    end

    def fetch_ordered_by(record)
      if record['resource']['contained']
        practitioner_object = record['resource']['contained'].find do |resource|
          resource['resourceType'] == 'Practitioner'
        end
        if practitioner_object
          name = practitioner_object['name'].first
          "#{name['given'].join(' ')} #{name['family']}"
        end
      end
    end

    def extract_reference_id(reference)
      reference.split('/').last
    end

    def fetch_display(record)
      contained = record['resource']['contained']
      if contained&.any? { |r| r['resourceType'] == 'ServiceRequest' && r['code']&.dig('text').present? }
        service_request = contained.find do |r|
          r['resourceType'] == 'ServiceRequest' && r['code']&.dig('text').present?
        end
        service_request['code']['text']
      else
        record['resource']['code'] ? record['resource']['code']['text'] : ''
      end
    end

    # Conditions methods
    def conditions_adapter
      @conditions_adapter ||= UnifiedHealthData::Adapters::ConditionsAdapter.new
    end

>>>>>>> d263fde4
    # Prescription refill helper methods
    def build_refill_request_body(orders)
      {
        patientId: @user.icn,
        orders: orders.map do |order|
          {
            orderId: order[:id].to_s,
            stationNumber: order[:stationNumber].to_s
          }
        end
      }
    end

    def build_error_response(orders)
      {
        success: [],
        failed: orders.map do |order|
          { id: order[:id], error: 'Service unavailable', station_number: order[:stationNumber] }
        end
      }
    end

    def parse_refill_response(response)
      body = parse_response_body(response.body)

      # Ensure we have an array response format
      refill_items = body.is_a?(Array) ? body : []

      # Parse successful refills
      successes = extract_successful_refills(refill_items)

      # Parse failed refills
      failures = extract_failed_refills(refill_items)

      {
        success: successes,
        failed: failures
      }
    end

    def extract_successful_refills(refill_items)
      # Parse successful refills from API response array
      successful_refills = refill_items.select { |item| item['success'] == true }
      successful_refills.map do |refill|
        {
          id: refill['orderId'],
          status: refill['message'] || 'submitted',
          station_number: refill['stationNumber']
        }
      end
    end

    def extract_failed_refills(refill_items)
      # Parse failed refills from API response array
      failed_refills = refill_items.select { |item| item['success'] == false }
      failed_refills.map do |failure|
        {
          id: failure['orderId'],
          error: failure['message'] || 'Unable to process refill',
          station_number: failure['stationNumber']
        }
      end
    end

    # Care Summaries and Notes methods
<<<<<<< HEAD
    def parse_notes(records)
      return [] if records.blank?

      parsed = records.map { |record| parse_single_note(record) }
=======
    def remap_vista_uid(records)
      records['vista']['entry']&.each do |note|
        vista_uid_identifier = note['resource']['identifier'].find { |id| id['system'] == 'vista-uid' }
        next unless vista_uid_identifier && vista_uid_identifier['value']

        new_id_array = vista_uid_identifier['value'].split(':')
        note['resource']['id'] = new_id_array[-3..].join('-')
      end
    end

    def parse_notes(records)
      return [] if records.blank?

      # Parse using the adapter
      parsed = records.map { |record| clinical_notes_adapter.parse(record) }
>>>>>>> d263fde4
      parsed.compact
    end

    def parse_single_note(record)
      return nil if record.blank?

      clinical_notes_adapter.parse(record)
    end

    # Instantiate client, adapters, etc. once per service instance

    def uhd_client
      @uhd_client ||= UnifiedHealthData::Client.new
    end

    def lab_or_test_adapter
      @lab_or_test_adapter ||= UnifiedHealthData::Adapters::LabOrTestAdapter.new
    end

    def clinical_notes_adapter
      @clinical_notes_adapter ||= UnifiedHealthData::Adapters::ClinicalNotesAdapter.new
    end

    def conditions_adapter
      @conditions_adapter ||= UnifiedHealthData::Adapters::ConditionsAdapter.new
    end

    def logger
      @logger ||= UnifiedHealthData::Logging.new(@user)
    end
  end
end # rubocop:enable Metrics/ClassLength<|MERGE_RESOLUTION|>--- conflicted
+++ resolved
@@ -16,11 +16,7 @@
 require_relative 'client'
 
 module UnifiedHealthData
-<<<<<<< HEAD
   class Service
-=======
-  class Service < Common::Client::Base # rubocop:disable Metrics/ClassLength
->>>>>>> d263fde4
     STATSD_KEY_PREFIX = 'api.uhd'
     include Common::Client::Concerns::Monitoring
 
@@ -60,8 +56,6 @@
       end
     end
 
-<<<<<<< HEAD
-=======
     def get_single_condition(condition_id)
       with_monitoring do
         headers = { 'Authorization' => fetch_access_token, 'x-api-key' => config.x_api_key }
@@ -82,7 +76,6 @@
       end
     end
 
->>>>>>> d263fde4
     def get_prescriptions
       with_monitoring do
         response = uhd_client.get_all_prescriptions(@user.icn)
@@ -113,46 +106,17 @@
     end
 
     def get_care_summaries_and_notes
-<<<<<<< HEAD
-=======
-      with_monitoring do
-        patient_id = @user.icn
-
+      with_monitoring do
         # NOTE: we must pass in a startDate and endDate to SCDF
         start_date = '1900-01-01'
         end_date = Time.zone.today.to_s
 
-        path = "#{config.base_path}notes?patientId=#{patient_id}&startDate=#{start_date}&endDate=#{end_date}"
-        response = perform(:get, path, nil, request_headers)
+        response = uhd_client.get_notes_by_date(patient_id: @user.icn, start_date:, end_date:)
         body = parse_response_body(response.body)
 
         remap_vista_uid(body)
         combined_records = fetch_combined_records(body)
         filtered = combined_records.select { |record| record['resource']['resourceType'] == 'DocumentReference' }
-
-        parse_notes(filtered)
-      end
-    end
-
-    def get_single_summary_or_note(note_id)
-      # TODO: refactor out common bits into a client type method - most of this is repeated from above
->>>>>>> d263fde4
-      with_monitoring do
-        # NOTE: we must pass in a startDate and endDate to SCDF
-        start_date = '1900-01-01'
-        end_date = Time.zone.today.to_s
-
-        response = uhd_client.get_notes_by_date(patient_id: @user.icn, start_date:, end_date:)
-        body = parse_response_body(response.body)
-
-        remap_vista_uid(body)
-        combined_records = fetch_combined_records(body)
-<<<<<<< HEAD
-
-        filtered = combined_records.select { |record| record['resource']['resourceType'] == 'DocumentReference' }
-=======
-        filtered = combined_records.select { |record| record['resource']['id'] == note_id }
->>>>>>> d263fde4
 
         parse_notes(filtered)
       end
@@ -167,8 +131,8 @@
         response = uhd_client.get_notes_by_date(patient_id: @user.icn, start_date:, end_date:)
         body = parse_response_body(response.body)
 
-        combined_records = fetch_combined_records(body)
-
+        remap_vista_uid(body)
+        combined_records = fetch_combined_records(body)
         filtered = combined_records.select { |record| record['resource']['id'] == note_id }
 
         parse_single_note(filtered[0])
@@ -237,209 +201,6 @@
       end
     end
 
-<<<<<<< HEAD
-=======
-    def parse_labs(records)
-      return [] if records.blank?
-
-      filtered = records.select do |record|
-        record['resource'] && record['resource']['resourceType'] == 'DiagnosticReport'
-      end
-      parsed = filtered.map { |record| parse_single_record(record) }
-      parsed.compact
-    end
-
-    def parse_single_record(record)
-      return nil if record.nil? || record['resource'].nil?
-
-      code = fetch_code(record)
-      encoded_data = record['resource']['presentedForm'] ? record['resource']['presentedForm'].first['data'] : ''
-      observations = fetch_observations(record)
-      return nil unless code && (encoded_data || observations)
-
-      attributes = build_lab_or_test_attributes(record)
-
-      UnifiedHealthData::LabOrTest.new(
-        id: record['resource']['id'],
-        type: record['resource']['resourceType'],
-        attributes:
-      )
-    end
-
-    def build_lab_or_test_attributes(record)
-      location = fetch_location(record)
-      code = fetch_code(record)
-      encoded_data = record['resource']['presentedForm'] ? record['resource']['presentedForm'].first['data'] : ''
-      contained = record['resource']['contained']
-      sample_tested = fetch_sample_tested(record['resource'], contained)
-      body_site = fetch_body_site(record['resource'], contained)
-      observations = fetch_observations(record)
-      ordered_by = fetch_ordered_by(record)
-
-      UnifiedHealthData::Attributes.new(
-        display: fetch_display(record),
-        test_code: code,
-        date_completed: record['resource']['effectiveDateTime'],
-        sample_tested:,
-        encoded_data:,
-        location:,
-        ordered_by:,
-        observations:,
-        body_site:
-      )
-    end
-
-    def fetch_location(record)
-      if record['resource']['contained'].nil?
-        nil
-      else
-        location_object = record['resource']['contained'].find { |resource| resource['resourceType'] == 'Organization' }
-        location_object.nil? ? nil : location_object['name']
-      end
-    end
-
-    def fetch_code(record)
-      return nil if record['resource']['category'].blank?
-
-      coding = record['resource']['category'].find do |category|
-        category['coding'].present? && category['coding'][0]['code'] != 'LAB'
-      end
-      coding ? coding['coding'][0]['code'] : nil
-    end
-
-    def fetch_body_site(resource, contained)
-      body_sites = []
-
-      return '' unless resource['basedOn']
-      return '' if contained.nil?
-
-      service_request_references = resource['basedOn'].pluck('reference')
-      service_request_references.each do |reference|
-        service_request_object = contained.find do |contained_resource|
-          contained_resource['resourceType'] == 'ServiceRequest' &&
-            contained_resource['id'] == extract_reference_id(reference)
-        end
-
-        next unless service_request_object && service_request_object['bodySite']
-
-        service_request_object['bodySite'].each do |body_site|
-          next unless body_site['coding'].is_a?(Array)
-
-          body_site['coding'].each do |coding|
-            body_sites << coding['display'] if coding['display']
-          end
-        end
-      end
-
-      body_sites.join(', ').strip
-    end
-
-    def fetch_sample_tested(record, contained)
-      return '' unless record['specimen']
-      return '' if contained.nil?
-
-      specimen_references = if record['specimen'].is_a?(Hash)
-                              [extract_reference_id(record['specimen']['reference'])]
-                            elsif record['specimen'].is_a?(Array)
-                              record['specimen'].map { |specimen| extract_reference_id(specimen['reference']) }
-                            end
-
-      specimens =
-        specimen_references.map do |reference|
-          specimen_object = contained.find do |resource|
-            resource['resourceType'] == 'Specimen' && resource['id'] == reference
-          end
-          specimen_object['type']['text'] if specimen_object
-        end
-
-      specimens.compact.join(', ').strip
-    end
-
-    def fetch_observations(record)
-      return [] if record['resource']['contained'].nil?
-
-      record['resource']['contained'].select { |resource| resource['resourceType'] == 'Observation' }.map do |obs|
-        sample_tested = fetch_sample_tested(obs, record['resource']['contained'])
-        body_site = fetch_body_site(obs, record['resource']['contained'])
-        UnifiedHealthData::Observation.new(
-          test_code: obs['code']['text'],
-          value: fetch_observation_value(obs),
-          reference_range: UnifiedHealthData::ReferenceRangeFormatter.format(obs),
-          status: obs['status'],
-          comments: obs['note']&.map { |note| note['text'] }&.join(', ') || '',
-          sample_tested:,
-          body_site:
-        )
-      end
-    end
-
-    def fetch_observation_value(obs)
-      type, text = if obs['valueQuantity']
-                     ['quantity', format_quantity_value(obs['valueQuantity'])]
-                   elsif obs['valueCodeableConcept']
-                     ['codeable-concept', obs['valueCodeableConcept']['text']]
-                   elsif obs['valueString']
-                     ['string', obs['valueString']]
-                   elsif obs['valueDateTime']
-                     ['date-time', obs['valueDateTime']]
-                   elsif obs['valueAttachment']
-                     Rails.logger.error(
-                       message: "Observation with ID #{obs['id']} has unsupported value type: Attachment"
-                     )
-                     raise Common::Exceptions::NotImplemented
-                   else
-                     [nil, nil]
-                   end
-      { text:, type: }
-    end
-
-    def format_quantity_value(value_quantity)
-      value = value_quantity['value']
-      unit = value_quantity['unit']
-      comparator = value_quantity['comparator']
-
-      result_text = ''
-      result_text += comparator.to_s if comparator.present?
-      result_text += value.to_s
-      result_text += " #{unit}" if unit.present?
-
-      result_text
-    end
-
-    def fetch_ordered_by(record)
-      if record['resource']['contained']
-        practitioner_object = record['resource']['contained'].find do |resource|
-          resource['resourceType'] == 'Practitioner'
-        end
-        if practitioner_object
-          name = practitioner_object['name'].first
-          "#{name['given'].join(' ')} #{name['family']}"
-        end
-      end
-    end
-
-    def extract_reference_id(reference)
-      reference.split('/').last
-    end
-
-    def fetch_display(record)
-      contained = record['resource']['contained']
-      if contained&.any? { |r| r['resourceType'] == 'ServiceRequest' && r['code']&.dig('text').present? }
-        service_request = contained.find do |r|
-          r['resourceType'] == 'ServiceRequest' && r['code']&.dig('text').present?
-        end
-        service_request['code']['text']
-      else
-        record['resource']['code'] ? record['resource']['code']['text'] : ''
-      end
-    end
-
-    # Conditions methods
-    def conditions_adapter
-      @conditions_adapter ||= UnifiedHealthData::Adapters::ConditionsAdapter.new
-    end
-
->>>>>>> d263fde4
     # Prescription refill helper methods
     def build_refill_request_body(orders)
       {
@@ -505,12 +266,6 @@
     end
 
     # Care Summaries and Notes methods
-<<<<<<< HEAD
-    def parse_notes(records)
-      return [] if records.blank?
-
-      parsed = records.map { |record| parse_single_note(record) }
-=======
     def remap_vista_uid(records)
       records['vista']['entry']&.each do |note|
         vista_uid_identifier = note['resource']['identifier'].find { |id| id['system'] == 'vista-uid' }
@@ -524,9 +279,7 @@
     def parse_notes(records)
       return [] if records.blank?
 
-      # Parse using the adapter
-      parsed = records.map { |record| clinical_notes_adapter.parse(record) }
->>>>>>> d263fde4
+      parsed = records.map { |record| parse_single_note(record) }
       parsed.compact
     end
 
