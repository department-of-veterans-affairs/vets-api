--- conflicted
+++ resolved
@@ -10,11 +10,7 @@
 #
 # It's strongly recommended that you check this file into your version control system.
 
-<<<<<<< HEAD
 ActiveRecord::Schema.define(version: 2021_02_04_185948) do
-=======
-ActiveRecord::Schema.define(version: 2021_02_03_204200) do
->>>>>>> aa55d25c
 
   # These are extensions that must be enabled in order to support this database
   enable_extension "btree_gin"
@@ -590,13 +586,10 @@
     t.datetime "checkout_time"
     t.datetime "created_at", precision: 6, null: false
     t.datetime "updated_at", precision: 6, null: false
-<<<<<<< HEAD
     t.text "services"
-=======
     t.string "id_type"
     t.string "loa"
     t.string "account_type"
->>>>>>> aa55d25c
   end
 
   create_table "user_preferences", id: :serial, force: :cascade do |t|
