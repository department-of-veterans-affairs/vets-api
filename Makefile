--- conflicted
+++ resolved
@@ -7,15 +7,12 @@
     ENV_ARG	 := dev
 endif
 
-<<<<<<< HEAD
 ifdef clam
 	FOREMAN_ARG := all=1
 else
 	FOREMAN_ARG := all=1,clamd=0,freshclam=0
 endif
 
-=======
->>>>>>> d9ee77ac
 COMPOSE_DEV  := docker-compose
 COMPOSE_TEST := docker-compose -f docker-compose.test.yml
 BASH         := run --rm --service-ports web bash
