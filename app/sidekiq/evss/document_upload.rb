# frozen_string_literal: true

require 'ddtrace'
require 'timeout'
require 'logging/third_party_transaction'

class EVSS::DocumentUpload
  include Sidekiq::Job
  extend SentryLogging
  extend Logging::ThirdPartyTransaction::MethodWrapper

  FILENAME_EXTENSION_MATCHER = /\.\w*$/
  OBFUSCATED_CHARACTER_MATCHER = /[a-zA-Z\d]/

  DD_ZSF_TAGS = ['service:claim-status', 'function: evidence upload to EVSS'].freeze

  NOTIFY_SETTINGS = Settings.vanotify.services.benefits_management_tools
  MAILER_TEMPLATE_ID = NOTIFY_SETTINGS.template_id.evidence_submission_failure_email

  attr_accessor :auth_headers, :user_uuid, :document_hash

  wrap_with_logging(
    :pull_file_from_cloud!,
    :perform_initial_file_read,
    :perform_document_upload_to_evss,
    :clean_up!,
    additional_class_logs: {
      form: '526ez Document Upload to EVSS API',
      upstream: "S3 bucket: #{Settings.evss.s3.bucket}",
      downstream: "EVSS API: #{EVSS::DocumentsService::BASE_URL}"
    }
  )

  # retry for one day
  sidekiq_options retry: 16, queue: 'low'
  # Set minimum retry time to ~1 hour
  sidekiq_retry_in do |count, _exception|
    rand(3600..3660) if count < 9
  end

  sidekiq_retries_exhausted do |msg, _ex|
    # There should be 3 values in msg['args']:
    # 1) Auth headers needed to authenticate with EVSS
    # 2) The uuid of the record in the UserAccount table
    # 3) Document metadata

    next unless Flipper.enabled?('cst_send_evidence_failure_emails')

    icn = UserAccount.find(msg['args'][1]).icn
    first_name = msg['args'].first['va_eauth_firstName'].titleize
    filename = obscured_filename(msg['args'][2]['file_name'])
    date_submitted = format_issue_instant_for_mailers(msg['created_at'])
    date_failed = format_issue_instant_for_mailers(msg['failed_at'])

    notify_client.send_email(
      recipient_identifier: { id_value: icn, id_type: 'ICN' },
      template_id: MAILER_TEMPLATE_ID,
      personalisation: { first_name:, filename:, date_submitted:, date_failed: }
    )

    ::Rails.logger.info('EVSS::DocumentUpload exhaustion handler email sent')
    StatsD.increment('silent_failure_avoided_no_confirmation', tags: DD_ZSF_TAGS)
  rescue => e
    ::Rails.logger.error('EVSS::DocumentUpload exhaustion handler email error',
                         { message: e.message })
    StatsD.increment('silent_failure', tags: DD_ZSF_TAGS)
<<<<<<< HEAD
=======
    log_exception_to_sentry(e)
>>>>>>> bbdab6b7
  end

  def perform(auth_headers, user_uuid, document_hash)
    @auth_headers = auth_headers
    @user_uuid = user_uuid
    @document_hash = document_hash

    validate_document!
    pull_file_from_cloud!
    perform_document_upload_to_evss
    clean_up!
  end

  def self.obscured_filename(original_filename)
    extension = original_filename[FILENAME_EXTENSION_MATCHER]
    filename_without_extension = original_filename.gsub(FILENAME_EXTENSION_MATCHER, '')

    if filename_without_extension.length > 5
      # Obfuscate with the letter 'X'; we cannot obfuscate with special characters such as an asterisk,
      # as these filenames appear in VA Notify Mailers and their templating engine uses markdown.
      # Therefore, special characters can be interpreted as markdown and introduce formatting issues in the mailer
      obfuscated_portion = filename_without_extension[3..-3].gsub(OBFUSCATED_CHARACTER_MATCHER, 'X')
      filename_without_extension[0..2] + obfuscated_portion + filename_without_extension[-2..] + extension
    else
      original_filename
    end
  end

  def self.format_issue_instant_for_mailers(issue_instant)
    # We want to return all times in EDT
    timestamp = Time.at(issue_instant).in_time_zone('America/New_York')

    # We display dates in mailers in the format "May 1, 2024 3:01 p.m. EDT"
    timestamp.strftime('%B %-d, %Y %-l:%M %P %Z').sub(/([ap])m/, '\1.m.')
  end

  def self.notify_client
    VaNotify::Service.new(NOTIFY_SETTINGS.api_key)
  end

  private

  def validate_document!
    Sentry.set_tags(source: 'claims-status')
    raise Common::Exceptions::ValidationErrors unless document.valid?
  end

  def pull_file_from_cloud!
    uploader.retrieve_from_store!(document.file_name)
  end

  def perform_document_upload_to_evss
    Rails.logger.info('Begining document upload file to EVSS', filesize: file_body.try(:size))
    client.upload(file_body, document)
  end

  def clean_up!
    uploader.remove!
  end

  def perform_initial_file_read
    uploader.read_for_upload
  end

  def uploader
    @uploader ||= EVSSClaimDocumentUploader.new(user_uuid, document.uploader_ids)
  end

  def document
    @document ||= EVSSClaimDocument.new(document_hash)
  end

  def client
    @client ||= EVSS::DocumentsService.new(auth_headers)
  end

  def file_body
    @file_body ||= perform_initial_file_read
  end
end<|MERGE_RESOLUTION|>--- conflicted
+++ resolved
@@ -64,10 +64,7 @@
     ::Rails.logger.error('EVSS::DocumentUpload exhaustion handler email error',
                          { message: e.message })
     StatsD.increment('silent_failure', tags: DD_ZSF_TAGS)
-<<<<<<< HEAD
-=======
     log_exception_to_sentry(e)
->>>>>>> bbdab6b7
   end
 
   def perform(auth_headers, user_uuid, document_hash)
