# frozen_string_literal: true

require 'rails_helper'
require 'vets/collection'
require 'vets/model'

RSpec.describe Vets::Collection do
  let(:dummy_class) do
    Class.new do
      include Vets::Model

      attribute :name, String
      attribute :age, Integer

      set_pagination per_page: 21, max_per_page: 41

      default_sort_by name: :asc
<<<<<<< HEAD
=======

      def self.filterable_params
        { name: %w[match eq], age: %w[eq lteq gteq] }.with_indifferent_access
      end
>>>>>>> 465dc4dd

      def self.filterable_attributes
        filterable_params.keys
      end
    end
  end

  describe '#initialize' do
    it 'initializes with sorted records' do
      record1 = dummy_class.new(name: 'Bob', age: 25)
      record2 = dummy_class.new(name: 'Alice', age: 30)

      collection = described_class.new([record1, record2])
      expect(collection.records).to eq([record1, record2])
    end

    it 'raises an error if records are not all the same class' do
      record1 = dummy_class.new(name: 'Alice', age: 30)
      record2 = Object.new

      expect { described_class.new([record1, record2]) }
        .to raise_error(ArgumentError, "All records must be instances of #{dummy_class}")
    end

    it 'returns an empty Collections if records are nil' do
      collection = described_class.new(nil)
      expect(collection.records).to eq([])
      expect(collection.instance_variable_get(:@model_class)).to be_nil
    end

    it 'returns an empty Collections if records are empty' do
      collection = described_class.new([])
      expect(collection.records).to eq([])
      expect(collection.instance_variable_get(:@model_class)).to be_nil
    end
  end

  describe '.will_paginate' do
    it 'creates a collection from an array of hashes' do
      record1 = dummy_class.new(name: 'Bob', age: 25)
      record2 = dummy_class.new(name: 'Alice', age: 30)
      records = [record1, record2]

      will_collection = WillPaginate::Collection.create(1, 2, records.size) do |pager|
        pager.replace(records[0, 2])
      end
      collection = described_class.from_will_paginate(will_collection)
      expect(collection.records.map(&:name)).to eq(%w[Bob Alice])
    end

    it 'raises an error if any element is not a hash' do
      hashes = [{ name: 'Alice', age: 30 }, 'invalid']

      expect { described_class.from_will_paginate(hashes) }
        .to raise_error(ArgumentError, 'Expected records to be instance of WillPaginate')
    end
  end

  describe '#where' do
    let(:records) do
      [
        dummy_class.new(name: 'Alice', age: 30),
        dummy_class.new(name: 'Bob', age: 40),
        dummy_class.new(name: 'Charlie', age: 50)
      ]
    end

    let(:collection) { described_class.new(records) }

    it 'returns a filtered collection based on conditions' do
      results = collection.where(age: { eq: 40 })
      expect(results.records.map(&:name)).to contain_exactly('Bob')
      expect(results.metadata[:filter]).to eq(age: { eq: 40 })
    end

    it 'returns an empty collection if no records match' do
      results = collection.where(age: { eq: 60 })
      expect(results.records).to be_empty
      expect(results.metadata[:filter]).to eq(age: { eq: 60 })
    end
  end

  describe '#find_by' do
    let(:records) do
      [
        dummy_class.new(name: 'Alice', age: 30),
        dummy_class.new(name: 'Bob', age: 40),
        dummy_class.new(name: 'Charlie', age: 50)
      ]
    end

    let(:collection) { described_class.new(records) }

    it 'returns the first record that matches the conditions' do
      result = collection.find_by(age: { gteq: 40 })
      expect(result.name).to eq('Bob')
    end

    it 'returns nil if no record matches the conditions' do
      result = collection.find_by(age: { eq: 60 })
      expect(result).to be_nil
    end
  end

  describe '#order' do
    let(:record1) { dummy_class.new(name: 'Alice', age: 30) }
    let(:record2) { dummy_class.new(name: 'Bob', age: 25) }
    let(:record3) { dummy_class.new(name: 'Charlie', age: 35) }
    let(:record4) { dummy_class.new(name: 'David', age: 25) }
    let(:record5) { dummy_class.new(name: 'Emma', age: nil) }

    let(:collection) { described_class.new([record4, record1, record2, record3]) }

    it 'returns records sorted by the specified attribute in ascending order' do
      sorted_collection = collection.order(name: :asc)
      expect(sorted_collection.records).to eq([record1, record2, record3, record4])
    end

    it 'returns records sorted by the specified attribute in descending order' do
      sorted_collection = collection.order(name: :desc)
      expect(sorted_collection.records).to eq([record4, record3, record2, record1])
    end

    it 'handles sorting by multiple attributes' do
      sorted_collection = collection.order(age: :asc, name: :desc)
      expect(sorted_collection.records).to eq([record4, record2, record1, record3])
    end

    it 'sort by default order if no clauses are provided' do
      sorted_collection = collection.order
      expect(sorted_collection.records).to eq([record1, record2, record3, record4])
    end

    it 'raises an error if an attribute is not a symbol' do
      expect { collection.order('name' => :asc) }
        .to raise_error(ArgumentError, 'Attribute name must be a symbol')
    end

    it 'raises an error if an attribute does not exist' do
      expect { collection.order(nonexistent: :asc) }
        .to raise_error(ArgumentError, 'Attribute nonexistent does not exist on the model')
    end

    it 'raises an error if the direction is invalid' do
      expect { collection.order(name: :invalid) }
        .to raise_error(ArgumentError, 'Direction invalid must be :asc or :desc')
    end

    it 'forces null values to end of the array' do
      collection = described_class.new([record4, record1, record5, record2, record3])
      sorted_collection = collection.order(age: :asc)
      expect(sorted_collection.records.last).to eq(record5)
    end
  end

  describe '#paginate' do
    context 'when page and per_page are provided' do
      it 'returns a paginated collection with correct metadata' do
        record1 = dummy_class.new(name: 'Bob', age: 25)
        record2 = dummy_class.new(name: 'Alice', age: 30)
        record3 = dummy_class.new(name: 'Steven', age: 30)
        records = [record1, record2, record3]

        collection = described_class.new(records)

        paginated = collection.paginate(page: 2, per_page: 2)
        metadata = paginated.metadata[:pagination]

        expect(paginated).to be_a(Vets::Collection)
        expect(metadata[:current_page]).to eq(2)
        expect(metadata[:per_page]).to eq(2)
        expect(metadata[:total_entries]).to eq(3)
        expect(metadata[:total_pages]).to eq(2)
        expect(paginated.records).to eq([record3])
      end
    end

    context 'when page is not provided or invalid' do
      it 'defaults to the first page' do
        record1 = dummy_class.new(name: 'Bob', age: 25)
        record2 = dummy_class.new(name: 'Alice', age: 30)
        records = [record2, record1]

        collection = described_class.new(records)

        paginated = collection.paginate(page: nil, per_page: 10)
        metadata = paginated.metadata[:pagination]
        expect(metadata[:current_page]).to eq(1)
        expect(paginated.records).to eq(records[0..1])

        paginated = collection.paginate(page: -1, per_page: 10)
        expect(metadata[:current_page]).to eq(1)
        expect(paginated.records).to eq(records[0..1])
      end
    end

    context 'when per_page is invalid' do
      context 'when the model class has a per_page default' do
        it 'defaults to the model per_page value' do
          record1 = dummy_class.new(name: 'Bob', age: 25)
          record2 = dummy_class.new(name: 'Alice', age: 30)

          collection = described_class.new([record1, record2])

          paginated = collection.paginate(page: 1, per_page: nil)
          metadata = paginated.metadata[:pagination]
          expect(metadata[:per_page]).to eq(21)
        end
      end

      context 'when the model class does not have a per_page default' do
        let(:dummy_class) do
          Class.new do
            include Vets::Model

            attribute :name, String
            attribute :age, Integer
          end
        end

        it 'defaults to the collection default per page' do
          record1 = dummy_class.new(name: 'Bob', age: 25)
          record2 = dummy_class.new(name: 'Alice', age: 30)

          collection = described_class.new([record1, record2])
          paginated = collection.paginate(page: 1, per_page: nil)
          metadata = paginated.metadata[:pagination]

          expect(metadata[:per_page]).to eq(10) # respects model max_per_page
        end
      end
    end

    context 'when per_page is higher than max' do
      context 'when the model class has a max_per_page default' do
        it 'defaults to the model max_per_page value' do
          record1 = dummy_class.new(name: 'Bob', age: 25)
          record2 = dummy_class.new(name: 'Alice', age: 30)

          collection = described_class.new([record1, record2])

          paginated = collection.paginate(page: 1, per_page: 1000)
          metadata = paginated.metadata[:pagination]
          expect(metadata[:per_page]).to eq(41)
        end
      end

      context 'when the model class does not have a per_page default' do
        let(:dummy_class) do
          Class.new do
            include Vets::Model

            attribute :name, String
            attribute :age, Integer
          end
        end

        it 'defaults to the collection default per page' do
          record1 = dummy_class.new(name: 'Bob', age: 25)
          record2 = dummy_class.new(name: 'Alice', age: 30)

          collection = Vets::Collection.new([record1, record2])
          paginated = collection.paginate(page: 1, per_page: 1000)
          metadata = paginated.metadata[:pagination]

          expect(metadata[:per_page]).to eq(100)
        end
      end
    end

    context 'when no records exist' do
      let(:records) { [] }

      it 'returns an empty collection with correct metadata' do
        collection = Vets::Collection.new(records)
        paginated = collection.paginate(page: 1, per_page: 10)
        metadata = paginated.metadata[:pagination]

        expect(metadata[:current_page]).to eq(1)
        expect(metadata[:per_page]).to eq(10)
        expect(metadata[:total_entries]).to eq(0)
        expect(metadata[:total_pages]).to eq(1)
        expect(paginated.records).to be_empty
      end
    end
  end
end<|MERGE_RESOLUTION|>--- conflicted
+++ resolved
@@ -15,13 +15,10 @@
       set_pagination per_page: 21, max_per_page: 41
 
       default_sort_by name: :asc
-<<<<<<< HEAD
-=======
 
       def self.filterable_params
         { name: %w[match eq], age: %w[eq lteq gteq] }.with_indifferent_access
       end
->>>>>>> 465dc4dd
 
       def self.filterable_attributes
         filterable_params.keys
