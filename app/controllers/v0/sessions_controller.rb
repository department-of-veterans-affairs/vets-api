# frozen_string_literal: true

require 'base64'
require 'saml/url_service'
require 'saml/responses/login'
require 'saml/responses/logout'

module V0
  class SessionsController < ApplicationController
    STATSD_SSO_CALLBACK_KEY = 'api.auth.saml_callback'
    STATSD_SSO_CALLBACK_TOTAL_KEY = 'api.auth.login_callback.total'
    STATSD_SSO_CALLBACK_FAILED_KEY = 'api.auth.login_callback.failed'
    STATSD_LOGIN_NEW_USER_KEY = 'api.auth.new_user'

    # Collection Action: auth is required for certain types of requests
    # @type is set automatically by the routes in config/routes.rb
    # For more details see SAML::SettingsService and SAML::URLService
    def new
<<<<<<< HEAD
      type  = params[:signup] ? 'signup' : params[:type]
      if SessionActivity::SESSION_ACTIVITY_TYPES.include?(type)
        session_activity = SessionActivity.create(
          name: type,
          originating_request_id: Thread.current['request_id'],
          originating_ip_address: request.remote_ip,
          originating_user_agent: request.user_agent,
          generated_url: url_service.send("#{type}_url")
        )

        if type == 'slo'
          Rails.logger.info('SSO: LOGOUT', sso_logging_info)
          reset_session
        end

        redirect_to session_activity.generated_url
      else
        raise Common::Exceptions::RoutingError, params[:path]
=======
      type = params[:type]
      raise Common::Exceptions::RoutingError, params[:path] unless REDIRECT_URLS.include?(type)
      url = url_service.send("#{type}_url")
      if type == 'slo'
        Rails.logger.info('SSO: LOGOUT', sso_logging_info)
        reset_session
>>>>>>> 9fe3d116
      end
      # clientId must be added at the end or the URL will be invalid for users using various "Do not track"
      # extensions with their browser.
      redirect_to params[:client_id].present? ? url + "&clientId=#{params[:client_id]}" : url
    end

    def saml_logout_callback
<<<<<<< HEAD
      if session_activity.present?
        saml_response = SAML::LogoutResponse.new(params[:SAMLResponse], saml_settings, raw_get_params: params)
        if saml_response.valid?
          # ... update session activity saying its present
          # replace this logout_request  = SingleLogoutRequest.find(logout_response&.in_response_to)
          # ... send Rails logs success
        else
          # ... update session activity with errors
          # logout request is irrelevant in this context so this needs refactor
          errors = build_logout_errors(logout_response, logout_request)

          if errors.size.positive?
            extra_context = { in_response_to: logout_response&.in_response_to }
            log_message_to_sentry("SAML Logout failed!\n  " + errors.join("\n  "), :error, extra_context)
          end
          # ... send Rails logs failure
        end
      else
        # this replaces the need for logout_request
        log_message_to_sentry('SLO: No SessionActivity found.')
      end
    rescue ArgumentError => e
      log_exception_to_sentry(e)
    ensure      redirect_to url_service.logout_redirect_url
    end

    def saml_callback
      if session_activity.present?
        saml_response = SAML::Response.new(params[:SAMLResponse], settings: saml_settings)
        @sso_service = SSOService.new(saml_response)
        if @sso_service.persist_authentication!
          @current_user = @sso_service.new_user
          @session_object = @sso_service.new_session

          set_cookies
          after_login_actions
          redirect_to saml_login_redirect_url
          stats(:success)
        else
          log_auth_too_late if @sso_service.auth_error_code == '002'
          redirect_to saml_login_redirect_url(auth: 'fail', code: @sso_service.auth_error_code)
          stats(:failure)
        end
      else
        log_message_to_sentry('SSO: No SessionActivity found.')
=======
      saml_response = SAML::Responses::Logout.new(params[:SAMLResponse], saml_settings, raw_get_params: params)
      Raven.extra_context(in_response_to: saml_response.try(:in_response_to) || 'ERROR')

      if saml_response.valid?
        user_logout(saml_response)
      else
        log_error(saml_response)
        Rails.logger.info("SLO callback response invalid for originating_request_id '#{originating_request_id}'")
      end
    rescue StandardError => e
      log_exception_to_sentry(e, {}, {}, :error)
    ensure
      redirect_to url_service.logout_redirect_url
    end

    def saml_callback
      saml_response = SAML::Responses::Login.new(params[:SAMLResponse], settings: saml_settings)

      if saml_response.valid?
        user_login(saml_response)
      else
        log_error(saml_response)
        redirect_to url_service.login_redirect_url(auth: 'fail', code: auth_error_code(saml_response.error_code))
        stats(:failure, saml_response, saml_response.error_instrumentation_code)
>>>>>>> 9fe3d116
      end
    rescue StandardError => e
      log_exception_to_sentry(e, {}, {}, :error)
      redirect_to url_service.login_redirect_url(auth: 'fail', code: '007') unless performed?
      stats(:failed_unknown)
    ensure
      stats(:total)
    end

    private

    def auth_error_code(code)
      if code == '005' && validate_session
        UserSessionForm::ERRORS[:saml_replay_valid_session][:code]
      else
        code
      end
    end

    def authenticate
      return unless action_name == 'new'
      if %w[mfa verify slo].include?(params[:type])
        super
      else
        reset_session
      end
    end

<<<<<<< HEAD
    def session_activity
      return @session_activity if defined?(@session_activity)
      @session_activity = SessionActivity.find_by(id: session_activity_id, originating_request_id: originating_request_id)
    end

    def stats(status)
=======
    def log_error(saml_response)
      log_message_to_sentry(saml_response.errors_message,
                            saml_response.errors_hash[:level],
                            saml_error_context: saml_response.errors_context)
    end

    def user_login(saml_response)
      user_session_form = UserSessionForm.new(saml_response)
      if user_session_form.valid?
        @current_user, @session_object = user_session_form.persist
        set_cookies
        after_login_actions
        redirect_to url_service.login_redirect_url
        stats(:success, saml_response)
      else
        log_message_to_sentry(
          user_session_form.errors_message, user_session_form.errors_hash[:level], user_session_form.errors_context
        )
        redirect_to url_service.login_redirect_url(auth: 'fail', code: user_session_form.error_code)
        stats(:failure, saml_response, user_session_form.error_instrumentation_code)
      end
    end

    def user_logout(saml_response)
      logout_request = SingleLogoutRequest.find(saml_response&.in_response_to)
      if logout_request.present?
        logout_request.destroy
        Rails.logger.info("SLO callback response to '#{saml_response&.in_response_to}' for originating_request_id "\
          "'#{originating_request_id}'")
      else
        Rails.logger.info('SLO callback response could not resolve logout request for originating_request_id '\
          "'#{originating_request_id}'")
      end
    end

    def stats(status, saml_response = nil, failure_tag = nil)
>>>>>>> 9fe3d116
      case status
      when :success
        StatsD.increment(STATSD_LOGIN_NEW_USER_KEY) if request_type == 'signup'
        StatsD.increment(STATSD_SSO_CALLBACK_KEY,
                         tags: ['status:success', "context:#{saml_response.authn_context}"])
      when :failure
        StatsD.increment(STATSD_SSO_CALLBACK_KEY,
                         tags: ['status:failure', "context:#{saml_response.authn_context}"])
        StatsD.increment(STATSD_SSO_CALLBACK_FAILED_KEY, tags: [failure_tag])
      when :failed_unknown
        StatsD.increment(STATSD_SSO_CALLBACK_KEY,
                         tags: ['status:failure', 'context:unknown'])
        StatsD.increment(STATSD_SSO_CALLBACK_FAILED_KEY, tags: ['error:unknown'])
      when :total
        StatsD.increment(STATSD_SSO_CALLBACK_TOTAL_KEY)
      end
    end

    def set_cookies
      Rails.logger.info('SSO: LOGIN', sso_logging_info)
      set_api_cookie!
      set_sso_cookie! # Sets a cookie "vagov_session_<env>" with attributes needed for SSO.
    end

<<<<<<< HEAD
    def saml_login_redirect_url(auth: 'success', code: nil)
      if auth == 'fail'
        url_service.login_redirect_url(auth: 'fail', code: code)
      elsif current_user.loa[:current] < current_user.loa[:highest]
        url_service.verify_url
      else
        url_service.login_redirect_url
      end
    end

    def originating_request_id
      saml_response_relay_state_params['originating_request_id']
    end

    def session_activity_id
      saml_response_relay_state_params['session_activity_id']
    end

    def saml_response_relay_state_params
      return {} unless %w[saml_callback saml_logout_callback].include?(action_name)
      @relay_state_params ||= params['RelayState'].present? ? JSON.parse(params['RelayState']) : {}
    rescue
      log_message_to_sentry('RelayState could not be parsed', :warn)
      {}
    end

=======
>>>>>>> 9fe3d116
    def after_login_actions
      AfterLoginJob.perform_async('user_uuid' => @current_user&.uuid)
      log_persisted_session_and_warnings
    end

    def log_persisted_session_and_warnings
      obscure_token = Session.obscure_token(@session_object.token)
      Rails.logger.info("Logged in user with id #{@session_object.uuid}, token #{obscure_token}")
      # We want to log when SSNs do not match between MVI and SAML Identity. And might take future
      # action if this appears to be happening frquently.
      if current_user.ssn_mismatch?
        additional_context = StringHelpers.heuristics(current_user.identity.ssn, current_user.va_profile.ssn)
        log_message_to_sentry('SSNS DO NOT MATCH!!', :warn, identity_compared_with_mvi: additional_context)
      end
    end

    def originating_request_id
      JSON.parse(params[:RelayState] || '{}')['originating_request_id']
    rescue
      'UNKNOWN'
    end

<<<<<<< HEAD
=======
    def request_type
      JSON.parse(params[:RelayState] || '{}')['type']
    rescue
      'UNKNOWN'
    end

>>>>>>> 9fe3d116
    def url_service
      SAML::URLService.new(saml_settings, session: @session_object, user: current_user, params: params)
    end
  end
end<|MERGE_RESOLUTION|>--- conflicted
+++ resolved
@@ -16,95 +16,42 @@
     # @type is set automatically by the routes in config/routes.rb
     # For more details see SAML::SettingsService and SAML::URLService
     def new
-<<<<<<< HEAD
-      type  = params[:signup] ? 'signup' : params[:type]
-      if SessionActivity::SESSION_ACTIVITY_TYPES.include?(type)
+      if SessionActivity::SESSION_ACTIVITY_TYPES.include?(params[:type])
         session_activity = SessionActivity.create(
-          name: type,
+          name: params[:type],
           originating_request_id: Thread.current['request_id'],
           originating_ip_address: request.remote_ip,
           originating_user_agent: request.user_agent,
-          generated_url: url_service.send("#{type}_url")
+          generated_url: url_service.send("#{params[:type]}_url")
         )
 
-        if type == 'slo'
+        if params[:type] == 'slo'
           Rails.logger.info('SSO: LOGOUT', sso_logging_info)
           reset_session
         end
 
-        redirect_to session_activity.generated_url
+        url = session_activity.generated_url
+        # clientId must be added at the end because of  "Do not track" browser extensions
+        redirect_to params[:client_id].present? ? url + "&clientId=#{params[:client_id]}" : url
       else
         raise Common::Exceptions::RoutingError, params[:path]
-=======
-      type = params[:type]
-      raise Common::Exceptions::RoutingError, params[:path] unless REDIRECT_URLS.include?(type)
-      url = url_service.send("#{type}_url")
-      if type == 'slo'
-        Rails.logger.info('SSO: LOGOUT', sso_logging_info)
-        reset_session
->>>>>>> 9fe3d116
-      end
-      # clientId must be added at the end or the URL will be invalid for users using various "Do not track"
-      # extensions with their browser.
-      redirect_to params[:client_id].present? ? url + "&clientId=#{params[:client_id]}" : url
+      end
     end
 
     def saml_logout_callback
-<<<<<<< HEAD
       if session_activity.present?
-        saml_response = SAML::LogoutResponse.new(params[:SAMLResponse], saml_settings, raw_get_params: params)
+        saml_response = SAML::Responses::Logout.new(params[:SAMLResponse], saml_settings, raw_get_params: params)
+        Raven.extra_context(in_response_to: saml_response.try(:in_response_to) || 'ERROR')
+
         if saml_response.valid?
-          # ... update session activity saying its present
-          # replace this logout_request  = SingleLogoutRequest.find(logout_response&.in_response_to)
-          # ... send Rails logs success
+          user_logout(saml_response)
         else
-          # ... update session activity with errors
-          # logout request is irrelevant in this context so this needs refactor
-          errors = build_logout_errors(logout_response, logout_request)
-
-          if errors.size.positive?
-            extra_context = { in_response_to: logout_response&.in_response_to }
-            log_message_to_sentry("SAML Logout failed!\n  " + errors.join("\n  "), :error, extra_context)
-          end
-          # ... send Rails logs failure
+          log_error(saml_response)
+          Rails.logger.info("SLO callback response invalid for originating_request_id '#{originating_request_id}'")
         end
       else
-        # this replaces the need for logout_request
         log_message_to_sentry('SLO: No SessionActivity found.')
-      end
-    rescue ArgumentError => e
-      log_exception_to_sentry(e)
-    ensure      redirect_to url_service.logout_redirect_url
-    end
-
-    def saml_callback
-      if session_activity.present?
-        saml_response = SAML::Response.new(params[:SAMLResponse], settings: saml_settings)
-        @sso_service = SSOService.new(saml_response)
-        if @sso_service.persist_authentication!
-          @current_user = @sso_service.new_user
-          @session_object = @sso_service.new_session
-
-          set_cookies
-          after_login_actions
-          redirect_to saml_login_redirect_url
-          stats(:success)
-        else
-          log_auth_too_late if @sso_service.auth_error_code == '002'
-          redirect_to saml_login_redirect_url(auth: 'fail', code: @sso_service.auth_error_code)
-          stats(:failure)
-        end
-      else
-        log_message_to_sentry('SSO: No SessionActivity found.')
-=======
-      saml_response = SAML::Responses::Logout.new(params[:SAMLResponse], saml_settings, raw_get_params: params)
-      Raven.extra_context(in_response_to: saml_response.try(:in_response_to) || 'ERROR')
-
-      if saml_response.valid?
-        user_logout(saml_response)
-      else
-        log_error(saml_response)
-        Rails.logger.info("SLO callback response invalid for originating_request_id '#{originating_request_id}'")
+        raise Common::Exceptions::RoutingError, params[:path]
       end
     rescue StandardError => e
       log_exception_to_sentry(e, {}, {}, :error)
@@ -112,16 +59,21 @@
       redirect_to url_service.logout_redirect_url
     end
 
+
     def saml_callback
-      saml_response = SAML::Responses::Login.new(params[:SAMLResponse], settings: saml_settings)
-
-      if saml_response.valid?
-        user_login(saml_response)
-      else
-        log_error(saml_response)
-        redirect_to url_service.login_redirect_url(auth: 'fail', code: auth_error_code(saml_response.error_code))
-        stats(:failure, saml_response, saml_response.error_instrumentation_code)
->>>>>>> 9fe3d116
+      if session_activity.present?
+        saml_response = SAML::Responses::Login.new(params[:SAMLResponse], settings: saml_settings)
+
+        if saml_response.valid?
+          user_login(saml_response)
+        else
+          log_error(saml_response)
+          redirect_to url_service.login_redirect_url(auth: 'fail', code: auth_error_code(saml_response.error_code))
+          stats(:failure, saml_response, saml_response.error_instrumentation_code)
+        end
+      else
+        log_message_to_sentry('SSO: No SessionActivity found.')
+        raise Common::Exceptions::RoutingError, params[:path]
       end
     rescue StandardError => e
       log_exception_to_sentry(e, {}, {}, :error)
@@ -150,14 +102,11 @@
       end
     end
 
-<<<<<<< HEAD
     def session_activity
       return @session_activity if defined?(@session_activity)
       @session_activity = SessionActivity.find_by(id: session_activity_id, originating_request_id: originating_request_id)
     end
 
-    def stats(status)
-=======
     def log_error(saml_response)
       log_message_to_sentry(saml_response.errors_message,
                             saml_response.errors_hash[:level],
@@ -194,7 +143,6 @@
     end
 
     def stats(status, saml_response = nil, failure_tag = nil)
->>>>>>> 9fe3d116
       case status
       when :success
         StatsD.increment(STATSD_LOGIN_NEW_USER_KEY) if request_type == 'signup'
@@ -219,17 +167,6 @@
       set_sso_cookie! # Sets a cookie "vagov_session_<env>" with attributes needed for SSO.
     end
 
-<<<<<<< HEAD
-    def saml_login_redirect_url(auth: 'success', code: nil)
-      if auth == 'fail'
-        url_service.login_redirect_url(auth: 'fail', code: code)
-      elsif current_user.loa[:current] < current_user.loa[:highest]
-        url_service.verify_url
-      else
-        url_service.login_redirect_url
-      end
-    end
-
     def originating_request_id
       saml_response_relay_state_params['originating_request_id']
     end
@@ -246,8 +183,6 @@
       {}
     end
 
-=======
->>>>>>> 9fe3d116
     def after_login_actions
       AfterLoginJob.perform_async('user_uuid' => @current_user&.uuid)
       log_persisted_session_and_warnings
@@ -270,15 +205,12 @@
       'UNKNOWN'
     end
 
-<<<<<<< HEAD
-=======
     def request_type
       JSON.parse(params[:RelayState] || '{}')['type']
     rescue
       'UNKNOWN'
     end
 
->>>>>>> 9fe3d116
     def url_service
       SAML::URLService.new(saml_settings, session: @session_object, user: current_user, params: params)
     end
