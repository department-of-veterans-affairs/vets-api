# This file is auto-generated from the current state of the database. Instead
# of editing this file, please use the migrations feature of Active Record to
# incrementally modify your database, and then regenerate this schema definition.
#
# This file is the source Rails uses to define your schema when running `bin/rails
# db:schema:load`. When creating a new database, `bin/rails db:schema:load` tends to
# be faster and is potentially less error prone than running all of your
# migrations from scratch. Old migrations may fail to apply correctly if those
# migrations use external dependencies or application code.
#
# It's strongly recommended that you check this file into your version control system.

<<<<<<< HEAD
ActiveRecord::Schema[7.2].define(version: 2024_12_17_210622) do
=======
ActiveRecord::Schema[7.2].define(version: 2024_12_20_164548) do
>>>>>>> 2e1b2b66
  # These are extensions that must be enabled in order to support this database
  enable_extension "btree_gin"
  enable_extension "fuzzystrmatch"
  enable_extension "pg_stat_statements"
  enable_extension "pg_trgm"
  enable_extension "pgcrypto"
  enable_extension "plpgsql"
  enable_extension "postgis"
  enable_extension "uuid-ossp"

  # Custom types defined in this database.
  # Note that some types may not work with other database engines. Be careful if changing database.
  create_enum "itf_remediation_status", ["unprocessed"]

  create_table "account_login_stats", force: :cascade do |t|
    t.bigint "account_id", null: false
    t.datetime "idme_at"
    t.datetime "myhealthevet_at"
    t.datetime "dslogon_at"
    t.datetime "created_at", null: false
    t.datetime "updated_at", null: false
    t.string "current_verification"
    t.datetime "logingov_at"
    t.index ["account_id"], name: "index_account_login_stats_on_account_id", unique: true
    t.index ["current_verification"], name: "index_account_login_stats_on_current_verification"
    t.index ["dslogon_at"], name: "index_account_login_stats_on_dslogon_at"
    t.index ["idme_at"], name: "index_account_login_stats_on_idme_at"
    t.index ["logingov_at"], name: "index_account_login_stats_on_logingov_at"
    t.index ["myhealthevet_at"], name: "index_account_login_stats_on_myhealthevet_at"
  end

  create_table "accounts", id: :serial, force: :cascade do |t|
    t.uuid "uuid", null: false
    t.string "idme_uuid"
    t.string "icn"
    t.string "edipi"
    t.datetime "created_at", null: false
    t.datetime "updated_at", null: false
    t.string "sec_id"
    t.string "logingov_uuid"
    t.index ["icn"], name: "index_accounts_on_icn"
    t.index ["idme_uuid"], name: "index_accounts_on_idme_uuid", unique: true
    t.index ["logingov_uuid"], name: "index_accounts_on_logingov_uuid", unique: true
    t.index ["sec_id"], name: "index_accounts_on_sec_id"
    t.index ["uuid"], name: "index_accounts_on_uuid", unique: true
  end

  create_table "accreditations", id: :uuid, default: -> { "gen_random_uuid()" }, force: :cascade do |t|
    t.uuid "accredited_individual_id", null: false
    t.uuid "accredited_organization_id", null: false
    t.boolean "can_accept_reject_poa"
    t.datetime "created_at", null: false
    t.datetime "updated_at", null: false
    t.index ["accredited_individual_id", "accredited_organization_id"], name: "index_accreditations_on_indi_and_org_ids", unique: true
    t.index ["accredited_organization_id"], name: "index_accreditations_on_accredited_organization_id"
  end

  create_table "accredited_individuals", id: :uuid, default: -> { "gen_random_uuid()" }, force: :cascade do |t|
    t.uuid "ogc_id", null: false
    t.string "registration_number", null: false
    t.string "poa_code", limit: 3
    t.string "individual_type", null: false
    t.string "first_name"
    t.string "middle_initial"
    t.string "last_name"
    t.string "full_name"
    t.string "email"
    t.string "phone"
    t.string "address_type"
    t.string "address_line1"
    t.string "address_line2"
    t.string "address_line3"
    t.string "city"
    t.string "country_code_iso3"
    t.string "country_name"
    t.string "county_name"
    t.string "county_code"
    t.string "international_postal_code"
    t.string "province"
    t.string "state_code"
    t.string "zip_code"
    t.string "zip_suffix"
    t.jsonb "raw_address"
    t.float "lat"
    t.float "long"
    t.geography "location", limit: {:srid=>4326, :type=>"st_point", :geographic=>true}
    t.datetime "created_at", null: false
    t.datetime "updated_at", null: false
    t.index ["full_name"], name: "index_accredited_individuals_on_full_name"
    t.index ["location"], name: "index_accredited_individuals_on_location", using: :gist
    t.index ["poa_code"], name: "index_accredited_individuals_on_poa_code"
    t.index ["registration_number", "individual_type"], name: "index_on_reg_num_and_type_for_accredited_individuals", unique: true
  end

  create_table "accredited_organizations", id: :uuid, default: -> { "gen_random_uuid()" }, force: :cascade do |t|
    t.uuid "ogc_id", null: false
    t.string "poa_code", limit: 3, null: false
    t.string "name"
    t.string "phone"
    t.string "address_type"
    t.string "address_line1"
    t.string "address_line2"
    t.string "address_line3"
    t.string "city"
    t.string "country_code_iso3"
    t.string "country_name"
    t.string "county_name"
    t.string "county_code"
    t.string "international_postal_code"
    t.string "province"
    t.string "state_code"
    t.string "zip_code"
    t.string "zip_suffix"
    t.jsonb "raw_address"
    t.float "lat"
    t.float "long"
    t.geography "location", limit: {:srid=>4326, :type=>"st_point", :geographic=>true}
    t.datetime "created_at", null: false
    t.datetime "updated_at", null: false
    t.index ["location"], name: "index_accredited_organizations_on_location", using: :gist
    t.index ["name"], name: "index_accredited_organizations_on_name"
    t.index ["poa_code"], name: "index_accredited_organizations_on_poa_code", unique: true
  end

  create_table "active_storage_attachments", force: :cascade do |t|
    t.string "name", null: false
    t.string "record_type", null: false
    t.bigint "record_id", null: false
    t.bigint "blob_id", null: false
    t.datetime "created_at", null: false
    t.index ["blob_id"], name: "index_active_storage_attachments_on_blob_id"
    t.index ["record_type", "record_id", "name", "blob_id"], name: "index_active_storage_attachments_uniqueness", unique: true
  end

  create_table "active_storage_blobs", force: :cascade do |t|
    t.string "key", null: false
    t.string "filename", null: false
    t.string "content_type"
    t.text "metadata"
    t.bigint "byte_size", null: false
    t.string "checksum", null: false
    t.datetime "created_at", null: false
    t.string "service_name", null: false
    t.index ["key"], name: "index_active_storage_blobs_on_key", unique: true
  end

  create_table "active_storage_variant_records", force: :cascade do |t|
    t.bigint "blob_id", null: false
    t.string "variation_digest", null: false
    t.index ["blob_id", "variation_digest"], name: "index_active_storage_variant_records_uniqueness", unique: true
  end

  create_table "appeal_submission_uploads", force: :cascade do |t|
    t.string "decision_review_evidence_attachment_guid"
    t.string "appeal_submission_id"
    t.string "lighthouse_upload_id"
    t.datetime "created_at", null: false
    t.datetime "updated_at", null: false
    t.datetime "failure_notification_sent_at"
    t.index ["appeal_submission_id"], name: "index_appeal_submission_uploads_on_appeal_submission_id"
  end

  create_table "appeal_submissions", force: :cascade do |t|
    t.string "user_uuid"
    t.string "submitted_appeal_uuid"
    t.string "type_of_appeal"
    t.datetime "created_at", null: false
    t.datetime "updated_at", null: false
    t.string "board_review_option"
    t.text "upload_metadata_ciphertext"
    t.text "encrypted_kms_key"
    t.uuid "user_account_id"
    t.datetime "failure_notification_sent_at"
    t.index ["submitted_appeal_uuid"], name: "index_appeal_submissions_on_submitted_appeal_uuid"
    t.index ["user_account_id"], name: "index_appeal_submissions_on_user_account_id"
  end

  create_table "appeals_api_evidence_submissions", force: :cascade do |t|
    t.string "supportable_type"
    t.string "supportable_id"
    t.datetime "created_at", null: false
    t.datetime "updated_at", null: false
    t.string "source"
    t.uuid "guid", null: false
    t.integer "upload_submission_id", null: false
    t.text "file_data_ciphertext"
    t.text "encrypted_kms_key"
    t.index ["guid"], name: "index_appeals_api_evidence_submissions_on_guid"
    t.index ["supportable_type", "supportable_id"], name: "evidence_submission_supportable_id_type_index"
    t.index ["upload_submission_id"], name: "index_appeals_api_evidence_submissions_on_upload_submission_id", unique: true
  end

  create_table "appeals_api_higher_level_reviews", id: :uuid, default: -> { "gen_random_uuid()" }, force: :cascade do |t|
    t.string "status", default: "pending", null: false
    t.datetime "created_at", null: false
    t.datetime "updated_at", null: false
    t.string "code"
    t.string "detail"
    t.string "source"
    t.string "pdf_version"
    t.string "api_version"
    t.text "form_data_ciphertext"
    t.text "auth_headers_ciphertext"
    t.text "encrypted_kms_key"
    t.string "veteran_icn"
    t.jsonb "metadata", default: {}
    t.index ["veteran_icn"], name: "index_appeals_api_higher_level_reviews_on_veteran_icn"
  end

  create_table "appeals_api_notice_of_disagreements", id: :uuid, default: -> { "gen_random_uuid()" }, force: :cascade do |t|
    t.datetime "created_at", null: false
    t.datetime "updated_at", null: false
    t.string "status", default: "pending", null: false
    t.string "code"
    t.string "detail"
    t.string "source"
    t.string "board_review_option"
    t.string "pdf_version"
    t.string "api_version"
    t.text "form_data_ciphertext"
    t.text "auth_headers_ciphertext"
    t.text "encrypted_kms_key"
    t.string "veteran_icn"
    t.jsonb "metadata", default: {}
    t.index ["veteran_icn"], name: "index_appeals_api_notice_of_disagreements_on_veteran_icn"
  end

  create_table "appeals_api_status_updates", force: :cascade do |t|
    t.string "from"
    t.string "to"
    t.string "statusable_type"
    t.string "statusable_id"
    t.datetime "status_update_time"
    t.datetime "created_at", null: false
    t.datetime "updated_at", null: false
    t.string "code"
    t.string "detail"
    t.index ["statusable_type", "statusable_id"], name: "status_update_id_type_index"
  end

  create_table "appeals_api_supplemental_claims", id: :uuid, default: -> { "gen_random_uuid()" }, force: :cascade do |t|
    t.string "status", default: "pending"
    t.string "code"
    t.string "detail"
    t.string "source"
    t.string "pdf_version"
    t.string "api_version"
    t.datetime "created_at", null: false
    t.datetime "updated_at", null: false
    t.text "form_data_ciphertext"
    t.text "auth_headers_ciphertext"
    t.text "encrypted_kms_key"
    t.boolean "evidence_submission_indicated"
    t.string "veteran_icn"
    t.jsonb "metadata", default: {}
    t.index ["veteran_icn"], name: "index_appeals_api_supplemental_claims_on_veteran_icn"
  end

  create_table "ar_power_of_attorney_forms", id: :uuid, default: -> { "gen_random_uuid()" }, force: :cascade do |t|
    t.uuid "power_of_attorney_request_id", null: false
    t.text "encrypted_kms_key"
    t.text "data_ciphertext", null: false
    t.string "city_bidx", null: false
    t.string "state_bidx", null: false
    t.string "zipcode_bidx", null: false
    t.index ["city_bidx", "state_bidx", "zipcode_bidx"], name: "idx_on_city_bidx_state_bidx_zipcode_bidx_a85b76f9bc"
    t.index ["power_of_attorney_request_id"], name: "idx_on_power_of_attorney_request_id_fc59a0dabc", unique: true
    t.index ["zipcode_bidx"], name: "index_ar_power_of_attorney_forms_on_zipcode_bidx"
  end

  create_table "ar_power_of_attorney_request_decisions", id: :uuid, default: -> { "gen_random_uuid()" }, force: :cascade do |t|
    t.string "type", null: false
    t.uuid "creator_id", null: false
    t.index ["creator_id"], name: "index_ar_power_of_attorney_request_decisions_on_creator_id"
  end

  create_table "ar_power_of_attorney_request_expirations", id: :uuid, default: -> { "gen_random_uuid()" }, force: :cascade do |t|
  end

  create_table "ar_power_of_attorney_request_resolutions", id: :uuid, default: -> { "gen_random_uuid()" }, force: :cascade do |t|
    t.uuid "power_of_attorney_request_id", null: false
    t.string "resolving_type", null: false
    t.uuid "resolving_id", null: false
    t.text "reason_ciphertext"
    t.text "encrypted_kms_key"
    t.datetime "created_at", null: false
    t.index ["power_of_attorney_request_id"], name: "idx_on_power_of_attorney_request_id_fd7d2d11b1", unique: true
    t.index ["resolving_type", "resolving_id"], name: "unique_resolving_type_and_id", unique: true
  end

  create_table "ar_power_of_attorney_requests", id: :uuid, default: -> { "gen_random_uuid()" }, force: :cascade do |t|
    t.uuid "claimant_id", null: false
    t.datetime "created_at", null: false
    t.index ["claimant_id"], name: "index_ar_power_of_attorney_requests_on_claimant_id"
  end

  create_table "async_transactions", id: :serial, force: :cascade do |t|
    t.string "type"
    t.string "user_uuid"
    t.string "source_id"
    t.string "source"
    t.string "status"
    t.string "transaction_id"
    t.string "transaction_status"
    t.datetime "created_at", null: false
    t.datetime "updated_at", null: false
    t.text "metadata_ciphertext"
    t.text "encrypted_kms_key"
    t.uuid "user_account_id"
    t.index ["created_at"], name: "index_async_transactions_on_created_at"
    t.index ["id", "type"], name: "index_async_transactions_on_id_and_type"
    t.index ["source_id"], name: "index_async_transactions_on_source_id"
    t.index ["transaction_id", "source"], name: "index_async_transactions_on_transaction_id_and_source", unique: true
    t.index ["user_account_id"], name: "index_async_transactions_on_user_account_id"
    t.index ["user_uuid"], name: "index_async_transactions_on_user_uuid"
  end

  create_table "average_days_for_claim_completions", force: :cascade do |t|
    t.float "average_days"
    t.datetime "created_at", null: false
    t.datetime "updated_at", null: false
  end

  create_table "banners", force: :cascade do |t|
    t.integer "entity_id", null: false
    t.string "entity_bundle"
    t.string "headline"
    t.string "alert_type"
    t.boolean "show_close"
    t.text "content"
    t.jsonb "context"
    t.boolean "operating_status_cta"
    t.boolean "email_updates_button"
    t.boolean "find_facilities_cta"
    t.boolean "limit_subpage_inheritance"
    t.datetime "created_at", null: false
    t.datetime "updated_at", null: false
    t.string "path"
    t.index ["entity_id"], name: "index_banners_on_entity_id"
    t.index ["path"], name: "index_banners_on_path"
  end

  create_table "base_facilities", id: false, force: :cascade do |t|
    t.string "unique_id", null: false
    t.string "name", null: false
    t.string "facility_type", null: false
    t.string "classification"
    t.string "website"
    t.float "lat", null: false
    t.float "long", null: false
    t.jsonb "address"
    t.jsonb "phone"
    t.jsonb "hours"
    t.jsonb "services"
    t.jsonb "feedback"
    t.jsonb "access"
    t.string "fingerprint"
    t.datetime "created_at", null: false
    t.datetime "updated_at", null: false
    t.geography "location", limit: {:srid=>4326, :type=>"st_point", :geographic=>true}
    t.boolean "mobile"
    t.string "active_status"
    t.string "visn"
    t.index ["lat"], name: "index_base_facilities_on_lat"
    t.index ["location"], name: "index_base_facilities_on_location", using: :gist
    t.index ["name"], name: "index_base_facilities_on_name", opclass: :gin_trgm_ops, using: :gin
    t.index ["unique_id", "facility_type"], name: "index_base_facilities_on_unique_id_and_facility_type", unique: true
  end

  create_table "central_mail_submissions", id: :serial, force: :cascade do |t|
    t.string "state", default: "pending", null: false
    t.integer "saved_claim_id", null: false
    t.index ["saved_claim_id"], name: "index_central_mail_submissions_on_saved_claim_id"
    t.index ["state"], name: "index_central_mail_submissions_on_state"
  end

  create_table "claim_va_notifications", force: :cascade do |t|
    t.string "form_type"
    t.bigint "saved_claim_id", null: false
    t.boolean "email_sent"
    t.datetime "created_at", null: false
    t.datetime "updated_at", null: false
    t.string "email_template_id"
    t.uuid "notification_id"
    t.string "notification_type"
    t.string "notification_status"
    t.index ["saved_claim_id"], name: "index_claim_va_notifications_on_saved_claim_id"
  end

  create_table "claims_api_auto_established_claims", id: :uuid, default: -> { "gen_random_uuid()" }, force: :cascade do |t|
    t.string "status"
    t.integer "evss_id"
    t.datetime "created_at", null: false
    t.datetime "updated_at", null: false
    t.string "md5"
    t.string "source"
    t.string "flashes", default: [], array: true
    t.jsonb "special_issues", default: []
    t.string "veteran_icn"
    t.text "form_data_ciphertext"
    t.text "auth_headers_ciphertext"
    t.text "file_data_ciphertext"
    t.text "evss_response_ciphertext"
    t.text "bgs_flash_responses_ciphertext"
    t.text "bgs_special_issue_responses_ciphertext"
    t.text "encrypted_kms_key"
    t.string "cid"
    t.string "transaction_id"
    t.index ["evss_id"], name: "index_claims_api_auto_established_claims_on_evss_id"
    t.index ["md5"], name: "index_claims_api_auto_established_claims_on_md5"
    t.index ["source"], name: "index_claims_api_auto_established_claims_on_source"
    t.index ["veteran_icn"], name: "index_claims_api_auto_established_claims_on_veteran_icn"
  end

  create_table "claims_api_claim_submissions", force: :cascade do |t|
    t.uuid "claim_id", null: false
    t.string "claim_type", null: false
    t.string "consumer_label", null: false
    t.datetime "created_at", null: false
    t.datetime "updated_at", null: false
    t.index ["claim_id"], name: "index_claims_api_claim_submissions_on_claim_id"
  end

  create_table "claims_api_evidence_waiver_submissions", id: :uuid, default: -> { "gen_random_uuid()" }, force: :cascade do |t|
    t.text "auth_headers_ciphertext"
    t.text "encrypted_kms_key"
    t.string "cid"
    t.datetime "created_at", null: false
    t.datetime "updated_at", null: false
    t.string "status"
    t.string "vbms_error_message"
    t.string "bgs_error_message"
    t.integer "vbms_upload_failure_count", default: 0
    t.integer "bgs_upload_failure_count", default: 0
    t.string "claim_id"
    t.integer "tracked_items", default: [], array: true
  end

  create_table "claims_api_intent_to_files", force: :cascade do |t|
    t.string "status"
    t.string "cid"
    t.datetime "created_at", null: false
    t.datetime "updated_at", null: false
  end

  create_table "claims_api_power_of_attorney_requests", id: :uuid, default: -> { "gen_random_uuid()" }, force: :cascade do |t|
    t.string "proc_id"
    t.string "veteran_icn"
    t.string "claimant_icn"
    t.string "poa_code"
    t.jsonb "metadata", default: {}
    t.uuid "power_of_attorney_id"
    t.datetime "created_at", null: false
    t.datetime "updated_at", null: false
    t.index ["power_of_attorney_id"], name: "idx_on_power_of_attorney_id_9fc9134311"
  end

  create_table "claims_api_power_of_attorneys", id: :uuid, default: -> { "gen_random_uuid()" }, force: :cascade do |t|
    t.string "status"
    t.string "current_poa"
    t.string "md5"
    t.datetime "created_at", null: false
    t.datetime "updated_at", null: false
    t.string "vbms_new_document_version_ref_id"
    t.string "vbms_document_series_ref_id"
    t.string "vbms_error_message"
    t.integer "vbms_upload_failure_count", default: 0
    t.string "header_md5"
    t.string "signature_errors", default: [], array: true
    t.text "form_data_ciphertext"
    t.text "auth_headers_ciphertext"
    t.text "file_data_ciphertext"
    t.text "source_data_ciphertext"
    t.text "encrypted_kms_key"
    t.string "cid"
    t.index ["header_md5"], name: "index_claims_api_power_of_attorneys_on_header_md5"
  end

  create_table "claims_api_supporting_documents", id: :uuid, default: -> { "gen_random_uuid()" }, force: :cascade do |t|
    t.datetime "created_at", null: false
    t.datetime "updated_at", null: false
    t.uuid "auto_established_claim_id"
    t.text "file_data_ciphertext"
    t.text "encrypted_kms_key"
  end

  create_table "client_configs", force: :cascade do |t|
    t.string "client_id", null: false
    t.string "authentication", null: false
    t.boolean "anti_csrf", null: false
    t.text "redirect_uri", null: false
    t.interval "access_token_duration", null: false
    t.string "access_token_audience"
    t.interval "refresh_token_duration", null: false
    t.datetime "created_at", null: false
    t.datetime "updated_at", null: false
    t.text "logout_redirect_uri"
    t.boolean "pkce"
    t.string "certificates", default: [], array: true
    t.text "description"
    t.string "access_token_attributes", default: [], array: true
    t.text "terms_of_use_url"
    t.text "enforced_terms"
    t.boolean "shared_sessions", default: false, null: false
    t.string "service_levels", default: ["ial1", "ial2", "loa1", "loa3", "min"], array: true
    t.string "credential_service_providers", default: ["logingov", "idme", "dslogon", "mhv"], array: true
    t.index ["client_id"], name: "index_client_configs_on_client_id", unique: true
  end

  create_table "covid_vaccine_expanded_registration_submissions", id: :serial, force: :cascade do |t|
    t.string "submission_uuid", null: false
    t.string "vetext_sid"
    t.boolean "sequestered", default: true, null: false
    t.string "state"
    t.string "email_confirmation_id"
    t.string "enrollment_id"
    t.string "batch_id"
    t.datetime "created_at", null: false
    t.datetime "updated_at", null: false
    t.text "raw_form_data_ciphertext"
    t.text "eligibility_info_ciphertext"
    t.text "form_data_ciphertext"
    t.text "encrypted_kms_key"
    t.index ["batch_id"], name: "index_covid_vaccine_expanded_reg_submissions_on_batch_id"
    t.index ["state"], name: "index_covid_vaccine_expanded_registration_submissions_on_state"
    t.index ["submission_uuid"], name: "index_covid_vaccine_expanded_on_submission_id", unique: true
    t.index ["vetext_sid"], name: "index_covid_vaccine_expanded_on_vetext_sid", unique: true
  end

  create_table "covid_vaccine_registration_submissions", id: :serial, force: :cascade do |t|
    t.string "sid"
    t.uuid "account_id"
    t.datetime "created_at", null: false
    t.datetime "updated_at", null: false
    t.boolean "expanded", default: false, null: false
    t.boolean "sequestered", default: false, null: false
    t.string "email_confirmation_id"
    t.string "enrollment_id"
    t.text "form_data_ciphertext"
    t.text "raw_form_data_ciphertext"
    t.text "encrypted_kms_key"
    t.index ["account_id", "created_at"], name: "index_covid_vaccine_registry_submissions_2"
    t.index ["sid"], name: "index_covid_vaccine_registry_submissions_on_sid", unique: true
  end

  create_table "decision_review_notification_audit_logs", force: :cascade do |t|
    t.text "notification_id"
    t.text "status"
    t.text "reference"
    t.text "payload_ciphertext"
    t.text "encrypted_kms_key"
    t.datetime "created_at", null: false
    t.datetime "updated_at", null: false
    t.index ["notification_id"], name: "idx_on_notification_id_e2314be616"
    t.index ["reference"], name: "index_decision_review_notification_audit_logs_on_reference"
  end

  create_table "deprecated_user_accounts", force: :cascade do |t|
    t.uuid "user_account_id"
    t.bigint "user_verification_id"
    t.datetime "created_at", null: false
    t.datetime "updated_at", null: false
    t.index ["user_account_id"], name: "index_deprecated_user_accounts_on_user_account_id", unique: true
    t.index ["user_verification_id"], name: "index_deprecated_user_accounts_on_user_verification_id", unique: true
  end

  create_table "devices", force: :cascade do |t|
    t.string "key"
    t.string "name"
    t.datetime "created_at", null: false
    t.datetime "updated_at", null: false
    t.index ["key"], name: "index_devices_on_key", unique: true
  end

  create_table "directory_applications", force: :cascade do |t|
    t.string "name"
    t.string "logo_url"
    t.string "app_type"
    t.text "service_categories", default: [], array: true
    t.text "platforms", default: [], array: true
    t.string "app_url"
    t.text "description"
    t.string "privacy_url"
    t.string "tos_url"
    t.datetime "created_at", null: false
    t.datetime "updated_at", null: false
    t.index ["name"], name: "index_directory_applications_on_name", unique: true
  end

  create_table "disability_contentions", id: :serial, force: :cascade do |t|
    t.integer "code", null: false
    t.string "medical_term", null: false
    t.string "lay_term"
    t.datetime "created_at", null: false
    t.datetime "updated_at", null: false
    t.index ["code"], name: "index_disability_contentions_on_code", unique: true
    t.index ["lay_term"], name: "index_disability_contentions_on_lay_term", opclass: :gin_trgm_ops, using: :gin
    t.index ["medical_term"], name: "index_disability_contentions_on_medical_term", opclass: :gin_trgm_ops, using: :gin
  end

  create_table "drivetime_bands", force: :cascade do |t|
    t.string "name"
    t.string "unit"
    t.geography "polygon", limit: {:srid=>4326, :type=>"st_polygon", :geographic=>true}, null: false
    t.string "vha_facility_id", null: false
    t.datetime "created_at", null: false
    t.datetime "updated_at", null: false
    t.integer "min"
    t.integer "max"
    t.datetime "vssc_extract_date", default: "2001-01-01 00:00:00"
    t.index ["polygon"], name: "index_drivetime_bands_on_polygon", using: :gist
  end

  create_table "education_benefits_claims", id: :serial, force: :cascade do |t|
    t.datetime "submitted_at"
    t.datetime "processed_at"
    t.datetime "created_at", null: false
    t.datetime "updated_at", null: false
    t.string "regional_processing_office", null: false
    t.string "form_type", default: "1990"
    t.integer "saved_claim_id", null: false
    t.text "form_ciphertext"
    t.text "encrypted_kms_key"
    t.index ["created_at"], name: "index_education_benefits_claims_on_created_at"
    t.index ["saved_claim_id"], name: "index_education_benefits_claims_on_saved_claim_id"
    t.index ["submitted_at"], name: "index_education_benefits_claims_on_submitted_at"
  end

  create_table "education_benefits_submissions", id: :serial, force: :cascade do |t|
    t.string "region", null: false
    t.datetime "created_at", null: false
    t.datetime "updated_at", null: false
    t.boolean "chapter33", default: false, null: false
    t.boolean "chapter30", default: false, null: false
    t.boolean "chapter1606", default: false, null: false
    t.boolean "chapter32", default: false, null: false
    t.string "status", default: "submitted", null: false
    t.integer "education_benefits_claim_id"
    t.string "form_type", default: "1990", null: false
    t.boolean "chapter35", default: false, null: false
    t.boolean "transfer_of_entitlement", default: false, null: false
    t.boolean "chapter1607", default: false, null: false
    t.boolean "vettec", default: false
    t.boolean "vrrap", default: false, null: false
    t.index ["created_at"], name: "index_education_benefits_submissions_on_created_at"
    t.index ["education_benefits_claim_id"], name: "index_education_benefits_claim_id", unique: true
    t.index ["region", "created_at", "form_type"], name: "index_edu_benefits_subs_ytd"
  end

  create_table "education_stem_automated_decisions", force: :cascade do |t|
    t.bigint "education_benefits_claim_id"
    t.string "automated_decision_state", default: "init"
    t.string "user_uuid", null: false
    t.datetime "created_at", null: false
    t.datetime "updated_at", null: false
    t.boolean "poa"
    t.integer "remaining_entitlement"
    t.datetime "denial_email_sent_at"
    t.datetime "confirmation_email_sent_at"
    t.text "auth_headers_json_ciphertext"
    t.text "encrypted_kms_key"
    t.uuid "user_account_id"
    t.index ["education_benefits_claim_id"], name: "index_education_stem_automated_decisions_on_claim_id"
    t.index ["user_account_id"], name: "index_education_stem_automated_decisions_on_user_account_id"
    t.index ["user_uuid"], name: "index_education_stem_automated_decisions_on_user_uuid"
  end

  create_table "evidence_submissions", force: :cascade do |t|
    t.string "job_id"
    t.string "job_class"
    t.string "request_id"
    t.string "claim_id"
    t.uuid "user_account_id", null: false
    t.json "template_metadata_ciphertext"
    t.text "encrypted_kms_key"
    t.string "upload_status"
    t.string "va_notify_id"
    t.string "va_notify_status"
    t.date "delete_date"
    t.datetime "va_notify_date"
    t.string "tracked_item_id"
    t.datetime "created_at", null: false
    t.datetime "updated_at", null: false
    t.index ["user_account_id"], name: "index_evidence_submissions_on_user_account_id"
  end

  create_table "evss_claims", id: :serial, force: :cascade do |t|
    t.integer "evss_id", null: false
    t.json "data", null: false
    t.datetime "created_at", null: false
    t.datetime "updated_at", null: false
    t.string "user_uuid", null: false
    t.json "list_data", default: {}, null: false
    t.boolean "requested_decision", default: false, null: false
    t.uuid "user_account_id"
    t.index ["evss_id"], name: "index_evss_claims_on_evss_id"
    t.index ["updated_at"], name: "index_evss_claims_on_updated_at"
    t.index ["user_account_id"], name: "index_evss_claims_on_user_account_id"
    t.index ["user_uuid"], name: "index_evss_claims_on_user_uuid"
  end

  create_table "excel_file_events", force: :cascade do |t|
    t.integer "number_of_submissions"
    t.string "filename"
    t.datetime "successful_at", precision: nil
    t.integer "retry_attempt", default: 0
    t.datetime "created_at", null: false
    t.datetime "updated_at", null: false
    t.index ["filename"], name: "index_excel_file_events_uniqueness", unique: true
  end

  create_table "feature_toggle_events", force: :cascade do |t|
    t.string "feature_name"
    t.string "operation"
    t.string "gate_name"
    t.string "value"
    t.string "user"
    t.datetime "created_at", null: false
    t.datetime "updated_at", null: false
    t.index ["feature_name"], name: "index_feature_toggle_events_on_feature_name"
  end

  create_table "flagged_veteran_representative_contact_data", force: :cascade do |t|
    t.string "ip_address", null: false
    t.string "representative_id", null: false
    t.string "flag_type", null: false
    t.text "flagged_value", null: false
    t.datetime "created_at", null: false
    t.datetime "updated_at", null: false
    t.datetime "flagged_value_updated_at"
    t.index ["ip_address", "representative_id", "flag_type", "flagged_value_updated_at"], name: "index_unique_constraint_fields", unique: true
  end

  create_table "flipper_features", force: :cascade do |t|
    t.string "key", null: false
    t.datetime "created_at", null: false
    t.datetime "updated_at", null: false
    t.index ["key"], name: "index_flipper_features_on_key", unique: true
  end

  create_table "flipper_gates", force: :cascade do |t|
    t.string "feature_key", null: false
    t.string "key", null: false
    t.text "value"
    t.datetime "created_at", null: false
    t.datetime "updated_at", null: false
    t.index ["feature_key", "key", "value"], name: "index_flipper_gates_on_feature_key_and_key_and_value", unique: true
  end

  create_table "form1010cg_submissions", force: :cascade do |t|
    t.string "carma_case_id", limit: 18, null: false
    t.datetime "accepted_at", null: false
    t.json "metadata"
    t.json "attachments"
    t.datetime "created_at", null: false
    t.datetime "updated_at", null: false
    t.uuid "claim_guid", null: false
    t.index ["carma_case_id"], name: "index_form1010cg_submissions_on_carma_case_id", unique: true
    t.index ["claim_guid"], name: "index_form1010cg_submissions_on_claim_guid", unique: true
  end

  create_table "form1095_bs", id: :uuid, default: -> { "gen_random_uuid()" }, force: :cascade do |t|
    t.string "veteran_icn", null: false
    t.integer "tax_year", null: false
    t.jsonb "form_data_ciphertext", null: false
    t.text "encrypted_kms_key"
    t.datetime "created_at", null: false
    t.datetime "updated_at", null: false
    t.index ["veteran_icn", "tax_year"], name: "index_form1095_bs_on_veteran_icn_and_tax_year", unique: true
  end

  create_table "form526_job_statuses", id: :serial, force: :cascade do |t|
    t.integer "form526_submission_id", null: false
    t.string "job_id", null: false
    t.string "job_class", null: false
    t.string "status", null: false
    t.string "error_class"
    t.string "error_message"
    t.datetime "updated_at", null: false
    t.jsonb "bgjob_errors", default: {}
    t.index ["bgjob_errors"], name: "index_form526_job_statuses_on_bgjob_errors", using: :gin
    t.index ["form526_submission_id"], name: "index_form526_job_statuses_on_form526_submission_id"
    t.index ["job_id"], name: "index_form526_job_statuses_on_job_id", unique: true
  end

  create_table "form526_submission_remediations", force: :cascade do |t|
    t.bigint "form526_submission_id", null: false
    t.text "lifecycle", default: [], array: true
    t.boolean "success", default: true
    t.boolean "ignored_as_duplicate", default: false
    t.datetime "created_at", null: false
    t.datetime "updated_at", null: false
    t.integer "remediation_type", default: 0
    t.index ["form526_submission_id"], name: "index_form526_submission_remediations_on_form526_submission_id"
  end

  create_table "form526_submissions", id: :serial, force: :cascade do |t|
    t.string "user_uuid", null: false
    t.integer "saved_claim_id", null: false
    t.integer "submitted_claim_id"
    t.boolean "workflow_complete", default: false, null: false
    t.datetime "created_at", null: false
    t.datetime "updated_at", null: false
    t.boolean "multiple_birls", comment: "*After* a SubmitForm526 Job fails, a lookup is done to see if the veteran has multiple BIRLS IDs. This field gets set to true if that is the case. If the initial submit job succeeds, this field will remain false whether or not the veteran has multiple BIRLS IDs --so this field cannot technically be used to sum all Form526 veterans that have multiple BIRLS. This field /can/ give us an idea of how often having multiple BIRLS IDs is a problem."
    t.text "auth_headers_json_ciphertext"
    t.text "form_json_ciphertext"
    t.text "birls_ids_tried_ciphertext"
    t.text "encrypted_kms_key"
    t.uuid "user_account_id"
    t.string "backup_submitted_claim_id", comment: "*After* a SubmitForm526 Job has exhausted all attempts, a paper submission is generated and sent to Central Mail Portal.This column will be nil for all submissions where a backup submission is not generated.It will have the central mail id for submissions where a backup submission is submitted."
    t.string "aasm_state", default: "unprocessed"
    t.integer "submit_endpoint"
    t.integer "backup_submitted_claim_status"
    t.index ["backup_submitted_claim_id"], name: "index_form526_submissions_on_backup_submitted_claim_id"
    t.index ["saved_claim_id"], name: "index_form526_submissions_on_saved_claim_id", unique: true
    t.index ["submitted_claim_id"], name: "index_form526_submissions_on_submitted_claim_id", unique: true
    t.index ["user_account_id"], name: "index_form526_submissions_on_user_account_id"
    t.index ["user_uuid"], name: "index_form526_submissions_on_user_uuid"
  end

  create_table "form5655_submissions", id: :uuid, default: -> { "gen_random_uuid()" }, force: :cascade do |t|
    t.string "user_uuid", null: false
    t.text "form_json_ciphertext", null: false
    t.text "metadata_ciphertext"
    t.text "encrypted_kms_key"
    t.datetime "created_at", null: false
    t.datetime "updated_at", null: false
    t.uuid "user_account_id"
    t.jsonb "public_metadata"
    t.integer "state", default: 0
    t.string "error_message"
    t.text "ipf_data_ciphertext"
    t.index ["user_account_id"], name: "index_form5655_submissions_on_user_account_id"
    t.index ["user_uuid"], name: "index_form5655_submissions_on_user_uuid"
  end

  create_table "form_attachments", id: :serial, force: :cascade do |t|
    t.datetime "created_at", null: false
    t.datetime "updated_at", null: false
    t.uuid "guid", null: false
    t.string "type", null: false
    t.text "file_data_ciphertext"
    t.text "encrypted_kms_key"
    t.index ["guid", "type"], name: "index_form_attachments_on_guid_and_type", unique: true
    t.index ["id", "type"], name: "index_form_attachments_on_id_and_type"
  end

  create_table "form_email_matches_profile_logs", force: :cascade do |t|
    t.string "user_uuid", null: false
    t.integer "in_progress_form_id", null: false
    t.datetime "created_at", null: false
    t.datetime "updated_at", null: false
    t.index ["user_uuid", "in_progress_form_id"], name: "idx_on_user_uuid_in_progress_form_id_f21f47b9c8", unique: true
  end

  create_table "form_submission_attempts", force: :cascade do |t|
    t.bigint "form_submission_id", null: false
    t.jsonb "response"
    t.string "aasm_state"
    t.string "error_message"
    t.text "encrypted_kms_key"
    t.datetime "created_at", null: false
    t.datetime "updated_at", null: false
    t.uuid "benefits_intake_uuid"
    t.datetime "lighthouse_updated_at"
    t.text "error_message_ciphertext"
    t.jsonb "response_ciphertext"
    t.index ["form_submission_id"], name: "index_form_submission_attempts_on_form_submission_id"
  end

  create_table "form_submissions", force: :cascade do |t|
    t.string "form_type", null: false
    t.uuid "user_account_id"
    t.bigint "saved_claim_id"
    t.text "encrypted_kms_key"
    t.datetime "created_at", null: false
    t.datetime "updated_at", null: false
    t.jsonb "form_data_ciphertext"
    t.index ["saved_claim_id"], name: "index_form_submissions_on_saved_claim_id"
    t.index ["user_account_id"], name: "index_form_submissions_on_user_account_id"
  end

  create_table "gibs_not_found_users", id: :serial, force: :cascade do |t|
    t.string "edipi", null: false
    t.string "first_name", null: false
    t.string "last_name", null: false
    t.datetime "dob", null: false
    t.datetime "created_at", null: false
    t.datetime "updated_at", null: false
    t.text "ssn_ciphertext"
    t.text "encrypted_kms_key"
    t.index ["edipi"], name: "index_gibs_not_found_users_on_edipi"
  end

  create_table "gmt_thresholds", force: :cascade do |t|
    t.integer "effective_year", null: false
    t.string "state_name", null: false
    t.string "county_name", null: false
    t.integer "fips", null: false
    t.integer "trhd1", null: false
    t.integer "trhd2", null: false
    t.integer "trhd3", null: false
    t.integer "trhd4", null: false
    t.integer "trhd5", null: false
    t.integer "trhd6", null: false
    t.integer "trhd7", null: false
    t.integer "trhd8", null: false
    t.integer "msa", null: false
    t.string "msa_name"
    t.integer "version", null: false
    t.datetime "created", null: false
    t.datetime "updated"
    t.string "created_by"
    t.string "updated_by"
  end

  create_table "health_care_applications", id: :serial, force: :cascade do |t|
    t.datetime "created_at", null: false
    t.datetime "updated_at", null: false
    t.string "state", default: "pending", null: false
    t.string "form_submission_id_string"
    t.string "timestamp"
  end

  create_table "health_quest_questionnaire_responses", force: :cascade do |t|
    t.string "user_uuid"
    t.string "appointment_id"
    t.string "questionnaire_response_id"
    t.datetime "created_at", null: false
    t.datetime "updated_at", null: false
    t.text "questionnaire_response_data_ciphertext"
    t.text "user_demographics_data_ciphertext"
    t.text "encrypted_kms_key"
    t.uuid "user_account_id"
    t.index ["user_account_id"], name: "index_health_quest_questionnaire_responses_on_user_account_id"
    t.index ["user_uuid", "questionnaire_response_id"], name: "find_by_user_qr", unique: true
  end

  create_table "id_card_announcement_subscriptions", id: :serial, force: :cascade do |t|
    t.string "email", null: false
    t.datetime "created_at", null: false
    t.datetime "updated_at", null: false
    t.index ["email"], name: "index_id_card_announcement_subscriptions_on_email", unique: true
  end

  create_table "in_progress_forms", id: :serial, force: :cascade do |t|
    t.string "user_uuid", null: false
    t.string "form_id", null: false
    t.datetime "created_at", null: false
    t.datetime "updated_at", null: false
    t.json "metadata"
    t.datetime "expires_at"
    t.text "form_data_ciphertext"
    t.text "encrypted_kms_key"
    t.uuid "user_account_id"
    t.integer "status", default: 0
    t.index ["form_id", "user_uuid"], name: "index_in_progress_forms_on_form_id_and_user_uuid", unique: true
    t.index ["user_account_id"], name: "index_in_progress_forms_on_user_account_id"
    t.index ["user_uuid"], name: "index_in_progress_forms_on_user_uuid"
  end

  create_table "intent_to_file_queue_exhaustions", force: :cascade do |t|
    t.string "veteran_icn", null: false
    t.string "form_type"
    t.datetime "form_start_date"
    t.datetime "created_at", null: false
    t.datetime "updated_at", null: false
    t.enum "status", default: "unprocessed", enum_type: "itf_remediation_status"
    t.index ["veteran_icn"], name: "index_intent_to_file_queue_exhaustions_on_veteran_icn"
  end

  create_table "invalid_letter_address_edipis", id: :serial, force: :cascade do |t|
    t.string "edipi", null: false
    t.datetime "created_at", null: false
    t.datetime "updated_at", null: false
    t.index ["edipi"], name: "index_invalid_letter_address_edipis_on_edipi"
  end

  create_table "ivc_champva_forms", force: :cascade do |t|
    t.string "email"
    t.string "first_name"
    t.string "last_name"
    t.string "form_number"
    t.string "file_name"
    t.uuid "form_uuid"
    t.string "s3_status"
    t.string "pega_status"
    t.datetime "created_at", null: false
    t.datetime "updated_at", null: false
    t.string "case_id"
    t.boolean "email_sent", default: false, null: false
    t.index ["form_uuid"], name: "index_ivc_champva_forms_on_form_uuid"
  end

  create_table "lighthouse526_document_uploads", force: :cascade do |t|
    t.bigint "form526_submission_id", null: false
    t.bigint "form_attachment_id"
    t.string "lighthouse_document_request_id", null: false
    t.string "aasm_state"
    t.string "document_type"
    t.datetime "lighthouse_processing_started_at"
    t.datetime "lighthouse_processing_ended_at"
    t.datetime "status_last_polled_at"
    t.jsonb "error_message"
    t.jsonb "last_status_response"
    t.datetime "created_at", null: false
    t.datetime "updated_at", null: false
    t.index ["aasm_state"], name: "index_lighthouse526_document_uploads_on_aasm_state"
    t.index ["form526_submission_id"], name: "index_lighthouse526_document_uploads_on_form526_submission_id"
    t.index ["form_attachment_id"], name: "index_lighthouse526_document_uploads_on_form_attachment_id"
    t.index ["status_last_polled_at"], name: "index_lighthouse526_document_uploads_on_status_last_polled_at"
  end

  create_table "maintenance_windows", id: :serial, force: :cascade do |t|
    t.string "pagerduty_id"
    t.string "external_service"
    t.datetime "start_time"
    t.datetime "end_time"
    t.string "description"
    t.datetime "created_at", null: false
    t.datetime "updated_at", null: false
    t.index ["end_time"], name: "index_maintenance_windows_on_end_time"
    t.index ["pagerduty_id"], name: "index_maintenance_windows_on_pagerduty_id"
    t.index ["start_time"], name: "index_maintenance_windows_on_start_time"
  end

  create_table "mhv_opt_in_flags", force: :cascade do |t|
    t.uuid "user_account_id"
    t.string "feature", null: false
    t.datetime "created_at", null: false
    t.datetime "updated_at", null: false
    t.index ["feature"], name: "index_mhv_opt_in_flags_on_feature"
    t.index ["user_account_id"], name: "index_mhv_opt_in_flags_on_user_account_id"
  end

  create_table "mobile_users", force: :cascade do |t|
    t.string "icn", null: false
    t.datetime "created_at", null: false
    t.datetime "updated_at", null: false
    t.integer "vet360_link_attempts"
    t.boolean "vet360_linked"
    t.index ["icn"], name: "index_mobile_users_on_icn", unique: true
  end

  create_table "nod_notifications", force: :cascade do |t|
    t.text "payload_ciphertext"
    t.text "encrypted_kms_key"
    t.datetime "created_at", null: false
    t.datetime "updated_at", null: false
  end

  create_table "oauth_sessions", force: :cascade do |t|
    t.uuid "handle", null: false
    t.uuid "user_account_id", null: false
    t.string "hashed_refresh_token", null: false
    t.datetime "refresh_expiration", null: false
    t.datetime "refresh_creation", null: false
    t.datetime "created_at", null: false
    t.datetime "updated_at", null: false
    t.bigint "user_verification_id", null: false
    t.string "credential_email"
    t.string "client_id", null: false
    t.text "user_attributes_ciphertext"
    t.text "encrypted_kms_key"
    t.string "hashed_device_secret"
    t.index ["handle"], name: "index_oauth_sessions_on_handle", unique: true
    t.index ["hashed_device_secret"], name: "index_oauth_sessions_on_hashed_device_secret"
    t.index ["hashed_refresh_token"], name: "index_oauth_sessions_on_hashed_refresh_token", unique: true
    t.index ["refresh_creation"], name: "index_oauth_sessions_on_refresh_creation"
    t.index ["refresh_expiration"], name: "index_oauth_sessions_on_refresh_expiration"
    t.index ["user_account_id"], name: "index_oauth_sessions_on_user_account_id"
    t.index ["user_verification_id"], name: "index_oauth_sessions_on_user_verification_id"
  end

  create_table "onsite_notifications", force: :cascade do |t|
    t.string "template_id", null: false
    t.string "va_profile_id", null: false
    t.boolean "dismissed", default: false, null: false
    t.datetime "created_at", null: false
    t.datetime "updated_at", null: false
    t.index ["va_profile_id", "dismissed"], name: "show_onsite_notifications_index"
  end

  create_table "persistent_attachments", id: :serial, force: :cascade do |t|
    t.uuid "guid"
    t.string "type"
    t.string "form_id"
    t.datetime "created_at", null: false
    t.datetime "updated_at", null: false
    t.integer "saved_claim_id"
    t.datetime "completed_at"
    t.text "file_data_ciphertext"
    t.text "encrypted_kms_key"
    t.index ["guid"], name: "index_persistent_attachments_on_guid", unique: true
    t.index ["id", "type"], name: "index_persistent_attachments_on_id_and_type"
    t.index ["saved_claim_id"], name: "index_persistent_attachments_on_saved_claim_id"
  end

  create_table "personal_information_logs", id: :serial, force: :cascade do |t|
    t.string "error_class", null: false
    t.datetime "created_at", null: false
    t.datetime "updated_at", null: false
    t.text "data_ciphertext"
    t.text "encrypted_kms_key"
    t.index ["created_at"], name: "index_personal_information_logs_on_created_at"
    t.index ["error_class"], name: "index_personal_information_logs_on_error_class"
  end

  create_table "pghero_query_stats", force: :cascade do |t|
    t.text "database"
    t.text "user"
    t.text "query"
    t.bigint "query_hash"
    t.float "total_time"
    t.bigint "calls"
    t.datetime "captured_at"
    t.index ["database", "captured_at"], name: "index_pghero_query_stats_on_database_and_captured_at"
  end

  create_table "pghero_space_stats", force: :cascade do |t|
    t.text "database"
    t.text "schema"
    t.text "relation"
    t.bigint "size"
    t.datetime "captured_at"
    t.index ["database", "captured_at"], name: "index_pghero_space_stats_on_database_and_captured_at"
  end

  create_table "preneed_submissions", id: :serial, force: :cascade do |t|
    t.string "tracking_number", null: false
    t.string "application_uuid"
    t.string "return_description", null: false
    t.integer "return_code"
    t.datetime "created_at", null: false
    t.datetime "updated_at", null: false
    t.index ["application_uuid"], name: "index_preneed_submissions_on_application_uuid", unique: true
    t.index ["tracking_number"], name: "index_preneed_submissions_on_tracking_number", unique: true
  end

  create_table "saved_claims", id: :serial, force: :cascade do |t|
    t.datetime "created_at"
    t.datetime "updated_at"
    t.string "form_id"
    t.uuid "guid", null: false
    t.string "type"
    t.text "form_ciphertext"
    t.text "encrypted_kms_key"
    t.string "uploaded_forms", default: [], array: true
    t.datetime "form_start_date"
    t.datetime "delete_date"
    t.text "metadata"
    t.datetime "metadata_updated_at"
    t.index ["created_at", "type"], name: "index_saved_claims_on_created_at_and_type"
    t.index ["delete_date"], name: "index_saved_claims_on_delete_date"
    t.index ["guid"], name: "index_saved_claims_on_guid", unique: true
    t.index ["id", "type"], name: "index_saved_claims_on_id_and_type"
    t.index ["id"], name: "index_partial_saved_claims_on_id_metadata_like_error", where: "(metadata ~~ '%error%'::text)"
  end

  create_table "schema_contract_validations", force: :cascade do |t|
    t.string "contract_name", null: false
    t.string "user_uuid", null: false
    t.jsonb "response", null: false
    t.integer "status", null: false
    t.string "error_details"
    t.datetime "created_at", null: false
    t.datetime "updated_at", null: false
  end

  create_table "secondary_appeal_forms", force: :cascade do |t|
    t.string "form_id"
    t.text "encrypted_kms_key"
    t.text "form_ciphertext"
    t.uuid "guid"
    t.string "status"
    t.datetime "status_updated_at"
    t.bigint "appeal_submission_id"
    t.datetime "delete_date"
    t.datetime "created_at", null: false
    t.datetime "updated_at", null: false
    t.datetime "failure_notification_sent_at"
    t.index ["appeal_submission_id"], name: "index_secondary_appeal_forms_on_appeal_submission_id"
  end

  create_table "service_account_configs", force: :cascade do |t|
    t.string "service_account_id", null: false
    t.text "description", null: false
    t.text "scopes", default: [], null: false, array: true
    t.string "access_token_audience", null: false
    t.interval "access_token_duration", null: false
    t.string "certificates", default: [], array: true
    t.datetime "created_at", null: false
    t.datetime "updated_at", null: false
    t.string "access_token_user_attributes", default: [], array: true
    t.index ["service_account_id"], name: "index_service_account_configs_on_service_account_id", unique: true
  end

  create_table "spool_file_events", force: :cascade do |t|
    t.integer "rpo"
    t.integer "number_of_submissions"
    t.string "filename"
    t.datetime "successful_at"
    t.integer "retry_attempt", default: 0
    t.datetime "created_at", null: false
    t.datetime "updated_at", null: false
    t.index ["rpo", "filename"], name: "index_spool_file_events_uniqueness", unique: true
  end

  create_table "std_counties", force: :cascade do |t|
    t.string "name", null: false
    t.integer "county_number", null: false
    t.string "description", null: false
    t.integer "state_id", null: false
    t.integer "version", null: false
    t.datetime "created", null: false
    t.datetime "updated"
    t.string "created_by"
    t.string "updated_by"
  end

  create_table "std_incomethresholds", force: :cascade do |t|
    t.integer "income_threshold_year", null: false
    t.integer "exempt_amount", null: false
    t.integer "medical_expense_deductible", null: false
    t.integer "child_income_exclusion", null: false
    t.integer "dependent", null: false
    t.integer "add_dependent_threshold", null: false
    t.integer "property_threshold", null: false
    t.integer "pension_threshold"
    t.integer "pension_1_dependent"
    t.integer "add_dependent_pension"
    t.integer "ninety_day_hospital_copay"
    t.integer "add_ninety_day_hospital_copay"
    t.integer "outpatient_basic_care_copay"
    t.integer "outpatient_specialty_copay"
    t.datetime "threshold_effective_date"
    t.integer "aid_and_attendance_threshold"
    t.integer "outpatient_preventive_copay"
    t.integer "medication_copay"
    t.integer "medication_copay_annual_cap"
    t.integer "ltc_inpatient_copay"
    t.integer "ltc_outpatient_copay"
    t.integer "ltc_domiciliary_copay"
    t.integer "inpatient_per_diem"
    t.string "description"
    t.integer "version", null: false
    t.datetime "created", null: false
    t.datetime "updated"
    t.string "created_by"
    t.string "updated_by"
  end

  create_table "std_institution_facilities", force: :cascade do |t|
    t.date "activation_date"
    t.date "deactivation_date"
    t.string "name"
    t.string "station_number"
    t.string "vista_name"
    t.integer "agency_id"
    t.integer "street_country_id"
    t.string "street_address_line1"
    t.string "street_address_line2"
    t.string "street_address_line3"
    t.string "street_city"
    t.integer "street_state_id"
    t.integer "street_county_id"
    t.string "street_postal_code"
    t.integer "mailing_country_id"
    t.string "mailing_address_line1"
    t.string "mailing_address_line2"
    t.string "mailing_address_line3"
    t.string "mailing_city"
    t.integer "mailing_state_id"
    t.integer "mailing_county_id"
    t.string "mailing_postal_code"
    t.integer "facility_type_id"
    t.integer "mfn_zeg_recipient"
    t.integer "parent_id"
    t.integer "realigned_from_id"
    t.integer "realigned_to_id"
    t.integer "visn_id"
    t.integer "version"
    t.datetime "created"
    t.datetime "updated"
    t.string "created_by"
    t.string "updated_by"
    t.datetime "created_at", null: false
    t.datetime "updated_at", null: false
  end

  create_table "std_states", force: :cascade do |t|
    t.string "name", null: false
    t.string "postal_name", null: false
    t.integer "fips_code", null: false
    t.integer "country_id", null: false
    t.integer "version", null: false
    t.datetime "created", null: false
    t.datetime "updated"
    t.string "created_by"
    t.string "updated_by"
  end

  create_table "std_zipcodes", force: :cascade do |t|
    t.string "zip_code", null: false
    t.integer "zip_classification_id"
    t.integer "preferred_zip_place_id"
    t.integer "state_id", null: false
    t.integer "county_number", null: false
    t.integer "version", null: false
    t.datetime "created", null: false
    t.datetime "updated"
    t.string "created_by"
    t.string "updated_by"
  end

  create_table "terms_of_use_agreements", force: :cascade do |t|
    t.uuid "user_account_id", null: false
    t.string "agreement_version", null: false
    t.integer "response", null: false
    t.datetime "created_at", null: false
    t.datetime "updated_at", null: false
    t.index ["user_account_id"], name: "index_terms_of_use_agreements_on_user_account_id"
  end

  create_table "test_user_dashboard_tud_account_availability_logs", force: :cascade do |t|
    t.string "account_uuid"
    t.datetime "checkout_time"
    t.datetime "checkin_time"
    t.boolean "has_checkin_error"
    t.boolean "is_manual_checkin"
    t.datetime "created_at", null: false
    t.datetime "updated_at", null: false
    t.index ["account_uuid"], name: "tud_account_availability_logs"
  end

  create_table "test_user_dashboard_tud_accounts", force: :cascade do |t|
    t.string "account_uuid"
    t.string "first_name"
    t.string "middle_name"
    t.string "last_name"
    t.string "gender"
    t.datetime "birth_date"
    t.integer "ssn"
    t.string "phone"
    t.string "email"
    t.string "password"
    t.datetime "checkout_time"
    t.datetime "created_at", null: false
    t.datetime "updated_at", null: false
    t.text "services"
    t.string "loa"
    t.uuid "idme_uuid"
    t.text "notes"
    t.string "mfa_code"
    t.uuid "logingov_uuid"
    t.text "id_types", default: [], array: true
  end

  create_table "user_acceptable_verified_credentials", force: :cascade do |t|
    t.datetime "acceptable_verified_credential_at"
    t.datetime "idme_verified_credential_at"
    t.uuid "user_account_id", null: false
    t.datetime "created_at", null: false
    t.datetime "updated_at", null: false
    t.index ["acceptable_verified_credential_at"], name: "index_user_avc_on_acceptable_verified_credential_at"
    t.index ["idme_verified_credential_at"], name: "index_user_avc_on_idme_verified_credential_at"
    t.index ["user_account_id"], name: "index_user_acceptable_verified_credentials_on_user_account_id", unique: true
  end

  create_table "user_accounts", id: :uuid, default: -> { "gen_random_uuid()" }, force: :cascade do |t|
    t.string "icn"
    t.datetime "created_at", null: false
    t.datetime "updated_at", null: false
    t.index ["icn"], name: "index_user_accounts_on_icn", unique: true
  end

  create_table "user_credential_emails", force: :cascade do |t|
    t.bigint "user_verification_id"
    t.text "credential_email_ciphertext"
    t.text "encrypted_kms_key"
    t.datetime "created_at", null: false
    t.datetime "updated_at", null: false
    t.index ["user_verification_id"], name: "index_user_credential_emails_on_user_verification_id", unique: true
  end

  create_table "user_verifications", force: :cascade do |t|
    t.uuid "user_account_id"
    t.string "idme_uuid"
    t.string "logingov_uuid"
    t.string "mhv_uuid"
    t.string "dslogon_uuid"
    t.datetime "verified_at"
    t.datetime "created_at", null: false
    t.datetime "updated_at", null: false
    t.string "backing_idme_uuid"
    t.boolean "locked", default: false, null: false
    t.index ["backing_idme_uuid"], name: "index_user_verifications_on_backing_idme_uuid"
    t.index ["dslogon_uuid"], name: "index_user_verifications_on_dslogon_uuid", unique: true
    t.index ["idme_uuid"], name: "index_user_verifications_on_idme_uuid", unique: true
    t.index ["logingov_uuid"], name: "index_user_verifications_on_logingov_uuid", unique: true
    t.index ["mhv_uuid"], name: "index_user_verifications_on_mhv_uuid", unique: true
    t.index ["user_account_id"], name: "index_user_verifications_on_user_account_id"
    t.index ["verified_at"], name: "index_user_verifications_on_verified_at"
  end

  create_table "va_forms_forms", force: :cascade do |t|
    t.string "form_name"
    t.string "url"
    t.string "title"
    t.date "first_issued_on"
    t.date "last_revision_on"
    t.integer "pages"
    t.string "sha256"
    t.datetime "created_at", null: false
    t.datetime "updated_at", null: false
    t.boolean "valid_pdf", default: false
    t.text "form_usage"
    t.text "form_tool_intro"
    t.string "form_tool_url"
    t.string "form_type"
    t.string "language"
    t.datetime "deleted_at"
    t.string "related_forms", array: true
    t.jsonb "benefit_categories"
    t.string "form_details_url"
    t.jsonb "va_form_administration"
    t.integer "row_id"
    t.float "ranking"
    t.string "tags"
    t.date "last_sha256_change"
    t.jsonb "change_history"
    t.index ["valid_pdf"], name: "index_va_forms_forms_on_valid_pdf"
  end

  create_table "va_notify_in_progress_reminders_sent", force: :cascade do |t|
    t.string "form_id", null: false
    t.uuid "user_account_id", null: false
    t.datetime "created_at", null: false
    t.datetime "updated_at", null: false
    t.index ["user_account_id", "form_id"], name: "index_in_progress_reminders_sent_user_account_form_id", unique: true
  end

  create_table "va_notify_notifications", force: :cascade do |t|
    t.uuid "notification_id", null: false
    t.text "reference"
    t.text "to"
    t.text "status"
    t.datetime "completed_at"
    t.datetime "sent_at"
    t.text "notification_type"
    t.text "status_reason"
    t.text "provider"
    t.text "source_location"
    t.datetime "created_at", null: false
    t.datetime "updated_at", null: false
    t.jsonb "callback_metadata"
    t.text "callback_klass"
    t.uuid "template_id"
    t.text "to_ciphertext"
    t.text "encrypted_kms_key"
  end

  create_table "vba_documents_monthly_stats", force: :cascade do |t|
    t.integer "month", null: false
    t.integer "year", null: false
    t.jsonb "stats", default: {}
    t.datetime "created_at", null: false
    t.datetime "updated_at", null: false
    t.index ["month", "year"], name: "index_vba_documents_monthly_stats_uniqueness", unique: true
  end

  create_table "vba_documents_upload_submissions", id: :serial, force: :cascade do |t|
    t.uuid "guid", null: false
    t.string "status", default: "pending", null: false
    t.string "code"
    t.string "detail"
    t.datetime "created_at", null: false
    t.datetime "updated_at", null: false
    t.boolean "s3_deleted"
    t.string "consumer_name"
    t.uuid "consumer_id"
    t.json "uploaded_pdf"
    t.boolean "use_active_storage", default: false
    t.jsonb "metadata", default: {}
    t.index ["created_at"], name: "index_vba_documents_upload_submissions_on_created_at"
    t.index ["guid"], name: "index_vba_documents_upload_submissions_on_guid"
    t.index ["s3_deleted"], name: "index_vba_documents_upload_submissions_on_s3_deleted"
    t.index ["status", "created_at"], name: "index_vba_docs_upload_submissions_status_created_at_false", where: "(s3_deleted IS FALSE)"
    t.index ["status"], name: "index_vba_documents_upload_submissions_on_status"
  end

  create_table "veteran_device_records", force: :cascade do |t|
    t.bigint "device_id", null: false
    t.boolean "active", default: true, null: false
    t.string "icn", null: false
    t.datetime "created_at", null: false
    t.datetime "updated_at", null: false
    t.index ["device_id"], name: "index_veteran_device_records_on_device_id"
    t.index ["icn", "device_id"], name: "index_veteran_device_records_on_icn_and_device_id", unique: true
  end

  create_table "veteran_onboardings", force: :cascade do |t|
    t.boolean "display_onboarding_flow", default: true
    t.datetime "created_at", null: false
    t.datetime "updated_at", null: false
    t.string "user_account_uuid"
    t.index ["user_account_uuid"], name: "index_veteran_onboardings_on_user_account_uuid", unique: true
  end

  create_table "veteran_organizations", id: false, force: :cascade do |t|
    t.string "poa", limit: 3
    t.string "name"
    t.string "phone"
    t.string "state", limit: 2
    t.datetime "created_at", null: false
    t.datetime "updated_at", null: false
    t.string "address_type"
    t.string "city"
    t.string "country_code_iso3"
    t.string "country_name"
    t.string "county_name"
    t.string "county_code"
    t.string "international_postal_code"
    t.string "province"
    t.string "state_code"
    t.string "zip_code"
    t.string "zip_suffix"
    t.float "lat"
    t.float "long"
    t.geography "location", limit: {:srid=>4326, :type=>"st_point", :geographic=>true}
    t.jsonb "raw_address"
    t.string "address_line1"
    t.string "address_line2"
    t.string "address_line3"
    t.index ["location"], name: "index_veteran_organizations_on_location", using: :gist
    t.index ["name"], name: "index_veteran_organizations_on_name"
    t.index ["poa"], name: "index_veteran_organizations_on_poa", unique: true
  end

  create_table "veteran_representatives", id: false, force: :cascade do |t|
    t.string "representative_id"
    t.string "first_name"
    t.string "last_name"
    t.string "email"
    t.string "phone"
    t.datetime "created_at", null: false
    t.datetime "updated_at", null: false
    t.string "poa_codes", default: [], array: true
    t.string "user_types", default: [], array: true
    t.string "middle_initial"
    t.string "address_type"
    t.string "city"
    t.string "country_code_iso3"
    t.string "country_name"
    t.string "county_name"
    t.string "county_code"
    t.string "international_postal_code"
    t.string "province"
    t.string "state_code"
    t.string "zip_code"
    t.string "zip_suffix"
    t.float "lat"
    t.float "long"
    t.geography "location", limit: {:srid=>4326, :type=>"st_point", :geographic=>true}
    t.jsonb "raw_address"
    t.string "full_name"
    t.string "address_line1"
    t.string "address_line2"
    t.string "address_line3"
    t.string "phone_number"
    t.index ["full_name"], name: "index_veteran_representatives_on_full_name"
    t.index ["location"], name: "index_veteran_representatives_on_location", using: :gist
    t.index ["representative_id", "first_name", "last_name"], name: "index_vso_grp", unique: true
    t.check_constraint "representative_id IS NOT NULL", name: "veteran_representatives_representative_id_null"
  end

  create_table "vic_submissions", id: :serial, force: :cascade do |t|
    t.datetime "created_at", null: false
    t.datetime "updated_at", null: false
    t.string "state", default: "pending", null: false
    t.uuid "guid", null: false
    t.json "response"
    t.index ["guid"], name: "index_vic_submissions_on_guid", unique: true
  end

  create_table "vye_address_changes", force: :cascade do |t|
    t.integer "user_info_id"
    t.string "rpo"
    t.string "benefit_type"
    t.text "veteran_name_ciphertext"
    t.text "address1_ciphertext"
    t.text "address2_ciphertext"
    t.text "address3_ciphertext"
    t.text "address4_ciphertext"
    t.text "city_ciphertext"
    t.text "state_ciphertext"
    t.text "zip_code_ciphertext"
    t.text "encrypted_kms_key"
    t.datetime "created_at", null: false
    t.datetime "updated_at", null: false
    t.string "origin"
    t.text "address5_ciphertext"
    t.index ["created_at"], name: "index_vye_address_changes_on_created_at"
    t.index ["user_info_id"], name: "index_vye_address_changes_on_user_info_id"
  end

  create_table "vye_awards", force: :cascade do |t|
    t.integer "user_info_id"
    t.string "cur_award_ind"
    t.integer "training_time"
    t.decimal "monthly_rate"
    t.string "begin_rsn"
    t.string "end_rsn"
    t.string "type_training"
    t.integer "number_hours"
    t.string "type_hours"
    t.datetime "created_at", null: false
    t.datetime "updated_at", null: false
    t.date "award_begin_date"
    t.date "award_end_date"
    t.date "payment_date"
    t.index ["user_info_id"], name: "index_vye_awards_on_user_info_id"
  end

  create_table "vye_bdn_clones", force: :cascade do |t|
    t.boolean "is_active"
    t.boolean "export_ready"
    t.date "transact_date"
    t.datetime "created_at", null: false
    t.datetime "updated_at", null: false
    t.index ["export_ready"], name: "index_vye_bdn_clones_on_export_ready"
    t.index ["is_active"], name: "index_vye_bdn_clones_on_is_active"
  end

  create_table "vye_direct_deposit_changes", force: :cascade do |t|
    t.integer "user_info_id"
    t.string "rpo"
    t.string "ben_type"
    t.text "full_name_ciphertext"
    t.text "phone_ciphertext"
    t.text "phone2_ciphertext"
    t.text "email_ciphertext"
    t.text "acct_no_ciphertext"
    t.text "acct_type_ciphertext"
    t.text "routing_no_ciphertext"
    t.text "chk_digit_ciphertext"
    t.text "bank_name_ciphertext"
    t.text "bank_phone_ciphertext"
    t.text "encrypted_kms_key"
    t.datetime "created_at", null: false
    t.datetime "updated_at", null: false
    t.index ["created_at"], name: "index_vye_direct_deposit_changes_on_created_at"
    t.index ["user_info_id"], name: "index_vye_direct_deposit_changes_on_user_info_id"
  end

  create_table "vye_pending_documents", force: :cascade do |t|
    t.string "doc_type"
    t.string "rpo"
    t.datetime "created_at", null: false
    t.datetime "updated_at", null: false
    t.integer "user_profile_id"
    t.date "queue_date"
    t.index ["user_profile_id"], name: "index_vye_pending_documents_on_user_profile_id"
  end

  create_table "vye_user_infos", force: :cascade do |t|
    t.text "file_number_ciphertext"
    t.string "suffix"
    t.text "dob_ciphertext"
    t.text "stub_nm_ciphertext"
    t.string "mr_status"
    t.string "rem_ent"
    t.integer "rpo_code"
    t.string "fac_code"
    t.decimal "payment_amt"
    t.string "indicator"
    t.text "encrypted_kms_key"
    t.datetime "created_at", null: false
    t.datetime "updated_at", null: false
    t.integer "user_profile_id"
    t.date "cert_issue_date"
    t.date "del_date"
    t.date "date_last_certified"
    t.integer "bdn_clone_id"
    t.integer "bdn_clone_line"
    t.boolean "bdn_clone_active"
    t.index ["bdn_clone_active"], name: "index_vye_user_infos_on_bdn_clone_active"
    t.index ["bdn_clone_id"], name: "index_vye_user_infos_on_bdn_clone_id"
    t.index ["bdn_clone_line"], name: "index_vye_user_infos_on_bdn_clone_line"
    t.index ["user_profile_id"], name: "index_vye_user_infos_on_user_profile_id"
  end

  create_table "vye_user_profiles", force: :cascade do |t|
    t.binary "ssn_digest"
    t.binary "file_number_digest"
    t.string "icn"
    t.datetime "created_at", null: false
    t.datetime "updated_at", null: false
    t.index ["file_number_digest"], name: "index_vye_user_profiles_on_file_number_digest", unique: true
    t.index ["icn"], name: "index_vye_user_profiles_on_icn", unique: true
    t.index ["ssn_digest"], name: "index_vye_user_profiles_on_ssn_digest", unique: true
  end

  create_table "vye_verifications", force: :cascade do |t|
    t.integer "user_info_id"
    t.integer "award_id"
    t.string "change_flag"
    t.integer "rpo_code"
    t.boolean "rpo_flag"
    t.datetime "act_begin"
    t.datetime "act_end"
    t.string "source_ind"
    t.datetime "created_at", null: false
    t.datetime "updated_at", null: false
    t.integer "user_profile_id"
    t.decimal "monthly_rate"
    t.integer "number_hours"
    t.date "payment_date"
    t.date "transact_date"
    t.string "trace"
    t.index ["award_id"], name: "index_vye_verifications_on_award_id"
    t.index ["created_at"], name: "index_vye_verifications_on_created_at"
    t.index ["user_info_id"], name: "index_vye_verifications_on_user_info_id"
    t.index ["user_profile_id"], name: "index_vye_verifications_on_user_profile_id"
  end

  create_table "webhooks_notification_attempt_assocs", id: false, force: :cascade do |t|
    t.bigint "webhooks_notification_id", null: false
    t.bigint "webhooks_notification_attempt_id", null: false
    t.index ["webhooks_notification_attempt_id"], name: "index_wh_assoc_attempt_id"
    t.index ["webhooks_notification_id"], name: "index_wh_assoc_notification_id"
  end

  create_table "webhooks_notification_attempts", force: :cascade do |t|
    t.boolean "success", default: false
    t.jsonb "response", null: false
    t.datetime "created_at", null: false
    t.datetime "updated_at", null: false
  end

  create_table "webhooks_notifications", force: :cascade do |t|
    t.string "api_name", null: false
    t.string "consumer_name", null: false
    t.uuid "consumer_id", null: false
    t.uuid "api_guid", null: false
    t.string "event", null: false
    t.string "callback_url", null: false
    t.jsonb "msg", null: false
    t.integer "final_attempt_id"
    t.integer "processing"
    t.datetime "created_at", null: false
    t.datetime "updated_at", null: false
    t.index ["api_name", "consumer_id", "api_guid", "event", "final_attempt_id"], name: "index_wh_notify"
    t.index ["final_attempt_id", "api_name", "event", "api_guid"], name: "index_wk_notify_processing"
  end

  create_table "webhooks_subscriptions", force: :cascade do |t|
    t.string "api_name", null: false
    t.string "consumer_name", null: false
    t.uuid "consumer_id", null: false
    t.uuid "api_guid"
    t.jsonb "events", default: {"subscriptions"=>[]}
    t.datetime "created_at", null: false
    t.datetime "updated_at", null: false
    t.index ["api_name", "consumer_id", "api_guid"], name: "index_webhooks_subscription", unique: true
  end

  add_foreign_key "account_login_stats", "accounts"
  add_foreign_key "accreditations", "accredited_individuals"
  add_foreign_key "accreditations", "accredited_organizations"
  add_foreign_key "active_storage_attachments", "active_storage_blobs", column: "blob_id"
  add_foreign_key "active_storage_variant_records", "active_storage_blobs", column: "blob_id"
  add_foreign_key "appeal_submissions", "user_accounts"
  add_foreign_key "ar_power_of_attorney_forms", "ar_power_of_attorney_requests", column: "power_of_attorney_request_id"
  add_foreign_key "ar_power_of_attorney_request_decisions", "user_accounts", column: "creator_id"
  add_foreign_key "ar_power_of_attorney_request_resolutions", "ar_power_of_attorney_requests", column: "power_of_attorney_request_id"
  add_foreign_key "ar_power_of_attorney_requests", "user_accounts", column: "claimant_id"
  add_foreign_key "async_transactions", "user_accounts"
  add_foreign_key "claim_va_notifications", "saved_claims"
  add_foreign_key "claims_api_claim_submissions", "claims_api_auto_established_claims", column: "claim_id"
  add_foreign_key "deprecated_user_accounts", "user_accounts"
  add_foreign_key "deprecated_user_accounts", "user_verifications"
  add_foreign_key "education_stem_automated_decisions", "user_accounts"
  add_foreign_key "evidence_submissions", "user_accounts"
  add_foreign_key "evss_claims", "user_accounts"
  add_foreign_key "form526_submission_remediations", "form526_submissions"
  add_foreign_key "form526_submissions", "user_accounts"
  add_foreign_key "form5655_submissions", "user_accounts"
  add_foreign_key "form_submission_attempts", "form_submissions"
  add_foreign_key "form_submissions", "saved_claims"
  add_foreign_key "form_submissions", "user_accounts"
  add_foreign_key "health_quest_questionnaire_responses", "user_accounts"
  add_foreign_key "in_progress_forms", "user_accounts"
  add_foreign_key "lighthouse526_document_uploads", "form526_submissions"
  add_foreign_key "lighthouse526_document_uploads", "form_attachments"
  add_foreign_key "mhv_opt_in_flags", "user_accounts"
  add_foreign_key "oauth_sessions", "user_accounts"
  add_foreign_key "oauth_sessions", "user_verifications"
  add_foreign_key "terms_of_use_agreements", "user_accounts"
  add_foreign_key "user_acceptable_verified_credentials", "user_accounts"
  add_foreign_key "user_credential_emails", "user_verifications"
  add_foreign_key "user_verifications", "user_accounts"
  add_foreign_key "va_notify_in_progress_reminders_sent", "user_accounts"
  add_foreign_key "veteran_device_records", "devices"
end<|MERGE_RESOLUTION|>--- conflicted
+++ resolved
@@ -10,11 +10,7 @@
 #
 # It's strongly recommended that you check this file into your version control system.
 
-<<<<<<< HEAD
-ActiveRecord::Schema[7.2].define(version: 2024_12_17_210622) do
-=======
 ActiveRecord::Schema[7.2].define(version: 2024_12_20_164548) do
->>>>>>> 2e1b2b66
   # These are extensions that must be enabled in order to support this database
   enable_extension "btree_gin"
   enable_extension "fuzzystrmatch"
