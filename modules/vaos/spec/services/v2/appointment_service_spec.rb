--- conflicted
+++ resolved
@@ -56,8 +56,6 @@
           response = subject.get_appointments(start_date, end_date)
 
           expect(response[:data].size).to eq(81)
-<<<<<<< HEAD
-=======
         end
       end
     end
@@ -81,7 +79,6 @@
         VCR.use_cassette('vaos/v2/appointments/get_appointments_200', record: :new_episodes,
                                                                       tag: :force_utf8) do
           # response = subject.get_appointments(start_date, end_date, 'proposed,booked')
->>>>>>> e601ecfa
         end
       end
     end
