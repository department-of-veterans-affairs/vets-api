--- conflicted
+++ resolved
@@ -1415,7 +1415,6 @@
     end
   end
 
-<<<<<<< HEAD
   describe 'registration_number validation' do
     context 'when processing agents' do
       let(:agent_with_number) do
@@ -1711,7 +1710,9 @@
         expect(result).to have_key(:registration_number)
         expect(result[:registration_number]).to eq('')
       end
-=======
+    end
+  end
+  
   describe '#individual_representative_json' do
     let(:record) { instance_double(AccreditedIndividual, id: 42) }
     let(:rep) do
@@ -1971,7 +1972,6 @@
         state: { state_code: nil },
         zip_code5: nil
       )
->>>>>>> c38148fd
     end
   end
 end