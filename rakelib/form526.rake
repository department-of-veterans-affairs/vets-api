--- conflicted
+++ resolved
@@ -12,18 +12,10 @@
     BDD stats mode: (argument order doesn't matter)
       rake form526:submissions[bdd]
       rake form526:submissions[bdd,2021-02-11] # this date and beyond
-<<<<<<< HEAD
       rake form526:submissions[bdd,2021-02-10,2021-02-11]
       rake form526:submissions[bdd,2021-02-10,2021-02-11,unredacted]
   HEREDOC
   task :submissions, %i[first second third fourth] => [:environment] do |_, args|
-=======
-      rake form526:submissions[2021-02-11,bdd] # "
-      rake form526:submissions[bdd,2021-02-10,2021-02-11] # restricted to date range (inclusive)
-      rake form526:submissions[2021-02-10,2021-02-11,bdd] # "
-  HEREDOC
-  task :submissions, %i[first second third] => [:environment] do |_, args|
->>>>>>> ac9e199a
     # rubocop:disable Style/FormatStringToken
     # This forces string token formatting. Our examples don't match
     # what this style is enforcing
@@ -97,26 +89,10 @@
       )
     end
 
-<<<<<<< HEAD
     # rubocop:disable Metrics/AbcSize
     def bdd_stats_mode(args_array)
       dates = dates_from_array args_array
       prnt = ->(**fields) { puts ROW[:order].map { |key| fields[key].try(:iso8601) || fields[key].inspect }.join(',') }
-=======
-    def bdd_stats_mode(args)
-      start_date, end_date = bdd_stats_mode_dates_from_args args
-      return nil unless start_date
-
-      redact_participant_id = true
-      separator = ','
-      print_row = lambda do |**fields|
-        puts ROW[:order].map { |key| fields[key].try(:iso8601) || fields[key].inspect }.join(separator)
-      end
-      print_row_with_redacted_participant_id = lambda do |**fields|
-        print_row.call(**fields.merge(p_id: '*****' + fields[:p_id].to_s[5..]))
-      end
-
->>>>>>> ac9e199a
       OPTIONS_STRUCT.new(
         print_header: -> { puts ROW[:order].map { |key| ROW[:headers][key] }.join(',') },
         print_hr: -> { puts },
@@ -129,14 +105,10 @@
         ),
         print_total: ->(header, total) { puts "#{header.to_s.strip},#{total}" },
         ignore_submission: ->(submission) { submission.bdd? ? false : submission.id },
-<<<<<<< HEAD
         submissions: Form526Submission.where(created_at: [
                                                (dates.first || '2020-11-01'.to_date).beginning_of_day..
                                                (dates.second || Time.zone.now.utc + 1.day).end_of_day
                                              ]),
-=======
-        submissions: Form526Submission.where(created_at: [start_date.beginning_of_day..end_date.end_of_day]),
->>>>>>> ac9e199a
         success_failure_totals_header_string: '* Job Success/Failure counts *'
       )
     end
@@ -181,7 +153,6 @@
     end
 
     def bdd_flag_present?(array)
-<<<<<<< HEAD
       flag_present_in_array? 'bdd', array
     end
 
@@ -191,9 +162,6 @@
 
     def flag_present_in_array?(flag, array)
       array.any? { |value| value&.to_s&.downcase&.include? flag }
-=======
-      array.any? { |value| value&.to_s&.downcase&.include? 'bdd' }
->>>>>>> ac9e199a
     end
 
     def dates_from_array(array)
@@ -209,12 +177,8 @@
       dates
     end
 
-<<<<<<< HEAD
     args_array = args.values_at(:first, :second, :third, :fourth)
     options = bdd_flag_present?(args_array) ? bdd_stats_mode(args_array) : date_range_mode(args)
-=======
-    options = bdd_stats_mode(args) || date_range_mode(args)
->>>>>>> ac9e199a
 
     options.print_hr.call
     options.print_header.call
