source 'https://rubygems.org'

# Bundle edge Rails instead: gem 'rails', github: 'rails/rails'
gem 'rails', '4.2.7.1'
gem "puma", "~> 2.16.0"
gem 'ruby-saml', '~> 1.3.0'
# bundle exec rake doc:rails generates the API under doc/api.
gem 'sdoc', '~> 0.4.0', group: :doc
#redis and redis-namespace for session and mvi persistence
gem 'redis'
gem 'redis-namespace'
#virtus for attribute type coercion
gem 'virtus'
#emphasize this is an api only app
gem 'rails-api'
gem 'figaro'
gem 'pg'
<<<<<<< HEAD
gem 'json-schema'
=======
gem 'active_model_serializers', '~> 0.10.0'
gem 'will_paginate'
gem 'va_rx', git: 'https://github.com/department-of-veterans-affairs/va_rx.git', branch: 'master'
gem 'faraday'
gem 'faraday_middleware'
gem 'httpclient'
>>>>>>> 1e7b77fe

group :development, :test do
  # Call 'byebug' anywhere in the code to stop execution and get a debugger console
  gem 'byebug', platforms: :ruby

  # Used to colorize output for rake tasks
  gem "rainbow"

  # Linters
  gem 'rubocop', '~> 0.36.0', require: false

  # Security scanners
  gem 'brakeman'
  gem 'bundler-audit'

  # Testing tools
  gem 'rspec-rails', '~> 3.5'
  gem 'guard-rspec', '~> 4.7'
  gem 'pry-nav'
  gem 'factory_girl_rails'
end

group :test do
  gem 'simplecov', require: false
  gem 'webmock'
  gem 'fakeredis'
  gem 'timecop'
<<<<<<< HEAD
=======
  gem 'json-schema'
  gem 'vcr'
>>>>>>> 1e7b77fe
end

group :development do
  # Access an IRB console on exception pages or by using <%= console %> in views
  gem 'web-console', '~> 2.0', platforms: :ruby

  # Spring speeds up development by keeping your application running in the background. Read more: https://github.com/rails/spring
  gem 'spring', platforms: :ruby
  gem 'spring-commands-rspec'

  # Include the IANA Time Zone Database on Windows, where Windows doens't ship with a timezone database.
  # POSIX systems should have this already, so we're not going to bring it in on other platforms
  gem 'tzinfo-data', platforms: [:mingw, :mswin, :x64_mingw, :jruby]
  gem 'guard-rubocop'
end<|MERGE_RESOLUTION|>--- conflicted
+++ resolved
@@ -15,16 +15,13 @@
 gem 'rails-api'
 gem 'figaro'
 gem 'pg'
-<<<<<<< HEAD
 gem 'json-schema'
-=======
 gem 'active_model_serializers', '~> 0.10.0'
 gem 'will_paginate'
 gem 'va_rx', git: 'https://github.com/department-of-veterans-affairs/va_rx.git', branch: 'master'
 gem 'faraday'
 gem 'faraday_middleware'
 gem 'httpclient'
->>>>>>> 1e7b77fe
 
 group :development, :test do
   # Call 'byebug' anywhere in the code to stop execution and get a debugger console
@@ -52,11 +49,7 @@
   gem 'webmock'
   gem 'fakeredis'
   gem 'timecop'
-<<<<<<< HEAD
-=======
-  gem 'json-schema'
   gem 'vcr'
->>>>>>> 1e7b77fe
 end
 
 group :development do
