# frozen_string_literal: true

module AccreditedRepresentativePortal
  module V0
    class PowerOfAttorneyRequestsController < ApplicationController
      module Statuses
        ALL = [
          PENDING = 'pending',
          COMPLETED = 'processed'
        ].freeze
      end

      include PowerOfAttorneyRequests

      before_action do
        authorize PowerOfAttorneyRequest
      end

      with_options only: :show do
        before_action do
          id = params[:id]
          find_poa_request(id)
        end
      end

      def index
<<<<<<< HEAD
        includes = [
          :power_of_attorney_form,
          :power_of_attorney_holder,
          { resolution: :resolving }
        ]
=======
        rel = poa_request_scope
        status = params[:status].presence

        rel =
          case status
          when Statuses::PENDING
            rel.unresolved.order(created_at: :asc)
          when Statuses::COMPLETED
            rel.resolved.not_expired.order('resolution.created_at DESC')
          when NilClass
            rel
          else
            # Throw 400 for unexpected, non-blank statuses
            raise ActionController::BadRequest, <<~MSG.squish
              Invalid status parameter.
              Must be one of (#{Statuses::ALL.join(', ')})
            MSG
          end
>>>>>>> 4640fa2a

        poa_requests = rel.includes(scope_includes).limit(100)
        serializer = PowerOfAttorneyRequestSerializer.new(poa_requests)
        render json: serializer.serializable_hash, status: :ok
      end

      def show
        serializer = PowerOfAttorneyRequestSerializer.new(@poa_request)
        render json: serializer.serializable_hash, status: :ok
      end

      private

      def scope_includes
        [
          :power_of_attorney_form,
          :power_of_attorney_holder,
          :accredited_individual,
          { resolution: :resolving }
        ]
      end
    end
  end
end<|MERGE_RESOLUTION|>--- conflicted
+++ resolved
@@ -24,13 +24,6 @@
       end
 
       def index
-<<<<<<< HEAD
-        includes = [
-          :power_of_attorney_form,
-          :power_of_attorney_holder,
-          { resolution: :resolving }
-        ]
-=======
         rel = poa_request_scope
         status = params[:status].presence
 
@@ -49,7 +42,6 @@
               Must be one of (#{Statuses::ALL.join(', ')})
             MSG
           end
->>>>>>> 4640fa2a
 
         poa_requests = rel.includes(scope_includes).limit(100)
         serializer = PowerOfAttorneyRequestSerializer.new(poa_requests)
@@ -67,7 +59,6 @@
         [
           :power_of_attorney_form,
           :power_of_attorney_holder,
-          :accredited_individual,
           { resolution: :resolving }
         ]
       end
