--- conflicted
+++ resolved
@@ -116,10 +116,10 @@
 
     describe 'POST saml_callback' do
       context 'when too much time passed to consume the SAML Assertion' do
-        before { allow(SAML::Response).to receive(:new).and_return(saml_response_too_late) }
+        before { allow(SAML::Responses::Login).to receive(:new).and_return(saml_response_too_late) }
 
         it 'redirects to an auth failure page' do
-          expect(Rails.logger).to receive(:warn).with(/#{SAML::Response::ERRORS[:auth_too_late][:short_message]}/)
+          expect(Rails.logger).to receive(:warn).with(/#{SAML::Responses::Login::ERRORS[:auth_too_late][:short_message]}/)
           expect(post(:saml_callback)).to redirect_to('http://127.0.0.1:3001/auth/login/callback?auth=fail&code=005')
           expect(response).to have_http_status(:found)
           expect(cookies['vagov_session_dev']).to be_nil
@@ -489,12 +489,8 @@
         before { allow(SAML::Responses::Login).to receive(:new).and_return(saml_response_too_late) }
 
         it 'redirects to an auth failure page' do
-<<<<<<< HEAD
-          expect(Rails.logger).to receive(:warn).with(/#{SAML::Response::ERRORS[:auth_too_late][:short_message]}/)
-=======
           expect(Rails.logger)
             .to receive(:warn).with(/#{SAML::Responses::Login::ERRORS[:auth_too_late][:short_message]}/)
->>>>>>> 9173ad3e
           expect(post(:saml_callback)).to redirect_to('http://127.0.0.1:3001/auth/login/callback?auth=fail&code=002')
           expect(response).to have_http_status(:found)
           expect(cookies['vagov_session_dev']).not_to be_nil
