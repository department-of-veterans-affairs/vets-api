source 'https://rubygems.org'
# Bundle edge Rails instead: gem 'rails', github: 'rails/rails'
gem 'rails', '4.2.7.1'
gem "puma", "~> 2.16.0"
gem 'ruby-saml', '~> 1.3.0'
# bundle exec rake doc:rails generates the API under doc/api.
gem 'sdoc', '~> 0.4.0', group: :doc
#redis and redis-namespace for session and mvi persistence
gem 'redis'
gem 'redis-namespace'
#virtus for attribute type coercion
gem 'virtus'
#emphasize this is an api only app
gem 'rails-api'
gem 'figaro'
gem 'config'
gem 'pg'
gem 'json-schema'
gem 'active_model_serializers'
gem 'will_paginate'
gem 'sentry-raven'            # Sentry integration.
gem 'faraday'
gem 'faraday_middleware'
gem 'httpclient'
gem 'attr_encrypted'
gem 'olive_branch'
gem 'ox'
gem 'savon'
gem 'gyoku'

# background processing and workflow
gem 'sidekiq'
gem 'sidekiq-unique-jobs'
gem 'sidekiq-scheduler', '~> 2.0'
gem 'sidekiq-instrument'
gem 'shrine'

gem 'carrierwave-aws'
gem 'carrierwave', '~> 0.11'
gem 'typhoeus'

gem 'rack-cors', :require => 'rack/cors'
gem 'net-sftp'
gem 'vets_json_schema', git: 'https://github.com/department-of-veterans-affairs/vets-json-schema', branch: 'master'
gem 'breakers'
gem 'govdelivery-tms', require: 'govdelivery/tms/mail/delivery_method'
gem 'statsd-instrument'
gem 'memoist'
gem 'date_validator'
gem 'nokogiri', '~> 1.7.1'
gem 'swagger-blocks'

# Amazon Linux's system `json` gem causes conflicts, but
# `multi_json` will prefer `oj` if installed, so include it here.
gem 'oj'

gem 'holidays'
gem 'iconv'
gem 'ice_nine'
gem 'pdf-reader'
gem 'aws-sdk'
gem 'prawn'
gem 'combine_pdf'

group :development, :test do
  # Call 'byebug' anywhere in the code to stop execution and get a debugger console
  gem 'byebug', platforms: :ruby

  # Used to colorize output for rake tasks
  gem "rainbow"

  # Linters
  gem 'rubocop', '~> 0.42.0', require: false

  # Security scanners
  gem 'brakeman'
  gem 'bundler-audit'

  # Testing tools
  gem 'rspec-rails', '~> 3.5'
  gem 'guard-rspec', '~> 4.7'
  gem 'pry-nav'
  gem 'factory_girl_rails'

  gem 'foreman'
  gem 'overcommit'
  # This middleware logs your HTTP requests as CURL compatible commands so you can share the calls with downstream
  # assists in debugging
  gem 'faraday_curl'
end

group :test do
  gem 'apivore'
  gem 'faker'
  gem 'faker-medical'
  gem 'simplecov', require: false
  gem 'webmock'
  gem 'fakeredis'
  gem 'timecop'
  gem 'vcr'
  gem 'awrence'
  gem 'climate_control'
<<<<<<< HEAD
  gem 'shrine-memory'
  gem 'pdf-inspector'
=======
  gem "shrine-memory"
  gem 'rspec_junit_formatter'
  gem 'rubocop-junit-formatter'
>>>>>>> 6fb74bf6
end

group :development do
  # Access an IRB console on exception pages or by using <%= console %> in views
  gem 'web-console', '~> 2.0', platforms: :ruby

  # Spring speeds up development by keeping your application running in the background. Read more: https://github.com/rails/spring
  gem 'spring', platforms: :ruby
  gem 'spring-commands-rspec'

  # Include the IANA Time Zone Database on Windows, where Windows doens't ship with a timezone database.
  # POSIX systems should have this already, so we're not going to bring it in on other platforms
  gem 'tzinfo-data', platforms: [:mingw, :mswin, :x64_mingw, :jruby]
  gem 'guard-rubocop'
end
<|MERGE_RESOLUTION|>--- conflicted
+++ resolved
@@ -100,14 +100,10 @@
   gem 'vcr'
   gem 'awrence'
   gem 'climate_control'
-<<<<<<< HEAD
   gem 'shrine-memory'
   gem 'pdf-inspector'
-=======
-  gem "shrine-memory"
   gem 'rspec_junit_formatter'
   gem 'rubocop-junit-formatter'
->>>>>>> 6fb74bf6
 end
 
 group :development do
