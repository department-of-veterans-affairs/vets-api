# frozen_string_literal: true

require_relative '../pdf_mapper_base'
require_relative 'mapper_helpers/auth_headers_lookup'
require_relative 'mapper_helpers/auto_claim_lookup'

module ClaimsApi
  module V1
    class DisabilityCompensationPdfMapper # rubocop:disable Metrics/ClassLength
      include PdfMapperBase
      include AuthHeadersLookup # get_auth_header
      include AutoClaimLookup # lookup_in_auto_claim

      SECTIONS = %i[
        section_0_claim_attributes
        section_1_veteran_identification
        section_2_change_of_address
        section_3_homeless_information
        section_5_disabilities
        section_5_treatment_centers
        section_6_service_information
      ].freeze

      HOMELESSNESS_RISK_SITUATION_TYPES = {
        'fleeing' => 'FLEEING_CURRENT_RESIDENCE',
        'shelter' => 'LIVING_IN_A_HOMELESS_SHELTER',
        'notShelter' => 'NOT_CURRENTLY_IN_A_SHELTERED_ENVIRONMENT',
        'anotherPerson' => 'STAYING_WITH_ANOTHER_PERSON',
        'other' => 'OTHER'
      }.freeze

      RISK_OF_BECOMING_HOMELESS_TYPES = {
        'losingHousing' => 'HOUSING_WILL_BE_LOST_IN_30_DAYS',
        'leavingShelter' => 'LEAVING_PUBLICLY_FUNDED_SYSTEM_OF_CARE',
        'other' => 'OTHER'
      }.freeze

      def initialize(auto_claim, pdf_data, auth_headers, middle_initial)
        @auto_claim = auto_claim
        @pdf_data = pdf_data
        @auth_headers = auth_headers&.deep_symbolize_keys
        @middle_initial = middle_initial
      end

      def map_claim
        SECTIONS.each { |section| send(section) }

        @pdf_data
      end

      private

      def section_0_claim_attributes
        claim_process_type = lookup_in_auto_claim(:standard_claim) ? 'STANDARD_CLAIM_PROCESS' : 'FDC_PROGRAM'
        claim_process_type = 'BDD_PROGRAM' if any_service_end_dates_in_bdd_window?

        @pdf_data[:data][:attributes][:claimProcessType] = claim_process_type
      end

      def any_service_end_dates_in_bdd_window?
        service_periods_data = lookup_in_auto_claim(:service_periods)
        service_periods_data.each do |sp|
          end_date = sp['activeDutyEndDate'].to_date
          if end_date >= 90.days.from_now.to_date && end_date <= 180.days.from_now.to_date
            set_pdf_data_for_section_one

            future_date = make_date_string_month_first(sp['activeDutyEndDate'], sp['activeDutyEndDate'].length)
            @pdf_data[:data][:attributes][:identificationInformation][:dateOfReleaseFromActiveDuty] = future_date
            return true
          end
        end

        false
      end

      def section_1_veteran_identification
        set_pdf_data_for_section_one

        mailing_address
        va_employee_status
        veteran_ssn
        veteran_file_number
        veteran_name
        veteran_birth_date

        @pdf_data
      end

      def mailing_address
        mailing_addr = lookup_in_auto_claim(:veteran_current_mailing_address)
        return if mailing_addr.blank?

        set_pdf_data_for_mailing_address

        address_base = @pdf_data[:data][:attributes][:identificationInformation][:mailingAddress]

        address_data = {
          numberAndStreet: concatenate_address(mailing_addr['addressLine1'], mailing_addr['addressLine2'],
                                               mailing_addr['addressLine3']),
          city: mailing_addr['city'],
          state: mailing_addr['state'],
          country: mailing_addr['country'],
          zip: concatenate_zip_code(mailing_addr)
        }.compact

        address_base.merge!(address_data)
      end

      def va_employee_status
        employee_status = lookup_in_auto_claim(:veteran_current_va_employee)
        return if employee_status.nil?

        @pdf_data[:data][:attributes][:identificationInformation][:currentVaEmployee] = employee_status
      end

      def veteran_ssn
        ssn = get_auth_header(:pnid)
        @pdf_data[:data][:attributes][:identificationInformation][:ssn] = format_ssn(ssn) if ssn.present?
      end

      def veteran_file_number
        file_number = get_auth_header(:birls_file_number)
        @pdf_data[:data][:attributes][:identificationInformation][:vaFileNumber] = file_number
      end

      def veteran_name
        set_veteran_name

        fname = get_auth_header(:first_name)
        lname = get_auth_header(:last_name)

        @pdf_data[:data][:attributes][:identificationInformation][:name][:firstName] = fname
        @pdf_data[:data][:attributes][:identificationInformation][:name][:lastName] = lname
        @pdf_data[:data][:attributes][:identificationInformation][:name][:middleInitial] = @middle_initial
      end

      def veteran_birth_date
        birth_date_data = get_auth_header(:birth_date)
        birth_date = format_birth_date(birth_date_data) if birth_date_data

        @pdf_data[:data][:attributes][:identificationInformation][:dateOfBirth] = birth_date
      end

      def set_pdf_data_for_section_one
        return if @pdf_data[:data][:attributes].key?(:identificationInformation)

        @pdf_data[:data][:attributes][:identificationInformation] = {}
      end

      def set_pdf_data_for_mailing_address
        return if @pdf_data[:data][:attributes][:identificationInformation].key?(:mailingAddress)

        @pdf_data[:data][:attributes][:identificationInformation][:mailingAddress] = {}
      end

      def set_veteran_name
        @pdf_data[:data][:attributes][:identificationInformation][:name] = {}
      end

      def section_2_change_of_address
        address_info = lookup_in_auto_claim(:veteran_change_of_address)
        return if address_info.blank?

        set_pdf_data_for_section_two

        change_of_address_dates(address_info)
        change_of_address_location(address_info)
        change_of_address_type(address_info)
      end

      def set_pdf_data_for_section_two
        @pdf_data[:data][:attributes][:changeOfAddress] = {}
      end

      def change_of_address_dates(address_info)
        set_pdf_data_for_change_of_address_dates

        start_date = address_info&.dig('beginningDate')
        end_date = address_info&.dig('endingDate')

        if start_date.present? # This is required but checking to be safe anyways
          @pdf_data[:data][:attributes][:changeOfAddress][:effectiveDates][:start] =
            make_date_object(start_date, start_date.length)
        end
        if end_date.present?
          @pdf_data[:data][:attributes][:changeOfAddress][:effectiveDates][:end] =
            make_date_object(end_date, end_date.length)
        end
      end

      def set_pdf_data_for_change_of_address_dates
        return if @pdf_data[:data][:attributes][:changeOfAddress]&.key?(:effectiveDates)

        @pdf_data[:data][:attributes][:changeOfAddress][:effectiveDates] = {}
      end

      def change_of_address_location(address_info)
        set_pdf_data_for_change_of_address_location

        number_and_street = concatenate_address(address_info['addressLine1'], address_info['addressLine2'])
        @pdf_data[:data][:attributes][:changeOfAddress][:newAddress][:numberAndStreet] = number_and_street

        city = address_info&.dig('city')
        @pdf_data[:data][:attributes][:changeOfAddress][:newAddress][:city] = city if city.present?

        state = address_info&.dig('state')
        @pdf_data[:data][:attributes][:changeOfAddress][:newAddress][:state] = state if state.present?

        zip = concatenate_zip_code(address_info)
        @pdf_data[:data][:attributes][:changeOfAddress][:newAddress][:zip] = zip if zip.present?

        # required
        country = address_info&.dig('country')
        @pdf_data[:data][:attributes][:changeOfAddress][:newAddress][:country] = format_country(country)
      end

      def set_pdf_data_for_change_of_address_location
        return if @pdf_data[:data][:attributes][:changeOfAddress]&.key?(:newAddress)

        @pdf_data[:data][:attributes][:changeOfAddress][:newAddress] = {}
      end

      def change_of_address_type(address_info)
        @pdf_data[:data][:attributes][:changeOfAddress][:typeOfAddressChange] = address_info&.dig('addressChangeType')
      end

      def section_3_homeless_information
        homeless_info = lookup_in_auto_claim(:veteran_homelessness)
        return if homeless_info.blank?

        set_pdf_data_for_homeless_information

        point_of_contact
        currently_homeless
        homelessness_risk
      end

      def set_pdf_data_for_homeless_information
        return if @pdf_data[:data][:attributes].key?(:homelessInformation)

        @pdf_data[:data][:attributes][:homelessInformation] = {}
      end

      # If "pointOfContact" is on the form "pointOfContactName", "primaryPhone" are required via the schema
      # "primaryPhone" requires both "areaCode" and "phoneNumber" via the schema
      def point_of_contact
        point_of_contact_info = lookup_in_auto_claim(:veteran_homelessness_point_of_contact)
        return if point_of_contact_info.blank?

        @pdf_data[:data][:attributes][:homelessInformation][:pointOfContact] =
          point_of_contact_info&.dig('pointOfContactName')
        phone_object = point_of_contact_info&.dig('primaryPhone')
        phone_number = phone_object.values.join

        @pdf_data[:data][:attributes][:homelessInformation][:pointOfContactNumber] =
          { telephone: convert_phone(phone_number) }
      end

      # if "currentlyHomeless" is present "homelessSituationType", "otherLivingSituation" are required by the schema
      def currently_homeless
        currently_homeless_info = lookup_in_auto_claim(:veteran_homelessness_currently_homeless)
        return if currently_homeless_info.blank?

        set_pdf_data_for_currently_homeless_information
        currently_homeless_base = @pdf_data[:data][:attributes][:homelessInformation][:currentlyHomeless]

        currently_homeless_base[:homelessSituationOptions] =
          HOMELESSNESS_RISK_SITUATION_TYPES[currently_homeless_info['homelessSituationType']]
        currently_homeless_base[:otherDescription] = currently_homeless_info['otherLivingSituation']
      end

      def set_pdf_data_for_currently_homeless_information
        return if @pdf_data[:data][:attributes][:homelessInformation]&.key?(:currentlyHomeless)

        @pdf_data[:data][:attributes][:homelessInformation][:currentlyHomeless] = {}
      end

      # if "homelessnessRisk" is on the submission "homelessnessRiskSituationType", "otherLivingSituation" are required
      def homelessness_risk
        homelessness_risk_info = lookup_in_auto_claim(:veteran_homelessness_risk)
        return if homelessness_risk_info.blank?

        set_pdf_data_for_homelessness_risk_information
        risk_of_homeless_base = @pdf_data[:data][:attributes][:homelessInformation][:riskOfBecomingHomeless]

        risk_of_homeless_base[:livingSituationOptions] =
          RISK_OF_BECOMING_HOMELESS_TYPES[homelessness_risk_info['homelessnessRiskSituationType']]
        risk_of_homeless_base[:otherDescription] = homelessness_risk_info['otherLivingSituation']
      end

      def set_pdf_data_for_homelessness_risk_information
        return if @pdf_data[:data][:attributes][:homelessInformation]&.key?(:riskOfBecomingHomeless)

        @pdf_data[:data][:attributes][:homelessInformation][:riskOfBecomingHomeless] = {}
      end

      # Section 4 has no mapped properties in v1

      # "disabilities" are required
      # "disabilityActionType", "name" are required inside "disabilities" via the schema
      def section_5_disabilities
        set_pdf_data_for_claim_information
        set_pdf_data_for_disabilities

        @pdf_data[:data][:attributes][:claimInformation][:disabilities] = transform_disabilities
      end

      def set_pdf_data_for_claim_information
        return if @pdf_data[:data][:attributes]&.key?(:claimInformation)

        @pdf_data[:data][:attributes][:claimInformation] = {}
      end

      def set_pdf_data_for_disabilities
        return if @pdf_data[:data][:attributes][:claimInformation]&.key?(:disabilities)

        @pdf_data[:data][:attributes][:claimInformation][:disabilities] = {}
      end

      def transform_disabilities
        disabilities_data = lookup_in_auto_claim(:disabilities)
        disabilities_data.flat_map do |disability|
          primary_disability = build_primary_disability(disability)
          secondary_disabilities = if disability['secondaryDisabilities'].present?
                                     build_secondary_disabilities(disability)
                                   end

          [primary_disability, *secondary_disabilities]
        end
      end

      def build_primary_disability(disability)
        dis_name = disability['name']
        dis_date = format_disability_date(disability['approximateBeginDate'])
        service_relevance = disability['serviceRelevance']

        build_disability_item(dis_name, dis_date, service_relevance)
      end

      def build_secondary_disabilities(disability)
        disability['secondaryDisabilities'].map do |secondary_disability|
          dis_name = "#{secondary_disability['name']} secondary to: #{disability['name']}"
          dis_date = format_disability_date(secondary_disability['approximateBeginDate'])
          service_relevance = secondary_disability['serviceRelevance']

          build_disability_item(dis_name, dis_date, service_relevance)
        end
      end

      def format_disability_date(begin_date)
        return nil if begin_date.blank?

        make_date_string_month_first(begin_date, begin_date.length)
      end

      # 'treatments' is optional
      # If 'treatments' is provided 'treatedDisabilityNames' and 'center' are required via the schema
      def section_5_treatment_centers
        treatment_info = lookup_in_auto_claim(:treatments)
        return if treatment_info.blank?

        set_pdf_data_for_claim_information
        set_pdf_data_for_treatments

        treatments = get_treatments(treatment_info)
        treatment_details = treatments.map(&:deep_symbolize_keys)

        @pdf_data[:data][:attributes][:claimInformation][:treatments] = treatment_details
      end

      def set_pdf_data_for_treatments
        return if @pdf_data[:data][:attributes][:claimInformation]&.key?(:treatments)

        @pdf_data[:data][:attributes][:claimInformation][:treatments] = {}
      end

      def get_treatments(treatment_info)
        [].tap do |treatments_list|
          treatment_info.map do |tx|
            treatment_details = build_treatment_details(tx)
            treatment_start_date = build_treatment_start_date(tx)
            do_not_have_date = treatment_start_date.blank? || nil

            treatments_list << build_treatment_item(treatment_details, treatment_start_date, do_not_have_date)
          end
        end.flatten
      end

      # String that is a composite of the treatment name and center name
      def build_treatment_details(treatment)
        if treatment['center'].present?
          center_data = treatment['center'].transform_keys(&:to_sym)
          center = center_data.values_at(:name, :country).compact.map(&:presence).compact.join(', ')
        end

        names = treatment['treatedDisabilityNames']
        name = names.join(', ') if names.present?
        [name, center].compact.join(' - ')
      end

      def build_treatment_start_date(treatment)
        return if treatment['startDate'].blank?

        start_date = parse_treatment_date(treatment['startDate'])
        make_date_object(start_date, start_date.length)
      end

      # The PDF Generator only wants month and year for this field
      # The date value sent in is in the format of YYYY-MM-DD
      def parse_treatment_date(date)
        date.length > 7 ? date[0..-4] : date
      end

      def build_treatment_item(treatment_details, treatment_start_date, do_not_have_date)
        { treatmentDetails: treatment_details, dateOfTreatment: treatment_start_date,
          doNotHaveDate: do_not_have_date }.compact
      end

      def section_6_service_information
        set_pdf_data_for_service_information

        service_periods

<<<<<<< HEAD
        reserves_national_guard_service if lookup_in_auto_claim(:reserves_service)
        alternate_names if lookup_in_auto_claim(:reserves_alternate_names)
=======
        confinements if @auto_claim.dig('serviceInformation', 'confinements')
        reserves_national_guard_service if @auto_claim.dig('serviceInformation', 'reservesNationalGuardService')
        alternate_names if @auto_claim.dig('serviceInformation', 'alternateNames')
>>>>>>> d246d108
      end

      def set_pdf_data_for_service_information
        return if @pdf_data[:data][:attributes]&.key?(:serviceInformation)

        @pdf_data[:data][:attributes][:serviceInformation] = {}
      end

      # 'serviceBranch', 'activeDutyBeginDate' & 'activeDutyEndDate' are required via the schema
      def service_periods
        set_pdf_data_for_most_recent_service_period
<<<<<<< HEAD
        service_periods_data = lookup_in_auto_claim(:service_periods)
        most_recent_service_period = service_periods_data.max_by do |sp|
=======
        service_periods_data = @auto_claim.dig('serviceInformation', 'servicePeriods')
        most_recent_service_period_data = service_periods_data.max_by do |sp|
>>>>>>> d246d108
          sp['activeDutyEndDate'].presence || {}
        end
        most_recent_branch = most_recent_service_period_data['serviceBranch']
        most_recent_service_period(most_recent_service_period_data, most_recent_branch)

        remaining_periods = service_periods_data - [most_recent_service_period_data]
        additional_service_periods(remaining_periods) if remaining_periods
      end

      def set_pdf_data_for_most_recent_service_period
        return if @pdf_data[:data][:attributes][:serviceInformation]&.key?(:mostRecentActiveService)

        @pdf_data[:data][:attributes][:serviceInformation][:mostRecentActiveService] = {}
      end

      # 'separationLocationCode' is optional
      def most_recent_service_period(service_period, branch)
        location_code = service_period['separationLocationCode']
        begin_date = service_period['activeDutyBeginDate']
        end_date = service_period['activeDutyEndDate']

        @pdf_data[:data][:attributes][:serviceInformation][:branchOfService] = { branch: }
        if location_code
          @pdf_data[:data][:attributes][:serviceInformation][:placeOfLastOrAnticipatedSeparation] =
            location_code
        end
        @pdf_data[:data][:attributes][:serviceInformation][:mostRecentActiveService][:start] = make_date_object(
          begin_date, begin_date.length
        )
        @pdf_data[:data][:attributes][:serviceInformation][:mostRecentActiveService][:end] = make_date_object(
          end_date, end_date.length
        )
      end

      def additional_service_periods(remaining_periods)
        additional_periods = []
        remaining_periods.each do |rp|
          start_date = make_date_object(rp['activeDutyBeginDate'], rp['activeDutyBeginDate'].length)
          end_date = make_date_object(rp['activeDutyEndDate'], rp['activeDutyEndDate'].length)

          additional_periods << {
            start: start_date,
            end: end_date
          }
        end
        @pdf_data[:data][:attributes][:serviceInformation][:additionalPeriodsOfService] = additional_periods
      end

      def confinements
        set_pdf_data_for_pow_confinement

        confinement_periods
      end

      def set_pdf_data_for_pow_confinement
        return if @pdf_data[:data][:attributes][:serviceInformation]&.key?(:prisonerOfWarConfinement)

        @pdf_data[:data][:attributes][:serviceInformation][:prisonerOfWarConfinement] = {}
      end

      # 'confinementBeginDate' & 'confinementEndDate' are required via the schema if confinements are present
      def confinement_periods
        confinements_data = @auto_claim.dig('serviceInformation', 'confinements')

        periods_of_confinement = []
        confinements_data.each do |c|
          begin_date = make_date_object(c['confinementBeginDate'], c['confinementBeginDate'].length)
          end_date = make_date_object(c['confinementEndDate'], c['confinementEndDate'].length)

          periods_of_confinement << { start: begin_date, end: end_date }
        end
        @pdf_data[:data][:attributes][:serviceInformation][:prisonerOfWarConfinement] =
          { confinementDates: periods_of_confinement }
      end

      # If reserves are present
      # 'obligationTermOfServiceFromDate', 'obligationTermOfServiceToDate' & 'unitName' are required via the schema
      def reserves_national_guard_service
        set_pdf_data_for_serves_national_guard_service

        required_reserves_data
        optional_reserves_data
      end

      def set_pdf_data_for_serves_national_guard_service
        return if @pdf_data[:data][:attributes][:serviceInformation]&.key?(:reservesNationalGuardService)

        @pdf_data[:data][:attributes][:serviceInformation][:reservesNationalGuardService] = {}
      end

      def required_reserves_data
        reserves_data_object_base = @pdf_data[:data][:attributes][:serviceInformation][:reservesNationalGuardService]
        unit_name = lookup_in_auto_claim(:reserves_unit_name)
        begin_date = lookup_in_auto_claim(:reserves_obligation_from)
        end_date = lookup_in_auto_claim(:reserves_obligation_to)

        reserves_data_object_base[:unitName] = unit_name
        reserves_data_object_base[:obligationTermsOfService] = {
          start: make_date_object(begin_date, begin_date.length),
          end: make_date_object(end_date, end_date.length)
        }
      end

      def optional_reserves_data
        reserves_data = lookup_in_auto_claim(:reserves_service)

        unit_phone(reserves_data) if reserves_data['unitPhone']
        inactive_duty_training_pay(reserves_data) if reserves_data.key?('receivingInactiveDutyTrainingPay')
        title_10_activation if reserves_data['title10Activation']
      end

      def unit_phone(reserves_data)
        if reserves_data&.dig('unitPhone')
          @pdf_data[:data][:attributes][:serviceInformation][:reservesNationalGuardService][:unitPhoneNumber] = [
            reserves_data&.dig('unitPhone', 'areaCode'),
            reserves_data&.dig('unitPhone', 'phoneNumber')&.tr('-', '')
          ].compact.join
        end
      end

      def inactive_duty_training_pay(reserves_data)
        reserves_data_object_base = @pdf_data[:data][:attributes][:serviceInformation][:reservesNationalGuardService]
        reserves_data_object_base[:receivingInactiveDutyTrainingPay] =
          handle_yes_no(reserves_data['receivingInactiveDutyTrainingPay'])
      end

      # if 'title_10_activation' is present
      # 'anticipatedSeparationDate' & 'title10ActivationDate'
      def title_10_activation
        title_10_data = lookup_in_auto_claim(:reserves_title_10_activation)
        activation_date_data = title_10_data['title10ActivationDate']
        anticipated_separation_date_data = title_10_data['anticipatedSeparationDate']
        activation_date = make_date_object(activation_date_data, activation_date_data.length)
        anticipated_separation_date = make_date_object(
          anticipated_separation_date_data, anticipated_separation_date_data.length
        )

        @pdf_data[:data][:attributes][:serviceInformation][:reservesNationalGuardService][:federalActivation] = {
          activationDate: activation_date,
          anticipatedSeparationDate: anticipated_separation_date
        }
      end

      def alternate_names
        alt_names = lookup_in_auto_claim(:reserves_alternate_names)

        names = alt_names.map do |n|
          n.values_at('firstName', 'middleName', 'lastName').compact.join(' ')
        end

        @pdf_data[:data][:attributes][:serviceInformation][:alternateNames] = names
      end
    end
  end
end<|MERGE_RESOLUTION|>--- conflicted
+++ resolved
@@ -421,14 +421,9 @@
 
         service_periods
 
-<<<<<<< HEAD
+        confinements if @auto_claim.dig('serviceInformation', 'confinements')
         reserves_national_guard_service if lookup_in_auto_claim(:reserves_service)
         alternate_names if lookup_in_auto_claim(:reserves_alternate_names)
-=======
-        confinements if @auto_claim.dig('serviceInformation', 'confinements')
-        reserves_national_guard_service if @auto_claim.dig('serviceInformation', 'reservesNationalGuardService')
-        alternate_names if @auto_claim.dig('serviceInformation', 'alternateNames')
->>>>>>> d246d108
       end
 
       def set_pdf_data_for_service_information
@@ -440,13 +435,9 @@
       # 'serviceBranch', 'activeDutyBeginDate' & 'activeDutyEndDate' are required via the schema
       def service_periods
         set_pdf_data_for_most_recent_service_period
-<<<<<<< HEAD
         service_periods_data = lookup_in_auto_claim(:service_periods)
-        most_recent_service_period = service_periods_data.max_by do |sp|
-=======
-        service_periods_data = @auto_claim.dig('serviceInformation', 'servicePeriods')
+
         most_recent_service_period_data = service_periods_data.max_by do |sp|
->>>>>>> d246d108
           sp['activeDutyEndDate'].presence || {}
         end
         most_recent_branch = most_recent_service_period_data['serviceBranch']
