--- conflicted
+++ resolved
@@ -35,13 +35,9 @@
 
 services:
   redis:
-<<<<<<< HEAD
-    image: redis:5.0-alpine
+    image: redis:6.2-alpine
     ports:
       - 6379:6379
-=======
-    image: redis:6.2-alpine
->>>>>>> 26ce1957
   postgres:
     command: postgres -c shared_preload_libraries=pg_stat_statements -c pg_stat_statements.track=all -c max_connections=200
     environment:
@@ -52,7 +48,6 @@
     ports:
       - 5432:5432
     volumes:
-<<<<<<< HEAD
       - ./data:/var/lib/postgresql/data:cached
   web:
     <<: *common
@@ -62,32 +57,5 @@
     <<: *common
     command: bundle exec sidekiq -q critical,4 -q tasker,3 -q default,2 -q low,1
 
-=======
-      - ".:/srv/vets-api/src"
-      - test_bundle:/usr/local/bundle
-    environment:
-      "Settings.database_url": "postgis://${POSTGRES_USER:-postgres}:${POSTGRES_PASSWORD:-password}@${POSTGRES_HOST:-postgres}:${POSTGRES_PORT:-5432}/${POSTGRES_DATABASE:-vets_api_development}?pool=4"
-      "Settings.test_database_url": "postgis://${POSTGRES_USER:-postgres}:${POSTGRES_PASSWORD:-password}@${POSTGRES_HOST:-postgres}:${POSTGRES_PORT:-5432}/${POSTGRES_DATABASE:-vets_api_test}"
-      "Settings.binaries.clamdscan": "clamscan"           # Not running a separate process within the container for clamdscan, so we use clamscan which requires no daemon
-      "Settings.redis.app_data.url": "redis://redis:6379"
-      "Settings.redis.sidekiq.url": "redis://redis:6379"
-      POSTGRES_HOST: "${POSTGRES_HOST:-postgres}"
-      POSTGRES_PORT: "${POSTGRES_PORT:-5432}"
-      POSTGRES_USER: "${POSTGRES_USER:-postgres}"
-      POSTGRES_PASSWORD: "${POSTGRES_PASSWORD:-password}"
-      CI: "true"
-      RAILS_ENV: test
-      CC_TEST_REPORTER_ID: '0c396adc254b0317e2c3a89a1c929fd61270b133c944d3e9c0f13b3937a7ce45'
-      CHANGE_ID:           "${CHANGE_ID}"
-      GIT_URL:             "${GIT_URL}"
-      JENKINS_URL:         "${JENKINS_URL}"
-      DANGER_GITHUB_API_TOKEN: "${DANGER_GITHUB_API_TOKEN}"
-    depends_on:
-      - postgres
-      - redis
-    links:
-      - postgres
-      - redis
->>>>>>> 26ce1957
 volumes:
  shared-vol: