--- conflicted
+++ resolved
@@ -24,16 +24,9 @@
                         ::Common::Exceptions::Forbidden,
                         ::Common::Exceptions::ValidationErrorsBadRequest,
                         ::Common::Exceptions::UnprocessableEntity,
-<<<<<<< HEAD
-                        ::ClaimsApi::Common::Exceptions::Lighthouse::InvalidFieldValue do |err|
-=======
                         ::ClaimsApi::Common::Exceptions::Lighthouse::UnprocessableEntity do |err|
->>>>>>> b99aff92
                           render_error(err)
                         end
-            rescue_from ::ClaimsApi::Common::Exceptions::Lighthouse::UnprocessableEntity do |err|
-              render_json_error(err)
-            end
             rescue_from JsonSchema::JsonApiMissingAttribute do |err|
               render_json_error(
                 ::ClaimsApi::Common::Exceptions::Lighthouse::JsonValidationError.new(err.to_json_api)
