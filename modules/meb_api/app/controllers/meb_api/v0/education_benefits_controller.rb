# frozen_string_literal: true

require 'dgi/eligibility/service'
require 'dgi/automation/service'
require 'dgi/submission/service'
require 'dgi/enrollment/service'
require 'dgi/contact_info/service'
require 'dgi/exclusion_period/service'
require 'lighthouse/benefits_claims/service'

module MebApi
  module V0
    class EducationBenefitsController < MebApi::V0::BaseController
      before_action :set_type, only: %i[claim_letter claim_status claimant_info eligibility]

      def claimant_info
        response = automation_service.get_claimant_info(@form_type)

        render json: AutomationSerializer.new(response)
      end

      def eligibility
        claimant_response = claimant_service.get_claimant_info(@form_type)
        claimant_id = claimant_response['claimant_id']

        eligibility_response = eligibility_service.get_eligibility(claimant_id)

        response = claimant_response.status == 201 ? eligibility_response : claimant_response
        serializer = claimant_response.status == 201 ? EligibilitySerializer : ClaimantSerializer

        render json: serializer.new(response)
      end

      def claim_status
        claimant_response = claimant_service.get_claimant_info(@form_type)
        claimant_id = claimant_response['claimant_id']

        claim_status_response = claim_status_service.get_claim_status(params, claimant_id, @form_type)

        response = claimant_response.status == 201 ? claim_status_response : claimant_response
        serializer = claimant_response.status == 201 ? ClaimStatusSerializer : ClaimantSerializer

        render json: serializer.new(response)
      end

      def claim_letter
        claimant_response = claimant_service.get_claimant_info(@form_type)
        claimant_id = claimant_response['claimant_id']
        claim_status_response = claim_status_service.get_claim_status(params, claimant_id, @form_type)
        claim_letter_response = claim_letters_service.get_claim_letter(claimant_id, @form_type)
        is_eligible = claim_status_response.claim_status == 'ELIGIBLE'
        response = claimant_response.status == 201 ? claim_letter_response : claimant_response

        date = Time.now.getlocal
        timestamp = date.strftime('%m/%d/%Y %I:%M:%S %p')
        filename = is_eligible ? "Post-9/11 GI_Bill_CoE_#{timestamp}" : "Post-9/11 GI_Bill_Denial_#{timestamp}"

        send_data response.body, filename: "#{filename}.pdf", type: 'application/pdf', disposition: 'attachment'

        nil
      end

      def submit_claim
        response_data = nil
        poa_code = ''
        if Flipper.enabled?(:meb_poa_retrieval, @current_user) && !Rails.env.development?
          poa_code = lighthouse_service.get_power_of_attorney
        end

        if Flipper.enabled?(:show_dgi_direct_deposit_1990EZ, @current_user) && !Rails.env.development?
          begin
            response_data = DirectDeposit::Client.new(@current_user&.icn).get_payment_info
          rescue => e
            Rails.logger.error("BGS service error: #{e}")
            head :internal_server_error
            return
          end
        end

        response = submission_service.submit_claim(params[:education_benefit].except(:form_id), poa_code,
                                                   response_data)

        clear_saved_form(params[:form_id]) if params[:form_id]

<<<<<<< HEAD
        render json: { data: { 'status': response.status } }
=======
        render json: {
          data: {
            status: response.status
          }
        }
>>>>>>> a84c9f3b
      end

      def enrollment
        claimant_response = claimant_service.get_claimant_info(@form_type)
        claimant_id = claimant_response['claimant_id']
        if claimant_id.nil?
          render json: {
            data: {
              no_911_benefits: true
            }
          }
        else
          response = enrollment_service.get_enrollment(claimant_id)
          render json: EnrollmentSerializer.new(response)
        end
      end

      def send_confirmation_email
        return unless Flipper.enabled?(:form1990meb_confirmation_email)

        status = params[:claim_status]
        email = params[:email] || @current_user.email
        first_name = params[:first_name]&.upcase || @current_user.first_name&.upcase

        MebApi::V0::Submit1990mebFormConfirmation.perform_async(status, email, first_name) if email.present?
      end

      def submit_enrollment_verification
        claimant_response = claimant_service.get_claimant_info(@form_type)
        claimant_id = claimant_response['claimant_id']

        if claimant_id.to_i.zero?
          render json: {
            data: {
              enrollment_certify_responses: []
            }
          }
        else
          response = enrollment_service.submit_enrollment(
            params[:education_benefit], claimant_id
          )
          render json: SubmitEnrollmentSerializer.new(response)
        end
      end

      def duplicate_contact_info
        response = contact_info_service.check_for_duplicates(params[:emails], params[:phones])
        render json: ContactInfoSerializer.new(response)
      end

      def exclusion_periods
        claimant_response = claimant_service.get_claimant_info(@form_type)
        claimant_id = claimant_response['claimant_id']
        exclusion_response = exclusion_period_service.get_exclusion_periods(claimant_id)

        render json: ExclusionPeriodSerializer.new(exclusion_response)
      end

      private

      def set_type
        @form_type = params['type']&.capitalize.presence || 'Chapter33'
      end

      def contact_info_service
        MebApi::DGI::ContactInfo::Service.new(@current_user)
      end

      def eligibility_service
        MebApi::DGI::Eligibility::Service.new(@current_user)
      end

      def automation_service
        MebApi::DGI::Automation::Service.new(@current_user)
      end

      def submission_service
        MebApi::DGI::Submission::Service.new(@current_user)
      end

      def enrollment_service
        MebApi::DGI::Enrollment::Service.new(@current_user)
      end

      def exclusion_period_service
        MebApi::DGI::ExclusionPeriod::Service.new(@current_user)
      end

      def lighthouse_service
        BenefitsClaims::Service.new(@current_user&.icn)
      end
    end
  end
end<|MERGE_RESOLUTION|>--- conflicted
+++ resolved
@@ -82,15 +82,7 @@
 
         clear_saved_form(params[:form_id]) if params[:form_id]
 
-<<<<<<< HEAD
-        render json: { data: { 'status': response.status } }
-=======
-        render json: {
-          data: {
-            status: response.status
-          }
-        }
->>>>>>> a84c9f3b
+        render json: { data: { status: response.status } }
       end
 
       def enrollment
