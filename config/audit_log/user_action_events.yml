--- conflicted
+++ resolved
@@ -2,7 +2,6 @@
   event_type: authentication
   details: User logged in
 
-<<<<<<< HEAD
 
 sign_in:
   event_type: sign_in
@@ -70,62 +69,4 @@
 
   submit_va_form_10-10ez:
     event_type: forms
-    details: Submit VA Form 10-10EZ Application for Health Benefits 
-=======
-sign_in: 
-  event_type: sign_in
-  details: Sign in {{ on VA.gov }}
-
-  event_type: verify_identity
-  details: Verify identity* {{ on ID.me }}
-
-profile:
-  event_type: update_mailing_address 	
-  details: Update mailing address
-
-  event_type: update_phone_number
-  details: Update phone number
-
-  event_type: update_email_address
-  details: Update email address
-
-payments:
-  event_type: add_direct_deposit_pension
-  details: Add direct deposit for pension
-
-  event_type: update_direct_deposit_pension
-  details: Update direct deposit for pension
-  
-  event_type: add_direct_deposit_disability 
-  details: Add direct deposit for 
-  
-  event_type: update_direct_deposit_disability
-  details: Update direct deposit for pension
-  
-  event_type: add_direct_deposit_tuition 
-  details: Add direct deposit for tuition 
-  
-  event_type: update_direct_deposit_tuition
-  details: Update direct deposit for tuition 
-
-  event_type: add_direct_deposit_travel_pay
-  details: Add direct deposit for travel pay reimbursement
-
-  event_type: update_direct_deposit_travel_pay
-  details: Update direct deposit for travel pay reimbursement
-
-
-documents:
-  event_type: download_blue_button_report
-  details: Download {{ Blue Button report }}
-
-  event_type: download_va_benefits_letter
-  details: Download {{ VA benefits letter }}
-  
-  event_type: download_va_health_summary
-  details: Download {{ VA Health summary PDF }}
-
-forms:
-  event_type: submit_va_form_10-10ez
-  details: Submit {{ VA Form 10-10EZ Application for Health Benefits }}
->>>>>>> b02e8ec8
+    details: Submit VA Form 10-10EZ Application for Health Benefits 