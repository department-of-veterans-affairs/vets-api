# frozen_string_literal: true

require 'rails_helper'

RSpec.shared_examples 'a organization email or phone update process' do |flag_type|
  let(:id) { '123' }
  let(:address_changed) { flag_type == 'address' }
  let!(:organization) { create_organization }

  context 'when address_exists is true' do
    let(:address_exists) { true }

    before do
      allow(VAProfile::V3::AddressValidation::Service).to receive(:new).and_return(double('VAProfile::V3::AddressValidation::Service', candidate: nil)) # rubocop:disable Layout/LineLength
    end

    it 'does not call validate_address' do
      subject.perform(json_data)

      expect(VAProfile::V3::AddressValidation::Service).not_to have_received(:new)
    end
  end
end

RSpec.describe Organizations::Update do
  def create_organization
    create(:organization,
           poa: '123',
           address_line1: '123 East Main St',
           address_line2: 'Suite 1',
           address_line3: 'Address Line 3',
           address_type: 'DOMESTIC',
           city: 'My City',
           country_name: 'United States of America',
           country_code_iso3: 'USA',
           province: 'A Province',
           international_postal_code: '12345',
           state_code: 'ZZ',
           zip_code: '12345',
           zip_suffix: '6789',
           lat: '39',
           long: '-75',
           location: 'POINT(-75 39)')
  end

  describe '#perform' do
    let(:json_data) do
      [
        {
          id:,
          address: {
            address_pou: 'abc',
            address_line1: 'abc',
            address_line2: 'abc',
            address_line3: 'abc',
            city_name: 'abc',
            state: {
              state_code: 'abc'
            },
            zip_code5: 'abc',
            zip_code4: 'abc',
            country_code_iso3: 'abc'
          },
          email: 'test@example.com',
          phone_number: '999-999-9999',
          address_exists:,
          address_changed:
        }
      ].to_json
    end
    let(:api_response_v3) do
      {
        'candidate_addresses' => [
          {
            'county' => {
              'county_name' => 'Kings',
              'county_code' => '36047'
            },
            'state' => {
              'state_name' => 'New York',
              'state_code' => 'NY'
            },
            'country' => {
              'country_name' => 'United States',
              'county_code_fips' => 'US',
              'country_code_iso2' => 'US',
              'country_code_iso3' => 'USA'
            },
            'address_line1' => '37N 1st St',
            'city_name' => 'Brooklyn',
            'zip_code5' => '11249',
            'zip_code4' => '3939',
            'geocode' => {
              'calc_date' => '2020-01-23T03:15:47+00:00',
              'location_precision' => 31.0,
              'latitude' => 40.717029,
              'longitude' => -73.964956
            },
            'confidence' => 100.0,
            'address_type' => 'Domestic',
            'delivery_point_validation' => 'UNDELIVERABLE'
          }
        ]
      }
    end

    before do
      address_validation_service = VAProfile::V3::AddressValidation::Service
      allow_any_instance_of(address_validation_service).to receive(:candidate).and_return(api_response_v3)
    end

    context 'when JSON parsing fails' do
      let(:invalid_json_data) { 'invalid json' }

      it 'logs an error' do
        expect(Rails.logger).to receive(:error).with(
          "Organizations::Update: Error processing job: unexpected character: 'invalid' at line 1 column 1"
        )

        subject.perform(invalid_json_data)
      end
    end

    context 'when the organization cannot be found' do
      let(:id) { 'not_found' }
      let(:address_exists) { false }
      let(:address_changed) { true }

      it 'logs an error' do
        expect(Rails.logger).to receive(:error).with(
          a_string_matching(/Organizations::Update:.*not_found.*Organization not found/)
        )

        subject.perform(json_data)
      end
    end

    context 'when address_exists is true and address_changed is true' do
      let(:id) { '123' }
      let(:address_exists) { true }
      let(:address_changed) { true }
      let!(:organization) { create_organization }

      it 'updates the address' do
        subject.perform(json_data)
        organization.reload

        expect(organization.send('address_line1')).to eq('37N 1st St')
      end
    end

    context 'when address_exists is false and address_changed is true' do
      let(:id) { '123' }
      let(:address_exists) { false }
      let(:address_changed) { true }
      let!(:organization) { create_organization }

      it 'updates the address' do
        subject.perform(json_data)
        organization.reload

        expect(organization.send('address_line1')).to eq('37N 1st St')
      end
    end

    context 'address validation retries' do
      let(:id) { '123' }
      let(:address_exists) { true }
      let(:address_changed) { true }
      let!(:organization) { create_organization }
      let(:validation_stub) { instance_double(VAProfile::V3::AddressValidation::Service) }
      let(:api_response_with_zero_v2) do
        {
          'candidate_addresses' => [
            {
              'county' => {
                'county_name' => 'Kings',
                'county_code' => '36047'
              },
              'state' => {
                'state_name' => 'New York',
                'state_code' => 'NY'
              },
              'country' => {
                'country_name' => 'United States',
                'country_code_fips' => 'US',
                'country_code_iso2' => 'US',
                'country_code_iso3' => 'USA'
              },
              'address_line1' => '37N 1st St',
              'city_name' => 'Brooklyn',
              'zip_code5' => '11249',
              'zip_code4' => '3939',
              'geocode' => {
                'calc_date' => '2020-01-23T03:15:47+00:00',
                'location_precision' => 31.0,
                'latitude' => 0,
                'longitude' => 0
              },
              'confidence' => 100.0,
              'address_type' => 'Domestic',
              'delivery_point_validation' => 'UNDELIVERABLE'
            }
          ]
        }
      end
      let(:api_response1_v3) do
        {
          'candidate_addresses' => [
            {
              'county' => {
                'county_name' => 'Kings',
                'county_code' => '36047'
              },
              'state' => {
                'state_name' => 'New York',
                'state_code' => 'NY'
              },
              'country' => {
                'country_name' => 'United States',
                'country_code_fips' => 'US',
                'country_code_iso2' => 'US',
                'country_code_iso3' => 'USA'
              },
              'address_line1' => '37N 1st St',
              'city_name' => 'Brooklyn',
              'zip_code5' => '11249',
              'zip_code4' => '3939',
              'geocode' => {
                'calc_date' => '2020-01-23T03:15:47+00:00',
                'location_precision' => 31.0,
                'latitude' => 40.717029,
                'longitude' => -73.964956
              },
              'confidence' => 100.0,
              'address_type' => 'Domestic',
              'delivery_point_validation' => 'UNDELIVERABLE'
            }
          ]
        }
      end
      let(:api_response2_v3) do
        {
          'candidate_addresses' => [
            {
              'county' => {
                'county_name' => 'Kings',
                'county_code' => '36047'
              },
              'state' => {
                'state_name' => 'New York',
                'state_code' => 'NY'
              },
              'country' => {
                'country_name' => 'United States',
                'country_code_fips' => 'US',
                'country_code_iso2' => 'US',
                'country_code_iso3' => 'USA'
              },
              'address_line1' => '37N 2nd St',
              'city_name' => 'Brooklyn',
              'zip_code5' => '11249',
              'zip_code4' => '3939',
              'geocode' => {
                'calc_date' => '2020-01-23T03:15:47+00:00',
                'location_precision' => 31.0,
                'latitude' => 40.717029,
                'longitude' => -73.964956
              },
              'confidence' => 100.0,
              'address_type' => 'Domestic',
              'delivery_point_validation' => 'UNDELIVERABLE'
            }
          ]
        }
      end
      let(:api_response3_v3) do
        {
          'candidate_addresses' => [
            {
              'county' => {
                'county_name' => 'Kings',
                'county_code' => '36047'
              },
              'state' => {
                'state_name' => 'New York',
                'state_code' => 'NY'
              },
              'country' => {
                'country_name' => 'United States',
                'country_code_fips' => 'US',
                'country_code_iso2' => 'US',
                'country_code_iso3' => 'USA'
              },
              'address_line1' => '37N 3rd St',
              'city_name' => 'Brooklyn',
              'zip_code5' => '11249',
              'zip_code4' => '3939',
              'geocode' => {
                'calc_date' => '2020-01-23T03:15:47+00:00',
                'location_precision' => 31.0,
                'latitude' => 40.717029,
                'longitude' => -73.964956
              },
              'confidence' => 100.0,
              'address_type' => 'Domestic',
              'delivery_point_validation' => 'UNDELIVERABLE'
            }
          ]
        }
      end

      context 'when the first retry has non-zero coordinates' do
        before do
          allow(VAProfile::V3::AddressValidation::Service).to receive(:new).and_return(validation_stub)
          allow(validation_stub).to receive(:candidate).and_return(api_response_with_zero_v2, api_response1_v3)
        end

        it 'does not update the organization address' do
          expect(organization.lat).to eq(39)
          expect(organization.long).to eq(-75)
          expect(organization.address_line1).to eq('123 East Main St')

          subject.perform(json_data)
          organization.reload

          expect(organization.lat).to eq(40.717029)
          expect(organization.long).to eq(-73.964956)
          expect(organization.address_line1).to eq('37N 1st St')
        end
      end

      context 'when the second retry has non-zero coordinates' do
        before do
          allow(VAProfile::V3::AddressValidation::Service).to receive(:new).and_return(validation_stub)
          allow(validation_stub).to receive(:candidate).and_return(api_response_with_zero_v2,
                                                                   api_response_with_zero_v2,
                                                                   api_response2_v3)
        end

        it 'does not update the organization address' do
          expect(organization.lat).to eq(39)
          expect(organization.long).to eq(-75)
          expect(organization.address_line1).to eq('123 East Main St')

          subject.perform(json_data)
          organization.reload

          expect(organization.lat).to eq(40.717029)
          expect(organization.long).to eq(-73.964956)
          expect(organization.address_line1).to eq('37N 2nd St')
        end
      end

      context 'when the third retry has non-zero coordinates' do
        before do
          allow(VAProfile::V3::AddressValidation::Service).to receive(:new).and_return(validation_stub)
          allow(validation_stub).to receive(:candidate).and_return(api_response_with_zero_v2,
                                                                   api_response_with_zero_v2,
                                                                   api_response_with_zero_v2,
                                                                   api_response3_v3)
        end

        it 'updates the organization address' do
          expect(organization.lat).to eq(39)
          expect(organization.long).to eq(-75)
          expect(organization.address_line1).to eq('123 East Main St')

          subject.perform(json_data)
          organization.reload

          expect(organization.lat).to eq(40.717029)
          expect(organization.long).to eq(-73.964956)
          expect(organization.address_line1).to eq('37N 3rd St')
        end
      end

      context 'when the retry coordinates are all zero' do
        before do
          allow(VAProfile::V3::AddressValidation::Service).to receive(:new).and_return(validation_stub)
          allow(validation_stub).to receive(:candidate).and_return(api_response_with_zero_v2,
                                                                   api_response_with_zero_v2,
                                                                   api_response_with_zero_v2,
                                                                   api_response_with_zero_v2)
        end

        it 'does not update the organization address' do
          expect(organization.lat).to eq(39)
          expect(organization.long).to eq(-75)
          expect(organization.address_line1).to eq('123 East Main St')

          subject.perform(json_data)
          organization.reload

          expect(organization.lat).to eq(39)
          expect(organization.long).to eq(-75)
          expect(organization.address_line1).to eq('123 East Main St')
        end
      end
    end
  end
<<<<<<< HEAD
=======

  describe 'V3/AddressValidation' do
    def create_organization
      create(:organization,
             poa: '123',
             address_line1: '123 East Main St',
             address_line2: 'Suite 1',
             address_line3: 'Address Line 3',
             address_type: 'DOMESTIC',
             city: 'My City',
             country_name: 'United States of America',
             country_code_iso3: 'USA',
             province: 'A Province',
             international_postal_code: '12345',
             state_code: 'ZZ',
             zip_code: '12345',
             zip_suffix: '6789',
             lat: '39',
             long: '-75',
             location: 'POINT(-75 39)')
    end

    describe '#perform V3/AddressValidation' do
      let(:json_data) do
        [
          {
            id:,
            address: {
              address_pou: 'abc',
              address_line1: 'abc',
              address_line2: 'abc',
              address_line3: 'abc',
              city_name: 'abc',
              state: {
                state_code: 'abc'
              },
              zip_code5: 'abc',
              zip_code4: 'abc',
              country_code_iso3: 'abc'
            },
            email: 'test@example.com',
            phone_number: '999-999-9999',
            address_exists:,
            address_changed:
          }
        ].to_json
      end
      let(:api_response_v3) do
        {
          'candidate_addresses' => [
            {
              'county' => {
                'county_name' => 'Kings',
                'county_code' => '36047'
              },
              'state' => {
                'state_name' => 'New York',
                'state_code' => 'NY'
              },
              'country' => {
                'country_name' => 'United States',
                'county_code_fips' => 'US',
                'country_code_iso2' => 'US',
                'country_code_iso3' => 'USA'
              },
              'address_line1' => '37N 1st St',
              'city_name' => 'Brooklyn',
              'zip_code5' => '11249',
              'zip_code4' => '3939',
              'geocode' => {
                'calc_date' => '2020-01-23T03:15:47+00:00',
                'location_precision' => 31.0,
                'latitude' => 40.717029,
                'longitude' => -73.964956
              },
              'confidence' => 100.0,
              'address_type' => 'Domestic',
              'delivery_point_validation' => 'UNDELIVERABLE'
            }
          ]
        }
      end

      before do
        allow(Flipper).to receive(:enabled?).with(:remove_pciu).and_return(true)
        address_validation_service = VAProfile::V3::AddressValidation::Service
        allow_any_instance_of(address_validation_service).to receive(:candidate).and_return(api_response_v3)
      end

      context 'when JSON parsing fails' do
        let(:invalid_json_data) { 'invalid json' }

        it 'logs an error' do
          expect(Rails.logger).to receive(:error).with(
            "Organizations::Update: Error processing job: unexpected character: 'invalid' at line 1 column 1"
          )

          subject.perform(invalid_json_data)
        end
      end

      context 'when the organization cannot be found' do
        let(:id) { 'not_found' }
        let(:address_exists) { false }
        let(:address_changed) { true }

        it 'logs an error' do
          expect(Rails.logger).to receive(:error).with(
            a_string_matching(/Organizations::Update:.*not_found.*Organization not found/)
          )

          subject.perform(json_data)
        end
      end

      context 'when address_exists is true and address_changed is true' do
        let(:id) { '123' }
        let(:address_exists) { true }
        let(:address_changed) { true }
        let!(:organization) { create_organization }

        it 'updates the address' do
          subject.perform(json_data)
          organization.reload

          expect(organization.send('address_line1')).to eq('37N 1st St')
        end
      end

      context 'when address_exists is false and address_changed is true' do
        let(:id) { '123' }
        let(:address_exists) { false }
        let(:address_changed) { true }
        let!(:organization) { create_organization }

        it 'updates the address' do
          subject.perform(json_data)
          organization.reload

          expect(organization.send('address_line1')).to eq('37N 1st St')
        end
      end

      context 'address validation retries' do
        let(:id) { '123' }
        let(:address_exists) { true }
        let(:address_changed) { true }
        let!(:organization) { create_organization }
        let(:validation_stub) { instance_double(VAProfile::V3::AddressValidation::Service) }
        let(:api_response_with_zero_v2) do
          {
            'candidate_addresses' => [
              {
                'county' => {
                  'county_name' => 'Kings',
                  'county_code' => '36047'
                },
                'state' => {
                  'state_name' => 'New York',
                  'state_code' => 'NY'
                },
                'country' => {
                  'country_name' => 'United States',
                  'country_code_fips' => 'US',
                  'country_code_iso2' => 'US',
                  'country_code_iso3' => 'USA'
                },
                'address_line1' => '37N 1st St',
                'city_name' => 'Brooklyn',
                'zip_code5' => '11249',
                'zip_code4' => '3939',
                'geocode' => {
                  'calc_date' => '2020-01-23T03:15:47+00:00',
                  'location_precision' => 31.0,
                  'latitude' => 0,
                  'longitude' => 0
                },
                'confidence' => 100.0,
                'address_type' => 'Domestic',
                'delivery_point_validation' => 'UNDELIVERABLE'
              }
            ]
          }
        end
        let(:api_response1_v3) do
          {
            'candidate_addresses' => [
              {
                'county' => {
                  'county_name' => 'Kings',
                  'county_code' => '36047'
                },
                'state' => {
                  'state_name' => 'New York',
                  'state_code' => 'NY'
                },
                'country' => {
                  'country_name' => 'United States',
                  'country_code_fips' => 'US',
                  'country_code_iso2' => 'US',
                  'country_code_iso3' => 'USA'
                },
                'address_line1' => '37N 1st St',
                'city_name' => 'Brooklyn',
                'zip_code5' => '11249',
                'zip_code4' => '3939',
                'geocode' => {
                  'calc_date' => '2020-01-23T03:15:47+00:00',
                  'location_precision' => 31.0,
                  'latitude' => 40.717029,
                  'longitude' => -73.964956
                },
                'confidence' => 100.0,
                'address_type' => 'Domestic',
                'delivery_point_validation' => 'UNDELIVERABLE'
              }
            ]
          }
        end
        let(:api_response2_v3) do
          {
            'candidate_addresses' => [
              {
                'county' => {
                  'county_name' => 'Kings',
                  'county_code' => '36047'
                },
                'state' => {
                  'state_name' => 'New York',
                  'state_code' => 'NY'
                },
                'country' => {
                  'country_name' => 'United States',
                  'country_code_fips' => 'US',
                  'country_code_iso2' => 'US',
                  'country_code_iso3' => 'USA'
                },
                'address_line1' => '37N 2nd St',
                'city_name' => 'Brooklyn',
                'zip_code5' => '11249',
                'zip_code4' => '3939',
                'geocode' => {
                  'calc_date' => '2020-01-23T03:15:47+00:00',
                  'location_precision' => 31.0,
                  'latitude' => 40.717029,
                  'longitude' => -73.964956
                },
                'confidence' => 100.0,
                'address_type' => 'Domestic',
                'delivery_point_validation' => 'UNDELIVERABLE'
              }
            ]
          }
        end
        let(:api_response3_v3) do
          {
            'candidate_addresses' => [
              {
                'county' => {
                  'county_name' => 'Kings',
                  'county_code' => '36047'
                },
                'state' => {
                  'state_name' => 'New York',
                  'state_code' => 'NY'
                },
                'country' => {
                  'country_name' => 'United States',
                  'country_code_fips' => 'US',
                  'country_code_iso2' => 'US',
                  'country_code_iso3' => 'USA'
                },
                'address_line1' => '37N 3rd St',
                'city_name' => 'Brooklyn',
                'zip_code5' => '11249',
                'zip_code4' => '3939',
                'geocode' => {
                  'calc_date' => '2020-01-23T03:15:47+00:00',
                  'location_precision' => 31.0,
                  'latitude' => 40.717029,
                  'longitude' => -73.964956
                },
                'confidence' => 100.0,
                'address_type' => 'Domestic',
                'delivery_point_validation' => 'UNDELIVERABLE'
              }
            ]
          }
        end

        context 'when the first retry has non-zero coordinates' do
          before do
            allow(VAProfile::V3::AddressValidation::Service).to receive(:new).and_return(validation_stub)
            allow(validation_stub).to receive(:candidate).and_return(api_response_with_zero_v2, api_response1_v3)
          end

          it 'does not update the organization address' do
            expect(organization.lat).to eq(39)
            expect(organization.long).to eq(-75)
            expect(organization.address_line1).to eq('123 East Main St')

            subject.perform(json_data)
            organization.reload

            expect(organization.lat).to eq(40.717029)
            expect(organization.long).to eq(-73.964956)
            expect(organization.address_line1).to eq('37N 1st St')
          end
        end

        context 'when the second retry has non-zero coordinates' do
          before do
            allow(VAProfile::V3::AddressValidation::Service).to receive(:new).and_return(validation_stub)
            allow(validation_stub).to receive(:candidate).and_return(api_response_with_zero_v2,
                                                                     api_response_with_zero_v2,
                                                                     api_response2_v3)
          end

          it 'does not update the organization address' do
            expect(organization.lat).to eq(39)
            expect(organization.long).to eq(-75)
            expect(organization.address_line1).to eq('123 East Main St')

            subject.perform(json_data)
            organization.reload

            expect(organization.lat).to eq(40.717029)
            expect(organization.long).to eq(-73.964956)
            expect(organization.address_line1).to eq('37N 2nd St')
          end
        end

        context 'when the third retry has non-zero coordinates' do
          before do
            allow(VAProfile::V3::AddressValidation::Service).to receive(:new).and_return(validation_stub)
            allow(validation_stub).to receive(:candidate).and_return(api_response_with_zero_v2,
                                                                     api_response_with_zero_v2,
                                                                     api_response_with_zero_v2,
                                                                     api_response3_v3)
          end

          it 'updates the organization address' do
            expect(organization.lat).to eq(39)
            expect(organization.long).to eq(-75)
            expect(organization.address_line1).to eq('123 East Main St')

            subject.perform(json_data)
            organization.reload

            expect(organization.lat).to eq(40.717029)
            expect(organization.long).to eq(-73.964956)
            expect(organization.address_line1).to eq('37N 3rd St')
          end
        end

        context 'when the retry coordinates are all zero' do
          before do
            allow(VAProfile::V3::AddressValidation::Service).to receive(:new).and_return(validation_stub)
            allow(validation_stub).to receive(:candidate).and_return(api_response_with_zero_v2,
                                                                     api_response_with_zero_v2,
                                                                     api_response_with_zero_v2,
                                                                     api_response_with_zero_v2)
          end

          it 'does not update the organization address' do
            expect(organization.lat).to eq(39)
            expect(organization.long).to eq(-75)
            expect(organization.address_line1).to eq('123 East Main St')

            subject.perform(json_data)
            organization.reload

            expect(organization.lat).to eq(39)
            expect(organization.long).to eq(-75)
            expect(organization.address_line1).to eq('123 East Main St')
          end
        end
      end
    end
  end
>>>>>>> 3010eb08
end<|MERGE_RESOLUTION|>--- conflicted
+++ resolved
@@ -399,387 +399,4 @@
       end
     end
   end
-<<<<<<< HEAD
-=======
-
-  describe 'V3/AddressValidation' do
-    def create_organization
-      create(:organization,
-             poa: '123',
-             address_line1: '123 East Main St',
-             address_line2: 'Suite 1',
-             address_line3: 'Address Line 3',
-             address_type: 'DOMESTIC',
-             city: 'My City',
-             country_name: 'United States of America',
-             country_code_iso3: 'USA',
-             province: 'A Province',
-             international_postal_code: '12345',
-             state_code: 'ZZ',
-             zip_code: '12345',
-             zip_suffix: '6789',
-             lat: '39',
-             long: '-75',
-             location: 'POINT(-75 39)')
-    end
-
-    describe '#perform V3/AddressValidation' do
-      let(:json_data) do
-        [
-          {
-            id:,
-            address: {
-              address_pou: 'abc',
-              address_line1: 'abc',
-              address_line2: 'abc',
-              address_line3: 'abc',
-              city_name: 'abc',
-              state: {
-                state_code: 'abc'
-              },
-              zip_code5: 'abc',
-              zip_code4: 'abc',
-              country_code_iso3: 'abc'
-            },
-            email: 'test@example.com',
-            phone_number: '999-999-9999',
-            address_exists:,
-            address_changed:
-          }
-        ].to_json
-      end
-      let(:api_response_v3) do
-        {
-          'candidate_addresses' => [
-            {
-              'county' => {
-                'county_name' => 'Kings',
-                'county_code' => '36047'
-              },
-              'state' => {
-                'state_name' => 'New York',
-                'state_code' => 'NY'
-              },
-              'country' => {
-                'country_name' => 'United States',
-                'county_code_fips' => 'US',
-                'country_code_iso2' => 'US',
-                'country_code_iso3' => 'USA'
-              },
-              'address_line1' => '37N 1st St',
-              'city_name' => 'Brooklyn',
-              'zip_code5' => '11249',
-              'zip_code4' => '3939',
-              'geocode' => {
-                'calc_date' => '2020-01-23T03:15:47+00:00',
-                'location_precision' => 31.0,
-                'latitude' => 40.717029,
-                'longitude' => -73.964956
-              },
-              'confidence' => 100.0,
-              'address_type' => 'Domestic',
-              'delivery_point_validation' => 'UNDELIVERABLE'
-            }
-          ]
-        }
-      end
-
-      before do
-        allow(Flipper).to receive(:enabled?).with(:remove_pciu).and_return(true)
-        address_validation_service = VAProfile::V3::AddressValidation::Service
-        allow_any_instance_of(address_validation_service).to receive(:candidate).and_return(api_response_v3)
-      end
-
-      context 'when JSON parsing fails' do
-        let(:invalid_json_data) { 'invalid json' }
-
-        it 'logs an error' do
-          expect(Rails.logger).to receive(:error).with(
-            "Organizations::Update: Error processing job: unexpected character: 'invalid' at line 1 column 1"
-          )
-
-          subject.perform(invalid_json_data)
-        end
-      end
-
-      context 'when the organization cannot be found' do
-        let(:id) { 'not_found' }
-        let(:address_exists) { false }
-        let(:address_changed) { true }
-
-        it 'logs an error' do
-          expect(Rails.logger).to receive(:error).with(
-            a_string_matching(/Organizations::Update:.*not_found.*Organization not found/)
-          )
-
-          subject.perform(json_data)
-        end
-      end
-
-      context 'when address_exists is true and address_changed is true' do
-        let(:id) { '123' }
-        let(:address_exists) { true }
-        let(:address_changed) { true }
-        let!(:organization) { create_organization }
-
-        it 'updates the address' do
-          subject.perform(json_data)
-          organization.reload
-
-          expect(organization.send('address_line1')).to eq('37N 1st St')
-        end
-      end
-
-      context 'when address_exists is false and address_changed is true' do
-        let(:id) { '123' }
-        let(:address_exists) { false }
-        let(:address_changed) { true }
-        let!(:organization) { create_organization }
-
-        it 'updates the address' do
-          subject.perform(json_data)
-          organization.reload
-
-          expect(organization.send('address_line1')).to eq('37N 1st St')
-        end
-      end
-
-      context 'address validation retries' do
-        let(:id) { '123' }
-        let(:address_exists) { true }
-        let(:address_changed) { true }
-        let!(:organization) { create_organization }
-        let(:validation_stub) { instance_double(VAProfile::V3::AddressValidation::Service) }
-        let(:api_response_with_zero_v2) do
-          {
-            'candidate_addresses' => [
-              {
-                'county' => {
-                  'county_name' => 'Kings',
-                  'county_code' => '36047'
-                },
-                'state' => {
-                  'state_name' => 'New York',
-                  'state_code' => 'NY'
-                },
-                'country' => {
-                  'country_name' => 'United States',
-                  'country_code_fips' => 'US',
-                  'country_code_iso2' => 'US',
-                  'country_code_iso3' => 'USA'
-                },
-                'address_line1' => '37N 1st St',
-                'city_name' => 'Brooklyn',
-                'zip_code5' => '11249',
-                'zip_code4' => '3939',
-                'geocode' => {
-                  'calc_date' => '2020-01-23T03:15:47+00:00',
-                  'location_precision' => 31.0,
-                  'latitude' => 0,
-                  'longitude' => 0
-                },
-                'confidence' => 100.0,
-                'address_type' => 'Domestic',
-                'delivery_point_validation' => 'UNDELIVERABLE'
-              }
-            ]
-          }
-        end
-        let(:api_response1_v3) do
-          {
-            'candidate_addresses' => [
-              {
-                'county' => {
-                  'county_name' => 'Kings',
-                  'county_code' => '36047'
-                },
-                'state' => {
-                  'state_name' => 'New York',
-                  'state_code' => 'NY'
-                },
-                'country' => {
-                  'country_name' => 'United States',
-                  'country_code_fips' => 'US',
-                  'country_code_iso2' => 'US',
-                  'country_code_iso3' => 'USA'
-                },
-                'address_line1' => '37N 1st St',
-                'city_name' => 'Brooklyn',
-                'zip_code5' => '11249',
-                'zip_code4' => '3939',
-                'geocode' => {
-                  'calc_date' => '2020-01-23T03:15:47+00:00',
-                  'location_precision' => 31.0,
-                  'latitude' => 40.717029,
-                  'longitude' => -73.964956
-                },
-                'confidence' => 100.0,
-                'address_type' => 'Domestic',
-                'delivery_point_validation' => 'UNDELIVERABLE'
-              }
-            ]
-          }
-        end
-        let(:api_response2_v3) do
-          {
-            'candidate_addresses' => [
-              {
-                'county' => {
-                  'county_name' => 'Kings',
-                  'county_code' => '36047'
-                },
-                'state' => {
-                  'state_name' => 'New York',
-                  'state_code' => 'NY'
-                },
-                'country' => {
-                  'country_name' => 'United States',
-                  'country_code_fips' => 'US',
-                  'country_code_iso2' => 'US',
-                  'country_code_iso3' => 'USA'
-                },
-                'address_line1' => '37N 2nd St',
-                'city_name' => 'Brooklyn',
-                'zip_code5' => '11249',
-                'zip_code4' => '3939',
-                'geocode' => {
-                  'calc_date' => '2020-01-23T03:15:47+00:00',
-                  'location_precision' => 31.0,
-                  'latitude' => 40.717029,
-                  'longitude' => -73.964956
-                },
-                'confidence' => 100.0,
-                'address_type' => 'Domestic',
-                'delivery_point_validation' => 'UNDELIVERABLE'
-              }
-            ]
-          }
-        end
-        let(:api_response3_v3) do
-          {
-            'candidate_addresses' => [
-              {
-                'county' => {
-                  'county_name' => 'Kings',
-                  'county_code' => '36047'
-                },
-                'state' => {
-                  'state_name' => 'New York',
-                  'state_code' => 'NY'
-                },
-                'country' => {
-                  'country_name' => 'United States',
-                  'country_code_fips' => 'US',
-                  'country_code_iso2' => 'US',
-                  'country_code_iso3' => 'USA'
-                },
-                'address_line1' => '37N 3rd St',
-                'city_name' => 'Brooklyn',
-                'zip_code5' => '11249',
-                'zip_code4' => '3939',
-                'geocode' => {
-                  'calc_date' => '2020-01-23T03:15:47+00:00',
-                  'location_precision' => 31.0,
-                  'latitude' => 40.717029,
-                  'longitude' => -73.964956
-                },
-                'confidence' => 100.0,
-                'address_type' => 'Domestic',
-                'delivery_point_validation' => 'UNDELIVERABLE'
-              }
-            ]
-          }
-        end
-
-        context 'when the first retry has non-zero coordinates' do
-          before do
-            allow(VAProfile::V3::AddressValidation::Service).to receive(:new).and_return(validation_stub)
-            allow(validation_stub).to receive(:candidate).and_return(api_response_with_zero_v2, api_response1_v3)
-          end
-
-          it 'does not update the organization address' do
-            expect(organization.lat).to eq(39)
-            expect(organization.long).to eq(-75)
-            expect(organization.address_line1).to eq('123 East Main St')
-
-            subject.perform(json_data)
-            organization.reload
-
-            expect(organization.lat).to eq(40.717029)
-            expect(organization.long).to eq(-73.964956)
-            expect(organization.address_line1).to eq('37N 1st St')
-          end
-        end
-
-        context 'when the second retry has non-zero coordinates' do
-          before do
-            allow(VAProfile::V3::AddressValidation::Service).to receive(:new).and_return(validation_stub)
-            allow(validation_stub).to receive(:candidate).and_return(api_response_with_zero_v2,
-                                                                     api_response_with_zero_v2,
-                                                                     api_response2_v3)
-          end
-
-          it 'does not update the organization address' do
-            expect(organization.lat).to eq(39)
-            expect(organization.long).to eq(-75)
-            expect(organization.address_line1).to eq('123 East Main St')
-
-            subject.perform(json_data)
-            organization.reload
-
-            expect(organization.lat).to eq(40.717029)
-            expect(organization.long).to eq(-73.964956)
-            expect(organization.address_line1).to eq('37N 2nd St')
-          end
-        end
-
-        context 'when the third retry has non-zero coordinates' do
-          before do
-            allow(VAProfile::V3::AddressValidation::Service).to receive(:new).and_return(validation_stub)
-            allow(validation_stub).to receive(:candidate).and_return(api_response_with_zero_v2,
-                                                                     api_response_with_zero_v2,
-                                                                     api_response_with_zero_v2,
-                                                                     api_response3_v3)
-          end
-
-          it 'updates the organization address' do
-            expect(organization.lat).to eq(39)
-            expect(organization.long).to eq(-75)
-            expect(organization.address_line1).to eq('123 East Main St')
-
-            subject.perform(json_data)
-            organization.reload
-
-            expect(organization.lat).to eq(40.717029)
-            expect(organization.long).to eq(-73.964956)
-            expect(organization.address_line1).to eq('37N 3rd St')
-          end
-        end
-
-        context 'when the retry coordinates are all zero' do
-          before do
-            allow(VAProfile::V3::AddressValidation::Service).to receive(:new).and_return(validation_stub)
-            allow(validation_stub).to receive(:candidate).and_return(api_response_with_zero_v2,
-                                                                     api_response_with_zero_v2,
-                                                                     api_response_with_zero_v2,
-                                                                     api_response_with_zero_v2)
-          end
-
-          it 'does not update the organization address' do
-            expect(organization.lat).to eq(39)
-            expect(organization.long).to eq(-75)
-            expect(organization.address_line1).to eq('123 East Main St')
-
-            subject.perform(json_data)
-            organization.reload
-
-            expect(organization.lat).to eq(39)
-            expect(organization.long).to eq(-75)
-            expect(organization.address_line1).to eq('123 East Main St')
-          end
-        end
-      end
-    end
-  end
->>>>>>> 3010eb08
 end