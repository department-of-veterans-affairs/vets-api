# frozen_string_literal: true

require 'rails_helper'
require 'securerandom'

describe TravelPay::ClaimsService do
  context 'get_claims' do
    let(:user) { build(:user) }
    let(:claims_data) do
      {
        'data' => [
          {
            'id' => 'uuid1',
            'claimNumber' => 'TC0000000000001',
            'claimStatus' => 'InProgress',
            'appointmentDateTime' => '2024-01-01T16:45:34.465Z',
            'facilityName' => 'Cheyenne VA Medical Center',
            'createdOn' => '2024-03-22T21:22:34.465Z',
            'modifiedOn' => '2024-01-01T16:44:34.465Z'
          },
          {
            'id' => 'uuid2',
            'claimNumber' => 'TC0000000000002',
            'claimStatus' => 'InProgress',
            'appointmentDateTime' => '2024-03-01T16:45:34.465Z',
            'facilityName' => 'Cheyenne VA Medical Center',
            'createdOn' => '2024-02-22T21:22:34.465Z',
            'modifiedOn' => '2024-03-01T00:00:00.0Z'
          },
          {
            'id' => 'uuid3',
            'claimNumber' => 'TC0000000000002',
            'claimStatus' => 'Incomplete',
            'appointmentDateTime' => '2024-02-01T16:45:34.465Z',
            'facilityName' => 'Cheyenne VA Medical Center',
            'createdOn' => '2024-01-22T21:22:34.465Z',
            'modifiedOn' => '2024-02-01T00:00:00.0Z'
          },
          {
            'id' => '73611905-71bf-46ed-b1ec-e790593b8565',
            'claimNumber' => 'TC0004',
            'claimName' => '9d81c1a1-cd05-47c6-be97-d14dec579893',
            'claimStatus' => 'Claim Submitted',
            'appointmentDateTime' => nil,
            'facilityName' => 'Tomah VA Medical Center',
            'createdOn' => '2023-12-29T22:00:57.915Z',
            'modifiedOn' => '2024-01-03T22:00:57.915Z'
          }
        ]
      }
    end
    let(:claims_response) do
      Faraday::Response.new(
        body: claims_data
      )
    end

    let(:tokens) { %w[veis_token btsss_token] }

    before do
      allow_any_instance_of(TravelPay::ClaimsClient)
        .to receive(:get_claims)
        .with(*tokens)
        .and_return(claims_response)
    end

    it 'returns sorted and parsed claims' do
      expected_statuses = ['In Progress', 'In Progress', 'Incomplete', 'Claim Submitted']

      service = TravelPay::ClaimsService.new
      claims = service.get_claims(*tokens)
      actual_statuses = claims[:data].pluck('claimStatus')

      expect(actual_statuses).to match_array(expected_statuses)
    end

<<<<<<< HEAD
    context 'get claim by id' do
      it 'returns a single claim when passed a valid id' do
        claim_id = '73611905-71bf-46ed-b1ec-e790593b8565'
        expected_claim = claims_data['data'].find { |c| c['id'] == claim_id }
        service = TravelPay::Service.new
        actual_claim = service.get_claim_by_id(user, claim_id)

        expect(actual_claim).to eq(expected_claim)
      end

      it 'returns nil if a claim with the given id was not found' do
        claim_id = SecureRandom.uuid
        service = TravelPay::Service.new
        actual_claim = service.get_claim_by_id(user, claim_id)

        expect(actual_claim).to eq(nil)
      end

      it 'throws an ArgumentException if claim_id is invalid format' do
        claim_id = 'this-is-definitely-a-uuid-right'
        service = TravelPay::Service.new

        expect { service.get_claim_by_id(user, claim_id) }
          .to raise_error(ArgumentError, /valid v4 UUID/i)
=======
    context 'filter by appt date' do
      it 'returns claims that match appt date if specified' do
        service = TravelPay::ClaimsService.new
        claims = service.get_claims(*tokens, { 'appt_datetime' => '2024-01-01' })

        expect(claims.count).to equal(1)
      end

      it 'returns 0 claims if appt date does not match' do
        service = TravelPay::ClaimsService.new
        claims = service.get_claims(*tokens, { 'appt_datetime' => '1700-01-01' })

        expect(claims[:data].count).to equal(0)
      end

      it 'returns all claims if appt date is invalid' do
        service = TravelPay::ClaimsService.new
        claims = service.get_claims(*tokens, { 'appt_datetime' => 'banana' })

        expect(claims[:data].count).to equal(claims_data['data'].count)
      end

      it 'returns all claims if appt date is not specified' do
        service = TravelPay::ClaimsService.new
        claims_empty_date = service.get_claims(*tokens, { 'appt_datetime' => '' })
        claims_nil_date = service.get_claims(*tokens, { 'appt_datetime' => 'banana' })
        claims_no_param = service.get_claims(*tokens)

        expect(claims_empty_date[:data].count).to equal(claims_data['data'].count)
        expect(claims_nil_date[:data].count).to equal(claims_data['data'].count)
        expect(claims_no_param[:data].count).to equal(claims_data['data'].count)
>>>>>>> 0a759a03
      end
    end
  end
end<|MERGE_RESOLUTION|>--- conflicted
+++ resolved
@@ -74,7 +74,6 @@
       expect(actual_statuses).to match_array(expected_statuses)
     end
 
-<<<<<<< HEAD
     context 'get claim by id' do
       it 'returns a single claim when passed a valid id' do
         claim_id = '73611905-71bf-46ed-b1ec-e790593b8565'
@@ -99,7 +98,9 @@
 
         expect { service.get_claim_by_id(user, claim_id) }
           .to raise_error(ArgumentError, /valid v4 UUID/i)
-=======
+      end
+    end
+
     context 'filter by appt date' do
       it 'returns claims that match appt date if specified' do
         service = TravelPay::ClaimsService.new
@@ -131,7 +132,6 @@
         expect(claims_empty_date[:data].count).to equal(claims_data['data'].count)
         expect(claims_nil_date[:data].count).to equal(claims_data['data'].count)
         expect(claims_no_param[:data].count).to equal(claims_data['data'].count)
->>>>>>> 0a759a03
       end
     end
   end
