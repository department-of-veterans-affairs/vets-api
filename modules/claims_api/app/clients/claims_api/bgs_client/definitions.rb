--- conflicted
+++ resolved
@@ -225,7 +225,37 @@
       end
 
       ##
-<<<<<<< HEAD
+      # OrgWebServiceBean
+      #
+      module OrgWebServiceBean
+        DEFINITION =
+          Bean.new(
+            path: 'OrgWebServiceBean',
+            namespaces: Namespaces.new(
+              target: 'http://org.services.vetsnet.vba.va.gov/',
+              data: nil
+            )
+          )
+      end
+
+      module OrgWebService
+        DEFINITION =
+          Service.new(
+            bean: OrgWebServiceBean::DEFINITION,
+            path: 'OrgWebService'
+          )
+
+        module FindOrgBySSN
+          DEFINITION =
+            Action.new(
+              service: OrgWebService::DEFINITION,
+              name: 'findPoaHistoryByPtcpntId',
+              key: 'PoaHistory'
+            )
+        end
+      end
+
+      #
       # VnpAtchmsWebServiceBean
       #
       module VnpAtchmsWebServiceBean
@@ -234,22 +264,11 @@
             path: 'VnpAtchmsWebServiceBean',
             namespaces: Namespaces.new(
               target: 'http://atchmsService.services.vonapp.vba.va.gov/',
-=======
-      # OrgWebServiceBean
-      #
-      module OrgWebServiceBean
-        DEFINITION =
-          Bean.new(
-            path: 'OrgWebServiceBean',
-            namespaces: Namespaces.new(
-              target: 'http://org.services.vetsnet.vba.va.gov/',
->>>>>>> 961791ba
-              data: nil
-            )
-          )
-      end
-
-<<<<<<< HEAD
+              data: nil
+            )
+          )
+      end
+
       module VnpAtchmsService
         DEFINITION =
           Service.new(
@@ -263,21 +282,6 @@
               service: VnpAtchmsService::DEFINITION,
               name: 'vnpAtchmsCreate',
               key: 'return'
-=======
-      module OrgWebService
-        DEFINITION =
-          Service.new(
-            bean: OrgWebServiceBean::DEFINITION,
-            path: 'OrgWebService'
-          )
-
-        module FindOrgBySSN
-          DEFINITION =
-            Action.new(
-              service: OrgWebService::DEFINITION,
-              name: 'findPoaHistoryByPtcpntId',
-              key: 'PoaHistory'
->>>>>>> 961791ba
             )
         end
       end
