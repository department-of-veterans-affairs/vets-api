require 'rails_helper'
# frozen_string_literal: true

describe PdfFill::Filler do
  include SchemaMatchers

  describe '#combine_extras' do
    let(:extras_generator) { double }
    let(:old_file_path) { 'tmp/pdfs/file_path.pdf' }

    subject do
      described_class.combine_extras(old_file_path, extras_generator)
    end

    context 'when extras_generator doesnt have text' do
      it 'should return the old_file_path' do
        expect(extras_generator).to receive(:text?).once.and_return(false)

        expect(subject).to eq(old_file_path)
      end
    end

    context 'when extras_generator has text' do
      before do
        expect(extras_generator).to receive(:text?).once.and_return(true)
      end

      it 'should generate extras and combine the files' do
        file_path = 'tmp/pdfs/file_path_final.pdf'
        expect(extras_generator).to receive(:generate).once.and_return('extras.pdf')
        expect(described_class::PDF_FORMS).to receive(:cat).once.with(
          old_file_path,
          'extras.pdf',
          file_path
        )
        expect(File).to receive(:delete).once.with('extras.pdf')
        expect(File).to receive(:delete).once.with(old_file_path)

        expect(subject).to eq(file_path)
      end
    end
  end

  def simplify_fields(fields)
    fields.map do |field|
      {
        name: field.name,
        value: field.value
      }
    end
  end

  def compare_pdfs(pdf1, pdf2)
    fields = []
    [pdf1, pdf2].each do |pdf|
      fields << simplify_fields(described_class::PDF_FORMS.get_fields(pdf))
    end

    fields[0] == fields[1]
  end

  describe '#fill_form', run_at: '2017-07-25 00:00:00 -0400' do
    %w[21P-530 21P-527EZ].each do |form_id|
      context "form #{form_id}" do
        %w[simple kitchen_sink overflow].each do |type|
          context "with #{type} test data" do
            let(:form_data) do
              get_fixture("pdf_fill/#{form_id}/#{type}")
            end

            it 'should fill the form correctly' do
              fact_name = form_id == '21P-527EZ' ? :pension_claim : :burial_claim
              saved_claim = create(fact_name, form: form_data.to_json)

              if type == 'overflow'
                # compare_pdfs only compares based on filled fields, it doesn't read the extras page
                the_extras_generator = nil

                expect(described_class).to receive(:combine_extras).once do |old_file_path, extras_generator|
                  the_extras_generator = extras_generator
                  old_file_path
                end
              end

              file_path = described_class.fill_form(saved_claim)

              if type == 'overflow'
                extras_path = the_extras_generator.generate

                expect(
                  FileUtils.compare_file(extras_path, "spec/fixtures/pdf_fill/#{form_id}/overflow_extras.pdf")
                ).to eq(true)

                File.delete(extras_path)
              end

              expect(
                compare_pdfs(file_path, "spec/fixtures/pdf_fill/#{form_id}/#{type}.pdf")
              ).to eq(true)

              File.delete(file_path)
            end
          end
        end
      end
    end
  end

  describe '#fill_ancillary_form', run_at: '2017-07-25 00:00:00 -0400' do
    %w[21-4142].each do |form_id|
      %w[simple kitchen_sink overflow].each do |type|
        context "with #{type} test data" do
          let(:form_data) do
            get_fixture("pdf_fill/#{form_id}/#{type}")
          end

          it 'should fill the form correctly' do
            if type == 'overflow'
              # compare_pdfs only compares based on filled fields, it doesn't read the extras page
              the_extras_generator = nil
              expect(described_class).to receive(:combine_extras).once do |old_file_path, extras_generator|
                the_extras_generator = extras_generator
                old_file_path
              end
            end

            file_path = described_class.fill_ancillary_form(form_data, 1, form_id)

            if type == 'overflow'
              extras_path = the_extras_generator.generate

              expect(
                FileUtils.compare_file(extras_path, "spec/fixtures/pdf_fill/#{form_id}/overflow_extras.pdf")
              ).to eq(true)

              File.delete(extras_path)
            end

            expect(
              compare_pdfs(file_path, "spec/fixtures/pdf_fill/#{form_id}/#{type}.pdf")
            ).to eq(true)

<<<<<<< HEAD
            # File.delete(file_path)
=======
            File.delete(file_path)
>>>>>>> 77d673f4
          end
        end
      end
    end
  end
end<|MERGE_RESOLUTION|>--- conflicted
+++ resolved
@@ -140,11 +140,7 @@
               compare_pdfs(file_path, "spec/fixtures/pdf_fill/#{form_id}/#{type}.pdf")
             ).to eq(true)
 
-<<<<<<< HEAD
-            # File.delete(file_path)
-=======
             File.delete(file_path)
->>>>>>> 77d673f4
           end
         end
       end
