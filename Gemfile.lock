GIT
  remote: https://github.com/corgibytes/ruby-debug-ide
  revision: 4869a6721579a7d88b7d105929c27325e184a5dd
  branch: feature-add-fixed-port-range
  specs:
    ruby-debug-ide (0.7.2)
      rake (>= 0.8.1)

GIT
  remote: https://github.com/department-of-veterans-affairs/active_model_serializers
  revision: 19015caa80227e5ae5d62179129edcaa43fb3d9d
  branch: master
  specs:
    active_model_serializers (0.10.4.vsp)
      actionpack (>= 4.1)
      activemodel (>= 4.1)
      case_transform (>= 0.2)
      jsonapi (= 0.1.1.beta6)

GIT
  remote: https://github.com/department-of-veterans-affairs/apivore
  revision: b5b6c9803334f9ddc1c11e4f201fdc9f6353ef59
  branch: master
  specs:
    apivore (1.6.2.vsp)
      actionpack (>= 4)
      hashie (~> 3.3)
      json-schema (~> 2.5)
      rspec (~> 3)
      rspec-expectations (~> 3.1)
      rspec-mocks (~> 3.1)

GIT
  remote: https://github.com/department-of-veterans-affairs/betamocks
  revision: d73d334c2c22ddffbec19695ecfa55aa8934a535
  branch: master
  specs:
    betamocks (0.8.0)
      activesupport (>= 4.2)
      adler32
      faraday (>= 0.7.4, < 2.0)

GIT
  remote: https://github.com/department-of-veterans-affairs/bgs-ext.git
  revision: 2b6dd9454241cf395af7d42b7f36449522c0a109
  specs:
    bgs_ext (0.21.0)
      httpclient
      nokogiri (>= 1.8.5)
      savon (~> 2.12)

GIT
  remote: https://github.com/department-of-veterans-affairs/connect_vbms.git
  revision: 049b3c5068fa6c6d1cae0b58654529316b84be57
  branch: master
  specs:
    connect_vbms (1.2.0)
      httpclient (~> 2.8.0)
      httpi (~> 2.4)
      mail
      nokogiri (>= 1.8.4)
      nori
      xmldsig (~> 0.3.1)
      xmlenc

GIT
  remote: https://github.com/department-of-veterans-affairs/vets-json-schema
  revision: eca23143ffdc11f33a5a5a7184a28c26158f0d6d
  branch: master
  specs:
    vets_json_schema (20.5.1)
      multi_json (~> 1.0)
      script_utils (= 0.0.4)

PATH
  remote: modules
  specs:
    appeals_api (0.0.1)
      sidekiq
    apps_api (0.0.1)
      faraday
      sidekiq
    claims_api (0.0.1)
    covid_research (0.1.0)
      rails (~> 6.0.3, >= 6.0.3.2)
      sidekiq
    covid_vaccine (0.1.0)
      sidekiq
    facilities_api (0.1.0)
    health_quest (0.1.0)
    identity (0.1.0)
    mobile (0.1.0)
      dry-validation
    openid_auth (0.0.1)
    test_user_dashboard (0.1.0)
      rails (~> 6.0.3, >= 6.0.3.2)
    va_forms (0.0.1)
      faraday
      nokogiri
      paper_trail
      sidekiq
    vaos (0.1.0)
      sidekiq
    vba_documents (1.0.0)
      aws-sdk-s3 (~> 1)
      sidekiq
    veteran (0.0.1)
    veteran_confirmation (0.0.1)
    veteran_verification (0.0.1)

GEM
  remote: https://rubygems.org/
  remote: https://enterprise.contribsys.com/
  specs:
    Ascii85 (1.0.3)
    aasm (5.2.0)
      concurrent-ruby (~> 1.0)
    actioncable (6.0.3.7)
      actionpack (= 6.0.3.7)
      nio4r (~> 2.0)
      websocket-driver (>= 0.6.1)
    actionmailbox (6.0.3.7)
      actionpack (= 6.0.3.7)
      activejob (= 6.0.3.7)
      activerecord (= 6.0.3.7)
      activestorage (= 6.0.3.7)
      activesupport (= 6.0.3.7)
      mail (>= 2.7.1)
    actionmailer (6.0.3.7)
      actionpack (= 6.0.3.7)
      actionview (= 6.0.3.7)
      activejob (= 6.0.3.7)
      mail (~> 2.5, >= 2.5.4)
      rails-dom-testing (~> 2.0)
    actionpack (6.0.3.7)
      actionview (= 6.0.3.7)
      activesupport (= 6.0.3.7)
      rack (~> 2.0, >= 2.0.8)
      rack-test (>= 0.6.3)
      rails-dom-testing (~> 2.0)
      rails-html-sanitizer (~> 1.0, >= 1.2.0)
    actiontext (6.0.3.7)
      actionpack (= 6.0.3.7)
      activerecord (= 6.0.3.7)
      activestorage (= 6.0.3.7)
      activesupport (= 6.0.3.7)
      nokogiri (>= 1.8.5)
    actionview (6.0.3.7)
      activesupport (= 6.0.3.7)
      builder (~> 3.1)
      erubi (~> 1.4)
      rails-dom-testing (~> 2.0)
      rails-html-sanitizer (~> 1.1, >= 1.2.0)
    activejob (6.0.3.7)
      activesupport (= 6.0.3.7)
      globalid (>= 0.3.6)
    activemodel (6.0.3.7)
      activesupport (= 6.0.3.7)
    activerecord (6.0.3.7)
      activemodel (= 6.0.3.7)
      activesupport (= 6.0.3.7)
    activerecord-import (1.1.0)
      activerecord (>= 3.2)
    activerecord-postgis-adapter (6.0.2)
      activerecord (~> 6.0.0)
      rgeo-activerecord (~> 6.0)
    activestorage (6.0.3.7)
      actionpack (= 6.0.3.7)
      activejob (= 6.0.3.7)
      activerecord (= 6.0.3.7)
      marcel (~> 1.0.0)
    activesupport (6.0.3.7)
      concurrent-ruby (~> 1.0, >= 1.0.2)
      i18n (>= 0.7, < 2)
      minitest (~> 5.1)
      tzinfo (~> 1.1)
      zeitwerk (~> 2.2, >= 2.2.2)
    addressable (2.7.0)
      public_suffix (>= 2.0.2, < 5.0)
    adler32 (0.0.2)
    afm (0.2.2)
    akami (1.3.1)
      gyoku (>= 0.4.0)
      nokogiri
    ast (2.4.2)
    attr_encrypted (3.1.0)
      encryptor (~> 3.0.0)
    attr_extras (6.2.4)
    awesome_print (1.9.2)
    aws-eventstream (1.1.1)
    aws-partitions (1.462.0)
    aws-sdk-core (3.114.0)
      aws-eventstream (~> 1, >= 1.0.2)
      aws-partitions (~> 1, >= 1.239.0)
      aws-sigv4 (~> 1.1)
      jmespath (~> 1.0)
    aws-sdk-kms (1.43.0)
      aws-sdk-core (~> 3, >= 3.112.0)
      aws-sigv4 (~> 1.1)
    aws-sdk-s3 (1.95.1)
      aws-sdk-core (~> 3, >= 3.112.0)
      aws-sdk-kms (~> 1)
      aws-sigv4 (~> 1.1)
    aws-sdk-sns (1.40.0)
      aws-sdk-core (~> 3, >= 3.112.0)
      aws-sigv4 (~> 1.1)
    aws-sigv4 (1.2.3)
      aws-eventstream (~> 1, >= 1.0.2)
    axiom-types (0.1.1)
      descendants_tracker (~> 0.0.4)
      ice_nine (~> 0.11.0)
      thread_safe (~> 0.3, >= 0.3.1)
    bcp47 (0.3.3)
      i18n
    bindex (0.8.1)
    bootsnap (1.7.5)
      msgpack (~> 1.0)
    brakeman (5.0.1)
    breakers (0.5.0)
      faraday (>= 0.7.4, < 2.0)
      multi_json (~> 1.0)
    builder (3.2.4)
    bundler-audit (0.8.0)
      bundler (>= 1.2.0, < 3)
      thor (~> 1.0)
    byebug (11.1.3)
    carrierwave (2.2.2)
      activemodel (>= 5.0.0)
      activesupport (>= 5.0.0)
      addressable (~> 2.6)
      image_processing (~> 1.1)
      marcel (~> 1.0.0)
      mini_mime (>= 0.1.3)
      ssrf_filter (~> 1.0)
    carrierwave-aws (1.5.0)
      aws-sdk-s3 (~> 1.0)
      carrierwave (~> 2.0)
    case_transform (0.2)
      activesupport
    childprocess (4.0.0)
    claide (1.0.3)
    claide-plugins (0.9.2)
      cork
      nap
      open4 (~> 1.3)
    clam_scan (0.0.2)
    cliver (0.3.2)
    coderay (1.1.3)
    coercible (1.0.0)
      descendants_tracker (~> 0.0.1)
    colored2 (3.1.2)
    combine_pdf (1.0.21)
      ruby-rc4 (>= 0.1.5)
    concurrent-ruby (1.1.8)
    config (3.1.0)
      deep_merge (~> 1.2, >= 1.2.1)
      dry-validation (~> 1.0, >= 1.0.0)
    connection_pool (2.2.5)
    content_disposition (1.0.0)
    cork (0.3.0)
      colored2 (~> 3.1)
    crack (0.4.3)
      safe_yaml (~> 1.0.0)
    crass (1.0.6)
    danger (8.2.3)
      claide (~> 1.0)
      claide-plugins (>= 0.9.2)
      colored2 (~> 3.1)
      cork (~> 0.1)
      faraday (>= 0.9.0, < 2.0)
      faraday-http-cache (~> 2.0)
      git (~> 1.7)
      kramdown (~> 2.3)
      kramdown-parser-gfm (~> 1.0)
      no_proxy_fix
      octokit (~> 4.7)
      terminal-table (>= 1, < 4)
    database_cleaner (2.0.1)
      database_cleaner-active_record (~> 2.0.0)
    database_cleaner-active_record (2.0.0)
      activerecord (>= 5.a)
      database_cleaner-core (~> 2.0.0)
    database_cleaner-core (2.0.1)
    date_time_precision (0.8.1)
    date_validator (0.11.0)
      activemodel (>= 3)
      activesupport (>= 3)
    debase (0.2.4.1)
      debase-ruby_core_source (>= 0.10.2)
    debase-ruby_core_source (0.10.11)
    declarative (0.0.20)
    declarative-option (0.1.0)
    deep_merge (1.2.1)
    descendants_tracker (0.0.4)
      thread_safe (~> 0.3, >= 0.3.1)
    diff-lcs (1.4.4)
    docile (1.3.5)
    domain_name (0.5.20190701)
      unf (>= 0.0.5, < 1.0.0)
    down (5.2.0)
      addressable (~> 2.5)
    dry-configurable (0.12.1)
      concurrent-ruby (~> 1.0)
      dry-core (~> 0.5, >= 0.5.0)
    dry-container (0.7.2)
      concurrent-ruby (~> 1.0)
      dry-configurable (~> 0.1, >= 0.1.3)
    dry-core (0.5.0)
      concurrent-ruby (~> 1.0)
    dry-equalizer (0.3.0)
    dry-inflector (0.2.0)
    dry-initializer (3.0.4)
    dry-logic (1.2.0)
      concurrent-ruby (~> 1.0)
      dry-core (~> 0.5, >= 0.5)
    dry-schema (1.6.2)
      concurrent-ruby (~> 1.0)
      dry-configurable (~> 0.8, >= 0.8.3)
      dry-core (~> 0.5, >= 0.5)
      dry-initializer (~> 3.0)
      dry-logic (~> 1.0)
      dry-types (~> 1.5)
    dry-struct (1.4.0)
      dry-core (~> 0.5, >= 0.5)
      dry-types (~> 1.5)
      ice_nine (~> 0.11)
    dry-types (1.5.1)
      concurrent-ruby (~> 1.0)
      dry-container (~> 0.3)
      dry-core (~> 0.5, >= 0.5)
      dry-inflector (~> 0.1, >= 0.1.2)
      dry-logic (~> 1.0, >= 1.0.2)
    dry-validation (1.6.0)
      concurrent-ruby (~> 1.0)
      dry-container (~> 0.7, >= 0.7.1)
      dry-core (~> 0.4)
      dry-equalizer (~> 0.2)
      dry-initializer (~> 3.0)
      dry-schema (~> 1.5, >= 1.5.2)
    e2mmap (0.1.0)
    ecma-re-validator (0.3.0)
      regexp_parser (~> 2.0)
    einhorn (0.7.4)
    encryptor (3.0.0)
    equalizer (0.0.11)
    erubi (1.10.0)
    et-orbi (1.2.4)
      tzinfo
    ethon (0.12.0)
      ffi (>= 1.3.0)
    factory_bot (6.2.0)
      activesupport (>= 5.0.0)
    factory_bot_rails (6.2.0)
      factory_bot (~> 6.2.0)
      railties (>= 5.0.0)
    faker (2.18.0)
      i18n (>= 1.6, < 2)
    fakeredis (0.8.0)
      redis (~> 4.1)
    faraday (0.17.4)
      multipart-post (>= 1.2, < 3)
    faraday-http-cache (2.2.0)
      faraday (>= 0.8)
    faraday_adapter_socks (0.1.1)
      faraday (~> 0.9)
      socksify (~> 1.7)
    faraday_curl (0.0.2)
      faraday (>= 0.9.0)
    faraday_middleware (0.14.0)
      faraday (>= 0.7.4, < 1.0)
    fast_jsonapi (1.5)
      activesupport (>= 4.2)
<<<<<<< HEAD
    fastimage (2.2.4)
    ffi (1.14.2)
=======
    fastimage (2.2.3)
    ffi (1.15.1)
>>>>>>> 59d4afc0
    fhir_client (4.0.6)
      activesupport (>= 3)
      addressable (>= 2.3)
      fhir_dstu2_models (>= 1.0.10)
      fhir_models (>= 4.0.2)
      fhir_stu3_models (>= 3.0.1)
      nokogiri (>= 1.10.4)
      oauth2 (~> 1.1)
      rack (>= 1.5)
      rest-client (~> 2.0)
      tilt (>= 1.1)
    fhir_dstu2_models (1.0.11)
      bcp47 (>= 0.3)
      date_time_precision (>= 0.8)
      mime-types (>= 3.0)
      nokogiri (>= 1.10.4)
    fhir_models (4.1.2)
      bcp47 (>= 0.3)
      date_time_precision (>= 0.8)
      mime-types (>= 3.0)
      nokogiri (>= 1.10.4)
    fhir_stu3_models (3.0.2)
      bcp47 (>= 0.3)
      date_time_precision (>= 0.8)
      mime-types (>= 3.0)
      nokogiri (>= 1.10.4)
    filelock (1.1.1)
    find_a_port (1.0.1)
    flipper (0.20.4)
    flipper-active_record (0.20.4)
      activerecord (>= 5.0, < 7)
      flipper (~> 0.20.4)
    flipper-active_support_cache_store (0.20.4)
      activesupport (>= 5.0, < 7)
      flipper (~> 0.20.4)
    flipper-ui (0.20.4)
      erubi (>= 1.0.0, < 2.0.0)
      flipper (~> 0.20.4)
      rack (>= 1.4, < 3)
      rack-protection (>= 1.5.3, < 2.2.0)
    foreman (0.87.2)
    formatador (0.2.5)
    fugit (1.4.5)
      et-orbi (~> 1.1, >= 1.1.8)
      raabro (~> 1.4)
    fuubar (2.5.1)
      rspec-core (~> 3.0)
      ruby-progressbar (~> 1.4)
    gems (1.2.0)
    git (1.7.0)
      rchardet (~> 1.8)
    globalid (0.4.2)
      activesupport (>= 4.2.0)
    google-api-client (0.53.0)
      google-apis-core (~> 0.1)
      google-apis-generator (~> 0.1)
    google-apis-core (0.3.0)
      addressable (~> 2.5, >= 2.5.1)
      googleauth (~> 0.14)
      httpclient (>= 2.8.1, < 3.0)
      mini_mime (~> 1.0)
      representable (~> 3.0)
      retriable (>= 2.0, < 4.0)
      rexml
      signet (~> 0.14)
      webrick
    google-apis-discovery_v1 (0.2.0)
      google-apis-core (~> 0.1)
    google-apis-generator (0.2.0)
      activesupport (>= 5.0)
      gems (~> 1.2)
      google-apis-core (~> 0.1)
      google-apis-discovery_v1 (~> 0.0)
      thor (>= 0.20, < 2.a)
    google-protobuf (3.15.8)
    googleauth (0.16.2)
      faraday (>= 0.17.3, < 2.0)
      jwt (>= 1.4, < 3.0)
      memoist (~> 0.16)
      multi_json (~> 1.11)
      os (>= 0.9, < 2.0)
      signet (~> 0.14)
    govdelivery-tms (2.8.4)
      activesupport
      faraday
      faraday_middleware
      mime-types
    guard (2.16.2)
      formatador (>= 0.2.4)
      listen (>= 2.7, < 4.0)
      lumberjack (>= 1.0.12, < 2.0)
      nenv (~> 0.1)
      notiffany (~> 0.0)
      pry (>= 0.9.12)
      shellany (~> 0.0)
      thor (>= 0.18.1)
    guard-compat (1.2.1)
    guard-rspec (4.7.3)
      guard (~> 2.1)
      guard-compat (~> 1.1)
      rspec (>= 2.99.0, < 4.0)
    guard-rubocop (1.4.0)
      guard (~> 2.0)
      rubocop (< 2.0)
    gyoku (1.3.1)
      builder (>= 2.1.2)
    hana (1.3.7)
    hashdiff (1.0.1)
    hashery (2.1.2)
    hashie (3.6.0)
    holidays (8.4.1)
    http-accept (1.7.0)
    http-cookie (1.0.3)
      domain_name (~> 0.5)
    httpclient (2.8.3)
    httpi (2.4.5)
      rack
      socksify
    i18n (1.8.10)
      concurrent-ruby (~> 1.0)
    ice_nine (0.11.2)
    image_processing (1.12.1)
      mini_magick (>= 4.9.5, < 5)
      ruby-vips (>= 2.0.17, < 3)
    iniparse (1.5.0)
    iso_country_codes (0.7.8)
    jmespath (1.4.0)
    json (2.5.1)
    json-schema (2.8.1)
      addressable (>= 2.4)
    json_schemer (0.2.18)
      ecma-re-validator (~> 0.3)
      hana (~> 1.3)
      regexp_parser (~> 2.0)
      uri_template (~> 0.7)
    jsonapi (0.1.1.beta6)
      jsonapi-parser (= 0.1.1.beta3)
      jsonapi-renderer (= 0.1.1.beta1)
    jsonapi-parser (0.1.1.beta3)
    jsonapi-renderer (0.1.1.beta1)
    jwt (2.2.3)
    kramdown (2.3.1)
      rexml
    kramdown-parser-gfm (1.1.0)
      kramdown (~> 2.0)
    levenshtein-ffi (1.1.0)
      ffi (~> 1.9)
    liquid (5.0.1)
    listen (3.2.1)
      rb-fsevent (~> 0.10, >= 0.10.3)
      rb-inotify (~> 0.9, >= 0.9.10)
    loofah (2.9.1)
      crass (~> 1.0.2)
      nokogiri (>= 1.5.9)
    lumberjack (1.2.4)
    mail (2.7.1)
      mini_mime (>= 0.1.1)
    marcel (1.0.1)
    memoist (0.16.2)
    method_source (1.0.0)
    mime-types (3.3.1)
      mime-types-data (~> 3.2015)
    mime-types-data (3.2021.0225)
    mimemagic (0.4.3)
      nokogiri (~> 1)
      rake
    mini_magick (4.11.0)
    mini_mime (1.1.0)
    mini_portile2 (2.5.1)
    minitest (5.14.4)
    msgpack (1.3.3)
    multi_json (1.15.0)
    multi_xml (0.6.0)
    multipart-post (2.1.1)
    nap (1.1.0)
    nenv (0.3.0)
    net-sftp (3.0.0)
      net-ssh (>= 5.0.0, < 7.0.0)
    net-ssh (6.1.0)
    netrc (0.11.0)
    nio4r (2.5.7)
    no_proxy_fix (0.1.2)
    nokogiri (1.11.6)
      mini_portile2 (~> 2.5.0)
      racc (~> 1.4)
    nori (2.6.0)
    notiffany (0.1.3)
      nenv (~> 0.1)
      shellany (~> 0.0)
    notifications-ruby-client (5.3.0)
      jwt (>= 1.5, < 3)
    oauth2 (1.4.7)
      faraday (>= 0.8, < 2.0)
      jwt (>= 1.0, < 3.0)
      multi_json (~> 1.3)
      multi_xml (~> 0.5)
      rack (>= 1.2, < 3)
    octokit (4.21.0)
      faraday (>= 0.9)
      sawyer (~> 0.8.0, >= 0.5.3)
    oj (3.11.5)
    okcomputer (1.18.4)
    olive_branch (4.0.0)
      multi_json
      rails (>= 4.0)
    open4 (1.3.4)
    operating_hours (0.1.0)
    optimist (3.0.1)
    os (1.1.1)
    overcommit (0.58.0)
      childprocess (>= 0.6.3, < 5)
      iniparse (~> 1.4)
      rexml (~> 3.2)
    ox (2.14.4)
    pact (1.57.0)
      pact-mock_service (~> 3.0, >= 3.3.1)
      pact-support (~> 1.15)
      rack-test (>= 0.6.3, < 2.0.0)
      rspec (~> 3.0)
      term-ansicolor (~> 1.0)
      thor (>= 0.20, < 2.0)
      webrick (~> 1.3)
    pact-mock_service (3.9.0)
      filelock (~> 1.1)
      find_a_port (~> 1.0.1)
      json
      pact-support (~> 1.16, >= 1.16.4)
      rack (~> 2.0)
      rspec (>= 2.14)
      term-ansicolor (~> 1.0)
      thor (>= 0.19, < 2.0)
      webrick (~> 1.3)
    pact-support (1.16.7)
      awesome_print (~> 1.1)
      diff-lcs (~> 1.4)
      randexp (~> 0.1.7)
      term-ansicolor (~> 1.0)
    paper_trail (12.0.0)
      activerecord (>= 5.2)
      request_store (~> 1.1)
    parallel (1.20.1)
    parallel_tests (3.7.0)
      parallel
    parser (3.0.1.1)
      ast (~> 2.4.1)
    patience_diff (1.2.0)
      optimist (~> 3.0)
    pdf-core (0.9.0)
    pdf-forms (1.3.0)
      cliver (~> 0.3.2)
      safe_shell (>= 1.0.3, < 2.0)
    pdf-inspector (1.3.0)
      pdf-reader (>= 1.0, < 3.0.a)
    pdf-reader (2.4.2)
      Ascii85 (~> 1.0)
      afm (~> 0.2.1)
      hashery (~> 2.0)
      ruby-rc4
      ttfunk
    pg (1.2.3)
    pg_query (2.0.3)
      google-protobuf (~> 3.15.5)
    pg_search (2.3.5)
      activerecord (>= 5.2)
      activesupport (>= 5.2)
    pghero (2.8.1)
      activerecord (>= 5)
    prawn (2.4.0)
      pdf-core (~> 0.9.0)
      ttfunk (~> 1.7)
    prawn-table (0.2.2)
      prawn (>= 1.3.0, < 3.0.0)
    pry (0.13.1)
      coderay (~> 1.1)
      method_source (~> 1.0)
    pry-byebug (3.9.0)
      byebug (~> 11.0)
      pry (~> 0.13.0)
    public_suffix (4.0.6)
    puma (4.3.8)
      nio4r (~> 2.0)
    puma-plugin-statsd (1.2.1)
      puma (>= 3.12, < 6)
    pundit (2.1.0)
      activesupport (>= 3.0.0)
    raabro (1.4.0)
    racc (1.5.2)
    rack (2.2.3)
    rack-attack (6.5.0)
      rack (>= 1.0, < 3)
    rack-cors (1.1.1)
      rack (>= 2.0.0)
    rack-protection (2.1.0)
      rack
    rack-test (1.1.0)
      rack (>= 1.0, < 3)
    rack-vcr (0.1.6)
      vcr (>= 2.9)
    rails (6.0.3.7)
      actioncable (= 6.0.3.7)
      actionmailbox (= 6.0.3.7)
      actionmailer (= 6.0.3.7)
      actionpack (= 6.0.3.7)
      actiontext (= 6.0.3.7)
      actionview (= 6.0.3.7)
      activejob (= 6.0.3.7)
      activemodel (= 6.0.3.7)
      activerecord (= 6.0.3.7)
      activestorage (= 6.0.3.7)
      activesupport (= 6.0.3.7)
      bundler (>= 1.3.0)
      railties (= 6.0.3.7)
      sprockets-rails (>= 2.0.0)
    rails-dom-testing (2.0.3)
      activesupport (>= 4.2.0)
      nokogiri (>= 1.6)
    rails-html-sanitizer (1.3.0)
      loofah (~> 2.3)
    rails-session_cookie (0.2.2)
      rails (>= 4.0)
    rails_semantic_logger (4.5.1)
      rack
      railties (>= 3.2)
      semantic_logger (~> 4.4)
    railties (6.0.3.7)
      actionpack (= 6.0.3.7)
      activesupport (= 6.0.3.7)
      method_source
      rake (>= 0.8.7)
      thor (>= 0.20.3, < 2.0)
    rainbow (3.0.0)
    rake (13.0.3)
    randexp (0.1.7)
    rb-fsevent (0.10.3)
    rb-inotify (0.10.1)
      ffi (~> 1.0)
    rchardet (1.8.0)
    redis (4.1.4)
    redis-namespace (1.8.1)
      redis (>= 3.0.4)
    regexp_parser (2.1.1)
    representable (3.0.4)
      declarative (< 0.1.0)
      declarative-option (< 0.2.0)
      uber (< 0.2.0)
    request_store (1.5.0)
      rack (>= 1.4)
    rest-client (2.1.0)
      http-accept (>= 1.7.0, < 2.0)
      http-cookie (>= 1.0.2, < 2.0)
      mime-types (>= 1.16, < 4.0)
      netrc (~> 0.8)
    restforce (5.0.5)
      faraday (>= 0.9.0, <= 2.0)
      faraday_middleware (>= 0.8.8, <= 2.0)
      hashie (>= 1.2.0, < 5.0)
      jwt (>= 1.5.6)
    retriable (3.1.2)
    rexml (3.2.5)
    rgeo (2.0.1)
    rgeo-activerecord (6.2.2)
      activerecord (>= 5.0)
      rgeo (>= 1.0.0)
    rgeo-geojson (2.1.1)
      rgeo (>= 1.0.0)
    rspec (3.10.0)
      rspec-core (~> 3.10.0)
      rspec-expectations (~> 3.10.0)
      rspec-mocks (~> 3.10.0)
    rspec-core (3.10.1)
      rspec-support (~> 3.10.0)
    rspec-expectations (3.10.1)
      diff-lcs (>= 1.2.0, < 2.0)
      rspec-support (~> 3.10.0)
    rspec-instrumentation-matcher (0.0.9)
      activesupport
      rspec-expectations
    rspec-its (1.3.0)
      rspec-core (>= 3.0.0)
      rspec-expectations (>= 3.0.0)
    rspec-mocks (3.10.2)
      diff-lcs (>= 1.2.0, < 2.0)
      rspec-support (~> 3.10.0)
    rspec-rails (5.0.1)
      actionpack (>= 5.2)
      activesupport (>= 5.2)
      railties (>= 5.2)
      rspec-core (~> 3.10)
      rspec-expectations (~> 3.10)
      rspec-mocks (~> 3.10)
      rspec-support (~> 3.10)
    rspec-retry (0.6.2)
      rspec-core (> 3.3)
    rspec-support (3.10.2)
    rspec_junit_formatter (0.4.1)
      rspec-core (>= 2, < 4, != 2.12.0)
    rswag (2.4.0)
      rswag-api (= 2.4.0)
      rswag-specs (= 2.4.0)
      rswag-ui (= 2.4.0)
    rswag-api (2.4.0)
      railties (>= 3.1, < 7.0)
    rswag-specs (2.4.0)
      activesupport (>= 3.1, < 7.0)
      json-schema (~> 2.2)
      railties (>= 3.1, < 7.0)
    rswag-ui (2.4.0)
      actionpack (>= 3.1, < 7.0)
      railties (>= 3.1, < 7.0)
    rubocop (1.15.0)
      parallel (~> 1.10)
      parser (>= 3.0.0.0)
      rainbow (>= 2.2.2, < 4.0)
      regexp_parser (>= 1.8, < 3.0)
      rexml
      rubocop-ast (>= 1.5.0, < 2.0)
      ruby-progressbar (~> 1.7)
      unicode-display_width (>= 1.4.0, < 3.0)
    rubocop-ast (1.5.0)
      parser (>= 3.0.1.1)
    rubocop-junit-formatter (0.1.4)
    rubocop-rails (2.10.1)
      activesupport (>= 4.2.0)
      rack (>= 1.1)
      rubocop (>= 1.7.0, < 2.0)
    rubocop-rspec (2.3.0)
      rubocop (~> 1.0)
      rubocop-ast (>= 1.1.0)
    rubocop-thread_safety (0.4.2)
      rubocop (>= 0.53.0)
    ruby-progressbar (1.11.0)
    ruby-rc4 (0.1.5)
    ruby-saml (1.12.2)
      nokogiri (>= 1.10.5)
      rexml
    ruby-vips (2.1.2)
      ffi (~> 1.12)
    rubyzip (2.3.0)
    rufus-scheduler (3.7.0)
      fugit (~> 1.1, >= 1.1.6)
    safe_shell (1.1.0)
    safe_yaml (1.0.5)
    sass-rails (6.0.0)
      sassc-rails (~> 2.1, >= 2.1.1)
    sassc (2.4.0)
      ffi (~> 1.9)
    sassc-rails (2.1.2)
      railties (>= 4.0.0)
      sassc (>= 2.0)
      sprockets (> 3.0)
      sprockets-rails
      tilt
    savon (2.12.1)
      akami (~> 1.2)
      builder (>= 2.1.2)
      gyoku (~> 1.2)
      httpi (~> 2.3)
      nokogiri (>= 1.8.1)
      nori (~> 2.4)
      wasabi (~> 3.4)
    sawyer (0.8.2)
      addressable (>= 2.3.5)
      faraday (> 0.8, < 2.0)
    script_utils (0.0.4)
    seedbank (0.5.0)
      rake (>= 10.0)
    semantic_logger (4.7.4)
      concurrent-ruby (~> 1.0)
    sentry-raven (2.13.0)
      faraday (>= 0.7.6, < 1.0)
    shellany (0.0.1)
    shrine (3.3.0)
      content_disposition (~> 1.0)
      down (~> 5.1)
    sidekiq (5.2.9)
      connection_pool (~> 2.2, >= 2.2.2)
      rack (~> 2.0)
      rack-protection (>= 1.5.0)
      redis (>= 3.3.5, < 4.2)
    sidekiq-ent (1.8.1)
      einhorn (= 0.7.4)
      sidekiq (>= 5.2.3)
      sidekiq-pro (>= 4.0.4)
    sidekiq-pro (5.0.0)
      concurrent-ruby (>= 1.0.5)
      sidekiq (>= 5.2.7)
    sidekiq-scheduler (3.1.0)
      e2mmap
      redis (>= 3, < 5)
      rufus-scheduler (~> 3.2)
      sidekiq (>= 3)
      thwait
      tilt (>= 1.4.0)
    signet (0.15.0)
      addressable (~> 2.3)
      faraday (>= 0.17.3, < 2.0)
      jwt (>= 1.5, < 3.0)
      multi_json (~> 1.10)
    simplecov (0.21.2)
      docile (~> 1.1)
      simplecov-html (~> 0.11)
      simplecov_json_formatter (~> 0.1)
    simplecov-html (0.12.3)
    simplecov_json_formatter (0.1.2)
    slack-notify (0.6.0)
      faraday (>= 0.9)
      json (>= 1.8)
    socksify (1.7.1)
    spring (2.1.1)
    spring-commands-rspec (1.0.4)
      spring (>= 0.9.1)
    sprockets (4.0.2)
      concurrent-ruby (~> 1.0)
      rack (> 1, < 3)
    sprockets-rails (3.2.2)
      actionpack (>= 4.0)
      activesupport (>= 4.0)
      sprockets (>= 3.0.0)
    ssrf_filter (1.0.7)
    staccato (0.5.3)
    statsd-instrument (2.6.0)
    strong_migrations (0.7.6)
      activerecord (>= 5)
    super_diff (0.8.0)
      attr_extras (>= 6.2.4)
      diff-lcs
      patience_diff
    swagger-blocks (3.0.0)
    sync (0.5.0)
    term-ansicolor (1.7.1)
      tins (~> 1.0)
    terminal-table (1.8.0)
      unicode-display_width (~> 1.1, >= 1.1.1)
    thor (1.1.0)
    thread_safe (0.3.6)
    thwait (0.2.0)
      e2mmap
    tilt (2.0.10)
    timecop (0.9.4)
    tins (1.29.0)
      sync
    ttfunk (1.7.0)
    typhoeus (1.4.0)
      ethon (>= 0.9.0)
    tzinfo (1.2.9)
      thread_safe (~> 0.1)
    uber (0.1.0)
    unf (0.1.4)
      unf_ext
    unf_ext (0.0.7.7)
    unicode-display_width (1.7.0)
    uri_template (0.7.0)
    utf8-cleaner (1.0.0)
      activesupport
    vcr (6.0.0)
    virtus (1.0.5)
      axiom-types (~> 0.1)
      coercible (~> 1.0)
      descendants_tracker (~> 0.0, >= 0.0.3)
      equalizer (~> 0.0, >= 0.0.9)
    wasabi (3.6.1)
      addressable
      httpi (~> 2.0)
      nokogiri (>= 1.4.2)
    web-console (4.1.0)
      actionview (>= 6.0.0)
      activemodel (>= 6.0.0)
      bindex (>= 0.4.0)
      railties (>= 6.0.0)
    webmock (3.13.0)
      addressable (>= 2.3.6)
      crack (>= 0.3.2)
      hashdiff (>= 0.4.0, < 2.0.0)
    webrick (1.7.0)
    websocket-driver (0.7.3)
      websocket-extensions (>= 0.1.0)
    websocket-extensions (0.1.5)
    will_paginate (3.3.0)
    with_advisory_lock (4.6.0)
      activerecord (>= 4.2)
    xmldsig (0.3.2)
      nokogiri
    xmlenc (0.7.1)
      activemodel (>= 3.0.0)
      activesupport (>= 3.0.0)
      nokogiri (>= 1.6.0, < 2.0.0)
      xmlmapper (>= 0.7.3)
    xmlmapper (0.7.3)
      nokogiri (~> 1.5)
    yard (0.9.26)
    zeitwerk (2.4.2)

PLATFORMS
  ruby

DEPENDENCIES
  aasm
  active_model_serializers!
  activerecord-import
  activerecord-postgis-adapter (~> 6.0.0)
  addressable
  apivore!
  appeals_api!
  apps_api!
  attr_encrypted (= 3.1.0)
  awesome_print (~> 1.9)
  aws-sdk-s3 (~> 1)
  aws-sdk-sns (~> 1)
  betamocks!
  bgs_ext!
  bootsnap
  brakeman (~> 5.0.0)
  breakers
  bundler-audit
  byebug
  carrierwave
  carrierwave-aws
  claims_api!
  clam_scan
  combine_pdf
  config
  connect_vbms!
  covid_research!
  covid_vaccine!
  danger
  database_cleaner
  date_validator
  debase
  dry-struct
  dry-types
  facilities_api!
  factory_bot_rails (> 5)
  faker
  fakeredis
  faraday
  faraday_adapter_socks
  faraday_curl
  faraday_middleware
  fast_jsonapi
  fastimage
  fhir_client (~> 4.0.6)
  flipper (~> 0.20.4)
  flipper-active_record (~> 0.20.4)
  flipper-active_support_cache_store (~> 0.20.4)
  flipper-ui (~> 0.20.4)
  foreman
  fuubar
  google-api-client
  google-apis-core
  google-apis-generator
  googleauth
  govdelivery-tms (= 2.8.4)
  guard-rspec (~> 4.7)
  guard-rubocop
  gyoku
  health_quest!
  holidays
  httpclient
  ice_nine
  identity!
  iso_country_codes
  json (>= 2.3.0)
  json-schema
  json_schemer
  jsonapi-parser
  jwt
  levenshtein-ffi
  liquid
  mail (= 2.7.1)
  memoist
  mimemagic (~> 0.4.3)
  mini_magick (~> 4.11.0)
  mobile!
  net-sftp
  nokogiri (~> 1.11)
  notifications-ruby-client (~> 5.3)
  octokit
  oj
  okcomputer
  olive_branch
  openid_auth!
  operating_hours
  overcommit
  ox
  pact
  pact-mock_service
  paper_trail
  parallel
  parallel_tests
  pdf-forms
  pdf-inspector
  pdf-reader
  pg
  pg_query (>= 0.9.0)
  pg_search
  pghero
  prawn
  prawn-table
  pry-byebug
  puma (~> 4.3.8)
  puma-plugin-statsd (~> 1.2.1)
  pundit
  rack
  rack-attack
  rack-cors
  rack-test
  rack-vcr
  rails (~> 6.0.3)
  rails-session_cookie
  rails_semantic_logger (~> 4.5)
  rainbow
  redis
  redis-namespace
  request_store
  restforce
  rgeo-geojson
  rspec-instrumentation-matcher
  rspec-its
  rspec-rails
  rspec-retry
  rspec_junit_formatter
  rswag
  rubocop
  rubocop-junit-formatter
  rubocop-rails
  rubocop-rspec
  rubocop-thread_safety
  ruby-debug-ide!
  ruby-saml
  rubyzip (>= 1.3.0)
  sass-rails (>= 6)
  savon
  seedbank
  sentry-raven
  shrine
  sidekiq (~> 5.0)
  sidekiq-ent!
  sidekiq-pro!
  sidekiq-scheduler (~> 3.1)
  simplecov
  slack-notify
  spring
  spring-commands-rspec
  staccato
  statsd-instrument (~> 2.6.0)
  strong_migrations
  super_diff
  swagger-blocks
  test_user_dashboard!
  timecop
  typhoeus
  tzinfo-data
  utf8-cleaner
  va_forms!
  vaos!
  vba_documents!
  vcr
  veteran!
  veteran_confirmation!
  veteran_verification!
  vets_json_schema!
  virtus
  web-console
  webmock
  webrick (>= 1.6.1)
  websocket-extensions (>= 0.1.5)
  will_paginate
  with_advisory_lock
  yard

RUBY VERSION
   ruby 2.6.6p146

BUNDLED WITH
   1.17.3<|MERGE_RESOLUTION|>--- conflicted
+++ resolved
@@ -370,13 +370,8 @@
       faraday (>= 0.7.4, < 1.0)
     fast_jsonapi (1.5)
       activesupport (>= 4.2)
-<<<<<<< HEAD
     fastimage (2.2.4)
-    ffi (1.14.2)
-=======
-    fastimage (2.2.3)
     ffi (1.15.1)
->>>>>>> 59d4afc0
     fhir_client (4.0.6)
       activesupport (>= 3)
       addressable (>= 2.3)
