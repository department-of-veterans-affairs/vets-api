<<<<<<< HEAD
name: Test, Lint, Build & Push to ECR & Update Manifests
# IMPORTANT: REFACTOR BACK TO SEPARARATE JOBS AFTER K8s is merged to master and uncomment the deploy.yml
=======
name: Build, Push, & Deploy
>>>>>>> cff6907b
on:
  pull_request:
    branches:
      - k8s
  push:
    branches:
      - k8s
  workflow_call:
  workflow_dispatch:
  workflow_run:
    workflows: ["Code Checks"]
    types: [completed]
permissions:
  contents: read
  checks: write
jobs:
  linting_and_security:
    name: Linting and Security
    env:
      BUNDLE_ENTERPRISE__CONTRIBSYS__COM: ${{ secrets.BUNDLE_ENTERPRISE__CONTRIBSYS__COM }}
    runs-on: ubuntu-16-cores-latest
    steps:
      - uses: actions/checkout@v3

      # Lock back to an @v1-version once https://github.com/ruby/setup-ruby/pull/491 is merged
      - uses: ruby/setup-ruby@v1
        with:
          bundler-cache: true

      - name: Run bundle-audit (checks gems for CVE issues)
        run:  bundle exec bundle-audit check --update --ignore CVE-2023-26141 CVE-2023-49090

      - name: Run Rubocop
        run: bundle exec rubocop --parallel --format github

      - name: Run Brakeman
        run:  bundle exec brakeman --ensure-latest --confidence-level=2 --format github

  tests:
    name: Test
    env:
      BUNDLE_ENTERPRISE__CONTRIBSYS__COM: ${{ secrets.BUNDLE_ENTERPRISE__CONTRIBSYS__COM }}
      CI: true
      RAILS_ENV: test
      TERM: xterm-256color
      DOCKER_BUILDKIT: 1
      COMPOSE_DOCKER_CLI_BUILD: 1
    runs-on: ubuntu-16-cores-latest
    steps:
      - uses: actions/checkout@v3

      - uses: docker/login-action@v2
        with:
          username: ${{ secrets.DOCKERHUB_USER }}
          password: ${{ secrets.DOCKERHUB_PASSWORD }}

      - name: Setup Environment
        run: |
          echo "USER_ID=$(id -u)" >> $GITHUB_ENV

      - name: Set up Docker Buildx
        uses: docker/setup-buildx-action@v3

      - name: Build Docker Image
        uses: docker/build-push-action@v4
        with:
          build-args: |
            BUNDLE_ENTERPRISE__CONTRIBSYS__COM=${{ env.BUNDLE_ENTERPRISE__CONTRIBSYS__COM }}
            USER_ID=${{ env.USER_ID }}
          context: .
          push: false
          load: true
          tags: vets-api
          cache-from: type=gha
          cache-to: type=gha,mode=max

      - name: Setup Database
        run: |
          docker-compose run web bash \
          -c "CI=true RAILS_ENV=test DISABLE_BOOTSNAP=true bundle exec parallel_test -n 13 -e 'bin/rails db:reset'"

      - name: Run Specs
        run: |
          docker-compose run web bash \
          -c "CI=true RAILS_ENV=test DISABLE_BOOTSNAP=true bundle exec parallel_rspec spec/ modules/ -n 8 -o '--color --tty'"

      - name: Upload Coverage Report
        uses: actions/upload-artifact@v3
        if: always()
        with:
          name: Coverage Report
          path: coverage

      - name: Upload Test Results
        uses: actions/upload-artifact@v3
        if: always()
        with:
          name: Test Results
          path: log/*.xml
          if-no-files-found: ignore

  publish_results:
    name: Publish Results
    if: always()
    needs: [tests]
    runs-on: ubuntu-16-cores-latest

    steps:
      - uses: actions/download-artifact@v3

      - name: Publish Test Results
        uses: EnricoMi/publish-unit-test-result-action@v2
        if: always()
        with:
          check_name: Test Results
          comment_mode: off
          files: Test Results/*.xml
          github_token: ${{ secrets.GITHUB_TOKEN }}
          check_run_annotations_branch: master, k8s

      - name: Fix up coverage report to work with coverage-check-action
        run: sed -i 's/"line"/"covered_percent"/g' 'Coverage Report/.last_run.json'

      - name: Publish Coverage Report
        uses: devmasx/coverage-check-action@v1.2.0
        if: hashFiles('Coverage Report/.last_run.json') != ''
        with:
          type: simplecov
          result_path: Coverage Report/.last_run.json
          min_coverage: 90
          token: ${{ secrets.GITHUB_TOKEN }}

  build_and_push:
    if: github.ref == 'refs/heads/k8s'
    needs: [tests, linting_and_security]
    name: Build and Push
    env:
      BUNDLE_ENTERPRISE__CONTRIBSYS__COM: ${{ secrets.BUNDLE_ENTERPRISE__CONTRIBSYS__COM }}
    runs-on: ubuntu-20.04
    steps:
      - uses: actions/checkout@v4

      - name: Setup Environment
        run: echo "VETS_API_USER_ID=$(id -u)" >> $GITHUB_ENV

      - name: Configure AWS credentials
        uses: aws-actions/configure-aws-credentials@v4
        with:
          aws-access-key-id: ${{ secrets.AWS_ACCESS_KEY_ID }}
          aws-secret-access-key: ${{ secrets.AWS_SECRET_ACCESS_KEY }}
          aws-region: us-gov-west-1

      - name: Login to ECR
        id: login-ecr
        uses: aws-actions/amazon-ecr-login@v2

      - name: Build Docker Image
        uses: docker/build-push-action@v5
        with:
          build-args: |
            BUNDLE_ENTERPRISE__CONTRIBSYS__COM=${{ env.BUNDLE_ENTERPRISE__CONTRIBSYS__COM }}
            USER_ID=${{ env.VETS_API_USER_ID }}
            RAILS_ENV=production
          context: .
          push: true
          tags: |
            ${{ steps.login-ecr.outputs.registry }}/${{ secrets.ECR_REPOSITORY }}:${{ github.sha }}
          cache-from: type=registry,ref=$ECR_REGISTRY/$ECR_REPOSITORY
          cache-to: type=inline
<<<<<<< HEAD

  deploy: # REMOVE THIS AFTER K8s is merged to master and uncomment the deploy.yml
    if: github.ref == 'refs/heads/k8s'
    needs: [tests, linting_and_security, build_and_push]
    uses: department-of-veterans-affairs/vets-api/.github/workflows/deploy-template.yml@k8s #change to master after testing is successful
=======
  deploy:
    if: github.ref == 'refs/heads/master'
    uses: department-of-veterans-affairs/vets-api/.github/workflows/deploy-template.yml@master
>>>>>>> cff6907b
    with:
      ecr_repository: "vets-api"
      manifests_directory: "vets-api"
      auto_deploy_envs: "dev staging prod sandbox"
<<<<<<< HEAD
    secrets:
      aws_access_key_id: ${{ secrets.AWS_ACCESS_KEY_ID }}
      aws_secret_access_key: ${{ secrets.AWS_SECRET_ACCESS_KEY }}

  notify_on_failure:
    runs-on: ubuntu-latest
    if: failure() && github.ref == 'refs/heads/k8s'
    needs: [tests, linting_and_security, build_and_push, deploy]
    steps:
      - name: Configure AWS Credentials
        uses: aws-actions/configure-aws-credentials@010d0da01d0b5a38af31e9c3470dbfdabdecca3a # v4.0.1
        with:
          aws-access-key-id: ${{ secrets.AWS_ACCESS_KEY_ID }}
          aws-secret-access-key: ${{ secrets.AWS_SECRET_ACCESS_KEY }}
          aws-region: "us-gov-west-1"
      - uses: department-of-veterans-affairs/action-inject-ssm-secrets@d8e6de3bde4dd728c9d732baef58b3c854b8c4bb # latest
        with:
          ssm_parameter: /devops/VA_VSP_BOT_GITHUB_TOKEN
          env_variable_name: VA_VSP_BOT_GITHUB_TOKEN
      - name: Checkout VSP actions
        uses: actions/checkout@v2
        with:
          repository: department-of-veterans-affairs/vsp-github-actions
          ref: refs/heads/main
          token: ${{ env.VA_VSP_BOT_GITHUB_TOKEN }}
          persist-credentials: false
          path: ./.github/actions/vsp-github-actions
      - uses: department-of-veterans-affairs/action-inject-ssm-secrets@d8e6de3bde4dd728c9d732baef58b3c854b8c4bb # latest
        with:
          ssm_parameter: /devops/github_actions_slack_socket_token
          env_variable_name: SLACK_APP_TOKEN
      - uses: department-of-veterans-affairs/action-inject-ssm-secrets@d8e6de3bde4dd728c9d732baef58b3c854b8c4bb # latest
        with:
          ssm_parameter: /devops/github_actions_slack_bot_user_token
          env_variable_name: SLACK_BOT_TOKEN
      - name: slack notify
        uses: ./.github/actions/vsp-github-actions/slack-socket
        with:
          slack_app_token: ${{ env.SLACK_APP_TOKEN }}
          slack_bot_token: ${{ env.SLACK_BOT_TOKEN }}
          message: "A packer build of ${{ matrix.build_location }} just failed."
          blocks: "[{\"type\": \"divider\"}, {\"type\": \"section\", \"text\": { \"type\": \"mrkdwn\", \"text\": \":blob-disappointed: GitHub Action Runner Workflow ${{ matrix.build_location }} failed! :blob-disappointed:\n <https://github.com/${{ github.repository }}/actions/runs/${{ github.run_id }}|Workflow: ${{ github.workflow }} Run #${{ github.run_number }}>\"}}, {\"type\": \"divider\"}]"
          channel_id: "C039HRTHXDH"
=======
      commit_sha: ${{ github.sha }} 
    secrets:
      aws_access_key_id: ${{ secrets.AWS_ACCESS_KEY_ID }}
      aws_secret_access_key: ${{ secrets.AWS_SECRET_ACCESS_KEY }}
>>>>>>> cff6907b
<|MERGE_RESOLUTION|>--- conflicted
+++ resolved
@@ -1,9 +1,4 @@
-<<<<<<< HEAD
-name: Test, Lint, Build & Push to ECR & Update Manifests
-# IMPORTANT: REFACTOR BACK TO SEPARARATE JOBS AFTER K8s is merged to master and uncomment the deploy.yml
-=======
 name: Build, Push, & Deploy
->>>>>>> cff6907b
 on:
   pull_request:
     branches:
@@ -173,68 +168,14 @@
             ${{ steps.login-ecr.outputs.registry }}/${{ secrets.ECR_REPOSITORY }}:${{ github.sha }}
           cache-from: type=registry,ref=$ECR_REGISTRY/$ECR_REPOSITORY
           cache-to: type=inline
-<<<<<<< HEAD
-
-  deploy: # REMOVE THIS AFTER K8s is merged to master and uncomment the deploy.yml
-    if: github.ref == 'refs/heads/k8s'
-    needs: [tests, linting_and_security, build_and_push]
-    uses: department-of-veterans-affairs/vets-api/.github/workflows/deploy-template.yml@k8s #change to master after testing is successful
-=======
   deploy:
     if: github.ref == 'refs/heads/master'
     uses: department-of-veterans-affairs/vets-api/.github/workflows/deploy-template.yml@master
->>>>>>> cff6907b
     with:
       ecr_repository: "vets-api"
       manifests_directory: "vets-api"
       auto_deploy_envs: "dev staging prod sandbox"
-<<<<<<< HEAD
-    secrets:
-      aws_access_key_id: ${{ secrets.AWS_ACCESS_KEY_ID }}
-      aws_secret_access_key: ${{ secrets.AWS_SECRET_ACCESS_KEY }}
-
-  notify_on_failure:
-    runs-on: ubuntu-latest
-    if: failure() && github.ref == 'refs/heads/k8s'
-    needs: [tests, linting_and_security, build_and_push, deploy]
-    steps:
-      - name: Configure AWS Credentials
-        uses: aws-actions/configure-aws-credentials@010d0da01d0b5a38af31e9c3470dbfdabdecca3a # v4.0.1
-        with:
-          aws-access-key-id: ${{ secrets.AWS_ACCESS_KEY_ID }}
-          aws-secret-access-key: ${{ secrets.AWS_SECRET_ACCESS_KEY }}
-          aws-region: "us-gov-west-1"
-      - uses: department-of-veterans-affairs/action-inject-ssm-secrets@d8e6de3bde4dd728c9d732baef58b3c854b8c4bb # latest
-        with:
-          ssm_parameter: /devops/VA_VSP_BOT_GITHUB_TOKEN
-          env_variable_name: VA_VSP_BOT_GITHUB_TOKEN
-      - name: Checkout VSP actions
-        uses: actions/checkout@v2
-        with:
-          repository: department-of-veterans-affairs/vsp-github-actions
-          ref: refs/heads/main
-          token: ${{ env.VA_VSP_BOT_GITHUB_TOKEN }}
-          persist-credentials: false
-          path: ./.github/actions/vsp-github-actions
-      - uses: department-of-veterans-affairs/action-inject-ssm-secrets@d8e6de3bde4dd728c9d732baef58b3c854b8c4bb # latest
-        with:
-          ssm_parameter: /devops/github_actions_slack_socket_token
-          env_variable_name: SLACK_APP_TOKEN
-      - uses: department-of-veterans-affairs/action-inject-ssm-secrets@d8e6de3bde4dd728c9d732baef58b3c854b8c4bb # latest
-        with:
-          ssm_parameter: /devops/github_actions_slack_bot_user_token
-          env_variable_name: SLACK_BOT_TOKEN
-      - name: slack notify
-        uses: ./.github/actions/vsp-github-actions/slack-socket
-        with:
-          slack_app_token: ${{ env.SLACK_APP_TOKEN }}
-          slack_bot_token: ${{ env.SLACK_BOT_TOKEN }}
-          message: "A packer build of ${{ matrix.build_location }} just failed."
-          blocks: "[{\"type\": \"divider\"}, {\"type\": \"section\", \"text\": { \"type\": \"mrkdwn\", \"text\": \":blob-disappointed: GitHub Action Runner Workflow ${{ matrix.build_location }} failed! :blob-disappointed:\n <https://github.com/${{ github.repository }}/actions/runs/${{ github.run_id }}|Workflow: ${{ github.workflow }} Run #${{ github.run_number }}>\"}}, {\"type\": \"divider\"}]"
-          channel_id: "C039HRTHXDH"
-=======
       commit_sha: ${{ github.sha }} 
     secrets:
       aws_access_key_id: ${{ secrets.AWS_ACCESS_KEY_ID }}
-      aws_secret_access_key: ${{ secrets.AWS_SECRET_ACCESS_KEY }}
->>>>>>> cff6907b
+      aws_secret_access_key: ${{ secrets.AWS_SECRET_ACCESS_KEY }}