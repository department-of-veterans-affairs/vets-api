# frozen_string_literal: true

require 'datadog'

module IvcChampva
  module V1
    class UploadsController < ApplicationController
      skip_after_action :set_csrf_header

      FORM_NUMBER_MAP = {
        '10-10D' => 'vha_10_10d',
        '10-7959F-1' => 'vha_10_7959f_1',
        '10-7959F-2' => 'vha_10_7959f_2',
        '10-7959C' => 'vha_10_7959c',
        '10-7959A' => 'vha_10_7959a'
      }.freeze

      def submit
        Datadog::Tracing.trace('Start IVC File Submission') do
          form_id = get_form_id
          Datadog::Tracing.active_trace&.set_tag('form_id', form_id)
          parsed_form_data = JSON.parse(params.to_json)

<<<<<<< HEAD
          # TODO: add a VES data validation check to be confident that VES submission will succeed before
          # proceeding with the Pega upload
=======
          # TODO: add same feature toggle as below for VES integration
          # expect this formatter to raise errors if data is invalid
          # ves_request = IvcChampva::VesDataFormatter.format(parsed_form_data)
>>>>>>> 90cc4ba6

          statuses, error_message = handle_file_uploads(form_id, parsed_form_data)

          # TODO: Add feature toggle around this
          if Settings.vsp_environment != 'production' && form_id == 'vha_10_10d'
            ves_client = IvcChampva::VesApi::Client.new
            ves_client.submit_1010d('fake-id', 'fake-user', parsed_form_data)

            # TODO: Add error handling for VES failures.
          end

          response = build_json(statuses, error_message)

          if @current_user && response[:status] == 200
            InProgressForm.form_for_user(params[:form_number], @current_user)&.destroy!
<<<<<<< HEAD
=======
            # TODO: Add feature toggle around this
            # TODO: Make call to VES with parsed_form_data e.g.,

            # ves_client = IvcChampva::VesApi::Client.new
            # ves_client.submit_1010d('fake-id', 'fake-user', ves_request)

            # TODO: Add error handling for VES failures.
>>>>>>> 90cc4ba6
          end

          render json: response[:json], status: response[:status]
        end
      rescue => e
        Rails.logger.error "Error: #{e.message}"
        Rails.logger.error e.backtrace.join("\n")
        render json: { error_message: "Error: #{e.message}" }, status: :internal_server_error
      end

      # Modified from claim_documents_controller.rb:
      def unlock_file(file, file_password) # rubocop:disable Metrics/MethodLength
        return file unless File.extname(file) == '.pdf' && file_password

        pdftk = PdfForms.new(Settings.binaries.pdftk)
        tmpf = Tempfile.new(['decrypted_form_attachment', '.pdf'])

        has_pdf_err = false
        begin
          pdftk.call_pdftk(file.tempfile.path, 'input_pw', file_password, 'output', tmpf.path)
        rescue PdfForms::PdftkError => e
          file_regex = %r{/(?:\w+/)*[\w-]+\.pdf\b}
          password_regex = /(input_pw).*?(output)/
          sanitized_message = e.message.gsub(file_regex, '[FILTERED FILENAME]').gsub(password_regex, '\1 [FILTERED] \2')
          log_message_to_sentry(sanitized_message, 'warn')
          has_pdf_err = true
        end

        # This helps prevent leaking exception context to DataDog when we raise this error
        if has_pdf_err
          raise Common::Exceptions::UnprocessableEntity.new(
            detail: I18n.t('errors.messages.uploads.pdf.incorrect_password'),
            source: 'IvcChampva::V1::UploadsController'
          )
        end

        file.tempfile.unlink
        file.tempfile = tmpf
      end

      def submit_supporting_documents
        if %w[10-10D 10-7959C 10-7959F-2 10-7959A].include?(params[:form_id])
          attachment = PersistentAttachments::MilitaryRecords.new(form_id: params[:form_id])

          if Flipper.enabled?(:champva_pdf_decrypt, @current_user)
            unlocked = unlock_file(params['file'], params['password'])
            attachment.file = params['password'] ? unlocked : params['file']
          else
            attachment.file = params['file']
          end

          raise Common::Exceptions::ValidationErrors, attachment unless attachment.valid?

          attachment.save
          render json: PersistentAttachmentSerializer.new(attachment)
        else
          raise Common::Exceptions::UnprocessableEntity.new(
            detail: "Unsupported form_id: #{params[:form_id]}",
            source: 'IvcChampva::V1::UploadsController'
          )
        end
      end

      private

      ##
      # Wraps handle_uploads and includes retry logic when file uploads get non-200s.
      #
      # @param [String] form_id The ID of the current form, e.g., 'vha_10_10d' (see FORM_NUMBER_MAP)
      # @param [Hash] parsed_form_data complete form submission data object
      #
      # @return [Array<Integer, String>] An array with 1 or more http status codes
      #   and an array with 1 or more message strings.
      def handle_file_uploads(form_id, parsed_form_data)
        attempt = 0
        max_attempts = 1

        begin
          file_paths, metadata = get_file_paths_and_metadata(parsed_form_data)
          hu_result = FileUploader.new(form_id, metadata, file_paths, true).handle_uploads
          # convert [[200, nil], [400, 'error']] -> [200, 400] and [nil, 'error'] arrays
          statuses, error_messages = hu_result[0].is_a?(Array) ? hu_result.transpose : hu_result.map { |i| Array(i) }

          # Since some or all of the files failed to upload to S3, trigger retry
          raise StandardError, error_messages if error_messages.compact.length.positive?
        rescue => e
          attempt += 1
          error_message_downcase = e.message.downcase
          Rails.logger.error "Error handling file uploads (attempt #{attempt}): #{e.message}"

          if should_retry?(error_message_downcase, attempt, max_attempts)
            Rails.logger.error 'Retrying in 1 seconds...'
            sleep 1
            retry
          end
        end
        [statuses, error_messages]
      end

      def should_retry?(error_message_downcase, attempt, max_attempts)
        error_conditions = [
          'failed to generate',
          'no such file',
          'an error occurred while verifying stamp:',
          'unable to find file'
        ]

        error_conditions.any? { |condition| error_message_downcase.include?(condition) } && attempt <= max_attempts
      end

      def get_attachment_ids_and_form(parsed_form_data)
        form_id = get_form_id
        form_class = "IvcChampva::#{form_id.titleize.gsub(' ', '')}".constantize
        additional_pdf_count = form_class.const_defined?(:ADDITIONAL_PDF_COUNT) ? form_class::ADDITIONAL_PDF_COUNT : 1
        applicant_key = form_class.const_defined?(:ADDITIONAL_PDF_KEY) ? form_class::ADDITIONAL_PDF_KEY : 'applicants'

        applicants_count = parsed_form_data[applicant_key]&.count.to_i
        total_applicants_count = applicants_count.to_f / additional_pdf_count
        # Must always be at least 1, so that `attachment_ids` still contains the
        # `form_id` even on forms that don't have an `applicants` array (e.g. FMP2)
        applicant_rounded_number = total_applicants_count.ceil.zero? ? 1 : total_applicants_count.ceil

        form = form_class.new(parsed_form_data)
        # DataDog Tracking
        form.track_user_identity
        form.track_current_user_loa(@current_user)
        form.track_email_usage

        attachment_ids = Array.new(applicant_rounded_number) { form_id }
        attachment_ids.concat(supporting_document_ids(parsed_form_data))
        attachment_ids = [form_id] if attachment_ids.empty?

        [attachment_ids.compact, form]
      end

      def supporting_document_ids(parsed_form_data)
        cached_uploads = []
        parsed_form_data['supporting_docs']&.each do |d|
          # Get the database record that corresponds to this file upload:
          record = PersistentAttachments::MilitaryRecords.find_by(guid: d['confirmation_code'])
          # Push to our array with some extra information so we can sort by date uploaded:
          cached_uploads.push({ attachment_id: d['attachment_id'],
                                created_at: record.created_at,
                                file_name: record.file.id })
        end

        # Sort by date created so we have the file's upload order and
        # reduce down to just the attachment id strings:
        attachment_ids = cached_uploads.sort_by { |h| h[:created_at] }.pluck(:attachment_id)&.compact.presence

        # Return either the attachment IDs or `claim_id`s (in the case of form 10-7959a):
        attachment_ids || parsed_form_data['supporting_docs']&.pluck('claim_id')&.compact.presence || []
      end

      def get_file_paths_and_metadata(parsed_form_data)
        attachment_ids, form = get_attachment_ids_and_form(parsed_form_data)

        filler = IvcChampva::PdfFiller.new(form_number: form.form_id, form:, uuid: form.uuid)
        file_path = if @current_user
                      filler.generate(@current_user.loa[:current])
                    else
                      filler.generate
                    end
        metadata = IvcChampva::MetadataValidator.validate(form.metadata)
        file_paths = form.handle_attachments(file_path)

        [file_paths, metadata.merge({ 'attachment_ids' => attachment_ids })]
      end

      def get_form_id
        form_number = params[:form_number]
        raise 'Missing/malformed form_number in params' unless form_number

        FORM_NUMBER_MAP[form_number]
      end

      def build_json(statuses, error_message)
        unique_statuses = statuses.uniq

        if unique_statuses == [200]
          { json: {}, status: 200 }
        elsif unique_statuses.include? 400
          { json: { error_message: error_message ||
            'An unknown error occurred while uploading some documents.' }, status: 400 }
        else
          { json: { error_message: 'An unknown error occurred while uploading document(s).' }, status: 500 }
        end
      end

      def authenticate
        super
      rescue Common::Exceptions::Unauthorized
        Rails.logger.info(
          'IVC Champva - unauthenticated user submitting form',
          { form_number: params[:form_number] }
        )
      end
    end
  end
end<|MERGE_RESOLUTION|>--- conflicted
+++ resolved
@@ -21,21 +21,16 @@
           Datadog::Tracing.active_trace&.set_tag('form_id', form_id)
           parsed_form_data = JSON.parse(params.to_json)
 
-<<<<<<< HEAD
-          # TODO: add a VES data validation check to be confident that VES submission will succeed before
-          # proceeding with the Pega upload
-=======
           # TODO: add same feature toggle as below for VES integration
           # expect this formatter to raise errors if data is invalid
           # ves_request = IvcChampva::VesDataFormatter.format(parsed_form_data)
->>>>>>> 90cc4ba6
 
           statuses, error_message = handle_file_uploads(form_id, parsed_form_data)
 
-          # TODO: Add feature toggle around this
+          # TODO: Add feature toggle around this for VES integration
           if Settings.vsp_environment != 'production' && form_id == 'vha_10_10d'
             ves_client = IvcChampva::VesApi::Client.new
-            ves_client.submit_1010d('fake-id', 'fake-user', parsed_form_data)
+            ves_client.submit_1010d('fake-id', 'fake-user', ves_request)
 
             # TODO: Add error handling for VES failures.
           end
@@ -44,16 +39,6 @@
 
           if @current_user && response[:status] == 200
             InProgressForm.form_for_user(params[:form_number], @current_user)&.destroy!
-<<<<<<< HEAD
-=======
-            # TODO: Add feature toggle around this
-            # TODO: Make call to VES with parsed_form_data e.g.,
-
-            # ves_client = IvcChampva::VesApi::Client.new
-            # ves_client.submit_1010d('fake-id', 'fake-user', ves_request)
-
-            # TODO: Add error handling for VES failures.
->>>>>>> 90cc4ba6
           end
 
           render json: response[:json], status: response[:status]
