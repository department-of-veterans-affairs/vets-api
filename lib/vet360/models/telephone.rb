--- conflicted
+++ resolved
@@ -1,11 +1,7 @@
 # frozen_string_literal: true
 
-<<<<<<< HEAD
-require 'vet360/models/base'
-=======
 require_relative 'base'
 require 'common/models/attribute_types/iso8601_time'
->>>>>>> 6e966fd5
 
 module Vet360
   module Models
