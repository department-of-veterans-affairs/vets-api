# Developer Setup

Vets API requires:

- Ruby 3.2.4
- PostgreSQL 15.x (including PostGIS 3)
- Redis 6.2.x

The most up-to-date versions of each key dependency will be specified in the `docker-compose.yml` [file](https://github.com/department-of-veterans-affairs/vets-api/blob/master/docker-compose.yml) and the `Dockerfile`.

## Installing a Ruby Version Manager

We suggest using a Ruby version manager such as `rbenv`, `asdf`, `rvm`, or `chruby` to install and maintain your version of Ruby.

- [rbenv](https://github.com/rbenv/rbenv)
- [rvm](https://rvm.io/)
- [asdf](https://asdf-vm.com/)
- [chruby](https://github.com/postmodern/chruby)

If the repo's Ruby version is updated later, you will need to install the newer ruby (i.e., `rvm install <version_number>`) which is located in `.ruby-version`

### RVM Troubleshooting

If you see an error like `Error running '__rvm_make -j10'` while installing a ruby version, this usually occurs because of a mismatch with the openssl package. 

Many of these types of errors occur because either the openssl path needs to be specified or there's a compatibility issue with the ruby version and the install openssl version. They may get resolved by explicitly adding the directory or trying newer openssl version.    

For example: `rvm install 3.2.4 -C --with-openssl-dir=/$(brew --prefix openssl@3)`

## Base Setup

1. Follow the common [base setup](https://github.com/department-of-veterans-affairs/vets-api/blob/master/README.md#Base%20setup).

1. Install Bundler to manage Ruby dependencies

   ```bash
   gem install bundler
   ```

1. Follow the platform specific notes below for [OSX](#osx) or [Ubuntu](#alternative-ubuntu-2004-lts) to get dependencies installed.

1. Install gem dependencies:

   ```bash
   cd vets-api; bundle install
   ```

   More information about installing _with_ Sidekiq Enterprise as well as our credentials are on the internal system [here](https://github.com/department-of-veterans-affairs/vets.gov-team/blob/master/Products/Platform/Vets-API/Sidekiq%20Enterprise%20Setup.md)

1. Setup local databases and run schema migrations:
   ```bash
   cd vets-api; rails db:setup; rails db:migrate
   ```

1. Make sure you have the [vets-api-mockdata](https://github.com/department-of-veterans-affairs/vets-api-mockdata) repo locally installed, preferably in a sibling directory to `vets-api`.

1. Go to the file `config/settings/development.yml` and make sure the `cache-dir` points to the local installation of `vets-api-mockdata` from the previous step.

   ```yaml
   cache_dir: ../vets-api-mockdata # via rails; e.g. bundle exec rails s or bundle exec rails c
   # cache_dir: /cache # via docker; e.g. make up or make console
   ```

1. Add this key in `config/settings.local.yml` pointing to your `vets-api-mockdata` directory.

   ```yaml
   # settings.local.yml
   betamocks:
     cache_dir: ../vets-api-mockdata
   ```

1. Run `bin/setup` to setup the database and start the server.

### pg_stat_statements
If you have trouble enabling query stats from the PgHero dashboard, try enabling it manually

Add the lines below to your main postgresql.conf file

On Mac it should be located somewhere similiar to the following:

`~/Library/Application Support/Postgres/var-12/postgresql.conf`
```
shared_preload_libraries = 'pg_stat_statements'
pg_stat_statements.track = all
pg_stat_statements.max = 10000
track_activity_query_size = 2048
```

**Make sure to migrate your database to enable the [pg_stat_statements extension](https://github.com/department-of-veterans-affairs/vets-api/blob/master/db/migrate/20210507122840_add_stats_extension.rb)**

## Settings and configuration

We use the `config` gem to manage settings in the application. Local settings for each developer should be managed in your own local `config/settings.local.yml` file, which by default can override the standard configuration _and_ is excluded from source control so the settings can persist.

This file has the necessary configuration settings for local development as well as comments outlining some additional configuration that some developers may wish to use.

### Configuring ClamAV antivirus

<<<<<<< HEAD
### EKS

Prior to EKS, ClamAV (the virus scanner) was deployed in the same process as Vets API. With EKS, ClamAV has been extracted out into it’s own service. Locally you can see the docker-compose.yml config for clamav.



### Options
#### Option 1: Run ONLY clamav via Docker

You can either run:
`docker-compose -f docker-compose-clamav.yml up` - this will run ONLY clamav via docker

After that, follow the native instructions and run `foreman start -m all=1`

#### Option 2: [See hybrid setup](https://github.com/department-of-veterans-affairs/vets-api/blob/k8s/docs/setup/hybrid.md)

Please set the [clamav intitalizer](https://github.com/department-of-veterans-affairs/vets-api/blob/k8s/config/initializers/clamav.rb) initializers/clamav.rb file to the following:

``` 
####  Important: If running hybrid
if Rails.env.development?
   ENV["CLAMD_TCP_HOST"] = "0.0.0.0"
   ENV["CLAMD_TCP_PORT"] = "33100"
 end
```

#### Option 3: Run Clamav Natively (OSX):
 
If you wish to run ClamAV natively, you'll need to check the platform specific notes. This section will detail the steps of how to run clamav on OSX.

1. `brew install clamav`
2. `brew info clamav`

3. NOTE: See the "Caveats" section: "To finish installation & run clamav you will need to edit the example conf files at `your_directory_here` e.g. `/usr/local/etc/clamav/` - Make note of this directory for following steps.

4. cd into `your_directory_here` from step above (e.g. `/usr/local/etc/clamav/`)

5. In clamd.conf add `LocalSocket your_directory_here/clamd.sock` (e.g. `/usr/local/etc/clamav/clamd.sock`)
6. In freshclam.conf add `DatabaseMirror database.clamav.net`
7. Update the local ClamAV database via `freshclam -v`
8. Run with `/usr/local/sbin/clamd -c your_directory_here/clamd.conf`
9. Comment out EVERYTHING in the [clamav.rb initializer](https://github.com/department-of-veterans-affairs/vets-api/blob/k8s/config/initializers/clamav.rb#L3-L13)
10. Add `ENV['CLAMD_UNIX_SOCKET'] = 'your_directory_here/clamd.sock'` to [config/intializers/clamav.rb](https://github.com/department-of-veterans-affairs/vets-api/blob/k8s/config/initializers/clamav.rb) - (e.g. `/usr/local/etc/clamav/clamd.sock`)
11. Test if working via `rails c` and [ping command](https://github.com/franckverrot/clamav-client#ping--boolean)
=======
**NOTE:** In many cases, there in no need to run ClamAV for local development, even if you are working with uploaded files since the scanning functionality is already built into our CarrierWave and Shrine file upload base classes.

Prior to EKS, ClamAV (the virus scanner) was deployed in the same process as Vets API. With EKS, ClamAV has been extracted out into it’s own service. Locally you can see the docker-compose.yml config for clamav.

1. In settings.local.yml add the following:

```
clamav:
  mock: false
  host: '0.0.0.0'
  port: '33100'
```

#### Mock ClamAV

If you wish to mock ClamAV, please set the clamav mock setting to true in settings.local.yml. This will mock the clamav response in the [virus_scan code](https://github.com/department-of-veterans-affairs/vets-api/blob/master/lib/common/virus_scan.rb#L14-L23). 

```
clamav:
  mock: true
```
>>>>>>> cff6907b

## Platform Specific Notes

Specific notes for our most common native installation platforms are in this section. Note that most Windows users tend to use Docker instead of a native installation.

### OSX


All of the OSX instructions assume `homebrew` is your [package manager](https://brew.sh/)

1. Install Postgresql & PostGIS

   1. It is *_MUCH_* easier to use the [Postgres.app](https://postgresapp.com/downloads.html) which installs the correct combination of Postgresql and PostGIS versions.

   - Download the Postgres.app with PostgreSQL 15
   - Install Instructions here: https://postgresapp.com/
   - `sudo mkdir -p /etc/paths.d && echo /Applications/Postgres.app/Contents/Versions/latest/bin | sudo tee /etc/paths.d/postgresapp`
   - `ARCHFLAGS="-arch x86_64" gem install pg -v 1.5.6`
   2. Alternatively Postgresql 15 & PostGIS 3 can be installed with homebrew
      - `brew install postgresql@15`
      - `brew services start postgresql@15`
      - Install the `pex` manager to add your Postgresql 15 extensions from [here](https://github.com/petere/pex#installation)
      - Install the `postgis` extension along with a number of patches using the instructions summarized [here](https://gist.github.com/skissane/0487c097872a7f6d0dcc9bcd120c2ccd):
      - ```bash
         PG_CPPFLAGS='-DACCEPT_USE_OF_DEPRECATED_PROJ_API_H -I/usr/local/include' CFLAGS='-DACCEPT_USE_OF_DEPRECATED_PROJ_API_H -I/usr/local/include' pex install postgis
        ```
   - run postgres (e.g. open postgres.app, create a new server, and click "initialize")

2. Install redis
    ```bash
    brew install redis
    brew services start redis
    ```

3. Install binary dependencies:
    ```bash
    brew bundle
    ```	 


<<<<<<< HEAD
4. Among other things, the above `brew bundle` command installs ClamAV, but does not enable it. To enable ClamAV: See "Option 3: Run Clamav Natively (OSX) above"
	 
=======
4. (Optional see Running Natively for more info) Enable ClamAV daemon:

   ```bash
   brew info clamav
   # See the "Caveats" section: "To finish installation & run clamav you will need to edit the example conf files at `${conf_files_dir}`"
   cd $(brew --prefix clamav)
   touch clamd.sock
   echo "LocalSocket $(brew --prefix clamav)" > clamd.conf
   echo "DatabaseMirror database.clamav.net" > freshclam.conf
   # Update the local ClamAV database
   freshclam -v
   ```

   NOTE: Run with `/usr/local/sbin/clamd -c /usr/local/etc/clamav/clamd.conf` and you will also have to override (temporarily) the `config/clamd.conf` file with `-LocalSocket /usr/local/etc/clamav/clamd.sock`
>>>>>>> cff6907b

5. Install pdftk

   - `brew install pdftk-java`

6. continue with [Base setup](native.md#base-setup)

### Alternative (Ubuntu 20.04 LTS)

1. Install Postgres and enable on startup

   ```bash
   wget --quiet -O - https://www.postgresql.org/media/keys/ACCC4CF8.asc | sudo apt-key add -
   echo "deb http://apt.postgresql.org/pub/repos/apt/ focal"-pgdg main | sudo tee  /etc/apt/sources.list.d/pgdg.list
   sudo apt update
   sudo apt install postgresql-11
   sudo systemctl start postgresql

   sudo -i -u postgres
   createuser --superuser YOURNAME
   exit
   ```

2. Install PostGIS

   ```bash
   sudo apt install -y postgresql-15-postgis-3
   sudo -i -u postgres

   createuser postgis_test
   createdb postgis_db -O postgis_test
   psql -d postgis_db

   CREATE EXTENSION postgis;
   SELECT PostGIS_version();
   \q
   ```

3. Install Redis
   ```bash
   sudo apt install -y redis-server
   sudo sed -i 's/^supervised no/supervised systemd/' /etc/redis/redis.conf
   sudo systemctl restart redis.service
   sudo systemctl status redis # ctrl+c to exit
   ```
4. Install ImageMagick
   - `sudo apt install -y imagemagick`
5. Install Poppler
   - `sudo apt install -y poppler-utils`
6. Install pdftk
   - `sudo apt install -y pdftk`
7. continue with [Base setup](native.md#base-setup)

8. Updating Postgres and PostGIS if you already have them installed

   Backup your existing database
   ```bash
   sudo su -
   cd /home
   mkdir postgres
   chown postgres: postgres
   exit
   sudo su - postgres
   cd /home/postgres
   pg_dumpall > backup.sql
   ```

   Backup your configuration files (replace hashes with the db vsn eg 11)
   ```bash
   cp /etc/postgresql/##/main/pg_hba.conf .
   cp /etc/postgresql/##/main/postgresql.conf .
   ```


   Remove any unwanted versions (replace hashes with the db vsn eg 11)
   ```bash
   dpkg -l | grep postgres
   sudo apt --purge remove postgresql-## postgresql-client-##

      repeat the above command for each unwanted version

   sudo apt autoremove
   ```

   Upgrade any packages that need to be updated
   ```bash
   sudo apt update
   sudo apt upgrade
   ```

   Upgrade the database (replace hashes with the new db vsn eg 14)
   ```bash
   sudo apt install postgresql-## postgresql-server-dev-##


   Very important! the upgrade will fail later if you don't install postgis in the updated postgresql

     replace the hash symbols with the database version eg 14
     replace the n with the postgis version eg 3

   sudo apt install postgresql-##-postgis-n
   sudo apt install postgresql-##-postgis-n-scripts
   ```

   List all installed versions (again)
   ```bash
   dpkg -l | grep postgres

     you should see the current version and the version you just installed
   ```
   Stop the postgresql service
   ```bash
   sudo systemctl stop postgresql.service

     Check the status of the postgresql, it should be stopped
   systemctl status postgresql.service

     The install sets up a cluster, which needs then to be removed for the upgrade.
     replace the hashes with the UPDATED version eg 14
   sudo pg_dropcluster ## main --stop

     replace the hashes with the CURRENT version eg 11
   sudo pg_upgradecluster ## main

     At the end, you should see this with current version red and updated version green:
     Example 11 and 14
     =====
      Success. Please check that the upgraded cluster works. If it does,
      you can remove the old cluster with
          pg_dropcluster 11 main

      Ver Cluster Port Status Owner    Data directory              Log file
      11  main    5433 down   postgres /var/lib/postgresql/11/main /var/log/postgresql/postgresql-11-main.log
      Ver Cluster Port Status Owner    Data directory              Log file
      14  main    5432 online postgres /var/lib/postgresql/14/main /var/log/postgresql/postgresql-14-main.log
      =====

     Check the status of postgresql (it should be running)
   systemctl status postgresql.service

     Check the processes of postgresql running, you should see the upgraded version in the processes running
   ps -efa | grep postgres

     Check the port postgresql is running on, it should be 5432 unless you customized it
   sudo netstat -anp | grep 543

     Login to the postgres user and check the version
   sudo su postgres
   psql -c "SELECT version();"

     You should see the version you upgraded to

   exit

     Remove the old cluster

     replace hashes with the CURRENT version eg 11
   sudo pg_dropcluster ## main

   Done!!!
  ```<|MERGE_RESOLUTION|>--- conflicted
+++ resolved
@@ -96,52 +96,6 @@
 
 ### Configuring ClamAV antivirus
 
-<<<<<<< HEAD
-### EKS
-
-Prior to EKS, ClamAV (the virus scanner) was deployed in the same process as Vets API. With EKS, ClamAV has been extracted out into it’s own service. Locally you can see the docker-compose.yml config for clamav.
-
-
-
-### Options
-#### Option 1: Run ONLY clamav via Docker
-
-You can either run:
-`docker-compose -f docker-compose-clamav.yml up` - this will run ONLY clamav via docker
-
-After that, follow the native instructions and run `foreman start -m all=1`
-
-#### Option 2: [See hybrid setup](https://github.com/department-of-veterans-affairs/vets-api/blob/k8s/docs/setup/hybrid.md)
-
-Please set the [clamav intitalizer](https://github.com/department-of-veterans-affairs/vets-api/blob/k8s/config/initializers/clamav.rb) initializers/clamav.rb file to the following:
-
-``` 
-####  Important: If running hybrid
-if Rails.env.development?
-   ENV["CLAMD_TCP_HOST"] = "0.0.0.0"
-   ENV["CLAMD_TCP_PORT"] = "33100"
- end
-```
-
-#### Option 3: Run Clamav Natively (OSX):
- 
-If you wish to run ClamAV natively, you'll need to check the platform specific notes. This section will detail the steps of how to run clamav on OSX.
-
-1. `brew install clamav`
-2. `brew info clamav`
-
-3. NOTE: See the "Caveats" section: "To finish installation & run clamav you will need to edit the example conf files at `your_directory_here` e.g. `/usr/local/etc/clamav/` - Make note of this directory for following steps.
-
-4. cd into `your_directory_here` from step above (e.g. `/usr/local/etc/clamav/`)
-
-5. In clamd.conf add `LocalSocket your_directory_here/clamd.sock` (e.g. `/usr/local/etc/clamav/clamd.sock`)
-6. In freshclam.conf add `DatabaseMirror database.clamav.net`
-7. Update the local ClamAV database via `freshclam -v`
-8. Run with `/usr/local/sbin/clamd -c your_directory_here/clamd.conf`
-9. Comment out EVERYTHING in the [clamav.rb initializer](https://github.com/department-of-veterans-affairs/vets-api/blob/k8s/config/initializers/clamav.rb#L3-L13)
-10. Add `ENV['CLAMD_UNIX_SOCKET'] = 'your_directory_here/clamd.sock'` to [config/intializers/clamav.rb](https://github.com/department-of-veterans-affairs/vets-api/blob/k8s/config/initializers/clamav.rb) - (e.g. `/usr/local/etc/clamav/clamd.sock`)
-11. Test if working via `rails c` and [ping command](https://github.com/franckverrot/clamav-client#ping--boolean)
-=======
 **NOTE:** In many cases, there in no need to run ClamAV for local development, even if you are working with uploaded files since the scanning functionality is already built into our CarrierWave and Shrine file upload base classes.
 
 Prior to EKS, ClamAV (the virus scanner) was deployed in the same process as Vets API. With EKS, ClamAV has been extracted out into it’s own service. Locally you can see the docker-compose.yml config for clamav.
@@ -163,7 +117,6 @@
 clamav:
   mock: true
 ```
->>>>>>> cff6907b
 
 ## Platform Specific Notes
 
@@ -204,10 +157,6 @@
     ```	 
 
 
-<<<<<<< HEAD
-4. Among other things, the above `brew bundle` command installs ClamAV, but does not enable it. To enable ClamAV: See "Option 3: Run Clamav Natively (OSX) above"
-	 
-=======
 4. (Optional see Running Natively for more info) Enable ClamAV daemon:
 
    ```bash
@@ -222,7 +171,6 @@
    ```
 
    NOTE: Run with `/usr/local/sbin/clamd -c /usr/local/etc/clamav/clamd.conf` and you will also have to override (temporarily) the `config/clamd.conf` file with `-LocalSocket /usr/local/etc/clamav/clamd.sock`
->>>>>>> cff6907b
 
 5. Install pdftk
 
