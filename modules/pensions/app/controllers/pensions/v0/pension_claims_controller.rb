# frozen_string_literal: true

require 'pensions/tag_sentry'
require 'pensions/monitor'

module Pensions
  module V0
    # (see ClaimsBaseController)
    class PensionClaimsController < ClaimsBaseController
      service_tag 'pension-application'

      # an identifier that matches the parameter that the form will be set as in the JSON submission.
      def short_name
        'pension_claim'
      end

      # a sublass of SavedClaim, runs json-schema validations and performs any storage and attachment processing
      def claim_class
        Pensions::SavedClaim
      end

      # GET serialized pension form data
      def show
        claim = claim_class.find_by!(guid: params[:id]) # raises ActiveRecord::RecordNotFound
        render json: SavedClaimSerializer.new(claim)
      rescue ActiveRecord::RecordNotFound => e
        pension_monitor.track_show404(params[:id], current_user, e)
        render(json: { error: e.to_s }, status: :not_found)
      rescue => e
        pension_monitor.track_show_error(params[:id], current_user, e)
        raise e
      end

      # POST creates and validates an instance of `claim_class`
      def create
        Pensions::TagSentry.tag_sentry

        claim = claim_class.new(form: filtered_params[:form])
        pension_monitor.track_create_attempt(claim, current_user)

        in_progress_form = current_user ? InProgressForm.form_for_user(claim.form_id, current_user) : nil
        claim.form_start_date = in_progress_form.created_at if in_progress_form

        unless claim.save
          log_validation_error_to_metadata(in_progress_form, claim)
          raise Common::Exceptions::ValidationErrors, claim.errors
        end

        claim.upload_to_lighthouse(current_user)

        pension_monitor.track_create_success(in_progress_form, claim, current_user)

        clear_saved_form(claim.form_id)
        render json: SavedClaimSerializer.new(claim)
      rescue => e
        pension_monitor.track_create_error(in_progress_form, claim, current_user, e)
        raise e
      end

      private

      ##
      # include validation error on in_progress_form metadata.
      # `noop` if in_progress_form is `blank?`
      #
      # @param in_progress_form [InProgressForm]
      # @param claim [Pensions::SavedClaim]
      #
      def log_validation_error_to_metadata(in_progress_form, claim)
        return if in_progress_form.blank?

        metadata = in_progress_form.metadata
        metadata['submission']['error_message'] = claim&.errors&.errors&.to_s
        in_progress_form.update(metadata:)
      end

<<<<<<< HEAD
      # format GET response
      def format_show_response(claim, state, form_submission, submission_attempt)
        {
          data: {
            id: claim.id,
            form_id: claim.form_id,
            guid: claim.guid,
            attributes: {
              state:,
              benefits_intake_uuid: form_submission.benefits_intake_uuid,
              form_type: form_submission.form_type,
              attempt_id: submission_attempt.id,
              aasm_state: submission_attempt.aasm_state
            }
          }
        }
      end

      ##
      # retreive a monitor for tracking
      #
      # @return [Pensions::Monitor]
      #
=======
>>>>>>> 6a50d140
      def pension_monitor
        @monitor ||= Pensions::Monitor.new
      end
    end
  end
end<|MERGE_RESOLUTION|>--- conflicted
+++ resolved
@@ -74,32 +74,11 @@
         in_progress_form.update(metadata:)
       end
 
-<<<<<<< HEAD
-      # format GET response
-      def format_show_response(claim, state, form_submission, submission_attempt)
-        {
-          data: {
-            id: claim.id,
-            form_id: claim.form_id,
-            guid: claim.guid,
-            attributes: {
-              state:,
-              benefits_intake_uuid: form_submission.benefits_intake_uuid,
-              form_type: form_submission.form_type,
-              attempt_id: submission_attempt.id,
-              aasm_state: submission_attempt.aasm_state
-            }
-          }
-        }
-      end
-
       ##
       # retreive a monitor for tracking
       #
       # @return [Pensions::Monitor]
       #
-=======
->>>>>>> 6a50d140
       def pension_monitor
         @monitor ||= Pensions::Monitor.new
       end
