# frozen_string_literal: true

require 'rails_helper'
require 'unified_health_data/serializers/prescription_serializer'

RSpec.describe UnifiedHealthData::Serializers::PrescriptionSerializer do
  subject { described_class.new(prescription) }

  let(:prescription) do
    UnifiedHealthData::Prescription.new(
      id: '12345',
      type: 'Prescription',
      refill_status: 'active',
      refill_submit_date: '2023-05-15',
      refill_date: '2023-05-20',
      refill_remaining: 2,
      facility_name: 'VA Medical Center',
      ordered_date: '2023-05-10',
      quantity: '30',
      expiration_date: '2024-05-10',
      prescription_number: 'RX123456',
      prescription_name: 'METFORMIN HCL 500MG TAB',
      dispensed_date: '2023-05-15',
      station_number: '589',
      is_refillable: true,
      is_trackable: true,
      tracking: [
        {
          prescription_name: 'METFORMIN HCL 500MG TAB',
          prescription_number: 'RX123456',
          ndc_number: '00123456789',
          prescription_id: 12_345,
          tracking_number: '1Z999AA1234567890',
          shipped_date: '2023-05-16T00:00:00.000Z',
          carrier: 'UPS',
          other_prescriptions: []
        }
      ],
      instructions: 'Take twice daily with meals',
      facility_phone_number: '555-123-4567',
      prescription_source: 'VA',
<<<<<<< HEAD
      remarks: 'Patient should monitor blood sugar levels'
=======
      cmop_ndc_number: '00093721410'
>>>>>>> d6728f3c
    )
  end

  describe 'serialization' do
    it 'serializes core, aliased, and tracking attributes' do
      result = subject.serializable_hash
      data = result[:data]
      attributes = data[:attributes]

      # type/id
      expect(data[:type]).to eq(:prescription)
      expect(data[:id]).to eq('12345')

      # core attributes
      expect(attributes[:type]).to eq('Prescription')
      expect(attributes[:refill_status]).to eq('active')
      expect(attributes[:refill_remaining]).to eq(2)
      expect(attributes[:facility_name]).to eq('VA Medical Center')
      expect(attributes[:prescription_name]).to eq('METFORMIN HCL 500MG TAB')
      expect(attributes[:is_refillable]).to be(true)
      expect(attributes[:is_trackable]).to be(true)
      expect(attributes[:prescription_source]).to eq('VA')

      # aliased attributes
      expect(attributes[:instructions]).to eq('Take twice daily with meals')
      expect(attributes[:facility_phone_number]).to eq('555-123-4567')
      expect(attributes[:remarks]).to eq('Patient should monitor blood sugar levels')

      # tracking
      expect(attributes[:tracking]).to be_an(Array)
      expect(attributes[:tracking].first).to include(
        prescription_name: 'METFORMIN HCL 500MG TAB',
        tracking_number: '1Z999AA1234567890',
        carrier: 'UPS'
      )

      # cmop_ndc_number
      expect(attributes[:cmop_ndc_number]).to eq('00093721410')
    end
  end
end<|MERGE_RESOLUTION|>--- conflicted
+++ resolved
@@ -39,11 +39,8 @@
       instructions: 'Take twice daily with meals',
       facility_phone_number: '555-123-4567',
       prescription_source: 'VA',
-<<<<<<< HEAD
       remarks: 'Patient should monitor blood sugar levels'
-=======
       cmop_ndc_number: '00093721410'
->>>>>>> d6728f3c
     )
   end
 
