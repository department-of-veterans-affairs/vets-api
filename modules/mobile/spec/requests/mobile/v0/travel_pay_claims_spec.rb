--- conflicted
+++ resolved
@@ -56,15 +56,6 @@
       allow_any_instance_of(TravelPay::AuthManager).to receive(:authorize)
         .and_return({ veis_token: 'vt', btsss_token: 'bt' })
 
-<<<<<<< HEAD
-      # The cassette doesn't matter here as I'm mocking the submit_claim method
-      VCR.use_cassette('travel_pay/submit/success', match_requests_on: %i[method path], allow_playback_repeats: true) do
-        params = { 'appointment_date_time' => '2024-01-01T16:45:34.465',
-                   'facility_station_number' => '123',
-                   'facility_name' => 'Some Facility',
-                   'appointment_type' => 'Other',
-                   'is_complete' => false }
-=======
       VCR.use_cassette('travel_pay/submit/tokens_success', match_requests_on: %i[method path]) do
         VCR.use_cassette('travel_pay/submit/200_find_or_create_appt', match_requests_on: %i[method path]) do
           VCR.use_cassette('travel_pay/submit/200_create_claim', match_requests_on: %i[method path]) do
@@ -74,7 +65,6 @@
                            'facility_station_number' => '123',
                            'appointment_type' => 'Other',
                            'is_complete' => false }
->>>>>>> 2f3580fa
 
                 post('/mobile/v0/travel-pay/claims', headers: sis_headers, params:)
 
@@ -100,6 +90,7 @@
             VCR.use_cassette('travel_pay/submit/500_add_expense', match_requests_on: %i[method path]) do
               params = { 'appointment_date_time' => '2024-01-01T16:45:34.465Z',
                          'facility_station_number' => '123',
+                   'facility_name' => 'Some Facility',
                          'appointment_type' => 'Other',
                          'is_complete' => false }
 
