--- conflicted
+++ resolved
@@ -60,11 +60,8 @@
           facility_phone_number: medication['cmopDivisionPhone'],
           dial_cmop_division_phone: medication['dialCmopDivisionPhone'],
           prescription_source: medication['prescriptionSource'],
-<<<<<<< HEAD
           provider_name: build_provider_name(medication),
-=======
           indication_for_use: medication['indicationForUse'],
->>>>>>> 349ad52b
           remarks: medication['remarks']
         }
       end
