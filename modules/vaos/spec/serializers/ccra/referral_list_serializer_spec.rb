--- conflicted
+++ resolved
@@ -7,22 +7,10 @@
     context 'with a list of referrals' do
       # These values should calculate to May 27, 2024
       let(:cardiology_referral) do
-<<<<<<< HEAD
-        build(:ccra_referral_list_entry, referral_id: '5682', category_of_care: 'CARDIOLOGY', start_date: '2024-03-28',
-                                         seoc_days: '60')
-      end
-      let(:podiatry_referral) do
-        build(:ccra_referral_list_entry, referral_id: '5683', category_of_care: 'PODIATRY', start_date: '2024-03-28',
-                                         seoc_days: '60')
-      end
-      let(:optometry_referral) do
-        build(:ccra_referral_list_entry, referral_id: '5684', category_of_care: 'OPTOMETRY', start_date: '2024-03-28',
-                                         seoc_days: '60')
-=======
         ref = build(
           :ccra_referral_list_entry,
           referral_number: '5682',
-          type_of_care: 'CARDIOLOGY',
+          category_of_care: 'CARDIOLOGY',
           start_date: '2024-03-28',
           seoc_days: '60'
         )
@@ -33,7 +21,7 @@
         ref = build(
           :ccra_referral_list_entry,
           referral_number: '5683',
-          type_of_care: 'PODIATRY',
+          category_of_care: 'PODIATRY',
           start_date: '2024-03-28',
           seoc_days: '60'
         )
@@ -44,13 +32,12 @@
         ref = build(
           :ccra_referral_list_entry,
           referral_number: '5684',
-          type_of_care: 'OPTOMETRY',
+          category_of_care: 'OPTOMETRY',
           start_date: '2024-03-28',
           seoc_days: '60'
         )
         ref.uuid = 'encrypted-5684'
         ref
->>>>>>> 73da1ec7
       end
       let(:referrals) { [cardiology_referral, podiatry_referral, optometry_referral] }
       let(:serializer) { described_class.new(referrals) }
@@ -65,39 +52,24 @@
       it 'serializes each referral correctly' do
         expect(serialized_data[:data][0][:id]).to eq('encrypted-5682')
         expect(serialized_data[:data][0][:type]).to eq(:referrals)
-<<<<<<< HEAD
-        expect(serialized_data[:data][0][:attributes][:category_of_care]).to eq('CARDIOLOGY')
-        expect(serialized_data[:data][0][:attributes][:expiration_date]).to eq('2024-05-27')
-=======
         expect(serialized_data[:data][0][:attributes][:categoryOfCare]).to eq('CARDIOLOGY')
         expect(serialized_data[:data][0][:attributes][:referralNumber]).to eq('5682')
         expect(serialized_data[:data][0][:attributes][:expirationDate]).to eq('2024-05-27')
         expect(serialized_data[:data][0][:attributes][:uuid]).to eq('encrypted-5682')
->>>>>>> 73da1ec7
 
         expect(serialized_data[:data][1][:id]).to eq('encrypted-5683')
         expect(serialized_data[:data][1][:type]).to eq(:referrals)
-<<<<<<< HEAD
-        expect(serialized_data[:data][1][:attributes][:category_of_care]).to eq('PODIATRY')
-        expect(serialized_data[:data][1][:attributes][:expiration_date]).to eq('2024-05-27')
-=======
         expect(serialized_data[:data][1][:attributes][:categoryOfCare]).to eq('PODIATRY')
         expect(serialized_data[:data][1][:attributes][:referralNumber]).to eq('5683')
         expect(serialized_data[:data][1][:attributes][:expirationDate]).to eq('2024-05-27')
         expect(serialized_data[:data][1][:attributes][:uuid]).to eq('encrypted-5683')
->>>>>>> 73da1ec7
 
         expect(serialized_data[:data][2][:id]).to eq('encrypted-5684')
         expect(serialized_data[:data][2][:type]).to eq(:referrals)
-<<<<<<< HEAD
-        expect(serialized_data[:data][2][:attributes][:category_of_care]).to eq('OPTOMETRY')
-        expect(serialized_data[:data][2][:attributes][:expiration_date]).to eq('2024-05-27')
-=======
         expect(serialized_data[:data][2][:attributes][:categoryOfCare]).to eq('OPTOMETRY')
         expect(serialized_data[:data][2][:attributes][:referralNumber]).to eq('5684')
         expect(serialized_data[:data][2][:attributes][:expirationDate]).to eq('2024-05-27')
         expect(serialized_data[:data][2][:attributes][:uuid]).to eq('encrypted-5684')
->>>>>>> 73da1ec7
       end
     end
 
