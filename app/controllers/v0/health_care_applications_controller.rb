--- conflicted
+++ resolved
@@ -8,25 +8,11 @@
     def create
       authenticate_token
 
-<<<<<<< HEAD
       health_care_application = HealthCareApplication.new(params.permit(:form))
       health_care_application.async_compatible = params[:async_compatible]
       health_care_application.user = current_user
 
       result = health_care_application.process!
-=======
-      form = JSON.parse(params[:form])
-      validate!(form)
-
-      result = begin
-        HCA::Service.new(current_user).submit_form(form)
-      rescue Common::Client::Errors::ClientError => e
-        log_exception_to_sentry(e)
-        raise Common::Exceptions::BackendServiceException.new(
-          nil, detail: e.message
-        )
-      end
->>>>>>> 3a9bf682
 
       clear_saved_form(HealthCareApplication::FORM_ID)
 
