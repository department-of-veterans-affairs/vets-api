# frozen_string_literal: true

require 'feature_flipper'
require 'common/exceptions'
require 'common/client/errors'
require 'saml/settings_service'
require 'sentry_logging'
require 'aes_256_cbc_encryptor'

class ApplicationController < ActionController::API
  include ActionController::HttpAuthentication::Token::ControllerMethods
  include ActionController::Cookies
  include SentryLogging
  include Pundit

  SKIP_SENTRY_EXCEPTION_TYPES = [
    Common::Exceptions::Unauthorized,
    Common::Exceptions::RoutingError,
    Common::Exceptions::Forbidden,
    Breakers::OutageException,
    Common::Exceptions::SentryIgnoredGatewayTimeout
  ].freeze

  before_action :block_unknown_hosts
  before_action :authenticate
  before_action :set_api_cookie!
  before_action :set_app_info_headers
  before_action :set_tags_and_extra_context
  skip_before_action :authenticate, only: %i[cors_preflight routing_error]

  def tag_rainbows
    Sentry::TagRainbows.tag
  end

  def cors_preflight
    head(:ok)
  end

  def clear_saved_form(form_id)
    InProgressForm.form_for_user(form_id, @current_user)&.destroy if @current_user
  end

  def routing_error
    raise Common::Exceptions::RoutingError, params[:path]
  end

  # I'm commenting this out for now, we can put it back in if we encounter it
  # def action_missing(m, *_args)
  #   Rails.logger.error(m)
  #   raise Common::Exceptions::RoutingError
  # end

  private

<<<<<<< HEAD
  attr_reader :current_user
=======
  # returns a Bad Request if the incoming host header is unsafe.
  def block_unknown_hosts
    return if controller_name == 'example'
    raise Common::Exceptions::NotASafeHostError, request.host unless Settings.virtual_hosts.include?(request.host)
  end
>>>>>>> e444908b

  def skip_sentry_exception_types
    SKIP_SENTRY_EXCEPTION_TYPES
  end

  # rubocop:disable Metrics/BlockLength
  rescue_from 'Exception' do |exception|
    # report the original 'cause' of the exception when present
    if skip_sentry_exception_types.include?(exception.class)
      Rails.logger.error "#{exception.message}."
      Rails.logger.error exception.backtrace.join("\n") unless exception.backtrace.nil?
    else
      extra = exception.respond_to?(:errors) ? { errors: exception.errors.map(&:to_hash) } : {}
      if exception.is_a?(Common::Exceptions::BackendServiceException)
        # Add additional user specific context to the logs
        if @current_user.present?
          extra[:icn] = @current_user.icn
          extra[:mhv_correlation_id] = @current_user.mhv_correlation_id
        end
        # Warn about VA900 needing to be added to exception.en.yml
        if exception.generic_error?
          log_message_to_sentry(exception.va900_warning, :warn, i18n_exception_hint: exception.va900_hint)
        end
      end
      log_exception_to_sentry(exception, extra)
    end

    va_exception =
      case exception
      when Pundit::NotAuthorizedError
        Common::Exceptions::Forbidden.new(detail: 'User does not have access to the requested resource')
      when ActionController::ParameterMissing
        Common::Exceptions::ParameterMissing.new(exception.param)
      when ActionController::UnknownFormat
        Common::Exceptions::UnknownFormat.new
      when Common::Exceptions::BaseError
        exception
      when Breakers::OutageException
        Common::Exceptions::ServiceOutage.new(exception.outage)
      when Common::Client::Errors::ClientError
        # SSLError, ConnectionFailed, SerializationError, etc
        Common::Exceptions::ServiceOutage.new(nil, detail: 'Backend Service Outage')
      else
        Common::Exceptions::InternalServerError.new(exception)
      end

    headers['WWW-Authenticate'] = 'Token realm="Application"' if va_exception.is_a?(Common::Exceptions::Unauthorized)
    render json: { errors: va_exception.errors }, status: va_exception.status_code
  end
  # rubocop:enable Metrics/BlockLength

  def set_tags_and_extra_context
    Thread.current['request_id'] = request.uuid
    Raven.extra_context(request_uuid: request.uuid)
    Raven.user_context(user_context) if @current_user
    Raven.tags_context(tags_context)
  end

  def user_context
    {
      uuid: @current_user&.uuid,
      authn_context: @current_user&.authn_context,
      loa: @current_user&.loa,
      mhv_icn: @current_user&.mhv_icn
    }
  end

  def tags_context
    {
      controller_name: controller_name,
      sign_in_method: @current_user.present? ? @current_user.authn_context || 'idme' : 'not-signed-in'
    }
  end

  def set_app_info_headers
    headers['X-GitHub-Repository'] = 'https://github.com/department-of-veterans-affairs/vets-api'
    headers['X-Git-SHA'] = AppInfo::GIT_REVISION
  end

  def authenticate
    authenticate_token || render_unauthorized
  end

  def authenticate_token
    authenticate_with_http_token do |token, _options|
<<<<<<< HEAD
      @session_object = Session.find(token)
      return false if @session_object.nil?
      @current_user = User.find(@session_object.uuid)
      extend_session!
      return true if @current_user.present?
    end
  end

  def set_api_cookie!
    return unless @session_object
    # Sets a cookie "api_session" with all of the key/value pairs from session object.
    @session_object.to_hash.each { |k, v| session[k] = v }
=======
      @session = Session.find(token)
      return false if @session.nil?
      @current_user = User.find(@session.uuid)
      if should_signout_sso?
        destroy_user_session!(@current_user, @session)
      else
        extend_session!
      end
      @current_user.present?
    end
  end

  def destroy_user_session!(user, session)
    destroy_sso_cookie!
    session&.destroy
    user&.destroy
    @session = nil
    @current_user = nil
>>>>>>> e444908b
  end

  # https://github.com/department-of-veterans-affairs/vets.gov-team/blob/master/Products/SSO/CookieSpecs-20180906.docx
  def set_sso_cookie!
    return unless Settings.sso.cookie_enabled && @session_object.present?
    encryptor = SSOEncryptor
    contents = ActiveSupport::JSON.encode(@session_object.cookie_data)
    encrypted_value = encryptor.encrypt(contents)
    cookies[Settings.sso.cookie_name] = {
      value: encrypted_value,
      expires: nil, # NOTE: we track expiration as an attribute in "value." nil here means kill cookie on browser close.
      secure: Settings.sso.cookie_secure,
      httponly: true,
      domain: Settings.sso.cookie_domain
    }
  end

  def extend_session!
    @session_object.expire(Session.redis_namespace_ttl)
    @current_user&.identity&.expire(UserIdentity.redis_namespace_ttl)
    @current_user&.expire(User.redis_namespace_ttl)
    set_sso_cookie!
  end

  def destroy_sso_cookie!
    cookies.delete(Settings.sso.cookie_name, domain: Settings.sso.cookie_domain)
  end

  def should_signout_sso?
    return false unless Settings.sso.cookie_enabled
    return false unless Settings.sso.cookie_signout_enabled
    cookies[Settings.sso.cookie_name].blank? && request.host.match(Settings.sso.cookie_domain)
  end

  def render_unauthorized
    raise Common::Exceptions::Unauthorized
  end

  def saml_settings(options = {})
    callback_url = URI.parse(Settings.saml.callback_url)
    callback_url.host = request.host
    options.reverse_merge!(assertion_consumer_service_url: callback_url.to_s)
    SAML::SettingsService.saml_settings(options)
  end

  def pagination_params
    {
      page: params[:page],
      per_page: params[:per_page]
    }
  end

  def render_job_id(jid)
    render json: { job_id: jid }, status: 202
  end
end<|MERGE_RESOLUTION|>--- conflicted
+++ resolved
@@ -52,15 +52,13 @@
 
   private
 
-<<<<<<< HEAD
   attr_reader :current_user
-=======
+
   # returns a Bad Request if the incoming host header is unsafe.
   def block_unknown_hosts
     return if controller_name == 'example'
     raise Common::Exceptions::NotASafeHostError, request.host unless Settings.virtual_hosts.include?(request.host)
   end
->>>>>>> e444908b
 
   def skip_sentry_exception_types
     SKIP_SENTRY_EXCEPTION_TYPES
@@ -146,25 +144,11 @@
 
   def authenticate_token
     authenticate_with_http_token do |token, _options|
-<<<<<<< HEAD
       @session_object = Session.find(token)
       return false if @session_object.nil?
       @current_user = User.find(@session_object.uuid)
-      extend_session!
-      return true if @current_user.present?
-    end
-  end
-
-  def set_api_cookie!
-    return unless @session_object
-    # Sets a cookie "api_session" with all of the key/value pairs from session object.
-    @session_object.to_hash.each { |k, v| session[k] = v }
-=======
-      @session = Session.find(token)
-      return false if @session.nil?
-      @current_user = User.find(@session.uuid)
       if should_signout_sso?
-        destroy_user_session!(@current_user, @session)
+        destroy_user_session!(@current_user, @session_object)
       else
         extend_session!
       end
@@ -172,13 +156,19 @@
     end
   end
 
-  def destroy_user_session!(user, session)
+  def set_api_cookie!
+    return unless @session_object
+    # Sets a cookie "api_session" with all of the key/value pairs from session object.
+    @session_object.to_hash.each { |k, v| session[k] = v }
+  end
+
+  def destroy_user_session!(user, session_object)
     destroy_sso_cookie!
-    session&.destroy
+    session_object&.destroy
     user&.destroy
-    @session = nil
+    @session_object = nil
     @current_user = nil
->>>>>>> e444908b
+    reset_session
   end
 
   # https://github.com/department-of-veterans-affairs/vets.gov-team/blob/master/Products/SSO/CookieSpecs-20180906.docx
