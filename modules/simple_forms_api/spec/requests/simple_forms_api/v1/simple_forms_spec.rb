--- conflicted
+++ resolved
@@ -43,16 +43,8 @@
   end
 
   describe '#submit' do
-<<<<<<< HEAD
-    before do
-      skip('TODO: Note to fix these tests for the team that manages them')
-    end
-
-    context 'submitting to Lighthouse Benefits Intake API' do
-=======
     context 'submitting to Lighthouse Benefits Intake API',
             skip: 'flakey specs reported https://dsva.slack.com/archives/C044AGZFG2W/p1745933769157079' do
->>>>>>> 8d2dce69
       let(:metadata_file) { "#{file_seed}.SimpleFormsApi.metadata.json" }
       let(:file_seed) { 'tmp/some-unique-simple-forms-file-seed' }
       let(:random_string) { 'some-unique-simple-forms-file-seed' }
