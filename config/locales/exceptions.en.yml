--- conflicted
+++ resolved
@@ -214,22 +214,11 @@
         <<: *validation_errors
         code: 'RX157'
         detail: 'Email address is invalid'
-<<<<<<< HEAD
-      MHVAC1:
-        <<: *external_defaults
-        code: 'MHV001'
-        detail: 'Failed to create or upgrade health tools account access'
-        status: 403
       MHVAcctCreation155: # Account is already Upgraded
         <<: *external_defaults
         code: 'MHVAcctCreation155'
         detail: 'Account is already upgraded'
         status: 422
-=======
-      SM152:
-        <<: *validation_errors
-        code: 'SM152'
-        detail: 'Email address is invalid'
       APPEALSSTATUS404:
         <<: *external_defaults
         title: 'Appeals data not found'
@@ -237,7 +226,6 @@
         detail: 'Appeals data for a veteran with that SSN was not found'
         status: 404
 
->>>>>>> 87b786cc
   evss:
     letters:
       unable_to_determine_eligibilty:
