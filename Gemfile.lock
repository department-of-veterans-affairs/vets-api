GIT
  remote: https://github.com/corgibytes/ruby-debug-ide
  revision: 4869a6721579a7d88b7d105929c27325e184a5dd
  branch: feature-add-fixed-port-range
  specs:
    ruby-debug-ide (0.7.2)
      rake (>= 0.8.1)

GIT
  remote: https://github.com/department-of-veterans-affairs/active_model_serializers
  revision: 19015caa80227e5ae5d62179129edcaa43fb3d9d
  branch: master
  specs:
    active_model_serializers (0.10.4.vsp)
      actionpack (>= 4.1)
      activemodel (>= 4.1)
      case_transform (>= 0.2)
      jsonapi (= 0.1.1.beta6)

GIT
  remote: https://github.com/department-of-veterans-affairs/apivore
  revision: b5b6c9803334f9ddc1c11e4f201fdc9f6353ef59
  branch: master
  specs:
    apivore (1.6.2.vsp)
      actionpack (>= 4)
      hashie (~> 3.3)
      json-schema (~> 2.5)
      rspec (~> 3)
      rspec-expectations (~> 3.1)
      rspec-mocks (~> 3.1)

GIT
  remote: https://github.com/department-of-veterans-affairs/betamocks
  revision: 460d72bc89f802e57f531bf0c726437815bf2be8
  branch: master
  specs:
    betamocks (0.7.0)
      activesupport (>= 4.2)
      adler32
      faraday (>= 0.7.4, < 0.18)

GIT
  remote: https://github.com/department-of-veterans-affairs/bgs-ext.git
  revision: 4eba200159ceff1b4df0fe8d4c406ff41c18598b
  specs:
    bgs_ext (0.21.0)
      httpclient
      nokogiri (>= 1.8.5)
      savon (~> 2.12)

GIT
  remote: https://github.com/department-of-veterans-affairs/connect_vbms.git
  revision: bebad55f8723f091c7d41522178b11999f574499
  branch: master
  specs:
    connect_vbms (1.2.0)
      httpclient (~> 2.8.0)
      httpi (~> 2.4)
      mail
      nokogiri (>= 1.8.4)
      nori
      xmldsig (~> 0.3.1)
      xmlenc

GIT
  remote: https://github.com/department-of-veterans-affairs/vets-json-schema
  revision: 34234d3342f38aaec7e0ef799a97f2aac1c5998f
  branch: master
  specs:
    vets_json_schema (20.0.1)
      multi_json (~> 1.0)
      script_utils (= 0.0.4)

PATH
  remote: modules
  specs:
    appeals_api (0.0.1)
      sidekiq
    apps_api (0.0.1)
      faraday
      sidekiq
    claims_api (0.0.1)
    covid_research (0.1.0)
      rails (~> 6.0.3, >= 6.0.3.2)
      sidekiq
    covid_vaccine (0.1.0)
      sidekiq
    facilities_api (0.1.0)
    health_quest (0.1.0)
    identity (0.1.0)
    mobile (0.1.0)
      dry-validation
    openid_auth (0.0.1)
    test_user_dashboard (0.1.0)
      rails (~> 6.0.3, >= 6.0.3.2)
    va_forms (0.0.1)
      faraday
      nokogiri
      paper_trail
      sidekiq
    vaos (0.1.0)
      sidekiq
    vba_documents (1.0.0)
      aws-sdk-s3 (~> 1)
      sidekiq
    veteran (0.0.1)
    veteran_confirmation (0.0.1)
    veteran_verification (0.0.1)

GEM
  remote: https://rubygems.org/
  remote: https://enterprise.contribsys.com/
  specs:
    Ascii85 (1.0.3)
    aasm (5.1.1)
      concurrent-ruby (~> 1.0)
    actioncable (6.0.3.5)
      actionpack (= 6.0.3.5)
      nio4r (~> 2.0)
      websocket-driver (>= 0.6.1)
    actionmailbox (6.0.3.5)
      actionpack (= 6.0.3.5)
      activejob (= 6.0.3.5)
      activerecord (= 6.0.3.5)
      activestorage (= 6.0.3.5)
      activesupport (= 6.0.3.5)
      mail (>= 2.7.1)
    actionmailer (6.0.3.5)
      actionpack (= 6.0.3.5)
      actionview (= 6.0.3.5)
      activejob (= 6.0.3.5)
      mail (~> 2.5, >= 2.5.4)
      rails-dom-testing (~> 2.0)
    actionpack (6.0.3.5)
      actionview (= 6.0.3.5)
      activesupport (= 6.0.3.5)
      rack (~> 2.0, >= 2.0.8)
      rack-test (>= 0.6.3)
      rails-dom-testing (~> 2.0)
      rails-html-sanitizer (~> 1.0, >= 1.2.0)
    actiontext (6.0.3.5)
      actionpack (= 6.0.3.5)
      activerecord (= 6.0.3.5)
      activestorage (= 6.0.3.5)
      activesupport (= 6.0.3.5)
      nokogiri (>= 1.8.5)
    actionview (6.0.3.5)
      activesupport (= 6.0.3.5)
      builder (~> 3.1)
      erubi (~> 1.4)
      rails-dom-testing (~> 2.0)
      rails-html-sanitizer (~> 1.1, >= 1.2.0)
    activejob (6.0.3.5)
      activesupport (= 6.0.3.5)
      globalid (>= 0.3.6)
    activemodel (6.0.3.5)
      activesupport (= 6.0.3.5)
    activerecord (6.0.3.5)
      activemodel (= 6.0.3.5)
      activesupport (= 6.0.3.5)
    activerecord-import (1.0.8)
      activerecord (>= 3.2)
    activerecord-postgis-adapter (6.0.0)
      activerecord (~> 6.0)
      rgeo-activerecord (~> 6.0)
    activestorage (6.0.3.5)
      actionpack (= 6.0.3.5)
      activejob (= 6.0.3.5)
      activerecord (= 6.0.3.5)
      marcel (~> 0.3.1)
    activesupport (6.0.3.5)
      concurrent-ruby (~> 1.0, >= 1.0.2)
      i18n (>= 0.7, < 2)
      minitest (~> 5.1)
      tzinfo (~> 1.1)
      zeitwerk (~> 2.2, >= 2.2.2)
    addressable (2.7.0)
      public_suffix (>= 2.0.2, < 5.0)
    adler32 (0.0.2)
    afm (0.2.2)
    akami (1.3.1)
      gyoku (>= 0.4.0)
      nokogiri
    ast (2.4.2)
    attr_encrypted (3.1.0)
      encryptor (~> 3.0.0)
    attr_extras (6.2.4)
    awesome_print (1.9.2)
    aws-eventstream (1.1.1)
    aws-partitions (1.436.0)
    aws-sdk-core (3.113.0)
      aws-eventstream (~> 1, >= 1.0.2)
      aws-partitions (~> 1, >= 1.239.0)
      aws-sigv4 (~> 1.1)
      jmespath (~> 1.0)
    aws-sdk-kms (1.43.0)
      aws-sdk-core (~> 3, >= 3.112.0)
      aws-sigv4 (~> 1.1)
    aws-sdk-s3 (1.93.0)
      aws-sdk-core (~> 3, >= 3.112.0)
      aws-sdk-kms (~> 1)
      aws-sigv4 (~> 1.1)
    aws-sdk-sns (1.39.0)
      aws-sdk-core (~> 3, >= 3.112.0)
      aws-sigv4 (~> 1.1)
    aws-sigv4 (1.2.3)
      aws-eventstream (~> 1, >= 1.0.2)
    axiom-types (0.1.1)
      descendants_tracker (~> 0.0.4)
      ice_nine (~> 0.11.0)
      thread_safe (~> 0.3, >= 0.3.1)
    bcp47 (0.3.3)
      i18n
    benchmark-ips (2.8.4)
    bindex (0.8.1)
    bootsnap (1.7.3)
      msgpack (~> 1.0)
    brakeman (5.0.0)
    breakers (0.4.0)
      faraday (>= 0.7.4, < 0.18)
      multi_json (~> 1.0)
    builder (3.2.4)
    bundler-audit (0.8.0)
      bundler (>= 1.2.0, < 3)
      thor (~> 1.0)
    byebug (11.1.3)
    carrierwave (2.2.0)
      activemodel (>= 5.0.0)
      activesupport (>= 5.0.0)
      addressable (~> 2.6)
      image_processing (~> 1.1)
      mimemagic (>= 0.3.0)
      mini_mime (>= 0.1.3)
      ssrf_filter (~> 1.0)
    carrierwave-aws (1.5.0)
      aws-sdk-s3 (~> 1.0)
      carrierwave (~> 2.0)
    case_transform (0.2)
      activesupport
    childprocess (3.0.0)
    claide (1.0.3)
    claide-plugins (0.9.2)
      cork
      nap
      open4 (~> 1.3)
    clam_scan (0.0.2)
    cliver (0.3.2)
    coderay (1.1.3)
    coercible (1.0.0)
      descendants_tracker (~> 0.0.1)
    colored2 (3.1.2)
    combine_pdf (1.0.21)
      ruby-rc4 (>= 0.1.5)
    concurrent-ruby (1.1.8)
    config (2.2.1)
      deep_merge (~> 1.2, >= 1.2.1)
      dry-validation (~> 1.0, >= 1.0.0)
    connection_pool (2.2.3)
    content_disposition (1.0.0)
    cork (0.3.0)
      colored2 (~> 3.1)
    crack (0.4.3)
      safe_yaml (~> 1.0.0)
    crass (1.0.6)
    danger (8.2.3)
      claide (~> 1.0)
      claide-plugins (>= 0.9.2)
      colored2 (~> 3.1)
      cork (~> 0.1)
      faraday (>= 0.9.0, < 2.0)
      faraday-http-cache (~> 2.0)
      git (~> 1.7)
      kramdown (~> 2.3)
      kramdown-parser-gfm (~> 1.0)
      no_proxy_fix
      octokit (~> 4.7)
      terminal-table (>= 1, < 4)
    database_cleaner (2.0.1)
      database_cleaner-active_record (~> 2.0.0)
    database_cleaner-active_record (2.0.0)
      activerecord (>= 5.a)
      database_cleaner-core (~> 2.0.0)
    database_cleaner-core (2.0.1)
    date_time_precision (0.8.1)
    date_validator (0.10.0)
      activemodel (>= 3)
      activesupport (>= 3)
    debase (0.2.4.1)
      debase-ruby_core_source (>= 0.10.2)
    debase-ruby_core_source (0.10.11)
    declarative (0.0.20)
    declarative-option (0.1.0)
    deep_merge (1.2.1)
    descendants_tracker (0.0.4)
      thread_safe (~> 0.3, >= 0.3.1)
    diff-lcs (1.4.4)
    docile (1.3.5)
    domain_name (0.5.20190701)
      unf (>= 0.0.5, < 1.0.0)
    down (5.2.0)
      addressable (~> 2.5)
    dry-configurable (0.12.1)
      concurrent-ruby (~> 1.0)
      dry-core (~> 0.5, >= 0.5.0)
    dry-container (0.7.2)
      concurrent-ruby (~> 1.0)
      dry-configurable (~> 0.1, >= 0.1.3)
    dry-core (0.5.0)
      concurrent-ruby (~> 1.0)
    dry-equalizer (0.3.0)
    dry-inflector (0.2.0)
    dry-initializer (3.0.3)
    dry-logic (1.1.0)
      concurrent-ruby (~> 1.0)
      dry-core (~> 0.5, >= 0.5)
    dry-schema (1.4.3)
      concurrent-ruby (~> 1.0)
      dry-configurable (~> 0.8, >= 0.8.3)
      dry-core (~> 0.4)
      dry-equalizer (~> 0.2)
      dry-initializer (~> 3.0)
      dry-logic (~> 1.0)
      dry-types (~> 1.2)
    dry-struct (1.3.0)
      dry-core (~> 0.4, >= 0.4.4)
      dry-equalizer (~> 0.3)
      dry-types (~> 1.3)
      ice_nine (~> 0.11)
    dry-types (1.4.0)
      concurrent-ruby (~> 1.0)
      dry-container (~> 0.3)
      dry-core (~> 0.4, >= 0.4.4)
      dry-equalizer (~> 0.3)
      dry-inflector (~> 0.1, >= 0.1.2)
      dry-logic (~> 1.0, >= 1.0.2)
    dry-validation (1.4.1)
      concurrent-ruby (~> 1.0)
      dry-container (~> 0.7, >= 0.7.1)
      dry-core (~> 0.4)
      dry-equalizer (~> 0.2)
      dry-initializer (~> 3.0)
      dry-schema (~> 1.0, >= 1.4.3)
    e2mmap (0.1.0)
    ecma-re-validator (0.2.0)
      regexp_parser (~> 1.2)
    einhorn (0.7.4)
    encryptor (3.0.0)
    equalizer (0.0.11)
    erubi (1.10.0)
    et-orbi (1.2.4)
      tzinfo
    ethon (0.12.0)
      ffi (>= 1.3.0)
    factory_bot (6.1.0)
      activesupport (>= 5.0.0)
    factory_bot_rails (6.1.0)
      factory_bot (~> 6.1.0)
      railties (>= 5.0.0)
    faker (2.17.0)
      i18n (>= 1.6, < 2)
    fakeredis (0.8.0)
      redis (~> 4.1)
    faraday (0.17.4)
      multipart-post (>= 1.2, < 3)
    faraday-http-cache (2.2.0)
      faraday (>= 0.8)
    faraday_adapter_socks (0.1.1)
      faraday (~> 0.9)
      socksify (~> 1.7)
    faraday_curl (0.0.2)
      faraday (>= 0.9.0)
    faraday_middleware (0.13.1)
      faraday (>= 0.7.4, < 1.0)
    fast_jsonapi (1.5)
      activesupport (>= 4.2)
    fastimage (2.2.3)
    ffi (1.14.2)
    fhir_client (4.0.4)
      activesupport (>= 3)
      addressable (>= 2.3)
      fhir_dstu2_models (>= 1.0.10)
      fhir_models (>= 4.0.2)
      fhir_stu3_models (>= 3.0.1)
      nokogiri (>= 1.10.4)
      oauth2 (~> 1.1)
      rack (>= 1.5)
      rest-client (~> 2.0)
      tilt (>= 1.1)
    fhir_dstu2_models (1.0.10)
      bcp47 (>= 0.3)
      date_time_precision (>= 0.8)
      mime-types (>= 3.0)
      nokogiri (>= 1.10.4)
    fhir_models (4.1.0)
      bcp47 (>= 0.3)
      date_time_precision (>= 0.8)
      mime-types (>= 3.0)
      nokogiri (>= 1.10.4)
    fhir_stu3_models (3.0.1)
      bcp47 (>= 0.3)
      date_time_precision (>= 0.8)
      mime-types (>= 3.0)
      nokogiri (>= 1.10.4)
    filelock (1.1.1)
    find_a_port (1.0.1)
    flipper (0.17.2)
    flipper-active_record (0.17.2)
      activerecord (>= 4.2, < 7)
      flipper (~> 0.17.2)
    flipper-active_support_cache_store (0.17.2)
      activesupport (>= 4.2, < 7)
      flipper (~> 0.17.2)
    flipper-ui (0.17.2)
      erubi (>= 1.0.0, < 2.0.0)
      flipper (~> 0.17.2)
      rack (>= 1.4, < 3)
      rack-protection (>= 1.5.3, < 2.1.0)
    foreman (0.87.2)
    formatador (0.2.5)
    fugit (1.3.3)
      et-orbi (~> 1.1, >= 1.1.8)
      raabro (~> 1.1)
    fuubar (2.5.1)
      rspec-core (~> 3.0)
      ruby-progressbar (~> 1.4)
    gems (1.2.0)
    git (1.7.0)
      rchardet (~> 1.8)
    globalid (0.4.2)
      activesupport (>= 4.2.0)
    google-api-client (0.53.0)
      google-apis-core (~> 0.1)
      google-apis-generator (~> 0.1)
    google-apis-core (0.3.0)
      addressable (~> 2.5, >= 2.5.1)
      googleauth (~> 0.14)
      httpclient (>= 2.8.1, < 3.0)
      mini_mime (~> 1.0)
      representable (~> 3.0)
      retriable (>= 2.0, < 4.0)
      rexml
      signet (~> 0.14)
      webrick
    google-apis-discovery_v1 (0.2.0)
      google-apis-core (~> 0.1)
    google-apis-generator (0.2.0)
      activesupport (>= 5.0)
      gems (~> 1.2)
      google-apis-core (~> 0.1)
      google-apis-discovery_v1 (~> 0.0)
      thor (>= 0.20, < 2.a)
    googleauth (0.16.1)
      faraday (>= 0.17.3, < 2.0)
      jwt (>= 1.4, < 3.0)
      memoist (~> 0.16)
      multi_json (~> 1.11)
      os (>= 0.9, < 2.0)
      signet (~> 0.14)
    govdelivery-tms (2.8.4)
      activesupport
      faraday
      faraday_middleware
      mime-types
    guard (2.16.2)
      formatador (>= 0.2.4)
      listen (>= 2.7, < 4.0)
      lumberjack (>= 1.0.12, < 2.0)
      nenv (~> 0.1)
      notiffany (~> 0.0)
      pry (>= 0.9.12)
      shellany (~> 0.0)
      thor (>= 0.18.1)
    guard-compat (1.2.1)
    guard-rspec (4.7.3)
      guard (~> 2.1)
      guard-compat (~> 1.1)
      rspec (>= 2.99.0, < 4.0)
    guard-rubocop (1.4.0)
      guard (~> 2.0)
      rubocop (< 2.0)
    gyoku (1.3.1)
      builder (>= 2.1.2)
    hana (1.3.5)
    hashdiff (1.0.1)
    hashery (2.1.2)
    hashie (3.6.0)
    holidays (8.4.1)
    http-accept (1.7.0)
    http-cookie (1.0.3)
      domain_name (~> 0.5)
    httpclient (2.8.3)
    httpi (2.4.5)
      rack
      socksify
    i18n (1.8.10)
      concurrent-ruby (~> 1.0)
    ice_nine (0.11.2)
    image_processing (1.12.1)
      mini_magick (>= 4.9.5, < 5)
      ruby-vips (>= 2.0.17, < 3)
    iniparse (1.5.0)
    iso_country_codes (0.7.8)
    jmespath (1.4.0)
    json (2.5.1)
    json-schema (2.8.1)
      addressable (>= 2.4)
    json_schemer (0.2.16)
      ecma-re-validator (~> 0.2)
      hana (~> 1.3)
      regexp_parser (~> 1.5)
      uri_template (~> 0.7)
    jsonapi (0.1.1.beta6)
      jsonapi-parser (= 0.1.1.beta3)
      jsonapi-renderer (= 0.1.1.beta1)
    jsonapi-parser (0.1.1.beta3)
    jsonapi-renderer (0.1.1.beta1)
    jwt (2.2.2)
    kramdown (2.3.1)
      rexml
    kramdown-parser-gfm (1.1.0)
      kramdown (~> 2.0)
    levenshtein-ffi (1.1.0)
      ffi (~> 1.9)
    liquid (4.0.3)
    listen (3.2.1)
      rb-fsevent (~> 0.10, >= 0.10.3)
      rb-inotify (~> 0.9, >= 0.9.10)
    loofah (2.9.0)
      crass (~> 1.0.2)
      nokogiri (>= 1.5.9)
    lumberjack (1.2.4)
    mail (2.7.1)
      mini_mime (>= 0.1.1)
    marcel (0.3.3)
      mimemagic (~> 0.3.2)
    memoist (0.16.2)
    method_source (1.0.0)
    mime-types (3.3.1)
      mime-types-data (~> 3.2015)
    mime-types-data (3.2020.0512)
    mimemagic (0.3.7)
      nokogiri (~> 1.11.2)
<<<<<<< HEAD
    mini_magick (4.10.1)
    mini_mime (1.1.0)
=======
    mini_magick (4.11.0)
    mini_mime (1.0.2)
>>>>>>> ff9ae4f4
    mini_portile2 (2.5.0)
    minitest (5.14.4)
    msgpack (1.3.3)
    multi_json (1.15.0)
    multi_xml (0.6.0)
    multipart-post (2.1.1)
    nap (1.1.0)
    nenv (0.3.0)
    net-sftp (3.0.0)
      net-ssh (>= 5.0.0, < 7.0.0)
    net-ssh (6.1.0)
    netrc (0.11.0)
    nio4r (2.5.5)
    no_proxy_fix (0.1.2)
    nokogiri (1.11.2)
      mini_portile2 (~> 2.5.0)
      racc (~> 1.4)
    nori (2.6.0)
    notiffany (0.1.3)
      nenv (~> 0.1)
      shellany (~> 0.0)
    notifications-ruby-client (5.1.2)
      jwt (>= 1.5, < 3)
    oauth2 (1.4.4)
      faraday (>= 0.8, < 2.0)
      jwt (>= 1.0, < 3.0)
      multi_json (~> 1.3)
      multi_xml (~> 0.5)
      rack (>= 1.2, < 3)
    octokit (4.20.0)
      faraday (>= 0.9)
      sawyer (~> 0.8.0, >= 0.5.3)
    oj (3.9.0)
    okcomputer (1.18.4)
    olive_branch (3.0.0)
      multi_json
      oj
      rails (>= 4.0)
    open4 (1.3.4)
    operating_hours (0.1.0)
    os (1.1.1)
    overcommit (0.57.0)
      childprocess (>= 0.6.3, < 5)
      iniparse (~> 1.4)
    ox (2.14.4)
    pact (1.57.0)
      pact-mock_service (~> 3.0, >= 3.3.1)
      pact-support (~> 1.15)
      rack-test (>= 0.6.3, < 2.0.0)
      rspec (~> 3.0)
      term-ansicolor (~> 1.0)
      thor (>= 0.20, < 2.0)
      webrick (~> 1.3)
    pact-mock_service (3.8.0)
      filelock (~> 1.1)
      find_a_port (~> 1.0.1)
      json
      pact-support (~> 1.16, >= 1.16.4)
      rack (~> 2.0)
      rspec (>= 2.14)
      term-ansicolor (~> 1.0)
      thor (>= 0.19, < 2.0)
      webrick (~> 1.3)
    pact-support (1.16.5)
      awesome_print (~> 1.1)
      diff-lcs (~> 1.4)
      randexp (~> 0.1.7)
      term-ansicolor (~> 1.0)
    paper_trail (10.3.1)
      activerecord (>= 4.2)
      request_store (~> 1.1)
    parallel (1.20.1)
    parallel_tests (3.6.0)
      parallel
    parser (3.0.0.0)
      ast (~> 2.4.1)
    patience_diff (1.1.0)
      trollop (~> 1.16)
    pdf-core (0.7.0)
    pdf-forms (1.3.0)
      cliver (~> 0.3.2)
      safe_shell (>= 1.0.3, < 2.0)
    pdf-inspector (1.3.0)
      pdf-reader (>= 1.0, < 3.0.a)
    pdf-reader (2.4.2)
      Ascii85 (~> 1.0)
      afm (~> 0.2.1)
      hashery (~> 2.0)
      ruby-rc4
      ttfunk
    pg (1.2.3)
    pg_query (1.3.0)
    pghero (2.8.1)
      activerecord (>= 5)
    prawn (2.2.2)
      pdf-core (~> 0.7.0)
      ttfunk (~> 1.5)
    prawn-table (0.2.2)
      prawn (>= 1.3.0, < 3.0.0)
    pry (0.13.1)
      coderay (~> 1.1)
      method_source (~> 1.0)
    pry-byebug (3.9.0)
      byebug (~> 11.0)
      pry (~> 0.13.0)
    public_suffix (4.0.6)
    puma (4.3.7)
      nio4r (~> 2.0)
    puma-plugin-statsd (0.1.0)
      json
      puma (>= 3.12, < 5)
    pundit (1.1.0)
      activesupport (>= 3.0.0)
    raabro (1.1.6)
    racc (1.5.2)
    rack (2.2.3)
    rack-attack (6.5.0)
      rack (>= 1.0, < 3)
    rack-cors (1.1.1)
      rack (>= 2.0.0)
    rack-protection (2.0.8.1)
      rack
    rack-test (1.1.0)
      rack (>= 1.0, < 3)
    rack-vcr (0.1.6)
      vcr (>= 2.9)
    rails (6.0.3.5)
      actioncable (= 6.0.3.5)
      actionmailbox (= 6.0.3.5)
      actionmailer (= 6.0.3.5)
      actionpack (= 6.0.3.5)
      actiontext (= 6.0.3.5)
      actionview (= 6.0.3.5)
      activejob (= 6.0.3.5)
      activemodel (= 6.0.3.5)
      activerecord (= 6.0.3.5)
      activestorage (= 6.0.3.5)
      activesupport (= 6.0.3.5)
      bundler (>= 1.3.0)
      railties (= 6.0.3.5)
      sprockets-rails (>= 2.0.0)
    rails-dom-testing (2.0.3)
      activesupport (>= 4.2.0)
      nokogiri (>= 1.6)
    rails-html-sanitizer (1.3.0)
      loofah (~> 2.3)
    rails-session_cookie (0.2.2)
      rails (>= 4.0)
    rails_semantic_logger (4.4.0)
      rails (>= 3.2)
      semantic_logger (~> 4.4)
    railties (6.0.3.5)
      actionpack (= 6.0.3.5)
      activesupport (= 6.0.3.5)
      method_source
      rake (>= 0.8.7)
      thor (>= 0.20.3, < 2.0)
    rainbow (3.0.0)
    rake (13.0.3)
    randexp (0.1.7)
    rb-fsevent (0.10.3)
    rb-inotify (0.10.1)
      ffi (~> 1.0)
    rchardet (1.8.0)
    redis (4.1.4)
    redis-namespace (1.7.0)
      redis (>= 3.0.4)
    regexp_parser (1.8.2)
    representable (3.0.4)
      declarative (< 0.1.0)
      declarative-option (< 0.2.0)
      uber (< 0.2.0)
    request_store (1.5.0)
      rack (>= 1.4)
    rest-client (2.1.0)
      http-accept (>= 1.7.0, < 2.0)
      http-cookie (>= 1.0.2, < 2.0)
      mime-types (>= 1.16, < 4.0)
      netrc (~> 0.8)
    restforce (3.0.0)
      faraday (>= 0.9.0, <= 1.0)
      faraday_middleware (>= 0.8.8, <= 1.0)
      hashie (>= 1.2.0, < 4.0)
      json (>= 1.7.5)
    retriable (3.1.2)
    rexml (3.2.5)
    rgeo (2.0.1)
    rgeo-activerecord (6.2.1)
      activerecord (>= 5.0)
      rgeo (>= 1.0.0)
    rgeo-geojson (2.1.1)
      rgeo (>= 1.0.0)
    rspec (3.10.0)
      rspec-core (~> 3.10.0)
      rspec-expectations (~> 3.10.0)
      rspec-mocks (~> 3.10.0)
    rspec-core (3.10.0)
      rspec-support (~> 3.10.0)
    rspec-expectations (3.10.0)
      diff-lcs (>= 1.2.0, < 2.0)
      rspec-support (~> 3.10.0)
    rspec-instrumentation-matcher (0.0.9)
      activesupport
      rspec-expectations
    rspec-its (1.3.0)
      rspec-core (>= 3.0.0)
      rspec-expectations (>= 3.0.0)
    rspec-mocks (3.10.0)
      diff-lcs (>= 1.2.0, < 2.0)
      rspec-support (~> 3.10.0)
    rspec-rails (5.0.1)
      actionpack (>= 5.2)
      activesupport (>= 5.2)
      railties (>= 5.2)
      rspec-core (~> 3.10)
      rspec-expectations (~> 3.10)
      rspec-mocks (~> 3.10)
      rspec-support (~> 3.10)
    rspec-retry (0.6.2)
      rspec-core (> 3.3)
    rspec-support (3.10.0)
    rspec_junit_formatter (0.4.1)
      rspec-core (>= 2, < 4, != 2.12.0)
    rubocop (1.12.0)
      parallel (~> 1.10)
      parser (>= 3.0.0.0)
      rainbow (>= 2.2.2, < 4.0)
      regexp_parser (>= 1.8, < 3.0)
      rexml
      rubocop-ast (>= 1.2.0, < 2.0)
      ruby-progressbar (~> 1.7)
      unicode-display_width (>= 1.4.0, < 3.0)
    rubocop-ast (1.4.1)
      parser (>= 2.7.1.5)
    rubocop-junit-formatter (0.1.4)
    rubocop-rails (2.9.1)
      activesupport (>= 4.2.0)
      rack (>= 1.1)
      rubocop (>= 0.90.0, < 2.0)
    rubocop-rspec (2.2.0)
      rubocop (~> 1.0)
      rubocop-ast (>= 1.1.0)
    rubocop-thread_safety (0.4.2)
      rubocop (>= 0.53.0)
    ruby-progressbar (1.10.1)
    ruby-rc4 (0.1.5)
    ruby-saml (1.11.0)
      nokogiri (>= 1.5.10)
    ruby-vips (2.0.17)
      ffi (~> 1.9)
    rubyzip (2.0.0)
    rufus-scheduler (3.6.0)
      fugit (~> 1.1, >= 1.1.6)
    safe_shell (1.1.0)
    safe_yaml (1.0.5)
    savon (2.12.1)
      akami (~> 1.2)
      builder (>= 2.1.2)
      gyoku (~> 1.2)
      httpi (~> 2.3)
      nokogiri (>= 1.8.1)
      nori (~> 2.4)
      wasabi (~> 3.4)
    sawyer (0.8.2)
      addressable (>= 2.3.5)
      faraday (> 0.8, < 2.0)
    script_utils (0.0.4)
    seedbank (0.5.0)
      rake (>= 10.0)
    semantic_logger (4.5.0)
      concurrent-ruby (~> 1.0)
    sentry-raven (2.13.0)
      faraday (>= 0.7.6, < 1.0)
    shellany (0.0.1)
    shrine (3.3.0)
      content_disposition (~> 1.0)
      down (~> 5.1)
    sidekiq (5.2.9)
      connection_pool (~> 2.2, >= 2.2.2)
      rack (~> 2.0)
      rack-protection (>= 1.5.0)
      redis (>= 3.3.5, < 4.2)
    sidekiq-ent (1.8.1)
      einhorn (= 0.7.4)
      sidekiq (>= 5.2.3)
      sidekiq-pro (>= 4.0.4)
    sidekiq-pro (5.0.0)
      concurrent-ruby (>= 1.0.5)
      sidekiq (>= 5.2.7)
    sidekiq-scheduler (3.0.1)
      e2mmap
      redis (>= 3, < 5)
      rufus-scheduler (~> 3.2)
      sidekiq (>= 3)
      thwait
      tilt (>= 1.4.0)
    signet (0.15.0)
      addressable (~> 2.3)
      faraday (>= 0.17.3, < 2.0)
      jwt (>= 1.5, < 3.0)
      multi_json (~> 1.10)
    simplecov (0.21.2)
      docile (~> 1.1)
      simplecov-html (~> 0.11)
      simplecov_json_formatter (~> 0.1)
    simplecov-html (0.12.3)
    simplecov_json_formatter (0.1.2)
    slack-notify (0.6.0)
      faraday (>= 0.9)
      json (>= 1.8)
    socksify (1.7.1)
    spring (2.1.1)
    spring-commands-rspec (1.0.4)
      spring (>= 0.9.1)
    sprockets (4.0.2)
      concurrent-ruby (~> 1.0)
      rack (> 1, < 3)
    sprockets-rails (3.2.2)
      actionpack (>= 4.0)
      activesupport (>= 4.0)
      sprockets (>= 3.0.0)
    ssrf_filter (1.0.7)
    staccato (0.5.3)
    statsd-instrument (2.6.0)
    strong_migrations (0.7.6)
      activerecord (>= 5)
    super_diff (0.6.1)
      attr_extras (>= 6.2.4)
      diff-lcs
      patience_diff
    swagger-blocks (3.0.0)
    sync (0.5.0)
    term-ansicolor (1.7.1)
      tins (~> 1.0)
    terminal-table (1.8.0)
      unicode-display_width (~> 1.1, >= 1.1.1)
    thor (1.1.0)
    thread_safe (0.3.6)
    thwait (0.1.0)
    tilt (2.0.10)
    timecop (0.9.4)
    tins (1.26.0)
      sync
    trollop (1.16.2)
    ttfunk (1.5.1)
    typhoeus (1.4.0)
      ethon (>= 0.9.0)
    tzinfo (1.2.9)
      thread_safe (~> 0.1)
    uber (0.1.0)
    unf (0.1.4)
      unf_ext
    unf_ext (0.0.7.7)
    unicode-display_width (1.7.0)
    uri_template (0.7.0)
    utf8-cleaner (0.2.5)
      activesupport
    vcr (6.0.0)
    virtus (1.0.5)
      axiom-types (~> 0.1)
      coercible (~> 1.0)
      descendants_tracker (~> 0.0, >= 0.0.3)
      equalizer (~> 0.0, >= 0.0.9)
    wasabi (3.6.1)
      addressable
      httpi (~> 2.0)
      nokogiri (>= 1.4.2)
    web-console (4.1.0)
      actionview (>= 6.0.0)
      activemodel (>= 6.0.0)
      bindex (>= 0.4.0)
      railties (>= 6.0.0)
    webmock (3.12.2)
      addressable (>= 2.3.6)
      crack (>= 0.3.2)
      hashdiff (>= 0.4.0, < 2.0.0)
    webrick (1.7.0)
    websocket-driver (0.7.3)
      websocket-extensions (>= 0.1.0)
    websocket-extensions (0.1.5)
    will_paginate (3.3.0)
    xmldsig (0.3.2)
      nokogiri
    xmlenc (0.7.1)
      activemodel (>= 3.0.0)
      activesupport (>= 3.0.0)
      nokogiri (>= 1.6.0, < 2.0.0)
      xmlmapper (>= 0.7.3)
    xmlmapper (0.7.3)
      nokogiri (~> 1.5)
    yard (0.9.26)
    zeitwerk (2.4.2)

PLATFORMS
  ruby

DEPENDENCIES
  aasm
  active_model_serializers!
  activerecord-import
  activerecord-postgis-adapter (~> 6.0.0)
  addressable
  apivore!
  appeals_api!
  apps_api!
  attr_encrypted (= 3.1.0)
  awesome_print (~> 1.9)
  aws-sdk-s3 (~> 1)
  aws-sdk-sns (~> 1)
  benchmark-ips
  betamocks!
  bgs_ext!
  bootsnap
  brakeman (~> 5.0.0)
  breakers
  bundler-audit
  byebug
  carrierwave
  carrierwave-aws
  claims_api!
  clam_scan
  combine_pdf
  config
  connect_vbms!
  covid_research!
  covid_vaccine!
  danger
  database_cleaner
  date_validator
  debase
  dry-struct
  dry-types
  facilities_api!
  factory_bot_rails (> 5)
  faker
  fakeredis
  faraday
  faraday_adapter_socks
  faraday_curl
  faraday_middleware
  fast_jsonapi
  fastimage
  fhir_client (~> 4.0.4)
  flipper
  flipper-active_record
  flipper-active_support_cache_store
  flipper-ui
  foreman
  fuubar
  google-api-client
  google-apis-core
  google-apis-generator
  googleauth
  govdelivery-tms (= 2.8.4)
  guard-rspec (~> 4.7)
  guard-rubocop
  gyoku
  health_quest!
  holidays
  httpclient
  ice_nine
  identity!
  iso_country_codes
  json (>= 2.3.0)
  json-schema
  json_schemer
  jsonapi-parser
  jwt
  levenshtein-ffi
  liquid
  mail (= 2.7.1)
  memoist
  mini_magick (~> 4.11.0)
  mobile!
  net-sftp
  nokogiri (~> 1.11)
  notifications-ruby-client (~> 5.1)
  octokit
  oj
  okcomputer
  olive_branch
  openid_auth!
  operating_hours
  overcommit
  ox
  pact
  pact-mock_service
  paper_trail
  parallel
  parallel_tests
  pdf-forms
  pdf-inspector
  pdf-reader
  pg
  pg_query (>= 0.9.0)
  pghero
  prawn
  prawn-table
  pry-byebug
  puma (~> 4.3.7)
  puma-plugin-statsd (~> 0.1.0)
  pundit
  rack
  rack-attack
  rack-cors
  rack-test
  rack-vcr
  rails (~> 6.0.2)
  rails-session_cookie
  rails_semantic_logger (~> 4.4)
  rainbow
  redis
  redis-namespace
  request_store
  restforce
  rgeo-geojson
  rspec-instrumentation-matcher
  rspec-its
  rspec-rails
  rspec-retry
  rspec_junit_formatter
  rubocop
  rubocop-junit-formatter
  rubocop-rails
  rubocop-rspec
  rubocop-thread_safety
  ruby-debug-ide!
  ruby-saml
  rubyzip (>= 1.3.0)
  savon
  seedbank
  sentry-raven
  shrine
  sidekiq (~> 5.0)
  sidekiq-ent!
  sidekiq-pro!
  sidekiq-scheduler (~> 3.0)
  simplecov
  slack-notify
  spring
  spring-commands-rspec
  staccato
  statsd-instrument (~> 2.6.0)
  strong_migrations
  super_diff
  swagger-blocks
  test_user_dashboard!
  timecop
  typhoeus
  tzinfo-data
  utf8-cleaner
  va_forms!
  vaos!
  vba_documents!
  vcr
  veteran!
  veteran_confirmation!
  veteran_verification!
  vets_json_schema!
  virtus
  web-console
  webmock
  webrick (>= 1.6.1)
  websocket-extensions (>= 0.1.5)
  will_paginate
  yard

RUBY VERSION
   ruby 2.6.6p146

BUNDLED WITH
   1.17.3<|MERGE_RESOLUTION|>--- conflicted
+++ resolved
@@ -541,13 +541,8 @@
     mime-types-data (3.2020.0512)
     mimemagic (0.3.7)
       nokogiri (~> 1.11.2)
-<<<<<<< HEAD
-    mini_magick (4.10.1)
-    mini_mime (1.1.0)
-=======
     mini_magick (4.11.0)
     mini_mime (1.0.2)
->>>>>>> ff9ae4f4
     mini_portile2 (2.5.0)
     minitest (5.14.4)
     msgpack (1.3.3)
