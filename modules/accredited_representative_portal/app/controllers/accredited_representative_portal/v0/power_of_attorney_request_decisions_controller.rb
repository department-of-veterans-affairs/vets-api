# frozen_string_literal: true

module AccreditedRepresentativePortal
  module V0
    class PowerOfAttorneyRequestDecisionsController < ApplicationController
      include PowerOfAttorneyRequests

      before_action do
        authorize PowerOfAttorneyRequestDecision
      end

      with_options only: :create do
        before_action do
          id = params[:power_of_attorney_request_id]
          set_poa_request(id)
        end
      end

      def create
        reason = decision_params[:reason]

        case decision_params[:type]
        when 'acceptance'
          PowerOfAttorneyRequestService::Accept.new(@poa_request, creator, reason).call
          render json: {}, status: :ok
        when 'declination'
          @poa_request.mark_declined!(creator, reason)
<<<<<<< HEAD
          send_declination_email(@poa_request)
=======

          Monitoring.new.track_duration('ar.poa.request.duration', from: @poa_request.created_at)
          Monitoring.new.track_duration('ar.poa.request.declined.duration', from: @poa_request.created_at)
>>>>>>> 648b3c18
          render json: {}, status: :ok
        else
          render json: {
            errors: ['Invalid type parameter - Types accepted: [acceptance declination]']
          }, status: :bad_request
        end
      rescue PowerOfAttorneyRequestService::Accept::Error => e
        render json: { errors: [e.message] }, status: e.status
      end

      private

      def decision_params
        params.require(:decision).permit(:type, :reason)
      end

      def creator
        current_user.user_account
      end

      def send_declination_email(poa_request)
        notification = poa_request.notifications.create!(type: 'declined')
        PowerOfAttorneyRequestEmailJob.perform_async(
          notification.id
        )
      end
    end
  end
end<|MERGE_RESOLUTION|>--- conflicted
+++ resolved
@@ -25,13 +25,10 @@
           render json: {}, status: :ok
         when 'declination'
           @poa_request.mark_declined!(creator, reason)
-<<<<<<< HEAD
           send_declination_email(@poa_request)
-=======
 
           Monitoring.new.track_duration('ar.poa.request.duration', from: @poa_request.created_at)
           Monitoring.new.track_duration('ar.poa.request.declined.duration', from: @poa_request.created_at)
->>>>>>> 648b3c18
           render json: {}, status: :ok
         else
           render json: {
