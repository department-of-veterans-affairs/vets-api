---
# Add a new feature toggle here to ensure that it is initialized in all environments.
#
# Features are enabled by default in the test environment and disabled by default in other environments.
# To default a feature to enabled in development, set the `enable_in_development` key to true.
#
# The description should contain any relevant information for an admin who may toggle the feature.
#
# The actor_type should be either `user` for features you want to be "sticky" for a logged in user (default)
#  or `cookie_id` of you wish to use the Google Analytics id as the unique identifier.

# Sorted using http://yaml-sorter.herokuapp.com/

features:
  this_is_only_a_test:
    actor_type: user
    description: Used in feature_toggles_controller_spec.
  this_is_only_a_test_two:
    actor_type: user
    description: Used in feature toggle specs.
  accredited_representative_portal_custom_login:
    actor_type: cookie_id
    description: Controls whether the ARP application uses its custom login page or the platform login.
    enable_in_development: true
  accredited_representative_portal_frontend:
    actor_type: user
    description: Enables the frontend of the accredited representative portal
    enable_in_development: true
  accredited_representative_portal_api:
    actor_type: user
    description: Enables the endpoints of the accredited representative portal
    enable_in_development: true
  accredited_representative_portal_intent_to_file_api:
    actor_type: user
    description: Enables the endpoints of the accredited representative portal intent to file
    enable_in_development: true
  accredited_representative_portal_search:
    actor_type: user
    description: Enables the people search of the accredited representative portal
    enable_in_development: true
  accredited_representative_portal_self_service_auth:
    actor_type: user
    description: Enables the self-service authorization of the accredited representative portal
  accredited_representative_portal_form_21a:
    actor_type: user
    description: >
      When enabled, shows form 21a in the accredited representative portal.
      NOTE: content-build is using "vagovprod: false" to also hide the form 21a in production.
    enable_in_development: true
  accredited_representative_portal_form_526ez:
    actor_type: user
    description: >
      When enabled, shows form 526ez in the accredited representative portal.
    enable_in_development: true
  accredited_representative_portal_submissions:
    actor_type: user
    description: Enables the form submissions view in the accredited representative portal
    enable_in_development: true
  accredited_representative_portal_email_delivery_callback:
    actor_type: user
    description: Enables a custom email delivery callback to track and log all notification statuses beyond errors
  aedp_vadx:
    actor_type: user
    description: Enables the VADX experimental features in the AEDP application
    enable_in_development: true
  all_claims_add_disabilities_enhancement:
    actor_type: user
    description: Enables enhancement to the 21-526EZ "Add Disabilities" page being implemented by the Conditions Team.
    enable_in_development: true
  appointments_consolidation:
    actor_type: user
    description: For features being tested while merging logic for appointments between web and mobile
  arm_use_datadog_real_user_monitoring:
    actor_type: user
    description: Enables Datadog Real User Monitoring for ARM apps (Find a Rep, Appoint a Rep)
  ask_va_announcement_banner:
    actor_type: cookie_id
    description: >
      The Ask VA announcement banner displays message(s) to visitors
      from the CRM-managed, expirable notifications - as retrieved
      from the /ask_va_api/v0/announcements endpoint.
    enable_in_development: true
  ask_va_alert_link_to_old_portal:
    actor_type: user
    description: >
      The Ask VA form alert banner with a link to the old portal. To use while form is down for maintenance.
    enable_in_development: true
  ask_va_canary_release:
    actor_type: cookie_id
    description: >
      Percent of visitors to keep in the updated Ask VA experience on VA.gov.
      All other users are redirected to the legacy experience.
      To route or retain all users, set to 0% for legacy or 100% for the
      updated experience on VA.gov.
      NOTE: When ready for all users to be in the updated experience on
      VA.gov, set this toggle to "Enabled", rather than specifying 100%
      in the percentage.
    enable_in_development: true
  ask_va_mock_api_for_testing:
    actor_type: cookie_id
    description: >
      Use mock API responses in the Ask VA application UI.
      This is used for testing purposes only and should not be enabled in production.
      We need to remove this feature from the codebase ASAP.
      Mocks shouldn't live in the app logic. If needed, add at the API/middleware level.
    enable_in_development: true
  ask_va_api_maintenance_mode:
    actor_type: user
    description: >
      A system-wide control flag that governs the overall availability of Ask VA API endpoints.
      When enabled, the API restricts external access and returns a service unavailable response across all routes.
      Primarily used for coordinated maintenance windows or temporary system suspensions,
      allowing the team to manage API exposure dynamically without requiring a redeploy.
    enable_in_development: true
  ask_va_api_patsr_separation:
    actor_type: user
    description: >
      Use new CRM environments for Ask VA API
    enable_in_development: true
  auth_exp_vba_downtime_message:
    actor_type: user
    description: Show downtime message on Profile and My VA for planned VBA maintenance
  avs_enabled:
    actor_type: user
    description: Enables the After Visit Summary API.
    enable_in_development: true
  benefits_documents_use_lighthouse:
    actor_type: user
    description: Use lighthouse instead of EVSS to upload benefits documents.
    enable_in_development: false
  benefits_require_gateway_origin:
    actor_type: user
    description: Requires that all requests made to endpoints in appeals_api and vba_documents be made through the gateway
  bgs_param_logging_enabled:
    actor_type: user
    description: Enables logging of BGS parameters (filtered in production)
  bpds_service_enabled:
    actor_type: user
    description: Enables the BPDS service
  caregiver_use_facilities_API:
    actor_type: cookie_id
    description: Allow list of caregiver facilites to be fetched by way of the Facilities API.
  caregiver_browser_monitoring_enabled:
    actor_type: user
    description: Enables Datadog Real Time User Monitoring
  cerner_non_eligible_sis_enabled:
    actor_type: user
    description: Enables Sign in Service for cerner authentication
  decision_reviews_4142_banner:
    actor_type: user
    description: Enables the re-authorization banner on the 4142 legalese page
  document_upload_validation_enabled:
    actor_type: user
    description: Enables stamped PDF validation on document upload
    enable_in_development: true
  dv_email_notification:
    actor_type: user
    description: Enables dependents verification emails
  hca_browser_monitoring_enabled:
    actor_type: user
    description: Enables browser monitoring for the health care application.
  hca_disable_bgs_service:
    actor_type: user
    description: Do not call the BGS Service when this is turned on. Instead return 0 for rating.
  hca_enrollment_status_override_enabled:
    actor_type: user
    description: Enables override of enrollment status for a user, to allow multiple submissions with same user.
  hca_insurance_v2_enabled:
    actor_type: user
    description: Enables the the upgraded insurance section of the Health Care Application
    enable_in_development: true
  hca_performance_alert_enabled:
    actor_type: user
    description: Enables alert notifying users of a potential issue with application performance.
  hca_reg_only_enabled:
    actor_type: user
    description: Enables the registration-only path for the Health Care Application
    enable_in_development: true
  hca_ez_kafka_submission_enabled:
    actor_type: cookie_id
    description: Enables the 10-10EZ Kafka Event Bus submission
  ezr_prod_enabled:
    actor_type: user
    description: Enables access to the 10-10EZR application in prod for the purposes of conducting user reasearch
    enable_in_development: true
  ezr_download_pdf_enabled:
    actor_type: user
    description: Enables the download of a pre-filled 10-10EZR PDF form.
    enable_in_development: true
  ezr_upload_enabled:
    actor_type: user
    description: Enables Toxic Exposure File Upload for 10-10EZR applicants.
    enable_in_development: true
  ezr_auth_only_enabled:
    actor_type: user
    description: Enables the auth-only experience, allowing only authenticated users to view any part of the form.
    enable_in_development: true
  ezr_emergency_contacts_enabled:
    actor_type: user
    description: Enables emergency contact experience for 10-10EZR applicants.
    enable_in_development: true
  ezr_use_va_notify_on_submission_failure:
    actor_type: user
    description: Send submission failure email to Veteran using VANotify.
    enable_in_development: true
  ezr_use_correct_format_for_file_uploads:
    actor_type: user
    description: Correctly formats the `va:attachments` XML for file uploads
    enable_in_development: true
  ezr_route_guard_enabled:
    actor_type: user
    description: Enables the route guard authentication for 10-10EZR application
    enable_in_development: true
  ezr_form_prefill_with_providers_and_dependents:
    actor_type: user
    description: Adds insurance providers and dependents to ezr prefill data
    enable_in_development: true
  ezr_spouse_confirmation_flow_enabled:
    actor_type: user
    description: Enables the spouse (V2) confirmation flow in the 10-10EZR form.
    enable_in_development: true
  cerner_override_653:
    actor_type: user
    description: This will show the Cerner facility 653 as `isCerner`.
  cerner_override_668:
    actor_type: user
    description: This will show the Cerner facility 668 as `isCerner`.
  cerner_override_687:
    actor_type: user
    description: This will show the Cerner facility 687 as `isCerner`.
  cerner_override_692:
    actor_type: user
    description: This will show the Cerner facility 692 as `isCerner`.
  cerner_override_757:
    actor_type: user
    description: This will show the Cerner facility 757 as `isCerner`.
  champva_vanotify_custom_callback:
    actor_type: user
    description: Enables the custom callback_klass when sending IVC CHAMPVA failure emails with VA Notify
  champva_vanotify_custom_confirmation_callback:
    actor_type: user
    description: Enables the custom callback_klass when sending IVC CHAMPVA confirmation emails with VA Notify
  champva_log_all_s3_uploads:
    actor_type: user
    description: Enables logging for all s3 uploads using UUID or keys for monitoring
  champva_send_to_ves:
    actor_type: user
    description: Enables sending form submission data to the VES API.
  champva_enable_pega_report_check:
    actor_type: user
    description: Enables querying PEGA reporting API from MissingFormStatusJob to determine CHAMPVA form status
  champva_retry_logic_refactor:
    actor_type: user
    description: Enables refactored retry logic for IVC CHAMPVA form submissions
  champva_fmp_single_file_upload:
    actor_type: user
    description: Enables the ability to upload a single merged PDF file for FMP claims
  champva_mpi_validation:
    actor_type: user
    description: Enables MPI veteran and benefificiary validation for IVC CHAMPVA form submissions
  champva_old_records_cleanup_job:
    actor_type: user
    description: Enables the job to cleanup old IVC CHAMPVA form records
  champva_enable_claim_resubmit_question:
    actor_type: user
    description: Enables the claim resubmission screener question page on form 10-7959a
  champva_enable_ocr_on_submit:
    actor_type: user
    description: Enables background OCR scanning and logging on form submissions
  champva_enable_llm_on_submit:
    actor_type: user
    description: Enables background LLM validation and logging on form submissions
  champva_insights_datadog_job:
    actor_type: user
    description: Enables the job to publish insights to Datadog
  champva_claims_llm_validation:
    actor_type: user
    description: Enables LLM validation of claims on form submissions
  champva_resubmission_attachment_ids:
    actor_type: user
    description: Corrects attachment IDs for resubmission of form 10-7959a
  champva_foreign_address_fix:
    actor_type: user
    description: Enables the fix for foreign address fields on form submissions
  check_in_experience_enabled:
    actor_type: user
    description: Enables the health care check-in experiences
    enable_in_development: true
  check_in_experience_pre_check_in_enabled:
    actor_type: user
    description: Enables the health care check-in experiences to show the pre-check-in experience.
    enable_in_development: true
  check_in_experience_upcoming_appointments_enabled:
    actor_type: user
    description: Enables the feature to show upcoming appointments to the veterans
    enable_in_development: true
  check_in_experience_translation_disclaimer_spanish_enabled:
    actor_type: user
    description: Enables disclaimer for possible untranslated content on spanish pages
    enable_in_development: true
  check_in_experience_translation_disclaimer_tagalog_enabled:
    actor_type: user
    description: Enables disclaimer for possible untranslated content on tagalog pages
    enable_in_development: true
  check_in_experience_mock_enabled:
    actor_type: user
    description: Enables downstream responses to be returned via betamocks
    enable_in_development: false
  check_in_experience_travel_reimbursement:
    actor_type: user
    description: Enables travel reimbursement workflow for day-of check-in application.
    enable_in_development: true
  check_in_experience_travel_pay_api:
    actor_type: user
    description: Enables the use of Travel Pay API for travel claim operations
    enable_in_development: true
  check_in_experience_lorota_travel_reimbursement:
    actor_type: user
    description: Enables the full LoROTA standalone mileage-only travel reimbursement feature
    enable_in_development: true
  check_in_experience_cerner_travel_claims_enabled:
    actor_type: user
    description: Enables travel claims filing for Oracle Health (Cerner) sites
    enable_in_development: true
  check_in_experience_check_claim_status_on_timeout:
    actor_type: user
    description: Uses a background worker to check travel claim status when the submission times out
    enable_in_development: true
  check_in_experience_travel_claim_notification_callback:
    actor_type: user
    description: Enables VA Notify delivery status callbacks for travel claim notifications
    enable_in_development: true
  check_in_experience_browser_monitoring:
    actor_type: user
    description: Enables browser monitoring for check-in applications.
    enable_in_development: false
  check_in_experience_medication_review_content:
    actor_type: cookie_id
    description: Enables the medication review content in pre-check-in.
    enable_in_development: true
  check_in_experience_use_vaec_cie_endpoints:
    actor_type: user
    description: Enables using VAEC-CIE AWS account endpoints for CHIP and LoROTA instead of VAEC-CMS endpoints.
    enable_in_development: false
  claim_letters_access:
    actor_type: user
    description: Enables users to access the claim letters page
    enable_in_development: true
  claims_api_special_issues_updater_uses_local_bgs:
    actor_type: user
    description: Enables special issues updater to use local_bgs
    enable_in_development: true
  claims_api_flash_updater_uses_local_bgs:
    actor_type: user
    description: Enables flash updater to use local_bgs
    enable_in_development: true
  claims_api_poa_vbms_updater_uses_local_bgs:
    actor_type: user
    description: Enables poa vbms updater to use local_bgs
    enable_in_development: true
  claims_api_bd_refactor:
    actor_type: user
    description: Diverts codepath to use refactored BD methods
    enable_in_development: true
  claims_api_ews_updater_enables_local_bgs:
    actor_type: user
    description: Uses local_bgs rather than bgs-ext
    enable_in_development: true
  claims_api_ews_uploads_bd_refactor:
    actor_type: user
    description: When enabled, sends ews forms to BD via the refactored logic
    enable_in_development: true
  claims_api_poa_uploads_bd_refactor:
    actor_type: user
    description: When enabled, sends poa forms to BD via the refactored logic
    enable_in_development: true
  claims_api_526_validations_v1_local_bgs:
    actor_type: user
    description: Enables the method calls in the v1 526 validations use local_bgs
    enable_in_development: true
  claims_api_use_person_web_service:
    actor_type: user
    description: Uses person web service rather than local bgs
    enable_in_development: true
  claims_api_use_update_poa_relationship:
    actor_type: user
    description: Uses local_bgs rather than bgs-ext
    enable_in_development: true
  claims_api_526_v2_uploads_bd_refactor:
    actor_type: user
    description: When enabled, sends 526 forms to BD via the refactored logic
    enable_in_development: true
  lighthouse_claims_api_add_person_proxy:
    actor_type: user
    description: When enabled, will allow for add_person_proxy call in both versions
    enable_in_development: true
  lighthouse_claims_api_v1_enable_FES:
    actor_type: user
    description: Use new Form526 Establishment Service (FES) for v1 disability compensation claims
    enable_in_development: true
  lighthouse_claims_api_v2_enable_FES:
    actor_type: user
    description: Use new Form526 Establishment Service (FES) for v2 disability compensation claims
    enable_in_development: true
  lighthouse_claims_api_run_header_hash_filler_job:
    actor_type: user
    description: When enabled, will allow for the header hash to be filled in by the HeaderHashFillerJob
    enable_in_development: true
  confirmation_page_new:
    actor_type: user
    description: Enables the 2024 version of the confirmation page view in simple forms
    enable_in_development: true
  lighthouse_claims_api_hardcode_wsdl:
    actor_type: user
    description: Use hardcoded namespaces for WSDL calls to BGS
    enable_in_development: true
  cst_show_document_upload_status:
    actor_type: user
    description: When enabled, claims status tool will display the upload status that comes from the evidence_submissions table.
    enable_in_development: true
  cst_claim_phases:
    actor_type: user
    description: When enabled, claims status tool uses the new claim phase designs
    enable_in_development: true
  cst_include_ddl_5103_letters:
    actor_type: user
    description: When enabled, the Download Decision Letters feature includes 5103 letters
    enable_in_development: true
  cst_include_ddl_boa_letters:
    actor_type: user
    description: When enabled, the Download Decision Letters feature includes Board of Appeals decision letters
    enable_in_development: true
  cst_include_ddl_sqd_letters:
    actor_type: user
    description: When enabled, the Download Decision Letters feature includes Subsequent Development Letters
    enable_in_development: true
  cst_send_evidence_failure_emails:
    actor_type: user
    description: When enabled, emails will be sent when evidence uploads from the CST fail
    enable_in_development: true
  cst_synchronous_evidence_uploads:
    actor_type: user
    description: When enabled, claims status tool uses synchronous evidence uploads
    enable_in_development: true
  cst_use_dd_rum:
    actor_type: user
    description: When enabled, claims status tool uses DataDog's Real User Monitoring logging
    enable_in_development: false
  cst_suppress_evidence_requests_website:
    actor_type: user
    description: When enabled, CST does not show Attorney Fees, Secondary Action Required, or Stage 2 Development on website
    enable_in_development: false
  cst_suppress_evidence_requests_mobile:
    actor_type: user
    description: When enabled, CST does not show Attorney Fees, Secondary Action Required, or Stage 2 Development on mobile
    enable_in_development: false
  cst_override_pmr_pending_tracked_items:
    actor_type: user
    description: When enabled, CST overrides PMR Pending tracked items to be NEEDED_FROM_OTHERS
    enable_in_development: true
  cst_override_reserve_records_website:
    actor_type: user
    description: When enabled, CST overrides RV1 - Reserve Records Request tracked items to be NEEDED_FROM_OTHERS on vets-website
    enable_in_development: true
  cst_override_reserve_records_mobile:
    actor_type: user
    description: When enabled, CST overrides RV1 - Reserve Records Request tracked items to be NEEDED_FROM_OTHERS on mobile app
    enable_in_development: true
  cst_filter_ep_codes:
    actor_type: user
    description: When enabled, benefits_claims/get_claims service filters certain ep codes based on issue 90936 research from the response
  cst_smooth_loading_experience:
    actor_type: user
    description: When enabled, the UI of the CST app will have a smoother loading experience
    enable_in_development: true
  cst_claim_letters_use_lighthouse_api_provider:
    actor_type: user
    description: When enabled, claims_letters from the Lighthouse API Provider
  cst_claim_letters_use_lighthouse_api_provider_mobile:
    actor_type: user
    description: When enabled, claims_letters from the Lighthouse API Provider in mobile endpoints
  letters_hide_service_verification_letter:
    actor_type: user
    description: When enabled, CST does not include Service Verification in the list of letters on vets-website
    enable_in_development: true
  coe_access:
    actor_type: user
    description: Feature gates the certificate of eligibility application
    enable_in_development: true
  combined_debt_portal_access:
    actor_type: user
    description: Enables users to interact with combined debt portal experience
    enable_in_development: true
  combined_financial_status_report:
    actor_type: user
    description: Enables users to submit FSR forms for VHA and VBA debts
    enable_in_development: true
  fsr_zero_silent_errors_in_progress_email:
    actor_type: user
    description: Enables sending an email to the veteran when FSR form is in progress
    enable_in_development: true
  digital_dispute_email_notifications:
    actor_type: user
    description: Enables email notifications for digital dispute submissions
    enable_in_development: true
  communication_preferences:
    actor_type: user
    description: Allow user to access backend communication_preferences API
  claims_claim_uploader_use_bd:
    actor_type: user
    description: Use BDS instead of EVSS to upload to VBMS.
  claims_load_testing:
    actor_type: user
    description: Enables the ability to skip jobs for load testing
  claims_status_v1_bgs_enabled:
    actor_type: user
    description: enables calling BGS instead of EVSS for the claims status v1.
  claims_hourly_slack_error_report_enabled:
    actor: user
    description: Enable/disable the running of the hourly slack alert for errored submissions
    enable_in_development: false
  claims_status_v1_lh_auto_establish_claim_enabled:
    actor_type: user
    description: With feature flag enabled, v1 /526 should use Lighthouse Form526 docker container
  cst_send_evidence_submission_failure_emails:
    actor_type: user
    description: >
      If enabled and a user submits an evidence submission upload that fails to send, an email will be sent to the user and retried.
      When disabled and a user submits an evidence submission upload that fails to send, an email will be sent to the user and not retried.
    enable_in_development: true
  debt_letters_show_letters_vbms:
    actor_type: user
    description: Enables debt letter download from VBMS
  debts_cache_dmc_empty_response:
    actor_type: user
    description: Enables caching of empty DMC response
  debts_copay_logging:
    actor_type: user
    description: Logs copay request data
  debts_silent_failure_mailer:
    actor_type: user
    description: Enables silent failure mailer for the 5655
  debts_sharepoint_error_logging:
    actor_type: user
    description: Logs Sharepoint error data
  decision_review_hlr_email:
    actor_type: user
    description: Send email notification for successful HLR submission
  decision_review_nod_email:
    actor_type: user
    description: Send email notification for successful NOD submission
  decision_review_sc_email:
    actor_type: user
    description: Send email notification for successful SC submission
  decision_review_hlr_status_updater_enabled:
    actor_type: user
    description: Enables the Higher Level Review status update batch job
  decision_review_nod_status_updater_enabled:
    actor_type: user
    description: Enables the Notice of Disagreement status update batch job
  decision_review_sc_status_updater_enabled:
    actor_type: user
    description: Enables the Supplemental Claim status update batch job
  decision_review_icn_updater_enabled:
    actor_type: user
    description: Enables the ICN lookup job
  decision_review_weekly_error_report_enabled:
    actor_type: user
    description: Enables the weekly decision review text error report
  decision_review_daily_error_report_enabled:
    actor_type: user
    description: Enables the daily error report email
  decision_review_daily_stuck_records_report_enabled:
    actor_type: user
    description: Enables the daily decision review stuck records Slack report
  decision_review_monthly_stats_report_enabled:
    actor_type: user
    description: Enables the monthly decision review stats report email
  decision_review_delay_evidence:
    actor_type: user
    description: Ensures that NOD and SC evidence is not received in Central Mail before the appeal itself
  decision_review_hlr_form_v4_enabled:
    actor_type: user
    description: Enable using MAR 2024 revision of 200996 Higher Level Review form when submitting to EMMS for intake
    enable_in_development: false
  decision_review_sc_form_v4_enabled:
    actor_type: user
    description: Enable using MAY 2024 revision of 200995 Supplemental Claim form when submitting to EMMS for intake
    enable_in_development: false
  decision_review_saved_claim_hlr_status_updater_job_enabled:
    actor_type: user
    description: Enable job to set delete_date for completed SavedClaim::HigherLevelReviews
    enable_in_development: true
  decision_review_saved_claim_nod_status_updater_job_enabled:
    actor_type: user
    description: Enable job to set delete_date for completed SavedClaim::NoticeOfDisagreements
    enable_in_development: true
  decision_review_saved_claim_sc_status_updater_job_enabled:
    actor_type: user
    description: Enable job to set delete_date for completed SavedClaim::SupplementalClaims
    enable_in_development: true
  decision_review_delete_saved_claims_job_enabled:
    actor_type: user
    description: Enable job to delete SavedClaim records when the record has a delete_date and the date is in the past
    enable_in_development: true
  decision_review_failure_notification_email_job_enabled:
    actor_type: user
    description: Enable job to send form and evidence failure notification emails
    enable_in_development: true
  decision_review_track_4142_submissions:
    actor_type: user
    description: Enable saving record of 4142 forms submitted to Lighthouse as part of a Supplemental Claim
    enable_in_development: true
  decision_review_service_common_exceptions_enabled:
    actor_type: user
    description: Enable using Common::Exception classes instead of DecisionReviewV1::ServiceException
  decision_review_form4142_use_2024_template:
    actor_type: user
    description: Enables the use of the 2024 template for form 4142 in decision review applications
  decision_review_form4142_validate_schema:
    actor_type: user
    description: Enables the use of schema validation for form 4142 in decision review applications
    enable_in_development: true
  dependency_verification:
    actor_type: user
    description: Feature gates the dependency verification modal for updating the diaries service.
    enable_in_development: true
  dependents_enqueue_with_user_struct:
    actor_type: user
    description: Manage whether the enqueued job for 686c and 674 will be with a User model or the new User struct
    enable_in_development: true
  dependents_pension_check:
    actor_type: user
    description: Manage whether or not Pension check is enabled for the 686/674
    enable_in_development: true
  dependents_removal_check:
    actor_type: user
    description: Manage whether or not dependent removal claim codes are enabled for the 686
    enable_in_development: true
  dependents_management:
    actor_type: user
    description: Manage dependent removal from view dependent page
    enable_in_development: true
  dependents_claims_evidence_api_upload:
    actor_type: user
    description: Enable using the ClaimsEvidenceAPI module to upload 686/674 documents to VBMS
  dependents_bypass_schema_validation:
    actor_type: user
    description: Bypasses vets_json_schema validation for dependency claims 
  disability_526_form4142_polling_records:
    actor_type: user
    description: enables creation of, and tracking of, sent form 4142 documents, from the 526 flow, to the Lighthouse Benefits Intake API
    enable_in_development: true
  disability_526_form4142_polling_record_failure_email:
    actor_type: user
    description: enables failure email when explicit failure is detected downstream
    enable_in_development: true
  contention_classification_claim_linker:
    actor_type: user
    description: enables sending 526 claim id and vbms submitted claim id to Contention Classification service for linking/monitoring.
    enable_in_development: true
  disability_526_ee_mst_special_issue:
    actor_type: user
    description: enables adding MST special issue to disability_526 prior to submission.
    enable_in_development: true
  disability_526_ee_process_als_flash:
    actor_type: user
    description: enables adding applicable flashes to disability_526 prior to submission.
    enable_in_development: true
  disability_526_call_received_email_from_polling:
    actor_type: user
    description: enables received email in poll_form526_pdf job and disables calling from form526_submission
  disability_526_improved_autosuggestions_add_disabilities_page:
    actor_type: user
    description: enables new version of add disabilities page, with updates to content and search functionality
    enable_in_development: true
  disability_compensation_flashes:
    actor_type: user
    description: enables sending flashes to BGS for disability_compensation submissions.
    enable_in_development: true
  disability_compensation_temp_separation_location_code_string:
    actor_type: user
    description: enables forcing separation location code to be a string in submit_all_claim endpoint.
  disability_compensation_temp_toxic_exposure_optional_dates_fix:
    actor_type: user
    description: enables removing malformed optional dates from the Toxic Exposure node of a Form526Submission at SavedClaim creation.
  disability_compensation_toxic_exposure_destruction_modal:
    actor_type: user
    description: enables confirmation modal when removing toxic exposure data from Form 526
    enable_in_development: true
  disability_compensation_form4142_supplemental:
    actor_type: user
    description: Use Lighthouse API to submit supplemental Form 21-4142 from Form 526EZ submissions
    enable_in_development: true
  disability_compensation_pif_fail_notification:
    actor_type: user
    description: enables sending notifications to vets if their 526 claim submission fails with PIF in Use Error
    enable_in_development: true
  disability_compensation_production_tester:
    actor_type: user
    description: disable certain functionality for production testing of the 526 submission workflow. DO NOT TOGGLE THIS FLAG UNLESS YOU ARE A MEMBER OF DISABILITY BENEFITS EXPERIENCE TEAM.
    enable_in_development: true
  disability_compensation_fail_submission:
    actor_type: user
    description: enable to test the backup submission path. DO NOT TOGGLE THIS FLAG UNLESS YOU ARE A MEMBER OF DISABILITY BENEFITS EXPERIENCE TEAM.
    enable_in_development: true
  disability_compensation_sync_modern_0781_flow:
    actor_type: user
    description: enables a new form flow for 0781 and 0781a in the 526 submission workflow
    enable_in_development: true
  disability_compensation_sync_modern0781_flow_metadata:
    actor_type: user
    description: enables adding new 0781 form indicator to in progress 526 forms and saved claim records for 526 submissions
  disability_compensation_0781_stats_job:
    actor_type: user
    description: enables a job to run that will check DB records and report stats as metrics, into Datadog
    enable_in_development: true
  disability_526_send_form526_submitted_email:
    actor_type: user
    description: enables sending submitted email in both primary and backup paths
  disability_526_send_mas_all_ancillaries:
    actor_type: user
    description: enables sending all 526 uploads and ancillary forms to MAS's APCAS API
  disability_526_send_received_email_from_backup_path:
    actor_type: user
    description: enables received email in complete success state of backup path
  disability_526_form4142_use_2024_template:
    actor_type: user
    description: Enables the use of the 2024 template for form 4142 in disability 526 applications
  disability_526_form4142_validate_schema:
    actor_type: user
    description: Enables the use of schema validation for form 4142 in disability 526 applications
  disability_526_form4142_use_2024_frontend:
    actor_type: user
    description: enables the 2024 version of form 4142 in the disability 526 submission frontend workflow
    enable_in_development: true
  education_reports_cleanup:
    actor_type: user
    description: Updates to the daily education reports to remove old data that isn't needed in the new fiscal year
    enable_in_development: true
  enrollment_verification:
    actor_type: user
    description: Enables access to the Enrollment Verification app
    enable_in_development: true
  discharge_wizard_features:
    actor_type: user
    description: Iteration of new features for discharge wizard
    enable_in_development: true
  dispute_debt:
    actor_type: user
    description: Enables the Dispute Debt feature
    enable_in_development: true
  digital_dispute_duplicate_prevention:
    actor_type: user
    description: Enables duplicate prevention for digital dispute submissions
    enable_in_development: false
  facilities_autosuggest_vamc_services_enabled:
    actor_type: user
    description: Allow use of the VA health facilities auto-suggest feature (versus static dropdown)
    enable_in_development: true
  facilities_ppms_suppress_all:
    actor_type: user
    description: Hide all ppms search options
  facility_locator_mobile_map_update:
    actor_type: user
    description: Use new mobile map features for research
    enable_in_development: true
  facility_locator_predictive_location_search:
    actor_type: user
    description: Use predictive location search in the Facility Locator UI
  facilities_use_fl_progressive_disclosure:
    actor_type: user
    description: Use progressive disclosure in the Facility Locator UI
    enable_in_development: true
  file_upload_short_workflow_enabled:
    actor_type: user
    description: Enables shorter workflow enhancement for file upload component
  fsr_5655_server_side_transform:
    actor_type: user
    description: Update to use BE for business transform logic for Financial Status Report (FSR - 5655) form
    enable_in_development: true
  financial_status_report_debts_api_module:
    actor_type: user
    description: Points to debts-api module routes
    enable_in_development: true
  financial_status_report_expenses_update:
    actor_type: user
    description: Update expense lists in the Financial Status Report (FSR - 5655) form
    enable_in_development: true
  financial_status_report_review_page_navigation:
    actor_type: user
    description: Enables new review page navigation for users completing the Financial Status Report (FSR) form.
    enable_in_development: true
  financial_management_vbs_only:
    actor_type: user
    description: Enables the Financial Management app to only use the VBS API
    enable_in_development: true
  find_a_representative_enabled:
    actor_type: cookie_id
    description: Generic toggle for gating Find a Rep
    enable_in_development: true
  find_a_representative_enable_api:
    actor_type: user
    description: Enables all Find a Representative api endpoints
    enable_in_development: true
  find_a_representative_enable_frontend:
    actor_type: cookie_id
    description: Enables Find a Representative frontend
    enable_in_development: true
  find_a_representative_flag_results_enabled:
    actor_type: user
    description: Enables flagging feature for Find a Representative frontend
    enable_in_development: true
  find_a_representative_use_accredited_models:
    actor_type: user
    description: Enables Find A Representative APIs using AccreditedX models
    enable_in_development: true
  representative_status_enabled:
    actor_type: cookie_id
    description: Enables flagging feature for Find a Representative frontend
    enable_in_development: true
  form526_include_document_upload_list_in_overflow_text:
    actor_type: user
    description: Appends a list of SupportingEvidenceAttachment filenames the veteran uploaded for a Form 526 into the overflow text in the form submission
  appoint_a_representative_enable_frontend:
    actor_type: cookie_id
    description: Enables Appoint a Representative frontend
    enable_in_development: true
  appoint_a_representative_enable_v2_features:
    actor_type: user
    description: Enables Appoint a Representative 2.0 features for frontend and backend
    enable_in_development: true
  appoint_a_representative_enable_pdf:
    actor_type: user
    description: Enables Appoint a Representative PDF generation endpoint
    enable_in_development: true
  representative_status_enable_v2_features:
    actor_type: user
    description: Enables Representative Status widget 2.0 features for frontend and backend
    enable_in_development: true
  accredited_representative_portal_declination:
    actor_type: user
    description: Enables declination reason feature for frontend and backend
    enable_in_development: true
  form526_legacy:
    actor_type: user
    description: If true, points controllers to the legacy EVSS Form 526 instance. If false, the controllers will use the Dockerized instance running in DVP.
    enable_in_development: true
  form526_send_document_upload_failure_notification:
    actor_type: user
    description: Enables enqueuing a Form526DocumentUploadFailureEmail if a EVSS::DisabilityCompensationForm::SubmitUploads job exhausts its retries
    enable_in_development: true
  form526_send_backup_submission_polling_failure_email_notice:
    actor_type: user
    description: Enables enqueuing a Form526SubmissionFailureEmailJob if a submission is marked as unprocessable through polling of the Benefits Intake API.
    enable_in_development: true
  form526_send_backup_submission_exhaustion_email_notice:
    actor_type: user
    description: Enables enqueuing of a Form526SubmissionFailureEmailJob if a submission exhausts it's attempts to upload to the Benefits Intake API.
    enable_in_development: true
  form526_send_4142_failure_notification:
    actor_type: user
    description: Enables enqueuing of a Form4142DocumentUploadFailureEmail if a SubmitForm4142Job job exhausts its retries
    enable_in_development: true
  form526_send_0781_failure_notification:
    actor_type: user
    description: Enables enqueuing a Form0781DocumentUploadFailureEmail if a SubmitForm0781Job job exhausts its retries
    enable_in_development: true
  form0994_confirmation_email:
    actor_type: user
    description: Enables form 0994 email submission confirmation (VaNotify)
    enable_in_development: true
  form1990_confirmation_email:
    actor_type: user
    description: Enables form 1990 email submission confirmation (VaNotify)
    enable_in_development: true
  form1995_confirmation_email:
    actor_type: user
    description: Enables form 1995 email submission confirmation (VaNotify)
    enable_in_development: true
  form1990e_confirmation_email:
    actor_type: user
    description: Enables form 1990e email submission confirmation (VaNotify)
    enable_in_development: true
  form21_0966_confirmation_email:
    actor_type: user
    description: Enables form 21-0966 email submission confirmation (VaNotify)
    enable_in_development: true
  form21_0966_confirmation_page:
    actor_type: user
    description: Enables form 21-0966 new confirmation page
    enable_in_development: true
  form21_0972_confirmation_email:
    actor_type: user
    description: Enables form 21-0972 email submission confirmation (VaNotify)
    enable_in_development: true
  form21_10203_confirmation_email:
    actor_type: user
    description: Enables form 21-10203 email submission confirmation (VaNotify)
  form21_10210_confirmation_email:
    actor_type: user
    description: Enables form 21-10210 email submission confirmation (VaNotify)
    enable_in_development: true
  form20_10206_confirmation_email:
    actor_type: user
    description: Enables form 20-10206 email submission confirmation (VaNotify)
    enable_in_development: true
  form20_10207_confirmation_email:
    actor_type: user
    description: Enables form 20-10207 email submission confirmation (VaNotify)
    enable_in_development: true
  form21_0845_confirmation_email:
    actor_type: user
    description: Enables form 21-0845 email submission confirmation (VaNotify)
    enable_in_development: true
  form21p_0847_confirmation_email:
    actor_type: user
    description: Enables form 21p-0847 email submission confirmation (VaNotify)
    enable_in_development: true
  form21_4138_confirmation_email:
    actor_type: user
    description: Enables form 21-4138 email submission confirmation (VaNotify)
  form21_4142_confirmation_email:
    actor_type: user
    description: Enables form 21-4142 email submission confirmation (VaNotify)
  form22_10282_confirmation_email:
    actor_type: user
    description: Enables form 22-10282 email submission confirmation (VaNotify)
    enable_in_development: true
  form22_10297_confirmation_email:
    actor_type: user
    description: Enables form 22-10297 email submission confirmation (VaNotify)
    enable_in_development: true
  form26_4555_confirmation_email:
    actor_type: user
    description: Enables form 26-4555 email submission confirmation (VaNotify)
    enable_in_development: true
  form_526_required_identifiers_in_user_object:
    actor_type: user
    description: includes a mapping of booleans in the profile section of a serialized user indicating which ids are nil for the user
  form40_0247_confirmation_email:
    actor_type: user
    description: Enables form 40-0247 email submission confirmation (VaNotify)
    enable_in_development: true
  form40_10007_confirmation_email:
    actor_type: user
    description: Enables form 40-10007 email submission error (VaNotify)
    enable_in_development: true
  form1990meb_confirmation_email:
    actor_type: user
    description: Enables form 1990 MEB email submission confirmation (VaNotify)
    enable_in_development: true
  form1990emeb_confirmation_email:
    actor_type: user
    description: Enables form 1990e MEB email submission confirmation (VaNotify)
    enable_in_development: true
  form5490_confirmation_email:
    actor_type: user
    description: Enables form 5490 email submission confirmation (VaNotify)
    enable_in_development: true
  form5495_confirmation_email:
    actor_type: user
    description: Enables form 5495 email submission confirmation (VaNotify)
    enable_in_development: true
  simple_forms_email_notifications:
    actor_type: user
    description: Enables form email notifications upon certain state changes (error and received)
    enable_in_development: true
  form2010206:
    actor_type: user
    description: If enabled shows the digital form experience for form 20-10206
  form2010207:
    actor_type: user
    description: If enabled shows the digital form experience for form 20-10207
  form210845:
    actor_type: user
    description: If enabled shows the digital form experience for form 21-0845
  form210966:
    actor_type: user
    description: If enabled shows the digital form experience for form 21-0966
  form210972:
    actor_type: user
    description: If enabled shows the digital form experience for form 21-0972
  form214138:
    actor_type: user
    description: If enabled shows the digital form experience for form 21-4138
  form214142:
    actor_type: user
    description: If enabled shows the digital form experience for form 21-4142
  form2110210:
    actor_type: user
    description: If enabled shows the digital form experience for form 21-10210
  form21p0847:
    actor_type: user
    description: If enabled shows the digital form experience for form 21P-0847
  form264555:
    actor_type: user
    description: If enabled shows the digital form experience for form 26-4555
  form400247:
    actor_type: user
    description: If enabled shows the digital form experience for form 40-0247
  form1010d_extended:
    actor_type: user
    description: If enabled shows the digital form experience for form 10-10d merged with form 10-7959c
  form1010d_browser_monitoring_enabled:
    actor_type: user
    description: Datadog RUM monitoring for form 10-10d (IVC CHAMPVA)
  form107959c_browser_monitoring_enabled:
    actor_type: user
    description: Datadog RUM monitoring for form 10-7959c (IVC CHAMPVA)
  form107959f1_browser_monitoring_enabled:
    actor_type: user
    description: Datadog RUM monitoring for form 10-7959f-1 (IVC CHAMPVA)
  form107959a_browser_monitoring_enabled:
    actor_type: user
    description: Datadog RUM monitoring for form 10-7959a (IVC CHAMPVA)
  form107959c:
    actor_type: cookie_id
    description: If enabled shows the digital form experience for form 10-7959c (IVC CHAMPVA other health insurance)
  form107959a:
    actor_type: user
    description: If enabled shows the digital form experience for form 10-7959a (IVC CHAMPVA claim form)
  form107959f2:
    actor_type: user
    description: If enabled shows the digital form experience for form 10-7959f-2 (Foreign Medical Program claim form)
  form_upload_flow:
    actor_type: user
    description: If enabled shows the find-a-form widget for the Form Upload Flow
  get_help_ask_form:
    actor_type: user
    description: Enables inquiry form for users to submit questions, suggestions, and complaints.
    enable_in_development: true
  get_help_messages:
    actor_type: user
    description: Enables secure messaging
    enable_in_development: true
  ha_cpap_supplies_cta:
    actor_type: user
    description: Toggle CTA for reordering Hearing Aid and CPAP supplies form within static pages.
  in_progress_form_custom_expiration:
    actor_type: user
    description: Enable/disable custom expiration dates for forms
    enable_in_development: true
  in_progress_form_reminder:
    actor_type: user
    description: Enable/disable in progress form reminders (sent via VaNotify)
    enable_in_development: true
  in_progress_form_reminder_age_param:
    actor_type: user
    description: Enable/disable in progress form reminder age param
    enable_in_development: true
  clear_stale_in_progress_reminders_sent:
    actor_type: user
    description: Enable/disable clearing of one-time in progress reminders after 60 days
    enable_in_development: true
  in_progress_1880_form_cron:
    actor_type: user
    description: Enable/disable scheduled cron for 1880 in progress form reminders (sent via VaNotify)
    enable_in_development: true
  in_progress_1880_form_reminder:
    actor_type: user
    description: Enable/disable 1880 in progress form reminders (sent via VaNotify)
    enable_in_development: true
  in_progress_form_reminder_1010ez:
    actor_type: user
    description: Enable/disable 1010ez in progress form reminders (sent via VaNotify)
    enable_in_development: true
  in_progress_form_reminder_526ez:
    actor_type: user
    description: Enable/disable 526ez in progress form reminders (sent via VaNotify)
    enable_in_development: true
  letters_page_new_design:
    actor_type: user
    description: Enables ability to show updated letter page design
    enable_in_development: true
  lighthouse_claims_api_v2_add_person_proxy:
    actor_type: user
    description: Lighthouse Benefits Claims API v2 uses add_person_proxy service when target Veteran is missing a Participant ID
    enable_in_development: true
  lighthouse_claims_api_poa_dependent_claimants:
    actor_type: user
    description: Enable/disable dependent claimant support for POA requests
    enable_in_development: true
  lighthouse_claims_api_v2_poa_va_notify:
    actor_type: user
    description: Enable/disable the VA notification emails in V2 POA
    enable_in_development: false
  lighthouse_claims_v2_poa_requests_skip_bgs:
    actor_type: user
    description: Enable/disable skipping BGS calls for POA Requests
    enable_in_development: true
  lighthouse_claims_api_poa_use_bd:
    actor_type: user
    description: Lighthouse Benefits Claims API uses Lighthouse Benefits Documents API to upload POA forms instead of VBMS
    enable_in_development: true
  lighthouse_claims_api_use_birls_id:
    actor_type: user
    description: Lighthouse Benefits Claims API uses MPI birls_id as filenumber parameter to BDS search
    enable_in_development: true
  log_eligible_benefits:
    actor_type: user
    description: Allows log_eligible_benefits_job.rb to run in background.
    enable_in_development: true
  loop_pages:
    actor_type: user
    description: Enable new list loop pattern
    enable_in_development: true
  show_mbs_preneed_change_va_4010007:
    actor_type: user
    description: Updates to text in form VA 40-10007
  medical_copays_six_mo_window:
    actor_type: user
    description: This will filter to only show medical copays within the last 6 months
    enable_in_development: true
  medical_copay_notifications:
    actor_type: user
    description: Enables notifications to be sent for new copay statements
    enable_in_development: true
  mhv_accelerated_delivery_enabled:
    actor_type: user
    description: Control whether vets-api allows fetching MR data from LightHouse
    enable_in_development: false
  mhv_accelerated_delivery_allergies_enabled:
    actor_type: user
    description: Control fetching OH allergies data
    enable_in_development: false
  mhv_accelerated_delivery_labs_and_tests_enabled:
    actor_type: user
    description: Control fetching lab and test data from UHD (SCDF) service (web)
    enable_in_development: false
  mhv_accelerated_delivery_vital_signs_enabled:
    actor_type: user
    description: Control fetching OH vitals data
    enable_in_development: false
  mhv_accelerated_delivery_uhd_enabled:
    actor_type: user
    description: Control whether vets-api allows fetching any MR data from MHV UHD
    enable_in_development: false
  mhv_accelerated_delivery_uhd_oh_lab_type_logging_enabled:
    actor_type: user
    description: Control whether vets-api logs lab types returned for OH patients
    enable_in_development: false
  mhv_accelerated_delivery_uhd_vista_lab_type_logging_enabled:
    actor_type: user
    description: Control whether vets-api logs lab types returned for VistA patients
    enable_in_development: false
  mhv_accelerated_delivery_uhd_sp_enabled:
    actor_type: user
    description: Control whether vets-api allows fetching Surgical Pathology data from MHV UHD
    enable_in_development: false
  mhv_accelerated_delivery_uhd_mb_enabled:
    actor_type: user
    description: Control whether vets-api allows fetching Microbiology data from MHV UHD
    enable_in_development: false
  mhv_accelerated_delivery_uhd_ch_enabled:
    actor_type: user
    description: Control whether vets-api allows fetching Chem/Hem data from MHV UHD
  mhv_accelerated_delivery_uhd_filtering_enabled:
    actor_type: user
    description: Control whether vets-api applies filtering logic to UHD lab records
    enable_in_development: false
  mhv_va_health_chat_enabled:
    actor_type: user
    description: Enables the VA Health Chat link at /my-health
  mhv_landing_page_show_priority_group:
    actor_type: user
    description: Shows Veterans their Priority Group on the MHV Landing Page
    enable_in_development: true
  mhv_landing_page_personalization:
    actor_type: user
    description: Enables personalized content on the My HealtheVet landing page.
    enable_in_development: true
  mhv_landing_page_show_share_my_health_data_link:
    actor_type: user
    description: Show Share My Health Data (SMHD) link on Medical Records card of the MHV landing page
  mhv_supply_reordering_enabled:
    actor_type: user
    description: Enables the launch of mhv supply reordering application at /my-health/order-medical-supplies
  mhv_secure_messaging_cerner_pilot:
    actor_type: user
    description: Enables/disables Secure Messaging Cerner Transition Pilot environment on VA.gov
  mhv_secure_messaging_filter_accordion:
    actor_type: user
    description: Enables/disables Secure Messaging Filter Accordion re-design updates on VA.gov
    enable_in_development: true
  mhv_secure_messaging_remove_lefthand_nav:
    actor_type: user
    description: Disables/Enables Secure Messaging lefthand navigation for new navigation solution
    enable_in_development: true
  mhv_secure_messaging_triage_group_plain_language:
    actor_type: user
    description: Disables/Enables Secure Messaging recipients group plain language design
    enable_in_development: true
  mhv_secure_messaging_recipient_opt_groups:
    actor_type: user
    description: Disables/Enables Secure Messaging optgroups in recipient dropdown on Start a new message page
    enable_in_development: true
  mhv_secure_messaging_recipient_combobox:
    actor_type: user
    description: Disables/Enables Secure Messaging combobox in recipient dropdown on Start a new message page
  mhv_secure_messaging_read_receipts:
    actor_type: user
    description: Disables/Enables Secure Messaging read receipts
    enable_in_development: true
  mhv_secure_messaging_milestone_2_aal:
    actor_type: user
    description: Disables/Enables Secure Messaging AAL Milestone 2
    enable_in_development: true
  mhv_secure_messaging_policy_va_patient:
    actor_type: user
    description: Disables/Enables Secure Messaging policy check for VA patient
  mhv_secure_messaging_custom_folders_redesign:
    actor_type: user
    description: Disables/Enables Secure Messaging Custom Folders Redesign
    enable_in_development: true
  mhv_secure_messaging_large_attachments:
    actor_type: user
    description: Disables/Enables Secure Messaging Custom Folders Redesign
    enable_in_development: true
  mhv_bypass_downtime_notification:
    actor_type: user
    description: When enabled, bypass the MHV downtime notification; intended for smoke testing in production
    enable_in_development: true
  mhv_medical_records_allow_txt_downloads:
    actor_type: user
    description: Allows users to download Medical Records data in TXT format
    enable_in_development: true
  mhv_medical_records_display_conditions:
    actor_type: user
    description: Show/hide content related to Health Conditions in Medical Records
    enable_in_development: true
  mhv_medical_records_display_domains:
    actor_type: user
    description: Show/hide in-progress Medical Records domains
    enable_in_development: true
  mhv_medical_records_display_labs_and_tests:
    actor_type: user
    description: Show/hide content related to Labs & Tests in Medical Records
    enable_in_development: true
  mhv_medical_records_display_notes:
    actor_type: user
    description: Show/hide content related to Notes in Medical Records
    enable_in_development: true
  mhv_medical_records_display_sidenav:
    actor_type: user
    description: Show/hide the Medical Records side navigation
    enable_in_development: true
  mhv_medical_records_display_vaccines:
    actor_type: user
    description: Show/hide content related to Vaccines in Medical Records
    enable_in_development: true
  mhv_medical_records_display_settings_page:
    actor_type: user
    description: Show/hide the Settings Page in Medical Records
    enable_in_development: true
  mhv_medical_records_display_vitals:
    actor_type: user
    description: Show/hide content related to Vitals in Medical Records
    enable_in_development: true
  mhv_medical_records_migrate_ccd_to_s3:
    actor_type: user
    description: Enables the switch to an s3 bucket for the CCD endpoints
    enable_in_development: true
  mhv_medical_records_migrate_dicom_to_s3:
    actor_type: user
    description: Enables the switch to an s3 bucket for the DICOM endpoint
    enable_in_development: true
  mhv_medical_records_migrate_to_api_gateway:
    actor_type: user
    description: Enables the switch to the new MHV API Gateway endpoints
    enable_in_development: true
  mhv_medical_records_phr_refresh_on_login:
    actor_type: user
    description: Enables/disables the PHR refresh for MHV users when logging into VA.gov
    enable_in_development: true
  mhv_medical_records_redact_fhir_client_logs:
    actor_type: user
    description: Replaces IDs in fhir_client INFO-level logs with X's when enabled
    enable_in_development: true
  mhv_medical_records_to_va_gov_release:
    actor_type: user
    description: Enables/disables Medical Records on VA.gov (intial transition from MHV to VA.gov)
    enable_in_development: true
  mhv_medical_records_new_eligibility_check:
    actor_type: user
    description: Enables/disables Medical Records new access policy eligibility check endpoint
    enable_in_development: true
  mhv_medical_records_update_landing_page:
    actor_type: user
    description: Enables/disables Medical Records new landing page content
    enable_in_development: true
  mhv_medical_records_filter_and_sort:
    actor_type: user
    description: Enables/disables Medical Records new filter and sort changes
    enable_in_development: true
  mhv_medical_records_use_unified_sei_api:
    actor_type: user
    description: Enables/disables use of the unified API call self-entered information
    enable_in_development: true
  mhv_medical_records_milestone_two:
    actor_type: user
    description: Enables/disables Medical Records new Milestone 2 changes
    enable_in_development: true
  mhv_medical_records_support_backend_pagination_allergy:
    actor_type: user
    description: Enables/disables backend caching/pagination for allergies
    enable_in_development: true
  mhv_medical_records_support_backend_pagination_care_summary_note:
    actor_type: user
    description: Enables/disables backend caching/pagination for care summaries & notes
    enable_in_development: true
  mhv_medical_records_support_backend_pagination_health_condition:
    actor_type: user
    description: Enables/disables backend caching/pagination for health conditions
    enable_in_development: true
  mhv_medical_records_support_backend_pagination_lab_test:
    actor_type: user
    description: Enables/disables backend caching/pagination for labs & tests
    enable_in_development: true
  mhv_medical_records_support_backend_pagination_vaccine:
    actor_type: user
    description: Enables/disables backend caching/pagination for vaccines
    enable_in_development: true
  mhv_medical_records_support_backend_pagination_vital:
    actor_type: user
    description: Enables/disables backend caching/pagination for vitals
    enable_in_development: true
  mhv_medical_records_support_new_model_allergy:
    actor_type: user
    description: Enables/disables the use of pre-transformed allergy objects
    enable_in_development: true
  mhv_medical_records_support_new_model_care_summary_note:
    actor_type: user
    description: Enables/disables the use of pre-transformed care summary/note objects
    enable_in_development: true
  mhv_medical_records_support_new_model_health_condition:
    actor_type: user
    description: Enables/disables the use of pre-transformed health condition objects
    enable_in_development: true
  mhv_accelerated_delivery_vaccines_enabled:
    actor_type: user
    description: Enables/disables the new immunizations v2 endpoint that uses LH as a datasource and aligns with data model that the mobile app uses
    enable_in_development: false
  mhv_medical_records_support_new_model_lab_test:
    actor_type: user
    description: Enables/disables the use of pre-transformed lab/test objects
    enable_in_development: true
  mhv_medical_records_support_new_model_vaccine:
    actor_type: user
    description: Enables/disables the use of pre-transformed vaccine objects
    enable_in_development: true
  mhv_medical_records_support_new_model_vital:
    actor_type: user
    description: Enables/disables the use of pre-transformed vital objects
    enable_in_development: true
  mhv_medications_display_documentation_content:
    actor_type: user
    description: Enables/disables documentation-related content for Medications on VA.gov
    enable_in_development: true
  mhv_medications_display_allergies:
    actor_type: user
    description: Enables/disables allergies and reactions data
    enable_in_development: true
  mhv_medications_display_filter:
    actor_type: user
    description: Enables/disables filter feature for medications list
    enable_in_development: true
  mhv_medications_display_grouping:
    actor_type: user
    description: Enables/disables grouping medications related work
    enable_in_development: true
  mhv_enable_aal_integration:
    actor_type: user
    description: Enables/disables integration with MHV's AAL-creation endpoint
    enable_in_development: true
  mhv_modern_cta_links:
    actor_type: user
    description: CTA widget links point to va.gov services
  mhv_medications_display_pending_meds:
    actor_type: user
    description: Enables/disables pending medications related work
    enable_in_development: true
  mhv_medications_display_refill_progress:
    actor_type: user
    description: Enables/disables refill progress related work
    enable_in_development: true
  mhv_medications_show_ipe_content:
    actor_type: user
    description: Enables/disables ipe content
    enable_in_development: true
  mhv_medications_dont_increment_ipe_count:
    actor_type: user
    description: when this flag is on the count will not be incremented for ipe
    enable_in_development: true
  mhv_medications_partial_fill_content:
    actor_type: user
    description: Enables/disables partial fill content
    enable_in_development: true
  mhv_medications_new_policy:
    actor_type: user
    description: Updates MHV Medications policy based on recent updates to MHV Account Creation API
  mhv_milestone_2_changes_enabled:
    actor_type: user
    description: Enables MHV Milestone 2 changes
  mhv_header_links:
    actor_type: user
    description: Display My HealtheVet and My VA links in the site header
    enable_in_development: true
  mobile_allergy_intolerance_model:
    actor_type: user
    description: For mobile app, enalbes use of strict models for parsing allergy intolerance
  mobile_api:
    actor_type: user
    description: API endpoints consumed by the VA Mobile App (iOS/Android)
  mobile_filter_doc_27_decision_letters_out:
    actor_type: user
    description: filters out doc type 27 decision letters out of list of decision letters for mobile
    enable_in_development: false
  mobile_claims_log_decision_letter_sent:
    actor_type: user
    description: Logs decision letter info on both claims and decision letter endpoint
    enable_in_development: true
  multiple_address_10_10ez:
    actor_type: cookie_id
    description: >
      [Front-end only] When enabled, the 10-10EZ will collect a home and mailing address for the veteran
      vs only collecting a single, "permanent" address.
  organic_conversion_experiment:
    actor_type: user
    description: Toggle to enable login.gov create account experiment
  profile_show_paperless_delivery:
    actor_type: user
    description: Toggle user's ability to see and modify paperless delivery settings page.
  pcpg_trigger_action_needed_email:
    actor_type: user
    description: Set whether to enable VANotify email to Veteran for PCPG failure exhaustion
  pdf_fill_redesign_form_jumplinks:
    actor_type: user
    description: Enable jumplinks from form to overflow page, when using v2 PDF overflow generator
  pdf_fill_redesign_overflow_jumplinks:
    actor_type: user
    description: Enable jumplinks from overflow page back to form, when using v2 PDF overflow generator
  pension_income_and_assets_clarification:
    actor_type: user
    description: >
      When enabled, 21P-527EZ will display additional explanations for the income and assets requirement.
  pension_medical_evidence_clarification:
    actor_type: user
    description: >
      [Front-end only] When enabled, 21P-527EZ will display additional explanations for the medical evidence requirement.
  pension_error_email_notification:
    actor_type: cookie_id
    description: Toggle sending of the Action Needed email notification
  pension_submitted_email_notification:
    actor_type: cookie_id
    description: Toggle sending of the Submission in Progress email notification
  pension_received_email_notification:
    actor_type: cookie_id
    description: Toggle sending of the Received email notification
  pension_persistent_attachment_error_email_notification:
    actor_type: cookie_id
    description: Toggle sending of the Persistent Attachment Error email notification
  pre_entry_covid19_screener:
    actor_type: user
    description: >
      Toggle for the entire pre-entry covid 19 self-screener available at /covid19screener and to be used by visitors
      to VHA facilities in lieu of manual screening with a VHA employee.
      This toggle is owned by Patrick B. and the rest of the CTO Health Products team.
  profile_contact_info_page_ui_refresh:
    actor_type: user
    description: Display updated UI/UX for the profile Contact Information page.
  profile_enhanced_military_info:
    actor_type: user
    description: When enabled, /v1/profile/military_info endpoint will return all military information for a user.
  profile_international_phone_numbers:
    actor_type: user
    description: Enables international phone number support on VA.gov profile.
  profile_lighthouse_rating_info:
    actor_type: user
    description: When enabled, will request disability rating info data from lighthouse API.
  profile_user_claims:
    actor_type: user
    description: When enabled, /v0/user will return user profile claims for accessing service endpoints.
  profile_show_mhv_notification_settings_email_appointment_reminders:
    actor_type: user
    description: Show/Hide the email channel for Health appointment reminders notifications
  profile_show_mhv_notification_settings_email_rx_shipment:
    actor_type: user
    description: Show/Hide the email channel for Prescription shipping notifications
  profile_show_mhv_notification_settings_new_secure_messaging:
    actor_type: user
    description: Display MHV notification settings - New secure message notifications
  profile_show_mhv_notification_settings_medical_images:
    actor_type: user
    description: Display MHV notification settings - Medical images/reports notifications
  profile_show_military_academy_attendance:
    actor_type: user
    description: When enabled, profile service history will include military academy attendance.
    enable_in_development: true
  profile_hide_direct_deposit:
    actor_type: user
    description: Hides the Profile - Direct Deposit page content during a service outage
    enable_in_development: false
  profile_limit_direct_deposit_for_non_beneficiaries:
    actor_type: user
    description: Limits the Direct Deposit page functionality based on the veteranStatus property.
    enable_in_development: true
  profile_show_credential_retirement_messaging:
    actor_type: user
    description: Show/hide MHV and DS Logon credential retirement messaging in profile
  profile_show_new_health_care_copay_bill_notification_setting:
    actor_type: user
    description: Show/Hide the Health care copay bill section of notifications in profile
  profile_show_privacy_policy:
    actor_type: user
    description: Show/Hide the privacy policy section on profile pages
  profile_show_pronouns_and_sexual_orientation:
    actor_type: user
    description: Show/hide Pronouns and Sexual Orientation fields on profile page
  profile_show_quick_submit_notification_setting:
    actor_type: user
    description: Show/Hide the quick submit section of notification settings in profile
  profile_show_no_validation_key_address_alert:
    actor_type: user
    description: Show/Hide alert messages when no validationKey is returned from the address_validation endpoint
  profile_use_experimental:
    description: Use experimental features for Profile application - Do not remove
    enable_in_development: true
    actor_type: user
  profile_use_vafsc:
    description: Use VA Forms System Core for forms instead of schema based forms
    actor_type: user
    enable_in_development: true
  pw_ehr_cta_use_slo:
    actor_type: user
    description: Use single-logout (SLO) paths for Public Websites-managed EHR CTAs
  my_va_experimental:
    actor_type: user
    description: Use for experimental features for My VA application (general)
  my_va_experimental_frontend:
    actor_type: user
    description: Use for experimental features for My VA application (frontend)
  my_va_experimental_fullstack:
    actor_type: user
    description: Use for experimental features for My VA application (fullstack)
    enable_in_development: true
  my_va_hide_notifications_section:
    actor_type: user
    description: Hides the Notifications section on My VA
    enable_in_development: true
  my_va_notification_component:
    actor_type: user
    description: Enable users to see va-notification component on My VA
    enable_in_development: true
  my_va_notification_dot_indicator:
    actor_type: user
    description: Enable dot indicator for notifications
  my_va_enable_mhv_link:
    actor_type: user
    description: Enables the "Visit MHV" CTA link under Health care section
  my_va_new_mhv_urls:
    actor_type: user
    description: Updates URLs for the "Health care" section of My VA
  my_va_mhv_link_design_update:
    actor_type: user
    description: Updates to hyperlink design for the "Health care" section of My VA
  my_va_update_errors_warnings:
    actor_type: user
    description: Update all errors and warnings on My VA for consistency (will remove when va-notification component is released)
  my_va_lighthouse_uploads_report:
    actor_type: user
    description: Use lighthouse /uploads/report endpoint for Form status
  my_va_form_submission_pdf_link:
    actor_type: user
    description: Enables users to view PDF link within submitted forms cards
  rated_disabilities_detect_discrepancies:
    actor_type: user
    description:
      When enabled, the rated disabilities application will check for discrepancies between
      the number of rated disabilities returned by EVSS and Lighthouse
    enable_in_development: true
  rated_disabilities_sort_ab_test:
    actor_type: user
    description: Allows us to set up AB test of sorting on rated disabilities app
  rated_disabilities_use_lighthouse:
    actor_type: user
    description: When enabled, the rated disabilities application uses Lighthouse instead of EVSS
    enable_in_development: true
  saved_claim_pdf_overflow_tracking:
    actor_type: user
    description: When enabled, record metrics for claims which have overflow in the generated pdf
    enable_in_development: true
  schema_contract_appointments_index:
    actor_type: user
    description: Enables schema validation for the appointments service index fetch.
  schema_contract_claims_and_appeals_get_claim:
    actor_type: user
    description: Enables schema validation for the claims and appeals service get claim fetch.
  search_representative:
    actor_type: user
    description: Enable frontend application and cta for Search Representative application
    enable_in_development: true
  search_gov_maintenance:
    actor_type: user
    description: Use when Search.gov system maintenance impacts sitewide search
    enable_in_development: true
  show526_wizard:
    actor_type: user
    description: This determines when the wizard should show up on the form 526 intro page
    enable_in_development: true
  show_edu_benefits_0994_wizard:
    actor_type: user
    description: This determines when the wizard should show up on the 0994 introduction page
  show_edu_benefits_1990_wizard:
    actor_type: user
    description: This determines when the wizard should show up on the 1990 introduction page
  show_edu_benefits_1990e_wizard:
    actor_type: user
    description: This determines when the wizard should show up on the 1990e introduction page
  show_edu_benefits_1990n_wizard:
    actor_type: user
    description: This determines when the wizard should show up on the 1990N introduction page
  show_edu_benefits_1995_wizard:
    actor_type: user
    description: This determines when the wizard should show up on the 1995 introduction page
  show_edu_benefits_5490_wizard:
    actor_type: user
    description: This determines when the wizard should show up on the 5490 introduction page
  show_edu_benefits_5495_wizard:
    actor_type: user
    description: This determines when the wizard should show up on the 5495 introduction page
  show_financial_status_report:
    actor_type: user
    description: Enables VA Form 5655 (Financial Status Report)
    enable_in_development: true
  show_financial_status_report_wizard:
    actor_type: user
    description: Enables the Wizard for VA Form 5655 (Financial Status Report)
    enable_in_development: true
  show_financial_status_report_streamlined_waiver:
    actor_type: user
    description: Enables the Streamlined Waiver for VA Form 5655 (Financial Status Report)
    enable_in_development: true
  show_form_i18n:
    actor_type: user
    description: Enables the internationalization features for forms
    enable_in_development: true
  show_dgi_direct_deposit_1990EZ:
    actor_type: user
    description: Displays prefill enabled direct deposit component on 1990EZ form.
    enable_in_development: false
  show_meb_1990EZ_maintenance_alert:
    actor_type: user
    description: Displays an alert to users on 1990EZ intro page that the Backend Service is Down.
    enable_in_development: false
  show_meb_1990EZ_R6_maintenance_message:
    actor_type: user
    description: Displays an alert to users on 1990EZ intro page that the Backend Service is Down.
    enable_in_development: false
  show_meb_1990E_maintenance_alert:
    actor_type: user
    description: Displays an alert to users on 1990E intro page that the Backend Service is Down.
    enable_in_development: false
  show_meb_1990E_R6_maintenance_message:
    actor_type: user
    description: Displays an alert to users on 1990E intro page that the Backend Service is Down.
    enable_in_development: false
  show_meb_letters_maintenance_alert:
    actor_type: user
    description: Displays an alert to users on Letters Inbox page that the Backend Service is Down.
    enable_in_development: false
  show_meb_enrollment_verification_maintenance_alert:
    actor_type: user
    description: Displays an alert to users on Enrollment Verification intro page that the Backend Service is Down.
    enable_in_development: false
  show_meb_international_address_prefill:
    actor_type: user
    description: Enhances form prefilling to include international address.
    enable_in_development: true
  show_meb_service_history_categorize_disagreement:
    actor_type: user
    enable_in_development: false
  show_meb_5490_maintenance_alert:
    actor_type: user
    description: Displays an alert to users on 5490 intro page that the Backend Service is Down.
    enable_in_development: false
  show_meb_5490_1990e_text_update:
    actor_type: user
    description: Displays updated text to more clearly explain who needs to fill out form
    enable_in_development: false
  show_one_va_debt_letter:
    actor_type: user
    description: Enables the One VA Debt Letter feature
    enable_in_development: true
  show_cdp_one_thing_per_page:
    actor_type: user
    description: Enables the Payment History MVP features for development
    enable_in_development: true
  vha_show_payment_history:
    actor_type: user
    description: Enables the VHA Payment history (including copay resolution) feature for combined debt portal
    enable_in_development: true
  meb_1606_30_automation:
    actor_type: user
    description: Enables MEB form to handle Chapter 1606/30 forms as well as Chapter 33.
  meb_exclusion_period_enabled:
    actor_type: user
    description: enables exclusion period checks
    enable_in_development: false
  meb_dpo_address_option_enabled:
    actor_type: user
    description: enables DPO option on address field
    enable_in_development: false
  meb_kicker_notification_enabled:
    actor_type: user
    description: enables kicker notification on additional consideration questions
    enable_in_development: false
  meb_auto_populate_relinquishment_date:
    actor_type: user
    description: Flag to autofill datepicker for reliinquishment date
    enable_in_development: true
  dgi_rudisill_hide_benefits_selection_step:
    actor_type: user
    description: Hides benefit selection page on original claims application.
    enable_in_development: false
  show_forms_app:
    actor_type: user
    description: Enables the TOE form to be displayed.
    enable_in_development: true
  sign_in_service_enabled:
    actor_type: cookie_id
    description: Enables the ability to use OAuth authentication via the Sign in Service (Identity)
    enable_in_development: true
  mhv_credential_button_disabled:
    actor_type: user
    description: Enables the ability to hide the My HealtheVet sign in button (Identity)
    enable_in_development: true
  sign_in_modal_v2:
    actor_type: user
    description: Enables new page design of Sign In modal and USiP
    enable_in_development: false
  dslogon_interstitial_redirect:
    actor_type: user
    description: Enables DS Logon users to be redirected to the DS Logon deprecation interstitial page (Identity)
    enable_in_development: false
  dslogon_button_disabled:
    actor_type: user
    description: Hides the DS Logon button credential on sign-in page + modal (Identity)
    enable_in_development: false
  medical_copays_zero_debt:
    actor_type: user
    description: Enables zero debt balances feature on the medical copays application
    enable_in_development: false
  show_healthcare_experience_questionnaire:
    actor_type: cookie_id
    description: Enables showing the pre-appointment questionnaire feature.
    enable_in_development: true
  show_generic_debt_card_myva:
    actor_type: user
    description: Enables the generic debt card on My VA
    enable_in_development: true
  show_new_refill_track_prescriptions_page:
    actor_type: user
    description: This will show the non-Cerner-user and Cerner-user content for the page /health-care/refill-track-prescriptions/
  show_new_schedule_view_appointments_page:
    actor_type: user
    description: This will show the non-Cerner-user and Cerner-user content for the page /health-care/schedule-view-va-appointments/
  show_preneed_mulesoft_integration:
    actor_type: user
    description: Show the va.gov to mulsoft work for Pre-Need form.
  show_updated_fry_dea_app:
    actor_type: user
    description: Show the new version of the Fry/DEA form.
  spool_testing_error_2:
    actor_type: user
    description: Enables Slack notifications for CreateDailySpoolFiles
  spool_testing_error_3:
    actor_type: user
    description: Enables email notifications for CreateDailySpoolFiles errors
  subform_8940_4192:
    actor_type: user
    description: Form 526 subforms for unemployability & connected employment information
    enable_in_development: true
  use_veteran_models_for_appoint:
    actor_type: user
    description: Use the original veteran_x models to power Appoint a Rep entity search
    enable_in_development: true
  va1010_forms_eesummary_rest_api_enabled:
    actor_type: user
    description: Utilizes the Enrollment System's eeSummary REST API
    enable_in_development: true
  va_notify_custom_errors:
    actor_type: user
    description: Custom error classes instead of the generic Common::Exceptions::BackendServiceException
  va_notify_custom_bearer_tokens:
    actor_type: user
    description: Iterates through Settings.vanotify.service_callback_tokens for token matching
  va_online_scheduling:
    actor_type: user
    description: Allows veterans to view their VA and Community Care appointments
    enable_in_development: true
  va_online_scheduling_booking_exclusion:
    actor_type: user
    description: Permits the exclusion of Lovell sites from being scheduled prior to Oracle Health cutover
    enable_in_development: true
  va_online_scheduling_cancellation_exclusion:
    actor_type: user
    description: Permits the exclusion of Lovell sites from cancellations prior to Oracle Health cutover
    enable_in_development: true
  va_online_scheduling_cancel:
    actor_type: user
    description: Allows veterans to cancel VA appointments
    enable_in_development: true
  va_online_scheduling_community_care:
    actor_type: user
    description: Allows veterans to submit requests for Community Care appointments
    enable_in_development: true
  va_online_scheduling_direct:
    actor_type: user
    description: Allows veterans to directly schedule VA appointments
    enable_in_development: true
  va_online_scheduling_requests:
    actor_type: user
    description: Allows veterans to submit requests for VA appointments
    enable_in_development: true
  va_online_scheduling_vaos_alternate_route:
    actor_type: user
    enable_in_development: false
    description: Toggle for the vaos module to use an alternate vaos-service route
  va_dependents_verification:
    actor_type: user
    description: Toggles new features for the dependents verification form
  va_dependents_v2:
    actor_type: user
    description: Allows us to toggle bewteen V1 and V2 of the 686c-674 forms.
  va_dependents_v2_banner:
    actor_type: user
    description: Allows us to toggle a form maintenance banner on the V1 form for pre-launch.
  va_dependents_browser_monitoring_enabled:
    actor_type: user
    description: Allows us to toggle Datadog RUM/LOG monitoring for the 686C-674
  va_dependents_net_worth_and_pension:
    actor_type: user
    description: Allows us to toggle the net worth and pension questions on the 686C-674
  va_dependents_new_fields_for_pdf:
    actor_type: user
    description: Allows us to toggle the new fields on the front end for 686C-674
  va_online_scheduling_enable_OH_cancellations:
    actor_type: user
    enable_in_development: true
    description: Allows appointment cancellations to be routed to Oracle Health sites.
  va_online_scheduling_enable_OH_eligibility:
    actor_type: user
    enable_in_development: true
    description: Toggle for routing eligibility requests to the VetsAPI Gateway Service(VPG) instead of vaos-service
  va_online_scheduling_enable_OH_slots_search:
    actor_type: user
    enable_in_development: true
    description: Toggle for routing slots search requests to the VetsAPI Gateway Service(VPG) instead of vaos-service
  va_online_scheduling_cc_direct_scheduling:
    actor_type: user
    description: Enables CC direct scheduling.
    enable_in_development: true
  va_online_scheduling_use_vpg:
    actor_type: user
    enable_in_development: true
    description: Toggle for routing appointment requests to the VetsAPI Gateway Service(VPG) instead of vaos-service.
  va_online_scheduling_recent_locations_filter:
    actor_type: user
    enable_in_development: true
    description: Toggle for displaying the most recent facilities on the Choose your VA location page.
  va_online_scheduling_OH_direct_schedule:
    actor_type: user
    enable_in_development: true
    description: Toggle to enable direct scheduling workflow for Oracle Health appointments.
  va_online_scheduling_OH_request:
    actor_type: user
    enable_in_development: true
    description: Toggle to enable request workflow for Oracle Health appointments.
  va_online_scheduling_remove_podiatry:
    actor_type: user
    enable_in_development: true
    description: Toggle to remove Podiatry from the type of care list when scheduling an online appointment.
  vaos_appointment_notification_callback:
    actor_type: user
    enable_in_development: true
    description: Enables custom email delivery callback for VAOS appointment status notifications
  vba_documents_virus_scan:
    actor_type: user
    description: ClamAV virus scanning for Benefits Intake API upload submissions
  veteran_onboarding_beta_flow:
    actor_type: user
    description: Conditionally display the new veteran onboarding flow to user
  veteran_onboarding_show_to_newly_onboarded:
    actor_type: user
    description: Conditionally display the new veteran onboarding flow to user, based upon number of days since verified
  veteran_onboarding_show_welcome_message_to_new_users:
    actor_type: user
    description: Conditionally display the "Welcome to VA" message to new (LOA1 or LOA3) users
    enable_in_development: false
  vet_status_pdf_logging:
    actor_type: user
    description: Enables the Veteran Status Card to log PDF download events/failures
  vet_status_stage_1:
    actor_type: user
    description: Enables the stage 1 features of the veteran status card
  vre_cutover_notice:
    actor_type: user
    description: Enables the cutover notice for VR&E users, indicating the timeframe for new form version
  vre_trigger_action_needed_email:
    actor_type: user
    description: Set whether to enable VANotify email to Veteran for VRE failure exhaustion
  vre_use_new_vfs_notification_library:
    actor_type: user
    description: Whether or not to use the VFS library for interacting with VA Notify
  vre_modular_api:
    actor_type: user
    description: Enables calls to the modularized VRE API
  priority_processing_request_apply_vsi_flash:
    actor_type: user
    description: Enables VSI (Very Seriously Injured) flash functionality for form 20-10207 submissions
    enable_in_development: false
  show_edu_benefits_1990EZ_Wizard:
    actor_type: user
    description: Navigates user to 1990EZ or 1990 depending on form questions.
    enable_in_development: true
  show_dashboard_notifications:
    actor_type: user
    description: Enables on-site notifications
  check_va_inbox_enabled:
    actor_type: user
    description: Enables check inbox link
  dhp_connected_devices_fitbit:
    actor_type: user
    description: Enables linking between VA.gov account and fitbit account
  payment_history:
    actor_type: user
    description: Allows manual enabling/disabling payment history when BGS is acting up (5 min response times)
    enable_in_development: true
  cdp_payment_history_vba:
    actor_type: user
    description: Enables showing the overpayment and summary pages for the CDP Payment History
    enable_in_development: true
  show_meb_dgi40_features:
    actor_type: user
    description: Enables the UI integration with the meb dgi
    enable_in_development: true
  show_meb_dgi42_features:
    actor_type: user
    description: Enables UI updates for meb dgi 42
    enable_in_development: true
  show_meb_enhancements:
    actor_type: user
    description: Provides a flag wrapper for minor code changes to be gated from Prod.
    enable_in_development: true
  show_meb_enhancements_06:
    actor_type: user
    description: Provides a flag wrapper for minor code changes to be gated from Prod.
  show_meb_enhancements_08:
    actor_type: user
    description: Provides a flag wrapper for minor code changes to be gated from Prod.
    enable_in_development: true
  show_meb_enhancements_09:
    actor_type: user
    description: Provides a flag wrapper for minor code changes to be gated from Prod.
    enable_in_development: true
  meb_gate_person_criteria:
    actor_type: user
    description: Flag to use Person Criteria on Submission service
    enable_in_development: true
  supply_reordering_sleep_apnea_enabled:
    actor_type: user
    description: Enables sleep apnea supplies to be ordered in the supply reorder tool / MDOT.
    enable_in_development: true
  toe_dup_contact_info_call:
    actor_type: user
    description: Flag to use contact info call and modal
    enable_in_development: true
  toe_short_circuit_bgs_failure:
    actor_type: user
    description: Flag to use begin rescue block for BGS call
    enable_in_development: true
  toe_high_school_info_change:
    actor_type: user
    description: Flag to change order of high school info page
    enable_in_development: false
  toe_light_house_dgi_direct_deposit:
    actor_type: user
    description: Uses lighthouse api for direct deposit information in TOE.
    enable_in_development: false
  move_form_back_button:
    actor_type: user
    description: Test moving form back button to the top of the page
  mobile_cerner_transition:
    actor_type: user
    description: For mobile app, a facility is being transitioned to cerner.
  mobile_iam_authentication_disabled:
    actor_type: user
    description: For mobile app, disable iam authentication method.
  mobile_military_indicator_logger:
    actor_type: user
    description: For mobile app, enables logging of military discharge codes
  mobile_appeal_model:
    actor_type: user
    description: For mobile app, enables use of strict models for parsing appeals
  mobile_push_register_logging:
    actor_type: user
    description: For mobile app, logs push register errors for debugging
  form526_backup_submission_temp_killswitch:
    actor_type: user
    description: Provide a temporary killswitch to disable form526 backup submission if something were to go awry
  virtual_agent_show_floating_chatbot:
    actor_type: user
    description: Enables a floating chatbot on the chatbot page - managed by virtual agent team
  disability_compensation_email_veteran_on_polled_lighthouse_doc_failure:
    actor_type: user
    description: Sends document upload failure emails when polled doc uploaded to Lighthouse has failed to process at Lighthouse
  disability_compensation_lighthouse_document_service_provider:
    actor_type: user
    description: If enabled uses the lighthouse documents service
  disability_compensation_prevent_submission_job:
    actor_type: user
    description: If enabled, the submission form526 record will be created, but there will be submission job
  disability_compensation_use_api_provider_for_bdd_instructions:
    actor_type: user
    description: Provide a temporary killswitch for using the ApiProviderFactory to select an API for uploading BDD instructions
  disability_compensation_upload_bdd_instructions_to_lighthouse:
    actor_type: user
    description: If enabled uploads BDD instructions to Lighthouse Benefits Documents API instead of EVSS
  disability_compensation_0781v2_extras_redesign:
    actor_type: user
    description: If enabled, the 0781v2 overflow page will use the new design
    enable_in_development: true
  disability_compensation_use_api_provider_for_0781_uploads:
    actor_type: user
    description: Provide a temporary killswitch for using the ApiProviderFactory to select an API for uploading 0781/a forms
  disability_compensation_upload_0781_to_lighthouse:
    actor_type: user
    description: If enabled uploads 0781/a forms to Lighthouse Benefits Documents API instead of EVSS
  disability_compensation_use_api_provider_for_submit_veteran_upload:
    actor_type: user
    description: Provide a temporary killswitch for using the ApiProviderFactory to select an API for uploading Veteran Evidence
  disability_compensation_upload_veteran_evidence_to_lighthouse:
    actor_type: user
    description: If enabled uploads Veteran Evidence to Lighthouse Benefits Documents API instead of EVSS
  disablity_benefits_browser_monitoring_enabled:
    actor_type: user
    description: Datadog RUM monitoring for disability benefits applications
  virtual_agent_use_sts_authentication:
    actor_type: user
    description: Use STS authentication for the virtual agent chatbot application
  notification_center:
    actor_type: user
    description: Enable Notification Center
    enable_in_development: true
  nod_part3_update:
    actor_type: user
    description: NOD update to latest form, part III box 11
    enable_in_development: true
  nod_browser_monitoring_enabled:
    actor_type: user
    description: NOD Datadog RUM monitoring
  sc_new_form:
    actor_type: user
    description: Supplemental Claim new form updates
    enable_in_development: true
  hlr_browser_monitoring_enabled:
    actor_type: user
    description: HLR Datadog RUM monitoring
  sc_browser_monitoring_enabled:
    actor_type: user
    description: Supplemental Claim Datadog RUM monitoring
  terms_of_use:
    actor_type: user
    description: This determines whether a user is redirected to the Terms of Use page
    enable_in_development: true
  burial_form_enabled:
    actor_type: user
    description: Enable the burial form
  burial_confirmation_page:
    actor_type: user
    description: Toggle showing the updated confirmation page
    enable_in_development: true
  burial_error_email_notification:
    actor_type: cookie_id
    description: Toggle sending of the Action Needed email notification
  burial_received_email_notification:
    actor_type: cookie_id
    description: Toggle sending of the Received email notification
  burial_submitted_email_notification:
    actor_type: cookie_id
    description: Toggle sending of the Burial Submission in Progress email notification
  burial_persistent_attachment_error_email_notification:
    actor_type: cookie_id
    description: Toggle sending of the Persistent Attachment Error email notification
  burial_browser_monitoring_enabled:
    actor_type: user
    description: Burial Datadog RUM monitoring
  pension_form_enabled:
    actor_type: user
    description: Enable the pension form
  pension_browser_monitoring_enabled:
    actor_type: user
    description: Pension Datadog RUM monitoring
  pension_multiple_page_response:
    actor_type: user
    description: Implement multiple page response pattern
    enable_in_development: true
  pension_form_profile_module_enabled:
    actor_type: user
    description: Use the module version of the FormProfile
  pension_kafka_event_bus_submission_enabled:
    actor_type: user
    description: Enable the EventBusSubmissionJob for Kafka
  pension_itf_enabled:
    actor_type: user
    description: Enable the Intent to File for Pension
    enable_in_development: true
  pension_itf_show_alert:
    actor_type: user
    description: Show the alert on frontend for the Intent to File for Pension
    enable_in_development: true
  income_and_assets_form_enabled:
    actor_type: user
    description: Enable form 21P-0969 Update Income and Assets Evidence Form
  income_and_assets_browser_monitoring_enabled:
    actor_type: user
    description: Income and Assets Datadog RUM monitoring
  income_and_assets_content_updates:
    actor_type: user
    description: Implement plain language and content updates
  income_and_assets_error_email_notification:
    actor_type: cookie_id
    description: Toggle sending of the Action Needed email notification
  income_and_assets_received_email_notification:
    actor_type: cookie_id
    description: Toggle sending of the Received email notification
  income_and_assets_submitted_email_notification:
    actor_type: user
    description: Toggle sending of the Submission in Progress email notification
  income_and_assets_persistent_attachment_error_email_notification:
    actor_type: cookie_id
    description: Toggle sending of the Persistent Attachment Error email notification
  intent_to_file_synchronous_enabled:
    actor_type: user
    description: Enable ITF synchronous call logic
  central_mail_benefits_intake_submission:
    actor_type: user
    description: Enable central mail claims submission uses Benefits Intake API
  ecc_benefits_intake_submission:
    actor_type: user
    description: Enable education and career counseling claim submissions to use Benefits Intake API
  sob_updated_design:
    actor_type: user
    description: >-
      Controls how the GI Bill State of Benefits (SOB) application is presented.
      When enabled: it use the new SOB application that works 24/7.
      When disabled: it will use the old SOB application that only works from 0600 to 2200 hrs
  travel_pay_power_switch:
    actor_type: user
    enable_in_development: true
    description: >-
      Main switch for the Travel Pay feature on VA.gov using the new BTSSS (travel pay) API.
      Enabled - Requests are handled as normal.
      Disabled - Requests are not handled. Server returns a 503 (Service Unavailable) until re-enabled.
  travel_pay_view_claim_details:
    actor_type: user
    enable_in_development: true
    description: >-
      A frontend-focused switch that toggles visibility of and access to the Travel Pay claim details page and entry point (features toggled together).
      Enabled - Entry point link and claim details page are viewable.
      Disabled - Entry point link and claim details page are not viewable.
  travel_pay_submit_mileage_expense:
    actor_type: user
    enable_in_development: true
    description: >-
      A switch that toggles availability of the submit mileage expense feature.
      Enabled - Requests are handled as normal. Frontend features are available per toggle settings.
      Disabled - Requests are not handled. Server returns a 503 (Service Unavailable) until re-enabled. Frontend features are not available.
  travel_pay_claims_management:
    actor_type: user
    enable_in_development: true
    description: >-
      A switch that toggles new claims management functionality.
  travel_pay_claims_management_decision_reason:
    actor_type: user
    enable_in_development: true
    description: >-
      A switch that toggles the front-end display of decision reason parsed from the decision letter document on the claim details page.
      Enabled - The Travel Pay FE will show a decision reason section on the claims details page if it receives decision reason text from the API.
      Disabled - The Travel Pay FE will hide the decision reason section on the claims details page.
  travel_pay_claims_management_decision_reason_api:
    actor_type: user
    enable_in_development: true
    description: >-
      A switch that toggles the decision reason API functionality, including finding decision letter documents and extracting decision reasons from them.
      The intention behind this flag is to be able deploy the decision reason parsing functionality ahead of the front-end display (travel_pay_claims_management_decision_reason) to gather data logs and ensure a working state.
      Enabled - Decision letter documents are parsed and the decision reason is extracted.
      Disabled - Decision letter documents are not parsed for the decision reason.
  yellow_ribbon_automated_date_on_school_search:
    actor_type: user
    description: Enable the automated date displayed in the Find a Yellow Ribbon school search results
  accredited_representative_portal_pilot:
    actor_type: user
    description: Enable the Accredited Representative Portal for the pilot
    enable_in_development: true
  toggle_vye_address_direct_deposit_forms:
    actor_type: user
    description: Enable mailing address and direct deposit for VYE
  vye_login_widget:
    actor_type: user
    description: Enable Vye authentication widget
  toggle_vye_address_direct_deposit_forms_in_profile:
    actor_type: user
    description: Enable mailing address and direct deposit for VYE in profile page
  toggle_vye_application:
    actor_type: user
    description: Enable VYE
  military_benefit_estimates:
    actor_type: user
    description: swap order of the military details in GI search filters
  merge_1995_and_5490:
    actore_type: user
    description: Activating the combined 1995 and 5490 form
  mgib_verifications_maintenance:
    actor_type: user
    description: Used to show  maintenance alert for MGIB Verifications
  search_use_v2_gsa:
    actor_type: cookie_id
    description: Swaps the Search Service's for one with an updated api.gsa.gov address
    enable_in_development: true
  remove_pciu:
    actor_type: user
    description: If enabled, VA Profile is used to populate contact information with PCIU backup calls
    enable_in_development: true
  override_address_pou:
    actor_type: user
    description: If enabled, ADDRESS_POU == RESIDENCE/CHOICE
    enable_in_development: true
  show_yellow_ribbon_table:
    actor_type: cookie_id
    description: Used to show yellow ribbon table in Comparison Tool
  banner_update_alternative_banners:
    actor_type: user
    description: Used to toggle the DB updating of alternative banners
  banner_use_alternative_banners:
    actor_type: user
    description: Used to toggle use of alternative banners.
  fsr_wizard:
    actor_type: user
    description: Used to toggle the FSR wizard
  gi_comparison_tool_show_ratings:
    actor_type: user
    description: Display Veteran student ratings in GI comparison Tool
  gi_comparison_tool_programs_toggle_flag:
    actor_type: user
    description: Used to show links to programs page in comparison tool
  gi_comparison_tool_lce_toggle_flag:
    actor_type: user
    description: Used to show lce page in comparison tool
  va_notify_in_progress_metadata:
    actor_type: user
    description: If enabled, emails and sms sent through VaNotify::Service will be stored as notifications.
  va_notify_notification_creation:
    actor_type: user
    description: If enabled, emails and sms sent through VaNotify::Service will be stored as notifications.
  is_DGIB_endpoint:
    actor_type: user
    description: used to call data from DGIB endpoints for MGIB VYE application
  lighthouse_veterans_health_debug_logging:
    actor_type: user
    description: Enable debug logging for Lighthouse Veterans Health API
    enable_in_development: false
  benefits_non_disability_ch31_v2:
    actor_type: user
    description: If enabled, use new form and api endpoint for Ch31 VR&E form
  is_updated_gi:
    actor_type: cookie_id
    description: If enabled, use updated gi design
  gi_ct_collab:
    actor_type: cookie_id
    description: If enabled, use VEBT/EDM team GI Comparison Tool homepage
  show_rudisill_1995:
    actor_type: user
    description: If enabled, show rudisill review in 22-1995
  enable_lighthouse:
    actor_type: user
    description: If enabled, user will connect to lighthouse api in sob instead of evss
  benefits_intake_submission_status_job:
    actor_type: user
    description: Batch process FormSubmissionAttempts using ::BenefitsIntake::SubmissionStatusJob
  kafka_producer:
    actor_type: cookie_id
    description: Enables the Kafka producer for the VA.gov platform
  show_about_yellow_ribbon_program:
    actor_type: user
    description: If enabled, show additional info about the yellow ribbon program
  meb_address_validation_api:
    actor_type: user
    description: If enabled, address will be validated against addres validation endpointå
    enable_in_development: false
  toe_address_validation_api:
    actor_type: user
    description: If enabled, address will be validated against addres validation endpoint
    enable_in_development: false
  dea_fry_address_validation_api:
    actor_type: user
    description: If enabled, address will be validated against addres validation endpoint
    enable_in_development: false
  accredited_representative_portal_sort_by:
    actor_type: user
    description: Enables sort by in POA Request Search page
  accredited_representative_portal_help:
    actor_type: user
    description: Enables Get Help link on navigation
  accredited_representative_portal_profile:
    actor_type: user
    description: Enables Profile link on navigation dropdown
  forms_10215_10216_release:
    actor_type: user
    description: If enabled, show links to new forms instead of download links on SCO page
  form_10282_sftp_upload:
    actor_type: user
    description: If enabled, run daily job to process 10282 form submissions and upload resulting data to SFTP
  disable_bdn_processing:
    actor_type: user
    description: If enabled, skip all BDN-related processing for VYE
  my_va_auth_exp_redesign_enabled:
    actor_type: user
    description: When enabled, a user will see the redesigned experience of MyVA.
  vff_force_unique_file_name_date_property:
    actor_type: user
    description: Forces the unique_file_name method to use the date property in submission_archive.rb
  gi_ct_mapbox_mitigation:
    actor_type: user
    description: If enabled, hides search by location feature affected by MapBox loss
  accredited_representative_portal_form:
    actor_type: user
    description: Enables form with new options for rep
  my_va_display_all_lighthouse_benefits_intake_forms:
    actor_type: user
    description: When enabled, a user will see all submitted Lighthouse Benefits Intake forms in My VA for form status.
  va_online_scheduling_mental_health_history_filtering:
    actor_type: user
    enable_in_development: true
    description: When enabled, allows past visit filtering for Mental Health
  is_dgib_call_only:
    actor_type: user
    description: If enabled, the DGIB endpoint will only be called for MGIB VYE application
  show_vye_downtime_alert:
    actor_type: user
    description: If enabled, show the VYE downtime alert on the VYE application
<<<<<<< HEAD
  decision_reviews_final_status_field
    actor_type: user
    description: Include final_status boolean field in Decision Reviews "show", "report", and "create" endpoint responses
=======
  accredited_representative_portal_full_poa_redaction:
    actor_type: user
    description: Enables redaction for the Accredited Representative Portal POA requests
  calculator_constants_versioning:
    actor_type:
    description: (gibct-data-service) If enabled, updates GIDS UI and includes calculator constants in GIDS version generation
  gi_feedback_tool_vet_tec_education_benefit:
    actor_type: user
    description: Includes the (VET TEC 2.0) option for selection under the Education Benefits question in the GI Bill® School Feedback Tool
>>>>>>> 429ec2db
<|MERGE_RESOLUTION|>--- conflicted
+++ resolved
@@ -2350,11 +2350,9 @@
   show_vye_downtime_alert:
     actor_type: user
     description: If enabled, show the VYE downtime alert on the VYE application
-<<<<<<< HEAD
-  decision_reviews_final_status_field
+  decision_reviews_final_status_field:
     actor_type: user
     description: Include final_status boolean field in Decision Reviews "show", "report", and "create" endpoint responses
-=======
   accredited_representative_portal_full_poa_redaction:
     actor_type: user
     description: Enables redaction for the Accredited Representative Portal POA requests
@@ -2363,5 +2361,4 @@
     description: (gibct-data-service) If enabled, updates GIDS UI and includes calculator constants in GIDS version generation
   gi_feedback_tool_vet_tec_education_benefit:
     actor_type: user
-    description: Includes the (VET TEC 2.0) option for selection under the Education Benefits question in the GI Bill® School Feedback Tool
->>>>>>> 429ec2db
+    description: Includes the (VET TEC 2.0) option for selection under the Education Benefits question in the GI Bill® School Feedback Tool