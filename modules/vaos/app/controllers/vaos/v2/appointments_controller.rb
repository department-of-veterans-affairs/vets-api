--- conflicted
+++ resolved
@@ -658,13 +658,14 @@
       end
 
       ##
-<<<<<<< HEAD
       # Gets a CCRA referral service instance
       #
       # @return [Ccra::ReferralService] The CCRA referral service
       def ccra_referral_service
         @ccra_referral_service ||= Ccra::ReferralService.new(current_user)
-=======
+      end
+
+      ##
       # Maps appointment error codes to appropriate HTTP status codes
       #
       # @param error_code [String] The error code from the appointment response
@@ -719,7 +720,6 @@
         end
 
         nil
->>>>>>> 323cdea7
       end
     end
   end
