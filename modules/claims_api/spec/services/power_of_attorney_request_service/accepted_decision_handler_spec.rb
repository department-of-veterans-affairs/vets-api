# frozen_string_literal: true

require 'rails_helper'

describe ClaimsApi::PowerOfAttorneyRequestService::AcceptedDecisionHandler do
<<<<<<< HEAD
  subject { described_class.new(proc_id:, poa_code:, representative_id:, metadata:, veteran:, claimant:) }

  let(:clazz) { described_class }
  let(:representative_id) { '12399998' }
=======
  subject { described_class.new(proc_id:, poa_code:, registration_number:, metadata:, veteran:, claimant:) }

  let(:clazz) { described_class }
>>>>>>> e9f6e330
  let(:veteran) do
    OpenStruct.new(
      icn: '1012861229V078999',
      first_name: 'Ralph',
      last_name: 'Lee',
      middle_name: nil,
      birls_id: '796378782',
      birth_date: '1948-10-30',
      loa: { current: 3, highest: 3 },
      edipi: nil,
      ssn: '796378782',
      participant_id: '600043284',
      mpi: OpenStruct.new(
        icn: '1012861229V078999',
        profile: OpenStruct.new(ssn: '796378782')
      )
    )
  end
  let(:proc_id) { '3864182' }
  let(:poa_code) { '083' }
  let(:registration_number) { '12345678' }

  context 'for a valid decide request' do
    let(:proc_id) { '3864182' }
    let(:poa_code) { '083' }
    let(:claimant) do
      OpenStruct.new(
        icn: '1013093331V548481',
        first_name: 'Wally',
        last_name: 'Morell',
        middle_name: nil,
        birth_date: '1948-10-30',
        loa: { current: 3, highest: 3 },
        edipi: nil,
        ssn: '796378782',
        participant_id: '600264235',
        mpi: OpenStruct.new(
          icn: '1013093331V548481',
          profile: OpenStruct.new(ssn: '796378782'),
          birls_id: '796378782'
        )
      )
    end
    let(:metadata) do
      {
        'veteran' => { 'vnp_mail_id' => '157252', 'vnp_email_id' => '157251', 'vnp_phone_id' => '111641' },
        'claimant' => { 'vnp_mail_id' => '157253', 'vnp_email_id' => '157254', 'vnp_phone_id' => '111642' }
      }
    end

    it 'starts the POA auto establishment service' do
      expect_any_instance_of(ClaimsApi::PowerOfAttorneyRequestService::AcceptedDecisionHandler)
        .to receive(:poa_auto_establishment_mapper)

      VCR.use_cassette('claims_api/power_of_attorney_request_service/decide/valid_accepted_dependent') do
        subject.call
      end
    end
  end
end<|MERGE_RESOLUTION|>--- conflicted
+++ resolved
@@ -3,16 +3,9 @@
 require 'rails_helper'
 
 describe ClaimsApi::PowerOfAttorneyRequestService::AcceptedDecisionHandler do
-<<<<<<< HEAD
-  subject { described_class.new(proc_id:, poa_code:, representative_id:, metadata:, veteran:, claimant:) }
-
-  let(:clazz) { described_class }
-  let(:representative_id) { '12399998' }
-=======
   subject { described_class.new(proc_id:, poa_code:, registration_number:, metadata:, veteran:, claimant:) }
 
   let(:clazz) { described_class }
->>>>>>> e9f6e330
   let(:veteran) do
     OpenStruct.new(
       icn: '1012861229V078999',
