--- conflicted
+++ resolved
@@ -129,15 +129,7 @@
         end
 
         def contact_information_service
-<<<<<<< HEAD
-          if Flipper.enabled?(:va_v3_contact_information_service)
-            VAProfile::V2::ContactInformation::Service.new @user
-          else
-            VAProfile::ContactInformation::Service.new @user
-          end
-=======
           VAProfile::ContactInformation::Service.new @user
->>>>>>> e5237c37
         end
 
         def raise_timeout_error(_elapsed, _try)
