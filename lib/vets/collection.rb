--- conflicted
+++ resolved
@@ -7,21 +7,15 @@
 
 require 'common/models/comparable/ascending'
 require 'common/models/comparable/descending'
-<<<<<<< HEAD
 require 'vets/collections/finder'
+require 'vets/collections/pagination'
 
-# This will be a replacement for Common::Collection
-module Vets
-  class Collection
-=======
-require 'vets/collections/pagination'
 # This will be a replacement for Common::Collection
 module Vets
   class Collection
     DEFAULT_PER_PAGE = 10
     DEFAULT_MAX_PER_PAGE = 100
 
->>>>>>> 0fa30842
     attr_accessor :records, :metadata
 
     def initialize(records, metadata: {})
@@ -63,7 +57,6 @@
       end
     end
 
-<<<<<<< HEAD
     def where(conditions = {})
       results = Vets::Collections::Finder.new(data: @records).all(conditions)
       Vets::Collection.new(results, metadata: { filter: conditions })
@@ -71,7 +64,8 @@
 
     def find_by(conditions = {})
       Vets::Collections::Finder.new(data: @records).first(conditions)
-=======
+    end 
+    
     def paginate(page: nil, per_page: nil)
       pagination = Vets::Collections::Pagination.new(
         page: normalize_page(page),
@@ -80,7 +74,6 @@
         data: @records
       )
       Vets::Collection.new(pagination.data, metadata: pagination.metadata)
->>>>>>> 0fa30842
     end
 
     private
