AllCops:
<<<<<<< HEAD
  TargetRailsVersion: 5.1
  TargetRubyVersion: 2.4.5
=======
  TargetRailsVersion: 5.2
  TargetRubyVersion: 2.3
>>>>>>> ad28236c
  Include:
    - '**/Gemfile'
    - '**/config.ru'
    - '**/Rakefile'
    - '**/*.rake'
  Exclude:
    - db/schema.rb
    - db/seeds.rb
    - db/migrate/*.rb
    - 'script/**/*'
    - 'vendor/**/*'

# This allows you to use have writers like self.method_name(name) vs self.method_name=(name)
Style/TrivialAccessors:
  AllowDSLWriters: true

# This is the rubocop default but putting it here explicitly
# strong benefit for code readability and speed in reviewing PRs for code review
# only use double quote when doing interpolation or complex escape sequences
Style/StringLiterals:
  EnforcedStyle: single_quotes

Style/Documentation:
  Enabled: false

Style/ClassAndModuleChildren:
  Enabled: false

# This cop forces you to put a return at the beginning of a block of code rather than having an if statement
# whose body carries to the end of the function. For example:
#
# def foo
#   ...
#   if test
#     ...
#   end
# end
#
# would be considered bad, and the cop would force you to put a `return if !test` before that block and
# then remove the if. The problem is that this hides intent, since the if test does have a purpose in
# readability, and it could also be easier for future changes to miss the return statement and add code
# after it expecting it to be executed.
Style/GuardClause:
  Enabled: false

# This is pretty much the same thing as the one above. Inside a loop, it forces you to use next to skip
# iteration rather than using an if block that runs to the end of the loop, and it suffers from the same
# problems as above.
Style/Next:
  Enabled: false

# This forces you to replace things like: `[1, 2, 3].length == 0` with `[1,2,3].empty?`. The problem is that
# not all things that implement length also implement empty? so you will get errors that cannot be resolved,
# and the cop will encourage you to do things that are incorrect.
Style/ZeroLengthPredicate:
  Enabled: false

Metrics/LineLength:
  Max: 120

Rails:
  Enabled: true

Rails/Output:
  Exclude:
    - 'lib/tasks/**/*'

Metrics/MethodLength:
  Max: 20

Metrics/ClassLength:
  Max: 400

Metrics/AbcSize:
  Max: 40

# removing rule because get_session implies HTTP GET, and informs method
Naming/AccessorMethodName:
  Enabled: false

# removing block length rule for rspec DSL
Metrics/BlockLength:
  Exclude:
    - 'spec/**/*.rb'
    - 'rakelib/**/*.rake'
    - 'config/**/*.rb'
    - 'app/swagger/**/*.rb'
    - 'app/controllers/v0/apidocs_controller.rb'

# Don't worry about ambiguous blocks in RSpec
Lint/AmbiguousBlockAssociation:
  Exclude:
    - "spec/**/*"

# This file does not need to be snake case
Naming/FileName:
  Exclude:
    - "Guardfile"

# TODO: REVIEW THESE AND MAKE CHANGES

# We should try to use StandardError, but some errors like timeout inherit from Exception (beware)
Style/RescueStandardError:
  Exclude:
    - "app/controllers/v0/id_card_attributes_controller.rb"
    - "app/controllers/v0/sessions_controller.rb"
    - "app/models/form_profile.rb"
    - "app/models/mhv_account.rb"
    - "app/services/mhv_accounts_service.rb"
    - "app/uploaders/claim_documentation/uploader.rb"
    - "app/workers/education_form/create_daily_spool_files.rb"
    - "lib/common/client/concerns/monitoring.rb"
    - "lib/common/client/configuration/soap.rb"
    - "lib/common/exceptions/base_error.rb"
    - "lib/github/github_service.rb"
    - "lib/mvi/messages/find_profile_message_helpers.rb"
    - "lib/mvi/responses/profile_parser.rb"
    - "lib/saml/settings_service.rb"
    - "rakelib/connectivity.rake"
    - "rakelib/mvi.rake"
    - "rakelib/redis.rake"
    - "spec/request/authentication/standard_authentication.rb"

# Variable naming style apparently doesn't like: something_2, something_3
Naming/VariableNumber:
  Exclude:
    - "lib/hca/enrollment_system.rb"
    - "spec/controllers/v0/post_911_gi_bill_statuses_controller_spec.rb"
    - "spec/lib/preneeds/service_spec.rb"

# All kinds of issues with this cop right now, so disabling it.
Style/FormatStringToken:
  Exclude:
    - "rakelib/mvi.rake"

# This cop has an improvement for false positives in Mixins in future release, Exclude for now.
# https://github.com/bbatsov/rubocop/issues/5448
Rails/LexicallyScopedActionFilter:
  Exclude:
    - "app/controllers/concerns/filterable.rb"
    - "app/controllers/v0/sessions_controller.rb"

# Disabling this rule for now. We should consider changing.
Lint/BooleanSymbol:
  Exclude:
    - "app/swagger/schemas/gibct/institutions.rb"
    - "spec/request/breakers_integration_spec.rb"
    - "spec/request/statsd_middleware_spec.rb"
    - "spec/support/authenticated_session_helper.rb"

# Should consider enforcing this rule. Disabling for now.
Style/DateTime:
  Exclude:
    - "lib/common/models/attribute_types/date_time_string.rb"
    - "lib/evss/auth_headers.rb"
    - "lib/evss/pciu_address/service.rb"
    - "rakelib/evss.rake"
    - "rakelib/mvi.rake"

# IMPORTANT: this needs to be changed or handled differently. NoMethodError is not acceptable.
# Skipping it for now as I dont have time to address.
Lint/SafeNavigationChain:
  Exclude:
    - "app/workers/education_form/delete_old_applications.rb"
    - "lib/saml/health_status.rb"
    - "lib/saml/health_status.rb"

# Skipping for now, should revisit:
Rails/HasManyOrHasOneDependent:
  Exclude:
    - "app/models/education_benefits_claim.rb"
    - "app/models/saved_claim/education_benefits.rb"
    - "app/models/saved_claim.rb"
    - "app/models/terms_and_conditions.rb"

# Skipping for now, should revisit:
Rails/SkipsModelValidations:
  Exclude:
    - "app/workers/education_form/create_daily_spool_files.rb"
    - "app/models/saved_claim.rb"
    - 'spec/**/*.rb'

# Need to revisit why this is necessary:
Lint/RescueException:
  Exclude:
    - 'app/workers/github/create_issue_job.rb'<|MERGE_RESOLUTION|>--- conflicted
+++ resolved
@@ -1,11 +1,6 @@
 AllCops:
-<<<<<<< HEAD
-  TargetRailsVersion: 5.1
+  TargetRailsVersion: 5.2
   TargetRubyVersion: 2.4.5
-=======
-  TargetRailsVersion: 5.2
-  TargetRubyVersion: 2.3
->>>>>>> ad28236c
   Include:
     - '**/Gemfile'
     - '**/config.ru'
