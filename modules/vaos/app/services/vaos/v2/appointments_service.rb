--- conflicted
+++ resolved
@@ -1013,7 +1013,6 @@
         SchemaContract::ValidationInitiator.call(user:, response:, contract_name:)
       end
 
-<<<<<<< HEAD
       def merge_all_travel_claims(start_date, end_date, appointments)
         service = TravelPay::ClaimAssociationService.new(user)
         service.associate_appointments_to_claims(
@@ -1028,7 +1027,8 @@
       def merge_one_travel_claim(appointment)
         service = TravelPay::ClaimAssociationService.new(user)
         service.associate_single_appointment_to_claim({ 'appointment' => appointment })
-=======
+      end
+
       def eps_appointments_service
         @eps_appointments_service ||=
           Eps::AppointmentService.new(user)
@@ -1045,7 +1045,6 @@
 
       def eps_serializer
         @eps_serializer ||= VAOS::V2::EpsAppointment.new
->>>>>>> 31d03afa
       end
     end
   end
