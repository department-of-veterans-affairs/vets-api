# Use `cron` or `at` option to specify that a job should run as scheduled once
# over all workers. The `every` option will run the job once per worker instance
# at the specified interval.

ExportBreakerStatus:
  every: '1m'
  description: "Send breaker status to statsd"

CreateDailySpoolFiles:
  cron: "0 3 * * MON-FRI America/New_York"
  class: EducationForm::CreateDailySpoolFiles
  description: "Generate a daily set of spool files and transmit them over SFTP to a backend system"

EducationForm::CreateDailyFiscalYearToDateReport:
  cron: "0 4 * * * America/New_York"
  description: "Send the daily report to VA stakeholders about Education Benefits submissions"

EducationForm::CreateSpoolSubmissionsReport:
  cron: "15 4 * * MON-FRI America/New_York"
  description: "Send the daily report to the call center about spool file submissions"

Preneeds::DeleteOldUploads:
  cron: "15 2 * * * America/New_York"
  description: "Clear out preneeds file uploads older than 2 months"

DeleteOldPiiLogsJob:
  cron: "20 2 * * * America/New_York"
  description: "Clear out old personal information logs"

CentralMail::DeleteOldClaims:
  cron: "30 2 * * * America/New_York"
  class: CentralMail::DeleteOldClaims
  description: "Clear out central mail claims older than 2 months"

DeleteOldApplications:
  cron: "0 0 * * * America/New_York"
  class: EducationForm::DeleteOldApplications
  description: "Clear out processed 22-1990 applications that are older than 1 month"

SidekiqStatsJob:
  cron: "* * * * *"
  description: "Update Sidekiq stats for export to statsd gauges"

DeleteOldClaims:
  cron: "0 2 * * * America/New_York"
  class: EVSS::DeleteOldClaims
  description: "Clear out EVSS disability claims that have not been updated in 24 hours"

InProgressFormCleaner:
  cron: "0 2 * * * America/New_York"
  class: InProgressFormCleaner
  description: "Clear out saved forms that have not been updated in a while"

FailedClaimsReport:
  cron: "30 3 * * MON America/New_York"
  class: EVSS::FailedClaimsReport
  description: "Notify developers about EVSS claims which could not be uploaded"

FacilityDentalServiceBulkUpdate:
  cron: "25 4 * * * America/New_York"
  class: Facilities::DentalServiceReloadJob
  description: "Download and cache facility access-to-care metric data"

FacilityMentalHealthBulkUpdate:
  cron: "25 4 * * * America/New_York"
  class: Facilities::MentalHealthReloadJob
  description: "Download and cache facility mental health phone number data"

FacilityAccessBulkUpdate:
  cron: "30 4 * * * America/New_York"
  class: Facilities::AccessDataDownload
  description: "Download and cache facility access-to-care metric data"

FacilityLocationBulkUpdateNCA:
  cron: "35 4 * * * America/New_York"
  class: Facilities::FacilityLocationDownloadJob
  args: ['nca']
  description: "Download and store facility location data"

FacilityLocationBulkUpdateVBA:
  cron: "40 4 * * * America/New_York"
  class: Facilities::FacilityLocationDownloadJob
  args: ['vba']
  description: "Download and store facility location data"

FacilityLocationBulkUpdateVC:
  cron: "45 4 * * * America/New_York"
  class: Facilities::FacilityLocationDownloadJob
  args: ['vc']
  description: "Download and store facility location data"

FacilityLocationBulkUpdateVHA:
  cron: "50 4 * * * America/New_York"
  class: Facilities::FacilityLocationDownloadJob
  args: ['vha']
  description: "Download and store facility location data"

FacilityLocationVHADriveTime:
  cron: "55 4 * * * America/New_York"
  class: Facilities::PSSGDownload
  description: "Download and store drive time bands"

GlobalDowntimeCache:
  every: "60m"
  class: PagerDuty::CacheGlobalDowntime
  description: "Cache global downtimes from PagerDuty API to S3"

MaintenanceWindowRefresh:
  cron: "*/3 * * * * America/New_York"
  class: PagerDuty::PollMaintenanceWindows
  description: "Poll PagerDuty API for maintenance window information"

VBADocuments::UploadScanner:
  cron: "0,30 * * * * * America/New_York"
  class: VBADocuments::UploadScanner
  description: "Poll upload bucket for unprocessed uploads"

VBADocuments::UploadRemover:
  cron: "15,45 * * * * * America/New_York"
  class: VBADocuments::UploadRemover
  description: "Clean up submitted documents from S3"

VBADocuments::UploadStatusBatch:
  every: "60m"
  class: VBADocuments::UploadStatusBatch
  description: "Cache Statuses for VBA Documents"

VBADocuments::ReportUnsuccessfulSubmissions:
  cron: "0 0 * * MON-FRI America/New_York"
  class: VBADocuments::ReportUnsuccessfulSubmissions
  description: "Weekly report of unsuccessful benefits intake submissions"

ClaimsApi::ReportUnsuccessfulSubmissions:
  cron: "0 0 * * MON-FRI America/New_York"
  class: ClaimsApi::ReportUnsuccessfulSubmissions
  description: "Weekly report of unsuccessful claims submissions"

VBADocuments::RunUnsuccessfulSubmissions:
  cron: "0 0 23 * * America/New_York"
  class: VBADocuments::RunUnsuccessfulSubmissions
  description: "Run VBADocuments::UploadProcessor for submissions that are stuck in uploaded status"

AppealsApi::HigherLevelReviewUploadStatusBatch:
  every: "60m"
  class: AppealsApi::HigherLevelReviewUploadStatusBatch
  description: "Update HigherLevelReview statuses with their Central Mail status"

AppealsApi::HigherLevelReviewCleanUpWeekOldPii:
  every: ['24h', first_in: '45m']
  class: AppealsApi::HigherLevelReviewCleanUpWeekOldPii
  description: "Remove PII of HigherLevelReviews that have 1) reached one of the 'completed' statuses and 2) are a week old"

TransactionalEmailAnalyticsJob:
  cron: "0 1 * * * America/New_York"
  description: "posts Transactional email (HCA Failure and Direct Deposit Update) sends and failures to Google Analytics"

DeleteOldTransactionsJob:
  cron: "0 3 * * * America/New_York" # Daily @ 3am Eastern
  description: "Deletes old, completed AsyncTransaction records"

MHV::AccountStatisticsJob:
  cron: "0 */4 * * * America/New_York"
  description: "Log MHV Account Statistics"

ExternalServicesStatusJob:
  every: '1m'
  description: "Checks the current status of all external services through PagerDuty's API"

VAForms::FetchLatest:
  cron: "0 0 * * * America/New_York"
<<<<<<< HEAD
  class: VAForms::FormReloader
  description: "Fetches latest VA Forms"
=======
  class: VaForms::FormReloader
  description: "Fetches latest VA Forms"

AppsApi::LoadApplications:
  in: '1m'
  class: AppsApi::DirectoryLoader
  description: "Populates directory_applications table"
>>>>>>> 76be9d60
<|MERGE_RESOLUTION|>--- conflicted
+++ resolved
@@ -168,15 +168,10 @@
 
 VAForms::FetchLatest:
   cron: "0 0 * * * America/New_York"
-<<<<<<< HEAD
   class: VAForms::FormReloader
-  description: "Fetches latest VA Forms"
-=======
-  class: VaForms::FormReloader
   description: "Fetches latest VA Forms"
 
 AppsApi::LoadApplications:
   in: '1m'
   class: AppsApi::DirectoryLoader
-  description: "Populates directory_applications table"
->>>>>>> 76be9d60
+  description: "Populates directory_applications table"