--- conflicted
+++ resolved
@@ -1,16 +1,9 @@
 GIT
   remote: https://github.com/department-of-veterans-affairs/vets-json-schema
-<<<<<<< HEAD
-  revision: f4ccfc5cfd199bcf7b62ba5670f693860f146091
-  branch: master
-  specs:
-    vets_json_schema (1.6.0)
-=======
   revision: f2fee6c981c271f6123c12b2611fc21717fe86da
   branch: master
   specs:
     vets_json_schema (1.7.3)
->>>>>>> 5be4ef39
       multi_json (~> 1.0)
       script_utils (= 0.0.4)
 
