--- conflicted
+++ resolved
@@ -19,7 +19,6 @@
         render json: Mobile::V0::AppointmentSerializer.new(appointments, options)
       end
 
-<<<<<<< HEAD
       def cancel
         validation_result = Mobile::V0::Contracts::CancelAppointment.new.call(cancel_params)
         raise Mobile::V0::Exceptions::ValidationErrors, validation_result if validation_result.failure?
@@ -27,9 +26,7 @@
         appointments_proxy.put_cancel_appointment(cancel_params)
         head :no_content
       end
-
-=======
->>>>>>> dced7e11
+      
       private
 
       def appointments_proxy
