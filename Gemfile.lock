--- conflicted
+++ resolved
@@ -168,7 +168,6 @@
       activemodel (>= 4.1)
       case_transform (>= 0.2)
       jsonapi-renderer (>= 0.1.1.beta1, < 0.3)
-<<<<<<< HEAD
     activejob (7.0.8)
       activesupport (= 7.0.8)
       globalid (>= 0.3.6)
@@ -177,15 +176,11 @@
     activerecord (7.0.8)
       activemodel (= 7.0.8)
       activesupport (= 7.0.8)
-    activerecord-import (1.5.0)
-=======
     activerecord-import (1.5.1)
->>>>>>> e19c8b1e
       activerecord (>= 4.2)
     activerecord-postgis-adapter (8.0.3)
       activerecord (~> 7.0.0)
       rgeo-activerecord (~> 7.0.0)
-<<<<<<< HEAD
     activestorage (7.0.8)
       actionpack (= 7.0.8)
       activejob (= 7.0.8)
@@ -198,10 +193,7 @@
       i18n (>= 1.6, < 2)
       minitest (>= 5.1)
       tzinfo (~> 2.0)
-    addressable (2.8.5)
-=======
     addressable (2.8.6)
->>>>>>> e19c8b1e
       public_suffix (>= 2.0.2, < 6.0)
     adler32 (0.0.2)
     afm (0.2.2)
