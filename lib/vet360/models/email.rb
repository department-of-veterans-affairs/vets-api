# frozen_string_literal: true

module Vet360
  module Models
    class Email < Base
      attribute :created_at, Common::ISO8601Time
      attribute :email_address, String
      attribute :effective_end_date, Common::ISO8601Time
      attribute :effective_start_date, Common::ISO8601Time
      attribute :id, Integer
      attribute :source_date, Common::ISO8601Time
      attribute :transaction_id, String
      attribute :updated_at, Common::ISO8601Time
      attribute :vet360_id, String

      validates(
        :email_address,
        presence: true,
        format: { with: EVSS::PCIU::EmailAddress::VALID_EMAIL_REGEX },
        length: { maximum: 255, minimum: 6 }
      )

<<<<<<< HEAD
      def to_request()
=======
      def in_json
>>>>>>> 298b268b
        {
          bio: {
            emailAddressText: @email_address,
            emailId: @id,
            # emailPermInd: true, # @TODO ??
            originatingSourceSystem: Settings.vet360.cuf_system_name,
            sourceDate: @source_date,
<<<<<<< HEAD
            vet360Id: 1 # current_user.vet360_id # @TODO
=======
            vet360Id: @vet360_id
>>>>>>> 298b268b
          }
        }.to_json
      end

<<<<<<< HEAD
      def self.from_response(body)
=======
      def self.build_from(body)
>>>>>>> 298b268b
        Vet360::Models::Email.new(
          created_at: body['create_date'],
          email_address: body['email_address_text'],
          effective_end_date: body['effective_end_date'],
          effective_start_date: body['effective_start_date'],
          id: body['email_id'],
          source_date: body['source_date'],
          transaction_id: body['tx_audit_id'],
          updated_at: body['update_date'],
          vet360_id: body['vet360_id']
        )
      end
    end
  end
end<|MERGE_RESOLUTION|>--- conflicted
+++ resolved
@@ -20,11 +20,7 @@
         length: { maximum: 255, minimum: 6 }
       )
 
-<<<<<<< HEAD
-      def to_request()
-=======
       def in_json
->>>>>>> 298b268b
         {
           bio: {
             emailAddressText: @email_address,
@@ -32,20 +28,12 @@
             # emailPermInd: true, # @TODO ??
             originatingSourceSystem: Settings.vet360.cuf_system_name,
             sourceDate: @source_date,
-<<<<<<< HEAD
-            vet360Id: 1 # current_user.vet360_id # @TODO
-=======
             vet360Id: @vet360_id
->>>>>>> 298b268b
           }
         }.to_json
       end
 
-<<<<<<< HEAD
-      def self.from_response(body)
-=======
       def self.build_from(body)
->>>>>>> 298b268b
         Vet360::Models::Email.new(
           created_at: body['create_date'],
           email_address: body['email_address_text'],
