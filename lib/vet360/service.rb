--- conflicted
+++ resolved
@@ -28,12 +28,7 @@
         raise_backend_exception('VET360_502', self.class)
       when Common::Client::Errors::ClientError
         log_message_to_sentry(error.message, :error, extra_context: { url: config.base_path, body: error.body })
-<<<<<<< HEAD
-=======
-
         raise Common::Exceptions::Forbidden if error.status == 403
-
->>>>>>> c97d2b46
         message = parse_messages(error)&.first
         raise_backend_exception("VET360_#{message['code']}", self.class, error) if message.present?
         raise_backend_exception('VET360_502', self.class, error)
