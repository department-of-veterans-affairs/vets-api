# frozen_string_literal: true

require 'pdf_fill/extras_generator'
require 'pdf_fill/extras_generator_v2'
require 'pdf_fill/forms/va214142'
require 'pdf_fill/forms/va210781a'
require 'pdf_fill/forms/va210781'
require 'pdf_fill/forms/va210781v2'
require 'pdf_fill/forms/va218940'
require 'pdf_fill/forms/va1010cg'
require 'pdf_fill/forms/va1010ez'
require 'pdf_fill/forms/va686c674'
require 'pdf_fill/forms/va686c674v2'
require 'pdf_fill/forms/va281900'
require 'pdf_fill/forms/va288832'
require 'pdf_fill/forms/va21674'
require 'pdf_fill/forms/va21674v2'
require 'pdf_fill/forms/va210538'
require 'pdf_fill/forms/va261880'
require 'pdf_fill/forms/va5655'
require 'pdf_fill/forms/va2210216'
require 'pdf_fill/forms/va2210215'
require 'utilities/date_parser'
require 'pdf_fill/pdf_post_processor'

# rubocop:disable Metrics/ModuleLength
module PdfFill
  # Provides functionality to fill and process PDF forms.
  #
  # This module includes methods to register form classes, fill out PDF forms, and handle extra PDF generation.
  module Filler
    class PdfFillerException < StandardError; end
    module_function

    # A PdfForms instance for handling standard PDF forms.
    PDF_FORMS = PdfForms.new(Settings.binaries.pdftk)

    # A PdfForms instance for handling Unicode PDF forms with XFdf data format.
    UNICODE_PDF_FORMS = PdfForms.new(Settings.binaries.pdftk, data_format: 'XFdf', utf8_fields: true)

    # A hash mapping form IDs to their corresponding form classes.
    # This constant is intentionally mutable.
    FORM_CLASSES = {} # rubocop:disable Style/MutableConstant

    ##
    # Registers a form class with a specific form ID.
    #
    # @param form_id [String] The form ID to register.
    # @param form_class [Class] The class associated with the form ID.
    #
    def register_form(form_id, form_class)
      FORM_CLASSES[form_id] = form_class
    end

    # Registers form classes for various form IDs.
    {
      '21-4142' => PdfFill::Forms::Va214142,
      '21-0781a' => PdfFill::Forms::Va210781a,
      '21-0781' => PdfFill::Forms::Va210781,
      '21-0781V2' => PdfFill::Forms::Va210781v2,
      '21-8940' => PdfFill::Forms::Va218940,
      '10-10CG' => PdfFill::Forms::Va1010cg,
      '10-10EZ' => PdfFill::Forms::Va1010ez,
      '686C-674' => PdfFill::Forms::Va686c674,
      '686C-674-V2' => PdfFill::Forms::Va686c674v2,
      '28-1900' => PdfFill::Forms::Va281900,
      '28-8832' => PdfFill::Forms::Va288832,
      '21-674' => PdfFill::Forms::Va21674,
      '21-674-V2' => PdfFill::Forms::Va21674v2,
      '21-0538' => PdfFill::Forms::Va210538,
      '26-1880' => PdfFill::Forms::Va261880,
      '5655' => PdfFill::Forms::Va5655,
      '22-10216' => PdfFill::Forms::Va2210216,
      '22-10215' => PdfFill::Forms::Va2210215
    }.each do |form_id, form_class|
      register_form(form_id, form_class)
    end

    ##
    # Combines extra pages into the main PDF if necessary.
    #
    # @param old_file_path [String] The path to the original PDF file.
    # @param extras_generator [ExtrasGenerator] The generator for extra pages.
    #
    # @return [String] The path to the final combined PDF.
    #
    def combine_extras(old_file_path, extras_generator, hash_converter = nil)
      require 'hexapdf'
      if extras_generator.text?
        file_path = "#{old_file_path.gsub('.pdf', '')}_final.pdf"
        extras_path = extras_generator.generate

        main_reader = PDF::Reader.new(old_file_path)
        original_page_count = main_reader.page_count

        PDF_FORMS.cat(old_file_path, extras_path, file_path)
<<<<<<< HEAD
        add_annotations(file_path, extras_generator, original_page_count, hash_converter)
=======
        # Adds links and destintions to the combined PDF
        pdf_post_processor = PdfPostProcessor.new(old_file_path, file_path, extras_generator.section_coordinates)
        pdf_post_processor.process!
>>>>>>> 91a4512f

        File.delete(extras_path)
        File.delete(old_file_path)

        file_path
      else
        old_file_path
      end
    end

<<<<<<< HEAD
    def add_annotations(doc_path, extras_generator, original_page_count, hash_converter = nil)
      doc = HexaPDF::Document.open(doc_path)
      main_form_destinations = prepare_destinations_to_main_form(doc)
      overflow_form_destinations = prepare_destinations_to_overflow_form(doc, extras_generator, original_page_count)
      all_destinations = main_form_destinations + overflow_form_destinations
      add_text_styling(doc, hash_converter)
      add_all_destinations(doc, all_destinations)
      add_links(doc, extras_generator, original_page_count)

      # Add placeholder links if hash_converter is provided
      add_links_for_overflow_content(doc, hash_converter) if hash_converter

      doc.write(doc_path)
      doc_path
    end

    def add_text_styling(doc, hash_converter)
      return unless hash_converter.respond_to?(:placeholder_links)

      hash_converter.placeholder_links.each do |link_info|
        page = doc.pages[link_info[:page]]
        canvas = page.canvas(type: :overlay)
        add_white_rectangle(canvas,link_info)
        add_overlay_text(canvas, link_info)
      end
    end

    def add_white_rectangle(canvas, link_info)
      canvas.save_graphics_state do
        canvas.fill_color("FFFFFF")
        canvas.rectangle(link_info[:x], link_info[:y]+3, link_info[:width], 15)
        canvas.fill
      end
    end

    def add_overlay_text(canvas, link_info)
      y_offset = 8
      x_offset = 3
      canvas.save_graphics_state do
        canvas.stroke_color("0000FF")
          canvas.fill_color("0000FF")
          canvas.font("Helvetica", size: 10)
          text = 'See attachment'
          text_width = 70
          canvas.text(text, at: [link_info[:x] + x_offset, link_info[:y] + y_offset])
          underline_y = (link_info[:y] + y_offset) -1
          canvas.line(link_info[:x] + x_offset, underline_y, link_info[:x] + text_width + x_offset, underline_y)
          canvas.stroke
      end
    end

    def add_all_destinations(doc, destination_array)
      doc.catalog[:Names] ||= doc.wrap({})
      doc.catalog[:Names][:Dests] = doc.add({ Names: destination_array })
    end

    def prepare_destinations_to_main_form(doc)
      form_class = PdfFill::Forms::Va210781v2

      main_form_destinations = []
      form_class::SECTIONS.each do |section|
        page = section[:page] - 1
        x = 0
        y = section[:dest_y_coord]
        dest_name = section[:dest_name]
        dest = doc.wrap([doc.pages[page], :XYZ, x, y, nil]) # doc.pages[page] is 0-based index
        main_form_destinations << dest_name
        main_form_destinations << dest
      end
      # doc.catalog[:Names] ||= doc.wrap({})
      # doc.catalog[:Names][:Dests] = doc.add({ Names: names_array })
      main_form_destinations
    end

    def prepare_destinations_to_overflow_form(doc, extras_generator, original_page_count)
      dest_padding = 20
      if extras_generator.respond_to?(:section_coordinates)
        overflow_form_destinations = []
        extras_generator.section_coordinates.each do |coord|
          page = coord[:page] + original_page_count - 1
          dest_name = "overflow_section_#{coord[:section_label]}"
          dest = doc.wrap([doc.pages[page], :XYZ, coord[:x] + dest_padding, coord[:y] + dest_padding, nil])
          overflow_form_destinations << dest_name
          overflow_form_destinations << dest
        end
        # doc.catalog[:Names] ||= doc.wrap({})
        # doc.catalog[:Names][:Dests] = doc.add({ Names: names_array })
        overflow_form_destinations
      end
    end

    def prepare_link(coord, doc, original_page_count)
      coord[:page] # gets the correct overflow page based on main doc length
      doc.pages[coord[:page] + original_page_count - 1] # coord[:page] is 1-based, convert to 0-based index
    end

    def create_link(doc, coord)
      doc.add({
                Type: :Annot,
                Subtype: :Link,
                Rect: [coord[:x], coord[:y], coord[:x] + coord[:width], coord[:y] + coord[:height]],
                Border: [0, 0, 0],
                A: {
                  Type: :Action,
                  S: :GoTo,
                  D: coord[:dest]
                }
              })
    end

    def add_links(doc, extras_generator, original_page_count)
      if extras_generator.respond_to?(:section_coordinates)
        extras_generator.section_coordinates.each do |coord|
          page = prepare_link(coord, doc, original_page_count)
          next unless page # Skip if page doesn't exist

          page[:Annots] ||= []
          page[:Annots] << create_link(doc, coord)
        end
      end
    end

    def create_placeholder_link(doc, field_coords, dest_name)
      doc.add({
                Type: :Annot,
                Subtype: :Link,
                Rect: [
                  field_coords[:x],
                  field_coords[:y],
                  field_coords[:x] + field_coords[:width],
                  field_coords[:y] + field_coords[:height]
                ],
                Border: [0, 0, 0], # No border
                C: [0, 0, 0], # Blue color
                A: {
                  Type: :Action,
                  S: :GoTo,
                  D: dest_name
                }
              })
    end

    def add_links_for_overflow_content(doc, hash_converter)
      return unless hash_converter.respond_to?(:placeholder_links)

      hash_converter.placeholder_links.each do |link_info|
        field_coords = get_field_coordinates(doc, link_info)
        next unless field_coords

        page = doc.pages[field_coords[:page]]
        next unless page

        page[:Annots] ||= []

        # Add the clickable link
        page[:Annots] << create_placeholder_link(doc, field_coords, link_info[:dest_name])
      end
    end

    def get_field_coordinates(_doc, link_info)
      {
        page: link_info[:page], # Assuming first page for demo
        x: link_info[:x], # These would need to be real coordinates
        y: link_info[:y],
        width: link_info[:width],
        height: 20
      }
    end

=======
>>>>>>> 91a4512f
    ##
    # Fills a form based on the provided saved claim and options.
    #
    # @param saved_claim [SavedClaim] The saved claim containing form data.
    # @param file_name_extension [String, nil] Optional file name extension.
    # @param fill_options [Hash] Options for filling the form.
    #
    # @raise [PdfFillerException] If the form is not found.
    # @return [String] The path to the filled PDF form.
    #
    def fill_form(saved_claim, file_name_extension = nil, fill_options = {})
      form_id = saved_claim.form_id
      form_class = FORM_CLASSES[form_id]

      raise PdfFillerException, "Form #{form_id} was not found." unless form_class

      process_form(form_id, saved_claim.parsed_form, form_class, file_name_extension || saved_claim.id, fill_options)
    end

    ##
    # Fills an ancillary form based on the provided data and form ID.
    #
    # @param form_data [Hash] The data to fill in the form.
    # @param claim_id [String] The ID of the claim.
    # @param form_id [String] The form ID.
    #
    # @return [String] The path to the filled PDF form.
    #
    def fill_ancillary_form(form_data, claim_id, form_id, fill_options = {})
      process_form(form_id, form_data, FORM_CLASSES[form_id], claim_id, fill_options)
    end

    ##
    # Processes a form by filling it with data and saving it to a file.
    #
    # @param form_id [String] The form ID.
    # @param form_data [Hash] The data to fill in the form.
    # @param form_class [Class] The class associated with the form ID.
    # @param file_name_extension [String] The file name extension for the output PDF.
    # @param fill_options [Hash] Options for filling the form.
    #
    # @return [String] The path to the filled PDF form.
    #
    # rubocop:disable Metrics/MethodLength
    def process_form(form_id, form_data, form_class, file_name_extension, fill_options = {})
      folder = 'tmp/pdfs'
      FileUtils.mkdir_p(folder)
      file_path = "#{folder}/#{form_id}_#{file_name_extension}.pdf"
      merged_form_data = form_class.new(form_data).merge_fields(fill_options)
      submit_date = Utilities::DateParser.parse(
        merged_form_data['signatureDate'] || fill_options[:created_at] || Time.now.utc
      )

      hash_converter = make_hash_converter(form_id, form_class, submit_date, fill_options)
      new_hash = hash_converter.transform_data(form_data: merged_form_data, pdftk_keys: form_class::KEY)
      has_template = form_class.const_defined?(:TEMPLATE)
      template_path = has_template ? form_class::TEMPLATE : "lib/pdf_fill/forms/pdfs/#{form_id}.pdf"
      unicode_pdf_form_list = [SavedClaim::CaregiversAssistanceClaim::FORM,
                               EVSS::DisabilityCompensationForm::SubmitForm0781::FORM_ID_0781V2]
      (form_id.in?(unicode_pdf_form_list) ? UNICODE_PDF_FORMS : PDF_FORMS).fill_form(
        template_path, file_path, new_hash, flatten: Rails.env.production?
      )

      # If the form is being generated with the overflow redesign, stamp the top and bottom of the document before the
      # form is combined with the extras overflow pages. This allows the stamps to be placed correctly for the redesign
      # implemented in lib/pdf_fill/extras_generator_v2.rb.
      if fill_options.fetch(:extras_redesign, false) && submit_date.present?
        file_path = stamp_form(file_path, submit_date)
      end
      output = combine_extras(file_path, hash_converter.extras_generator, hash_converter)
      Rails.logger.info('PdfFill done', fill_options.merge(form_id:, file_name_extension:, extras: output != file_path))
      output
    end
    # rubocop:enable Metrics/MethodLength

    def make_hash_converter(form_id, form_class, submit_date, fill_options)
      extras_generator =
        if fill_options.fetch(:extras_redesign, false)
          ExtrasGeneratorV2.new(
            form_name: form_id.sub(/V2\z/, ''),
            submit_date:,
            question_key: form_class::QUESTION_KEY,
            start_page: form_class::START_PAGE,
            sections: form_class::SECTIONS,
            label_width: form_class::DEFAULT_LABEL_WIDTH
          )
        else
          ExtrasGenerator.new
        end
      HashConverter.new(form_class.date_strftime, extras_generator)
    end

    def stamp_form(file_path, submit_date)
      original_path = file_path
      sig = "Signed electronically and submitted via VA.gov at #{format_timestamp(submit_date)}. " \
            'Signee signed with an identity-verified account.'
      initial_stamp_path = PDFUtilities::DatestampPdf.new(file_path).run(
        text: sig, x: 5, y: 5, text_only: true, size: 9
      )
      file_path = initial_stamp_path
      file_path = PDFUtilities::DatestampPdf.new(initial_stamp_path).run(
        text: 'VA.gov Submission', x: 510, y: 775, text_only: true, size: 9
      )
      file_path
    rescue => e
      Rails.logger.error("Error stamping form for PdfFill: #{file_path}, error: #{e.message}")
      original_path
    ensure
      File.delete(initial_stamp_path) if initial_stamp_path
    end

    # Formats the timestamp for the PDF footer
    def format_timestamp(datetime)
      return nil if datetime.blank?

      "#{datetime.utc.strftime('%H:%M')} UTC #{datetime.utc.strftime('%Y-%m-%d')}"
    end
  end
end
# rubocop:enable Metrics/ModuleLength<|MERGE_RESOLUTION|>--- conflicted
+++ resolved
@@ -94,13 +94,13 @@
         original_page_count = main_reader.page_count
 
         PDF_FORMS.cat(old_file_path, extras_path, file_path)
-<<<<<<< HEAD
+
         add_annotations(file_path, extras_generator, original_page_count, hash_converter)
-=======
+
         # Adds links and destintions to the combined PDF
         pdf_post_processor = PdfPostProcessor.new(old_file_path, file_path, extras_generator.section_coordinates)
         pdf_post_processor.process!
->>>>>>> 91a4512f
+
 
         File.delete(extras_path)
         File.delete(old_file_path)
@@ -111,7 +111,7 @@
       end
     end
 
-<<<<<<< HEAD
+
     def add_annotations(doc_path, extras_generator, original_page_count, hash_converter = nil)
       doc = HexaPDF::Document.open(doc_path)
       main_form_destinations = prepare_destinations_to_main_form(doc)
@@ -281,8 +281,7 @@
       }
     end
 
-=======
->>>>>>> 91a4512f
+
     ##
     # Fills a form based on the provided saved claim and options.
     #
