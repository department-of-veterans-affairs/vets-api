# frozen_string_literal: true

module AuthenticatedSessionHelper
  def authenticated_user(options = {})
    current_user = User.create(options[:current_user] || build(:user))
    session = Session.create(uuid: current_user.uuid, token: 'abracadabra')

<<<<<<< HEAD
    allow_any_instance_of(ApplicationController)
      .to receive(:validate_session).and_return(true)
    allow_any_instance_of(ApplicationController)
      .to receive(:current_user).and_return(current_user)
    allow_any_instance_of(ApplicationController)
      .to receive(:session_object).and_return(session)
  end

  def unauthenticated_user
    allow_any_instance_of(ApplicationController)
      .to receive(:validate_session).and_return(false)
    allow_any_instance_of(ApplicationController)
      .to receive(:current_user).and_return(nil)
    allow_any_instance_of(ApplicationController)
      .to receive(:session).and_return(nil)
  end

  def sign_in(user = FactoryBot.build(:user, :loa3), token = nil)
    user = user.persisted? ? user : User.create(user)
    token ||= 'abracadabra'
    session_object = Session.create(uuid: user.uuid, token: token)
    if cookies.is_a?(ActionDispatch::Cookies::CookieJar)
      request.session = session_object.to_hash
    else
      session_options = { key: 'api_session', secure: false, http_only: true }
      raw_session_cookie = Rails::SessionCookie::App.new(session_object.to_hash, session_options).session_cookie
      cookies.merge(raw_session_cookie)
    end
  end

  def sign_in_as(user, token = nil)
    sign_in(user, token)
=======
    expect_any_instance_of(ApplicationController)
      .to receive(:validate_session).at_least(:once).and_return(:true)
    expect_any_instance_of(ApplicationController)
      .to receive(:current_user).at_least(:once).and_return(current_user)
>>>>>>> 5be7612b
  end

  def sign_in(user = FactoryBot.build(:user, :loa3), token = nil, raw = false)
    user = user.persisted? ? user : User.create(user)
    token ||= 'abracadabra'
    session_object = Session.create(uuid: user.uuid, token: token)
    session_options = { key: 'api_session', secure: false, http_only: true }
    if raw
      Rails::SessionCookie::App.new(session_object.to_hash, session_options).session_cookie
    elsif cookies.is_a?(ActionDispatch::Cookies::CookieJar)
      request.session = session_object.to_hash
    else
      raw_session_cookie = Rails::SessionCookie::App.new(session_object.to_hash, session_options).session_cookie
      cookies.merge(raw_session_cookie)
      raw_session_cookie
    end
  end

  def sign_in_as(user, token = nil)
    sign_in(user, token)
  end
end<|MERGE_RESOLUTION|>--- conflicted
+++ resolved
@@ -1,49 +1,13 @@
 # frozen_string_literal: true
 
 module AuthenticatedSessionHelper
-  def authenticated_user(options = {})
-    current_user = User.create(options[:current_user] || build(:user))
-    session = Session.create(uuid: current_user.uuid, token: 'abracadabra')
+  def use_authenticated_current_user(options = {})
+    current_user = options[:current_user] || build(:user)
 
-<<<<<<< HEAD
-    allow_any_instance_of(ApplicationController)
-      .to receive(:validate_session).and_return(true)
-    allow_any_instance_of(ApplicationController)
-      .to receive(:current_user).and_return(current_user)
-    allow_any_instance_of(ApplicationController)
-      .to receive(:session_object).and_return(session)
-  end
-
-  def unauthenticated_user
-    allow_any_instance_of(ApplicationController)
-      .to receive(:validate_session).and_return(false)
-    allow_any_instance_of(ApplicationController)
-      .to receive(:current_user).and_return(nil)
-    allow_any_instance_of(ApplicationController)
-      .to receive(:session).and_return(nil)
-  end
-
-  def sign_in(user = FactoryBot.build(:user, :loa3), token = nil)
-    user = user.persisted? ? user : User.create(user)
-    token ||= 'abracadabra'
-    session_object = Session.create(uuid: user.uuid, token: token)
-    if cookies.is_a?(ActionDispatch::Cookies::CookieJar)
-      request.session = session_object.to_hash
-    else
-      session_options = { key: 'api_session', secure: false, http_only: true }
-      raw_session_cookie = Rails::SessionCookie::App.new(session_object.to_hash, session_options).session_cookie
-      cookies.merge(raw_session_cookie)
-    end
-  end
-
-  def sign_in_as(user, token = nil)
-    sign_in(user, token)
-=======
     expect_any_instance_of(ApplicationController)
       .to receive(:validate_session).at_least(:once).and_return(:true)
     expect_any_instance_of(ApplicationController)
       .to receive(:current_user).at_least(:once).and_return(current_user)
->>>>>>> 5be7612b
   end
 
   def sign_in(user = FactoryBot.build(:user, :loa3), token = nil, raw = false)
