--- conflicted
+++ resolved
@@ -7,13 +7,9 @@
 
 module V1
   class SessionsController < ApplicationController
-<<<<<<< HEAD
     skip_before_action :verify_authenticity_token
 
-    REDIRECT_URLS = %w[signup mhv dslogon idme mfa verify slo ssoe_slo].freeze
-=======
     REDIRECT_URLS = %w[signup mhv dslogon idme mfa verify slo].freeze
->>>>>>> 74eb838d
 
     STATSD_SSO_NEW_KEY = 'api.auth.new'
     STATSD_SSO_CALLBACK_KEY = 'api.auth.saml_callback'
