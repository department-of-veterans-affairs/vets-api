# frozen_string_literal: true

require 'rails_helper'

describe Ccra::ReferralService do
  subject { described_class.new(user) }

  let(:user) { double('User', account_uuid: '1234', flipper_id: '1234', icn: '1012845331V153043') }
  let(:session_token) { 'fake-session-token' }
  let(:request_id) { 'request-id' }

  before do
    allow(RequestStore.store).to receive(:[]).with('request_id').and_return(request_id)

    # Mock the session token from UserService
    allow_any_instance_of(VAOS::UserService).to receive(:session).with(user).and_return(session_token)

    Settings.vaos ||= OpenStruct.new
    Settings.vaos.ccra ||= OpenStruct.new
    Settings.vaos.ccra.tap do |ccra|
      ccra.api_url = 'http://ccra.api.example.com'
      ccra.base_path = 'csp/healthshare/ccraint/rest'
    end
  end

  describe '#get_vaos_referral_list' do
    let(:icn) { '1012845331V153043' }
    let(:referral_status) { "'S','BP','AP','AC','A','I'" }

    context 'with successful response', :vcr do
      it 'returns an array of ReferralListEntry objects' do
        VCR.use_cassette('vaos/ccra/post_referral_list_success') do
          result = subject.get_vaos_referral_list(icn, referral_status)
          expect(result).to be_an(Array)
          expect(result.size).to eq(3)
          expect(result.first).to be_a(Ccra::ReferralListEntry)
<<<<<<< HEAD
          expect(result.first.referral_id).to eq('5682')
          expect(result.first.category_of_care).to eq('CARDIOLOGY')
=======
          expect(result.first.referral_number).to eq('5682')
          expect(result.first.type_of_care).to eq('CARDIOLOGY')
>>>>>>> 73da1ec7
        end
      end
    end

    context 'with empty response', :vcr do
      let(:referral_status) { 'INVALID' }

      it 'returns an empty array' do
        VCR.use_cassette('vaos/ccra/post_referral_list_empty') do
          result = subject.get_vaos_referral_list(icn, referral_status)
          expect(result).to be_an(Array)
          expect(result).to be_empty
        end
      end
    end

    context 'with error response', :vcr do
      let(:icn) { 'invalid' }

      it 'raises a BackendServiceException' do
        VCR.use_cassette('vaos/ccra/post_referral_list_error') do
          expect { subject.get_vaos_referral_list(icn, referral_status) }
            .to raise_error(Common::Exceptions::BackendServiceException)
        end
      end
    end
  end

  describe '#get_referral' do
    let(:id) { '984_646372' }
    let(:mode) { '2' }

    context 'with successful response', :vcr do
      it 'returns a ReferralDetail object' do
        VCR.use_cassette('vaos/ccra/post_get_referral_success') do
          result = subject.get_referral(id, mode)
          expect(result).to be_a(Ccra::ReferralDetail)
          expect(result.category_of_care).to eq('CARDIOLOGY')
          expect(result.referral_number).to eq('VA0000005681')
        end
      end
    end

    context 'when referral not found', :vcr do
      let(:id) { 'invalid_id' }

      it 'raises not found error' do
        VCR.use_cassette('vaos/ccra/post_get_referral_not_found') do
          expect { subject.get_referral(id, mode) }
            .to raise_error(Common::Exceptions::BackendServiceException)
        end
      end
    end

    context 'with error response', :vcr do
      let(:id) { 'error_id' }

      it 'raises a BackendServiceException' do
        VCR.use_cassette('vaos/ccra/post_get_referral_error') do
          expect { subject.get_referral(id, mode) }
            .to raise_error(Common::Exceptions::BackendServiceException)
        end
      end
    end
  end
end<|MERGE_RESOLUTION|>--- conflicted
+++ resolved
@@ -34,13 +34,8 @@
           expect(result).to be_an(Array)
           expect(result.size).to eq(3)
           expect(result.first).to be_a(Ccra::ReferralListEntry)
-<<<<<<< HEAD
-          expect(result.first.referral_id).to eq('5682')
+          expect(result.first.referral_number).to eq('5682')
           expect(result.first.category_of_care).to eq('CARDIOLOGY')
-=======
-          expect(result.first.referral_number).to eq('5682')
-          expect(result.first.type_of_care).to eq('CARDIOLOGY')
->>>>>>> 73da1ec7
         end
       end
     end
