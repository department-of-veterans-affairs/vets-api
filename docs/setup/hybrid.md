# Developer Setup

In hybrid mode, you will run vets-api natively, but run Postgres and Redis in Docker. By doing so you avoid any challenges of installing these two software packages and keeping them upgraded to the appropriate version.



## Base Setup

1. Install Docker as referenced in the [Docker setup instructions](docker.md).

1. Follow the [Native setup instructions](native.md), but skip any steps related to installing Postgres, Postgis, Redis or ClamAV. You *will* need to install the other dependencies such as pdftk.

1. Configure vets-api to point to the Docker-ized dependencies. Add the following to `config/settings.local.yml`:

```
database_url: postgis://postgres:password@localhost:54320/vets_api_development?pool=4
test_database_url: postgis://postgres:password@localhost:54320/vets_api_test?pool=4

redis:
  host: localhost
  port: 63790
  app_data:
    url: redis://localhost:63790
  sidekiq:
    url: redis://localhost:63790
```

*Note: If you have local instances of Postgres or Redis that were only for use by vets-api, you can stop them to save system resources.*

## Running

<<<<<<< HEAD
Prior to EKS, ClamAV (the virus scanner) was deployed in the same process as Vets API. With EKS, ClamAV has been extracted out into it’s own service. Locally you can see the docker-compose.yml config for clamav.

**Note**: Running clamav natively, as we did in Vets API master still needs to be configured. For the time being, please run via docker:

Please set the [clamav intitalizer](https://github.com/department-of-veterans-affairs/vets-api/blob/k8s/config/initializers/clamav.rb) initializers/clamav.rb file to the following:

``` 
# ## If running hybrid
if Rails.env.development?
   ENV["CLAMD_TCP_HOST"] = "0.0.0.0"
   ENV["CLAMD_TCP_PORT"] = "33100"
 end
```

### Options
#### Option 1: Run ONLY clamav via Docker

You can either run:
`docker-compose -f docker-compose-clamav.yml up` - this will run ONLY clamav via docker

After that, follow the native instructions and run `foreman start -m all=1`

#### Option 2: Run ALL dependencies via docker (Clamav, Redis, Postgres)
`docker-compose -f docker-compose-deps.yml up` - this will run all dependencies via docker

After that, follow the native instructions and run `foreman start -m web=1 all=0`

You should then be able to navigate to http://localhost:3000/v0/status in your browser and start interacting with the API. Changes to the source in your local directory will be reflected automatically via a docker volume mount, just as they would be when running rails directly.

1. Start vets-api as per the [native running instructions](running_natively.md).

#### Option 3: Mock ClamAV
There is a third choice to "mock" a successful clamav response. If you choose this path, please set the clamav mock setting to true in [the local settings.yml](https://github.com/department-of-veterans-affairs/vets-api/blob/k8s/config/settings.yml). This will mock the clamav response in the [virus_scan code](https://github.com/department-of-veterans-affairs/vets-api/blob/k8s/lib/common/virus_scan.rb#L14-L23). 

```
clamav:
  mock: true
```
=======
1. To start Postgres and Redis: run `docker-compose -f docker-compose-deps.yml up` in one terminal window.
2. In another terminal window, start `vets-api` as per the [native running instructions](running_natively.md).
  * Run `bin/setup` first to create the needed database tables.
3. Confirm the API is successfully running by seeing if you can visit [the local Flipper page.](http://localhost:3000/flipper/features)
>>>>>>> a5aca73b
<|MERGE_RESOLUTION|>--- conflicted
+++ resolved
@@ -29,7 +29,6 @@
 
 ## Running
 
-<<<<<<< HEAD
 Prior to EKS, ClamAV (the virus scanner) was deployed in the same process as Vets API. With EKS, ClamAV has been extracted out into it’s own service. Locally you can see the docker-compose.yml config for clamav.
 
 **Note**: Running clamav natively, as we did in Vets API master still needs to be configured. For the time being, please run via docker:
@@ -68,9 +67,8 @@
 clamav:
   mock: true
 ```
-=======
+
 1. To start Postgres and Redis: run `docker-compose -f docker-compose-deps.yml up` in one terminal window.
 2. In another terminal window, start `vets-api` as per the [native running instructions](running_natively.md).
   * Run `bin/setup` first to create the needed database tables.
 3. Confirm the API is successfully running by seeing if you can visit [the local Flipper page.](http://localhost:3000/flipper/features)
->>>>>>> a5aca73b
