# frozen_string_literal: true

module ClaimsApi
<<<<<<< HEAD
  class ApplicationController < ::ApplicationController
    skip_before_action :set_tags_and_extra_context, raise: false
=======
  class ApplicationController < ::OpenidApplicationController
    skip_before_action :set_tags_and_extra_context
>>>>>>> c31161fb
    before_action :log_request

    private

    def log_request
      hashed_ssn = Digest::SHA2.hexdigest ssn
      Rails.logger.info('Claims App Request',
                        'consumer' => consumer,
                        'va_user' => requesting_va_user,
                        'lookup_identifier' => hashed_ssn)
    end

    def log_response(additional_fields = {})
      logged_info = {
        'consumer' => consumer,
        'va_user' => requesting_va_user
      }.merge(additional_fields)
      Rails.logger.info('Claims App Response', logged_info)
    end

    def consumer
      header(key = 'X-Consumer-Username') ? header(key) : raise_missing_header(key)
    end

    def ssn
      header(key = 'X-VA-SSN') ? header(key) : raise_missing_header(key)
    end

    def requesting_va_user
      header('X-VA-User') || header('X-Consumer-Username')
    end

    def header(key)
      request.headers[key]
    end

    def raise_missing_header(key)
      raise Common::Exceptions::ParameterMissing, key
    end
  end
end<|MERGE_RESOLUTION|>--- conflicted
+++ resolved
@@ -1,13 +1,8 @@
 # frozen_string_literal: true
 
 module ClaimsApi
-<<<<<<< HEAD
-  class ApplicationController < ::ApplicationController
+  class ApplicationController < ::OpenidApplicationController
     skip_before_action :set_tags_and_extra_context, raise: false
-=======
-  class ApplicationController < ::OpenidApplicationController
-    skip_before_action :set_tags_and_extra_context
->>>>>>> c31161fb
     before_action :log_request
 
     private
