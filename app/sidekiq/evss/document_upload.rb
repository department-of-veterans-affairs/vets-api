# frozen_string_literal: true

require 'ddtrace'
require 'timeout'
require 'logging/third_party_transaction'
require 'evss/failure_notification'

class EVSS::DocumentUpload
  include Sidekiq::Job
  extend Logging::ThirdPartyTransaction::MethodWrapper

  FILENAME_EXTENSION_MATCHER = /\.\w*$/
  OBFUSCATED_CHARACTER_MATCHER = /[a-zA-Z\d]/

  DD_ZSF_TAGS = ['service:claim-status', 'function: evidence upload to EVSS'].freeze

  NOTIFY_SETTINGS = Settings.vanotify.services.benefits_management_tools
  MAILER_TEMPLATE_ID = NOTIFY_SETTINGS.template_id.evidence_submission_failure_email

  attr_accessor :auth_headers, :user_uuid, :document_hash

  wrap_with_logging(
    :pull_file_from_cloud!,
    :perform_initial_file_read,
    :perform_document_upload_to_evss,
    :clean_up!,
    additional_class_logs: {
      form: '526ez Document Upload to EVSS API',
      upstream: "S3 bucket: #{Settings.evss.s3.bucket}",
      downstream: "EVSS API: #{EVSS::DocumentsService::BASE_URL}"
    }
  )

  # retry for one day
  sidekiq_options retry: 14, queue: 'low'
  # Set minimum retry time to ~1 hour
  sidekiq_retry_in do |count, _exception|
    rand(3600..3660) if count < 9
  end

  sidekiq_retries_exhausted do |msg, _ex|
    # There should be 3 values in msg['args']:
    # 1) Auth headers needed to authenticate with EVSS
    # 2) The uuid of the record in the UserAccount table
    # 3) Document metadata

    next unless Flipper.enabled?('cst_send_evidence_failure_emails')

    icn = UserAccount.find(msg['args'][1]).icn
    first_name = msg['args'].first['va_eauth_firstName'].titleize
    filename = obscured_filename(msg['args'][2]['file_name'])
    date_submitted = format_issue_instant_for_mailers(msg['created_at'])
    date_failed = format_issue_instant_for_mailers(msg['failed_at'])

    EVSS::FailureNotification.perform_async(icn, first_name, filename, date_submitted, date_failed)

<<<<<<< HEAD
    ::Rails.logger.info('EVSS::DocumentUpload exhaustion handler email queued')
=======
    ::Rails.logger.info('EVSS::DocumentUpload exhaustion handler email sent')
    StatsD.increment('silent_failure_avoided_no_confirmation', tags: DD_ZSF_TAGS)
>>>>>>> 87133a05
  rescue => e
    ::Rails.logger.error('EVSS::DocumentUpload exhaustion handler email error',
                         { message: e.message })
    StatsD.increment('silent_failure', tags: DD_ZSF_TAGS)
  end

  def perform(auth_headers, user_uuid, document_hash)
    @auth_headers = auth_headers
    @user_uuid = user_uuid
    @document_hash = document_hash

    validate_document!
    pull_file_from_cloud!
    perform_document_upload_to_evss
    clean_up!
  end

  def self.obscured_filename(original_filename)
    extension = original_filename[FILENAME_EXTENSION_MATCHER]
    filename_without_extension = original_filename.gsub(FILENAME_EXTENSION_MATCHER, '')

    if filename_without_extension.length > 5
      # Obfuscate with the letter 'X'; we cannot obfuscate with special characters such as an asterisk,
      # as these filenames appear in VA Notify Mailers and their templating engine uses markdown.
      # Therefore, special characters can be interpreted as markdown and introduce formatting issues in the mailer
      obfuscated_portion = filename_without_extension[3..-3].gsub(OBFUSCATED_CHARACTER_MATCHER, 'X')
      filename_without_extension[0..2] + obfuscated_portion + filename_without_extension[-2..] + extension
    else
      original_filename
    end
  end

  def self.format_issue_instant_for_mailers(issue_instant)
    # We want to return all times in EDT
    timestamp = Time.at(issue_instant).in_time_zone('America/New_York')

    # We display dates in mailers in the format "May 1, 2024 3:01 p.m. EDT"
    timestamp.strftime('%B %-d, %Y %-l:%M %P %Z').sub(/([ap])m/, '\1.m.')
  end

  private

  def validate_document!
    Sentry.set_tags(source: 'claims-status')
    raise Common::Exceptions::ValidationErrors unless document.valid?
  end

  def pull_file_from_cloud!
    uploader.retrieve_from_store!(document.file_name)
  end

  def perform_document_upload_to_evss
    Rails.logger.info('Begining document upload file to EVSS', filesize: file_body.try(:size))
    client.upload(file_body, document)
  end

  def clean_up!
    uploader.remove!
  end

  def perform_initial_file_read
    uploader.read_for_upload
  end

  def uploader
    @uploader ||= EVSSClaimDocumentUploader.new(user_uuid, document.uploader_ids)
  end

  def document
    @document ||= EVSSClaimDocument.new(document_hash)
  end

  def client
    @client ||= EVSS::DocumentsService.new(auth_headers)
  end

  def file_body
    @file_body ||= perform_initial_file_read
  end
end<|MERGE_RESOLUTION|>--- conflicted
+++ resolved
@@ -54,12 +54,8 @@
 
     EVSS::FailureNotification.perform_async(icn, first_name, filename, date_submitted, date_failed)
 
-<<<<<<< HEAD
     ::Rails.logger.info('EVSS::DocumentUpload exhaustion handler email queued')
-=======
-    ::Rails.logger.info('EVSS::DocumentUpload exhaustion handler email sent')
     StatsD.increment('silent_failure_avoided_no_confirmation', tags: DD_ZSF_TAGS)
->>>>>>> 87133a05
   rescue => e
     ::Rails.logger.error('EVSS::DocumentUpload exhaustion handler email error',
                          { message: e.message })
