--- conflicted
+++ resolved
@@ -48,8 +48,6 @@
         VCR.use_cassette('emis/get_deployment_v2/valid') do
           response = subject.get_deployment(edipi: edipi)
           expect(response).to be_ok
-<<<<<<< HEAD
-=======
 
           first_item = response.items.first
           expect(first_item.begin_date).to eq(Date.parse('2009-05-01'))
@@ -57,7 +55,6 @@
 
           first_location = first_item.locations.first
           expect(first_location.iso_alpha3_country).to eq('QAT')
->>>>>>> 293db94a
         end
       end
     end
