# frozen_string_literal: true

require 'rails_helper'

RSpec.describe Rack::Attack do
  include Rack::Test::Methods

  def app
    Rails.application
  end

  describe '#throttled_response' do
    it 'adds X-RateLimit-* headers to the response' do
      post '/v0/limited', headers: { 'REMOTE_ADDR' => '1.2.3.4' }
      expect(last_response.status).to_not eq(429)

      post '/v0/limited', headers: { 'REMOTE_ADDR' => '1.2.3.4' }
      expect(last_response.status).to eq(429)
      expect(last_response.headers).to include(
        'X-RateLimit-Limit',
        'X-RateLimit-Remaining',
        'X-RateLimit-Reset'
      )
    end
  end

<<<<<<< HEAD
=======
  describe 'feedback submission limits' do
    it 'responds with 429 after 5 requests' do
      5.times do
        post '/v0/feedback', headers: { 'REMOTE_ADDR' => '1.2.3.4' }
        expect(last_response.status).to_not eq(429)
      end

      post '/v0/feedback', headers: { 'REMOTE_ADDR' => '1.2.3.4' }
      expect(last_response.status).to eq(429)
    end
  end

>>>>>>> fcd67fcd
  describe 'vic rate-limits', run_at: 'Thu, 26 Dec 2015 15:54:20 GMT' do
    let(:headers) { { 'REMOTE_ADDR' => '1.2.3.4' } }

    before do
      limit.times do
        post endpoint, headers: headers
        expect(last_response.status).to_not eq(429)
      end

      post endpoint, headers: headers
    end

    context 'profile photo upload' do
      let(:limit) { 8 }
      let(:endpoint) { '/v0/vic/profile_photo_attachments' }

      it 'limits requests' do
        expect(last_response.status).to eq(429)
      end
    end

    context 'supporting doc upload' do
      let(:limit) { 8 }
      let(:endpoint) { '/v0/vic/supporting_documentation_attachments' }

      it 'limits requests' do
        expect(last_response.status).to eq(429)
      end
    end

    context 'form submission' do
      let(:limit) { 10 }
      let(:endpoint) { '/v0/vic/vic_submissions' }

      it 'limits requests' do
        expect(last_response.status).to eq(429)
      end
    end
  end

  before(:all) do
    Rack::Attack.cache.store = Rack::Attack::StoreProxy::RedisStoreProxy.new(Redis.current)
  end

  before(:each) do
    Rack::Attack.cache.store.flushdb
  end
end<|MERGE_RESOLUTION|>--- conflicted
+++ resolved
@@ -24,21 +24,6 @@
     end
   end
 
-<<<<<<< HEAD
-=======
-  describe 'feedback submission limits' do
-    it 'responds with 429 after 5 requests' do
-      5.times do
-        post '/v0/feedback', headers: { 'REMOTE_ADDR' => '1.2.3.4' }
-        expect(last_response.status).to_not eq(429)
-      end
-
-      post '/v0/feedback', headers: { 'REMOTE_ADDR' => '1.2.3.4' }
-      expect(last_response.status).to eq(429)
-    end
-  end
-
->>>>>>> fcd67fcd
   describe 'vic rate-limits', run_at: 'Thu, 26 Dec 2015 15:54:20 GMT' do
     let(:headers) { { 'REMOTE_ADDR' => '1.2.3.4' } }
 
