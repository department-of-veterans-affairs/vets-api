# frozen_string_literal: true

# As a work of the United States Government, this project is in the
# public domain within the United States.
#
# Additionally, we waive copyright and related rights in the work
# worldwide through the CC0 1.0 Universal public domain dedication.

require 'claims_api/claim_logger'
require 'claims_api/error/soap_error_handler'
require 'claims_api/evss_bgs_mapper'
require 'bgs_service/local_bgs_refactored'

module ClaimsApi
  class LocalBGS
    # rubocop:disable Metrics/MethodLength
    def initialize(external_uid:, external_key:)
      @client_ip =
        if Rails.env.test?
          # For all intents and purposes, BGS behaves identically no matter what
          # IP we provide it. So in a test environment, let's just give it a
          # fake so that cassette matching isn't defeated on CI and everyone's
          # computer.
          '127.0.0.1'
        else
          Socket
            .ip_address_list
            .detect(&:ipv4_private?)
            .ip_address
        end

      @ssl_verify_mode =
        if Settings.bgs.ssl_verify_mode == 'none'
          OpenSSL::SSL::VERIFY_NONE
        else
          OpenSSL::SSL::VERIFY_PEER
        end

      @application = Settings.bgs.application
      @client_station_id = Settings.bgs.client_station_id
      @client_username = Settings.bgs.client_username
      @env = Settings.bgs.env
      @mock_response_location = Settings.bgs.mock_response_location
      @mock_responses = Settings.bgs.mock_responses
      @external_uid = external_uid || Settings.bgs.external_uid
      @external_key = external_key || Settings.bgs.external_key
      @forward_proxy_url = Settings.bgs.url
      @timeout = Settings.bgs.timeout || 120
    end
    # rubocop:enable Metrics/MethodLength

    def self.breakers_service
      url = Settings.bgs.url
      path = URI.parse(url).path
      host = URI.parse(url).host
      port = URI.parse(url).port
      matcher = proc do |request_env|
        request_env.url.host == host &&
          request_env.url.port == port &&
          request_env.url.path =~ /^#{path}/
      end

      Breakers::Service.new(
        name: 'BGS/Claims',
        request_matcher: matcher
      )
    end

    def bean_name
      raise 'Not Implemented'
    end

    def healthcheck(endpoint)
      connection = Faraday::Connection.new(ssl: { verify_mode: @ssl_verify_mode })
      wsdl = connection.get("#{Settings.bgs.url}/#{endpoint}?WSDL")
      wsdl.status
    end

    def find_poa_by_participant_id(id)
      body = Nokogiri::XML::DocumentFragment.parse <<~EOXML
        <ptcpntId />
      EOXML

      { ptcpntId: id }.each do |k, v|
        body.xpath("./*[local-name()='#{k}']")[0].content = v
      end

      make_request(endpoint: 'ClaimantServiceBean/ClaimantWebService', action: 'findPOAByPtcpntId', body:,
                   key: 'return')
    end

<<<<<<< HEAD
    def find_by_ssn(ssn)
      body = Nokogiri::XML::DocumentFragment.parse <<~EOXML
        <ssn />
      EOXML

      { ssn: }.each do |k, v|
        body.xpath("./*[local-name()='#{k}']")[0].content = v
      end

      make_request(endpoint: 'PersonWebServiceBean/PersonWebService', action: 'findPersonBySSN', body:,
                   key: 'PersonDTO')
=======
    def find_poa_history_by_ptcpnt_id(id)
      body = Nokogiri::XML::DocumentFragment.parse <<~EOXML
        <ptcpntId />
      EOXML

      { ptcpntId: id }.each do |k, v|
        body.xpath("./*[local-name()='#{k}']")[0].content = v
      end

      make_request(endpoint: 'OrgWebServiceBean/OrgWebService', action: 'findPoaHistoryByPtcpntId', body:,
                   key: 'PoaHistory')
>>>>>>> 20b0769a
    end

    def insert_intent_to_file(options)
      request_body = construct_itf_body(options)
      body = Nokogiri::XML::DocumentFragment.parse <<~EOXML
        <intentToFileDTO>
        </intentToFileDTO>
      EOXML

      request_body.each do |k, z|
        node = Nokogiri::XML::Node.new k.to_s, body
        node.content = z.to_s
        opt = body.at('intentToFileDTO')
        node.parent = opt
      end
      make_request(endpoint: 'IntentToFileWebServiceBean/IntentToFileWebService', action: 'insertIntentToFile',
                   body:, key: 'IntentToFileDTO')
    end

    def find_tracked_items(id)
      body = Nokogiri::XML::DocumentFragment.parse <<~EOXML
        <claimId />
      EOXML

      { claimId: id }.each do |k, v|
        body.xpath("./*[local-name()='#{k}']")[0].content = v
      end

      make_request(endpoint: 'TrackedItemService/TrackedItemService', action: 'findTrackedItems', body:,
                   key: 'BenefitClaim')
    end

    def find_intent_to_file_by_ptcpnt_id_itf_type_cd(id, type)
      body = Nokogiri::XML::DocumentFragment.parse <<~EOXML
        <ptcpntId></ptcpntId><itfTypeCd></itfTypeCd>
      EOXML

      ptcpnt_id = body.at 'ptcpntId'
      ptcpnt_id.content = id.to_s
      itf_type_cd = body.at 'itfTypeCd'
      itf_type_cd.content = type.to_s

      response =
        make_request(
          endpoint: 'IntentToFileWebServiceBean/IntentToFileWebService',
          action: 'findIntentToFileByPtcpntIdItfTypeCd',
          body:
        )

      Array.wrap(response[:intent_to_file_dto])
    end

    def header # rubocop:disable Metrics/MethodLength
      # Stock XML structure {{{
      header = Nokogiri::XML::DocumentFragment.parse <<~EOXML
        <env:Header>
          <wsse:Security xmlns:wsse="http://docs.oasis-open.org/wss/2004/01/oasis-200401-wss-wssecurity-secext-1.0.xsd">
            <wsse:UsernameToken>
              <wsse:Username></wsse:Username>
            </wsse:UsernameToken>
            <vaws:VaServiceHeaders xmlns:vaws="http://vbawebservices.vba.va.gov/vawss">
              <vaws:CLIENT_MACHINE></vaws:CLIENT_MACHINE>
              <vaws:STN_ID></vaws:STN_ID>
              <vaws:applicationName></vaws:applicationName>
              <vaws:ExternalUid ></vaws:ExternalUid>
              <vaws:ExternalKey></vaws:ExternalKey>
            </vaws:VaServiceHeaders>
          </wsse:Security>
        </env:Header>
      EOXML

      { Username: @client_username, CLIENT_MACHINE: @client_ip,
        STN_ID: @client_station_id, applicationName: @application,
        ExternalUid: @external_uid, ExternalKey: @external_key }.each do |k, v|
        header.xpath(".//*[local-name()='#{k}']")[0].content = v
      end
      header.to_s
    end

    def full_body(action:, body:, namespace:, namespaces:)
      namespaces =
        namespaces.map do |aliaz, path|
          uri = URI(namespace)
          uri.path = path
          %(xmlns:#{aliaz}="#{uri}")
        end

      body = Nokogiri::XML::DocumentFragment.parse <<~EOXML
        <?xml version="1.0" encoding="UTF-8"?>
          <env:Envelope
            xmlns:xsd="http://www.w3.org/2001/XMLSchema"
            xmlns:xsi="http://www.w3.org/2001/XMLSchema-instance"
            xmlns:tns="#{namespace}"
            xmlns:env="http://schemas.xmlsoap.org/soap/envelope/"
            #{namespaces.join("\n")}
          >
          #{header}
          <env:Body>
            <tns:#{action}>#{body}</tns:#{action}>
          </env:Body>
          </env:Envelope>
      EOXML
      body.to_s
    end

    def parsed_response(response, action:, key:, transform:)
      body = Hash.from_xml(response.body)
      keys = ['Envelope', 'Body', "#{action}Response"]
      keys << key if key.present?

      body.dig(*keys).to_h.tap do |value|
        if transform
          value.deep_transform_keys! do |key|
            key.underscore.to_sym
          end
        end
      end
    end

    def make_request(endpoint:, action:, body:, key: nil, namespaces: {}, transform_response: true) # rubocop:disable Metrics/MethodLength, Metrics/ParameterLists
      connection = log_duration event: 'establish_ssl_connection' do
        Faraday::Connection.new(ssl: { verify_mode: @ssl_verify_mode }) do |f|
          f.use :breakers
          f.adapter Faraday.default_adapter
        end
      end
      connection.options.timeout = @timeout

      begin
        url = "#{Settings.bgs.url}/#{endpoint}"
        body = full_body(action:, body:, namespace: namespace(connection, endpoint), namespaces:)
        headers = {
          'Content-Type' => 'text/xml;charset=UTF-8',
          'Host' => "#{@env}.vba.va.gov",
          'Soapaction' => %("#{action}")
        }

        response = log_duration(event: 'connection_post', endpoint:, action:) do
          connection.post(url, body, headers)
        end
      rescue Faraday::TimeoutError, Faraday::ConnectionFailed => e
        ClaimsApi::Logger.log('local_bgs',
                              retry: true,
                              detail: "local BGS Faraday Timeout: #{e.message}")
        raise ::Common::Exceptions::BadGateway
      end
      soap_error_handler.handle_errors(response) if response.status != 200

      log_duration(event: 'parsed_response', key:) do
        parsed_response = parse_response(response, action:, key:)
        transform_response ? transform_keys(parsed_response) : parsed_response
      end
    end

    def namespace(connection, endpoint)
      ClaimsApi::LocalBGSRefactored::FindDefinition
        .for_service(endpoint)
        .bean.namespaces.target
    rescue => e
      unless e.is_a? ClaimsApi::LocalBGSRefactored::FindDefinition::NotDefinedError
        ClaimsApi::Logger.log('local_bgs', level: :error,
                                           detail: "local BGS FindDefinition Error: #{e.message}")
      end

      fetch_namespace(connection, endpoint)
    end

    def fetch_namespace(connection, endpoint)
      wsdl = log_duration(event: 'connection_wsdl_get', endpoint:) do
        connection.get("#{Settings.bgs.url}/#{endpoint}?WSDL")
      end
      Hash.from_xml(wsdl.body).dig('definitions', 'targetNamespace').to_s
    end

    def construct_itf_body(options)
      request_body = {
        itfTypeCd: options[:intent_to_file_type_code],
        ptcpntVetId: options[:participant_vet_id],
        rcvdDt: options[:received_date],
        signtrInd: options[:signature_indicated],
        submtrApplcnTypeCd: options[:submitter_application_icn_type_code]
      }
      request_body[:ptcpntClmantId] = options[:participant_claimant_id] if options.key?(:participant_claimant_id)
      request_body[:clmantSsn] = options[:claimant_ssn] if options.key?(:claimant_ssn)
      request_body
    end

    def log_duration(event: 'default', **extra_params)
      # Who are we to question sidekiq's use of CLOCK_MONOTONIC to avoid negative durations?
      # https://github.com/sidekiq/sidekiq/issues/3999
      start_time = ::Process.clock_gettime(::Process::CLOCK_MONOTONIC)
      result = yield
      duration = (::Process.clock_gettime(::Process::CLOCK_MONOTONIC) - start_time).round(4)

      # event should be first key in log, duration last
      event_for_log = { event: }.merge(extra_params).merge({ duration: })
      ClaimsApi::Logger.log 'local_bgs', **event_for_log
      StatsD.measure("api.claims_api.local_bgs.#{event}.duration", duration, tags: {})
      result
    end

    def soap_error_handler
      ClaimsApi::SoapErrorHandler.new
    end

    def transform_bgs_claim_to_evss(claim)
      bgs_claim = ClaimsApi::EvssBgsMapper.new(claim[:benefit_claim_details_dto])
      return if bgs_claim.nil?

      bgs_claim.map_and_build_object
    end

    def transform_bgs_claims_to_evss(claims)
      claims_array = [claims[:benefit_claims_dto][:benefit_claim]].flatten
      claims_array&.map do |claim|
        bgs_claim = ClaimsApi::EvssBgsMapper.new(claim)
        bgs_claim.map_and_build_object
      end
    end

    def to_camelcase(claim:)
      claim.deep_transform_keys { |k| k.to_s.camelize(:lower) }
    end

    def convert_nil_values(options)
      arg_strg = ''
      options.each do |option|
        arg = option[0].to_s.camelize(:lower)
        arg_strg += (option[1].nil? ? "<#{arg} xsi:nil='true'/>" : "<#{arg}>#{option[1]}</#{arg}>")
      end
      arg_strg
    end

    def validate_opts!(opts, required_keys)
      keys = opts.keys.map(&:to_s)
      required_keys = required_keys.map(&:to_s)
      missing_keys = required_keys - keys
      raise ArgumentError, "Missing required keys: #{missing_keys.join(', ')}" if missing_keys.present?
    end

    def jrn
      {
        jrn_dt: Time.current.iso8601,
        jrn_lctn_id: Settings.bgs.client_station_id,
        jrn_status_type_cd: 'U',
        jrn_user_id: Settings.bgs.client_username,
        jrn_obj_id: Settings.bgs.application
      }
    end

    private

    def builder_to_xml(builder)
      builder.to_xml(save_with: Nokogiri::XML::Node::SaveOptions::NO_DECLARATION)
    end

    def transform_keys(hash_or_array)
      transformer = lambda do |object|
        case object
        when Hash
          object.deep_transform_keys! { |k| k.underscore.to_sym }
        when Array
          object.map { |item| transformer.call(item) }
        else
          object
        end
      end

      transformer.call(hash_or_array)
    end

    def parse_response(response, action:, key:)
      keys = ['Envelope', 'Body', "#{action}Response"]
      keys << key if key.present?

      result = Hash.from_xml(response.body).dig(*keys)

      result.is_a?(Array) ? result : result.to_h
    end
  end
end<|MERGE_RESOLUTION|>--- conflicted
+++ resolved
@@ -87,33 +87,6 @@
 
       make_request(endpoint: 'ClaimantServiceBean/ClaimantWebService', action: 'findPOAByPtcpntId', body:,
                    key: 'return')
-    end
-
-<<<<<<< HEAD
-    def find_by_ssn(ssn)
-      body = Nokogiri::XML::DocumentFragment.parse <<~EOXML
-        <ssn />
-      EOXML
-
-      { ssn: }.each do |k, v|
-        body.xpath("./*[local-name()='#{k}']")[0].content = v
-      end
-
-      make_request(endpoint: 'PersonWebServiceBean/PersonWebService', action: 'findPersonBySSN', body:,
-                   key: 'PersonDTO')
-=======
-    def find_poa_history_by_ptcpnt_id(id)
-      body = Nokogiri::XML::DocumentFragment.parse <<~EOXML
-        <ptcpntId />
-      EOXML
-
-      { ptcpntId: id }.each do |k, v|
-        body.xpath("./*[local-name()='#{k}']")[0].content = v
-      end
-
-      make_request(endpoint: 'OrgWebServiceBean/OrgWebService', action: 'findPoaHistoryByPtcpntId', body:,
-                   key: 'PoaHistory')
->>>>>>> 20b0769a
     end
 
     def insert_intent_to_file(options)
