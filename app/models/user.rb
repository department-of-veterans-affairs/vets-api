# frozen_string_literal: true
require 'common/models/base'
<<<<<<< HEAD
require 'common/exceptions'
=======
>>>>>>> 255b1181
require 'mvi/messages/find_candidate_message'
require 'mvi/service'

class User < RedisStore
  NAMESPACE = REDIS_CONFIG['user_store']['namespace']
  REDIS_STORE = Redis::Namespace.new(NAMESPACE, redis: Redis.current)
  DEFAULT_TTL = REDIS_CONFIG['user_store']['each_ttl']
  MVI_SERVICE = VetsAPI::Application.config.mvi_service

  # id.me attributes
  attribute :uuid
  attribute :email
  attribute :first_name
  attribute :middle_name
  attribute :last_name
  attribute :gender
  attribute :dob, Common::UTCTime
  attribute :zip

  # vaafi attributes
  attribute :last_signed_in, Common::UTCTime
  attribute :edipi
  attribute :participant_id
  attribute :ssn

  # Add additional MVI attributes
  alias redis_key uuid

  # mvi 'golden record' data
  attribute :mvi

  validates :uuid, presence: true
  validates :email, presence: true

  after_initialize :fetch_mvi_data

  def self.sample_claimant
    attrs = JSON.load(ENV['EVSS_SAMPLE_CLAIMANT_USER'])
    attrs[:last_signed_in] = Time.now.utc
    User.new attrs
  end

  def fetch_mvi_data
    given_names = [first_name]
    given_names.push middle_name unless middle_name.nil?
    message = MVI::Messages::FindCandidateMessage.new(
      given_names,
      last_name,
      dob,
      ssn,
      gender
    )
    if message.valid?
      response = MVI_SERVICE.find_candidate(message)
      update(mvi: response)
    else
<<<<<<< HEAD
      raise Common::Exceptions::ValidationErrors, message
    end
  rescue MVI::ServiceError => e
    # TODO(AJD): add cloud watch metric
    Rails.logger.error "MVI user data not retrieved: service error: #{e.message} for user: #{uuid}"
    raise Common::Exceptions::RecordNotFound, "Failed to retrieve MVI data: #{e.message}"
=======
      errors = message.errors.full_messages.join(', ')
      Rails.logger.warn "MVI user data not retrieved: invalid message: #{errors}"
    end
  rescue MVI::ServiceError => e
    Rails.logger.error "MVI user data not retrieved: service error: #{e.message} for user: #{uuid}"
>>>>>>> 255b1181
  end
end<|MERGE_RESOLUTION|>--- conflicted
+++ resolved
@@ -1,9 +1,6 @@
 # frozen_string_literal: true
 require 'common/models/base'
-<<<<<<< HEAD
 require 'common/exceptions'
-=======
->>>>>>> 255b1181
 require 'mvi/messages/find_candidate_message'
 require 'mvi/service'
 
@@ -35,8 +32,7 @@
   # mvi 'golden record' data
   attribute :mvi
 
-  validates :uuid, presence: true
-  validates :email, presence: true
+  validates_presence_of :uuid, :email, :first_name, :last_name, :dob, :ssn
 
   after_initialize :fetch_mvi_data
 
@@ -60,19 +56,11 @@
       response = MVI_SERVICE.find_candidate(message)
       update(mvi: response)
     else
-<<<<<<< HEAD
       raise Common::Exceptions::ValidationErrors, message
     end
   rescue MVI::ServiceError => e
     # TODO(AJD): add cloud watch metric
     Rails.logger.error "MVI user data not retrieved: service error: #{e.message} for user: #{uuid}"
     raise Common::Exceptions::RecordNotFound, "Failed to retrieve MVI data: #{e.message}"
-=======
-      errors = message.errors.full_messages.join(', ')
-      Rails.logger.warn "MVI user data not retrieved: invalid message: #{errors}"
-    end
-  rescue MVI::ServiceError => e
-    Rails.logger.error "MVI user data not retrieved: service error: #{e.message} for user: #{uuid}"
->>>>>>> 255b1181
   end
 end