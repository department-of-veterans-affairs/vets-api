--- conflicted
+++ resolved
@@ -10,13 +10,6 @@
   # @param form526_submission [Form526Submission]
   # @param va_document_type [String] VA document code; see LighthouseDocument::DOCUMENT_TYPES
   # @param statsd_metric_prefix [String] prefix, e.g. 'worker.evss.submit_form526_bdd_instructions' from including job
-<<<<<<< HEAD
-  def initialize(form526_submission, va_document_type, statsd_metric_prefix, attachment = nil)
-    @form526_submission = form526_submission
-    @va_document_type = va_document_type
-    @statsd_metric_prefix = statsd_metric_prefix
-    @attachment = attachment
-=======
   # @param supporting_evidence_attachment [SupportingEvidenceAttachment] (optional) for Veteran-uploaded documents,
   # the document attachment itself.
   def initialize(form526_submission, va_document_type, statsd_metric_prefix, supporting_evidence_attachment = nil)
@@ -25,7 +18,6 @@
     @statsd_metric_prefix = statsd_metric_prefix
     # Unused for EVSS uploads:
     @supporting_evidence_attachment = supporting_evidence_attachment
->>>>>>> cf664de7
   end
 
   # Uploads to EVSS via the EVSS::DocumentsService require both the file body and an instance
