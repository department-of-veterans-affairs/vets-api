# frozen_string_literal: true

require 'rails_helper'
require 'bgs_service/local_bgs_refactored/find_definition'

describe ClaimsApi::LocalBGSRefactored::FindDefinition do
  subject { described_class }

  before do
    Flipper.disable(:lighthouse_claims_api_hardcode_wsdl)
  end

  describe '#for_action' do
    context 'hardcoded WSDL' do
      before do
        Flipper.enable(:lighthouse_claims_api_hardcode_wsdl)
      end

<<<<<<< HEAD
      context 'PersonWebServiceBean' do
        let(:endpoint) { 'PersonWebServiceBean/PersonWebService' }
        let(:action) { 'findPersonBySSN' }
        let(:key) { 'PersonDTO' }

        it 'response with the correct attributes' do
          result = subject.for_action(endpoint, action)
          parsed_result = JSON.parse(result.to_json)

          expect(parsed_result['service']['bean']['path']).to eq 'PersonWebServiceBean'
          expect(parsed_result['service']['bean']['namespaces']['target']).to eq 'http://person.services.vetsnet.vba.va.gov/'
=======
      context 'OrgWebServiceBean' do
        let(:endpoint) { 'OrgWebServiceBean/OrgWebService' }
        let(:action) { 'findPoaHistoryByPtcpntId' }
        let(:key) { 'PoaHistory' }

        it 'response with the correct attributes for OrgWebServiceBean' do
          result = subject.for_action(endpoint, action)
          parsed_result = JSON.parse(result.to_json)

          expect(parsed_result['service']['bean']['path']).to eq 'OrgWebServiceBean'
          expect(parsed_result['service']['path']).to eq 'OrgWebService'
          expect(parsed_result['service']['bean']['namespaces']['target']).to eq 'http://org.services.vetsnet.vba.va.gov/'
>>>>>>> 30731838
        end
      end

      context 'StandardDataWebServiceBean' do
        let(:endpoint) { 'StandardDataWebServiceBean/StandardDataWebService' }
        let(:action) { 'findPOAs' }
        let(:key) { 'PowerOfAttorneyDTO' }

        it 'responds with the correct attributes' do
          result = subject.for_action(endpoint, action)
          parsed_result = JSON.parse(result.to_json)
          expect(parsed_result['service']['bean']['path']).to eq 'StandardDataWebServiceBean'
          expect(parsed_result['service']['path']).to eq 'StandardDataWebService'
          expect(parsed_result['service']['bean']['namespaces']['target']).to eq 'http://standarddata.services.vetsnet.vba.va.gov/'
        end
      end

      # This one doesn't have `Bean` at the end
      context 'TrackedItemService' do
        let(:endpoint) { 'TrackedItemService/TrackedItemService' }
        let(:action) { 'findTrackedItems' }
        let(:key) { 'BenefitClaim' }

        it 'response with the correct attributes' do
          result = subject.for_action(endpoint, action)
          parsed_result = JSON.parse(result.to_json)
          expect(parsed_result['service']['bean']['path']).to eq 'TrackedItemService'
          expect(parsed_result['service']['path']).to eq 'TrackedItemService'
          expect(parsed_result['service']['bean']['namespaces']['target']).to eq 'http://services.mapd.benefits.vba.va.gov/'
        end
      end

      context 'Vdc' do
        let(:endpoint) { 'VDC/ManageRepresentativeService' }
        let(:action) { 'readPOARequest' }
        let(:key) { 'POARequestRespondReturnVO' }

        it 'response with the correct attributes' do
          result = subject.for_action(endpoint, action)
          parsed_result = JSON.parse(result.to_json)
          expect(parsed_result['service']['bean']['path']).to eq 'VDC'
          expect(parsed_result['service']['path']).to eq 'ManageRepresentativeService'
          expect(parsed_result['service']['bean']['namespaces']['target']).to eq 'http://gov.va.vba.benefits.vdc/services'
        end
      end

      context 'VnpAtchmsWebServiceBean' do
        let(:endpoint) { 'VnpAtchmsWebServiceBean/VnpAtchmsService' }
        let(:action) { 'vnpAtchmsCreate' }
        let(:key) { 'return' }

        it 'response with the correct attributes' do
          result = subject.for_action(endpoint, action)
          parsed_result = JSON.parse(result.to_json)
          expect(parsed_result['service']['bean']['path']).to eq 'VnpAtchmsWebServiceBean'
          expect(parsed_result['service']['path']).to eq 'VnpAtchmsService'
          expect(parsed_result['service']['bean']['namespaces']['target']).to eq 'http://atchmsService.services.vonapp.vba.va.gov/'
        end
      end

      context 'VnpPersonService' do
        let(:endpoint) { 'VnpPersonWebServiceBean/VnpPersonService' }
        let(:action) { 'vnpPersonCreate' }
        let(:key) { 'return' }

        it 'response with the correct attributes' do
          result = subject.for_action(endpoint, action)
          parsed_result = JSON.parse(result.to_json)
          expect(parsed_result['service']['bean']['path']).to eq 'VnpPersonWebServiceBean'
          expect(parsed_result['service']['path']).to eq 'VnpPersonService'
          expect(parsed_result['service']['bean']['namespaces']['target']).to eq 'http://personService.services.vonapp.vba.va.gov/'
        end
      end

      context 'VnpProcFormWebServiceBean' do
        let(:endpoint) { 'VnpProcFormWebServiceBean/VnpProcFormService' }
        let(:action) { 'vnpProcFormCreate' }
        let(:key) { 'return' }

        it 'response with the correct attributes' do
          result = subject.for_action(endpoint, action)
          parsed_result = JSON.parse(result.to_json)
          expect(parsed_result['service']['bean']['path']).to eq 'VnpProcFormWebServiceBean'
          expect(parsed_result['service']['path']).to eq 'VnpProcFormService'
          expect(parsed_result['service']['bean']['namespaces']['target']).to eq 'http://procFormService.services.vonapp.vba.va.gov/'
        end
      end

      context 'VnpProcWebServiceBeanV2' do
        let(:endpoint) { 'VnpProcWebServiceBeanV2/VnpProcServiceV2' }
        let(:action) { 'vnpProcCreate' }
        let(:key) { 'return' }

        it 'response with the correct attributes' do
          result = subject.for_action(endpoint, action)
          parsed_result = JSON.parse(result.to_json)
          expect(parsed_result['service']['bean']['path']).to eq 'VnpProcWebServiceBeanV2'
          expect(parsed_result['service']['path']).to eq 'VnpProcServiceV2'
          expect(parsed_result['service']['bean']['namespaces']['target']).to eq 'http://procService.services.v2.vonapp.vba.va.gov/'
        end
      end

      context 'VnpPtcpntAddrsWebServiceBean' do
        let(:endpoint) { 'VnpPtcpntAddrsWebServiceBean/VnpPtcpntAddrsService' }
        let(:action) { 'vnpPtcpntAddrsCreate' }
        let(:key) { 'return' }

        it 'response with the correct attributes' do
          result = subject.for_action(endpoint, action)
          parsed_result = JSON.parse(result.to_json)
          expect(parsed_result['service']['bean']['path']).to eq 'VnpPtcpntAddrsWebServiceBean'
          expect(parsed_result['service']['path']).to eq 'VnpPtcpntAddrsService'
          expect(parsed_result['service']['bean']['namespaces']['target']).to eq 'http://ptcpntAddrsService.services.vonapp.vba.va.gov/'
        end
      end

      context 'VnpPtcpntPhoneWebServiceBean' do
        let(:endpoint) { 'VnpPtcpntPhoneWebServiceBean/VnpPtcpntPhoneService' }
        let(:action) { 'vnpPtcpntPhoneCreate' }
        let(:key) { 'return' }

        it 'response with the correct attributes' do
          result = subject.for_action(endpoint, action)
          parsed_result = JSON.parse(result.to_json)
          expect(parsed_result['service']['bean']['path']).to eq 'VnpPtcpntPhoneWebServiceBean'
          expect(parsed_result['service']['path']).to eq 'VnpPtcpntPhoneService'
          expect(parsed_result['service']['bean']['namespaces']['target']).to eq 'http://ptcpntPhoneService.services.vonapp.vba.va.gov/'
        end
      end

      context 'VnpPtcpntWebServiceBean' do
        let(:endpoint) { 'VnpPtcpntWebServiceBean/VnpPtcpntService' }
        let(:action) { 'vnpPtcpntCreate' }
        let(:key) { 'return' }

        it 'response with the correct attributes' do
          result = subject.for_action(endpoint, action)
          parsed_result = JSON.parse(result.to_json)
          expect(parsed_result['service']['bean']['path']).to eq 'VnpPtcpntWebServiceBean'
          expect(parsed_result['service']['path']).to eq 'VnpPtcpntService'
          expect(parsed_result['service']['bean']['namespaces']['target']).to eq 'http://ptcpntService.services.vonapp.vba.va.gov/'
        end
      end
    end
  end

  describe '#for_service' do
    context 'hardcoded WSDL' do
      before do
        Flipper.enable(:lighthouse_claims_api_hardcode_wsdl)
      end

<<<<<<< HEAD
      context 'IntentToFileWebServiceBean' do
        let(:endpoint) { 'IntentToFileWebServiceBean/IntentToFileWebService' }
=======
      context 'OrgWebService' do
        let(:endpoint) { 'OrgWebServiceBean/OrgWebService' }
>>>>>>> 0a84d8c5f77d2c8184fffcd99afe5497f7602800

        it 'response with the correct namespace' do
          result = subject.for_service(endpoint)
          parsed_result = JSON.parse(result.to_json)
<<<<<<< HEAD
          expect(parsed_result['bean']['path']).to eq 'IntentToFileWebServiceBean'
          expect(parsed_result['path']).to eq 'IntentToFileWebService'
          expect(parsed_result['bean']['namespaces']['target']).to eq 'http://intenttofile.services.vetsnet.vba.va.gov/'
=======
          expect(parsed_result['bean']['path']).to eq 'OrgWebServiceBean'
          expect(parsed_result['path']).to eq 'OrgWebService'
          expect(parsed_result['bean']['namespaces']['target']).to eq 'http://org.services.vetsnet.vba.va.gov/'
>>>>>>> 0a84d8c5f77d2c8184fffcd99afe5497f7602800
        end
      end

      context 'StandardDataWebServiceBean' do
        let(:endpoint) { 'StandardDataWebServiceBean/StandardDataWebService' }

        it 'responds with the correct namespace' do
          result = subject.for_service(endpoint)
          parsed_result = JSON.parse(result.to_json)
          expect(parsed_result['bean']['path']).to eq 'StandardDataWebServiceBean'
          expect(parsed_result['path']).to eq 'StandardDataWebService'
          expect(parsed_result['bean']['namespaces']['target']).to eq 'http://standarddata.services.vetsnet.vba.va.gov/'
        end
      end

      context 'TrackedItemService' do
        let(:endpoint) { 'TrackedItemService/TrackedItemService' }

        it 'response with the correct namespace' do
          result = subject.for_service(endpoint)
          parsed_result = JSON.parse(result.to_json)
          expect(parsed_result['bean']['path']).to eq 'TrackedItemService'
          expect(parsed_result['path']).to eq 'TrackedItemService'
          expect(parsed_result['bean']['namespaces']['target']).to eq 'http://services.mapd.benefits.vba.va.gov/'
        end
      end

      context 'Vdc' do
        let(:endpoint) { 'VDC/ManageRepresentativeService' }

        it 'response with the correct namespace' do
          result = subject.for_service(endpoint)
          parsed_result = JSON.parse(result.to_json)
          expect(parsed_result['bean']['path']).to eq 'VDC'
          expect(parsed_result['path']).to eq 'ManageRepresentativeService'
          expect(parsed_result['bean']['namespaces']['target']).to eq 'http://gov.va.vba.benefits.vdc/services'
        end
      end

      context 'VnpAtchmsService' do
        let(:endpoint) { 'VnpAtchmsWebServiceBean/VnpAtchmsService' }

        it 'response with the correct namespace' do
          result = subject.for_service(endpoint)
          parsed_result = JSON.parse(result.to_json)
          expect(parsed_result['bean']['path']).to eq 'VnpAtchmsWebServiceBean'
          expect(parsed_result['path']).to eq 'VnpAtchmsService'
          expect(parsed_result['bean']['namespaces']['target']).to eq 'http://atchmsService.services.vonapp.vba.va.gov/'
        end
      end

      context 'VnpPersonService' do
        let(:endpoint) { 'VnpPersonWebServiceBean/VnpPersonService' }

        it 'response with the correct namespace' do
          result = subject.for_service(endpoint)
          parsed_result = JSON.parse(result.to_json)
          expect(parsed_result['bean']['path']).to eq 'VnpPersonWebServiceBean'
          expect(parsed_result['path']).to eq 'VnpPersonService'
          expect(parsed_result['bean']['namespaces']['target']).to eq 'http://personService.services.vonapp.vba.va.gov/'
        end
      end

      context 'VnpProcFormWebServiceBean' do
        let(:endpoint) { 'VnpProcFormWebServiceBean/VnpProcFormService' }

        it 'response with the correct namespace' do
          result = subject.for_service(endpoint)
          parsed_result = JSON.parse(result.to_json)
          expect(parsed_result['bean']['path']).to eq 'VnpProcFormWebServiceBean'
          expect(parsed_result['path']).to eq 'VnpProcFormService'
          expect(parsed_result['bean']['namespaces']['target']).to eq 'http://procFormService.services.vonapp.vba.va.gov/'
        end
      end

      context 'VnpProcWebServiceBeanV2' do
        let(:endpoint) { 'VnpProcWebServiceBeanV2/VnpProcServiceV2' }

        it 'response with the correct namespace' do
          result = subject.for_service(endpoint)
          parsed_result = JSON.parse(result.to_json)
          expect(parsed_result['bean']['path']).to eq 'VnpProcWebServiceBeanV2'
          expect(parsed_result['path']).to eq 'VnpProcServiceV2'
          expect(parsed_result['bean']['namespaces']['target']).to eq 'http://procService.services.v2.vonapp.vba.va.gov/'
        end
      end

      context 'VnpPtcpntAddrsWebServiceBean' do
        let(:endpoint) { 'VnpPtcpntAddrsWebServiceBean/VnpPtcpntAddrsService' }

        it 'response with the correct namespace' do
          result = subject.for_service(endpoint)
          parsed_result = JSON.parse(result.to_json)
          expect(parsed_result['bean']['path']).to eq 'VnpPtcpntAddrsWebServiceBean'
          expect(parsed_result['path']).to eq 'VnpPtcpntAddrsService'
          expect(parsed_result['bean']['namespaces']['target']).to eq 'http://ptcpntAddrsService.services.vonapp.vba.va.gov/'
        end
      end

      context 'VnpPtcpntPhoneWebServiceBean' do
        let(:endpoint) { 'VnpPtcpntPhoneWebServiceBean/VnpPtcpntPhoneService' }

        it 'response with the correct namespace' do
          result = subject.for_service(endpoint)
          parsed_result = JSON.parse(result.to_json)
          expect(parsed_result['bean']['path']).to eq 'VnpPtcpntPhoneWebServiceBean'
          expect(parsed_result['path']).to eq 'VnpPtcpntPhoneService'
          expect(parsed_result['bean']['namespaces']['target']).to eq 'http://ptcpntPhoneService.services.vonapp.vba.va.gov/'
        end
      end

      context 'VnpPtcpntWebServiceBean' do
        let(:endpoint) { 'VnpPtcpntWebServiceBean/VnpPtcpntService' }

        it 'response with the correct namespace' do
          result = subject.for_service(endpoint)
          parsed_result = JSON.parse(result.to_json)
          expect(parsed_result['bean']['path']).to eq 'VnpPtcpntWebServiceBean'
          expect(parsed_result['path']).to eq 'VnpPtcpntService'
          expect(parsed_result['bean']['namespaces']['target']).to eq 'http://ptcpntService.services.vonapp.vba.va.gov/'
        end
      end
    end
  end
end<|MERGE_RESOLUTION|>--- conflicted
+++ resolved
@@ -14,35 +14,6 @@
     context 'hardcoded WSDL' do
       before do
         Flipper.enable(:lighthouse_claims_api_hardcode_wsdl)
-      end
-
-<<<<<<< HEAD
-      context 'PersonWebServiceBean' do
-        let(:endpoint) { 'PersonWebServiceBean/PersonWebService' }
-        let(:action) { 'findPersonBySSN' }
-        let(:key) { 'PersonDTO' }
-
-        it 'response with the correct attributes' do
-          result = subject.for_action(endpoint, action)
-          parsed_result = JSON.parse(result.to_json)
-
-          expect(parsed_result['service']['bean']['path']).to eq 'PersonWebServiceBean'
-          expect(parsed_result['service']['bean']['namespaces']['target']).to eq 'http://person.services.vetsnet.vba.va.gov/'
-=======
-      context 'OrgWebServiceBean' do
-        let(:endpoint) { 'OrgWebServiceBean/OrgWebService' }
-        let(:action) { 'findPoaHistoryByPtcpntId' }
-        let(:key) { 'PoaHistory' }
-
-        it 'response with the correct attributes for OrgWebServiceBean' do
-          result = subject.for_action(endpoint, action)
-          parsed_result = JSON.parse(result.to_json)
-
-          expect(parsed_result['service']['bean']['path']).to eq 'OrgWebServiceBean'
-          expect(parsed_result['service']['path']).to eq 'OrgWebService'
-          expect(parsed_result['service']['bean']['namespaces']['target']).to eq 'http://org.services.vetsnet.vba.va.gov/'
->>>>>>> 30731838
-        end
       end
 
       context 'StandardDataWebServiceBean' do
@@ -194,29 +165,6 @@
         Flipper.enable(:lighthouse_claims_api_hardcode_wsdl)
       end
 
-<<<<<<< HEAD
-      context 'IntentToFileWebServiceBean' do
-        let(:endpoint) { 'IntentToFileWebServiceBean/IntentToFileWebService' }
-=======
-      context 'OrgWebService' do
-        let(:endpoint) { 'OrgWebServiceBean/OrgWebService' }
->>>>>>> 0a84d8c5f77d2c8184fffcd99afe5497f7602800
-
-        it 'response with the correct namespace' do
-          result = subject.for_service(endpoint)
-          parsed_result = JSON.parse(result.to_json)
-<<<<<<< HEAD
-          expect(parsed_result['bean']['path']).to eq 'IntentToFileWebServiceBean'
-          expect(parsed_result['path']).to eq 'IntentToFileWebService'
-          expect(parsed_result['bean']['namespaces']['target']).to eq 'http://intenttofile.services.vetsnet.vba.va.gov/'
-=======
-          expect(parsed_result['bean']['path']).to eq 'OrgWebServiceBean'
-          expect(parsed_result['path']).to eq 'OrgWebService'
-          expect(parsed_result['bean']['namespaces']['target']).to eq 'http://org.services.vetsnet.vba.va.gov/'
->>>>>>> 0a84d8c5f77d2c8184fffcd99afe5497f7602800
-        end
-      end
-
       context 'StandardDataWebServiceBean' do
         let(:endpoint) { 'StandardDataWebServiceBean/StandardDataWebService' }
 
