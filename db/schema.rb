# This file is auto-generated from the current state of the database. Instead
# of editing this file, please use the migrations feature of Active Record to
# incrementally modify your database, and then regenerate this schema definition.
#
# This file is the source Rails uses to define your schema when running `rails
# db:schema:load`. When creating a new database, `rails db:schema:load` tends to
# be faster and is potentially less error prone than running all of your
# migrations from scratch. Old migrations may fail to apply correctly if those
# migrations use external dependencies or application code.
#
# It's strongly recommended that you check this file into your version control system.

<<<<<<< HEAD
ActiveRecord::Schema.define(version: 2021_02_11_075723) do
=======
ActiveRecord::Schema.define(version: 2021_02_15_155459) do
>>>>>>> 666c1eae

  # These are extensions that must be enabled in order to support this database
  enable_extension "btree_gin"
  enable_extension "pg_trgm"
  enable_extension "pgcrypto"
  enable_extension "plpgsql"
  enable_extension "postgis"
  enable_extension "uuid-ossp"

  create_table "accounts", id: :serial, force: :cascade do |t|
    t.uuid "uuid", null: false
    t.string "idme_uuid"
    t.string "icn"
    t.string "edipi"
    t.datetime "created_at", null: false
    t.datetime "updated_at", null: false
    t.string "sec_id"
    t.index ["icn"], name: "index_accounts_on_icn"
    t.index ["idme_uuid"], name: "index_accounts_on_idme_uuid", unique: true
    t.index ["sec_id"], name: "index_accounts_on_sec_id"
    t.index ["uuid"], name: "index_accounts_on_uuid", unique: true
  end

  create_table "active_storage_attachments", force: :cascade do |t|
    t.string "name", null: false
    t.string "record_type", null: false
    t.bigint "record_id", null: false
    t.bigint "blob_id", null: false
    t.datetime "created_at", null: false
    t.index ["blob_id"], name: "index_active_storage_attachments_on_blob_id"
    t.index ["record_type", "record_id", "name", "blob_id"], name: "index_active_storage_attachments_uniqueness", unique: true
  end

  create_table "active_storage_blobs", force: :cascade do |t|
    t.string "key", null: false
    t.string "filename", null: false
    t.string "content_type"
    t.text "metadata"
    t.bigint "byte_size", null: false
    t.string "checksum", null: false
    t.datetime "created_at", null: false
    t.index ["key"], name: "index_active_storage_blobs_on_key", unique: true
  end

  create_table "appeals_api_higher_level_reviews", id: :uuid, default: -> { "gen_random_uuid()" }, force: :cascade do |t|
    t.string "status", default: "pending", null: false
    t.string "encrypted_form_data"
    t.string "encrypted_form_data_iv"
    t.string "encrypted_auth_headers"
    t.string "encrypted_auth_headers_iv"
    t.datetime "created_at", null: false
    t.datetime "updated_at", null: false
    t.string "code"
    t.string "detail"
    t.string "source"
  end

  create_table "appeals_api_notice_of_disagreements", id: :uuid, default: -> { "gen_random_uuid()" }, force: :cascade do |t|
    t.string "encrypted_form_data"
    t.string "encrypted_form_data_iv"
    t.string "encrypted_auth_headers"
    t.string "encrypted_auth_headers_iv"
    t.datetime "created_at", precision: 6, null: false
    t.datetime "updated_at", precision: 6, null: false
    t.string "status", default: "pending", null: false
    t.string "code"
    t.string "detail"
    t.string "source"
  end

  create_table "async_transactions", id: :serial, force: :cascade do |t|
    t.string "type"
    t.string "user_uuid"
    t.string "source_id"
    t.string "source"
    t.string "status"
    t.string "transaction_id"
    t.string "transaction_status"
    t.datetime "created_at", null: false
    t.datetime "updated_at", null: false
    t.string "encrypted_metadata"
    t.string "encrypted_metadata_iv"
    t.index ["created_at"], name: "index_async_transactions_on_created_at"
    t.index ["source_id"], name: "index_async_transactions_on_source_id"
    t.index ["transaction_id", "source"], name: "index_async_transactions_on_transaction_id_and_source", unique: true
    t.index ["transaction_id"], name: "index_async_transactions_on_transaction_id"
    t.index ["user_uuid"], name: "index_async_transactions_on_user_uuid"
  end

  create_table "base_facilities", id: false, force: :cascade do |t|
    t.string "unique_id", null: false
    t.string "name", null: false
    t.string "facility_type", null: false
    t.string "classification"
    t.string "website"
    t.float "lat", null: false
    t.float "long", null: false
    t.jsonb "address"
    t.jsonb "phone"
    t.jsonb "hours"
    t.jsonb "services"
    t.jsonb "feedback"
    t.jsonb "access"
    t.string "fingerprint"
    t.datetime "created_at", null: false
    t.datetime "updated_at", null: false
    t.geography "location", limit: {:srid=>4326, :type=>"st_point", :geographic=>true}
    t.boolean "mobile"
    t.string "active_status"
    t.string "visn"
    t.index ["lat"], name: "index_base_facilities_on_lat"
    t.index ["location"], name: "index_base_facilities_on_location", using: :gist
    t.index ["name"], name: "index_base_facilities_on_name", opclass: :gin_trgm_ops, using: :gin
    t.index ["unique_id", "facility_type"], name: "index_base_facilities_on_unique_id_and_facility_type", unique: true
  end

  create_table "beta_registrations", id: :serial, force: :cascade do |t|
    t.string "user_uuid", null: false
    t.string "feature", null: false
    t.datetime "created_at", null: false
    t.datetime "updated_at", null: false
    t.index ["user_uuid", "feature"], name: "index_beta_registrations_on_user_uuid_and_feature", unique: true
  end

  create_table "central_mail_submissions", id: :serial, force: :cascade do |t|
    t.string "state", default: "pending", null: false
    t.integer "saved_claim_id", null: false
    t.index ["saved_claim_id"], name: "index_central_mail_submissions_on_saved_claim_id"
    t.index ["state"], name: "index_central_mail_submissions_on_state"
  end

  create_table "claims_api_auto_established_claims", id: :uuid, default: -> { "gen_random_uuid()" }, force: :cascade do |t|
    t.string "status"
    t.string "encrypted_form_data"
    t.string "encrypted_form_data_iv"
    t.string "encrypted_auth_headers"
    t.string "encrypted_auth_headers_iv"
    t.integer "evss_id"
    t.datetime "created_at", null: false
    t.datetime "updated_at", null: false
    t.string "md5"
    t.string "source"
    t.string "encrypted_file_data"
    t.string "encrypted_file_data_iv"
    t.string "encrypted_evss_response"
    t.string "encrypted_evss_response_iv"
    t.string "encrypted_bgs_flash_responses"
    t.string "encrypted_bgs_flash_responses_iv"
    t.string "flashes", default: [], array: true
    t.jsonb "special_issues", default: []
    t.string "encrypted_bgs_special_issue_responses"
    t.string "encrypted_bgs_special_issue_responses_iv"
    t.index ["evss_id"], name: "index_claims_api_auto_established_claims_on_evss_id"
    t.index ["md5"], name: "index_claims_api_auto_established_claims_on_md5"
    t.index ["source"], name: "index_claims_api_auto_established_claims_on_source"
  end

  create_table "claims_api_power_of_attorneys", id: :uuid, default: -> { "gen_random_uuid()" }, force: :cascade do |t|
    t.string "status"
    t.string "current_poa"
    t.string "encrypted_form_data"
    t.string "encrypted_form_data_iv"
    t.string "encrypted_auth_headers"
    t.string "encrypted_auth_headers_iv"
    t.string "encrypted_file_data"
    t.string "encrypted_file_data_iv"
    t.string "md5"
    t.datetime "created_at", null: false
    t.datetime "updated_at", null: false
    t.string "vbms_new_document_version_ref_id"
    t.string "vbms_document_series_ref_id"
    t.string "vbms_error_message"
    t.integer "vbms_upload_failure_count", default: 0
    t.string "encrypted_source_data"
    t.string "encrypted_source_data_iv"
    t.string "header_md5"
    t.string "signature_errors", default: [], array: true
    t.index ["header_md5"], name: "index_claims_api_power_of_attorneys_on_header_md5"
  end

  create_table "claims_api_supporting_documents", id: :uuid, default: -> { "gen_random_uuid()" }, force: :cascade do |t|
    t.string "encrypted_file_data", null: false
    t.string "encrypted_file_data_iv", null: false
    t.datetime "created_at", null: false
    t.datetime "updated_at", null: false
    t.uuid "auto_established_claim_id"
  end

  create_table "covid_vaccine_registration_submissions", id: :serial, force: :cascade do |t|
    t.string "sid"
    t.uuid "account_id"
    t.string "encrypted_form_data"
    t.string "encrypted_form_data_iv"
    t.datetime "created_at", null: false
    t.datetime "updated_at", null: false
    t.string "encrypted_raw_form_data"
    t.string "encrypted_raw_form_data_iv"
    t.index ["account_id", "created_at"], name: "index_covid_vaccine_registry_submissions_2"
    t.index ["encrypted_form_data_iv"], name: "index_covid_vaccine_registry_submissions_on_iv", unique: true
    t.index ["sid"], name: "index_covid_vaccine_registry_submissions_on_sid", unique: true
  end

  create_table "directory_applications", force: :cascade do |t|
    t.string "name"
    t.string "logo_url"
    t.string "app_type"
    t.text "service_categories", default: [], array: true
    t.text "platforms", default: [], array: true
    t.string "app_url"
    t.text "description"
    t.string "privacy_url"
    t.string "tos_url"
    t.datetime "created_at", precision: 6, null: false
    t.datetime "updated_at", precision: 6, null: false
    t.index ["name"], name: "index_directory_applications_on_name", unique: true
  end

  create_table "disability_contentions", id: :serial, force: :cascade do |t|
    t.integer "code", null: false
    t.string "medical_term", null: false
    t.string "lay_term"
    t.datetime "created_at", null: false
    t.datetime "updated_at", null: false
    t.index ["code"], name: "index_disability_contentions_on_code", unique: true
    t.index ["lay_term"], name: "index_disability_contentions_on_lay_term", opclass: :gin_trgm_ops, using: :gin
    t.index ["medical_term"], name: "index_disability_contentions_on_medical_term", opclass: :gin_trgm_ops, using: :gin
  end

  create_table "drivetime_bands", force: :cascade do |t|
    t.string "name"
    t.string "unit"
    t.geography "polygon", limit: {:srid=>4326, :type=>"st_polygon", :geographic=>true}, null: false
    t.string "vha_facility_id", null: false
    t.datetime "created_at", null: false
    t.datetime "updated_at", null: false
    t.integer "min"
    t.integer "max"
    t.datetime "vssc_extract_date", default: "2001-01-01 00:00:00"
    t.index ["polygon"], name: "index_drivetime_bands_on_polygon", using: :gist
  end

  create_table "education_benefits_claims", id: :serial, force: :cascade do |t|
    t.datetime "submitted_at"
    t.datetime "processed_at"
    t.datetime "created_at", null: false
    t.datetime "updated_at", null: false
    t.string "encrypted_form"
    t.string "encrypted_form_iv"
    t.string "regional_processing_office", null: false
    t.string "form_type", default: "1990"
    t.integer "saved_claim_id", null: false
    t.index ["created_at"], name: "index_education_benefits_claims_on_created_at"
    t.index ["saved_claim_id"], name: "index_education_benefits_claims_on_saved_claim_id"
    t.index ["submitted_at"], name: "index_education_benefits_claims_on_submitted_at"
  end

  create_table "education_benefits_submissions", id: :serial, force: :cascade do |t|
    t.string "region", null: false
    t.datetime "created_at", null: false
    t.datetime "updated_at", null: false
    t.boolean "chapter33", default: false, null: false
    t.boolean "chapter30", default: false, null: false
    t.boolean "chapter1606", default: false, null: false
    t.boolean "chapter32", default: false, null: false
    t.string "status", default: "submitted", null: false
    t.integer "education_benefits_claim_id"
    t.string "form_type", default: "1990", null: false
    t.boolean "chapter35", default: false, null: false
    t.boolean "transfer_of_entitlement", default: false, null: false
    t.boolean "chapter1607", default: false, null: false
    t.boolean "vettec", default: false
    t.index ["created_at"], name: "index_education_benefits_submissions_on_created_at"
    t.index ["education_benefits_claim_id"], name: "index_education_benefits_claim_id", unique: true
    t.index ["region", "created_at", "form_type"], name: "index_edu_benefits_subs_ytd"
  end

  create_table "education_stem_automated_decisions", force: :cascade do |t|
    t.bigint "education_benefits_claim_id"
    t.string "automated_decision_state", default: "init"
    t.string "user_uuid", null: false
    t.datetime "created_at", precision: 6, null: false
    t.datetime "updated_at", precision: 6, null: false
    t.boolean "poa"
    t.string "encrypted_auth_headers_json"
    t.string "encrypted_auth_headers_json_iv"
    t.integer "remaining_entitlement"
    t.index ["education_benefits_claim_id"], name: "index_education_stem_automated_decisions_on_claim_id"
    t.index ["user_uuid"], name: "index_education_stem_automated_decisions_on_user_uuid"
  end

  create_table "evss_claims", id: :serial, force: :cascade do |t|
    t.integer "evss_id", null: false
    t.json "data", null: false
    t.datetime "created_at", null: false
    t.datetime "updated_at", null: false
    t.string "user_uuid", null: false
    t.json "list_data", default: {}, null: false
    t.boolean "requested_decision", default: false, null: false
    t.index ["evss_id"], name: "index_evss_claims_on_evss_id"
    t.index ["updated_at"], name: "index_evss_claims_on_updated_at"
    t.index ["user_uuid"], name: "index_evss_claims_on_user_uuid"
  end

  create_table "feature_toggle_events", force: :cascade do |t|
    t.string "feature_name"
    t.string "operation"
    t.string "gate_name"
    t.string "value"
    t.string "user"
    t.datetime "created_at", null: false
    t.datetime "updated_at", null: false
    t.index ["feature_name"], name: "index_feature_toggle_events_on_feature_name"
  end

  create_table "flipper_features", force: :cascade do |t|
    t.string "key", null: false
    t.datetime "created_at", null: false
    t.datetime "updated_at", null: false
  end

  create_table "flipper_gates", force: :cascade do |t|
    t.string "feature_key", null: false
    t.string "key", null: false
    t.string "value"
    t.datetime "created_at", null: false
    t.datetime "updated_at", null: false
  end

  create_table "form1010cg_submissions", force: :cascade do |t|
    t.string "carma_case_id", limit: 18, null: false
    t.datetime "accepted_at", null: false
    t.json "metadata"
    t.json "attachments"
    t.datetime "created_at", precision: 6, null: false
    t.datetime "updated_at", precision: 6, null: false
    t.uuid "claim_guid", null: false
    t.index ["carma_case_id"], name: "index_form1010cg_submissions_on_carma_case_id", unique: true
    t.index ["claim_guid"], name: "index_form1010cg_submissions_on_claim_guid", unique: true
  end

  create_table "form526_job_statuses", id: :serial, force: :cascade do |t|
    t.integer "form526_submission_id", null: false
    t.string "job_id", null: false
    t.string "job_class", null: false
    t.string "status", null: false
    t.string "error_class"
    t.string "error_message"
    t.datetime "updated_at", null: false
    t.index ["form526_submission_id"], name: "index_form526_job_statuses_on_form526_submission_id"
    t.index ["job_id"], name: "index_form526_job_statuses_on_job_id", unique: true
  end

  create_table "form526_submissions", id: :serial, force: :cascade do |t|
    t.string "user_uuid", null: false
    t.integer "saved_claim_id", null: false
    t.integer "submitted_claim_id"
    t.string "encrypted_auth_headers_json", null: false
    t.string "encrypted_auth_headers_json_iv", null: false
    t.string "encrypted_form_json", null: false
    t.string "encrypted_form_json_iv", null: false
    t.boolean "workflow_complete", default: false, null: false
    t.datetime "created_at", null: false
    t.datetime "updated_at", null: false
    t.boolean "multiple_birls", comment: "*After* a SubmitForm526 Job fails, a lookup is done to see if the veteran has multiple BIRLS IDs. This field gets set to true if that is the case. If the initial submit job succeeds, this field will remain false whether or not the veteran has multiple BIRLS IDs --so this field cannot technically be used to sum all Form526 veterans that have multiple BIRLS. This field /can/ give us an idea of how often having multiple BIRLS IDs is a problem."
    t.string "encrypted_birls_ids_tried", comment: "This field keeps track of the BIRLS IDs used when trying to do a SubmitForm526 Job. If a submit job fails, a lookup is done to retrieve all of the veteran's BIRLS IDs. If a BIRLS ID hasn't been used it will be swapped into the auth_headers, and the BIRLS ID that had just been used (when the job had failed), will be added to this array. To know which Form526Submissions have tried (or are trying) reattempts with a different BIRLS ID, search for Submissions where `multiple_birls: true`"
    t.string "encrypted_birls_ids_tried_iv"
    t.index ["saved_claim_id"], name: "index_form526_submissions_on_saved_claim_id", unique: true
    t.index ["submitted_claim_id"], name: "index_form526_submissions_on_submitted_claim_id", unique: true
    t.index ["user_uuid"], name: "index_form526_submissions_on_user_uuid"
  end

  create_table "form_attachments", id: :serial, force: :cascade do |t|
    t.datetime "created_at", null: false
    t.datetime "updated_at", null: false
    t.uuid "guid", null: false
    t.string "encrypted_file_data", null: false
    t.string "encrypted_file_data_iv", null: false
    t.string "type", null: false
    t.index ["guid", "type"], name: "index_form_attachments_on_guid_and_type", unique: true
  end

  create_table "gibs_not_found_users", id: :serial, force: :cascade do |t|
    t.string "edipi", null: false
    t.string "first_name", null: false
    t.string "last_name", null: false
    t.string "encrypted_ssn", null: false
    t.string "encrypted_ssn_iv", null: false
    t.datetime "dob", null: false
    t.datetime "created_at", null: false
    t.datetime "updated_at", null: false
    t.index ["edipi"], name: "index_gibs_not_found_users_on_edipi"
  end

  create_table "health_care_applications", id: :serial, force: :cascade do |t|
    t.datetime "created_at", null: false
    t.datetime "updated_at", null: false
    t.string "state", default: "pending", null: false
    t.string "form_submission_id_string"
    t.string "timestamp"
  end

  create_table "id_card_announcement_subscriptions", id: :serial, force: :cascade do |t|
    t.string "email", null: false
    t.datetime "created_at", null: false
    t.datetime "updated_at", null: false
    t.index ["email"], name: "index_id_card_announcement_subscriptions_on_email", unique: true
  end

  create_table "in_progress_forms", id: :serial, force: :cascade do |t|
    t.string "user_uuid", null: false
    t.string "form_id", null: false
    t.string "encrypted_form_data", null: false
    t.string "encrypted_form_data_iv", null: false
    t.datetime "created_at", null: false
    t.datetime "updated_at", null: false
    t.json "metadata"
    t.datetime "expires_at"
    t.index ["form_id", "user_uuid"], name: "index_in_progress_forms_on_form_id_and_user_uuid", unique: true
    t.index ["user_uuid"], name: "index_in_progress_forms_on_user_uuid"
  end

  create_table "invalid_letter_address_edipis", id: :serial, force: :cascade do |t|
    t.string "edipi", null: false
    t.datetime "created_at", null: false
    t.datetime "updated_at", null: false
    t.index ["edipi"], name: "index_invalid_letter_address_edipis_on_edipi"
  end

  create_table "maintenance_windows", id: :serial, force: :cascade do |t|
    t.string "pagerduty_id"
    t.string "external_service"
    t.datetime "start_time"
    t.datetime "end_time"
    t.string "description"
    t.datetime "created_at", null: false
    t.datetime "updated_at", null: false
    t.index ["end_time"], name: "index_maintenance_windows_on_end_time"
    t.index ["pagerduty_id"], name: "index_maintenance_windows_on_pagerduty_id"
    t.index ["start_time"], name: "index_maintenance_windows_on_start_time"
  end

  create_table "mhv_accounts", id: :serial, force: :cascade do |t|
    t.string "user_uuid", null: false
    t.string "account_state", null: false
    t.datetime "registered_at"
    t.datetime "upgraded_at"
    t.datetime "created_at", null: false
    t.datetime "updated_at", null: false
    t.string "mhv_correlation_id"
    t.index ["mhv_correlation_id"], name: "index_mhv_accounts_on_mhv_correlation_id"
    t.index ["user_uuid", "mhv_correlation_id"], name: "index_mhv_accounts_on_user_uuid_and_mhv_correlation_id", unique: true
  end

  create_table "notifications", id: :serial, force: :cascade do |t|
    t.integer "account_id", null: false
    t.integer "subject", null: false
    t.integer "status"
    t.datetime "status_effective_at"
    t.datetime "read_at"
    t.datetime "created_at", null: false
    t.datetime "updated_at", null: false
    t.index ["account_id", "subject"], name: "index_notifications_on_account_id_and_subject", unique: true
    t.index ["account_id"], name: "index_notifications_on_account_id"
    t.index ["status"], name: "index_notifications_on_status"
    t.index ["subject"], name: "index_notifications_on_subject"
  end

  create_table "persistent_attachments", id: :serial, force: :cascade do |t|
    t.uuid "guid"
    t.string "type"
    t.string "form_id"
    t.datetime "created_at", null: false
    t.datetime "updated_at", null: false
    t.integer "saved_claim_id"
    t.datetime "completed_at"
    t.string "encrypted_file_data", null: false
    t.string "encrypted_file_data_iv", null: false
    t.index ["guid"], name: "index_persistent_attachments_on_guid", unique: true
    t.index ["saved_claim_id"], name: "index_persistent_attachments_on_saved_claim_id"
  end

  create_table "personal_information_logs", id: :serial, force: :cascade do |t|
    t.jsonb "data", null: false
    t.string "error_class", null: false
    t.datetime "created_at", null: false
    t.datetime "updated_at", null: false
    t.index ["created_at"], name: "index_personal_information_logs_on_created_at"
    t.index ["error_class"], name: "index_personal_information_logs_on_error_class"
  end

  create_table "preference_choices", id: :serial, force: :cascade do |t|
    t.string "code"
    t.string "description"
    t.integer "preference_id"
    t.datetime "created_at", null: false
    t.datetime "updated_at", null: false
    t.index ["preference_id"], name: "index_preference_choices_on_preference_id"
  end

  create_table "preferences", id: :serial, force: :cascade do |t|
    t.string "code", null: false
    t.string "title"
    t.datetime "created_at", null: false
    t.datetime "updated_at", null: false
    t.index ["code"], name: "index_preferences_on_code", unique: true
  end

  create_table "preferred_facilities", force: :cascade do |t|
    t.string "facility_code", null: false
    t.integer "account_id", null: false
    t.datetime "created_at", precision: 6, null: false
    t.datetime "updated_at", precision: 6, null: false
    t.index ["facility_code", "account_id"], name: "index_preferred_facilities_on_facility_code_and_account_id", unique: true
  end

  create_table "preneed_submissions", id: :serial, force: :cascade do |t|
    t.string "tracking_number", null: false
    t.string "application_uuid"
    t.string "return_description", null: false
    t.integer "return_code"
    t.datetime "created_at", null: false
    t.datetime "updated_at", null: false
    t.index ["application_uuid"], name: "index_preneed_submissions_on_application_uuid", unique: true
    t.index ["tracking_number"], name: "index_preneed_submissions_on_tracking_number", unique: true
  end

  create_table "saved_claims", id: :serial, force: :cascade do |t|
    t.datetime "created_at"
    t.datetime "updated_at"
    t.string "encrypted_form", null: false
    t.string "encrypted_form_iv", null: false
    t.string "form_id"
    t.uuid "guid", null: false
    t.string "type"
    t.index ["created_at", "type"], name: "index_saved_claims_on_created_at_and_type"
    t.index ["guid"], name: "index_saved_claims_on_guid", unique: true
  end

  create_table "session_activities", id: :serial, force: :cascade do |t|
    t.uuid "originating_request_id", null: false
    t.string "originating_ip_address", null: false
    t.text "generated_url", null: false
    t.string "name", null: false
    t.string "status", default: "incomplete", null: false
    t.uuid "user_uuid"
    t.string "sign_in_service_name"
    t.string "sign_in_account_type"
    t.boolean "multifactor_enabled"
    t.boolean "idme_verified"
    t.integer "duration"
    t.jsonb "additional_data"
    t.datetime "created_at", null: false
    t.datetime "updated_at", null: false
    t.index ["name"], name: "index_session_activities_on_name"
    t.index ["status"], name: "index_session_activities_on_status"
    t.index ["user_uuid"], name: "index_session_activities_on_user_uuid"
  end

  create_table "terms_and_conditions", id: :serial, force: :cascade do |t|
    t.string "name"
    t.string "title"
    t.text "terms_content"
    t.text "header_content"
    t.string "yes_content"
    t.string "no_content"
    t.string "footer_content"
    t.string "version"
    t.boolean "latest", default: false
    t.datetime "created_at"
    t.datetime "updated_at"
    t.index ["name", "latest"], name: "index_terms_and_conditions_on_name_and_latest"
  end

  create_table "terms_and_conditions_acceptances", id: false, force: :cascade do |t|
    t.string "user_uuid"
    t.integer "terms_and_conditions_id"
    t.datetime "created_at"
    t.datetime "updated_at"
    t.index ["user_uuid"], name: "index_terms_and_conditions_acceptances_on_user_uuid"
  end

  create_table "test_user_dashboard_tud_accounts", force: :cascade do |t|
    t.string "account_uuid"
    t.string "first_name"
    t.string "middle_name"
    t.string "last_name"
    t.string "gender"
    t.datetime "birth_date"
    t.integer "ssn"
    t.string "phone"
    t.string "email"
    t.string "password"
    t.boolean "standard"
    t.boolean "available"
    t.datetime "checkout_time"
    t.datetime "created_at", precision: 6, null: false
    t.datetime "updated_at", precision: 6, null: false
    t.text "services"
    t.string "id_type"
    t.string "loa"
    t.string "account_type"
  end

  create_table "user_preferences", id: :serial, force: :cascade do |t|
    t.integer "account_id", null: false
    t.integer "preference_id", null: false
    t.integer "preference_choice_id", null: false
    t.datetime "created_at", null: false
    t.datetime "updated_at", null: false
    t.index ["account_id"], name: "index_user_preferences_on_account_id"
    t.index ["preference_choice_id"], name: "index_user_preferences_on_preference_choice_id"
    t.index ["preference_id"], name: "index_user_preferences_on_preference_id"
  end

  create_table "va_forms_forms", force: :cascade do |t|
    t.string "form_name"
    t.string "url"
    t.string "title"
    t.date "first_issued_on"
    t.date "last_revision_on"
    t.integer "pages"
    t.string "sha256"
    t.datetime "created_at", null: false
    t.datetime "updated_at", null: false
    t.boolean "valid_pdf", default: false
    t.text "form_usage"
    t.text "form_tool_intro"
    t.string "form_tool_url"
    t.string "form_type"
    t.string "language"
    t.datetime "deleted_at"
    t.string "related_forms", array: true
    t.jsonb "benefit_categories"
    t.string "form_details_url"
    t.index ["valid_pdf"], name: "index_va_forms_forms_on_valid_pdf"
  end

  create_table "vba_documents_upload_submissions", id: :serial, force: :cascade do |t|
    t.uuid "guid", null: false
    t.string "status", default: "pending", null: false
    t.string "code"
    t.string "detail"
    t.datetime "created_at", null: false
    t.datetime "updated_at", null: false
    t.boolean "s3_deleted"
    t.string "consumer_name"
    t.uuid "consumer_id"
    t.json "uploaded_pdf"
    t.boolean "use_active_storage", default: false
    t.index ["guid"], name: "index_vba_documents_upload_submissions_on_guid"
    t.index ["status"], name: "index_vba_documents_upload_submissions_on_status"
  end

  create_table "versions", force: :cascade do |t|
    t.string "item_type", null: false
    t.bigint "item_id", null: false
    t.string "event", null: false
    t.string "whodunnit"
    t.text "object"
    t.datetime "created_at"
    t.text "object_changes"
    t.index ["item_type", "item_id"], name: "index_versions_on_item_type_and_item_id"
  end

  create_table "veteran_organizations", id: false, force: :cascade do |t|
    t.string "poa", limit: 3
    t.string "name"
    t.string "phone"
    t.string "state", limit: 2
    t.datetime "created_at", null: false
    t.datetime "updated_at", null: false
    t.index ["poa"], name: "index_veteran_organizations_on_poa", unique: true
  end

  create_table "veteran_representatives", id: false, force: :cascade do |t|
    t.string "representative_id"
    t.string "first_name"
    t.string "last_name"
    t.string "email"
    t.string "phone"
    t.datetime "created_at", null: false
    t.datetime "updated_at", null: false
    t.string "encrypted_ssn"
    t.string "encrypted_ssn_iv"
    t.string "encrypted_dob"
    t.string "encrypted_dob_iv"
    t.string "poa_codes", default: [], array: true
    t.string "user_types", default: [], array: true
    t.index ["representative_id", "first_name", "last_name"], name: "index_vso_grp", unique: true
  end

  create_table "vic_submissions", id: :serial, force: :cascade do |t|
    t.datetime "created_at", null: false
    t.datetime "updated_at", null: false
    t.string "state", default: "pending", null: false
    t.uuid "guid", null: false
    t.json "response"
    t.index ["guid"], name: "index_vic_submissions_on_guid", unique: true
  end

  add_foreign_key "active_storage_attachments", "active_storage_blobs", column: "blob_id"
end<|MERGE_RESOLUTION|>--- conflicted
+++ resolved
@@ -10,11 +10,7 @@
 #
 # It's strongly recommended that you check this file into your version control system.
 
-<<<<<<< HEAD
-ActiveRecord::Schema.define(version: 2021_02_11_075723) do
-=======
 ActiveRecord::Schema.define(version: 2021_02_15_155459) do
->>>>>>> 666c1eae
 
   # These are extensions that must be enabled in order to support this database
   enable_extension "btree_gin"
@@ -300,7 +296,6 @@
     t.boolean "poa"
     t.string "encrypted_auth_headers_json"
     t.string "encrypted_auth_headers_json_iv"
-    t.integer "remaining_entitlement"
     t.index ["education_benefits_claim_id"], name: "index_education_stem_automated_decisions_on_claim_id"
     t.index ["user_uuid"], name: "index_education_stem_automated_decisions_on_user_uuid"
   end
