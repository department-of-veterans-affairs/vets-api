--- conflicted
+++ resolved
@@ -20,11 +20,8 @@
         section_5_treatment_centers
         section_6_service_information
         section_7_service_pay
-<<<<<<< HEAD
+        section_8_direct_deposit
         section_9_claim_certification_and_signature
-=======
-        section_8_direct_deposit
->>>>>>> 47d4223a
       ].freeze
 
       HOMELESSNESS_RISK_SITUATION_TYPES = {
@@ -698,50 +695,6 @@
         @pdf_data[:data][:attributes][:servicePay][:separationSeverancePay] = {}
       end
 
-<<<<<<< HEAD
-      def section_9_claim_certification_and_signature
-        set_claim_cert_pdf_data
-
-        claim_date_raw = lookup_in_auto_claim(:claim_date)
-        claim_date_str = extract_date_safely(claim_date_raw)
-
-        if claim_date_str && valid_date?(claim_date_str)
-          @pdf_data[:data][:attributes][:claimCertificationAndSignature][:dateSigned] =
-            make_date_object(claim_date_str, claim_date_str.length)
-        else
-          @pdf_data[:data][:attributes][:claimCertificationAndSignature][:dateSigned] =
-            make_date_object(@created_at, @created_at.length)
-        end
-
-        signature = "#{get_auth_header(:first_name)} #{get_auth_header(:last_name)}"
-        @pdf_data[:data][:attributes][:claimCertificationAndSignature][:signature] = signature
-      end
-
-      def set_claim_cert_pdf_data
-        return if @pdf_data[:data][:attributes]&.key?(:claimCertificationAndSignature)
-
-        @pdf_data[:data][:attributes][:claimCertificationAndSignature] = {}
-      end
-
-      def extract_date_safely(date_input)
-        return nil if date_input.blank?
-
-        # schema specifies this format, but does not enforce it enough for us to trust
-        if date_input.include?('T')
-          date_input.split('T').first
-        else
-          date_input
-        end
-      end
-
-      def valid_date?(date_string)
-        return false if date_string.blank?
-
-        Date.parse(date_string)
-        true
-      rescue ArgumentError, TypeError
-        false
-=======
       # if 'drectDeposit' is included
       # 'accountType', 'accountNumber' & 'routingNumber' are required via the schema
       def section_8_direct_deposit
@@ -771,7 +724,50 @@
         return if @pdf_data[:data][:attributes]&.key?(:directDepositInformation)
 
         @pdf_data[:data][:attributes][:directDepositInformation] = {}
->>>>>>> 47d4223a
+      end
+
+      def section_9_claim_certification_and_signature
+        set_claim_cert_pdf_data
+
+        claim_date_raw = lookup_in_auto_claim(:claim_date)
+        claim_date_str = extract_date_safely(claim_date_raw)
+
+        if claim_date_str && valid_date?(claim_date_str)
+          @pdf_data[:data][:attributes][:claimCertificationAndSignature][:dateSigned] =
+            make_date_object(claim_date_str, claim_date_str.length)
+        else
+          @pdf_data[:data][:attributes][:claimCertificationAndSignature][:dateSigned] =
+            make_date_object(@created_at, @created_at.length)
+        end
+
+        signature = "#{get_auth_header(:first_name)} #{get_auth_header(:last_name)}"
+        @pdf_data[:data][:attributes][:claimCertificationAndSignature][:signature] = signature
+      end
+
+      def set_claim_cert_pdf_data
+        return if @pdf_data[:data][:attributes]&.key?(:claimCertificationAndSignature)
+
+        @pdf_data[:data][:attributes][:claimCertificationAndSignature] = {}
+      end
+
+      def extract_date_safely(date_input)
+        return nil if date_input.blank?
+
+        # schema specifies this format, but does not enforce it enough for us to trust
+        if date_input.include?('T')
+          date_input.split('T').first
+        else
+          date_input
+        end
+      end
+
+      def valid_date?(date_string)
+        return false if date_string.blank?
+
+        Date.parse(date_string)
+        true
+      rescue ArgumentError, TypeError
+        false
       end
     end
   end
