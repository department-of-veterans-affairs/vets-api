# frozen_string_literal: true

require 'rails_helper'

describe ClaimsApi::IntentToFileSerializer, type: :serializer do
  include SerializerSpecHelper

  # based on ClaimsApi::V1::Forms::IntentToFileController#active bgs_active
  subject { serialize(bgs_response, serializer_class: described_class) }

  let(:bgs_response) do
    {
      create_dt: '2020-06-05T11:24:28-05:00',
      exprtn_dt: '2021-06-05T11:24:28-05:00',
      intent_to_file_id: '183042',
      itf_status_type_cd: 'Active',
      itf_type_cd: 'C',
      jrn_dt: '2020-06-05T11:24:28-05:00',
      jrn_extnl_key_txt: 'dslogon.1013590059',
      jrn_extnl_user_id: 'dslogon.1013590059',
      jrn_lctn_id: '281',
      jrn_obj_id: 'eBenefits',
      jrn_status_type_cd: 'I',
      jrn_user_id: 'VAEBENEFITS',
      ptcpnt_clmant_id: '13367440',
      ptcpnt_vet_id: '13367440',
      rcvd_dt: '2020-06-05T11:24:28-05:00',
      status_dt: '2020-06-05T11:24:28-05:00',
      submtr_applcn_type_cd: 'VETS.GOV'
    }
  end
  let(:data) { JSON.parse(subject)['data'] }
  let(:attributes) { data['attributes'] }
<<<<<<< HEAD
=======

  it 'includes :id' do
    expect(data['id']).to eq bgs_response[:intent_to_file_id]
  end
>>>>>>> de9bc2b2

  it 'includes :creation_date' do
    expect(attributes['creation_date']).to eq bgs_response[:create_dt]
  end

  it 'includes :expiration_date' do
    expect(attributes['expiration_date']).to eq bgs_response[:exprtn_dt]
  end

  it 'includes :type' do
    itf_to_bgs_types = ClaimsApi::IntentToFile::ITF_TYPES_TO_BGS_TYPES
    expect(attributes['type']).to eq itf_to_bgs_types.key(bgs_response[:itf_type_cd])
  end

  it 'includes :status' do
    expect(attributes['status']).to eq bgs_response[:itf_status_type_cd]&.downcase
  end
end<|MERGE_RESOLUTION|>--- conflicted
+++ resolved
@@ -31,13 +31,10 @@
   end
   let(:data) { JSON.parse(subject)['data'] }
   let(:attributes) { data['attributes'] }
-<<<<<<< HEAD
-=======
 
   it 'includes :id' do
     expect(data['id']).to eq bgs_response[:intent_to_file_id]
   end
->>>>>>> de9bc2b2
 
   it 'includes :creation_date' do
     expect(attributes['creation_date']).to eq bgs_response[:create_dt]
