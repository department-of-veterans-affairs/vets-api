# Vets.gov API [![Build Status](https://dev.vets.gov/jenkins/buildStatus/icon?job=testing/vets-api/master)](http://jenkins.vetsgov-internal/job/department-of-veterans-affairs/job/vets-api/job/master/)

This project provides common APIs for applications that live on vets.gov.

## Developer Setup
As an alternative, you may use [Docker to setup Postgres, Redis, & specific version of Ruby](#development-setup--docker-)

Vets API requires:
- PostgreSQL
- Redis
- Ruby 2.3

### Base Setup

To start, fetch this code:

`git clone https://github.com/department-of-veterans-affairs/vets-api.git`


#### Automated (OSX)

If you are developing on OSX, you can run the automated setup script. From
the `vets-api` directory, run `./bin/setup-osx && source ~/.bash_profile && cd .`

#### Alternative (OSX)

1. Install Ruby 2.3.
   - It is suggested that you use a Ruby version manager such as
    [rbenv](https://github.com/rbenv/rbenv#installation) and
    [install Ruby 2.3](https://github.com/rbenv/rbenv#installing-ruby-versions).
   - *NOTE*: rbenv will also provide additional installation instructions in the
    console output. Make sure to follow those too.
1. Install Bundler to manage dependencies
   - `gem install bundler`
1. Install Postgres and enable on startup
   - `brew install postgres`
   - `brew services start postgres`
1. Install Redis
   - `brew install redis`
   - Follow post-install instructions to enable Redis on startup. Otherwise,
    launch it manually with `brew services start redis`.
1. Install ImageMagick
   - `brew install imagemagick`
1. Install ClamAV
  - `brew install clamav`
  - Take note of the the post-install instructions `To finish installation & run clamav
  you will need to edit the example conf files at ${conf_files_dir}` (_${conf_files_dir}_ 
  will differ based on your homebrew location) then:
    - `cd ${conf_files_dir}`
    - `touch clamd.sock`
    - `echo "LocalSocket ${conf_files_dir}" > clamd.conf` 
    - `echo "DatabaseMirror database.clamav.net" > freshclam.conf`
    - `freshclam -v`
1. Install pdftk
  - `brew install https://gist.githubusercontent.com/lihanli/03ec8f17a6a1ff52e3a149be4cf7f2ae/raw/d18eff01396bbc25a928f756ff21edcc3521fc5e/pdftk.rb`
1. Install gem dependencies: `cd vets-api; bundle install`
1. Install overcommit `overcommit --install --sign`
1. Setup localhost certificates / keys:
   - Create a hidden folder in your home directory:  `mkdir ~/.certs`
   - Copy the [certificate][certificate] to `~/.certs/vetsgov-localhost.crt`
   - Copy the [key][key] to `~/.certs/vetsgov-localhost.key`
   - *NOTE*: If you don't have access to these keys, running the following
     commands will provide basic functionality, such as for running unit tests:
   - `touch ~/.certs/vetsgov-localhost.crt`
   - `touch ~/.certs/vetsgov-localhost.key`
1. Create dev database: `bundle exec rake db:setup`


[certificate]: https://github.com/department-of-veterans-affairs/vets.gov-team/blob/master/Products/Identity/Files_From_IDme/development-certificates/vetsgov-localhost.crt
[key]: https://github.com/department-of-veterans-affairs/vets.gov-team/blob/master/Products/Identity/Files_From_IDme/development-certificates/vetsgov-localhost.key

### Configuration

Vets API is configured with [Config](https://github.com/railsconfig/config). The
default configuration is contained in [settings.yml](config/settings.yml). To
customize your setup, you can create a `config/settings.local.yml` file with
configuration specific to your needs. For example, to configure Redis and
PostgreSQL, place something like this in that file:

```yaml
database_url: postgres://pg_host:9999/custom_db

redis:
  host: redis_host
  port: 9999
```

This is also where you will place any other customizations, such as API tokens
or certificate paths.

### Optional Application Configuration

The following features require additional configuration, click for details.
- [Authentication with ID.me](/docs/setup/authentication_with_idme.md)
- [EVSS](/docs/setup/evss.md)
- [Facilities Locator](/docs/setup/facilities_locator.md)
- [My HealtheVet (MHV)](/docs/setup/mhv.md)
- [Education Benefits](/docs/setup/edu_benefits.md)
- [Master Veteran Index (MVI)](/docs/setup/mvi.md)

Vets API will still run in a limited capacity without configuring any of these
features, and will run the unit tests successfully.

## Running the App

From within the cloned repo directory, you can run this command to run
`vets-api`:

```
bundle exec rails server
```

You can also run `vets-api` with Foreman:

```
bundle exec foreman start
```

You should then be able to navigate to http://localhost:3000/v0/status in your
browser and start interacting with the API.

### Testing Commands

- `bundle exec rake lint` - Run the full suite of linters on the codebase.
- `bundle exec guard` - Runs the guard test server that reruns your tests after
  files are saved. Useful for TDD!
- `bundle exec rake security` - Run the suite of security scanners on the codebase.
- `bundle exec rake ci` - Run all build steps performed in CI.

## Deployment Instructions

Jenkins deploys `vets-api` upon each merge to `master`:

http://jenkins.vetsgov-internal/job/department-of-veterans-affairs/job/vets-api/job/master/

<<<<<<< HEAD
## Development Setup ( Docker )

To run the api via docker from the root of the project run the following commands

```
docker-compose build
docker-compse up
```

The API will then be available on port 3000 of the docker host.

Environmental variables are defined in docker-compose.yml and can be overridden on the command line before the `docker-compose up` invocation

## Deployment Instructions
=======
Each deploy is available here:
>>>>>>> 696bc6a8

https://dev-api.vets.gov/v0/status

## API Request key formatting

When sending HTTP requests use the `X-Key-Inflection` request header to specify
which case your client wants to use. Valid cases are `camel`, `dash`, and
`snake`. For example if you set `X-Key-Inflection: camel` then you can use
camelCase keys in your JSON request body and you will get back data with
camelCase keys in the response body. If the header is not provided then the
server will expect snake_case keys in the request body and output snake_case in
the response.

## How to Contribute

There are many ways to contribute to this project:

**Bugs**

If you spot a bug, let us know! File a GitHub Issue for this project. When
filing an issue add the following:

- Title: Sentence that summarizes the bug concisely
- Comment:
    - The environment you experienced the bug (browser, browser version, kind of
      account any extensions enabled)
    - The exact steps you took that triggered the bug. Steps 1, 2, 3, etc.
    - The expected outcome
    - The actual outcome (include screen shot or error logs)
- Label: Apply the label `bug`

For security related bugs unfit for public viewing, email us feedback@va.gov

**Code Submissions**

This project logs all work needed and work being actively worked on via GitHub
Issues. Submissions related to these are especially appreciated, but patches and
additions outside of these are also great.

If you are working on something related to an existing GitHub Issue that already
has an assignee, talk with them first (we don't want to waste your time). If
there is no assignee, assign yourself (if you have permissions) or post a
comment stating that you're working on it.

To work on your code submission, follow [GitHub Flow](https://guides.github.com/introduction/flow/):

1. Branch or Fork
1. Commit changes
1. Submit Pull Request
1. Discuss via Pull Request
1. Pull Request gets approved or denied by core team member

If you're from the community, it may take one to two weeks to review your pull
request. Teams work in one to two week sprints, so they need time to need add it
to their time line.

## Contact

If you have a question or comment about this project, file a GitHub Issue with
your question in the Title, any context in the Comment, and add the `question`
Label.<|MERGE_RESOLUTION|>--- conflicted
+++ resolved
@@ -127,13 +127,6 @@
 - `bundle exec rake security` - Run the suite of security scanners on the codebase.
 - `bundle exec rake ci` - Run all build steps performed in CI.
 
-## Deployment Instructions
-
-Jenkins deploys `vets-api` upon each merge to `master`:
-
-http://jenkins.vetsgov-internal/job/department-of-veterans-affairs/job/vets-api/job/master/
-
-<<<<<<< HEAD
 ## Development Setup ( Docker )
 
 To run the api via docker from the root of the project run the following commands
@@ -145,12 +138,13 @@
 
 The API will then be available on port 3000 of the docker host.
 
-Environmental variables are defined in docker-compose.yml and can be overridden on the command line before the `docker-compose up` invocation
-
 ## Deployment Instructions
-=======
+
+Jenkins deploys `vets-api` upon each merge to `master`:
+
+http://jenkins.vetsgov-internal/job/department-of-veterans-affairs/job/vets-api/job/master/
+
 Each deploy is available here:
->>>>>>> 696bc6a8
 
 https://dev-api.vets.gov/v0/status
 
