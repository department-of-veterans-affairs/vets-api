# frozen_string_literal: true

module PensionBurial
  class Service < Common::Client::Base
    configuration PensionBurial::Configuration
    def upload(body)
      body['token'] = Settings.pension_burial.upload.token

<<<<<<< HEAD
    def status(guid)
      response = request(
        :post,
        '',
        token: Settings.pension_burial.upload.token,
        uuids: [guid]
      )
    end

    # rubocop:disable Metrics/MethodLength
    def upload(metadata, file_io, mime_type)
=======
>>>>>>> 58bcdd0d
      response = request(
        :post,
        '',
        body
      )
      # TODO: remove logging after confirming that pension burial uploads are working in staging
      if Rails.env.production?
        log_message_to_sentry(
          'pension burial api upload',
          :info,
          response: {
            status: response.status,
            body: response.body
          }
        )
      end

      response
    end
  end
end<|MERGE_RESOLUTION|>--- conflicted
+++ resolved
@@ -6,20 +6,6 @@
     def upload(body)
       body['token'] = Settings.pension_burial.upload.token
 
-<<<<<<< HEAD
-    def status(guid)
-      response = request(
-        :post,
-        '',
-        token: Settings.pension_burial.upload.token,
-        uuids: [guid]
-      )
-    end
-
-    # rubocop:disable Metrics/MethodLength
-    def upload(metadata, file_io, mime_type)
-=======
->>>>>>> 58bcdd0d
       response = request(
         :post,
         '',
