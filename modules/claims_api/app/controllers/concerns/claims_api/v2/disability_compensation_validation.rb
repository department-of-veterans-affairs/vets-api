--- conflicted
+++ resolved
@@ -55,6 +55,7 @@
       def validate_form_526_change_of_address
         return if form_attributes['changeOfAddress'].blank?
 
+        validate_form_526_change_of_address_required_fields
         validate_form_526_change_of_address_beginning_date
         validate_form_526_change_of_address_ending_date
         validate_form_526_change_of_address_country
@@ -62,8 +63,6 @@
         validate_form_526_change_of_address_zip
       end
 
-<<<<<<< HEAD
-=======
       def validate_form_526_change_of_address_required_fields
         change_of_address = form_attributes['changeOfAddress']
 
@@ -73,10 +72,6 @@
         validate_form_526_coa_address_line_one_presence(change_of_address, form_object_desc)
         validate_form_526_coa_country_presence(change_of_address, form_object_desc)
         validate_form_526_coa_city_presence(change_of_address, form_object_desc)
-
-        coa_begin_date = change_of_address&.dig('dates', 'beginDate') # we can have a valid form without an endDate
-
-        collect_error_if_value_not_present('begin date', form_object_desc) if coa_begin_date.blank?
       end
 
       def validate_form_526_coa_type_of_address_change_presence(change_of_address, form_object_desc)
@@ -99,7 +94,6 @@
         collect_error_if_value_not_present('city', form_object_desc) if city.blank?
       end
 
->>>>>>> ec36fe81
       def validate_form_526_change_of_address_beginning_date
         change_of_address = form_attributes['changeOfAddress']
         date = change_of_address.dig('dates', 'beginDate')
