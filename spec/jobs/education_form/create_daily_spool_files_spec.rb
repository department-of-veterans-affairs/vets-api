# frozen_string_literal: true
require 'rails_helper'

RSpec.describe EducationForm::CreateDailySpoolFiles, type: :model, form: :education_benefits do
  subject { described_class.new }

  let!(:application_1606) do
    FactoryGirl.create(:education_benefits_claim)
  end
  let(:line_break) { described_class::WINDOWS_NOTEPAD_LINEBREAK }

  context '#format_application' do
    it 'uses conformant sample data in the tests' do
      expect(application_1606.form).to match_vets_schema('edu-benefits-schema')
    end

    context 'result tests' do
      subject { described_class.new.format_application(application_1606.open_struct_form) }

      # TODO: Does it make sense to check against a known-good submission? Probably.
      it 'formats a 22-1990 submission in textual form' do
        expect(subject).to include("*INIT*\r\nMARK\r\n\r\nOLSON")
        expect(subject).to include('Name:   Mark Olson')
        expect(subject).to include('EDUCATION BENEFIT BEING APPLIED FOR: Chapter 1606')
      end

      it 'outputs a valid spool file fragment' do
        expect(subject.lines.select { |line| line.length > 80 }).to be_empty
      end

      it 'includes the faa flight certificates' do
        expect(subject).to include("FAA Flight Certificates:#{line_break}cert1, cert2#{line_break}")
      end

<<<<<<< HEAD
      it 'includes the confirmation number' do
        expect(subject).to include("Confirmation #:  #{application_1606.confirmation_number}")
=======
      it "includes the veteran's postal code" do
        expect(subject).to include(application_1606.open_struct_form.veteranAddress.postalCode)
>>>>>>> 1f0bc724
      end
    end
  end

  context '#group_submissions_by_region' do
    it 'takes a list of records into chunked forms' do
      eastern = EducationBenefitsClaim.new(form: { school: { address: { state: 'MD' } } }.to_json)
      southern = EducationBenefitsClaim.new(form: { school: { address: { state: 'GA' } } }.to_json)
      central = EducationBenefitsClaim.new(form: { veteranAddress: { state: 'WI' } }.to_json)
      eastern_default = EducationBenefitsClaim.new(form: {}.to_json)
      western = EducationBenefitsClaim.new(form: { veteranAddress: { state: 'APO/FPO AP' } }.to_json)

      output = subject.group_submissions_by_region([eastern, central, southern, eastern_default, western])
      expect(output[:eastern].length).to be(2)
      expect(output[:western].length).to be(1)
      expect(output[:southern].length).to be(1)
      expect(output[:central].length).to be(1)
    end
  end

  context 'create_files' do
    def perform_with_frozen_time
      Timecop.freeze(Time.zone.parse('2016-09-16 03:00:00 EDT')) do
        subject.perform
      end
    end

    let(:filename) { '2016-09-16-eastern.spl' }

    context 'in the development env' do
      let(:file_path) { "tmp/spool_files/#{filename}" }

      before do
        expect(Rails.env).to receive('development?').once { true }
      end

      it 'writes a file to the tmp dir' do
        perform_with_frozen_time
        expect(File.read(file_path).include?('APPLICATION FOR VA EDUCATION BENEFITS')).to eq(true)
      end

      after do
        File.delete(file_path)
      end
    end

    it 'writes files out over sftp' do
      mock_file = double(File)
      mock_writer = StringIO.new
      sftp_mock = double(file: mock_file)
      expect(Net::SFTP).to receive(:start).once.and_yield(sftp_mock)
      expect(mock_file).to receive('open').with(filename, 'w').and_return(mock_writer)
      expect(mock_writer).to receive('close').once
      perform_with_frozen_time

      # read back the written file
      mock_writer.rewind
      expect(mock_writer.read).to include('EDUCATION BENEFIT BEING APPLIED FOR: Chapter 1606')
    end
  end
end<|MERGE_RESOLUTION|>--- conflicted
+++ resolved
@@ -32,13 +32,12 @@
         expect(subject).to include("FAA Flight Certificates:#{line_break}cert1, cert2#{line_break}")
       end
 
-<<<<<<< HEAD
       it 'includes the confirmation number' do
         expect(subject).to include("Confirmation #:  #{application_1606.confirmation_number}")
-=======
+      end
+
       it "includes the veteran's postal code" do
         expect(subject).to include(application_1606.open_struct_form.veteranAddress.postalCode)
->>>>>>> 1f0bc724
       end
     end
   end
