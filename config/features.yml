---
# Add a new feature toggle here to ensure that it is initialized in all environments.
#
# Features are enabled by default in the test environment and disabled by default in other environments.
# To default a feature to enabled in development, set the `enable_in_development` key to true.
#
# The description should contain any relevant information for an admin who may toggle the feature.
#
# The actor_type should be either `user` for features you want to be "sticky" for a logged in user (default)
#  or `cookie_id` of you wish to use the Google Analytics id as the unique identifier.

# Sorted using http://yaml-sorter.herokuapp.com/

features:
  this_is_only_a_test:
    actor_type: user
    description: Used in feature_toggles_controller_spec.
  accredited_representative_portal_frontend:
    actor_type: user
    description: Enables the frontend of the accredited representative portal
    enable_in_development: true
  accredited_representative_portal_api:
    actor_type: user
    description: Enables the endpoints of the accredited representative portal
    enable_in_development: true
  aedp_vadx:
    actor_type: user
    description: Enables the VADX experimental features in the AEDP application
    enable_in_development: true
  all_claims_add_disabilities_enhancement:
    actor_type: user
    description: Enables enhancement to the 21-526EZ "Add Disabilities" page being implemented by the Conditions Team.
    enable_in_development: true
  appointments_consolidation:
    actor_type: user
    description: For features being tested while merging logic for appointments between web and mobile
  ask_va_form_feature:
    actor_type: user
    description: show/hide experimental features for Ask VA 0873
    enable_in_development: true
  ask_va_dashboard_feature:
    actor_type: user
    description: show/hide experimental features for Ask VA 0873 dashboard feature
    enable_in_development: true
  ask_va_introduction_page_feature:
    actor_type: user
    description: show/hide experimental features for Ask VA 0873 introduction feature
    enable_in_development: true
  auth_exp_vba_downtime_message:
    actor_type: user
    description: Show downtime message on Profile and My VA for planned VBA maintenance
  avs_enabled:
    actor_type: user
    description: Enables the After Visit Summary API.
    enable_in_development: true
  bcas_letters_use_lighthouse:
    actor_type: user
    description: Use lighthouse instead of EVSS to view/download benefit letters.
    enable_in_development: true
  benefits_documents_use_lighthouse:
    actor_type: user
    description: Use lighthouse instead of EVSS to upload benefits documents.
    enable_in_development: false
  benefits_education_use_lighthouse:
    actor_type: user
    description: Use lighthouse instead of EVSS to retrieve GI Bill Statement of benefits
    enable_in_development: true
  benefits_require_gateway_origin:
    actor_type: user
    description: Requires that all requests made to endpoints in appeals_api and vba_documents be made through the gateway
  caregiver_use_facilities_API:
    actor_type: cookie_id
    description: Allow list of caregiver facilites to be fetched by way of the Facilities API.
  caregiver_browser_monitoring_enabled:
    actor_type: user
    description: Enables Datadog Real Time User Monitoring
  caregiver_carma_submitted_at:
    actor_type: user
    description: Enables sending CARMA the creation timestamp of a claim as a metadata submitted_at value
  caregiver1010:
    actor_type: user
    description: Enables new features while investigating 1010CG errors
  caregiver_retry_form_validation:
    actor_type: user
    description: Enables 1010CG to retry schema validation
  document_upload_validation_enabled:
    actor_type: user
    description: Enables stamped PDF validation on document upload
    enable_in_development: true
  hca_browser_monitoring_enabled:
    actor_type: user
    description: Enables browser monitoring for the health care application.
  hca_disable_bgs_service:
    actor_type: user
    description: Do not call the BGS Service when this is turned on. Instead return 0 for rating.
  hca_enrollment_status_override_enabled:
    actor_type: user
    description: Enables override of enrollment status for a user, to allow multiple submissions with same user.
  hca_ez_use_facilities_v2:
    actor_type: user
    description: Use Lighthouse Facilities API V2 for EZ queries
  hca_insurance_v2_enabled:
    actor_type: user
    description: Enables the the upgraded insurance section of the Health Care Application
    enable_in_development: true
  hca_download_completed_pdf:
    actor_type: user
    description: Enables downloading a filled out 10-10EZ Form Pdf upon submission
    enable_in_development: true
  hca_performance_alert_enabled:
    actor_type: user
    description: Enables alert notifying users of a potential issue with application performance.
  hca_reg_only_enabled:
    actor_type: user
    description: Enables the registration-only path for the Health Care Application
    enable_in_development: true
  hca_log_form_attachment_create:
    actor_type: user
    description: Enable logging all successful-looking attachment creation calls to Sentry at info-level
  hca_retrieve_facilities_without_repopulating:
    actor_type: user
    description: Constrain facilities endpoint to only return existing facilities values - even if the table is empty, do not rerun the Job to populate it.
  cg1010_oauth_2_enabled:
    actor_type: user
    description: Use OAuth 2.0 Authentication for 10-10CG Form Mulesoft integration.
  ezr_prod_enabled:
    actor_type: user
    description: Enables access to the 10-10EZR application in prod for the purposes of conducting user reasearch
    enable_in_development: true
  ezr_upload_enabled:
    actor_type: user
    description: Enables Toxic Exposure File Upload for 10-10EZR applicants.
    enable_in_development: true
  ezr_auth_only_enabled:
    actor_type: user
    description: Enables the auth-only experience, allowing only authenticated users to view any part of the form.
    enable_in_development: true
  ezr_emergency_contacts_enabled:
    actor_type: user
    description: Enables emergency contact experience for 10-10EZR applicants.
    enable_in_development: true
  ezr_next_of_kin_enabled:
    actor_type: user
    description: Enables next of kin experience for 10-10EZR applicants.
    enable_in_development: true
  ezr_use_va_notify_on_submission_failure:
    actor_type: user
    description: Send submission failure email to Veteran using VANotify.
    enable_in_development: true
  ezr_use_correct_format_for_file_uploads:
    actor_type: user
    description: Correctly formats the `va:attachments` XML for file uploads
    enable_in_development: true
  ezr_route_guard_enabled:
    actor_type: user
    description: Enables the route guard authentication for 10-10EZR application
    enable_in_development: true
  cerner_override_653:
    actor_type: user
    description: This will show the Cerner facility 653 as `isCerner`.
  cerner_override_668:
    actor_type: user
    description: This will show the Cerner facility 668 as `isCerner`.
  cerner_override_687:
    actor_type: user
    description: This will show the Cerner facility 687 as `isCerner`.
  cerner_override_692:
    actor_type: user
    description: This will show the Cerner facility 692 as `isCerner`.
  cerner_override_757:
    actor_type: user
    description: This will show the Cerner facility 757 as `isCerner`.
  champva_vanotify_custom_callback:
    actor_type: user
    description: Enables the custom callback_klass when sending IVC CHAMPVA failure emails with VA Notify
  champva_vanotify_custom_confirmation_callback:
    actor_type: user
    description: Enables the custom callback_klass when sending IVC CHAMPVA confirmation emails with VA Notify
  champva_log_all_s3_uploads:
    actor_type: user
    description: Enables logging for all s3 uploads using UUID or keys for monitoring
  champva_failure_email_job_enabled:
    actor_type: user
    description: Enables sending failure notification emails for IVC CHAMPVA form submissions that lack a Pega status
  champva_confirmation_email_bugfix:
    actor_type: user
    description: Enables fix for a bug where confirmation emails may get sent when Pega reports a status of 'Not Processed'
  champva_enhanced_monitor_logging:
    actor_type: user
    description: Enables using the new IVC CHAMPVA Monitoring logging class for enhanced Stats D info.
  champva_pdf_decrypt:
    actor_type: user
    description: Enables unlocking password protected file submissions in IVC CHAMPVA forms.
  champva_require_all_s3_success:
    actor_type: user
    description: Enables raising a StandardError if any supporting documents fail to upload to S3 in IVC CHAMPVA forms.
  check_in_experience_enabled:
    actor_type: user
    description: Enables the health care check-in experiences
    enable_in_development: true
  check_in_experience_pre_check_in_enabled:
    actor_type: user
    description: Enables the health care check-in experiences to show the pre-check-in experience.
    enable_in_development: true
  check_in_experience_upcoming_appointments_enabled:
    actor_type: user
    description: Enables the feature to show upcoming appointments to the veterans
    enable_in_development: true
  check_in_experience_translation_disclaimer_spanish_enabled:
    actor_type: user
    description: Enables disclaimer for possible untranslated content on spanish pages
    enable_in_development: true
  check_in_experience_translation_disclaimer_tagalog_enabled:
    actor_type: user
    description: Enables disclaimer for possible untranslated content on tagalog pages
    enable_in_development: true
  check_in_experience_mock_enabled:
    actor_type: user
    description: Enables downstream responses to be returned via betamocks
    enable_in_development: false
  check_in_experience_travel_reimbursement:
    actor_type: user
    description: Enables travel reimbursement workflow for day-of check-in application.
    enable_in_development: true
  check_in_experience_cerner_travel_claims_enabled:
    actor_type: user
    description: Enables travel claims filing for Oracle Health (Cerner) sites
    enable_in_development: true
  check_in_experience_check_claim_status_on_timeout:
    actor_type: user
    description: Uses a background worker to check travel claim status when the submission times out
    enable_in_development: true
  check_in_experience_browser_monitoring:
    actor_type: user
    description: Enables browser monitoring for check-in applications.
    enable_in_development: false
  check_in_experience_medication_review_content:
    actor_type: cookie_id
    description: Enables the medication review content in pre-check-in.
    enable_in_development: true
  claim_letters_access:
    actor_type: user
    description: Enables users to access the claim letters page
    enable_in_development: true
  claims_api_special_issues_updater_uses_local_bgs:
    actor_type: user
    description: Enables special issues updater to use local_bgs
    enable_in_development: true
  claims_api_flash_updater_uses_local_bgs:
    actor_type: user
    description: Enables flash updater to use local_bgs
    enable_in_development: true
  claims_api_poa_vbms_updater_uses_local_bgs:
    actor_type: user
    description: Enables poa vbms updater to use local_bgs
    enable_in_development: true
  claims_api_bd_refactor:
    actor_type: user
    description: Diverts codepath to use refactored BD methods
    enable_in_development: true
  claims_api_ews_updater_enables_local_bgs:
    actor_type: user
    description: Uses local_bgs rather than bgs-ext
    enable_in_development: true
  claims_api_ews_uploads_bd_refactor:
    actor_type: user
    description: When enabled, sends ews forms to BD via the refactored logic
    enable_in_development: true
  claims_api_poa_uploads_bd_refactor:
    actor_type: user
    description: When enabled, sends poa forms to BD via the refactored logic
    enable_in_development: true
  claims_api_526_validations_v1_local_bgs:
    actor_type: user
    description: Enables the method calls in the v1 526 validations use local_bgs
    enable_in_development: true
  claims_api_use_person_web_service:
    actor_type: user
    description: Uses person web service rather than local bgs
    enable_in_development: true
  claims_api_use_update_poa_relationship:
    actor_type: user
    description: Uses local_bgs rather than bgs-ext
    enable_in_development: true
  claims_api_526_v2_uploads_bd_refactor:
    actor_type: user
    description: When enabled, sends 526 forms to BD via the refactored logic
    enable_in_development: true
  lighthouse_claims_api_add_person_proxy:
    actor_type: user
    description: When enabled, will allow for add_person_proxy call in both versions
    enable_in_development: true
  confirmation_page_new:
    actor_type: user
    description: Enables the 2024 version of the confirmation page view in simple forms
    enable_in_development: true
  lighthouse_claims_api_hardcode_wsdl:
    actor_type: user
    description: Use hardcoded namespaces for WSDL calls to BGS
    enable_in_development: true
  cst_5103_update_enabled:
    actor_type: user
    description: When enabled, claims status tool will use the new 5103 alert designs and hides the ask your claim decision section
    enable_in_development: true
  cst_show_document_upload_status:
    actor_type: user
    description: When enabled, claims status tool will display the upload status that comes from the evidence_submissions table.
    enable_in_development: true
  cst_claim_phases:
    actor_type: user
    description: When enabled, claims status tool uses the new claim phase designs
    enable_in_development: true
  cst_include_ddl_5103_letters:
    actor_type: user
    description: When enabled, the Download Decision Letters feature includes 5103 letters
    enable_in_development: true
  cst_include_ddl_boa_letters:
    actor_type: user
    description: When enabled, the Download Decision Letters feature includes Board of Appeals decision letters
    enable_in_development: true
  cst_include_ddl_sqd_letters:
    actor_type: user
    description: When enabled, the Download Decision Letters feature includes Subsequent Development Letters
    enable_in_development: true
  cst_send_evidence_failure_emails:
    actor_type: user
    description: When enabled, emails will be sent when evidence uploads from the CST fail
    enable_in_development: true
  cst_synchronous_evidence_uploads:
    actor_type: user
    description: When enabled, claims status tool uses synchronous evidence uploads
    enable_in_development: true
  cst_use_dd_rum:
    actor_type: user
    description: When enabled, claims status tool uses DataDog's Real User Monitoring logging
    enable_in_development: false
  cst_suppress_evidence_requests_website:
    actor_type: user
    description: When enabled, CST does not show Attorney Fees, Secondary Action Required, or Stage 2 Development on website
    enable_in_development: false
  cst_suppress_evidence_requests_mobile:
    actor_type: user
    description: When enabled, CST does not show Attorney Fees, Secondary Action Required, or Stage 2 Development on mobile
    enable_in_development: false
  cst_override_pmr_pending_tracked_items:
    actor_type: user
    description: When enabled, CST overrides PMR Pending tracked items to be NEEDED_FROM_OTHERS
    enable_in_development: true
  cst_override_reserve_records_website:
    actor_type: user
    description: When enabled, CST overrides RV1 - Reserve Records Request tracked items to be NEEDED_FROM_OTHERS on vets-website
    enable_in_development: true
  cst_override_reserve_records_mobile:
    actor_type: user
    description: When enabled, CST overrides RV1 - Reserve Records Request tracked items to be NEEDED_FROM_OTHERS on mobile app
    enable_in_development: true
  cst_friendly_evidence_requests:
    actor_type: user
    description: When enabled, CST overrides tracked items' display names and descriptions to be more human-readable
    enable_in_development: true
  letters_hide_service_verification_letter:
    actor_type: user
    description: When enabled, CST does not include Service Verification in the list of letters on vets-website
    enable_in_development: true
  coe_access:
    actor_type: user
    description: Feature gates the certificate of eligibility application
    enable_in_development: true
  combined_debt_portal_access:
    actor_type: user
    description: Enables users to interact with combined debt portal experience
    enable_in_development: true
  combined_financial_status_report:
    actor_type: user
    description: Enables users to submit FSR forms for VHA and VBA debts
    enable_in_development: true
  claims_claim_uploader_use_bd:
    actor_type: user
    description: Use BDS instead of EVSS to upload to VBMS.
  claims_load_testing:
    actor_type: user
    description: Enables the ability to skip jobs for load testing
  claims_status_v1_bgs_enabled:
    actor_type: user
    description: enables calling BGS instead of EVSS for the claims status v1.
  claims_hourly_slack_error_report_enabled:
    actor: user
    description: Enable/disable the running of the hourly slack alert for errored submissions
    enable_in_development: false
  claims_status_v1_lh_auto_establish_claim_enabled:
    actor_type: user
    description: With feature flag enabled, v1 /526 should use Lighthouse Form526 docker container
  cst_send_evidence_submission_failure_emails:
    actor_type: user
    description: >
      If enabled and a user submits an evidence submission upload that fails to send, an email will be sent to the user and retried.
      When disabled and a user submits an evidence submission upload that fails to send, an email will be sent to the user and not retried.
    enable_in_development: true
  debt_letters_show_letters_vbms:
    actor_type: user
    description: Enables debt letter download from VBMS
  debts_cache_dmc_empty_response:
    actor_type: user
    description: Enables caching of empty DMC response
  debts_cache_vbs_copays_empty_response:
    actor_type: user
    description: Enables caching of empty VBS medical copay response
  debts_copay_logging:
    actor_type: user
    description: Logs copay request data
  debts_silent_failure_mailer:
    actor_type: user
    description: Enables silent failure mailer for the 5655
  debts_sharepoint_error_logging:
    actor_type: user
    description: Logs Sharepoint error data
  decision_review_hlr_email:
    actor_type: user
    description: Send email notification for successful HLR submission
  decision_review_nod_email:
    actor_type: user
    description: Send email notification for successful NOD submission
  decision_review_sc_email:
    actor_type: user
    description: Send email notification for successful SC submission
  decision_review_hlr_status_updater_enabled:
    actor_type: user
    description: Enables the Higher Level Review status update batch job
  decision_review_nod_status_updater_enabled:
    actor_type: user
    description: Enables the Notice of Disagreement status update batch job
  decision_review_sc_status_updater_enabled:
    actor_type: user
    description: Enables the Supplemental Claim status update batch job
  decision_review_icn_updater_enabled:
    actor_type: user
    description: Enables the ICN lookup job
  decision_review_weekly_error_report_enabled:
    actor_type: user
    description: Enables the weekly decision review text error report
  decision_review_daily_error_report_enabled:
    actor_type: user
    description: Enables the daily error report email
  decision_review_daily_stuck_records_report_enabled:
    actor_type: user
    description: Enables the daily decision review stuck records Slack report
  decision_review_monthly_stats_report_enabled:
    actor_type: user
    description: Enables the monthly decision review stats report email
  decision_review_delay_evidence:
    actor_type: user
    description: Ensures that NOD and SC evidence is not received in Central Mail before the appeal itself
  decision_review_hlr_form_v4_enabled:
    actor_type: user
    description: Enable using MAR 2024 revision of 200996 Higher Level Review form when submitting to EMMS for intake
    enable_in_development: false
  decision_review_sc_form_v4_enabled:
    actor_type: user
    description: Enable using MAY 2024 revision of 200995 Supplemental Claim form when submitting to EMMS for intake
    enable_in_development: false
  decision_review_saved_claim_hlr_status_updater_job_enabled:
    actor_type: user
    description: Enable job to set delete_date for completed SavedClaim::HigherLevelReviews
    enable_in_development: true
  decision_review_saved_claim_nod_status_updater_job_enabled:
    actor_type: user
    description: Enable job to set delete_date for completed SavedClaim::NoticeOfDisagreements
    enable_in_development: true
  decision_review_saved_claim_sc_status_updater_job_enabled:
    actor_type: user
    description: Enable job to set delete_date for completed SavedClaim::SupplementalClaims
    enable_in_development: true
  decision_review_delete_saved_claims_job_enabled:
    actor_type: user
    description: Enable job to delete SavedClaim records when the record has a delete_date and the date is in the past
    enable_in_development: true
  decision_review_failure_notification_email_job_enabled:
    actor_type: user
    description: Enable job to send form and evidence failure notification emails
    enable_in_development: true
  decision_review_track_4142_submissions:
    actor_type: user
    description: Enable saving record of 4142 forms submitted to Lighthouse as part of a Supplemental Claim
    enable_in_development: true
  decision_review_notify_4142_failures:
    actor_type: user
    description: Enable sending an email if a 4142 submission is not successful in Lighthouse
    enable_in_development: true
  decision_review_service_common_exceptions_enabled:
    actor_type: user
    description: Enable using Common::Exception classes instead of DecisionReviewV1::ServiceException
  dependency_verification:
    actor_type: user
    description: Feature gates the dependency verification modal for updating the diaries service.
    enable_in_development: true
  dependents_enqueue_with_user_struct:
    actor_type: user
    description: Manage whether the enqueued job for 686c and 674 will be with a User model or the new User struct
    enable_in_development: true
  dependents_pension_check:
    actor_type: user
    description: Manage whether or not Pension check is enabled for the 686/674
    enable_in_development: true
  dependents_removal_check:
    actor_type: user
    description: Manage whether or not dependent removal claim codes are enabled for the 686
    enable_in_development: true
  dependents_management:
    actor_type: user
    description: Manage dependent removal from view dependent page
    enable_in_development: true
  dependents_trigger_action_needed_email:
    actor_type: user
    description: Set whether to enable VANotify email to Veteran for Dependents Backup Path failure exhaustion
  disability_526_form4142_polling_records:
    actor_type: user
    description: enables creation of, and tracking of, sent form 4142 documents, from the 526 flow, to the Lighthouse Benefits Intake API
    enable_in_development: true
  disability_526_form4142_polling_record_failure_email:
    actor_type: user
    description: enables failure email when explicit failure is detected downstream
    enable_in_development: true
  contention_classification_claim_linker:
    actor_type: user
    description: enables sending 526 claim id and vbms submitted claim id to Contention Classification service for linking/monitoring.
    enable_in_development: true
  disability_526_ee_process_als_flash:
    actor_type: user
    description: enables adding applicable flashes to disability_526 prior to submission.
    enable_in_development: true
  disability_526_call_received_email_from_polling:
    actor_type: user
    description: enables received email in poll_form526_pdf job and disables calling from form526_submission
  disability_526_improved_autosuggestions_add_disabilities_page:
    actor_type: user
    description: enables new version of add disabilities page, with updates to content and search functionality
    enable_in_development: true
  disability_526_max_cfi_service_switch:
    actor_type: user
    description: Enables the use of the new Max Ratings CFI service instead of the VRO client for fetching max ratings.
    enable_in_development: true
  disability_compensation_flashes:
    actor_type: user
    description: enables sending flashes to BGS for disability_compensation submissions.
    enable_in_development: true
  disability_compensation_temp_separation_location_code_string:
    actor_type: user
    description: enables forcing separation location code to be a string in submit_all_claim endpoint.
  disability_compensation_form4142_supplemental:
    actor_type: user
    description: Use Lighthouse API to submit supplemental Form 21-4142 from Form 526EZ submissions
    enable_in_development: true
  disability_compensation_pif_fail_notification:
    actor_type: user
    description: enables sending notifications to vets if their 526 claim submission fails with PIF in Use Error
    enable_in_development: true
  disability_compensation_production_tester:
    actor_type: user
    description: disable certain functionality for production testing of the 526 submission workflow. DO NOT TOGGLE THIS FLAG UNLESS YOU ARE A MEMBER OF DISABILITY BENEFITS EXPERIENCE TEAM.
    enable_in_development: true
  disability_compensation_fail_submission:
    actor_type: user
    description: enable to test the backup submission path. DO NOT TOGGLE THIS FLAG UNLESS YOU ARE A MEMBER OF DISABILITY BENEFITS EXPERIENCE TEAM.
    enable_in_development: true
  disability_compensation_sync_modern_0781_flow:
    actor_type: user
    description: enables a new form flow for 0781 and 0781a in the 526 submission workflow
    enable_in_development: true
  disability_526_send_form526_submitted_email:
    actor_type: user
    description: enables sending submitted email in both primary and backup paths
  disability_526_send_received_email_from_backup_path:
    actor_type: user
    description: enables received email in complete success state of backup path
  education_reports_cleanup:
    actor_type: user
    description: Updates to the daily education reports to remove old data that isn't needed in the new fiscal year
    enable_in_development: true
  enrollment_verification:
    actor_type: user
    description: Enables access to the Enrollment Verification app
    enable_in_development: true
  discharge_wizard_features:
    actor_type: user
    description: Iteration of new features for discharge wizard
    enable_in_development: true
  dispute_debt:
    actor_type: user
    description: Enables the Dispute Debt feature
    enable_in_development: true
  facilities_autosuggest_vamc_services_enabled:
    actor_type: user
    description: Allow use of the VA health facilities auto-suggest feature (versus static dropdown)
    enable_in_development: true
  facilities_use_address_typeahead:
    actor_type: user
    description: Use the address typeahead for the facility locator
    enable_in_development: true
  facilities_ppms_suppress_all:
    actor_type: user
    description: Hide all ppms search options
  facility_locator_mobile_map_update:
    actor_type: user
    description: Use new mobile map features for research
    enable_in_development: true
  facility_locator_predictive_location_search:
    actor_type: user
    description: Use predictive location search in the Facility Locator UI
  facilities_use_fl_progressive_disclosure:
    actor_type: user
    description: Use progressive disclosure in the Facility Locator UI
    enable_in_development: true
  file_upload_short_workflow_enabled:
    actor_type: user
    description: Enables shorter workflow enhancement for file upload component
  fsr_5655_server_side_transform:
    actor_type: user
    description: Update to use BE for business transform logic for Financial Status Report (FSR - 5655) form
    enable_in_development: true
  financial_status_report_debts_api_module:
    actor_type: user
    description: Points to debts-api module routes
    enable_in_development: true
  financial_status_report_expenses_update:
    actor_type: user
    description: Update expense lists in the Financial Status Report (FSR - 5655) form
    enable_in_development: true
  financial_status_report_review_page_navigation:
    actor_type: user
    description: Enables new review page navigation for users completing the Financial Status Report (FSR) form.
    enable_in_development: true
  find_a_representative_enabled:
    actor_type: cookie_id
    description: Generic toggle for gating Find a Rep
    enable_in_development: true
  find_a_representative_enable_api:
    actor_type: user
    description: Enables all Find a Representative api endpoints
    enable_in_development: true
  find_a_representative_enable_frontend:
    actor_type: cookie_id
    description: Enables Find a Representative frontend
    enable_in_development: true
  find_a_representative_flag_results_enabled:
    actor_type: user
    description: Enables flagging feature for Find a Representative frontend
    enable_in_development: true
  find_a_representative_use_accredited_models:
    actor_type: user
    description: Enables Find A Representative APIs using AccreditedX models
    enable_in_development: true
  representative_status_enabled:
    actor_type: cookie_id
    description: Enables flagging feature for Find a Representative frontend
    enable_in_development: true
  form526_include_document_upload_list_in_overflow_text:
    actor_type: user
    description: Appends a list of SupportingEvidenceAttachment filenames the veteran uploaded for a Form 526 into the overflow text in the form submission
  appoint_a_representative_enable_frontend:
    actor_type: cookie_id
    description: Enables Appoint a Representative frontend
    enable_in_development: true
  appoint_a_representative_enable_v2_features:
    actor_type: user
    description: Enables Appoint a Representative 2.0 features for frontend and backend
    enable_in_development: true
  appoint_a_representative_enable_pdf:
    actor_type: user
    description: Enables Appoint a Representative PDF generation endpoint
    enable_in_development: true
  form526_legacy:
    actor_type: user
    description: If true, points controllers to the legacy EVSS Form 526 instance. If false, the controllers will use the Dockerized instance running in DVP.
    enable_in_development: true
  form526_send_document_upload_failure_notification:
    actor_type: user
    description: Enables enqueuing a Form526DocumentUploadFailureEmail if a EVSS::DisabilityCompensationForm::SubmitUploads job exhausts its retries
    enable_in_development: true
  form526_send_backup_submission_polling_failure_email_notice:
    actor_type: user
    description: Enables enqueuing a Form526SubmissionFailureEmailJob if a submission is marked as unprocessable through polling of the Benefits Intake API.
    enable_in_development: true
  form526_send_backup_submission_exhaustion_email_notice:
    actor_type: user
    description: Enables enqueuing of a Form526SubmissionFailureEmailJob if a submission exhausts it's attempts to upload to the Benefits Intake API.
    enable_in_development: true
  form526_send_4142_failure_notification:
    actor_type: user
    description: Enables enqueuing of a Form4142DocumentUploadFailureEmail if a SubmitForm4142Job job exhausts its retries
    enable_in_development: true
  form526_send_0781_failure_notification:
    actor_type: user
    description: Enables enqueuing a Form0781DocumentUploadFailureEmail if a SubmitForm0781Job job exhausts its retries
    enable_in_development: true
  form0994_confirmation_email:
    actor_type: user
    description: Enables form 0994 email submission confirmation (VaNotify)
    enable_in_development: true
  form1990_confirmation_email:
    actor_type: user
    description: Enables form 1990 email submission confirmation (VaNotify)
    enable_in_development: true
  form1995_confirmation_email:
    actor_type: user
    description: Enables form 1995 email submission confirmation (VaNotify)
    enable_in_development: true
  form1990e_confirmation_email:
    actor_type: user
    description: Enables form 1990e email submission confirmation (VaNotify)
    enable_in_development: true
  form21_0966_confirmation_email:
    actor_type: user
    description: Enables form 21-0966 email submission confirmation (VaNotify)
    enable_in_development: true
  form21_0966_confirmation_page:
    actor_type: user
    description: Enables form 21-0966 new confirmation page
    enable_in_development: true
  form21_0972_confirmation_email:
    actor_type: user
    description: Enables form 21-0972 email submission confirmation (VaNotify)
    enable_in_development: true
  form21_10203_confirmation_email:
    actor_type: user
    description: Enables form 21-10203 email submission confirmation (VaNotify)
  form21_10210_confirmation_email:
    actor_type: user
    description: Enables form 21-10210 email submission confirmation (VaNotify)
    enable_in_development: true
  form20_10206_confirmation_email:
    actor_type: user
    description: Enables form 20-10206 email submission confirmation (VaNotify)
    enable_in_development: true
  form20_10207_confirmation_email:
    actor_type: user
    description: Enables form 20-10207 email submission confirmation (VaNotify)
    enable_in_development: true
  form21_0845_confirmation_email:
    actor_type: user
    description: Enables form 21-0845 email submission confirmation (VaNotify)
    enable_in_development: true
  form21p_0847_confirmation_email:
    actor_type: user
    description: Enables form 21p-0847 email submission confirmation (VaNotify)
    enable_in_development: true
  form21_4142_confirmation_email:
    actor_type: user
    description: Enables form 21-4142 email submission confirmation (VaNotify)
  form22_10282_confirmation_email:
    actor_type: user
    description: Enables form 22-10282 email submission confirmation (VaNotify)
    enable_in_development: true
  form26_4555_confirmation_email:
    actor_type: user
    description: Enables form 26-4555 email submission confirmation (VaNotify)
    enable_in_development: true
  form_526_required_identifiers_in_user_object:
    actor_type: user
    description: includes a mapping of booleans in the profile section of a serialized user indicating which ids are nil for the user
  form40_0247_confirmation_email:
    actor_type: user
    description: Enables form 40-0247 email submission confirmation (VaNotify)
    enable_in_development: true
  form40_10007_confirmation_email:
    actor_type: user
    description: Enables form 40-10007 email submission error (VaNotify)
    enable_in_development: true
  form1990meb_confirmation_email:
    actor_type: user
    description: Enables form 1990 MEB email submission confirmation (VaNotify)
    enable_in_development: true
  form1990emeb_confirmation_email:
    actor_type: user
    description: Enables form 1990e MEB email submission confirmation (VaNotify)
    enable_in_development: true
  form5490_confirmation_email:
    actor_type: user
    description: Enables form 5490 email submission confirmation (VaNotify)
    enable_in_development: true
  form5495_confirmation_email:
    actor_type: user
    description: Enables form 5495 email submission confirmation (VaNotify)
    enable_in_development: true
  simple_forms_email_confirmations:
    actor_type: user
    description: Enables form email submission confirmations (for allowed email types via VaNotify)
    enable_in_development: true
  simple_forms_email_notifications:
    actor_type: user
    description: Enables form email notifications upon certain state changes (error and received)
    enable_in_development: true
  simple_forms_notification_callbacks:
    actor_type: user
    description: Enables form email notification callback for Simple Forms
    enable_in_development: true
  form2010206:
    actor_type: user
    description: If enabled shows the digital form experience for form 20-10206
  form2010207:
    actor_type: user
    description: If enabled shows the digital form experience for form 20-10207
  form210845:
    actor_type: user
    description: If enabled shows the digital form experience for form 21-0845
  form210966:
    actor_type: user
    description: If enabled shows the digital form experience for form 21-0966
  form210972:
    actor_type: user
    description: If enabled shows the digital form experience for form 21-0972
  form214142:
    actor_type: user
    description: If enabled shows the digital form experience for form 21-4142
  form2110210:
    actor_type: user
    description: If enabled shows the digital form experience for form 21-10210
  form21p0847:
    actor_type: user
    description: If enabled shows the digital form experience for form 21P-0847
  form264555:
    actor_type: user
    description: If enabled shows the digital form experience for form 26-4555
  form400247:
    actor_type: user
    description: If enabled shows the digital form experience for form 40-0247
  form1010d_browser_monitoring_enabled:
    actor_type: user
    description: Datadog RUM monitoring for form 10-10d (IVC CHAMPVA)
  form107959c:
    actor_type: cookie_id
    description: If enabled shows the digital form experience for form 10-7959c (IVC CHAMPVA other health insurance)
  form107959a:
    actor_type: user
    description: If enabled shows the digital form experience for form 10-7959a (IVC CHAMPVA claim form)
  form107959f2:
    actor_type: user
    description: If enabled shows the digital form experience for form 10-7959f-2 (Foreign Medical Program claim form)
  form_upload_flow:
    actor_type: user
    description: If enabled shows the find-a-form widget for the Form Upload Flow
  get_help_ask_form:
    actor_type: user
    description: Enables inquiry form for users to submit questions, suggestions, and complaints.
    enable_in_development: true
  get_help_messages:
    actor_type: user
    description: Enables secure messaging
    enable_in_development: true
  ha_cpap_supplies_cta:
    actor_type: user
    description: Toggle CTA for reordering Hearing Aid and CPAP supplies form within static pages.
  in_progress_form_custom_expiration:
    actor_type: user
    description: Enable/disable custom expiration dates for forms
    enable_in_development: true
  in_progress_form_reminder:
    actor_type: user
    description: Enable/disable in progress form reminders (sent via VaNotify)
    enable_in_development: true
  in_progress_form_reminder_age_param:
    actor_type: user
    description: Enable/disable in progress form reminder age param
    enable_in_development: true
  clear_stale_in_progress_reminders_sent:
    actor_type: user
    description: Enable/disable clearing of one-time in progress reminders after 60 days
    enable_in_development: true
  in_progress_1880_form_cron:
    actor_type: user
    description: Enable/disable scheduled cron for 1880 in progress form reminders (sent via VaNotify)
    enable_in_development: true
  in_progress_1880_form_reminder:
    actor_type: user
    description: Enable/disable 1880 in progress form reminders (sent via VaNotify)
    enable_in_development: true
  in_progress_form_reminder_1010ez:
    actor_type: user
    description: Enable/disable 1010ez in progress form reminders (sent via VaNotify)
    enable_in_development: true
  in_progress_form_reminder_526ez:
    actor_type: user
    description: Enable/disable 526ez in progress form reminders (sent via VaNotify)
    enable_in_development: true
  letters_check_discrepancies:
    actor_type: user
    description: Enables ability to log letter discrepancies between evss and lighthouse
    enable_in_development: true
  letters_page_new_design:
    actor_type: user
    description: Enables ability to show updated letter page design
    enable_in_development: true
  lighthouse_claims_api_v2_add_person_proxy:
    actor_type: user
    description: Lighthouse Benefits Claims API v2 uses add_person_proxy service when target Veteran is missing a Participant ID
    enable_in_development: true
  lighthouse_claims_api_poa_dependent_claimants:
    actor_type: user
    description: Enable/disable dependent claimant support for POA requests
    enable_in_development: true
  lighthouse_claims_api_v2_poa_va_notify:
    actor_type: user
    description: Enable/disable the VA notification emails in V2 POA
    enable_in_development: false
  lighthouse_claims_v2_poa_requests_skip_bgs:
    actor_type: user
    description: Enable/disable skipping BGS calls for POA Requests
    enable_in_development: true
  lighthouse_claims_api_poa_use_bd:
    actor_type: user
    description: Lighthouse Benefits Claims API uses Lighthouse Benefits Documents API to upload POA forms instead of VBMS
    enable_in_development: true
  lighthouse_claims_api_use_birls_id:
    actor_type: user
    description: Lighthouse Benefits Claims API uses MPI birls_id as filenumber parameter to BDS search
    enable_in_development: true
  loop_pages:
    actor_type: user
    description: Enable new list loop pattern
    enable_in_development: true
  show_mbs_preneed_change_va_4010007:
    actor_type: user
    description: Updates to text in form VA 40-10007
  medical_copays_six_mo_window:
    actor_type: user
    description: This will filter to only show medical copays within the last 6 months
    enable_in_development: true
  medical_copays_api_key_change:
    actor_type: user
    description: This will use new API key name when available
    enable_in_development: true
  medical_copay_notifications:
    actor_type: user
    description: Enables notifications to be sent for new copay statements
    enable_in_development: true
  mhv_account_creation_after_login:
    actor_type: user
    descriptiom: Enables access to MHV Account Creation API
    enable_in_development: true
  mhv_accelerated_delivery_enabled:
    actor_type: user
    description: Control whether vets-api allows fetching MR data from LightHouse
    enable_in_development: false
  mhv_accelerated_delivery_allergies_enabled:
    actor_type: user
    description: Control fetching OH allergies data
    enable_in_development: false
  mhv_accelerated_delivery_vital_signs_enabled:
    actor_type: user
    description: Control fetching OH vitals data
    enable_in_development: false
  mhv_accelerated_delivery_uhd_enabled:
    actor_type: user
    description: Control whether vets-api allows fetching any MR data from MHV UHD
    enable_in_development: false
  mhv_accelerated_delivery_uhd_sp_enabled:
    actor_type: user
    description: Control whether vets-api allows fetching Surgical Pathology data from MHV UHD
    enable_in_development: false
  mhv_va_health_chat_enabled:
    actor_type: user
    description: Enables the VA Health Chat link at /my-health
  mhv_landing_page_show_priority_group:
    actor_type: user
    description: Shows Veterans their Priority Group on the MHV Landing Page
    enable_in_development: true
  mhv_landing_page_personalization:
    actor_type: user
    description: Enables personalized content on the My HealtheVet landing page.
    enable_in_development: true
  mhv_transitional_medical_records_landing_page:
    actor_type: user
    description: Enables the transitional Medical Records page at /my-health/records
  mhv_integration_medical_records_to_phase_1:
    actor_type: user
    description: Enables MHV integration to point the Medical Records application on VA.gov
    enable_in_development: true
  mhv_interstitial_enabled:
    actor_type: user
    descriptiom: Enables interstitial for upcoming mhv deprecation
    enable_in_development: false
  mhv_secure_messaging_cerner_pilot:
    actor_type: user
    description: Enables/disables Secure Messaging Cerner Transition Pilot environment on VA.gov
    enable_in_development: true
  mhv_secure_messaging_filter_accordion:
    actor_type: user
    description: Enables/disables Secure Messaging Filter Accordion re-design updates on VA.gov
    enable_in_development: true
  mhv_secure_messaging_remove_lefthand_nav:
    actor_type: user
    description: Disables/Enables Secure Messaging lefthand navigation for new navigation solution
    enable_in_development: true
  mhv_secure_messaging_edit_contact_list:
    actor_type: user
    description: Disables/Enables Secure Messaging edit contact list page
  mhv_secure_messaging_triage_group_plain_language:
    actor_type: user
    description: Disables/Enables Secure Messaging recipients group plain language design
    enable_in_development: true
  mhv_secure_messaging_recipient_opt_groups:
    actor_type: user
    description: Disables/Enables Secure Messaging optgroups in recipient dropdown on Start a new message page
    enable_in_development: true
  mhv_secure_messaging_recipient_combobox:
    actor_type: user
    description: Disables/Enables Secure Messaging combobox in recipient dropdown on Start a new message page
  mhv_secure_messaging_remove_landing_page:
    actor_type: user
    description: Disables/Enables Secure Messaging Messages landing page and its components from view on VA.gov
    enable_in_development: true
  mhv_secure_messaging_signature_settings:
    actor_type: user
    description: Disables/Enables Secure Messaging Signature Settings in the VA Personal Information Settings
    enable_in_development: true
  mhv_medical_records_allow_txt_downloads:
    actor_type: user
    description: Allows users to download Medical Records data in TXT format
    enable_in_development: true
  mhv_medical_records_display_conditions:
    actor_type: user
    description: Show/hide content related to Health Conditions in Medical Records
    enable_in_development: true
  mhv_medical_records_display_domains:
    actor_type: user
    description: Show/hide in-progress Medical Records domains
    enable_in_development: true
  mhv_medical_records_display_labs_and_tests:
    actor_type: user
    description: Show/hide content related to Labs & Tests in Medical Records
    enable_in_development: true
  mhv_medical_records_display_notes:
    actor_type: user
    description: Show/hide content related to Notes in Medical Records
    enable_in_development: true
  mhv_medical_records_display_sidenav:
    actor_type: user
    description: Show/hide the Medical Records side navigation
    enable_in_development: true
  mhv_medical_records_display_vaccines:
    actor_type: user
    description: Show/hide content related to Vaccines in Medical Records
    enable_in_development: true
  mhv_medical_records_display_settings_page:
    actor_type: user
    description: Show/hide the Settings Page in Medical Records
    enable_in_development: true
  mhv_medical_records_display_vitals:
    actor_type: user
    description: Show/hide content related to Vitals in Medical Records
    enable_in_development: true
  mhv_medical_records_phr_refresh_on_login:
    actor_type: user
    description: Enables/disables the PHR refresh for MHV users when logging into VA.gov
    enable_in_development: true
  mhv_medical_records_redact_fhir_client_logs:
    actor_type: user
    description: Replaces IDs in fhir_client INFO-level logs with X's when enabled
    enable_in_development: true
  mhv_medical_records_to_va_gov_release:
    actor_type: user
    description: Enables/disables Medical Records on VA.gov (intial transition from MHV to VA.gov)
    enable_in_development: true
  mhv_medical_records_new_eligibility_check:
    actor_type: user
    description: Enables/disables Medical Records new access policy eligibility check endpoint
    enable_in_development: true
  mhv_medical_records_update_landing_page:
    actor_type: user
    description: Enables/disables Medical Records new landing page content
    enable_in_development: true
  mhv_medications_to_va_gov_release:
    actor_type: user
    description: Enables/disables Medications on VA.gov (intial transition from MHV to VA.gov)
    enable_in_development: true
  mhv_medications_display_refill_content:
    actor_type: user
    description: Enables/disables refill-related content for Medications on VA.gov
    enable_in_development: true
  mhv_medications_display_documentation_content:
    actor_type: user
    description: Enables/disables documentation-related content for Medications on VA.gov
    enable_in_development: true
  mhv_medications_display_allergies:
    actor_type: user
    description: Enables/disables allergies and reactions data
    enable_in_development: true
  mhv_medications_display_filter:
    actor_type: user
    description: Enables/disables filter feature for medications list
    enable_in_development: true
  mhv_medications_display_grouping:
    actor_type: user
    description: Enables/disables grouping medications related work
    enable_in_development: true
  mhv_modern_cta_links:
    actor_type: user
    description: CTA widget links point to va.gov services
  mhv_medications_display_pending_meds:
    actor_type: user
    description: Enables/disables pending medications related work
    enable_in_development: true
  mhv_medications_display_refill_progress:
    actor_type: user
    description: Enables/disables refill progress related work
    enable_in_development: true
  mhv_medications_remove_landing_page:
    actor_type: user
    description: Enables/disables removal of landing page
    enable_in_development: true
  mobile_allergy_intolerance_model:
    actor_type: user
    description: For mobile app, enalbes use of strict models for parsing allergy intolerance
  mobile_api:
    actor_type: user
    description: API endpoints consumed by the VA Mobile App (iOS/Android)
  mobile_filter_doc_27_decision_letters_out:
    actor_type: user
    description: filters out doc type 27 decision letters out of list of decision letters for mobile
    enable_in_development: false
  mobile_claims_log_decision_letter_sent:
    actor_type: user
    description: Logs decision letter info on both claims and decision letter endpoint
    enable_in_development: true
  multiple_address_10_10ez:
    actor_type: cookie_id
    description: >
      [Front-end only] When enabled, the 10-10EZ will collect a home and mailing address for the veteran
      vs only collecting a single, "permanent" address.
  organic_conversion_experiment:
    actor_type: user
    description: Toggle to enable login.gov create account experiment
  pcpg_trigger_action_needed_email:
    actor_type: user
    description: Set whether to enable VANotify email to Veteran for PCPG failure exhaustion
  pension_income_and_assets_clarification:
    actor_type: user
    description: >
      When enabled, 21P-527EZ will display additional explanations for the income and assets requirement.
  pension_medical_evidence_clarification:
    actor_type: user
    description: >
      [Front-end only] When enabled, 21P-527EZ will display additional explanations for the medical evidence requirement.
  pension_error_email_notification:
    actor_type: cookie_id
    description: Toggle sending of the Action Needed email notification
  pension_submitted_email_notification:
    actor_type: cookie_id
    description: Toggle sending of the Submission in Progress email notification
  pension_received_email_notification:
    actor_type: cookie_id
    description: Toggle sending of the Received email notification
  pre_entry_covid19_screener:
    actor_type: user
    description: >
      Toggle for the entire pre-entry covid 19 self-screener available at /covid19screener and to be used by visitors
      to VHA facilities in lieu of manual screening with a VHA employee.
      This toggle is owned by Patrick B. and the rest of the CTO Health Products team.
  profile_ppiu_reject_requests:
    actor_type: user
    description: When enabled, requests to the PPIU controller will return a routing error.
  profile_enhanced_military_info:
    actor_type: user
    description: When enabled, /v1/profile/military_info endpoint will return all military information for a user.
  profile_lighthouse_rating_info:
    actor_type: user
    description: When enabled, will request disability rating info data from lighthouse API.
  profile_user_claims:
    actor_type: user
    description: When enabled, /v0/user will return user profile claims for accessing service endpoints.
  profile_show_mhv_notification_settings_email_appointment_reminders:
    actor_type: user
    description: Show/Hide the email channel for Health appointment reminders notifications
  profile_show_mhv_notification_settings_email_rx_shipment:
    actor_type: user
    description: Show/Hide the email channel for Prescription shipping notifications
  profile_show_mhv_notification_settings_new_secure_messaging:
    actor_type: user
    description: Display MHV notification settings - New secure message notifications
  profile_show_mhv_notification_settings_medical_images:
    actor_type: user
    description: Display MHV notification settings - Medical images/reports notifications
  profile_show_military_academy_attendance:
    actor_type: user
    description: When enabled, profile service history will include military academy attendance.
    enable_in_development: true
  profile_hide_direct_deposit:
    actor_type: user
    description: Hides the Profile - Direct Deposit page content during a service outage
    enable_in_development: false
  profile_show_credential_retirement_messaging:
    actor_type: user
    description: Show/hide MHV and DS Logon credential retirement messaging in profile
  profile_show_payments_notification_setting:
    actor_type: user
    description: Show/Hide the payments section of notifications in profile
  profile_show_new_benefit_overpayment_debt_notification_setting:
    actor_type: user
    description: Show/Hide the Benefit overpayment debt notification item of notifications in profile
  profile_show_new_health_care_copay_bill_notification_setting:
    actor_type: user
    description: Show/Hide the Health care copay bill section of notifications in profile
  profile_show_privacy_policy:
    actor_type: user
    description: Show/Hide the privacy policy section on profile pages
  profile_show_pronouns_and_sexual_orientation:
    actor_type: user
    description: Show/hide Pronouns and Sexual Orientation fields on profile page
  profile_show_quick_submit_notification_setting:
    actor_type: user
    description: Show/Hide the quick submit section of notification settings in profile
  profile_show_no_validation_key_address_alert:
    actor_type: user
    description: Show/Hide alert messages when no validationKey is returned from the address_validation endpoint
  profile_use_experimental:
    description: Use experimental features for Profile application - Do not remove
    enable_in_development: true
    actor_type: user
  profile_use_vafsc:
    description: Use VA Forms System Core for forms instead of schema based forms
    actor_type: user
    enable_in_development: true
  pw_ehr_cta_use_slo:
    actor_type: user
    description: Use single-logout (SLO) paths for Public Websites-managed EHR CTAs
  my_va_experimental:
    actor_type: user
    description: Use for experimental features for My VA application (general)
  my_va_experimental_frontend:
    actor_type: user
    description: Use for experimental features for My VA application (frontend)
  my_va_experimental_fullstack:
    actor_type: user
    description: Use for experimental features for My VA application (fullstack)
    enable_in_development: true
  my_va_hide_notifications_section:
    actor_type: user
    description: Hides the Notifications section on My VA
    enable_in_development: true
  my_va_notification_component:
    actor_type: user
    description: Enable users to see va-notification component on My VA
    enable_in_development: true
  my_va_notification_dot_indicator:
    actor_type: user
    description: Enable dot indicator for notifications
  my_va_enable_mhv_link:
    actor_type: user
    description: Enables the "Visit MHV" CTA link under Health care section
  my_va_update_errors_warnings:
    actor_type: user
    description: Update all errors and warnings on My VA for consistency (will remove when va-notification component is released)
  my_va_lighthouse_uploads_report:
    actor_type: user
    description: Use lighthouse /uploads/report endpoint for Form status
  my_va_form_submission_pdf_link:
    actor_type: user
    description: Enables users to view PDF link within submitted forms cards
  rated_disabilities_detect_discrepancies:
    actor_type: user
    description:
      When enabled, the rated disabilities application will check for discrepancies between
      the number of rated disabilities returned by EVSS and Lighthouse
    enable_in_development: true
  rated_disabilities_sort_ab_test:
    actor_type: user
    description: Allows us to set up AB test of sorting on rated disabilities app
  rated_disabilities_use_lighthouse:
    actor_type: user
    description: When enabled, the rated disabilities application uses Lighthouse instead of EVSS
    enable_in_development: true
  schema_contract_appointments_index:
    actor_type: user
    description: Enables schema validation for the appointments service index fetch.
  search_representative:
    actor_type: user
    description: Enable frontend application and cta for Search Representative application
    enable_in_development: true
  search_gov_maintenance:
    actor_type: user
    description: Use when Search.gov system maintenance impacts sitewide search
    enable_in_development: true
  show526_wizard:
    actor_type: user
    description: This determines when the wizard should show up on the form 526 intro page
    enable_in_development: true
  show_edu_benefits_0994_wizard:
    actor_type: user
    description: This determines when the wizard should show up on the 0994 introduction page
  show_edu_benefits_1990_wizard:
    actor_type: user
    description: This determines when the wizard should show up on the 1990 introduction page
  show_edu_benefits_1990e_wizard:
    actor_type: user
    description: This determines when the wizard should show up on the 1990e introduction page
  show_edu_benefits_1990n_wizard:
    actor_type: user
    description: This determines when the wizard should show up on the 1990N introduction page
  show_edu_benefits_1995_wizard:
    actor_type: user
    description: This determines when the wizard should show up on the 1995 introduction page
  show_edu_benefits_5490_wizard:
    actor_type: user
    description: This determines when the wizard should show up on the 5490 introduction page
  show_edu_benefits_5495_wizard:
    actor_type: user
    description: This determines when the wizard should show up on the 5495 introduction page
  show_financial_status_report:
    actor_type: user
    description: Enables VA Form 5655 (Financial Status Report)
    enable_in_development: true
  show_financial_status_report_wizard:
    actor_type: user
    description: Enables the Wizard for VA Form 5655 (Financial Status Report)
    enable_in_development: true
  show_financial_status_report_streamlined_waiver:
    actor_type: user
    description: Enables the Streamlined Waiver for VA Form 5655 (Financial Status Report)
    enable_in_development: true
  show_form_i18n:
    actor_type: user
    description: Enables the internationalization features for forms
    enable_in_development: true
  show_dgi_direct_deposit_1990EZ:
    actor_type: user
    description: Displays prefill enabled direct deposit component on 1990EZ form.
    enable_in_development: false
  show_meb_1990EZ_maintenance_alert:
    actor_type: user
    description: Displays an alert to users on 1990EZ intro page that the Backend Service is Down.
    enable_in_development: false
  show_meb_1990EZ_R6_maintenance_message:
    actor_type: user
    description: Displays an alert to users on 1990EZ intro page that the Backend Service is Down.
    enable_in_development: false
  show_meb_1990E_maintenance_alert:
    actor_type: user
    description: Displays an alert to users on 1990E intro page that the Backend Service is Down.
    enable_in_development: false
  show_meb_1990E_R6_maintenance_message:
    actor_type: user
    description: Displays an alert to users on 1990E intro page that the Backend Service is Down.
    enable_in_development: false
  show_meb_letters_maintenance_alert:
    actor_type: user
    description: Displays an alert to users on Letters Inbox page that the Backend Service is Down.
    enable_in_development: false
  show_meb_enrollment_verification_maintenance_alert:
    actor_type: user
    description: Displays an alert to users on Enrollment Verification intro page that the Backend Service is Down.
    enable_in_development: false
  show_meb_international_address_prefill:
    actor_type: user
    description: Enhances form prefilling to include international address.
    enable_in_development: true
  show_meb_service_history_categorize_disagreement:
    actor_type: user
    enable_in_development: false
  show_meb_5490_maintenance_alert:
    actor_type: user
    description: Displays an alert to users on 5490 intro page that the Backend Service is Down.
    enable_in_development: false
  show_one_va_debt_letter:
    actor_type: user
    description: Enables the One VA Debt Letter feature
    enable_in_development: true
  show_payment_history_mvp:
    actor_type: user
    description: Enables the Payment History MVP features for development
    enable_in_development: true
  submission_pdf_s3_upload:
    actor_type: user
    description: Used to toggle use of uploading a submission pdf to S3 and returning a pre-signed url.
    enable_in_development: false
  meb_1606_30_automation:
    actor_type: user
    description: Enables MEB form to handle Chapter 1606/30 forms as well as Chapter 33.
  meb_exclusion_period_enabled:
    actor_type: user
    description: enables exclusion period checks
    enable_in_development: false
  meb_dpo_address_option_enabled:
    actor_type: user
    description: enables DPO option on address field
    enable_in_development: false
  meb_kicker_notification_enabled:
    actor_type: user
    description: enables kicker notification on additional consideration questions
    enable_in_development: false
  meb_auto_populate_relinquishment_date:
    actor_type: user
    description: Flag to autofill datepicker for reliinquishment date
    enable_in_development: true
  dgi_rudisill_hide_benefits_selection_step:
    actor_type: user
    description: Hides benefit selection page on original claims application.
    enable_in_development: false
  show_forms_app:
    actor_type: user
    description: Enables the TOE form to be displayed.
    enable_in_development: true
  sign_in_service_enabled:
    actor_type: cookie_id
    description: Enables the ability to use OAuth authentication via the Sign in Service (Identity)
    enable_in_development: true
  mhv_credential_button_disabled:
    actor_type: user
    description: Enables the ability to hide the My HealtheVet sign in button (Identity)
    enable_in_development: true
  sign_in_modal_v2:
    actor_type: user
    description: Enables new page design of Sign In modal and USiP
    enable_in_development: false
  medical_copays_zero_debt:
    actor_type: user
    description: Enables zero debt balances feature on the medical copays application
    enable_in_development: false
  show_healthcare_experience_questionnaire:
    actor_type: cookie_id
    description: Enables showing the pre-appointment questionnaire feature.
    enable_in_development: true
  show_generic_debt_card_myva:
    actor_type: user
    description: Enables the generic debt card on My VA
    enable_in_development: true
  show_new_refill_track_prescriptions_page:
    actor_type: user
    description: This will show the non-Cerner-user and Cerner-user content for the page /health-care/refill-track-prescriptions/
  show_new_schedule_view_appointments_page:
    actor_type: user
    description: This will show the non-Cerner-user and Cerner-user content for the page /health-care/schedule-view-va-appointments/
  show_updated_fry_dea_app:
    actor_type: user
    description: Show the new version of the Fry/DEA form.
  spool_testing_error_2:
    actor_type: user
    description: Enables Slack notifications for CreateDailySpoolFiles
  spool_testing_error_3:
    actor_type: user
    description: Enables email notifications for CreateDailySpoolFiles errors
  stem_automated_decision:
    actor_type: user
    description: Add automated decision to 10203 application workflow
    enable_in_development: true
  subform_8940_4192:
    actor_type: user
    description: Form 526 subforms for unemployability & connected employment information
    enable_in_development: true
  use_veteran_models_for_appoint:
    actor_type: user
    description: Use the original veteran_x models to power Appoint a Rep entity search
    enable_in_development: true
  va1010_forms_enrollment_system_service_enabled:
    actor_type: user
    description: Enables the VA1010Forms enrollment system service
    enable_in_development: true
  va1010_forms_eesummary_rest_api_enabled:
    actor_type: user
    description: Utilizes the Enrollment System's eeSummary REST API
    enable_in_development: true
  va_notify_custom_errors:
    actor_type: user
    description: Custom error classes instead of the generic Common::Exceptions::BackendServiceException
  va_notify_custom_bearer_tokens:
    actor_type: user
    description: Iterates through Settings.vanotify.service_callback_tokens for token matching
  va_online_scheduling:
    actor_type: user
    description: Allows veterans to view their VA and Community Care appointments
    enable_in_development: true
  va_online_scheduling_booking_exclusion:
    actor_type: user
    description: Permits the exclusion of Lovell sites from being scheduled prior to Oracle Health cutover
    enable_in_development: true
  va_online_scheduling_cancellation_exclusion:
    actor_type: user
    description: Permits the exclusion of Lovell sites from cancellations prior to Oracle Health cutover
    enable_in_development: true
  va_online_scheduling_cancel:
    actor_type: user
    description: Allows veterans to cancel VA appointments
    enable_in_development: true
  va_online_scheduling_community_care:
    actor_type: user
    description: Allows veterans to submit requests for Community Care appointments
    enable_in_development: true
  va_online_scheduling_direct:
    actor_type: user
    description: Allows veterans to directly schedule VA appointments
    enable_in_development: true
  va_online_scheduling_requests:
    actor_type: user
    description: Allows veterans to submit requests for VA appointments
    enable_in_development: true
  va_online_scheduling_static_landing_page:
    actor_type: user
    description: Allows updates to the static landing widget on the Public Websites page
    enable_in_development: true
  va_online_scheduling_sts_oauth_token:
    actor_type: user
    description: Allows toggling of MAP STS OAuth token for VAOS
    enable_in_development: true
  va_online_scheduling_vaos_service_cc_appointments:
    actor_type: user
    description: Toggle for new vaos service cc appointments.
    enable_in_development: true
  va_online_scheduling_vaos_service_requests:
    actor_type: user
    description: Toggle for new vaos service requests.
    enable_in_development: true
  va_online_scheduling_vaos_service_va_appointments:
    actor_type: user
    description: Toggle for new vaos service va appointments.
    enable_in_development: true
  va_online_scheduling_vaos_v2_next:
    actor_type: user
    enable_in_development: true
    description: Toggle for tickets with the label vaos-v2-next will be behind this flag
  va_online_scheduling_vaos_alternate_route:
    actor_type: user
    enable_in_development: false
    description: Toggle for the vaos module to use an alternate vaos-service route
  va_online_scheduling_clinic_filter:
    actor_type: user
    enable_in_development: true
    description: Toggle for VAOS direct scheduling & appointment request clinic filtering
  va_online_scheduling_breadcrumb_url_update:
    actor_type: user
    enable_in_development: true
    description: Toggle for the breadcrumb and url changes for mhv
  va_online_scheduling_use_dsot:
    actor_type: user
    enable_in_development: true
    description: Toggle for querying Drupal Source of Truth for Acheron flag
  va_online_scheduling_poc_type_of_care:
    actor_type: user
    enable_in_development: true
    description: Toggle for proof of concept to help Veteran contact a facility when the type of care is not available
  va_dependents_v2:
    actor_type: user
    description: Allows us to toggle bewteen V1 and V2 of the 686c-674 forms.
  va_dependents_v2_banner:
    actor_type: user
    description: Allows us to toggle a form maintenance banner on the V1 form for pre-launch.
  va_dependents_new_fields_for_pdf:
    actor_typer: user
    description: Allows us to toggle the new fields on the front end for 686C-674
  va_dependents_submit674:
    actor_type: user
    description: Allows submission of 674 without MANUAL_VAGOV flag
  va_online_scheduling_enable_OH_cancellations:
    actor_type: user
    enable_in_development: true
    description: Allows appointment cancellations to be routed to Oracle Health sites.
  va_online_scheduling_enable_OH_eligibility:
    actor_type: user
    enable_in_development: true
    description: Toggle for routing eligibility requests to the VetsAPI Gateway Service(VPG) instead of vaos-service
  va_online_scheduling_enable_OH_slots_search:
    actor_type: user
    enable_in_development: true
    description: Toggle for routing slots search requests to the VetsAPI Gateway Service(VPG) instead of vaos-service
  va_online_scheduling_datadog_RUM:
    actor_type: user
    description: Enables datadog Real User Monitoring.
    enable_in_development: true
  va_online_scheduling_cc_direct_scheduling:
    actor_type: user
    description: Enables CC direct scheduling.
    enable_in_development: true
  va_online_scheduling_use_vpg:
    actor_type: user
    enable_in_development: true
    description: Toggle for routing appointment requests to the VetsAPI Gateway Service(VPG) instead of vaos-service.
  va_online_scheduling_recent_locations_filter:
    actor_type: user
    enable_in_development: true
    description: Toggle for displaying the most recent facilities on the Choose your VA location page.
  va_online_scheduling_OH_direct_schedule:
    actor_type: user
    enable_in_development: true
    description: Toggle to enable direct scheduling workflow for Oracle Health appointments.
  va_online_scheduling_OH_request:
    actor_type: user
    enable_in_development: true
    description: Toggle to enable request workflow for Oracle Health appointments.
  va_online_scheduling_remove_podiatry:
    actor_type: user
    enable_in_development: true
    description: Toggle to remove Podiatry from the type of care list when scheduling an online appointment.
  vaos_online_scheduling_use_va_date:
    actor_type: user
    enable_in_development: true
    description: Toggle to use VaDate/VaDateField.
  va_online_scheduling_fe_source_of_truth:
    actor_type: user
    enable_in_development: true
    description: Toggle for changes made in the FE based on API source of truth changes.
  va_online_scheduling_past_appt_date_range:
    actor_type: user
    enable_in_development: true
    description: Toggle for modifying the date range selection on the Past appointments page.
  va_online_scheduling_mhv_route_guards:
    actor_type: user
    enable_in_development: true
    description: Toggle for adopting MHV route guards for the appointment tool.
  va_online_scheduling_direct_schedule_appointment_conflict:
    actor_type: user
    enable_in_development: true
    description: Toggle for warning user of appointment conflicts on the direct scheduling calendar during booking.
  veteran_onboarding_beta_flow:
    actor_type: user
    description: Conditionally display the new veteran onboarding flow to user
  veteran_onboarding_show_to_newly_onboarded:
    actor_type: user
    description: Conditionally display the new veteran onboarding flow to user, based upon number of days since verified
  veteran_onboarding_show_welcome_message_to_new_users:
    actor_type: user
    description: Conditionally display the "Welcome to VA" message to new (LOA1 or LOA3) users
    enable_in_development: false
  vre_trigger_action_needed_email:
    actor_type: user
    description: Set whether to enable VANotify email to Veteran for VRE failure exhaustion
  show_edu_benefits_1990EZ_Wizard:
    actor_type: user
    description: Navigates user to 1990EZ or 1990 depending on form questions.
    enable_in_development: true
  show_dashboard_notifications:
    actor_type: user
    description: Enables on-site notifications
  check_va_inbox_enabled:
    actor_type: user
    description: Enables check inbox link
  dhp_connected_devices_fitbit:
    actor_type: user
    description: Enables linking between VA.gov account and fitbit account
  payment_history:
    actor_type: user
    description: Allows manual enabling/disabling payment history when BGS is acting up (5 min response times)
    enable_in_development: true
  cdp_payment_history_vba:
    actor_type: user
    description: Enables showing the overpayment and summary pages for the CDP Payment History
    enable_in_development: true
  show_digital_form_1095b:
    actor_type: user
    description: Enables access to digital 1095-B form download
    enable_in_development: true
  show_meb_dgi40_features:
    actor_type: user
    description: Enables the UI integration with the meb dgi
    enable_in_development: true
  show_meb_dgi42_features:
    actor_type: user
    description: Enables UI updates for meb dgi 42
    enable_in_development: true
  show_meb_enhancements:
    actor_type: user
    description: Provides a flag wrapper for minor code changes to be gated from Prod.
    enable_in_development: true
  show_meb_enhancements_06:
    actor_type: user
    description: Provides a flag wrapper for minor code changes to be gated from Prod.
  show_meb_enhancements_08:
    actor_type: user
    description: Provides a flag wrapper for minor code changes to be gated from Prod.
    enable_in_development: true
  show_meb_enhancements_09:
    actor_type: user
    description: Provides a flag wrapper for minor code changes to be gated from Prod.
    enable_in_development: true
  meb_gate_person_criteria:
    actor_type: user
    description: Flag to use Person Criteria on Submission service
    enable_in_development: true
  supply_reordering_sleep_apnea_enabled:
    actor_type: user
    description: Enables sleep apnea supplies to be ordered in the supply reorder tool / MDOT.
    enable_in_development: true
  toe_dup_contact_info_call:
    actor_type: user
    description: Flag to use contact info call and modal
    enable_in_development: true
  toe_short_circuit_bgs_failure:
    actor_type: user
    description: Flag to use begin rescue block for BGS call
    enable_in_development: true
  toe_high_school_info_change:
    actor_type: user
    description: Flag to change order of high school info page
    enable_in_development: false
  toe_light_house_dgi_direct_deposit:
    actor_type: user
    description: Uses lighthouse api for direct deposit information in TOE.
    enable_in_development: false
  move_form_back_button:
    actor_type: user
    description: Test moving form back button to the top of the page
  mobile_cerner_transition:
    actor_type: user
    description: For mobile app, a facility is being transitioned to cerner.
  mobile_lighthouse_letters:
    actor_type: user
    description: For mobile app, use Lighthouse instead of EVSS for our letters endpoints upstream service
  mobile_lighthouse_direct_deposit:
    actor_type: user
    description: For mobile app, use Lighthouse instead of EVSS for our direct deposit interactions
  mobile_lighthouse_claims:
    actor_type: user
    description: For mobile app, use Lighthouse instead of EVSS for our claims endpoints upstream service
  mobile_lighthouse_request_decision:
    actor_type: user
    description: For mobile app, use Lighthouse instead of EVSS for our request decision endpoints upstream service
  mobile_lighthouse_document_upload:
    actor_type: user
    description: For mobile app, use Lighthouse instead of EVSS for our document uploads
  mobile_lighthouse_disability_ratings:
    actor_type: user
    description: For mobile app, use Lighthouse instead of EVSS for our disability ratings endpoints upstream service
  mobile_military_indicator_logger:
    actor_type: user
    description: For mobile app, enables logging of military discharge codes
  mobile_appeal_model:
    actor_type: user
    description: For mobile app, enables use of strict models for parsing appeals
  mobile_push_register_logging:
    actor_type: user
    description: For mobile app, logs push register errors for debugging
  form526_backup_submission_temp_killswitch:
    actor_type: user
    description: Provide a temporary killswitch to disable form526 backup submission if something were to go awry
  virtual_agent_show_floating_chatbot:
    actor_type: user
    description: Enables a floating chatbot on the chatbot page - managed by virtual agent team
  disability_compensation_email_veteran_on_polled_lighthouse_doc_failure:
    actor_type: user
    description: Sends document upload failure emails when polled doc uploaded to Lighthouse has failed to process at Lighthouse
  disability_compensation_lighthouse_document_service_provider:
    actor_type: user
    description: If enabled uses the lighthouse documents service
  disability_compensation_lighthouse_intent_to_file_provider:
    actor_type: user
    description: If enabled uses the lighthouse intent to file endpoint
  disability_compensation_prevent_submission_job:
    actor_type: user
    description: If enabled, the submission form526 record will be created, but there will be submission job
  disability_compensation_use_api_provider_for_bdd_instructions:
    actor_type: user
    description: Provide a temporary killswitch for using the ApiProviderFactory to select an API for uploading BDD instructions
  disability_compensation_upload_bdd_instructions_to_lighthouse:
    actor_type: user
    description: If enabled uploads BDD instructions to Lighthouse Benefits Documents API instead of EVSS
  disability_compensation_use_api_provider_for_0781_uploads:
    actor_type: user
    description: Provide a temporary killswitch for using the ApiProviderFactory to select an API for uploading 0781/a forms
  disability_compensation_upload_0781_to_lighthouse:
    actor_type: user
    description: If enabled uploads 0781/a forms to Lighthouse Benefits Documents API instead of EVSS
  disability_compensation_use_api_provider_for_submit_veteran_upload:
    actor_type: user
    description: Provide a temporary killswitch for using the ApiProviderFactory to select an API for uploading Veteran Evidence
  disability_compensation_upload_veteran_evidence_to_lighthouse:
    actor_type: user
    description: If enabled uploads Veteran Evidence to Lighthouse Benefits Documents API instead of EVSS
  disablity_benefits_browser_monitoring_enabled:
    actor_type: user
    description: Datadog RUM monitoring for disability benefits applications
  virtual_agent_fetch_jwt_token:
    actor_type: user
    description: Enable the fetching of a JWT token to access MAP environment
  virtual_agent_lighthouse_claims:
    actor_type: user
    description: Use lighthouse instead of EVSS to view benefit claims for virtual agent chatbot application
  virtual_agent_voice:
    actor_type: user
    description: Enable the voice feature of the VA Chatbot
  notification_center:
    actor_type: user
    description: Enable Notification Center
    enable_in_development: true
  nod_part3_update:
    actor_type: user
    description: NOD update to latest form, part III box 11
    enable_in_development: true
  nod_browser_monitoring_enabled:
    actor_type: user
    description: NOD Datadog RUM monitoring
  nod_callbacks_endpoint:
    actor_type: user
    description: Enables Decision Review endpoint to process VANotify notification callbacks
    enable_in_development: true
  nod_confirmation_update:
    actor_type: user
    description: Show updated confirmation page with form data & downloadable PDF
    enable_in_development: true
  hlr_confirmation_update:
    actor_type: user
    description: Show updated confirmation page with form data & downloadable PDF
    enable_in_development: true
  sc_confirmation_update:
    actor_type: user
    description: Show updated confirmation page with form data & downloadable PDF
    enable_in_development: true
  sc_new_form:
    actor_type: user
    description: Supplemental Claim new form updates
    enable_in_development: true
  hlr_browser_monitoring_enabled:
    actor_type: user
    description: HLR Datadog RUM monitoring
  sc_browser_monitoring_enabled:
    actor_type: user
    description: Supplemental Claim Datadog RUM monitoring
  virtual_agent_enable_pva2_chatbot:
    actor_type: user
    description: If enabled, switches VA chatbot from PVA1 to PVA2
  virtual_agent_enable_root_bot:
    actor_type: user
    description: If enabled, switches VA chatbot from PVA to Root Bot
  virtual_agent_component_testing:
    actor_type: user
    description: If enabled, allows for testing of the chatbot components
  terms_of_use:
    actor_type: user
    description: This determines whether a user is redirected to the Terms of Use page
    enable_in_development: true
  burial_form_enabled:
    actor_type: user
    description: Enable the burial form
  burial_module_enabled:
    actor_type: user
    description: Enables new Burial module
    enable_in_development: true
  burial_document_upload_update:
    actor_type: user
    description: Show updated document upload page
  burial_location_of_death_update:
    actor_type: user
    description: Show updated location of death pattern
  burial_confirmation_page:
    actor_type: user
    description: Toggle showing the updated confirmation page
    enable_in_development: true
  burial_error_email_notification:
    actor_type: cookie_id
    description: Toggle sending of the Action Needed email notification
  burial_received_email_notification:
    actor_type: cookie_id
    description: Toggle sending of the Received email notification
  burial_submitted_email_notification:
    actor_type: cookie_id
    description: Toggle sending of the Burial Submission in Progress email notification
  burial_browser_monitoring_enabled:
    actor_type: user
    description: Burial Datadog RUM monitoring
  burial_form_profile_module_enabled:
    actor_type: user
    description: Use the module version of the FormProfile
  pension_form_enabled:
    actor_type: user
    description: Enable the pension form
  pension_browser_monitoring_enabled:
    actor_type: user
    description: Pension Datadog RUM monitoring
  pension_multiple_page_response:
    actor_type: user
    description: Implement multiple page response pattern
    enable_in_development: true
  pension_introduction_update:
    actor_type: user
    description: Show updated introduction page
  pension_supporting_documents_update:
    actor_type: user
    description: Show updated supporting documents page
  pension_document_upload_update:
    actor_type: user
    description: Show updated document upload page
  pension_confirmation_update:
    actor_type: user
    description: Show updated confirmation page
  pension_form_profile_module_enabled:
    actor_type: user
    description: Use the module version of the FormProfile
  income_and_assets_form_enabled:
    actor_type: user
    description: Enable form 21P-0969 Update Income and Assets Evidence Form
    enable_in_development: true
  intent_to_file_lighthouse_enabled:
    actor_type: user
    description: Enable new Lighthouse ITF logic
    enable_in_development: true
  central_mail_benefits_intake_submission:
    actor_type: user
    description: Enable central mail claims submission uses Benefits Intake API
  ecc_benefits_intake_submission:
    actor_type: user
    description: Enable education and career counseling claim submissions to use Benefits Intake API
  virtual_agent_enable_param_error_detection:
    actor_type: user
    description: If enabled, Allows for the detection of errors in the chatbot params
  virtual_agent_enable_msft_pva_testing:
    actor_type: user
    description: If enabled, allows for connecting to MSFT PVA
  virtual_agent_enable_nlu_pva_testing:
    actor_type: user
    description: If enabled, allows for connecting to NLU PVA
  vye_request_allowed:
    actor_type: user
    description: >-
      Master toggle for the VYE (Verify Your Enrollment) project.
      If enabled, requests will be allowed to reach the controllers, otherwise a 400 (Bad Request) will be returned.
  sob_updated_design:
    actor_type: user
    description: >-
      Controls how the GI Bill State of Benefits (SOB) application is presented.
      When enabled: it use the new SOB application that works 24/7.
      When disabled: it will use the old SOB application that only works from 0600 to 2200 hrs
  travel_pay_power_switch:
    actor_type: user
    enable_in_development: true
    description: >-
      Main switch for the Travel Pay feature on VA.gov using the new BTSSS (travel pay) API.
      Enabled - Requests are handled as normal.
      Disabled - Requests are not handled. Server returns a 503 (Service Unavailable) until re-enabled.
  travel_pay_view_claim_details:
    actor_type: user
    enable_in_development: true
    description: >-
      A frontend-focused switch that toggles visibility of and access to the Travel Pay claim details page and entry point (features toggled together).
      Enabled - Entry point link and claim details page are viewable.
      Disabled - Entry point link and claim details page are not viewable.
  travel_pay_submit_mileage_expense:
    actor_type: user
    enable_in_development: true
    description: >-
      A switch that toggles availability of the submit mileage expense feature.
      Enabled - Requests are handled as normal. Frontend features are available per toggle settings.
      Disabled - Requests are not handled. Server returns a 503 (Service Unavailable) until re-enabled. Frontend features are not available.
  yellow_ribbon_automated_date_on_school_search:
    actor_type: user
    description: Enable the automated date displayed in the Find a Yellow Ribbon school search results
  accredited_representative_portal_pilot:
    actor_type: user
    description: Enable the Accredited Representative Portal for the pilot
    enable_in_development: true
  toggle_vye_address_direct_deposit_forms:
    actor_type: user
    description: Enable mailing address and direct deposit for VYE
  vye_login_widget:
    actor_type: user
    description: Enable Vye authentication widget
  toggle_vye_address_direct_deposit_forms_in_profile:
    actor_type: user
    description: Enable mailing address and direct deposit for VYE in profile page
  toggle_vye_application:
    actor_type: user
    description: Enable VYE
  military_benefit_estimates:
    actor_type: user
    description: swap order of the military details in GI search filters
  merge_1995_and_5490:
    actore_type: user
    description: Activating the combined 1995 and 5490 form
  mgib_verifications_maintenance:
    actor_type: user
    description: Used to show  maintenance alert for MGIB Verifications
  search_use_v2_gsa:
    actor_type: cookie_id
    description: Swaps the Search Service's for one with an updated api.gsa.gov address
    enable_in_development: true
<<<<<<< HEAD
=======
  remove_pciu:
    actor_type: user
    description: If enabled, VA Profile is used to populate contact information with PCIU backup calls
>>>>>>> 91b6a136
  show_yellow_ribbon_table:
    actor_type: user
    description: Used to show yellow ribbon table in Comparison Tool
  banner_update_alternative_banners:
    actor_type: user
    description: Used to toggle the DB updating of alternative banners
  banner_use_alternative_banners:
    actor_type: user
    description: Used to toggle use of alternative banners.
  fsr_wizard:
    actor_type: user
    description: Used to toggle the FSR wizard
  gi_comparison_tool_show_ratings:
    actor_type: user
    description: Display Veteran student ratings in GI comparison Tool
  gi_comparison_tool_programs_toggle_flag:
    actor_type: user
    description: Used to show links to programs page in comparison tool
  gi_comparison_tool_lce_toggle_flag:
    actor_type: user
    description: Used to show lce page in comparison tool
  va_notify_in_progress_metadata:
    actor_type: user
    description: If enabled, emails and sms sent through VaNotify::Service will be stored as notifications.
  va_notify_notification_creation:
    actor_type: user
    description: If enabled, emails and sms sent through VaNotify::Service will be stored as notifications.
  is_DGIB_endpoint:
    actor_type: user
    description: used to call data from DGIB endpoints for MGIB VYE application
  lighthouse_veterans_health_debug_logging:
    actor_type: user
    description: Enable debug logging for Lighthouse Veterans Health API
    enable_in_development: false
  benefits_non_disability_ch31_v2:
    actor_type: user
    description: If enabled, use new form and api endpoint for Ch31 VR&E form
  is_updated_gi:
    actor_type: user
    description: If enabled, use updated gi design
  gi_ct_collab:
    actor_type: user
    description: If enabled, use VEBT/EDM team GI Comparison Tool homepage
  show_rudisill_1995:
    actor_type: user
    description: If enabled, show rudisill review in 22-1995
  enable_lighthouse:
    actor_type: user
    description: If enabled, user will connect to lighthouse api in sob instead of evss
  benefits_intake_submission_status_job:
    actor_type: user
    description: Batch process FormSubmissionAttempts using ::BenefitsIntake::SubmissionStatusJob
  virtual_agent_enable_datadog_logging:
    actor_type: user
    description: If enabled, allows for the use of Datadog logging for the chatbot
  kafka_producer:
    actor_type: cookie_id
    description: Enables the Kafka producer for the VA.gov platform
  show_about_yellow_ribbon_program:
    actor_type: user
    description: If enabled, show additional info about the yellow ribbon program<|MERGE_RESOLUTION|>--- conflicted
+++ resolved
@@ -1967,12 +1967,9 @@
     actor_type: cookie_id
     description: Swaps the Search Service's for one with an updated api.gsa.gov address
     enable_in_development: true
-<<<<<<< HEAD
-=======
   remove_pciu:
     actor_type: user
     description: If enabled, VA Profile is used to populate contact information with PCIU backup calls
->>>>>>> 91b6a136
   show_yellow_ribbon_table:
     actor_type: user
     description: Used to show yellow ribbon table in Comparison Tool
