--- conflicted
+++ resolved
@@ -126,10 +126,7 @@
 
   config.before(:each) do |example|
     stub_mvi unless example.metadata[:skip_mvi]
-<<<<<<< HEAD
-=======
     stub_veteran_status unless example.metadata[:skip_veteran_status]
->>>>>>> df421434
     Sidekiq::Worker.clear_all
   end
 
