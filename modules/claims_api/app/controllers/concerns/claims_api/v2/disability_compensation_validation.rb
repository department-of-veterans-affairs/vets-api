--- conflicted
+++ resolved
@@ -78,11 +78,7 @@
         date = change_of_address.dig('dates', 'endDate')
         if 'PERMANENT'.casecmp?(change_of_address['typeOfAddressChange']) && date.present?
           collect_error_messages(
-<<<<<<< HEAD
-            detail: 'Change of address enddate cannot be included when typeOfAddressChange is PERMANENT',
-=======
             detail: 'Change of address endDate cannot be included when typeOfAddressChange is PERMANENT',
->>>>>>> 17405d89
             source: '/changeOfAddress/dates/endDate'
           )
         end
@@ -462,13 +458,8 @@
           next if declared_disability_names.include?(treatment)
 
           collect_error_messages(
-<<<<<<< HEAD
             source: '/treatments/treatedDisabilityNames',
             detail: 'The treated disability must match a disability listed above'
-=======
-            detail: 'The treated disability must match a disability listed above',
-            source: '/treatments/treatedDisabilityNames'
->>>>>>> 17405d89
           )
         end
       end
@@ -510,12 +501,8 @@
                                  end
           next if first_service_date.blank? || treatment_begin_date >= first_service_date
 
-<<<<<<< HEAD
           collect_error_messages(
             source: "/treatments/#{idx}/beginDate",
-=======
-          raise ::Common::Exceptions::UnprocessableEntity.new(
->>>>>>> 17405d89
             detail: 'Each treatment begin date must be after the first activeDutyBeginDate.'
           )
         end
@@ -559,14 +546,7 @@
 
         max_date_valid = date_is_valid?(max_active_duty_end_date,
                                         'serviceInformation/servicePeriods/activeDutyBeginDate')
-<<<<<<< HEAD
-        return if max_date_valid.is_a?(Array)
-
-        if (ant_sep_date.present? && max_active_duty_end_date.present? && max_date_valid &&
-          (Date.strptime(max_period['activeDutyEndDate'], '%Y-%m-%d') > Date.strptime(CLAIM_DATE.to_s, '%Y-%m-%d') +
-           180.days)) || (Date.strptime(ant_sep_date,
-                                        '%Y-%m-%d') > Date.strptime(CLAIM_DATE.to_s, '%Y-%m-%d') + 180.days)
-=======
+
         return if max_date_valid.is_a?(Array) || max_period&.dig('activeDutyEndDate').nil? || ant_sep_date.nil?
 
         if ant_sep_date.present? && max_active_duty_end_date.present? && max_date_valid && ((Date.strptime(
@@ -574,7 +554,6 @@
         ) > Date.strptime(CLAIM_DATE.to_s, '%Y-%m-%d') +
            180.days) || (Date.strptime(ant_sep_date,
                                        '%Y-%m-%d') > Date.strptime(CLAIM_DATE.to_s, '%Y-%m-%d') + 180.days))
->>>>>>> 17405d89
 
           collect_error_messages(
             detail: 'Service members cannot submit a claim until they are within 180 days of their separation date.'
@@ -591,11 +570,8 @@
                                               'serviceInformation/servicePeriods/activeDutyBeginDate')
             break if begin_date_valid.is_a?(Array)
 
-<<<<<<< HEAD
             age_exception(idx) if Date.strptime(sp['activeDutyBeginDate'], '%Y-%m-%d') <= age_thirteen
-=======
-            age_exception if Date.strptime(sp['activeDutyBeginDate'], '%Y-%m-%d') <= age_thirteen
->>>>>>> 17405d89
+
             if sp['activeDutyEndDate']
               end_date_valid = date_is_valid?(sp['activeDutyEndDate'],
                                               'serviceInformation/servicePeriods/activeDutyBeginDate')
@@ -1022,11 +998,8 @@
       end
 
       def collect_error_messages(detail: 'Missing or invalid attribute', source: '/',
-<<<<<<< HEAD
                                  title: 'Unprocessable Entity', status: '422')
-=======
-                                 title: 'Unprocessable Entity', status: 422.to_s)
->>>>>>> 17405d89
+
         errors_array.push({ detail:, source:, title:, status: })
       end
 
