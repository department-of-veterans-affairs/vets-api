# frozen_string_literal: true

require 'rails_helper'

class TestSavedClaim < SavedClaim
  FORM = 'some_form_id'
  CONFIRMATION = 'test'

  def regional_office
    'test_office'
  end

  def attachment_keys
    %i[some_key]
  end
end

RSpec.describe TestSavedClaim, type: :model do # rubocop:disable RSpec/SpecFilePathFormat
  subject(:saved_claim) { described_class.new(form: form_data) }

  let(:form_data) { { some_key: 'some_value' }.to_json }
<<<<<<< HEAD
  let(:schema) { 'schema_content' }
  let(:user_account) { FactoryBot.create(:user_account) }
=======
  let(:schema) { { some_key: 'some_value' }.to_json }
>>>>>>> 41bea28d

  before do
    allow(Flipper).to receive(:enabled?).with(:validate_saved_claims_with_json_schemer).and_return(false)
    allow(VetsJsonSchema::SCHEMAS).to receive(:[]).and_return(schema)
    allow(JSON::Validator).to receive_messages(fully_validate_schema: [], fully_validate: [])
  end

  describe 'associations' do
    it { is_expected.to have_many(:persistent_attachments).dependent(:destroy) }
    it { is_expected.to have_many(:form_submissions).dependent(:nullify) }
    it { is_expected.to have_many(:claim_va_notifications).dependent(:destroy) }
    it { is_expected.to belong_to(:user_account).optional }
  end

  describe 'validations' do
    context 'no validation errors' do
      context 'using JSON Schema' do
        before do
          allow(JSON::Validator).to receive(:fully_validate).and_return([])
        end

        it 'returns true' do
          expect(saved_claim.validate).to eq true
        end
      end

      context 'using JSON Schemer' do
        before do
          allow(Flipper).to receive(:enabled?).with(:validate_saved_claims_with_json_schemer).and_return(true)
        end

        it 'returns true' do
          expect(saved_claim.validate).to eq(true)
        end
      end
    end

    context 'validation errors' do
      let(:schema_errors) { [{ fragment: 'error' }] }

      context 'using JSON Schema' do
        context 'when fully_validate_schema returns errors' do
          before do
            allow(Flipper).to receive(:enabled?).with(:saved_claim_schema_validation_disable).and_return(false)
            allow(JSON::Validator).to receive_messages(fully_validate_schema: schema_errors, fully_validate: [])
          end

          it 'logs schema failed error and calls fully_validate' do
            expect(Rails.logger).to receive(:error)
              .with('SavedClaim schema failed validation! Attempting to clear cache.', { errors: schema_errors })

            expect(saved_claim.validate).to eq true
          end
        end

        context 'when fully_validate returns errors' do
          before do
            allow(JSON::Validator).to receive(:fully_validate).and_return(schema_errors)
          end

          it 'adds validation errors to the form' do
            saved_claim.validate
            expect(saved_claim.errors.full_messages).not_to be_empty
          end
        end

        context 'when JSON:Validator.fully_validate_schema throws an exception' do
          let(:exception) { StandardError.new('Some exception') }

          before do
            allow(Flipper).to receive(:enabled?).with(:saved_claim_schema_validation_disable).and_return(true)
            allow(JSON::Validator).to receive(:fully_validate_schema).and_raise(exception)
            allow(JSON::Validator).to receive(:fully_validate).and_return([])
          end

          it 'logs exception and raises exception' do
            expect(Rails.logger).to receive(:error)
              .with('Error during schema validation!', { error: exception.message, backtrace: anything, schema: })

            expect { saved_claim.validate }.to raise_error(exception.class, exception.message)
          end
        end

        context 'when JSON:Validator.fully_validate throws an exception' do
          let(:exception) { StandardError.new('Some exception') }

          before do
            allow(JSON::Validator).to receive(:fully_validate_schema).and_return([])
            allow(JSON::Validator).to receive(:fully_validate).and_raise(exception)
          end

          it 'logs exception and raises exception' do
            expect(Rails.logger).to receive(:error)
              .with('Error during form validation!', { error: exception.message, backtrace: anything, schema:,
                                                       clear_cache: false })

            expect(PersonalInformationLog).to receive(:create).with(
              data: { schema: schema,
                      parsed_form: saved_claim.parsed_form,
                      params: { errors_as_objects: true, clear_cache: false } },
              error_class: 'SavedClaim FormValidationError'
            )

            expect { saved_claim.validate }.to raise_error(exception.class, exception.message)
          end
        end
      end

      context 'using JSON Schemer' do
        before do
          allow(Flipper).to receive(:enabled?).with(:validate_saved_claims_with_json_schemer).and_return(true)
        end

        context 'when validate_schema returns errors' do
          before do
            allow(Flipper).to receive(:enabled?).with(:saved_claim_schema_validation_disable).and_return(false)
            allow(JSONSchemer).to receive_messages(validate_schema: schema_errors)
          end

          it 'logs schema faild error' do
            expect(Rails.logger).to receive(:error)
              .with('SavedClaim schema failed validation! Attempting to clear cache.', { errors: schema_errors })

            expect(saved_claim.validate).to eq(true)
          end
        end

        context 'when form validation returns errors' do
          before do
            allow(JSONSchemer).to receive_messages(validate_schema: [])
            allow(JSONSchemer).to receive(:schema).and_return(double(:fake_schema,
                                                                     validate: [{ data_pointer: 'error' }]))
          end

          it 'adds validation errors to the form' do
            saved_claim.validate
            expect(saved_claim.errors.full_messages).not_to be_empty
          end
        end
      end
    end
  end

  describe 'callbacks' do
    context 'after create' do
      it 'increments the saved_claim.create metric' do
        allow(StatsD).to receive(:increment)
        saved_claim.save!
        expect(StatsD).to have_received(:increment).with('saved_claim.create', tags: ["form_id:#{saved_claim.form_id}"])
      end

      context 'if form_start_date is set' do
        let(:form_start_date) { DateTime.now - 1 }

        it 'increments the saved_claim.time-to-file metric' do
          allow(StatsD).to receive(:measure)
          saved_claim.form_start_date = form_start_date
          saved_claim.save!

          claim_duration = saved_claim.created_at - form_start_date
          expect(StatsD).to have_received(:measure).with(
            'saved_claim.time-to-file',
            be_within(1.second).of(claim_duration),
            tags: ["form_id:#{saved_claim.form_id}"]
          )
        end
      end
    end

    context 'after destroy' do
      it 'increments the saved_claim.destroy metric' do
        saved_claim.save!
        allow(StatsD).to receive(:increment)
        saved_claim.destroy
        expect(StatsD).to have_received(:increment).with('saved_claim.destroy',
                                                         tags: ["form_id:#{saved_claim.form_id}"])
      end
    end
  end

  describe '#process_attachments!' do
    let(:confirmation_code) { SecureRandom.uuid }
    let(:form_data) { { some_key: [{ confirmationCode: confirmation_code }] }.to_json }

    it 'processes attachments associated with the claim' do
      attachment = create(:persistent_attachment, guid: confirmation_code, saved_claim: saved_claim)
      saved_claim.process_attachments!

      expect(attachment.reload.saved_claim_id).to eq(saved_claim.id)
      expect(Lighthouse::SubmitBenefitsIntakeClaim).to have_enqueued_sidekiq_job(saved_claim.id)
    end
  end

  describe '#confirmation_number' do
    it 'returns the claim GUID' do
      expect(saved_claim.confirmation_number).to eq(saved_claim.guid)
    end
  end

  describe '#submitted_at' do
    it 'returns the created_at' do
      expect(saved_claim.submitted_at).to eq(saved_claim.created_at)
    end
  end

  describe '#to_pdf' do
    it 'calls PdfFill::Filler.fill_form' do
      expect(PdfFill::Filler).to receive(:fill_form).with(saved_claim, nil)
      saved_claim.to_pdf
    end
  end

  describe '#update_form' do
    it 'updates the form with new data' do
      saved_claim.update_form('new_key', 'new_value')
      expect(saved_claim.parsed_form['new_key']).to eq('new_value')
    end
  end

  describe '#business_line' do
    it 'returns empty string' do
      expect(saved_claim.business_line).to eq('')
    end
  end

  describe '#insert_notification' do
    it 'creates a new ClaimVANotification record' do
      saved_claim.save!

      expect do
        saved_claim.insert_notification(1)
      end.to change(saved_claim.claim_va_notifications, :count).by(1)
    end
  end

  describe '#va_notification?' do
    let(:email_template_id) { 0 }

    let!(:notification) do
      ClaimVANotification.create(
        saved_claim: saved_claim,
        email_template_id:,
        form_type: saved_claim.form_id,
        email_sent: false
      )
    end

    it 'returns the notification if it exists' do
      expect(saved_claim.va_notification?(email_template_id)).to eq(notification)
    end

    it 'returns nil if the notification does not exist' do
      expect(saved_claim.va_notification?('non_existent_template')).to be_nil
    end
  end

  describe 'user_account assignment' do
    it 'assigns a user_account to the saved claim' do
      saved_claim.user_account = user_account
      expect(saved_claim.user_account).to eq(user_account)
    end
  end
end<|MERGE_RESOLUTION|>--- conflicted
+++ resolved
@@ -19,12 +19,8 @@
   subject(:saved_claim) { described_class.new(form: form_data) }
 
   let(:form_data) { { some_key: 'some_value' }.to_json }
-<<<<<<< HEAD
-  let(:schema) { 'schema_content' }
+  let(:schema) { { some_key: 'some_value' }.to_json }
   let(:user_account) { FactoryBot.create(:user_account) }
-=======
-  let(:schema) { { some_key: 'some_value' }.to_json }
->>>>>>> 41bea28d
 
   before do
     allow(Flipper).to receive(:enabled?).with(:validate_saved_claims_with_json_schemer).and_return(false)
