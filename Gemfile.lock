--- conflicted
+++ resolved
@@ -794,13 +794,9 @@
       sprockets (>= 3.0.0)
     staccato (0.5.3)
     statsd-instrument (2.6.0)
-<<<<<<< HEAD
-    super_diff (0.5.2)
-=======
     strong_migrations (0.7.3)
       activerecord (>= 5)
-    super_diff (0.5.1)
->>>>>>> cd570e89
+    super_diff (0.5.2)
       attr_extras (>= 6.2.4)
       diff-lcs
       patience_diff
