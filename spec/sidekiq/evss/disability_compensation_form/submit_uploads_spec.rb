--- conflicted
+++ resolved
@@ -69,7 +69,6 @@
       end
 
       context 'when all retries are exhausted' do
-<<<<<<< HEAD
         let!(:form526_job_status) do
           create(
             :form526_job_status,
@@ -77,14 +76,6 @@
             form526_submission: submission,
             job_id: 1
           )
-=======
-        let(:file) { Rack::Test::UploadedFile.new('spec/fixtures/files/sm_file1.jpg', 'image/jpg') }
-        let!(:attachment) do
-          sea = SupportingEvidenceAttachment.new(guid: upload_data.first['confirmationCode'])
-          sea.set_file_data!(file)
-          sea.save!
-          sea
->>>>>>> cf664de7
         end
 
         context 'when the form526_send_document_upload_failure_notification Flipper is enabled' do
@@ -348,12 +339,9 @@
 
   context 'catastrophic failure state' do
     describe 'when all retries are exhausted' do
-<<<<<<< HEAD
       let!(:form526_submission) { create(:form526_submission, :with_uploads) }
       let!(:form526_job_status) { create(:form526_job_status, :retryable_error, form526_submission:, job_id: 1) }
 
-=======
->>>>>>> cf664de7
       it 'updates a StatsD counter and updates the status on an exhaustion event' do
         subject.within_sidekiq_retries_exhausted_block({ 'jid' => form526_job_status.job_id }) do
           expect(StatsD).to receive(:increment).with("#{subject::STATSD_KEY_PREFIX}.exhausted")
