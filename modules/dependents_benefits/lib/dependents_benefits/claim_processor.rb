--- conflicted
+++ resolved
@@ -1,11 +1,7 @@
 # frozen_string_literal: true
 
-<<<<<<< HEAD
-require 'dependents_benefits/jobs/bgs_686c_job'
 require 'dependents_benefits/jobs/bgs_674_job'
-=======
 require 'dependents_benefits/sidekiq/bgs_686c_job'
->>>>>>> 03593559
 require 'dependents_benefits/monitor'
 
 module DependentsBenefits
@@ -68,11 +64,7 @@
       jobs_count = 0
 
       # Enqueue primary 686c submission jobs
-<<<<<<< HEAD
-      Jobs::BGS686cJob.perform_async(claim.id, proc_id)
-=======
       Sidekiq::BGS686cJob.perform_async(claim.id, proc_id)
->>>>>>> 03593559
       jobs_count += 1
 
       # TODO: Add calls to submission jobs here as they are implemented
