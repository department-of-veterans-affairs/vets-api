--- conflicted
+++ resolved
@@ -699,17 +699,10 @@
     rails_semantic_logger (4.6.0)
       rack
       railties (>= 3.2)
-<<<<<<< HEAD
-      semantic_logger (~> 4.4)
+      semantic_logger (~> 4.8)
     railties (6.1.3.2)
       actionpack (= 6.1.3.2)
       activesupport (= 6.1.3.2)
-=======
-      semantic_logger (~> 4.8)
-    railties (6.0.3.7)
-      actionpack (= 6.0.3.7)
-      activesupport (= 6.0.3.7)
->>>>>>> d5d47566
       method_source
       rake (>= 0.8.7)
       thor (~> 1.0)
