{
  "openapi": "3.0.1",
  "info": {
    "title": "Benefits Claims",
    "version": "v2",
    "description": "## Background\n\nThe Benefits Claims API Version 2 lets internal consumers: \n\n-   Retrieve existing claim information, including status, by claim ID\n-   Automatically establish an Intent To File (21-0966) in VBMS\n-   Automatically establish a disability compensation claim (21-526EZ) in VBMS\n-   Digitally submit supporting documentation for disability compensation claims\n-   Retrieve the active Power of Attorney for a Veteran\n\nAdditional functionality will be added over time.\n\nYou should use the [Benefits Claims API Version 1](https://developer.va.gov/explore/benefits/docs/claims?version=current) if: \n\n-   You are a consumer outside of VA and do not have the necessary VA agreements to use this API, and/or\n-   You want automatic establishment of power of attorney (21-22 or 21-22a)\n    \n## Technical Overview\n\nThis API accepts a payload of requests and responses with the payload identifying the claim and Veteran. Responses provide the submission’s processing status. Responses also provide a unique ID which can be used with the appropriate GET endpoint to return detailed, end-to-end claims status tracking. \n\nEnd-to-end claims tracking provides the status of claims as they move through the submission process, but does not return whether the claim was approved or denied. \n\n### Claim statuses\n\nClaims are first submitted by this API and then established in Veterans Benefits Management System (VBMS). A 200 response means that the claim was successfully submitted by the API. It does not mean VA has received the claim. Use the appropriate GET endpoint and the ID returned with your submission response to confirm the status of the submission. Statuses are:\n\n-   Pending - the claim is successfully submitted for processing\n-   Errored -  the submission encountered upstream errors\n-   Canceled -  the claim was identified as a duplicate or another issue caused the claim to be canceled. For duplicate claims,  the tracking of the claim's progress happens under a different Claim ID . \n\nOther statuses this API returns align with the [VA.gov](http://va.gov/) [claim status descriptions](https://www.va.gov/resources/what-your-claim-status-means/), which are:\n\n-   Claim received\n-   Initial review\n-   Evidence gathering, review, and decision\n-   Preparation for notification\n-   Complete\n\n### Finding a Veteran's unique VA ID\n\nThis API uses a unique Veteran identifier to identify the subject of each API request. This Veteran identifier can be retrieved by passing the Veteran’s first name, last name, DOB, and SSN to the ‘/veteran-id’ endpoint. This identifier should then be used as the Veteran ID parameter in request URLs.\n\nNote: though Veteran identifiers are typically static, they may change over time. If a specific Veteran ID suddenly responds with a ‘404 not found’ error, the identifier may have changed. It’s a good idea to periodically check the identifier for each Veteran.\n\n### Authentication and authorization\n\nThe authentication model for the Benefits Claims Version 2 is based on OAuth 2.0 / OpenID Connect and supports the [client credentials grant](https://developer.va.gov/explore/authorization/docs/client-credentials?api=claims).\n\n**Important**: To get production access, you must either work for VA or have specific VA agreements in place. If you have questions, [contact us](https://developer.va.gov/support/contact-us).\n\n### Test data for sandbox environment use\n\nWe use mock [test data in the sandbox environment](https://github.com/department-of-veterans-affairs/vets-api-clients/blob/master/test_accounts.md). Sandbox test data and test users for the Benefits Claims API are valid for all versions of the API.\n"
  },
  "tags": [
    {
      "name": "Veteran Identifier",
      "description": "Allows authenticated veterans and veteran representatives to retrieve a veteran's id."
    },
    {
      "name": "Claims",
      "description": "Allows authenticated and authorized users to access claims data for a given Veteran. No data is returned if the user is not authenticated and authorized.\n"
    },
    {
      "name": "5103 Waiver",
      "description": "Allows authenticated and authorized users to file a 5103 Notice Response on a claim."
    },
    {
      "name": "Intent to File",
      "description": "Allows authenticated and authorized users to automatically establish an Intent to File (21-0966) in VBMS.\n"
    },
    {
      "name": "Disability Compensation Claims",
      "description": "Allows authenticated and authorized users to automatically establish a Disability Compensation Claim (21-526EZ) in VBMS\n"
    },
    {
      "name": "Power of Attorney",
      "description": "Allows authenticated and authorized users to retrieve the active power of attorney for a Veteran\n"
    }
  ],
  "components": {
    "securitySchemes": {
      "bearer_token": {
        "type": "http",
        "scheme": "bearer",
        "bearerFormat": "JWT"
      },
      "productionOauth": {
        "type": "oauth2",
        "description": "This API uses OAuth 2 with the client credential grant flow. [More info](https://developer.va.gov/explore/api/benefits-claims/client-credentials)",
        "flows": {
          "authorizationCode": {
            "authorizationUrl": "https://api.va.gov/oauth2/authorization",
            "tokenUrl": "https://api.va.gov/oauth2/token",
            "scopes": {
              "system/claim.read": "Retrieve claim data",
              "system/claim.write": "Submit claim data"
            }
          }
        }
      },
      "sandboxOauth": {
        "type": "oauth2",
        "description": "This API uses OAuth 2 with the client credential grant flow. [More info](https://developer.va.gov/explore/api/benefits-claims/client-credentials)",
        "flows": {
          "authorizationCode": {
            "authorizationUrl": "https://sandbox-api.va.gov/oauth2/authorization",
            "tokenUrl": "https://sandbox-api.va.gov/oauth2/token",
            "scopes": {
              "system/claim.read": "Retrieve claim data",
              "system/claim.write": "Submit claim data"
            }
          }
        }
      }
    }
  },
  "paths": {
    "/veteran-id:find": {
      "post": {
        "summary": "Retrieve Veteran ID.",
        "tags": [
          "Veteran Identifier"
        ],
        "operationId": "postVeteranId",
        "security": [
          {
            "productionOauth": [
              "system/claim.read"
            ]
          },
          {
            "sandboxOauth": [
              "system/claim.read"
            ]
          },
          {
            "bearer_token": [

            ]
          }
        ],
        "description": "Allows authenticated and authorized users to retrieve a Veteran's ID.",
        "parameters": [

        ],
        "responses": {
          "201": {
            "description": "Veteran's unique identifier",
            "content": {
              "application/json": {
                "example": {
                  "id": "1012667145V762142"
                },
                "schema": {
                  "additionalProperties": false,
                  "properties": {
                    "id": {
                      "type": "string",
                      "example": "1012667145V762142"
                    }
                  }
                }
              }
            }
          },
          "400": {
            "description": "Bad Request",
            "content": {
              "application/json": {
                "example": {
                  "errors": [
                    {
                      "title": "invalid value for SSN",
                      "detail": "blank is not valid for SSN"
                    }
                  ]
                },
                "schema": {
                  "required": [
                    "errors"
                  ],
                  "properties": {
                    "errors": {
                      "type": "array",
                      "items": {
                        "additionalProperties": false,
                        "required": [
                          "title",
                          "detail"
                        ],
                        "properties": {
                          "title": {
                            "type": "string",
                            "description": "HTTP error title"
                          },
                          "detail": {
                            "type": "string",
                            "description": "HTTP error detail"
                          },
                          "source": {
                            "type": "object",
                            "additionalProperties": false,
                            "description": "Source of error",
                            "properties": {
                              "pointer": {
                                "type": "string",
                                "description": "Pointer to source of error"
                              }
                            }
                          }
                        }
                      }
                    }
                  }
                }
              }
            }
          },
          "401": {
            "description": "Unauthorized",
            "content": {
              "application/json": {
                "example": {
                  "errors": [
                    {
                      "title": "Not authorized",
                      "detail": "Not authorized"
                    }
                  ]
                },
                "schema": {
                  "required": [
                    "errors"
                  ],
                  "properties": {
                    "errors": {
                      "type": "array",
                      "items": {
                        "additionalProperties": false,
                        "required": [
                          "title",
                          "detail"
                        ],
                        "properties": {
                          "title": {
                            "type": "string",
                            "description": "HTTP error title"
                          },
                          "detail": {
                            "type": "string",
                            "description": "HTTP error detail"
                          },
                          "source": {
                            "type": "object",
                            "additionalProperties": false,
                            "description": "Source of error",
                            "properties": {
                              "pointer": {
                                "type": "string",
                                "description": "Pointer to source of error"
                              }
                            }
                          }
                        }
                      }
                    }
                  }
                }
              }
            }
          },
          "404": {
            "description": "Resource not found",
            "content": {
              "application/json": {
                "example": {
                  "errors": [
                    {
                      "title": "Resource not found",
                      "detail": "Resource not found"
                    }
                  ]
                },
                "schema": {
                  "required": [
                    "errors"
                  ],
                  "properties": {
                    "errors": {
                      "type": "array",
                      "items": {
                        "additionalProperties": false,
                        "required": [
                          "title",
                          "detail"
                        ],
                        "properties": {
                          "title": {
                            "type": "string",
                            "description": "HTTP error title"
                          },
                          "detail": {
                            "type": "string",
                            "description": "HTTP error detail"
                          },
                          "source": {
                            "type": "object",
                            "additionalProperties": false,
                            "description": "Source of error",
                            "properties": {
                              "pointer": {
                                "type": "string",
                                "description": "Pointer to source of error"
                              }
                            }
                          }
                        }
                      }
                    }
                  }
                }
              }
            }
          }
        },
        "requestBody": {
          "content": {
            "application/json": {
              "schema": {
                "type": "object",
                "required": [
                  "ssn",
                  "birthdate",
                  "firstName",
                  "lastName"
                ],
                "properties": {
                  "ssn": {
                    "type": "string",
                    "example": "796130115",
                    "description": "SSN of Veteran being represented"
                  },
                  "firstName": {
                    "type": "string",
                    "example": "Tamara",
                    "description": "First name of Veteran being represented"
                  },
                  "lastName": {
                    "type": "string",
                    "example": "Ellis",
                    "description": "Last name of Veteran being represented"
                  },
                  "birthdate": {
                    "type": "string",
                    "example": "1967-06-19",
                    "description": "Date of birth of Veteran being represented, in ISO8601 format"
                  }
                },
                "example": {
                  "ssn": "796130115",
                  "firstName": "Tamara",
                  "lastName": "Ellis",
                  "birthdate": "1967-06-19"
                }
              }
            }
          },
          "required": true
        }
      }
    },
    "/veterans/{veteranId}/claims": {
      "get": {
        "summary": "Find all benefits claims for a Veteran.",
        "tags": [
          "Claims"
        ],
        "operationId": "findClaims",
        "security": [
          {
            "productionOauth": [
              "system/claim.read"
            ]
          },
          {
            "sandboxOauth": [
              "system/claim.read"
            ]
          },
          {
            "bearer_token": [

            ]
          }
        ],
        "parameters": [
          {
            "name": "veteranId",
            "in": "path",
            "required": true,
            "example": "1012667145V762142",
            "description": "ID of Veteran",
            "schema": {
              "type": "string"
            }
          }
        ],
        "responses": {
          "200": {
            "description": "claim response",
            "content": {
              "application/json": {
                "example": {
                  "data": [
                    {
                      "id": "555555555",
                      "type": "claim",
                      "attributes": {
                        "baseEndProductCode": "400",
                        "claimDate": "2017-05-02",
                        "claimPhaseDates": {
                          "phaseChangeDate": "2017-10-18"
                        },
                        "claimType": "Compensation",
                        "closeDate": "2017-10-18",
                        "decisionLetterSent": false,
                        "developmentLetterSent": false,
                        "documentsNeeded": false,
                        "endProductCode": "404",
                        "evidenceWaiverSubmitted5103": false,
                        "lighthouseId": null,
                        "status": "COMPLETE"
                      }
                    }
                  ]
                },
                "schema": {
                  "$schema": "http://json-schema.org/draft-04/schema#",
                  "type": "object",
                  "required": [
                    "data"
                  ],
                  "properties": {
                    "data": {
                      "type": "array",
                      "items": {
                        "required": [
                          "id",
                          "type",
                          "attributes"
                        ],
                        "additionalProperties": false,
                        "description": "Claim details",
                        "properties": {
                          "id": {
                            "type": "string",
                            "nullable": true,
                            "description": "Claim ID in VBMS. If a claim was submitted with Lighthouse and not successfully established upstream, it could have a null claimId.",
                            "example": "600131328"
                          },
                          "type": {
                            "type": "string",
                            "example": "claim"
                          },
                          "attributes": {
                            "type": "object",
                            "required": [
                              "baseEndProductCode",
                              "claimType",
                              "claimDate",
                              "claimPhaseDates",
                              "closeDate",
                              "developmentLetterSent",
                              "decisionLetterSent",
                              "documentsNeeded",
                              "endProductCode",
                              "evidenceWaiverSubmitted5103",
                              "lighthouseId",
                              "status"
                            ],
                            "properties": {
                              "baseEndProductCode": {
                                "type": "string",
                                "description": "Base end product code for claim",
                                "example": "400"
                              },
                              "claimType": {
                                "type": "string",
                                "description": "Name of claim type",
                                "example": "Compensation"
                              },
                              "claimDate": {
                                "format": "date",
                                "type": "string",
                                "description": "Date the claim was first filed. In YYYY-MM-DD format.",
                                "example": "2018-06-04"
                              },
                              "claimPhaseDates": {
                                "type": "object",
                                "properties": {
                                  "phaseChangeDate": {
                                    "format": "date",
                                    "type": "string",
                                    "description": "The date that the claim changed to its current phase",
                                    "example": "2017-10-18"
                                  }
                                }
                              },
                              "closeDate": {
                                "format": "date",
                                "type": "string",
                                "description": "Date claim was closed",
                                "example": "2019-09-04"
                              },
                              "developmentLetterSent": {
                                "type": "boolean",
                                "description": "If true, a development letter has been sent to the claimant regarding a benefit claim",
                                "example": "false"
                              },
                              "decisionLetterSent": {
                                "type": "boolean",
                                "description": "If true, a decision letter has been sent to the claimant regarding a benefit claim",
                                "example": "false"
                              },
                              "documentsNeeded": {
                                "type": "boolean",
                                "description": "If true, the claim requires additional documents to be submitted",
                                "example": "false"
                              },
                              "endProductCode": {
                                "type": "string",
                                "description": "End product code of claim"
                              },
                              "evidenceWaiverSubmitted5103": {
                                "type": "boolean",
                                "nullable": true,
                                "description": "If true, indicates a decision has been requested and/or a Waiver 5103 has been submitted",
                                "example": "false"
                              },
                              "lighthouseId": {
                                "type": "string",
                                "nullable": true,
                                "description": "Claim ID in Lighthouse",
                                "example": "0BAEFC26-1CE4-4046-9B3C-3071055603DB"
                              },
                              "status": {
                                "type": "string",
                                "description": "Status of claim",
                                "enum": [
                                  "PENDING",
                                  "CLAIM_RECEIVED",
                                  "INITIAL_REVIEW",
                                  "EVIDENCE_GATHERING_REVIEW_DECISION",
                                  "PREPARATION_FOR_NOTIFICATION",
                                  "COMPLETE",
                                  "ERRORED",
                                  "CANCELED"
                                ]
                              }
                            }
                          }
                        }
                      }
                    }
                  }
                }
              }
            }
          },
          "401": {
            "description": "Unauthorized",
            "content": {
              "application/json": {
                "example": {
                  "errors": [
                    {
                      "title": "Not authorized",
                      "detail": "Not authorized"
                    }
                  ]
                },
                "schema": {
                  "required": [
                    "errors"
                  ],
                  "properties": {
                    "errors": {
                      "type": "array",
                      "items": {
                        "additionalProperties": false,
                        "required": [
                          "title",
                          "detail"
                        ],
                        "properties": {
                          "title": {
                            "type": "string",
                            "description": "HTTP error title"
                          },
                          "detail": {
                            "type": "string",
                            "description": "HTTP error detail"
                          },
                          "source": {
                            "type": "object",
                            "additionalProperties": false,
                            "description": "Source of error",
                            "properties": {
                              "pointer": {
                                "type": "string",
                                "description": "Pointer to source of error"
                              }
                            }
                          }
                        }
                      }
                    }
                  }
                }
              }
            }
          }
        }
      }
    },
    "/veterans/{veteranId}/claims/{id}": {
      "get": {
        "summary": "Find claim by ID.",
        "tags": [
          "Claims"
        ],
        "operationId": "findClaimById",
        "security": [
          {
            "productionOauth": [
              "system/claim.read"
            ]
          },
          {
            "sandboxOauth": [
              "system/claim.read"
            ]
          },
          {
            "bearer_token": [

            ]
          }
        ],
        "description": "Retrieves a specific claim for a Veteran",
        "parameters": [
          {
            "name": "id",
            "in": "path",
            "example": "600400703",
            "description": "The ID of the claim being requested",
            "required": true,
            "schema": {
              "type": "string"
            }
          },
          {
            "name": "veteranId",
            "in": "path",
            "required": true,
            "example": "1012667145V762142",
            "description": "ID of Veteran",
            "schema": {
              "type": "string"
            }
          }
        ],
        "responses": {
          "200": {
            "description": "claim response",
            "content": {
              "application/json": {
                "example": {
                  "data": {
                    "id": "555555555",
                    "type": "claim",
                    "attributes": {
                      "claimTypeCode": "400PREDSCHRG",
                      "claimDate": "2017-05-02",
                      "claimPhaseDates": {
                        "phaseChangeDate": "2017-10-18",
                        "currentPhaseBack": false,
                        "latestPhaseType": "COMPLETE",
                        "previousPhases": {
                          "phase7CompleteDate": "2017-10-18"
                        }
                      },
                      "claimType": "Compensation",
                      "closeDate": "2017-10-18",
                      "contentions": [
                        {
                          "name": "abnormal heart (New)"
                        },
                        {
                          "name": "abscess kidney (New)"
                        },
                        {
                          "name": "encephalitis lethargica residuals (New)"
                        },
                        {
                          "name": "dracunculiasis (New)"
                        },
                        {
                          "name": "gingivitis (New)"
                        },
                        {
                          "name": "abnormal weight loss (New)"
                        },
                        {
                          "name": "groin condition (New)"
                        },
                        {
                          "name": "metritis (New)"
                        }
                      ],
                      "decisionLetterSent": false,
                      "developmentLetterSent": false,
                      "documentsNeeded": false,
                      "endProductCode": "404",
                      "evidenceWaiverSubmitted5103": false,
                      "errors": [

                      ],
                      "jurisdiction": "National Work Queue",
                      "lighthouseId": null,
                      "maxEstClaimDate": null,
                      "minEstClaimDate": null,
                      "status": "COMPLETE",
                      "submitterApplicationCode": "EBN",
                      "submitterRoleCode": "VET",
                      "supportingDocuments": [
                        {
                          "documentId": "{54EF0C16-A9E7-4C3F-B876-B2C7BEC1F834}",
                          "documentTypeLabel": "Medical",
                          "originalFileName": null,
                          "trackedItemId": null,
                          "uploadDate": null
                        }
                      ],
                      "tempJurisdiction": null,
                      "trackedItems": [
                        {
                          "closedDate": "2021-06-04",
                          "description": null,
                          "displayName": "21-4142a",
                          "overdue": false,
                          "receivedDate": null,
                          "requestedDate": "2021-05-05",
                          "status": "NO_LONGER_REQUIRED",
                          "suspenseDate": "2021-06-04",
                          "id": 293440,
                          "uploadsAllowed": false
                        },
                        {
                          "closedDate": "2021-06-04",
                          "description": null,
                          "displayName": "Employment info needed",
                          "overdue": false,
                          "receivedDate": null,
                          "requestedDate": "2021-05-05",
                          "status": "NO_LONGER_REQUIRED",
                          "suspenseDate": "2021-06-04",
                          "id": 293443,
                          "uploadsAllowed": false
                        },
                        {
                          "closedDate": "2021-06-04",
                          "description": null,
                          "displayName": "Accidental injury - 21-4176 needed",
                          "overdue": false,
                          "receivedDate": null,
                          "requestedDate": "2021-05-05",
                          "status": "NO_LONGER_REQUIRED",
                          "suspenseDate": "2021-06-04",
                          "id": 293444,
                          "uploadsAllowed": false
                        },
                        {
                          "closedDate": "2021-06-04",
                          "description": null,
                          "displayName": "Buddy mentioned - No complete address",
                          "overdue": false,
                          "receivedDate": null,
                          "requestedDate": "2021-05-05",
                          "status": "NO_LONGER_REQUIRED",
                          "suspenseDate": "2021-06-04",
                          "id": 293446,
                          "uploadsAllowed": false
                        }
                      ]
                    }
                  }
                },
                "schema": {
                  "$schema": "http://json-schema.org/draft-04/schema#",
                  "type": "object",
                  "required": [
                    "data"
                  ],
                  "properties": {
                    "data": {
                      "type": "object",
                      "required": [
                        "id",
                        "type",
                        "attributes"
                      ],
                      "additionalProperties": false,
                      "description": "Claim details",
                      "properties": {
                        "id": {
                          "type": "string",
                          "nullable": true,
                          "description": "Claim ID in VBMS. If a claim was submitted with Lighthouse and not successfully established upstream, it could have a null claimId.",
                          "example": "600131328"
                        },
                        "type": {
                          "type": "string",
                          "example": "evss_claims"
                        },
                        "attributes": {
                          "type": "object",
                          "additionalProperties": false,
                          "required": [
                            "claimTypeCode",
                            "claimDate",
                            "claimPhaseDates",
                            "claimType",
                            "closeDate",
                            "contentions",
                            "decisionLetterSent",
                            "developmentLetterSent",
                            "documentsNeeded",
                            "endProductCode",
                            "evidenceWaiverSubmitted5103",
                            "errors",
                            "jurisdiction",
                            "lighthouseId",
                            "maxEstClaimDate",
                            "minEstClaimDate",
                            "status",
                            "submitterApplicationCode",
                            "submitterRoleCode",
                            "supportingDocuments",
                            "tempJurisdiction",
                            "trackedItems"
                          ],
                          "properties": {
                            "claimTypeCode": {
                              "type": "string",
                              "description": "Type code of benefit claim",
                              "example": "400PREDSCHRG"
                            },
                            "claimType": {
                              "type": "string",
                              "description": "Name of claim type",
                              "example": "Compensation"
                            },
                            "contentions": {
                              "type": "array",
                              "description": "The contentions being submitted with a claim",
                              "items": {
                                "type": "object",
                                "properties": {
                                  "name": {
                                    "type": "string",
                                    "example": "abscess kidney (New)"
                                  }
                                }
                              }
                            },
                            "claimDate": {
                              "format": "date",
                              "type": "string",
                              "nullable": true,
                              "description": "The date a claim was filed",
                              "example": "2017-10-18"
                            },
                            "claimPhaseDates": {
                              "type": "object",
                              "properties": {
                                "currentPhaseBack": {
                                  "type": "boolean",
                                  "description": "Indicates whether the current phase is moving backward."
                                },
                                "latestPhaseType": {
                                  "type": "string",
                                  "enum": [
                                    "CLAIM_RECEIVED",
                                    "UNDER_REVIEW",
                                    "GATHERING_OF_EVIDENCE",
                                    "REVIEW_OF_EVIDENCE",
                                    "PREPARATION_FOR_DECISION",
                                    "PENDING_DECISION_APPROVAL",
                                    "PREPARATION_FOR_NOTIFICATION",
                                    "COMPLETE"
                                  ],
                                  "nullable": true,
                                  "description": "The most current phase for the claim"
                                },
                                "phaseChangeDate": {
                                  "format": "date",
                                  "type": "string",
                                  "nullable": true,
                                  "description": "The date that the claim changed to its current phase",
                                  "example": "2017-10-18"
                                },
                                "previousPhases": {
                                  "type": "object",
                                  "properties": {
                                    "phase1CompleteDate": {
                                      "format": "date",
                                      "type": "string",
                                      "description": "Completed date of the claim received phase.",
                                      "example": "2017-10-18"
                                    },
                                    "phase2CompleteDate": {
                                      "format": "date",
                                      "type": "string",
                                      "description": "Completed date of the initial review phase.",
                                      "example": "2017-10-18"
                                    },
                                    "phase3CompleteDate": {
                                      "format": "date",
                                      "type": "string",
                                      "description": "Completed date of the gathering of evidence phase.",
                                      "example": "2017-10-18"
                                    },
                                    "phase4CompleteDate": {
                                      "format": "date",
                                      "type": "string",
                                      "description": "Completed date of the reviewing of evidence phase.",
                                      "example": "2017-10-18"
                                    },
                                    "phase5CompleteDate": {
                                      "format": "date",
                                      "type": "string",
                                      "description": "Completed date of the preparation for decision phase.",
                                      "example": "2017-10-18"
                                    },
                                    "phase6CompleteDate": {
                                      "format": "date",
                                      "type": "string",
                                      "description": "Completed date of the pending decision approval phase.",
                                      "example": "2017-10-18"
                                    },
                                    "phase7CompleteDate": {
                                      "format": "date",
                                      "type": "string",
                                      "description": "Completed date of the preparation for notification phase.",
                                      "example": "2017-10-18"
                                    },
                                    "phase8CompleteDate": {
                                      "format": "date",
                                      "type": "string",
                                      "description": "Completed date of the completed phase.",
                                      "example": "2017-10-18"
                                    }
                                  }
                                }
                              }
                            },
                            "closeDate": {
                              "format": "date",
                              "type": "string",
                              "nullable": true,
                              "description": "Date claim was closed",
                              "example": "2019-09-04"
                            },
                            "decisionLetterSent": {
                              "type": "boolean",
                              "description": "If true, a decision letter has been sent to the claimant regarding a benefit claim"
                            },
                            "developmentLetterSent": {
                              "type": "boolean",
                              "description": "If true, a development letter has been sent to the claimant regarding a benefit claim"
                            },
                            "documentsNeeded": {
                              "type": "boolean",
                              "description": "If true, the claim requires additional documents to be submitted"
                            },
                            "endProductCode": {
                              "type": "string",
                              "description": "End product code of claim",
                              "example": "930"
                            },
                            "evidenceWaiverSubmitted5103": {
                              "type": "boolean",
                              "nullable": true,
                              "description": "If true, indicates a decision has been requested and/or a Waiver 5103 has been submitted",
                              "example": "false"
                            },
                            "errors": {
                              "type": "array",
                              "description": "Error details if claim is in an errored state.",
                              "items": {
                                "properties": {
                                  "detail": {
                                    "type": "string",
                                    "example": "Something happened"
                                  },
                                  "source": {
                                    "type": "string",
                                    "example": "some/error/path"
                                  }
                                }
                              }
                            },
                            "jurisdiction": {
                              "type": "string",
                              "description": "Regional office to which the claim is currently assigned."
                            },
                            "lighthouseId": {
                              "type": "string",
                              "nullable": true,
                              "description": "Claim ID in Lighthouse",
                              "example": "0BAEFC26-1CE4-4046-9B3C-3071055603DB"
                            },
                            "minEstClaimDate": {
                              "format": "date",
                              "type": "string",
                              "nullable": true,
                              "description": "Minimum estimated claim completion date",
                              "example": "2019-06-04"
                            },
                            "maxEstClaimDate": {
                              "format": "date",
                              "type": "string",
                              "nullable": true,
                              "description": "Maximum estimated claim completion date",
                              "example": "2019-09-04"
                            },
                            "status": {
                              "type": "string",
                              "description": "Status of claim",
                              "enum": [
                                "PENDING",
                                "CLAIM_RECEIVED",
                                "INITIAL_REVIEW",
                                "EVIDENCE_GATHERING_REVIEW_DECISION",
                                "PREPARATION_FOR_NOTIFICATION",
                                "COMPLETE",
                                "ERRORED",
                                "CANCELED"
                              ]
                            },
                            "submitterApplicationCode": {
                              "type": "string",
                              "description": "Application code of benefit claim submitter",
                              "example": "EBN"
                            },
                            "submitterRoleCode": {
                              "type": "string",
                              "description": "Role code of benefit claim submitter",
                              "example": "VET"
                            },
                            "supportingDocuments": {
                              "type": "array",
                              "description": "Information regarding any supported documents attached to a claim",
                              "items": {
                                "properties": {
                                  "documentId": {
                                    "type": "string",
                                    "description": "Unique identifier of document"
                                  },
                                  "documentTypeLabel": {
                                    "type": "string",
                                    "nullable": true
                                  },
                                  "originalFileName": {
                                    "type": "string",
                                    "description": "Name of document",
                                    "nullable": true
                                  },
                                  "trackedItemId": {
                                    "type": "string",
                                    "nullable": true
                                  },
                                  "uploadDate": {
                                    "format": "date",
                                    "type": "string",
                                    "description": "Date and time document was uploaded",
                                    "nullable": true
                                  }
                                }
                              }
                            },
                            "tempJurisdiction": {
                              "type": "string",
                              "description": "Temporary jurisdiction of claim"
                            },
                            "trackedItems": {
                              "type": "array",
                              "description": "",
                              "items": {
                                "type": "object",
                                "additionalProperties": false,
                                "properties": {
                                  "closedDate": {
                                    "format": "date",
                                    "type": "string",
                                    "nullable": true,
                                    "description": "Date the tracked item was closed",
                                    "example": "2017-10-18"
                                  },
                                  "description": {
                                    "type": "string",
                                    "nullable": true,
                                    "description": "Description of the tracked item",
                                    "example": "You may also submit statements from individuals having knowledge of your claimed condition."
                                  },
                                  "requestedDate": {
                                    "format": "date",
                                    "type": "string",
                                    "nullable": true,
                                    "description": "Date the tracked item was requested",
                                    "example": "2017-10-18"
                                  },
                                  "id": {
                                    "type": "integer",
                                    "description": "ID of the tracked item",
                                    "example": 293454
                                  },
                                  "displayName": {
                                    "type": "string",
                                    "nullable": true,
                                    "description": "Description of the tracked item",
                                    "example": "Submit buddy statement(s)"
                                  },
                                  "receivedDate": {
                                    "format": "date",
                                    "type": "string",
                                    "nullable": true,
                                    "description": "Date the tracked item was received",
                                    "example": "2017-10-18"
                                  },
                                  "overdue": {
                                    "type": "boolean",
                                    "nullable": true,
                                    "description": "True if the item is overdue",
                                    "example": true
                                  },
                                  "status": {
                                    "type": "string",
                                    "nullable": true,
                                    "description": "Enum with the status of the tracked item",
                                    "example": "NO_LONGER_REQUIRED",
                                    "enum": [
                                      "ACCEPTED",
                                      "INITIAL_REVIEW_COMPLETE",
                                      "NEEDED_FROM_YOU",
                                      "NEEDED_FROM_OTHERS",
                                      "NO_LONGER_REQUIRED",
                                      "SUBMITTED_AWAITING_REVIEW"
                                    ]
                                  },
                                  "suspenseDate": {
                                    "format": "date",
                                    "type": "string",
                                    "nullable": true,
                                    "example": "2017-10-18"
                                  },
                                  "uploadsAllowed": {
                                    "type": "boolean",
                                    "example": true
                                  }
                                }
                              }
                            }
                          }
                        }
                      }
                    }
                  }
                }
              }
            }
          },
          "401": {
            "description": "Unauthorized",
            "content": {
              "application/json": {
                "example": {
                  "errors": [
                    {
                      "title": "Not authorized",
                      "detail": "Not authorized"
                    }
                  ]
                },
                "schema": {
                  "required": [
                    "errors"
                  ],
                  "properties": {
                    "errors": {
                      "type": "array",
                      "items": {
                        "additionalProperties": false,
                        "required": [
                          "title",
                          "detail"
                        ],
                        "properties": {
                          "title": {
                            "type": "string",
                            "description": "HTTP error title"
                          },
                          "detail": {
                            "type": "string",
                            "description": "HTTP error detail"
                          },
                          "source": {
                            "type": "object",
                            "additionalProperties": false,
                            "description": "Source of error",
                            "properties": {
                              "pointer": {
                                "type": "string",
                                "description": "Pointer to source of error"
                              }
                            }
                          }
                        }
                      }
                    }
                  }
                }
              }
            }
          },
          "404": {
            "description": "Resource not found",
            "content": {
              "application/json": {
                "example": {
                  "errors": [
                    {
                      "title": "Resource not found",
                      "detail": "Claim not found"
                    }
                  ]
                },
                "schema": {
                  "required": [
                    "errors"
                  ],
                  "properties": {
                    "errors": {
                      "type": "array",
                      "items": {
                        "additionalProperties": false,
                        "required": [
                          "title",
                          "detail"
                        ],
                        "properties": {
                          "title": {
                            "type": "string",
                            "description": "HTTP error title"
                          },
                          "detail": {
                            "type": "string",
                            "description": "HTTP error detail"
                          },
                          "source": {
                            "type": "object",
                            "additionalProperties": false,
                            "description": "Source of error",
                            "properties": {
                              "pointer": {
                                "type": "string",
                                "description": "Pointer to source of error"
                              }
                            }
                          }
                        }
                      }
                    }
                  }
                }
              }
            }
          }
        }
      }
    },
    "/veterans/{veteranId}/526": {
      "post": {
        "summary": "Submits form 526",
        "tags": [
          "Disability Compensation Claims"
        ],
        "operationId": "post526Claim",
        "security": [
          {
            "productionOauth": [
              "system/claim.read",
              "system/claim.write"
            ]
          },
          {
            "sandboxOauth": [
              "system/claim.read",
              "system/claim.write"
            ]
          },
          {
            "bearer_token": [

            ]
          }
        ],
        "description": "Automatically establishes a disability compensation claim (21-526EZ) in Veterans Benefits Management System (VBMS). \nThis endpoint generates a filled and electronically signed 526EZ form, establishes the disability claim in VBMS, and \nsubmits the form to the Veteran's eFolder.\n\nA 202 response indicates the API submission was accepted. The claim has not reached VBMS until it has a CLAIM_RECEIVED status. \nCheck claim status using the GET veterans/{veteranId}/claims/{id} endpoint.\n\n**A substantially complete 526EZ claim must include:**\n* Veteran's name\n* Sufficient service information for VA to verify the claimed service\n* At least one claimed disability or medical condition and how it relates to service\n* Veteran and/or Representative signature\n\n**Standard and fully developed claims (FDCs)**\n\n[Fully developed claims (FDCs)](https://www.va.gov/disability/how-to-file-claim/evidence-needed/fully-developed-claims/)\nare claims certified by the submitter to include all information needed for processing. These claims process faster \nthan claims submitted through the standard claim process. If a claim is certified for the FDC, but is missing needed information, \nit will be processed as a standard claim.\n\nTo certify a claim for the FDC process, set the claimProcessType to FDC_PROGRAM.\n",
        "parameters": [
          {
            "name": "veteranId",
            "in": "path",
            "required": true,
            "example": "1012667145V762142",
            "description": "ID of Veteran",
            "schema": {
              "type": "string"
            }
          }
        ],
        "responses": {
          "202": {
            "description": "Successful response with disability",
            "content": {
              "application/json": {
                "example": {
                  "data": {
<<<<<<< HEAD
                    "id": "ab873545-8599-4f5a-8fe4-0d8859b2537e",
=======
                    "id": "ad62ec1c-e610-42eb-9498-26d4321d112b",
>>>>>>> b3a06c9e
                    "type": "forms/526",
                    "attributes": {
                      "claimProcessType": "STANDARD_CLAIM_PROCESS",
                      "veteranIdentification": {
                        "serviceNumber": "123456789",
                        "veteranNumber": {
                          "telephone": "5555555555",
                          "internationalTelephone": "+44 20 1234 5678"
                        },
                        "mailingAddress": {
                          "addressLine1": "1234 Couch Street",
                          "addressLine2": "Unit 4",
                          "addressLine3": "Room 1",
                          "city": "Portland",
                          "state": "OR",
                          "country": "USA",
                          "zipFirstFive": "41726",
                          "zipLastFour": "1234"
                        },
                        "emailAddress": {
                          "email": "valid@somedomain.com",
                          "agreeToEmailRelatedToClaim": true
                        },
                        "currentVaEmployee": false
                      },
                      "changeOfAddress": {
                        "typeOfAddressChange": "TEMPORARY",
                        "addressLine1": "10 Peach St",
                        "addressLine2": "Unit 4",
                        "addressLine3": "Room 1",
                        "city": "Atlanta",
                        "state": "GA",
                        "country": "USA",
                        "zipFirstFive": "42220",
                        "zipLastFour": "9897",
                        "dates": {
                          "beginDate": "2023-06-04",
                          "endDate": "2023-12-04"
                        }
                      },
                      "homeless": {
                        "currentlyHomeless": {
                          "homelessSituationOptions": "FLEEING_CURRENT_RESIDENCE",
                          "otherDescription": "ABCDEFGHIJKLM"
                        },
                        "pointOfContact": "john stewart",
                        "pointOfContactNumber": {
                          "telephone": "5555555555",
                          "internationalTelephone": "+44 20 1234 5678"
                        }
                      },
                      "toxicExposure": {
                        "gulfWarHazardService": {
                          "servedInGulfWarHazardLocations": "YES",
                          "serviceDates": {
                            "beginDate": "2018-07",
                            "endDate": "2018-08"
                          }
                        },
                        "herbicideHazardService": {
                          "servedInHerbicideHazardLocations": "YES",
                          "otherLocationsServed": "ABCDEFGHIJKLM",
                          "serviceDates": {
                            "beginDate": "2018-07",
                            "endDate": "2018-08"
                          }
                        },
                        "additionalHazardExposures": {
                          "additionalExposures": [
                            "ASBESTOS",
                            "SHIPBOARD_HAZARD_AND_DEFENSE"
                          ],
                          "specifyOtherExposures": "Other exposure details",
                          "exposureDates": {
                            "beginDate": "2018-07",
                            "endDate": "2018-08"
                          }
                        },
                        "multipleExposures": [
                          {
                            "hazardExposedTo": "RADIATION",
                            "exposureLocation": "Guam",
                            "exposureDates": {
                              "beginDate": "2012-12",
                              "endDate": "2013-07"
                            }
                          }
                        ]
                      },
                      "disabilities": [
                        {
                          "name": "Traumatic Brain Injury",
                          "exposureOrEventOrInjury": "EXPOSURE",
                          "serviceRelevance": "ABCDEFG",
                          "approximateDate": "2018-03-11",
                          "disabilityActionType": "NEW",
                          "classificationCode": "9014",
                          "ratedDisabilityId": "ABCDEFGHIJKLMNOPQRSTUVWX",
                          "diagnosticCode": 9020,
                          "isRelatedToToxicExposure": true,
                          "secondaryDisabilities": [
                            {
                              "name": "Post Traumatic Stress Disorder (PTSD) Combat - Mental Disorders",
                              "exposureOrEventOrInjury": "EXPOSURE",
                              "serviceRelevance": "ABCDEFGHIJKLMNOPQ",
                              "disabilityActionType": "SECONDARY",
                              "approximateDate": "2018-03-12",
                              "classificationCode": "9014"
                            }
                          ]
                        },
                        {
                          "name": "Cancer - Musculoskeletal - Elbow",
                          "exposureOrEventOrInjury": "EXPOSURE",
                          "approximateDate": "2018-03-02",
                          "serviceRelevance": "ABCDEFG",
                          "disabilityActionType": "NEW",
                          "classificationCode": "9014",
                          "ratedDisabilityId": "ABCDEFGHIJKLMNOPQRSTUVWX",
                          "diagnosticCode": 249470,
                          "isRelatedToToxicExposure": true
                        },
                        {
                          "name": "Cancer - Musculoskeletal - Knee",
                          "exposureOrEventOrInjury": "EXPOSURE",
                          "approximateDate": "2015",
                          "serviceRelevance": "ABCDEFG",
                          "disabilityActionType": "NEW",
                          "classificationCode": "9014",
                          "ratedDisabilityId": "ABCDEFGHIJKLMNOPQRSTUVWX",
                          "diagnosticCode": 249470,
                          "isRelatedToToxicExposure": true
                        }
                      ],
                      "treatments": [
                        {
                          "beginDate": "2009-03",
                          "treatedDisabilityNames": [
                            "Traumatic Brain Injury",
                            "Post Traumatic Stress Disorder (PTSD) Combat - Mental Disorders",
                            "Cancer - Musculoskeletal - Elbow"
                          ],
                          "center": {
                            "name": "Center One",
                            "city": "Decatur",
                            "state": "GA"
                          }
                        }
                      ],
                      "serviceInformation": {
                        "alternateNames": [
                          "john jacob",
                          "johnny smith"
                        ],
                        "servicePeriods": [
                          {
                            "serviceBranch": "Public Health Service",
                            "serviceComponent": "Active",
                            "activeDutyBeginDate": "2008-11-14",
                            "activeDutyEndDate": "2023-10-30",
                            "separationLocationCode": "98282"
                          }
                        ],
                        "servedInActiveCombatSince911": "NO",
                        "reservesNationalGuardService": {
                          "component": "National Guard",
                          "obligationTermsOfService": {
                            "beginDate": "2019-06-04",
                            "endDate": "2020-06-04"
                          },
                          "unitName": "National Guard Unit Name",
                          "unitAddress": "1243 pine court",
                          "unitPhone": {
                            "areaCode": "555",
                            "phoneNumber": "5555555"
                          },
                          "receivingInactiveDutyTrainingPay": "YES"
                        },
                        "federalActivation": {
                          "activationDate": "2023-10-01",
                          "anticipatedSeparationDate": "2024-01-24"
                        },
                        "confinements": [
                          {
                            "approximateBeginDate": "2018-06-04",
                            "approximateEndDate": "2018-07-04"
                          },
                          {
                            "approximateBeginDate": "2020-06",
                            "approximateEndDate": "2020-07"
                          }
                        ]
                      },
                      "servicePay": {
                        "receivingMilitaryRetiredPay": "NO",
                        "futureMilitaryRetiredPay": "YES",
                        "futureMilitaryRetiredPayExplanation": "ABCDEFGHIJKLMNOPQRSTUVW",
                        "militaryRetiredPay": {
                          "branchOfService": "Army",
                          "monthlyAmount": 840.75
                        },
                        "retiredStatus": "PERMANENT_DISABILITY_RETIRED_LIST",
                        "favorMilitaryRetiredPay": false,
                        "receivedSeparationOrSeverancePay": "NO",
                        "separationSeverancePay": {
                          "datePaymentReceived": "2022-03-12",
                          "branchOfService": "Naval Academy",
                          "preTaxAmountReceived": 379.25
                        },
                        "favorTrainingPay": true
                      },
                      "directDeposit": {
                        "noAccount": false,
                        "accountNumber": "ABCDEF",
                        "accountType": "CHECKING",
                        "financialInstitutionName": "Chase",
                        "routingNumber": "123123123"
                      },
                      "claimantCertification": true
                    }
                  }
                },
                "schema": {
                  "name": "data",
                  "required": [
                    "data"
                  ],
                  "properties": {
                    "data": {
                      "type": "object",
                      "required": [
                        "id",
                        "type",
                        "attributes"
                      ],
                      "properties": {
                        "id": {
                          "type": "string",
                          "example": "7d0de77e-b7bd-4db7-a8d9-69a25482c80a"
                        },
                        "type": {
                          "type": "string",
                          "example": "form/526"
                        },
                        "attributes": {
                          "description": "Claims API 526 Schema",
                          "type": "object",
                          "additionalProperties": false,
                          "required": [
                            "claimantCertification",
                            "claimProcessType",
                            "disabilities",
                            "serviceInformation",
                            "veteranIdentification"
                          ],
                          "properties": {
                            "claimProcessType": {
                              "type": "string",
                              "description": "Select type of claim program/process that applies to the Veteran.",
                              "enum": [
                                "STANDARD_CLAIM_PROCESS",
                                "FDC_PROGRAM",
                                "BDD_PROGRAM"
                              ]
                            },
                            "veteranIdentification": {
                              "type": "object",
                              "additionalProperties": false,
                              "required": [
                                "mailingAddress",
                                "currentVaEmployee"
                              ],
                              "properties": {
                                "serviceNumber": {
                                  "type": "string",
                                  "description": "Service identification number",
                                  "nullable": true
                                },
                                "veteranNumber": {
                                  "description": "If there is no phone number in VBMS for the Veteran, the exams will not be ordered. Including the phone number is recommended to avoid claim processing delays.",
                                  "type": "object",
                                  "nullable": true,
                                  "properties": {
                                    "telephone": {
                                      "description": "Veteran's phone number.",
                                      "type": "string",
                                      "pattern": "^\\d{10}?$",
                                      "example": "5555555",
                                      "minLength": 10,
                                      "maxLength": 10,
                                      "nullable": true
                                    },
                                    "internationalTelephone": {
                                      "type": "string",
                                      "description": "Veteran's international phone number.",
                                      "example": "+44 20 1234 5678",
                                      "nullable": true
                                    }
                                  }
                                },
                                "mailingAddress": {
                                  "type": "object",
                                  "additionalProperties": false,
                                  "required": [
                                    "addressLine1",
                                    "city",
                                    "state",
                                    "zipFirstFive",
                                    "country"
                                  ],
                                  "properties": {
                                    "addressLine1": {
                                      "description": "Address line 1 for the Veteran's current mailing address.",
                                      "type": "string",
                                      "pattern": "^([-a-zA-Z0-9'.,&#]([-a-zA-Z0-9'.,&# ])?)+$",
                                      "maxLength": 20,
                                      "example": "1234 Couch Street"
                                    },
                                    "addressLine2": {
                                      "description": "Address line 2 for the Veteran's current mailing address.",
                                      "type": "string",
                                      "pattern": "^([-a-zA-Z0-9'.,&#]([-a-zA-Z0-9'.,&# ])?)+$",
                                      "maxLength": 20,
                                      "example": "Unit 4",
                                      "nullable": true
                                    },
                                    "addressLine3": {
                                      "description": "Address line 3 for the Veteran's current mailing address.",
                                      "type": "string",
                                      "pattern": "^([-a-zA-Z0-9'.,&#]([-a-zA-Z0-9'.,&# ])?)+$",
                                      "maxLength": 20,
                                      "example": "Room 1",
                                      "nullable": true
                                    },
                                    "city": {
                                      "description": "City for the Veteran's current mailing address.",
                                      "type": "string",
                                      "pattern": "^([-a-zA-Z0-9'.#]([-a-zA-Z0-9'.# ])?)+$",
                                      "example": "Portland"
                                    },
                                    "state": {
                                      "description": "State for the Veteran's current mailing address.",
                                      "type": "string",
                                      "pattern": "^[a-z,A-Z]{2}$",
                                      "example": "OR"
                                    },
                                    "country": {
                                      "description": "Country for the Veteran's current mailing address.  Must match the values returned by the /countries endpoint on the [Benefits Reference Data API](https://developer.va.gov/explore/benefits/docs/benefits_reference_data?version=current).",
                                      "type": "string",
                                      "example": "USA"
                                    },
                                    "zipFirstFive": {
                                      "description": "Zip code (First 5 digits) for the Veteran's current mailing address.",
                                      "type": "string",
                                      "pattern": "^\\d{5}?$",
                                      "example": "12345"
                                    },
                                    "zipLastFour": {
                                      "description": "Zip code (Last 4 digits) for the Veteran's current mailing address.",
                                      "type": "string",
                                      "pattern": "^\\d{4}?$",
                                      "example": "6789",
                                      "nullable": true
                                    }
                                  }
                                },
                                "emailAddress": {
                                  "description": "Information associated with the Veteran's email address.",
                                  "type": "object",
                                  "nullable": true,
                                  "properties": {
                                    "email": {
                                      "type": "string",
                                      "pattern": "^\\w+([\\.-]?\\w+)*@\\w+([\\.-]?\\w+)*(\\.\\w{2,3})+$",
                                      "description": "The most current email address of the Veteran.",
                                      "maxLength": 50,
                                      "nullable": true
                                    },
                                    "agreeToEmailRelatedToClaim": {
                                      "type": "boolean",
                                      "description": "Agreement to email information relating to this claim.",
                                      "example": true,
                                      "default": false,
                                      "nullable": true
                                    }
                                  }
                                },
                                "currentVaEmployee": {
                                  "type": "boolean",
                                  "description": "Set to true if Veteran is a VA employee.",
                                  "nullable": false
                                }
                              }
                            },
                            "changeOfAddress": {
                              "description": "If 'changeOfAddress' is included, the following attributes are required: 'typeOfAddressChange', 'dates.beginDate', 'addressLine1', 'city', 'state', 'country', 'zipFirstFive'.",
                              "type": "object",
                              "nullable": true,
                              "additionalProperties": false,
                              "properties": {
                                "typeOfAddressChange": {
                                  "description": "Temporary or Permanent change of address. If 'TEMPORARY', 'beginDate' and 'endDate' are required.",
                                  "type": "string",
                                  "enum": [
                                    "TEMPORARY",
                                    "PERMANENT"
                                  ],
                                  "example": "PERMANENT"
                                },
                                "addressLine1": {
                                  "description": "Address line 1 for the Veteran's new address.",
                                  "type": "string",
                                  "pattern": "^$|^([-a-zA-Z0-9'.,&#]([-a-zA-Z0-9'.,&# ])?)+$",
                                  "maxLength": 20,
                                  "example": "1234 Couch Street"
                                },
                                "addressLine2": {
                                  "description": "Address line 2 for the Veteran's new address.",
                                  "type": "string",
                                  "maxLength": 20,
                                  "example": "Unit 4",
                                  "nullable": true
                                },
                                "addressLine3": {
                                  "description": "Address line 3 for the Veteran's new address.",
                                  "type": "string",
                                  "maxLength": 20,
                                  "example": "Room 1",
                                  "nullable": true
                                },
                                "city": {
                                  "description": "City for the Veteran's new address.",
                                  "type": "string",
                                  "pattern": "^$|^([-a-zA-Z0-9'.#]([-a-zA-Z0-9'.# ])?)+$",
                                  "example": "Portland"
                                },
                                "state": {
                                  "description": "State for the Veteran's new address.",
                                  "type": "string",
                                  "pattern": "^$|^[a-z,A-Z]{2}$",
                                  "example": "OR"
                                },
                                "country": {
                                  "description": "Country for the Veteran's new address. Value must match the values returned by the /countries endpoint on the [Benefits Reference Data API](https://developer.va.gov/explore/benefits/docs/benefits_reference_data?version=current).",
                                  "type": "string",
                                  "example": "USA"
                                },
                                "zipFirstFive": {
                                  "description": "Zip code (First 5 digits) for the Veteran's new address.",
                                  "type": "string",
                                  "pattern": "^$|^\\d{5}?$",
                                  "example": "12345"
                                },
                                "zipLastFour": {
                                  "description": "Zip code (Last 4 digits) for the Veteran's new address.",
                                  "type": "string",
                                  "nullable": true,
                                  "pattern": "^$|^\\d{4}?$",
                                  "example": "6789"
                                },
                                "dates": {
                                  "type": "object",
                                  "properties": {
                                    "beginDate": {
                                      "description": "Begin date for the Veteran's new address.",
                                      "pattern": "^(?:[0-9]{4})-(?:0[1-9]|1[0-2])-(?:0[1-9]|[1-2][0-9]|3[0-1])$",
                                      "type": "string",
                                      "example": "2018-06-04"
                                    },
                                    "endDate": {
                                      "description": "Date in YYYY-MM-DD the changed address expires, if change is temporary.",
                                      "type": "string",
                                      "nullable": true,
                                      "pattern": "^(?:[0-9]{4})-(?:0[1-9]|1[0-2])-(?:0[1-9]|[1-2][0-9]|3[0-1])$",
                                      "example": "2018-06-04"
                                    }
                                  }
                                }
                              }
                            },
                            "homeless": {
                              "type": "object",
                              "nullable": true,
                              "additionalProperties": false,
                              "properties": {
                                "currentlyHomeless": {
                                  "type": "object",
                                  "nullable": true,
                                  "additionalProperties": false,
                                  "properties": {
                                    "homelessSituationOptions": {
                                      "description": "Veteran's living situation.",
                                      "type": "string",
                                      "nullable": true,
                                      "default": "other",
                                      "enum": [
                                        "LIVING_IN_A_HOMELESS_SHELTER",
                                        "NOT_CURRENTLY_IN_A_SHELTERED_ENVIRONMENT",
                                        "STAYING_WITH_ANOTHER_PERSON",
                                        "FLEEING_CURRENT_RESIDENCE",
                                        "OTHER"
                                      ],
                                      "example": "FLEEING_CURRENT_RESIDENCE"
                                    },
                                    "otherDescription": {
                                      "description": "Explanation of living situation. Required if 'homelessSituationOptions' is 'OTHER'.",
                                      "type": "string",
                                      "nullable": true,
                                      "maxLength": 500,
                                      "example": "other living situation"
                                    }
                                  }
                                },
                                "riskOfBecomingHomeless": {
                                  "type": "object",
                                  "nullable": true,
                                  "additionalProperties": false,
                                  "properties": {
                                    "livingSituationOptions": {
                                      "type": "string",
                                      "nullable": true,
                                      "default": "HOUSING_WILL_BE_LOST_IN_30_DAYS",
                                      "enum": [
                                        "HOUSING_WILL_BE_LOST_IN_30_DAYS",
                                        "LEAVING_PUBLICLY_FUNDED_SYSTEM_OF_CARE",
                                        "OTHER"
                                      ]
                                    },
                                    "otherDescription": {
                                      "description": "Explanation of living situation. Required if 'livingSituationOptions' is 'OTHER'.",
                                      "type": "string",
                                      "nullable": true,
                                      "maxLength": 500,
                                      "example": "other living situation"
                                    }
                                  }
                                },
                                "pointOfContact": {
                                  "description": "Individual in direct contact with Veteran.",
                                  "type": "string",
                                  "nullable": true,
                                  "minLength": 1,
                                  "maxLength": 100,
                                  "pattern": "^([-a-zA-Z0-9/']+( ?))*$",
                                  "example": "Jane Doe"
                                },
                                "pointOfContactNumber": {
                                  "type": "object",
                                  "nullable": true,
                                  "additionalProperties": false,
                                  "properties": {
                                    "telephone": {
                                      "description": "Primary phone of point of contact.",
                                      "type": "string",
                                      "pattern": "^\\d{10}?$",
                                      "example": "5555555",
                                      "minLength": 10,
                                      "maxLength": 10,
                                      "nullable": true
                                    },
                                    "internationalTelephone": {
                                      "description": "International phone of point of contact.",
                                      "type": "string",
                                      "example": "+44 20 1234 5678",
                                      "nullable": true
                                    }
                                  }
                                }
                              }
                            },
                            "toxicExposure": {
                              "type": "object",
                              "nullable": true,
                              "properties": {
                                "gulfWarHazardService": {
                                  "type": "object",
                                  "nullable": true,
                                  "description": "Toxic exposure related to the Gulf war.",
                                  "properties": {
                                    "servedInGulfWarHazardLocations": {
                                      "type": "string",
                                      "description": "Set to true if the Veteran served in any of the following Gulf War hazard locations: Iraq; Kuwait; Saudi Arabia; the neutral zone between Iraq and Saudi Arabia; Bahrain; Qatar; the United Arab Emirates; Oman; Yemen; Lebanon; Somalia; Afghanistan; Israel; Egypt; Turkey; Syria; Jordan; Djibouti; Uzbekistan; the Gulf of Aden; the Gulf of Oman; the Persian Gulf; the Arabian Sea; and the Red Sea.",
                                      "example": "YES",
                                      "enum": [
                                        "NO",
                                        "YES"
                                      ],
                                      "nullable": true
                                    },
                                    "serviceDates": {
                                      "type": "object",
                                      "nullable": true,
                                      "description": "Date range for when the exposure happened.",
                                      "properties": {
                                        "beginDate": {
                                          "type": "string",
                                          "nullable": true,
                                          "description": "Approximate begin date for serving in Gulf War hazard location.",
                                          "example": "2018-06 or 2018"
                                        },
                                        "endDate": {
                                          "type": "string",
                                          "nullable": true,
                                          "description": "Approximate end date for serving in Gulf War hazard location.",
                                          "example": "2018-06 or 2018"
                                        }
                                      }
                                    }
                                  }
                                },
                                "herbicideHazardService": {
                                  "description": "Toxic exposure related to herbicide (Agent Orange) hazards.",
                                  "type": "object",
                                  "nullable": true,
                                  "properties": {
                                    "servedInHerbicideHazardLocations": {
                                      "type": "string",
                                      "description": "Set to true if the Veteran served in any of the following herbicide/Agent Orange locations: Republic of Vietnam to include the 12 nautical mile territorial waters; Thailand at any United States or Royal Thai base; Laos; Cambodia at Mimot or Krek; Kampong Cham Province; Guam or American Samoa; or in the territorial waters thereof; Johnston Atoll or a ship that called at Johnston Atoll; Korean demilitarized zone; aboard (to include repeated operations and maintenance with) a C-123 aircraft known to have been used to spray an herbicide agent (during service in the Air Force and Air Force Reserves).",
                                      "example": "YES",
                                      "enum": [
                                        "NO",
                                        "YES"
                                      ],
                                      "nullable": true
                                    },
                                    "otherLocationsServed": {
                                      "type": "string",
                                      "nullable": true,
                                      "pattern": "^([-a-zA-Z0-9'.,&#]([-a-zA-Z0-9'.,&# ])?)+$",
                                      "description": "Other location(s) where Veteran served."
                                    },
                                    "serviceDates": {
                                      "description": "Date range for exposure in herbicide hazard location.",
                                      "type": "object",
                                      "nullable": true,
                                      "properties": {
                                        "beginDate": {
                                          "type": "string",
                                          "nullable": true,
                                          "description": "Approximate begin date for serving in herbicide location.",
                                          "pattern": "^(?:19|20)[0-9][0-9]$|^(?:19|20)[0-9][0-9]-(0[1-9]|1[0-2])$",
                                          "example": "2018-06 or 2018"
                                        },
                                        "endDate": {
                                          "type": "string",
                                          "nullable": true,
                                          "description": "Approximate end date for serving in herbicide location.",
                                          "pattern": "^(?:19|20)[0-9][0-9]$|^(?:19|20)[0-9][0-9]-(0[1-9]|1[0-2])$",
                                          "example": "2018-06 or 2018"
                                        }
                                      }
                                    }
                                  }
                                },
                                "additionalHazardExposures": {
                                  "type": "object",
                                  "nullable": true,
                                  "description": "Additional hazardous exposures.",
                                  "properties": {
                                    "additionalExposures": {
                                      "description": "Additional exposure incidents.",
                                      "type": "array",
                                      "nullable": true,
                                      "uniqueItems": true,
                                      "items": {
                                        "type": "string",
                                        "additionalProperties": false,
                                        "enum": [
                                          "ASBESTOS",
                                          "MUSTARD_GAS",
                                          "RADIATION",
                                          "SHIPBOARD_HAZARD_AND_DEFENSE",
                                          "MILITARY_OCCUPATIONAL_SPECIALTY_RELATED_TOXIN",
                                          "CONTAMINATED_WATER_AT_CAMP_LEJEUNE",
                                          "OTHER"
                                        ]
                                      }
                                    },
                                    "specifyOtherExposures": {
                                      "type": "string",
                                      "nullable": true,
                                      "pattern": "^([-a-zA-Z0-9'.,&#]([-a-zA-Z0-9'.,&# ])?)+$",
                                      "description": "Exposure to asbestos."
                                    },
                                    "exposureDates": {
                                      "type": "object",
                                      "nullable": true,
                                      "description": "Date range for when the exposure happened.",
                                      "properties": {
                                        "beginDate": {
                                          "type": "string",
                                          "nullable": true,
                                          "description": "Approximate begin date for exposure.",
                                          "pattern": "^(?:19|20)[0-9][0-9]$|^(?:19|20)[0-9][0-9]-(0[1-9]|1[0-2])$",
                                          "example": "2018-06 or 2018"
                                        },
                                        "endDate": {
                                          "type": "string",
                                          "nullable": true,
                                          "description": "Approximate end date for exposure.",
                                          "pattern": "^(?:19|20)[0-9][0-9]$|^(?:19|20)[0-9][0-9]-(0[1-9]|1[0-2])$",
                                          "example": "2018-06 or 2018"
                                        }
                                      }
                                    }
                                  }
                                },
                                "multipleExposures": {
                                  "type": "array",
                                  "nullable": true,
                                  "minItems": 1,
                                  "uniqueItems": true,
                                  "items": {
                                    "type": "object",
                                    "additionalProperties": false,
                                    "properties": {
                                      "hazardExposedTo": {
                                        "type": "string",
                                        "nullable": true,
                                        "pattern": "^([-a-zA-Z0-9'.,&#]([-a-zA-Z0-9'.,&# ])?)+$",
                                        "description": "Hazard the Veteran was exposed to."
                                      },
                                      "exposureLocation": {
                                        "type": "string",
                                        "nullable": true,
                                        "pattern": "^([-a-zA-Z0-9'.,&#]([-a-zA-Z0-9'.,&# ])?)+$",
                                        "description": "Location where the exposure happened."
                                      },
                                      "exposureDates": {
                                        "type": "object",
                                        "nullable": true,
                                        "description": "Date range for when the exposure happened.",
                                        "properties": {
                                          "beginDate": {
                                            "type": "string",
                                            "nullable": true,
                                            "description": "Approximate begin date for exposure.",
                                            "pattern": "^(?:19|20)[0-9][0-9]$|^(?:19|20)[0-9][0-9]-(0[1-9]|1[0-2])$",
                                            "example": "2018-06 or 2018"
                                          },
                                          "endDate": {
                                            "type": "string",
                                            "nullable": true,
                                            "description": "Approximate end date for exposure.",
                                            "pattern": "^(?:19|20)[0-9][0-9]$|^(?:19|20)[0-9][0-9]-(0[1-9]|1[0-2])$",
                                            "example": "2018-06 or 2018"
                                          }
                                        }
                                      }
                                    }
                                  }
                                }
                              }
                            },
                            "disabilities": {
                              "description": "Any current disabilities or symptoms the Veteran is claiming are related to their military service and/or are service-connected.",
                              "type": "array",
                              "minItems": 1,
                              "items": {
                                "type": "object",
                                "additionalProperties": false,
                                "required": [
                                  "disabilityActionType",
                                  "name"
                                ],
                                "properties": {
                                  "name": {
                                    "description": "Name of the disability. The /disabilities endpoint on the [Benefits Reference Data API](https://developer.va.gov/explore/benefits/docs/benefits_reference_data?version=current) may be used to retrieve possible disability names.",
                                    "type": "string",
                                    "pattern": "^$|([a-zA-Z0-9\"\\/&\\(\\)\\-'.,# ]([a-zA-Z0-9(\\)\\-'.,# ])?)+$",
                                    "example": "PTSD (post traumatic stress disorder)",
                                    "maxLength": 255
                                  },
                                  "exposureOrEventOrInjury": {
                                    "type": "string",
                                    "description": "What caused the disability?",
                                    "nullable": true,
                                    "examples": [
                                      "Agent Orange",
                                      "radiation",
                                      "burn pits"
                                    ]
                                  },
                                  "serviceRelevance": {
                                    "description": "Explanation of how the disability(ies) relates to the in-service event/exposure/injury. If the disabilityActionType is 'NEW', the serviceRelevance is required.",
                                    "type": "string",
                                    "nullable": true,
                                    "example": "Heavy equipment operator in service."
                                  },
                                  "approximateDate": {
                                    "description": "Approximate date disability began. Date must be in the past. \n Format can be either YYYY-MM-DD or YYYY-MM or YYYY",
                                    "type": "string",
                                    "pattern": "^(?:[0-9]{4}(?:-(?!00)(?:0[1-9]|1[0-2])(?:-(?:0[1-9]|[1-2][0-9]|3[0-1]))?)?)$",
                                    "example": "2018-03-02 or 2018-03 or 2018",
                                    "nullable": true
                                  },
                                  "disabilityActionType": {
                                    "description": "Action type requested for the disability. If 'INCREASE' or 'NONE', then 'ratedDisabilityId' and 'diagnosticCode' should be included. 'NONE' should be used when including a secondary disability.",
                                    "type": "string",
                                    "enum": [
                                      "NONE",
                                      "NEW",
                                      "INCREASE"
                                    ],
                                    "example": "NEW"
                                  },
                                  "classificationCode": {
                                    "type": "string",
                                    "description": "Classification code for the associated body system. Must match an active code returned by the /disabilities endpoint on the [Benefits Reference Data API](https://developer.va.gov/explore/benefits/docs/benefits_reference_data?version=current).",
                                    "example": "249470",
                                    "nullable": true
                                  },
                                  "ratedDisabilityId": {
                                    "description": "When submitting a contention with action type 'INCREASE', the previously rated disability id may be included.",
                                    "type": "string",
                                    "example": "1100583",
                                    "nullable": true
                                  },
                                  "diagnosticCode": {
                                    "description": "If the disabilityActionType is 'NONE' or 'INCREASE', the diagnosticCode should correspond to an existing rated disability.",
                                    "type": "integer",
                                    "example": 9999,
                                    "nullable": true
                                  },
                                  "isRelatedToToxicExposure": {
                                    "type": "boolean",
                                    "description": "Is the disability related to toxic exposures? If true, related 'toxicExposure' must be included.",
                                    "example": true,
                                    "default": false,
                                    "nullable": true
                                  },
                                  "secondaryDisabilities": {
                                    "description": "If secondaryDisability is included, the following attributes are required: 'secondaryDisability.name', 'secondaryDisability.disabilityActionType' and 'secondaryDisability.serviceRelevance'",
                                    "type": "array",
                                    "items": {
                                      "type": "object",
                                      "additionalProperties": false,
                                      "properties": {
                                        "name": {
                                          "description": "Name of the disability. The /disabilities endpoint on the [Benefits Reference Data API](https://developer.va.gov/explore/benefits/docs/benefits_reference_data?version=current) may be used to retrieve possible disability names.",
                                          "type": "string",
                                          "pattern": "^$|([a-zA-Z0-9\"\\/&\\(\\)\\-'.,# ]([a-zA-Z0-9(\\)\\-'.,# ])?)+$",
                                          "example": "PTSD (post traumatic stress disorder)",
                                          "maxLength": 255
                                        },
                                        "exposureOrEventOrInjury": {
                                          "type": "string",
                                          "description": "What caused the disability?",
                                          "nullable": true,
                                          "examples": [
                                            "Agent Orange",
                                            "radiation",
                                            "burn pits"
                                          ]
                                        },
                                        "serviceRelevance": {
                                          "description": "Explanation of how the disability(ies) relates to the in-service event/exposure/injury.",
                                          "type": "string",
                                          "nullable": true,
                                          "example": "Heavy equipment operator in service."
                                        },
                                        "disabilityActionType": {
                                          "description": "The status of the secondary disability.",
                                          "type": "string",
                                          "example": "SECONDARY",
                                          "enum": [
                                            "SECONDARY"
                                          ]
                                        },
                                        "approximateDate": {
                                          "description": "Approximate date disability began. Date must be in the past. \n Format can be either YYYY-MM-DD or YYYY-MM or YYYY",
                                          "type": "string",
                                          "pattern": "^(?:[0-9]{4}(?:-(?!00)(?:0[1-9]|1[0-2])(?:-(?:0[1-9]|[1-2][0-9]|3[0-1]))?)?)$",
                                          "example": "2018-03-02 or 2018-03 or 2018",
                                          "nullable": true
                                        },
                                        "classificationCode": {
                                          "type": "string",
                                          "description": "Classification code for the associated body system. Must match an active code returned by the /disabilities endpoint on the [Benefits Reference Data API](https://developer.va.gov/explore/benefits/docs/benefits_reference_data?version=current).",
                                          "example": "249470",
                                          "nullable": true
                                        }
                                      }
                                    }
                                  }
                                }
                              }
                            },
                            "treatments": {
                              "description": "Identifies the Service Treatment information of the Veteran.",
                              "type": "array",
                              "nullable": true,
                              "uniqueItems": true,
                              "items": {
                                "type": "object",
                                "additionalProperties": false,
                                "properties": {
                                  "beginDate": {
                                    "description": "Begin date for treatment. If treatment began from 2005 to present, you do not need to provide dates. Each treatment begin date must be after the first 'servicePeriod.activeDutyBeginDate'.",
                                    "type": "string",
                                    "pattern": "^(?:19|20)[0-9][0-9]$|^(?:19|20)[0-9][0-9]-(0[1-9]|1[0-2])$",
                                    "example": "2018-06 or 2018",
                                    "nullable": true
                                  },
                                  "treatedDisabilityNames": {
                                    "description": "Name(s) of disabilities treated in this time frame. Name must match 'name' of a disability included on this claim.",
                                    "type": "array",
                                    "nullable": true,
                                    "maxItems": 101,
                                    "items": {
                                      "type": "string",
                                      "additionalProperties": false,
                                      "example": [
                                        "PTSD (post traumatic stress disorder)",
                                        "Trauma"
                                      ]
                                    }
                                  },
                                  "center": {
                                    "description": "VA Medical Center(s) and Department of Defense Military Treatment Facilities where the Veteran received treatment after discharge for any claimed disabilities.",
                                    "type": "object",
                                    "nullable": true,
                                    "additionalProperties": false,
                                    "properties": {
                                      "name": {
                                        "description": "Name of facility Veteran was treated in. The /treatment-centers endpoint on the [Benefits Reference Data API](https://developer.va.gov/explore/benefits/docs/benefits_reference_data?version=current) may be used to retrieve possible treatment center names.",
                                        "type": "string",
                                        "nullable": true,
                                        "pattern": "^$|(?!(?: )$)([a-zA-Z0-9\"\\/&\\(\\)\\-'.,# ]([a-zA-Z0-9(\\)\\-'.,# ])?)+$",
                                        "example": "Private Facility 2",
                                        "maxLength": 100
                                      },
                                      "city": {
                                        "description": "City of treatment facility.",
                                        "type": "string",
                                        "pattern": "^$|^([-a-zA-Z'.#]([-a-zA-Z'.# ])?)+$",
                                        "example": "Portland",
                                        "nullable": true
                                      },
                                      "state": {
                                        "description": "State of treatment facility.",
                                        "type": "string",
                                        "pattern": "^$|^[a-z,A-Z]{2}$",
                                        "example": "OR",
                                        "nullable": true
                                      }
                                    }
                                  }
                                }
                              }
                            },
                            "serviceInformation": {
                              "type": "object",
                              "additionalProperties": false,
                              "required": [
                                "servicePeriods"
                              ],
                              "properties": {
                                "alternateNames": {
                                  "description": "List any other names under which the Veteran served, if applicable.",
                                  "type": "array",
                                  "nullable": true,
                                  "maxItems": 100,
                                  "uniqueItems": true,
                                  "items": {
                                    "type": "string",
                                    "additionalProperties": false,
                                    "examples": [
                                      "jane",
                                      "janey lee",
                                      "jane lee MacDonald"
                                    ]
                                  }
                                },
                                "servicePeriods": {
                                  "description": "Identifies the Service dates and Branch the Veteran served in.",
                                  "type": "array",
                                  "minItems": 1,
                                  "uniqueItems": true,
                                  "items": {
                                    "type": "object",
                                    "required": [
                                      "serviceBranch",
                                      "serviceComponent",
                                      "activeDutyBeginDate",
                                      "activeDutyEndDate"
                                    ],
                                    "properties": {
                                      "serviceBranch": {
                                        "description": "Branch of service during period. The /service-branches endpoint on the [Benefits Reference Data API](https://developer.va.gov/explore/benefits/docs/benefits_reference_data?version=current) may be used to retrieve list of possible service branches.",
                                        "type": "string",
                                        "example": "Air Force"
                                      },
                                      "serviceComponent": {
                                        "type": "string",
                                        "description": "",
                                        "enum": [
                                          "Active",
                                          "Reserves",
                                          "National Guard"
                                        ]
                                      },
                                      "activeDutyBeginDate": {
                                        "description": "Date started active duty.",
                                        "type": "string",
                                        "pattern": "^(?:[0-9]{4})-(?:0[1-9]|1[0-2])-(?:0[1-9]|[1-2][0-9]|3[0-1])$",
                                        "example": "2018-06-06"
                                      },
                                      "activeDutyEndDate": {
                                        "description": "Date completed active duty.  If in the future, 'separationLocationCode' is required.",
                                        "type": "string",
                                        "pattern": "^(?:[0-9]{4})-(?:0[1-9]|1[0-2])-(?:0[1-9]|[1-2][0-9]|3[0-1])$",
                                        "example": "2018-06-06"
                                      },
                                      "separationLocationCode": {
                                        "description": "Location code for the facility the Veteran plans to separate from. Required if 'servicePeriod.activeDutyEndDate' is in the future. Code must match the values returned by the /intake-sites endpoint on the [Benefits reference Data API](https://developer.va.gov/explore/benefits/docs/benefits_reference_data?version=current).",
                                        "type": "string",
                                        "nullable": true,
                                        "example": "98283"
                                      }
                                    }
                                  }
                                },
                                "servedInActiveCombatSince911": {
                                  "type": "string",
                                  "enum": [
                                    "YES",
                                    "NO"
                                  ],
                                  "description": "Did Veteran serve in a combat zone since 9-11-2001?",
                                  "example": "YES",
                                  "nullable": true
                                },
                                "reservesNationalGuardService": {
                                  "type": "object",
                                  "nullable": true,
                                  "additionalProperties": false,
                                  "properties": {
                                    "component": {
                                      "type": "string",
                                      "nullable": true,
                                      "description": "",
                                      "enum": [
                                        "Reserves",
                                        "National Guard"
                                      ]
                                    },
                                    "obligationTermsOfService": {
                                      "type": "object",
                                      "nullable": true,
                                      "description": "If 'obligationTermsOfService' is included, the following attributes are required: 'beginDate ' and 'endDate'.",
                                      "additionalProperties": false,
                                      "properties": {
                                        "beginDate": {
                                          "type": "string",
                                          "nullable": true,
                                          "pattern": "^(?:[0-9]{4})-(?:0[1-9]|1[0-2])-(?:0[1-9]|[1-2][0-9]|3[0-1])$",
                                          "example": "2018-06-06"
                                        },
                                        "endDate": {
                                          "type": "string",
                                          "nullable": true,
                                          "pattern": "^(?:[0-9]{4})-(?:0[1-9]|1[0-2])-(?:0[1-9]|[1-2][0-9]|3[0-1])$",
                                          "example": "2018-06-06"
                                        }
                                      }
                                    },
                                    "unitName": {
                                      "type": "string",
                                      "nullable": true,
                                      "pattern": "^$|([a-zA-Z0-9\\-'.,# ][a-zA-Z0-9\\-'.,# ]?)*$"
                                    },
                                    "unitAddress": {
                                      "type": "string",
                                      "pattern": "^$|^([-a-zA-Z0-9'.,&#]([-a-zA-Z0-9'.,&# ])?)+$",
                                      "nullable": true
                                    },
                                    "unitPhone": {
                                      "type": "object",
                                      "nullable": true,
                                      "additionalProperties": false,
                                      "properties": {
                                        "areaCode": {
                                          "type": "string",
                                          "nullable": true,
                                          "maxLength": 3,
                                          "pattern": "^$|^\\d{3}$",
                                          "example": "555"
                                        },
                                        "phoneNumber": {
                                          "type": "string",
                                          "nullable": true,
                                          "maxLength": 20,
                                          "example": "5555555"
                                        }
                                      }
                                    },
                                    "receivingInactiveDutyTrainingPay": {
                                      "type": "string",
                                      "enum": [
                                        "YES",
                                        "NO"
                                      ],
                                      "nullable": true,
                                      "example": "YES"
                                    }
                                  }
                                },
                                "federalActivation": {
                                  "type": "object",
                                  "nullable": true,
                                  "additionalProperties": false,
                                  "properties": {
                                    "activationDate": {
                                      "description": "Date cannot be in the future and must be after the earliest servicePeriod.activeDutyBeginDate.",
                                      "type": "string",
                                      "pattern": "^(?:[0-9]{4})-(?:0[1-9]|1[0-2])-(?:0[1-9]|[1-2][0-9]|3[0-1])$",
                                      "example": "2018-06-06",
                                      "nullable": true
                                    },
                                    "anticipatedSeparationDate": {
                                      "description": "Anticipated date of separation. Date must be in the future.",
                                      "type": "string",
                                      "pattern": "^(?:[0-9]{4})-(?:0[1-9]|1[0-2])-(?:0[1-9]|[1-2][0-9]|3[0-1])$",
                                      "example": "2018-06-06",
                                      "nullable": true
                                    }
                                  }
                                },
                                "confinements": {
                                  "type": "array",
                                  "nullable": true,
                                  "uniqueItems": true,
                                  "items": {
                                    "additionalProperties": false,
                                    "type": "object",
                                    "properties": {
                                      "approximateBeginDate": {
                                        "description": "The approximateBeginDate must be after the earliest servicePeriod activeDutyBeginDate.",
                                        "type": "string",
                                        "nullable": true,
                                        "pattern": "^(?:[0-9]{4})-(?:0[1-9]|1[0-2])-(?:0[1-9]|[1-2][0-9]|3[0-1])$|(?:[0-9]{4})-(?:0[1-9]|1[0-2])$",
                                        "example": "2018-06-06 or 2018-06"
                                      },
                                      "approximateEndDate": {
                                        "type": "string",
                                        "nullable": true,
                                        "pattern": "^(?:[0-9]{4})-(?:0[1-9]|1[0-2])-(?:0[1-9]|[1-2][0-9]|3[0-1])$|(?:[0-9]{4})-(?:0[1-9]|1[0-2])$",
                                        "example": "2018-06-06 or 2018-06"
                                      }
                                    }
                                  }
                                }
                              }
                            },
                            "servicePay": {
                              "type": "object",
                              "nullable": true,
                              "additionalProperties": false,
                              "properties": {
                                "receivingMilitaryRetiredPay": {
                                  "description": "Is the Veteran receiving military retired pay?",
                                  "type": "string",
                                  "enum": [
                                    "YES",
                                    "NO"
                                  ],
                                  "example": "YES",
                                  "nullable": true
                                },
                                "futureMilitaryRetiredPay": {
                                  "description": "Will the Veteran receive military retired pay pay in future? \n If true, then 'futurePayExplanation' is required.",
                                  "type": "string",
                                  "enum": [
                                    "YES",
                                    "NO"
                                  ],
                                  "example": "YES",
                                  "nullable": true
                                },
                                "futureMilitaryRetiredPayExplanation": {
                                  "description": "Explains why future pay will be received.",
                                  "type": "string",
                                  "example": "Will be retiring soon.",
                                  "nullable": true
                                },
                                "militaryRetiredPay": {
                                  "type": "object",
                                  "nullable": true,
                                  "description": "",
                                  "properties": {
                                    "branchOfService": {
                                      "description": "Branch of service. The /service-branches endpoint on the [Benefits Reference Data API](https://developer.va.gov/explore/benefits/docs/benefits_reference_data?version=current) may be used to retrieve list of possible service branches.",
                                      "type": "string",
                                      "nullable": true,
                                      "example": "Air Force"
                                    },
                                    "monthlyAmount": {
                                      "description": "Amount being received.",
                                      "type": "number",
                                      "nullable": true,
                                      "minimum": 1,
                                      "maximum": 999999,
                                      "example": 100
                                    }
                                  }
                                },
                                "retiredStatus": {
                                  "type": "string",
                                  "nullable": true,
                                  "description": "",
                                  "enum": [
                                    "RETIRED",
                                    "TEMPORARY_DISABILITY_RETIRED_LIST",
                                    "PERMANENT_DISABILITY_RETIRED_LIST"
                                  ]
                                },
                                "favorMilitaryRetiredPay": {
                                  "description": "Is the Veteran waiving VA benefits to retain military retired pay? See item 26 on form 21-526EZ for more details.",
                                  "type": "boolean",
                                  "nullable": true,
                                  "example": true,
                                  "default": false
                                },
                                "receivedSeparationOrSeverancePay": {
                                  "description": "Has the Veteran ever received separation pay, disability severance pay, or any other lump sum payment from their branch of service?",
                                  "type": "string",
                                  "enum": [
                                    "YES",
                                    "NO"
                                  ],
                                  "example": "YES",
                                  "nullable": true
                                },
                                "separationSeverancePay": {
                                  "type": "object",
                                  "nullable": true,
                                  "description": "",
                                  "properties": {
                                    "datePaymentReceived": {
                                      "description": "Approximate date separation pay was received. \n Format can be either YYYY-MM-DD or YYYY-MM or YYYY",
                                      "type": "string",
                                      "pattern": "^(?:[0-9]{4})-(?:0[1-9]|1[0-2])-(?:0[1-9]|[1-2][0-9]|3[0-1])$|(?:[0-9]{4})$|(?:[0-9]{4})-(?:0[1-9]|1[0-2])$",
                                      "example": "2018-03-02 or 2018-03 or 2018"
                                    },
                                    "branchOfService": {
                                      "description": "Branch of service. The /service-branches endpoint on the [Benefits Reference Data API](https://developer.va.gov/explore/benefits/docs/benefits_reference_data?version=current) may be used to retrieve list of possible service branches.",
                                      "type": "string",
                                      "nullable": true,
                                      "example": "Air Force"
                                    },
                                    "preTaxAmountReceived": {
                                      "description": "Amount being received.",
                                      "type": "number",
                                      "nullable": true,
                                      "minimum": 1,
                                      "maximum": 999999,
                                      "example": 100
                                    }
                                  }
                                },
                                "favorTrainingPay": {
                                  "description": "Is the Veteran waiving VA benefits to retain training pay? See item 28 on form 21-526EZ for more details. ",
                                  "type": "boolean",
                                  "nullable": true,
                                  "example": true,
                                  "default": false
                                }
                              }
                            },
                            "directDeposit": {
                              "type": "object",
                              "nullable": true,
                              "additionalProperties": false,
                              "description": "If direct deposit information is included, the following attributes are required: accountType, accountNumber, routingNumber.",
                              "properties": {
                                "noAccount": {
                                  "type": "boolean",
                                  "nullable": true,
                                  "description": "Claimant certifies that they do not have an account with a financial institution or certified payment agent.",
                                  "default": false
                                },
                                "accountNumber": {
                                  "description": "Account number for the direct deposit.",
                                  "pattern": "^(?:[a-zA-Z0-9]{4,17})?$",
                                  "type": "string",
                                  "nullable": true,
                                  "example": "123123123123"
                                },
                                "accountType": {
                                  "description": "Account type for the direct deposit.",
                                  "type": "string",
                                  "nullable": true,
                                  "example": "CHECKING",
                                  "enum": [
                                    "CHECKING",
                                    "SAVINGS"
                                  ]
                                },
                                "financialInstitutionName": {
                                  "description": "Provide the name of the financial institution where the Veteran wants the direct deposit.",
                                  "maxLength": 35,
                                  "type": "string",
                                  "nullable": true,
                                  "example": "Some Bank"
                                },
                                "routingNumber": {
                                  "description": "Routing number for the direct deposit.",
                                  "type": "string",
                                  "nullable": true,
                                  "pattern": "^(?:\\d{9})?$",
                                  "example": "123123123"
                                }
                              }
                            },
                            "claimantCertification": {
                              "type": "boolean",
                              "description": "Claimant certifies and authorizes release of information.",
                              "default": false
                            }
                          }
                        }
                      }
                    }
                  }
                }
              }
            }
          },
          "401": {
            "description": "Unauthorized",
            "content": {
              "application/json": {
                "example": {
                  "errors": [
                    {
                      "title": "Not authorized",
                      "status": "401",
                      "detail": "Not authorized"
                    }
                  ]
                },
                "schema": {
                  "required": [
                    "errors"
                  ],
                  "properties": {
                    "errors": {
                      "type": "array",
                      "items": {
                        "additionalProperties": false,
                        "required": [
                          "title",
                          "detail"
                        ],
                        "properties": {
                          "title": {
                            "type": "string",
                            "description": "HTTP error title"
                          },
                          "detail": {
                            "type": "string",
                            "description": "HTTP error detail"
                          },
                          "status": {
                            "type": "string",
                            "description": "HTTP error status code"
                          },
                          "source": {
                            "type": "object",
                            "additionalProperties": false,
                            "description": "Source of error",
                            "properties": {
                              "pointer": {
                                "type": "string",
                                "description": "Pointer to source of error"
                              }
                            }
                          }
                        }
                      }
                    }
                  }
                }
              }
            }
          },
          "422": {
            "description": "Unprocessable entity",
            "content": {
              "application/json": {
                "examples": {
                  "Violates JSON Schema": {
                    "value": {
                      "errors": [
                        {
                          "title": "Unprocessable entity",
                          "detail": "The property / did not contain the required key claimProcessType",
                          "status": "422",
                          "source": {
                            "pointer": "data/attributes/"
                          }
                        },
                        {
                          "title": "Unprocessable entity",
                          "detail": "The property / did not contain the required key disabilities",
                          "status": "422",
                          "source": {
                            "pointer": "data/attributes/"
                          }
                        },
                        {
                          "title": "Unprocessable entity",
                          "detail": "The property / did not contain the required key serviceInformation",
                          "status": "422",
                          "source": {
                            "pointer": "data/attributes/"
                          }
                        },
                        {
                          "title": "Unprocessable entity",
                          "detail": "The property / did not contain the required key veteranIdentification",
                          "status": "422",
                          "source": {
                            "pointer": "data/attributes/"
                          }
                        }
                      ]
                    }
                  },
                  "Not a JSON Object": {
                    "value": {
                      "errors": [
                        {
                          "title": "Unprocessable entity",
                          "status": "422",
                          "detail": "The request body is not a valid JSON object: This is not valid JSON",
                          "source": {
                            "pointer": null
                          }
                        }
                      ]
                    }
                  }
                },
                "schema": {
                  "required": [
                    "errors"
                  ],
                  "properties": {
                    "errors": {
                      "type": "array",
                      "items": {
                        "additionalProperties": false,
                        "required": [
                          "title",
                          "status",
                          "detail"
                        ],
                        "properties": {
                          "status": {
                            "type": "string",
                            "description": "HTTP error code"
                          },
                          "detail": {
                            "type": "string",
                            "description": "HTTP error detail"
                          },
                          "source": {
                            "type": "object",
                            "pointer": {
                              "type": "string"
                            }
                          },
                          "title": {
                            "type": "string"
                          }
                        }
                      }
                    }
                  }
                }
              }
            }
          }
        },
        "requestBody": {
          "content": {
            "application/json": {
              "schema": {
                "type": "object",
                "required": [
                  "data"
                ],
                "properties": {
                  "data": {
                    "type": "object",
                    "required": [
                      "attributes",
                      null
                    ],
                    "properties": {
                      "attributes": {
                        "$schema": "http://json-schema.org/draft-07/schema#",
                        "description": "Claims API 526 Schema",
                        "type": "object",
                        "additionalProperties": false,
                        "required": [
                          "claimantCertification",
                          "claimProcessType",
                          "disabilities",
                          "serviceInformation",
                          "veteranIdentification"
                        ],
                        "properties": {
                          "claimProcessType": {
                            "type": "string",
                            "description": "Select type of claim program/process that applies to the Veteran.",
                            "enum": [
                              "STANDARD_CLAIM_PROCESS",
                              "FDC_PROGRAM",
                              "BDD_PROGRAM"
                            ]
                          },
                          "veteranIdentification": {
                            "type": "object",
                            "additionalProperties": false,
                            "required": [
                              "mailingAddress",
                              "currentVaEmployee"
                            ],
                            "properties": {
                              "serviceNumber": {
                                "type": "string",
                                "description": "Service identification number",
                                "nullable": true
                              },
                              "veteranNumber": {
                                "description": "If there is no phone number in VBMS for the Veteran, the exams will not be ordered. Including the phone number is recommended to avoid claim processing delays.",
                                "type": "object",
                                "nullable": true,
                                "properties": {
                                  "telephone": {
                                    "description": "Veteran's phone number.",
                                    "type": "string",
                                    "pattern": "^\\d{10}?$",
                                    "example": "5555555",
                                    "minLength": 10,
                                    "maxLength": 10,
                                    "nullable": true
                                  },
                                  "internationalTelephone": {
                                    "type": "string",
                                    "description": "Veteran's international phone number.",
                                    "example": "+44 20 1234 5678",
                                    "nullable": true
                                  }
                                }
                              },
                              "mailingAddress": {
                                "type": "object",
                                "additionalProperties": false,
                                "required": [
                                  "addressLine1",
                                  "city",
                                  "state",
                                  "zipFirstFive",
                                  "country"
                                ],
                                "properties": {
                                  "addressLine1": {
                                    "description": "Address line 1 for the Veteran's current mailing address.",
                                    "type": "string",
                                    "pattern": "^([-a-zA-Z0-9'.,&#]([-a-zA-Z0-9'.,&# ])?)+$",
                                    "maxLength": 20,
                                    "example": "1234 Couch Street"
                                  },
                                  "addressLine2": {
                                    "description": "Address line 2 for the Veteran's current mailing address.",
                                    "type": "string",
                                    "pattern": "^([-a-zA-Z0-9'.,&#]([-a-zA-Z0-9'.,&# ])?)+$",
                                    "maxLength": 20,
                                    "example": "Unit 4",
                                    "nullable": true
                                  },
                                  "addressLine3": {
                                    "description": "Address line 3 for the Veteran's current mailing address.",
                                    "type": "string",
                                    "pattern": "^([-a-zA-Z0-9'.,&#]([-a-zA-Z0-9'.,&# ])?)+$",
                                    "maxLength": 20,
                                    "example": "Room 1",
                                    "nullable": true
                                  },
                                  "city": {
                                    "description": "City for the Veteran's current mailing address.",
                                    "type": "string",
                                    "pattern": "^([-a-zA-Z0-9'.#]([-a-zA-Z0-9'.# ])?)+$",
                                    "example": "Portland"
                                  },
                                  "state": {
                                    "description": "State for the Veteran's current mailing address.",
                                    "type": "string",
                                    "pattern": "^[a-z,A-Z]{2}$",
                                    "example": "OR"
                                  },
                                  "country": {
                                    "description": "Country for the Veteran's current mailing address.  Must match the values returned by the /countries endpoint on the [Benefits Reference Data API](https://developer.va.gov/explore/benefits/docs/benefits_reference_data?version=current).",
                                    "type": "string",
                                    "example": "USA"
                                  },
                                  "zipFirstFive": {
                                    "description": "Zip code (First 5 digits) for the Veteran's current mailing address.",
                                    "type": "string",
                                    "pattern": "^\\d{5}?$",
                                    "example": "12345"
                                  },
                                  "zipLastFour": {
                                    "description": "Zip code (Last 4 digits) for the Veteran's current mailing address.",
                                    "type": "string",
                                    "pattern": "^\\d{4}?$",
                                    "example": "6789",
                                    "nullable": true
                                  }
                                }
                              },
                              "emailAddress": {
                                "description": "Information associated with the Veteran's email address.",
                                "type": "object",
                                "nullable": true,
                                "properties": {
                                  "email": {
                                    "type": "string",
                                    "pattern": "^\\w+([\\.-]?\\w+)*@\\w+([\\.-]?\\w+)*(\\.\\w{2,3})+$",
                                    "description": "The most current email address of the Veteran.",
                                    "maxLength": 50,
                                    "nullable": true
                                  },
                                  "agreeToEmailRelatedToClaim": {
                                    "type": "boolean",
                                    "description": "Agreement to email information relating to this claim.",
                                    "example": true,
                                    "default": false,
                                    "nullable": true
                                  }
                                }
                              },
                              "currentVaEmployee": {
                                "type": "boolean",
                                "description": "Set to true if Veteran is a VA employee.",
                                "nullable": false
                              }
                            }
                          },
                          "changeOfAddress": {
                            "description": "If 'changeOfAddress' is included, the following attributes are required: 'typeOfAddressChange', 'dates.beginDate', 'addressLine1', 'city', 'state', 'country', 'zipFirstFive'.",
                            "type": "object",
                            "nullable": true,
                            "additionalProperties": false,
                            "properties": {
                              "typeOfAddressChange": {
                                "description": "Temporary or Permanent change of address. If 'TEMPORARY', 'beginDate' and 'endDate' are required.",
                                "type": "string",
                                "enum": [
                                  "TEMPORARY",
                                  "PERMANENT"
                                ],
                                "example": "PERMANENT"
                              },
                              "addressLine1": {
                                "description": "Address line 1 for the Veteran's new address.",
                                "type": "string",
                                "pattern": "^$|^([-a-zA-Z0-9'.,&#]([-a-zA-Z0-9'.,&# ])?)+$",
                                "maxLength": 20,
                                "example": "1234 Couch Street"
                              },
                              "addressLine2": {
                                "description": "Address line 2 for the Veteran's new address.",
                                "type": "string",
                                "maxLength": 20,
                                "example": "Unit 4",
                                "nullable": true
                              },
                              "addressLine3": {
                                "description": "Address line 3 for the Veteran's new address.",
                                "type": "string",
                                "maxLength": 20,
                                "example": "Room 1",
                                "nullable": true
                              },
                              "city": {
                                "description": "City for the Veteran's new address.",
                                "type": "string",
                                "pattern": "^$|^([-a-zA-Z0-9'.#]([-a-zA-Z0-9'.# ])?)+$",
                                "example": "Portland"
                              },
                              "state": {
                                "description": "State for the Veteran's new address.",
                                "type": "string",
                                "pattern": "^$|^[a-z,A-Z]{2}$",
                                "example": "OR"
                              },
                              "country": {
                                "description": "Country for the Veteran's new address. Value must match the values returned by the /countries endpoint on the [Benefits Reference Data API](https://developer.va.gov/explore/benefits/docs/benefits_reference_data?version=current).",
                                "type": "string",
                                "example": "USA"
                              },
                              "zipFirstFive": {
                                "description": "Zip code (First 5 digits) for the Veteran's new address.",
                                "type": "string",
                                "pattern": "^$|^\\d{5}?$",
                                "example": "12345"
                              },
                              "zipLastFour": {
                                "description": "Zip code (Last 4 digits) for the Veteran's new address.",
                                "type": "string",
                                "nullable": true,
                                "pattern": "^$|^\\d{4}?$",
                                "example": "6789"
                              },
                              "dates": {
                                "type": "object",
                                "properties": {
                                  "beginDate": {
                                    "description": "Begin date for the Veteran's new address.",
                                    "pattern": "^(?:[0-9]{4})-(?:0[1-9]|1[0-2])-(?:0[1-9]|[1-2][0-9]|3[0-1])$",
                                    "type": "string",
                                    "example": "2018-06-04"
                                  },
                                  "endDate": {
                                    "description": "Date in YYYY-MM-DD the changed address expires, if change is temporary.",
                                    "type": "string",
                                    "nullable": true,
                                    "pattern": "^(?:[0-9]{4})-(?:0[1-9]|1[0-2])-(?:0[1-9]|[1-2][0-9]|3[0-1])$",
                                    "example": "2018-06-04"
                                  }
                                }
                              }
                            }
                          },
                          "homeless": {
                            "type": "object",
                            "nullable": true,
                            "additionalProperties": false,
                            "properties": {
                              "currentlyHomeless": {
                                "type": "object",
                                "nullable": true,
                                "additionalProperties": false,
                                "properties": {
                                  "homelessSituationOptions": {
                                    "description": "Veteran's living situation.",
                                    "type": "string",
                                    "nullable": true,
                                    "default": "other",
                                    "enum": [
                                      "LIVING_IN_A_HOMELESS_SHELTER",
                                      "NOT_CURRENTLY_IN_A_SHELTERED_ENVIRONMENT",
                                      "STAYING_WITH_ANOTHER_PERSON",
                                      "FLEEING_CURRENT_RESIDENCE",
                                      "OTHER"
                                    ],
                                    "example": "FLEEING_CURRENT_RESIDENCE"
                                  },
                                  "otherDescription": {
                                    "description": "Explanation of living situation. Required if 'homelessSituationOptions' is 'OTHER'.",
                                    "type": "string",
                                    "nullable": true,
                                    "maxLength": 500,
                                    "example": "other living situation"
                                  }
                                }
                              },
                              "riskOfBecomingHomeless": {
                                "type": "object",
                                "nullable": true,
                                "additionalProperties": false,
                                "properties": {
                                  "livingSituationOptions": {
                                    "type": "string",
                                    "nullable": true,
                                    "default": "HOUSING_WILL_BE_LOST_IN_30_DAYS",
                                    "enum": [
                                      "HOUSING_WILL_BE_LOST_IN_30_DAYS",
                                      "LEAVING_PUBLICLY_FUNDED_SYSTEM_OF_CARE",
                                      "OTHER"
                                    ]
                                  },
                                  "otherDescription": {
                                    "description": "Explanation of living situation. Required if 'livingSituationOptions' is 'OTHER'.",
                                    "type": "string",
                                    "nullable": true,
                                    "maxLength": 500,
                                    "example": "other living situation"
                                  }
                                }
                              },
                              "pointOfContact": {
                                "description": "Individual in direct contact with Veteran.",
                                "type": "string",
                                "nullable": true,
                                "minLength": 1,
                                "maxLength": 100,
                                "pattern": "^([-a-zA-Z0-9/']+( ?))*$",
                                "example": "Jane Doe"
                              },
                              "pointOfContactNumber": {
                                "type": "object",
                                "nullable": true,
                                "additionalProperties": false,
                                "properties": {
                                  "telephone": {
                                    "description": "Primary phone of point of contact.",
                                    "type": "string",
                                    "pattern": "^\\d{10}?$",
                                    "example": "5555555",
                                    "minLength": 10,
                                    "maxLength": 10,
                                    "nullable": true
                                  },
                                  "internationalTelephone": {
                                    "description": "International phone of point of contact.",
                                    "type": "string",
                                    "example": "+44 20 1234 5678",
                                    "nullable": true
                                  }
                                }
                              }
                            }
                          },
                          "toxicExposure": {
                            "type": "object",
                            "nullable": true,
                            "properties": {
                              "gulfWarHazardService": {
                                "type": "object",
                                "nullable": true,
                                "description": "Toxic exposure related to the Gulf war.",
                                "properties": {
                                  "servedInGulfWarHazardLocations": {
                                    "type": "string",
                                    "description": "Set to true if the Veteran served in any of the following Gulf War hazard locations: Iraq; Kuwait; Saudi Arabia; the neutral zone between Iraq and Saudi Arabia; Bahrain; Qatar; the United Arab Emirates; Oman; Yemen; Lebanon; Somalia; Afghanistan; Israel; Egypt; Turkey; Syria; Jordan; Djibouti; Uzbekistan; the Gulf of Aden; the Gulf of Oman; the Persian Gulf; the Arabian Sea; and the Red Sea.",
                                    "example": "YES",
                                    "enum": [
                                      "NO",
                                      "YES"
                                    ],
                                    "nullable": true
                                  },
                                  "serviceDates": {
                                    "type": "object",
                                    "nullable": true,
                                    "description": "Date range for when the exposure happened.",
                                    "properties": {
                                      "beginDate": {
                                        "type": "string",
                                        "nullable": true,
                                        "description": "Approximate begin date for serving in Gulf War hazard location.",
                                        "example": "2018-06 or 2018"
                                      },
                                      "endDate": {
                                        "type": "string",
                                        "nullable": true,
                                        "description": "Approximate end date for serving in Gulf War hazard location.",
                                        "example": "2018-06 or 2018"
                                      }
                                    }
                                  }
                                }
                              },
                              "herbicideHazardService": {
                                "description": "Toxic exposure related to herbicide (Agent Orange) hazards.",
                                "type": "object",
                                "nullable": true,
                                "properties": {
                                  "servedInHerbicideHazardLocations": {
                                    "type": "string",
                                    "description": "Set to true if the Veteran served in any of the following herbicide/Agent Orange locations: Republic of Vietnam to include the 12 nautical mile territorial waters; Thailand at any United States or Royal Thai base; Laos; Cambodia at Mimot or Krek; Kampong Cham Province; Guam or American Samoa; or in the territorial waters thereof; Johnston Atoll or a ship that called at Johnston Atoll; Korean demilitarized zone; aboard (to include repeated operations and maintenance with) a C-123 aircraft known to have been used to spray an herbicide agent (during service in the Air Force and Air Force Reserves).",
                                    "example": "YES",
                                    "enum": [
                                      "NO",
                                      "YES"
                                    ],
                                    "nullable": true
                                  },
                                  "otherLocationsServed": {
                                    "type": "string",
                                    "nullable": true,
                                    "pattern": "^([-a-zA-Z0-9'.,&#]([-a-zA-Z0-9'.,&# ])?)+$",
                                    "description": "Other location(s) where Veteran served."
                                  },
                                  "serviceDates": {
                                    "description": "Date range for exposure in herbicide hazard location.",
                                    "type": "object",
                                    "nullable": true,
                                    "properties": {
                                      "beginDate": {
                                        "type": "string",
                                        "nullable": true,
                                        "description": "Approximate begin date for serving in herbicide location.",
                                        "pattern": "^(?:19|20)[0-9][0-9]$|^(?:19|20)[0-9][0-9]-(0[1-9]|1[0-2])$",
                                        "example": "2018-06 or 2018"
                                      },
                                      "endDate": {
                                        "type": "string",
                                        "nullable": true,
                                        "description": "Approximate end date for serving in herbicide location.",
                                        "pattern": "^(?:19|20)[0-9][0-9]$|^(?:19|20)[0-9][0-9]-(0[1-9]|1[0-2])$",
                                        "example": "2018-06 or 2018"
                                      }
                                    }
                                  }
                                }
                              },
                              "additionalHazardExposures": {
                                "type": "object",
                                "nullable": true,
                                "description": "Additional hazardous exposures.",
                                "properties": {
                                  "additionalExposures": {
                                    "description": "Additional exposure incidents.",
                                    "type": "array",
                                    "nullable": true,
                                    "uniqueItems": true,
                                    "items": {
                                      "type": "string",
                                      "additionalProperties": false,
                                      "enum": [
                                        "ASBESTOS",
                                        "MUSTARD_GAS",
                                        "RADIATION",
                                        "SHIPBOARD_HAZARD_AND_DEFENSE",
                                        "MILITARY_OCCUPATIONAL_SPECIALTY_RELATED_TOXIN",
                                        "CONTAMINATED_WATER_AT_CAMP_LEJEUNE",
                                        "OTHER"
                                      ]
                                    }
                                  },
                                  "specifyOtherExposures": {
                                    "type": "string",
                                    "nullable": true,
                                    "pattern": "^([-a-zA-Z0-9'.,&#]([-a-zA-Z0-9'.,&# ])?)+$",
                                    "description": "Exposure to asbestos."
                                  },
                                  "exposureDates": {
                                    "type": "object",
                                    "nullable": true,
                                    "description": "Date range for when the exposure happened.",
                                    "properties": {
                                      "beginDate": {
                                        "type": "string",
                                        "nullable": true,
                                        "description": "Approximate begin date for exposure.",
                                        "pattern": "^(?:19|20)[0-9][0-9]$|^(?:19|20)[0-9][0-9]-(0[1-9]|1[0-2])$",
                                        "example": "2018-06 or 2018"
                                      },
                                      "endDate": {
                                        "type": "string",
                                        "nullable": true,
                                        "description": "Approximate end date for exposure.",
                                        "pattern": "^(?:19|20)[0-9][0-9]$|^(?:19|20)[0-9][0-9]-(0[1-9]|1[0-2])$",
                                        "example": "2018-06 or 2018"
                                      }
                                    }
                                  }
                                }
                              },
                              "multipleExposures": {
                                "type": "array",
                                "nullable": true,
                                "minItems": 1,
                                "uniqueItems": true,
                                "items": {
                                  "type": "object",
                                  "additionalProperties": false,
                                  "properties": {
                                    "hazardExposedTo": {
                                      "type": "string",
                                      "nullable": true,
                                      "pattern": "^([-a-zA-Z0-9'.,&#]([-a-zA-Z0-9'.,&# ])?)+$",
                                      "description": "Hazard the Veteran was exposed to."
                                    },
                                    "exposureLocation": {
                                      "type": "string",
                                      "nullable": true,
                                      "pattern": "^([-a-zA-Z0-9'.,&#]([-a-zA-Z0-9'.,&# ])?)+$",
                                      "description": "Location where the exposure happened."
                                    },
                                    "exposureDates": {
                                      "type": "object",
                                      "nullable": true,
                                      "description": "Date range for when the exposure happened.",
                                      "properties": {
                                        "beginDate": {
                                          "type": "string",
                                          "nullable": true,
                                          "description": "Approximate begin date for exposure.",
                                          "pattern": "^(?:19|20)[0-9][0-9]$|^(?:19|20)[0-9][0-9]-(0[1-9]|1[0-2])$",
                                          "example": "2018-06 or 2018"
                                        },
                                        "endDate": {
                                          "type": "string",
                                          "nullable": true,
                                          "description": "Approximate end date for exposure.",
                                          "pattern": "^(?:19|20)[0-9][0-9]$|^(?:19|20)[0-9][0-9]-(0[1-9]|1[0-2])$",
                                          "example": "2018-06 or 2018"
                                        }
                                      }
                                    }
                                  }
                                }
                              }
                            }
                          },
                          "disabilities": {
                            "description": "Any current disabilities or symptoms the Veteran is claiming are related to their military service and/or are service-connected.",
                            "type": "array",
                            "minItems": 1,
                            "items": {
                              "type": "object",
                              "additionalProperties": false,
                              "required": [
                                "disabilityActionType",
                                "name"
                              ],
                              "properties": {
                                "name": {
                                  "description": "Name of the disability. The /disabilities endpoint on the [Benefits Reference Data API](https://developer.va.gov/explore/benefits/docs/benefits_reference_data?version=current) may be used to retrieve possible disability names.",
                                  "type": "string",
                                  "pattern": "^$|([a-zA-Z0-9\"\\/&\\(\\)\\-'.,# ]([a-zA-Z0-9(\\)\\-'.,# ])?)+$",
                                  "example": "PTSD (post traumatic stress disorder)",
                                  "maxLength": 255
                                },
                                "exposureOrEventOrInjury": {
                                  "type": "string",
                                  "description": "What caused the disability?",
                                  "nullable": true,
                                  "examples": [
                                    "Agent Orange",
                                    "radiation",
                                    "burn pits"
                                  ]
                                },
                                "serviceRelevance": {
                                  "description": "Explanation of how the disability(ies) relates to the in-service event/exposure/injury. If the disabilityActionType is 'NEW', the serviceRelevance is required.",
                                  "type": "string",
                                  "nullable": true,
                                  "example": "Heavy equipment operator in service."
                                },
                                "approximateDate": {
                                  "description": "Approximate date disability began. Date must be in the past. \n Format can be either YYYY-MM-DD or YYYY-MM or YYYY",
                                  "type": "string",
                                  "pattern": "^(?:[0-9]{4}(?:-(?!00)(?:0[1-9]|1[0-2])(?:-(?:0[1-9]|[1-2][0-9]|3[0-1]))?)?)$",
                                  "example": "2018-03-02 or 2018-03 or 2018",
                                  "nullable": true
                                },
                                "disabilityActionType": {
                                  "description": "Action type requested for the disability. If 'INCREASE' or 'NONE', then 'ratedDisabilityId' and 'diagnosticCode' should be included. 'NONE' should be used when including a secondary disability.",
                                  "type": "string",
                                  "enum": [
                                    "NONE",
                                    "NEW",
                                    "INCREASE"
                                  ],
                                  "example": "NEW"
                                },
                                "classificationCode": {
                                  "type": "string",
                                  "description": "Classification code for the associated body system. Must match an active code returned by the /disabilities endpoint on the [Benefits Reference Data API](https://developer.va.gov/explore/benefits/docs/benefits_reference_data?version=current).",
                                  "example": "249470",
                                  "nullable": true
                                },
                                "ratedDisabilityId": {
                                  "description": "When submitting a contention with action type 'INCREASE', the previously rated disability id may be included.",
                                  "type": "string",
                                  "example": "1100583",
                                  "nullable": true
                                },
                                "diagnosticCode": {
                                  "description": "If the disabilityActionType is 'NONE' or 'INCREASE', the diagnosticCode should correspond to an existing rated disability.",
                                  "type": "integer",
                                  "example": 9999,
                                  "nullable": true
                                },
                                "isRelatedToToxicExposure": {
                                  "type": "boolean",
                                  "description": "Is the disability related to toxic exposures? If true, related 'toxicExposure' must be included.",
                                  "example": true,
                                  "default": false,
                                  "nullable": true
                                },
                                "secondaryDisabilities": {
                                  "description": "If secondaryDisability is included, the following attributes are required: 'secondaryDisability.name', 'secondaryDisability.disabilityActionType' and 'secondaryDisability.serviceRelevance'",
                                  "type": "array",
                                  "items": {
                                    "type": "object",
                                    "additionalProperties": false,
                                    "properties": {
                                      "name": {
                                        "description": "Name of the disability. The /disabilities endpoint on the [Benefits Reference Data API](https://developer.va.gov/explore/benefits/docs/benefits_reference_data?version=current) may be used to retrieve possible disability names.",
                                        "type": "string",
                                        "pattern": "^$|([a-zA-Z0-9\"\\/&\\(\\)\\-'.,# ]([a-zA-Z0-9(\\)\\-'.,# ])?)+$",
                                        "example": "PTSD (post traumatic stress disorder)",
                                        "maxLength": 255
                                      },
                                      "exposureOrEventOrInjury": {
                                        "type": "string",
                                        "description": "What caused the disability?",
                                        "nullable": true,
                                        "examples": [
                                          "Agent Orange",
                                          "radiation",
                                          "burn pits"
                                        ]
                                      },
                                      "serviceRelevance": {
                                        "description": "Explanation of how the disability(ies) relates to the in-service event/exposure/injury.",
                                        "type": "string",
                                        "nullable": true,
                                        "example": "Heavy equipment operator in service."
                                      },
                                      "disabilityActionType": {
                                        "description": "The status of the secondary disability.",
                                        "type": "string",
                                        "example": "SECONDARY",
                                        "enum": [
                                          "SECONDARY"
                                        ]
                                      },
                                      "approximateDate": {
                                        "description": "Approximate date disability began. Date must be in the past. \n Format can be either YYYY-MM-DD or YYYY-MM or YYYY",
                                        "type": "string",
                                        "pattern": "^(?:[0-9]{4}(?:-(?!00)(?:0[1-9]|1[0-2])(?:-(?:0[1-9]|[1-2][0-9]|3[0-1]))?)?)$",
                                        "example": "2018-03-02 or 2018-03 or 2018",
                                        "nullable": true
                                      },
                                      "classificationCode": {
                                        "type": "string",
                                        "description": "Classification code for the associated body system. Must match an active code returned by the /disabilities endpoint on the [Benefits Reference Data API](https://developer.va.gov/explore/benefits/docs/benefits_reference_data?version=current).",
                                        "example": "249470",
                                        "nullable": true
                                      }
                                    }
                                  }
                                }
                              }
                            }
                          },
                          "treatments": {
                            "description": "Identifies the Service Treatment information of the Veteran.",
                            "type": "array",
                            "nullable": true,
                            "uniqueItems": true,
                            "items": {
                              "type": "object",
                              "additionalProperties": false,
                              "properties": {
                                "beginDate": {
                                  "description": "Begin date for treatment. If treatment began from 2005 to present, you do not need to provide dates. Each treatment begin date must be after the first 'servicePeriod.activeDutyBeginDate'.",
                                  "type": "string",
                                  "pattern": "^(?:19|20)[0-9][0-9]$|^(?:19|20)[0-9][0-9]-(0[1-9]|1[0-2])$",
                                  "example": "2018-06 or 2018",
                                  "nullable": true
                                },
                                "treatedDisabilityNames": {
                                  "description": "Name(s) of disabilities treated in this time frame. Name must match 'name' of a disability included on this claim.",
                                  "type": "array",
                                  "nullable": true,
                                  "maxItems": 101,
                                  "items": {
                                    "type": "string",
                                    "additionalProperties": false,
                                    "example": [
                                      "PTSD (post traumatic stress disorder)",
                                      "Trauma"
                                    ]
                                  }
                                },
                                "center": {
                                  "description": "VA Medical Center(s) and Department of Defense Military Treatment Facilities where the Veteran received treatment after discharge for any claimed disabilities.",
                                  "type": "object",
                                  "nullable": true,
                                  "additionalProperties": false,
                                  "properties": {
                                    "name": {
                                      "description": "Name of facility Veteran was treated in. The /treatment-centers endpoint on the [Benefits Reference Data API](https://developer.va.gov/explore/benefits/docs/benefits_reference_data?version=current) may be used to retrieve possible treatment center names.",
                                      "type": "string",
                                      "nullable": true,
                                      "pattern": "^$|(?!(?: )$)([a-zA-Z0-9\"\\/&\\(\\)\\-'.,# ]([a-zA-Z0-9(\\)\\-'.,# ])?)+$",
                                      "example": "Private Facility 2",
                                      "maxLength": 100
                                    },
                                    "city": {
                                      "description": "City of treatment facility.",
                                      "type": "string",
                                      "pattern": "^$|^([-a-zA-Z'.#]([-a-zA-Z'.# ])?)+$",
                                      "example": "Portland",
                                      "nullable": true
                                    },
                                    "state": {
                                      "description": "State of treatment facility.",
                                      "type": "string",
                                      "pattern": "^$|^[a-z,A-Z]{2}$",
                                      "example": "OR",
                                      "nullable": true
                                    }
                                  }
                                }
                              }
                            }
                          },
                          "serviceInformation": {
                            "type": "object",
                            "additionalProperties": false,
                            "required": [
                              "servicePeriods"
                            ],
                            "properties": {
                              "alternateNames": {
                                "description": "List any other names under which the Veteran served, if applicable.",
                                "type": "array",
                                "nullable": true,
                                "maxItems": 100,
                                "uniqueItems": true,
                                "items": {
                                  "type": "string",
                                  "additionalProperties": false,
                                  "examples": [
                                    "jane",
                                    "janey lee",
                                    "jane lee MacDonald"
                                  ]
                                }
                              },
                              "servicePeriods": {
                                "description": "Identifies the Service dates and Branch the Veteran served in.",
                                "type": "array",
                                "minItems": 1,
                                "uniqueItems": true,
                                "items": {
                                  "type": "object",
                                  "required": [
                                    "serviceBranch",
                                    "serviceComponent",
                                    "activeDutyBeginDate",
                                    "activeDutyEndDate"
                                  ],
                                  "properties": {
                                    "serviceBranch": {
                                      "description": "Branch of service during period. The /service-branches endpoint on the [Benefits Reference Data API](https://developer.va.gov/explore/benefits/docs/benefits_reference_data?version=current) may be used to retrieve list of possible service branches.",
                                      "type": "string",
                                      "example": "Air Force"
                                    },
                                    "serviceComponent": {
                                      "type": "string",
                                      "description": "",
                                      "enum": [
                                        "Active",
                                        "Reserves",
                                        "National Guard"
                                      ]
                                    },
                                    "activeDutyBeginDate": {
                                      "description": "Date started active duty.",
                                      "type": "string",
                                      "pattern": "^(?:[0-9]{4})-(?:0[1-9]|1[0-2])-(?:0[1-9]|[1-2][0-9]|3[0-1])$",
                                      "example": "2018-06-06"
                                    },
                                    "activeDutyEndDate": {
                                      "description": "Date completed active duty.  If in the future, 'separationLocationCode' is required.",
                                      "type": "string",
                                      "pattern": "^(?:[0-9]{4})-(?:0[1-9]|1[0-2])-(?:0[1-9]|[1-2][0-9]|3[0-1])$",
                                      "example": "2018-06-06"
                                    },
                                    "separationLocationCode": {
                                      "description": "Location code for the facility the Veteran plans to separate from. Required if 'servicePeriod.activeDutyEndDate' is in the future. Code must match the values returned by the /intake-sites endpoint on the [Benefits reference Data API](https://developer.va.gov/explore/benefits/docs/benefits_reference_data?version=current).",
                                      "type": "string",
                                      "nullable": true,
                                      "example": "98283"
                                    }
                                  }
                                }
                              },
                              "servedInActiveCombatSince911": {
                                "type": "string",
                                "enum": [
                                  "YES",
                                  "NO"
                                ],
                                "description": "Did Veteran serve in a combat zone since 9-11-2001?",
                                "example": "YES",
                                "nullable": true
                              },
                              "reservesNationalGuardService": {
                                "type": "object",
                                "nullable": true,
                                "additionalProperties": false,
                                "properties": {
                                  "component": {
                                    "type": "string",
                                    "nullable": true,
                                    "description": "",
                                    "enum": [
                                      "Reserves",
                                      "National Guard"
                                    ]
                                  },
                                  "obligationTermsOfService": {
                                    "type": "object",
                                    "nullable": true,
                                    "description": "If 'obligationTermsOfService' is included, the following attributes are required: 'beginDate ' and 'endDate'.",
                                    "additionalProperties": false,
                                    "properties": {
                                      "beginDate": {
                                        "type": "string",
                                        "nullable": true,
                                        "pattern": "^(?:[0-9]{4})-(?:0[1-9]|1[0-2])-(?:0[1-9]|[1-2][0-9]|3[0-1])$",
                                        "example": "2018-06-06"
                                      },
                                      "endDate": {
                                        "type": "string",
                                        "nullable": true,
                                        "pattern": "^(?:[0-9]{4})-(?:0[1-9]|1[0-2])-(?:0[1-9]|[1-2][0-9]|3[0-1])$",
                                        "example": "2018-06-06"
                                      }
                                    }
                                  },
                                  "unitName": {
                                    "type": "string",
                                    "nullable": true,
                                    "pattern": "^$|([a-zA-Z0-9\\-'.,# ][a-zA-Z0-9\\-'.,# ]?)*$"
                                  },
                                  "unitAddress": {
                                    "type": "string",
                                    "pattern": "^$|^([-a-zA-Z0-9'.,&#]([-a-zA-Z0-9'.,&# ])?)+$",
                                    "nullable": true
                                  },
                                  "unitPhone": {
                                    "type": "object",
                                    "nullable": true,
                                    "additionalProperties": false,
                                    "properties": {
                                      "areaCode": {
                                        "type": "string",
                                        "nullable": true,
                                        "maxLength": 3,
                                        "pattern": "^$|^\\d{3}$",
                                        "example": "555"
                                      },
                                      "phoneNumber": {
                                        "type": "string",
                                        "nullable": true,
                                        "maxLength": 20,
                                        "example": "5555555"
                                      }
                                    }
                                  },
                                  "receivingInactiveDutyTrainingPay": {
                                    "type": "string",
                                    "enum": [
                                      "YES",
                                      "NO"
                                    ],
                                    "nullable": true,
                                    "example": "YES"
                                  }
                                }
                              },
                              "federalActivation": {
                                "type": "object",
                                "nullable": true,
                                "additionalProperties": false,
                                "properties": {
                                  "activationDate": {
                                    "description": "Date cannot be in the future and must be after the earliest servicePeriod.activeDutyBeginDate.",
                                    "type": "string",
                                    "pattern": "^(?:[0-9]{4})-(?:0[1-9]|1[0-2])-(?:0[1-9]|[1-2][0-9]|3[0-1])$",
                                    "example": "2018-06-06",
                                    "nullable": true
                                  },
                                  "anticipatedSeparationDate": {
                                    "description": "Anticipated date of separation. Date must be in the future.",
                                    "type": "string",
                                    "pattern": "^(?:[0-9]{4})-(?:0[1-9]|1[0-2])-(?:0[1-9]|[1-2][0-9]|3[0-1])$",
                                    "example": "2018-06-06",
                                    "nullable": true
                                  }
                                }
                              },
                              "confinements": {
                                "type": "array",
                                "nullable": true,
                                "uniqueItems": true,
                                "items": {
                                  "additionalProperties": false,
                                  "type": "object",
                                  "properties": {
                                    "approximateBeginDate": {
                                      "description": "The approximateBeginDate must be after the earliest servicePeriod activeDutyBeginDate.",
                                      "type": "string",
                                      "nullable": true,
                                      "pattern": "^(?:[0-9]{4})-(?:0[1-9]|1[0-2])-(?:0[1-9]|[1-2][0-9]|3[0-1])$|(?:[0-9]{4})-(?:0[1-9]|1[0-2])$",
                                      "example": "2018-06-06 or 2018-06"
                                    },
                                    "approximateEndDate": {
                                      "type": "string",
                                      "nullable": true,
                                      "pattern": "^(?:[0-9]{4})-(?:0[1-9]|1[0-2])-(?:0[1-9]|[1-2][0-9]|3[0-1])$|(?:[0-9]{4})-(?:0[1-9]|1[0-2])$",
                                      "example": "2018-06-06 or 2018-06"
                                    }
                                  }
                                }
                              }
                            }
                          },
                          "servicePay": {
                            "type": "object",
                            "nullable": true,
                            "additionalProperties": false,
                            "properties": {
                              "receivingMilitaryRetiredPay": {
                                "description": "Is the Veteran receiving military retired pay?",
                                "type": "string",
                                "enum": [
                                  "YES",
                                  "NO"
                                ],
                                "example": "YES",
                                "nullable": true
                              },
                              "futureMilitaryRetiredPay": {
                                "description": "Will the Veteran receive military retired pay pay in future? \n If true, then 'futurePayExplanation' is required.",
                                "type": "string",
                                "enum": [
                                  "YES",
                                  "NO"
                                ],
                                "example": "YES",
                                "nullable": true
                              },
                              "futureMilitaryRetiredPayExplanation": {
                                "description": "Explains why future pay will be received.",
                                "type": "string",
                                "example": "Will be retiring soon.",
                                "nullable": true
                              },
                              "militaryRetiredPay": {
                                "type": "object",
                                "nullable": true,
                                "description": "",
                                "properties": {
                                  "branchOfService": {
                                    "description": "Branch of service. The /service-branches endpoint on the [Benefits Reference Data API](https://developer.va.gov/explore/benefits/docs/benefits_reference_data?version=current) may be used to retrieve list of possible service branches.",
                                    "type": "string",
                                    "nullable": true,
                                    "example": "Air Force"
                                  },
                                  "monthlyAmount": {
                                    "description": "Amount being received.",
                                    "type": "number",
                                    "nullable": true,
                                    "minimum": 1,
                                    "maximum": 999999,
                                    "example": 100
                                  }
                                }
                              },
                              "retiredStatus": {
                                "type": "string",
                                "nullable": true,
                                "description": "",
                                "enum": [
                                  "RETIRED",
                                  "TEMPORARY_DISABILITY_RETIRED_LIST",
                                  "PERMANENT_DISABILITY_RETIRED_LIST"
                                ]
                              },
                              "favorMilitaryRetiredPay": {
                                "description": "Is the Veteran waiving VA benefits to retain military retired pay? See item 26 on form 21-526EZ for more details.",
                                "type": "boolean",
                                "nullable": true,
                                "example": true,
                                "default": false
                              },
                              "receivedSeparationOrSeverancePay": {
                                "description": "Has the Veteran ever received separation pay, disability severance pay, or any other lump sum payment from their branch of service?",
                                "type": "string",
                                "enum": [
                                  "YES",
                                  "NO"
                                ],
                                "example": "YES",
                                "nullable": true
                              },
                              "separationSeverancePay": {
                                "type": "object",
                                "nullable": true,
                                "description": "",
                                "properties": {
                                  "datePaymentReceived": {
                                    "description": "Approximate date separation pay was received. \n Format can be either YYYY-MM-DD or YYYY-MM or YYYY",
                                    "type": "string",
                                    "pattern": "^(?:[0-9]{4})-(?:0[1-9]|1[0-2])-(?:0[1-9]|[1-2][0-9]|3[0-1])$|(?:[0-9]{4})$|(?:[0-9]{4})-(?:0[1-9]|1[0-2])$",
                                    "example": "2018-03-02 or 2018-03 or 2018"
                                  },
                                  "branchOfService": {
                                    "description": "Branch of service. The /service-branches endpoint on the [Benefits Reference Data API](https://developer.va.gov/explore/benefits/docs/benefits_reference_data?version=current) may be used to retrieve list of possible service branches.",
                                    "type": "string",
                                    "nullable": true,
                                    "example": "Air Force"
                                  },
                                  "preTaxAmountReceived": {
                                    "description": "Amount being received.",
                                    "type": "number",
                                    "nullable": true,
                                    "minimum": 1,
                                    "maximum": 999999,
                                    "example": 100
                                  }
                                }
                              },
                              "favorTrainingPay": {
                                "description": "Is the Veteran waiving VA benefits to retain training pay? See item 28 on form 21-526EZ for more details. ",
                                "type": "boolean",
                                "nullable": true,
                                "example": true,
                                "default": false
                              }
                            }
                          },
                          "directDeposit": {
                            "type": "object",
                            "nullable": true,
                            "additionalProperties": false,
                            "description": "If direct deposit information is included, the following attributes are required: accountType, accountNumber, routingNumber.",
                            "properties": {
                              "noAccount": {
                                "type": "boolean",
                                "nullable": true,
                                "description": "Claimant certifies that they do not have an account with a financial institution or certified payment agent.",
                                "default": false
                              },
                              "accountNumber": {
                                "description": "Account number for the direct deposit.",
                                "pattern": "^(?:[a-zA-Z0-9]{4,17})?$",
                                "type": "string",
                                "nullable": true,
                                "example": "123123123123"
                              },
                              "accountType": {
                                "description": "Account type for the direct deposit.",
                                "type": "string",
                                "nullable": true,
                                "example": "CHECKING",
                                "enum": [
                                  "CHECKING",
                                  "SAVINGS"
                                ]
                              },
                              "financialInstitutionName": {
                                "description": "Provide the name of the financial institution where the Veteran wants the direct deposit.",
                                "maxLength": 35,
                                "type": "string",
                                "nullable": true,
                                "example": "Some Bank"
                              },
                              "routingNumber": {
                                "description": "Routing number for the direct deposit.",
                                "type": "string",
                                "nullable": true,
                                "pattern": "^(?:\\d{9})?$",
                                "example": "123123123"
                              }
                            }
                          },
                          "claimantCertification": {
                            "type": "boolean",
                            "description": "Claimant certifies and authorizes release of information.",
                            "default": false
                          }
                        }
                      }
                    }
                  }
                },
                "example": {
                  "data": {
                    "type": "form/526",
                    "attributes": {
                      "claimProcessType": "STANDARD_CLAIM_PROCESS",
                      "veteranIdentification": {
                        "serviceNumber": "123456789",
                        "veteranNumber": {
                          "telephone": "5555555555"
                        },
                        "mailingAddress": {
                          "addressLine1": "123 Main Street",
                          "addressLine2": "Unit 1",
                          "addressLine3": "Room 2",
                          "city": "Portland",
                          "state": "OR",
                          "country": "USA",
                          "zipFirstFive": "41726",
                          "zipLastFour": "1234"
                        },
                        "emailAddress": {
                          "email": "valid@somedomain.com",
                          "agreeToEmailRelatedToClaim": true
                        },
                        "currentVaEmployee": false
                      },
                      "changeOfAddress": {
                        "typeOfAddressChange": "TEMPORARY",
                        "addressLine1": "456 Main Street",
                        "addressLine2": "Unit 3",
                        "addressLine3": "Room 4",
                        "city": "Atlanta",
                        "state": "GA",
                        "country": "USA",
                        "zipFirstFive": "42220",
                        "zipLastFour": "9897",
                        "dates": {
                          "beginDate": "2025-06-04",
                          "endDate": "2026-06-04"
                        }
                      },
                      "homeless": {
                        "currentlyHomeless": {
                          "homelessSituationOptions": "OTHER",
                          "otherDescription": "Other living situation"
                        },
                        "pointOfContact": "John Doe",
                        "pointOfContactNumber": {
                          "telephone": "5555555555"
                        }
                      },
                      "toxicExposure": {
                        "gulfWarHazardService": {
                          "servedInGulfWarHazardLocations": "NO"
                        },
                        "herbicideHazardService": {
                          "servedInHerbicideHazardLocations": "YES",
                          "otherLocationsServed": "Other locations served",
                          "serviceDates": {
                            "beginDate": "1972-05",
                            "endDate": "1980-10"
                          }
                        },
                        "additionalHazardExposures": {
                          "additionalExposures": [
                            "OTHER"
                          ],
                          "specifyOtherExposures": "Agent Orange",
                          "exposureDates": {
                            "beginDate": "1972-05",
                            "endDate": "1980-10"
                          }
                        },
                        "multipleExposures": [
                          {
                            "hazardExposedTo": "Agent Orange",
                            "exposureLocation": "Vietnam",
                            "exposureDates": {
                              "beginDate": "1972-05",
                              "endDate": "1973-01"
                            }
                          },
                          {
                            "hazardExposedTo": "Agent Orange",
                            "exposureLocation": "Vietnam",
                            "exposureDates": {
                              "beginDate": "1979-04",
                              "endDate": "1980-10"
                            }
                          }
                        ]
                      },
                      "disabilities": [
                        {
                          "name": "Diabetes",
                          "exposureOrEventOrInjury": "Agent Orange",
                          "serviceRelevance": "Service in Vietnam War",
                          "approximateDate": "1975-05",
                          "disabilityActionType": "NEW",
                          "isRelatedToToxicExposure": true
                        },
                        {
                          "name": "Hearing Loss",
                          "exposureOrEventOrInjury": "Noise",
                          "serviceRelevance": "Heavy equipment operator in service",
                          "approximateDate": "1968-07",
                          "disabilityActionType": "INCREASE",
                          "classificationCode": "8987",
                          "ratedDisabilityId": "1234567",
                          "diagnosticCode": 5678,
                          "isRelatedToToxicExposure": false
                        }
                      ],
                      "treatments": [
                        {
                          "beginDate": "2021-04",
                          "treatedDisabilityNames": [
                            "Diabetes"
                          ],
                          "center": {
                            "name": "ATLANTA VA MEDICAL CENTER",
                            "state": "GA",
                            "city": "ATLANTA"
                          }
                        },
                        {
                          "beginDate": "1996-03",
                          "treatedDisabilityNames": [
                            "Hearing Loss"
                          ],
                          "center": {
                            "name": "ATLANTA VA MEDICAL CENTER",
                            "state": "GA",
                            "city": "ATLANTA"
                          }
                        }
                      ],
                      "serviceInformation": {
                        "alternateNames": [
                          "Jon Doe",
                          "Jane Doe"
                        ],
                        "servicePeriods": [
                          {
                            "serviceBranch": "Air Force",
                            "serviceComponent": "Active",
                            "activeDutyBeginDate": "1964-11-14",
                            "activeDutyEndDate": "1980-10-30",
                            "separationLocationCode": "98289"
                          }
                        ],
                        "servedInActiveCombatSince911": "NO",
                        "reservesNationalGuardService": {
                          "component": "National Guard",
                          "obligationTermsOfService": {
                            "beginDate": "1990-11-24",
                            "endDate": "1995-11-17"
                          },
                          "unitName": "National Guard Unit Name",
                          "unitAddress": "1243 Main Street",
                          "unitPhone": {
                            "areaCode": "555",
                            "phoneNumber": "5555555"
                          },
                          "receivingInactiveDutyTrainingPay": "YES"
                        },
                        "confinements": [
                          {
                            "approximateBeginDate": "1970-06-11",
                            "approximateEndDate": "1970-09-11"
                          }
                        ]
                      },
                      "servicePay": {
                        "receivingMilitaryRetiredPay": "NO",
                        "futureMilitaryRetiredPay": "NO",
                        "futureMilitaryRetiredPayExplanation": "Explanation of future military retired pay",
                        "militaryRetiredPay": {
                          "branchOfService": "Air Force",
                          "monthlyAmount": 240.75
                        },
                        "retiredStatus": "PERMANENT_DISABILITY_RETIRED_LIST",
                        "favorMilitaryRetiredPay": false,
                        "receivedSeparationOrSeverancePay": "YES",
                        "separationSeverancePay": {
                          "datePaymentReceived": "2018-07-31",
                          "branchOfService": "Air Force",
                          "preTaxAmountReceived": 179.25
                        },
                        "favorTrainingPay": false
                      },
                      "directDeposit": {
                        "accountNumber": "123123123123",
                        "accountType": "CHECKING",
                        "financialInstitutionName": "Chase",
                        "routingNumber": "123456789"
                      },
                      "claimantCertification": true
                    }
                  }
                }
              }
            }
          },
          "required": true
        }
      }
    },
    "/veterans/{veteranId}/526/validate": {
      "post": {
        "summary": "Validates a 526 claim form submission.",
        "tags": [
          "Disability Compensation Claims"
        ],
        "operationId": "post526ClaimValidate",
        "security": [
          {
            "productionOauth": [
              "system/claim.read",
              "system/claim.write"
            ]
          },
          {
            "sandboxOauth": [
              "system/claim.read",
              "system/claim.write"
            ]
          },
          {
            "bearer_token": [

            ]
          }
        ],
        "description": "Validates a request for a disability compensation claim submission (21-526EZ).\nThis endpoint can be used to test the request parameters for your /526 submission.\n",
        "parameters": [
          {
            "name": "veteranId",
            "in": "path",
            "required": true,
            "example": "1012667145V762142",
            "description": "ID of Veteran",
            "schema": {
              "type": "string"
            }
          }
        ],
        "responses": {
          "200": {
            "description": "Successful response with disability",
            "content": {
              "application/json": {
                "example": {
                  "data": {
                    "type": "claims_api_auto_established_claim_validation",
                    "attributes": {
                      "status": "valid"
                    }
                  }
                },
                "schema": {
                  "$schema": "http://json-schema.org/draft-04/schema#",
                  "type": "object",
                  "required": [
                    "data"
                  ],
                  "properties": {
                    "data": {
                      "type": "object",
                      "additionalProperties": false,
                      "required": [
                        "type",
                        "attributes"
                      ],
                      "properties": {
                        "type": {
                          "type": "string"
                        },
                        "attributes": {
                          "type": "object",
                          "additionalProperties": false,
                          "required": [
                            "status"
                          ],
                          "properties": {
                            "status": {
                              "type": "string",
                              "enum": [
                                "valid"
                              ],
                              "description": "Return whether or not whether or not the payload is valid"
                            }
                          }
                        }
                      }
                    }
                  }
                }
              }
            }
          },
          "401": {
            "description": "Unauthorized",
            "content": {
              "application/json": {
                "example": {
                  "errors": [
                    {
                      "title": "Not authorized",
                      "status": "401",
                      "detail": "Not authorized"
                    }
                  ]
                },
                "schema": {
                  "required": [
                    "errors"
                  ],
                  "properties": {
                    "errors": {
                      "type": "array",
                      "items": {
                        "additionalProperties": false,
                        "required": [
                          "title",
                          "detail"
                        ],
                        "properties": {
                          "title": {
                            "type": "string",
                            "description": "HTTP error title"
                          },
                          "detail": {
                            "type": "string",
                            "description": "HTTP error detail"
                          },
                          "status": {
                            "type": "string",
                            "description": "HTTP error status code"
                          },
                          "source": {
                            "type": "object",
                            "additionalProperties": false,
                            "description": "Source of error",
                            "properties": {
                              "pointer": {
                                "type": "string",
                                "description": "Pointer to source of error"
                              }
                            }
                          }
                        }
                      }
                    }
                  }
                }
              }
            }
          },
          "422": {
            "description": "Unprocessable entity",
            "content": {
              "application/json": {
                "example": {
                  "errors": [
                    {
                      "title": "Unprocessable entity",
                      "detail": "The property / did not contain the required key claimProcessType",
                      "status": "422",
                      "source": {
                        "pointer": "data/attributes/"
                      }
                    },
                    {
                      "title": "Unprocessable entity",
                      "detail": "The property / did not contain the required key disabilities",
                      "status": "422",
                      "source": {
                        "pointer": "data/attributes/"
                      }
                    },
                    {
                      "title": "Unprocessable entity",
                      "detail": "The property / did not contain the required key serviceInformation",
                      "status": "422",
                      "source": {
                        "pointer": "data/attributes/"
                      }
                    },
                    {
                      "title": "Unprocessable entity",
                      "detail": "The property / did not contain the required key veteranIdentification",
                      "status": "422",
                      "source": {
                        "pointer": "data/attributes/"
                      }
                    }
                  ]
                },
                "schema": {
                  "required": [
                    "errors"
                  ],
                  "properties": {
                    "errors": {
                      "type": "array",
                      "items": {
                        "additionalProperties": false,
                        "required": [
                          "title",
                          "status",
                          "detail"
                        ],
                        "properties": {
                          "status": {
                            "type": "string",
                            "description": "HTTP error code"
                          },
                          "detail": {
                            "type": "string",
                            "description": "HTTP error detail"
                          },
                          "source": {
                            "type": "object",
                            "pointer": {
                              "type": "string"
                            }
                          },
                          "title": {
                            "type": "string"
                          }
                        }
                      }
                    }
                  }
                }
              }
            }
          }
        },
        "requestBody": {
          "content": {
            "application/json": {
              "schema": {
                "type": "object",
                "required": [
                  "data"
                ],
                "properties": {
                  "data": {
                    "type": "object",
                    "required": [
                      "attributes",
                      null
                    ],
                    "properties": {
                      "attributes": {
                        "$schema": "http://json-schema.org/draft-07/schema#",
                        "description": "Claims API 526 Schema",
                        "type": "object",
                        "additionalProperties": false,
                        "required": [
                          "claimantCertification",
                          "claimProcessType",
                          "disabilities",
                          "serviceInformation",
                          "veteranIdentification"
                        ],
                        "properties": {
                          "claimProcessType": {
                            "type": "string",
                            "description": "Select type of claim program/process that applies to the Veteran.",
                            "enum": [
                              "STANDARD_CLAIM_PROCESS",
                              "FDC_PROGRAM",
                              "BDD_PROGRAM"
                            ]
                          },
                          "veteranIdentification": {
                            "type": "object",
                            "additionalProperties": false,
                            "required": [
                              "mailingAddress",
                              "currentVaEmployee"
                            ],
                            "properties": {
                              "serviceNumber": {
                                "type": "string",
                                "description": "Service identification number",
                                "nullable": true
                              },
                              "veteranNumber": {
                                "description": "If there is no phone number in VBMS for the Veteran, the exams will not be ordered. Including the phone number is recommended to avoid claim processing delays.",
                                "type": "object",
                                "nullable": true,
                                "properties": {
                                  "telephone": {
                                    "description": "Veteran's phone number.",
                                    "type": "string",
                                    "pattern": "^\\d{10}?$",
                                    "example": "5555555",
                                    "minLength": 10,
                                    "maxLength": 10,
                                    "nullable": true
                                  },
                                  "internationalTelephone": {
                                    "type": "string",
                                    "description": "Veteran's international phone number.",
                                    "example": "+44 20 1234 5678",
                                    "nullable": true
                                  }
                                }
                              },
                              "mailingAddress": {
                                "type": "object",
                                "additionalProperties": false,
                                "required": [
                                  "addressLine1",
                                  "city",
                                  "state",
                                  "zipFirstFive",
                                  "country"
                                ],
                                "properties": {
                                  "addressLine1": {
                                    "description": "Address line 1 for the Veteran's current mailing address.",
                                    "type": "string",
                                    "pattern": "^([-a-zA-Z0-9'.,&#]([-a-zA-Z0-9'.,&# ])?)+$",
                                    "maxLength": 20,
                                    "example": "1234 Couch Street"
                                  },
                                  "addressLine2": {
                                    "description": "Address line 2 for the Veteran's current mailing address.",
                                    "type": "string",
                                    "pattern": "^([-a-zA-Z0-9'.,&#]([-a-zA-Z0-9'.,&# ])?)+$",
                                    "maxLength": 20,
                                    "example": "Unit 4",
                                    "nullable": true
                                  },
                                  "addressLine3": {
                                    "description": "Address line 3 for the Veteran's current mailing address.",
                                    "type": "string",
                                    "pattern": "^([-a-zA-Z0-9'.,&#]([-a-zA-Z0-9'.,&# ])?)+$",
                                    "maxLength": 20,
                                    "example": "Room 1",
                                    "nullable": true
                                  },
                                  "city": {
                                    "description": "City for the Veteran's current mailing address.",
                                    "type": "string",
                                    "pattern": "^([-a-zA-Z0-9'.#]([-a-zA-Z0-9'.# ])?)+$",
                                    "example": "Portland"
                                  },
                                  "state": {
                                    "description": "State for the Veteran's current mailing address.",
                                    "type": "string",
                                    "pattern": "^[a-z,A-Z]{2}$",
                                    "example": "OR"
                                  },
                                  "country": {
                                    "description": "Country for the Veteran's current mailing address.  Must match the values returned by the /countries endpoint on the [Benefits Reference Data API](https://developer.va.gov/explore/benefits/docs/benefits_reference_data?version=current).",
                                    "type": "string",
                                    "example": "USA"
                                  },
                                  "zipFirstFive": {
                                    "description": "Zip code (First 5 digits) for the Veteran's current mailing address.",
                                    "type": "string",
                                    "pattern": "^\\d{5}?$",
                                    "example": "12345"
                                  },
                                  "zipLastFour": {
                                    "description": "Zip code (Last 4 digits) for the Veteran's current mailing address.",
                                    "type": "string",
                                    "pattern": "^\\d{4}?$",
                                    "example": "6789",
                                    "nullable": true
                                  }
                                }
                              },
                              "emailAddress": {
                                "description": "Information associated with the Veteran's email address.",
                                "type": "object",
                                "nullable": true,
                                "properties": {
                                  "email": {
                                    "type": "string",
                                    "pattern": "^\\w+([\\.-]?\\w+)*@\\w+([\\.-]?\\w+)*(\\.\\w{2,3})+$",
                                    "description": "The most current email address of the Veteran.",
                                    "maxLength": 50,
                                    "nullable": true
                                  },
                                  "agreeToEmailRelatedToClaim": {
                                    "type": "boolean",
                                    "description": "Agreement to email information relating to this claim.",
                                    "example": true,
                                    "default": false,
                                    "nullable": true
                                  }
                                }
                              },
                              "currentVaEmployee": {
                                "type": "boolean",
                                "description": "Set to true if Veteran is a VA employee.",
                                "nullable": false
                              }
                            }
                          },
                          "changeOfAddress": {
                            "description": "If 'changeOfAddress' is included, the following attributes are required: 'typeOfAddressChange', 'dates.beginDate', 'addressLine1', 'city', 'state', 'country', 'zipFirstFive'.",
                            "type": "object",
                            "nullable": true,
                            "additionalProperties": false,
                            "properties": {
                              "typeOfAddressChange": {
                                "description": "Temporary or Permanent change of address. If 'TEMPORARY', 'beginDate' and 'endDate' are required.",
                                "type": "string",
                                "enum": [
                                  "TEMPORARY",
                                  "PERMANENT"
                                ],
                                "example": "PERMANENT"
                              },
                              "addressLine1": {
                                "description": "Address line 1 for the Veteran's new address.",
                                "type": "string",
                                "pattern": "^$|^([-a-zA-Z0-9'.,&#]([-a-zA-Z0-9'.,&# ])?)+$",
                                "maxLength": 20,
                                "example": "1234 Couch Street"
                              },
                              "addressLine2": {
                                "description": "Address line 2 for the Veteran's new address.",
                                "type": "string",
                                "maxLength": 20,
                                "example": "Unit 4",
                                "nullable": true
                              },
                              "addressLine3": {
                                "description": "Address line 3 for the Veteran's new address.",
                                "type": "string",
                                "maxLength": 20,
                                "example": "Room 1",
                                "nullable": true
                              },
                              "city": {
                                "description": "City for the Veteran's new address.",
                                "type": "string",
                                "pattern": "^$|^([-a-zA-Z0-9'.#]([-a-zA-Z0-9'.# ])?)+$",
                                "example": "Portland"
                              },
                              "state": {
                                "description": "State for the Veteran's new address.",
                                "type": "string",
                                "pattern": "^$|^[a-z,A-Z]{2}$",
                                "example": "OR"
                              },
                              "country": {
                                "description": "Country for the Veteran's new address. Value must match the values returned by the /countries endpoint on the [Benefits Reference Data API](https://developer.va.gov/explore/benefits/docs/benefits_reference_data?version=current).",
                                "type": "string",
                                "example": "USA"
                              },
                              "zipFirstFive": {
                                "description": "Zip code (First 5 digits) for the Veteran's new address.",
                                "type": "string",
                                "pattern": "^$|^\\d{5}?$",
                                "example": "12345"
                              },
                              "zipLastFour": {
                                "description": "Zip code (Last 4 digits) for the Veteran's new address.",
                                "type": "string",
                                "nullable": true,
                                "pattern": "^$|^\\d{4}?$",
                                "example": "6789"
                              },
                              "dates": {
                                "type": "object",
                                "properties": {
                                  "beginDate": {
                                    "description": "Begin date for the Veteran's new address.",
                                    "pattern": "^(?:[0-9]{4})-(?:0[1-9]|1[0-2])-(?:0[1-9]|[1-2][0-9]|3[0-1])$",
                                    "type": "string",
                                    "example": "2018-06-04"
                                  },
                                  "endDate": {
                                    "description": "Date in YYYY-MM-DD the changed address expires, if change is temporary.",
                                    "type": "string",
                                    "nullable": true,
                                    "pattern": "^(?:[0-9]{4})-(?:0[1-9]|1[0-2])-(?:0[1-9]|[1-2][0-9]|3[0-1])$",
                                    "example": "2018-06-04"
                                  }
                                }
                              }
                            }
                          },
                          "homeless": {
                            "type": "object",
                            "nullable": true,
                            "additionalProperties": false,
                            "properties": {
                              "currentlyHomeless": {
                                "type": "object",
                                "nullable": true,
                                "additionalProperties": false,
                                "properties": {
                                  "homelessSituationOptions": {
                                    "description": "Veteran's living situation.",
                                    "type": "string",
                                    "nullable": true,
                                    "default": "other",
                                    "enum": [
                                      "LIVING_IN_A_HOMELESS_SHELTER",
                                      "NOT_CURRENTLY_IN_A_SHELTERED_ENVIRONMENT",
                                      "STAYING_WITH_ANOTHER_PERSON",
                                      "FLEEING_CURRENT_RESIDENCE",
                                      "OTHER"
                                    ],
                                    "example": "FLEEING_CURRENT_RESIDENCE"
                                  },
                                  "otherDescription": {
                                    "description": "Explanation of living situation. Required if 'homelessSituationOptions' is 'OTHER'.",
                                    "type": "string",
                                    "nullable": true,
                                    "maxLength": 500,
                                    "example": "other living situation"
                                  }
                                }
                              },
                              "riskOfBecomingHomeless": {
                                "type": "object",
                                "nullable": true,
                                "additionalProperties": false,
                                "properties": {
                                  "livingSituationOptions": {
                                    "type": "string",
                                    "nullable": true,
                                    "default": "HOUSING_WILL_BE_LOST_IN_30_DAYS",
                                    "enum": [
                                      "HOUSING_WILL_BE_LOST_IN_30_DAYS",
                                      "LEAVING_PUBLICLY_FUNDED_SYSTEM_OF_CARE",
                                      "OTHER"
                                    ]
                                  },
                                  "otherDescription": {
                                    "description": "Explanation of living situation. Required if 'livingSituationOptions' is 'OTHER'.",
                                    "type": "string",
                                    "nullable": true,
                                    "maxLength": 500,
                                    "example": "other living situation"
                                  }
                                }
                              },
                              "pointOfContact": {
                                "description": "Individual in direct contact with Veteran.",
                                "type": "string",
                                "nullable": true,
                                "minLength": 1,
                                "maxLength": 100,
                                "pattern": "^([-a-zA-Z0-9/']+( ?))*$",
                                "example": "Jane Doe"
                              },
                              "pointOfContactNumber": {
                                "type": "object",
                                "nullable": true,
                                "additionalProperties": false,
                                "properties": {
                                  "telephone": {
                                    "description": "Primary phone of point of contact.",
                                    "type": "string",
                                    "pattern": "^\\d{10}?$",
                                    "example": "5555555",
                                    "minLength": 10,
                                    "maxLength": 10,
                                    "nullable": true
                                  },
                                  "internationalTelephone": {
                                    "description": "International phone of point of contact.",
                                    "type": "string",
                                    "example": "+44 20 1234 5678",
                                    "nullable": true
                                  }
                                }
                              }
                            }
                          },
                          "toxicExposure": {
                            "type": "object",
                            "nullable": true,
                            "properties": {
                              "gulfWarHazardService": {
                                "type": "object",
                                "nullable": true,
                                "description": "Toxic exposure related to the Gulf war.",
                                "properties": {
                                  "servedInGulfWarHazardLocations": {
                                    "type": "string",
                                    "description": "Set to true if the Veteran served in any of the following Gulf War hazard locations: Iraq; Kuwait; Saudi Arabia; the neutral zone between Iraq and Saudi Arabia; Bahrain; Qatar; the United Arab Emirates; Oman; Yemen; Lebanon; Somalia; Afghanistan; Israel; Egypt; Turkey; Syria; Jordan; Djibouti; Uzbekistan; the Gulf of Aden; the Gulf of Oman; the Persian Gulf; the Arabian Sea; and the Red Sea.",
                                    "example": "YES",
                                    "enum": [
                                      "NO",
                                      "YES"
                                    ],
                                    "nullable": true
                                  },
                                  "serviceDates": {
                                    "type": "object",
                                    "nullable": true,
                                    "description": "Date range for when the exposure happened.",
                                    "properties": {
                                      "beginDate": {
                                        "type": "string",
                                        "nullable": true,
                                        "description": "Approximate begin date for serving in Gulf War hazard location.",
                                        "example": "2018-06 or 2018"
                                      },
                                      "endDate": {
                                        "type": "string",
                                        "nullable": true,
                                        "description": "Approximate end date for serving in Gulf War hazard location.",
                                        "example": "2018-06 or 2018"
                                      }
                                    }
                                  }
                                }
                              },
                              "herbicideHazardService": {
                                "description": "Toxic exposure related to herbicide (Agent Orange) hazards.",
                                "type": "object",
                                "nullable": true,
                                "properties": {
                                  "servedInHerbicideHazardLocations": {
                                    "type": "string",
                                    "description": "Set to true if the Veteran served in any of the following herbicide/Agent Orange locations: Republic of Vietnam to include the 12 nautical mile territorial waters; Thailand at any United States or Royal Thai base; Laos; Cambodia at Mimot or Krek; Kampong Cham Province; Guam or American Samoa; or in the territorial waters thereof; Johnston Atoll or a ship that called at Johnston Atoll; Korean demilitarized zone; aboard (to include repeated operations and maintenance with) a C-123 aircraft known to have been used to spray an herbicide agent (during service in the Air Force and Air Force Reserves).",
                                    "example": "YES",
                                    "enum": [
                                      "NO",
                                      "YES"
                                    ],
                                    "nullable": true
                                  },
                                  "otherLocationsServed": {
                                    "type": "string",
                                    "nullable": true,
                                    "pattern": "^([-a-zA-Z0-9'.,&#]([-a-zA-Z0-9'.,&# ])?)+$",
                                    "description": "Other location(s) where Veteran served."
                                  },
                                  "serviceDates": {
                                    "description": "Date range for exposure in herbicide hazard location.",
                                    "type": "object",
                                    "nullable": true,
                                    "properties": {
                                      "beginDate": {
                                        "type": "string",
                                        "nullable": true,
                                        "description": "Approximate begin date for serving in herbicide location.",
                                        "pattern": "^(?:19|20)[0-9][0-9]$|^(?:19|20)[0-9][0-9]-(0[1-9]|1[0-2])$",
                                        "example": "2018-06 or 2018"
                                      },
                                      "endDate": {
                                        "type": "string",
                                        "nullable": true,
                                        "description": "Approximate end date for serving in herbicide location.",
                                        "pattern": "^(?:19|20)[0-9][0-9]$|^(?:19|20)[0-9][0-9]-(0[1-9]|1[0-2])$",
                                        "example": "2018-06 or 2018"
                                      }
                                    }
                                  }
                                }
                              },
                              "additionalHazardExposures": {
                                "type": "object",
                                "nullable": true,
                                "description": "Additional hazardous exposures.",
                                "properties": {
                                  "additionalExposures": {
                                    "description": "Additional exposure incidents.",
                                    "type": "array",
                                    "nullable": true,
                                    "uniqueItems": true,
                                    "items": {
                                      "type": "string",
                                      "additionalProperties": false,
                                      "enum": [
                                        "ASBESTOS",
                                        "MUSTARD_GAS",
                                        "RADIATION",
                                        "SHIPBOARD_HAZARD_AND_DEFENSE",
                                        "MILITARY_OCCUPATIONAL_SPECIALTY_RELATED_TOXIN",
                                        "CONTAMINATED_WATER_AT_CAMP_LEJEUNE",
                                        "OTHER"
                                      ]
                                    }
                                  },
                                  "specifyOtherExposures": {
                                    "type": "string",
                                    "nullable": true,
                                    "pattern": "^([-a-zA-Z0-9'.,&#]([-a-zA-Z0-9'.,&# ])?)+$",
                                    "description": "Exposure to asbestos."
                                  },
                                  "exposureDates": {
                                    "type": "object",
                                    "nullable": true,
                                    "description": "Date range for when the exposure happened.",
                                    "properties": {
                                      "beginDate": {
                                        "type": "string",
                                        "nullable": true,
                                        "description": "Approximate begin date for exposure.",
                                        "pattern": "^(?:19|20)[0-9][0-9]$|^(?:19|20)[0-9][0-9]-(0[1-9]|1[0-2])$",
                                        "example": "2018-06 or 2018"
                                      },
                                      "endDate": {
                                        "type": "string",
                                        "nullable": true,
                                        "description": "Approximate end date for exposure.",
                                        "pattern": "^(?:19|20)[0-9][0-9]$|^(?:19|20)[0-9][0-9]-(0[1-9]|1[0-2])$",
                                        "example": "2018-06 or 2018"
                                      }
                                    }
                                  }
                                }
                              },
                              "multipleExposures": {
                                "type": "array",
                                "nullable": true,
                                "minItems": 1,
                                "uniqueItems": true,
                                "items": {
                                  "type": "object",
                                  "additionalProperties": false,
                                  "properties": {
                                    "hazardExposedTo": {
                                      "type": "string",
                                      "nullable": true,
                                      "pattern": "^([-a-zA-Z0-9'.,&#]([-a-zA-Z0-9'.,&# ])?)+$",
                                      "description": "Hazard the Veteran was exposed to."
                                    },
                                    "exposureLocation": {
                                      "type": "string",
                                      "nullable": true,
                                      "pattern": "^([-a-zA-Z0-9'.,&#]([-a-zA-Z0-9'.,&# ])?)+$",
                                      "description": "Location where the exposure happened."
                                    },
                                    "exposureDates": {
                                      "type": "object",
                                      "nullable": true,
                                      "description": "Date range for when the exposure happened.",
                                      "properties": {
                                        "beginDate": {
                                          "type": "string",
                                          "nullable": true,
                                          "description": "Approximate begin date for exposure.",
                                          "pattern": "^(?:19|20)[0-9][0-9]$|^(?:19|20)[0-9][0-9]-(0[1-9]|1[0-2])$",
                                          "example": "2018-06 or 2018"
                                        },
                                        "endDate": {
                                          "type": "string",
                                          "nullable": true,
                                          "description": "Approximate end date for exposure.",
                                          "pattern": "^(?:19|20)[0-9][0-9]$|^(?:19|20)[0-9][0-9]-(0[1-9]|1[0-2])$",
                                          "example": "2018-06 or 2018"
                                        }
                                      }
                                    }
                                  }
                                }
                              }
                            }
                          },
                          "disabilities": {
                            "description": "Any current disabilities or symptoms the Veteran is claiming are related to their military service and/or are service-connected.",
                            "type": "array",
                            "minItems": 1,
                            "items": {
                              "type": "object",
                              "additionalProperties": false,
                              "required": [
                                "disabilityActionType",
                                "name"
                              ],
                              "properties": {
                                "name": {
                                  "description": "Name of the disability. The /disabilities endpoint on the [Benefits Reference Data API](https://developer.va.gov/explore/benefits/docs/benefits_reference_data?version=current) may be used to retrieve possible disability names.",
                                  "type": "string",
                                  "pattern": "^$|([a-zA-Z0-9\"\\/&\\(\\)\\-'.,# ]([a-zA-Z0-9(\\)\\-'.,# ])?)+$",
                                  "example": "PTSD (post traumatic stress disorder)",
                                  "maxLength": 255
                                },
                                "exposureOrEventOrInjury": {
                                  "type": "string",
                                  "description": "What caused the disability?",
                                  "nullable": true,
                                  "examples": [
                                    "Agent Orange",
                                    "radiation",
                                    "burn pits"
                                  ]
                                },
                                "serviceRelevance": {
                                  "description": "Explanation of how the disability(ies) relates to the in-service event/exposure/injury. If the disabilityActionType is 'NEW', the serviceRelevance is required.",
                                  "type": "string",
                                  "nullable": true,
                                  "example": "Heavy equipment operator in service."
                                },
                                "approximateDate": {
                                  "description": "Approximate date disability began. Date must be in the past. \n Format can be either YYYY-MM-DD or YYYY-MM or YYYY",
                                  "type": "string",
                                  "pattern": "^(?:[0-9]{4}(?:-(?!00)(?:0[1-9]|1[0-2])(?:-(?:0[1-9]|[1-2][0-9]|3[0-1]))?)?)$",
                                  "example": "2018-03-02 or 2018-03 or 2018",
                                  "nullable": true
                                },
                                "disabilityActionType": {
                                  "description": "Action type requested for the disability. If 'INCREASE' or 'NONE', then 'ratedDisabilityId' and 'diagnosticCode' should be included. 'NONE' should be used when including a secondary disability.",
                                  "type": "string",
                                  "enum": [
                                    "NONE",
                                    "NEW",
                                    "INCREASE"
                                  ],
                                  "example": "NEW"
                                },
                                "classificationCode": {
                                  "type": "string",
                                  "description": "Classification code for the associated body system. Must match an active code returned by the /disabilities endpoint on the [Benefits Reference Data API](https://developer.va.gov/explore/benefits/docs/benefits_reference_data?version=current).",
                                  "example": "249470",
                                  "nullable": true
                                },
                                "ratedDisabilityId": {
                                  "description": "When submitting a contention with action type 'INCREASE', the previously rated disability id may be included.",
                                  "type": "string",
                                  "example": "1100583",
                                  "nullable": true
                                },
                                "diagnosticCode": {
                                  "description": "If the disabilityActionType is 'NONE' or 'INCREASE', the diagnosticCode should correspond to an existing rated disability.",
                                  "type": "integer",
                                  "example": 9999,
                                  "nullable": true
                                },
                                "isRelatedToToxicExposure": {
                                  "type": "boolean",
                                  "description": "Is the disability related to toxic exposures? If true, related 'toxicExposure' must be included.",
                                  "example": true,
                                  "default": false,
                                  "nullable": true
                                },
                                "secondaryDisabilities": {
                                  "description": "If secondaryDisability is included, the following attributes are required: 'secondaryDisability.name', 'secondaryDisability.disabilityActionType' and 'secondaryDisability.serviceRelevance'",
                                  "type": "array",
                                  "items": {
                                    "type": "object",
                                    "additionalProperties": false,
                                    "properties": {
                                      "name": {
                                        "description": "Name of the disability. The /disabilities endpoint on the [Benefits Reference Data API](https://developer.va.gov/explore/benefits/docs/benefits_reference_data?version=current) may be used to retrieve possible disability names.",
                                        "type": "string",
                                        "pattern": "^$|([a-zA-Z0-9\"\\/&\\(\\)\\-'.,# ]([a-zA-Z0-9(\\)\\-'.,# ])?)+$",
                                        "example": "PTSD (post traumatic stress disorder)",
                                        "maxLength": 255
                                      },
                                      "exposureOrEventOrInjury": {
                                        "type": "string",
                                        "description": "What caused the disability?",
                                        "nullable": true,
                                        "examples": [
                                          "Agent Orange",
                                          "radiation",
                                          "burn pits"
                                        ]
                                      },
                                      "serviceRelevance": {
                                        "description": "Explanation of how the disability(ies) relates to the in-service event/exposure/injury.",
                                        "type": "string",
                                        "nullable": true,
                                        "example": "Heavy equipment operator in service."
                                      },
                                      "disabilityActionType": {
                                        "description": "The status of the secondary disability.",
                                        "type": "string",
                                        "example": "SECONDARY",
                                        "enum": [
                                          "SECONDARY"
                                        ]
                                      },
                                      "approximateDate": {
                                        "description": "Approximate date disability began. Date must be in the past. \n Format can be either YYYY-MM-DD or YYYY-MM or YYYY",
                                        "type": "string",
                                        "pattern": "^(?:[0-9]{4}(?:-(?!00)(?:0[1-9]|1[0-2])(?:-(?:0[1-9]|[1-2][0-9]|3[0-1]))?)?)$",
                                        "example": "2018-03-02 or 2018-03 or 2018",
                                        "nullable": true
                                      },
                                      "classificationCode": {
                                        "type": "string",
                                        "description": "Classification code for the associated body system. Must match an active code returned by the /disabilities endpoint on the [Benefits Reference Data API](https://developer.va.gov/explore/benefits/docs/benefits_reference_data?version=current).",
                                        "example": "249470",
                                        "nullable": true
                                      }
                                    }
                                  }
                                }
                              }
                            }
                          },
                          "treatments": {
                            "description": "Identifies the Service Treatment information of the Veteran.",
                            "type": "array",
                            "nullable": true,
                            "uniqueItems": true,
                            "items": {
                              "type": "object",
                              "additionalProperties": false,
                              "properties": {
                                "beginDate": {
                                  "description": "Begin date for treatment. If treatment began from 2005 to present, you do not need to provide dates. Each treatment begin date must be after the first 'servicePeriod.activeDutyBeginDate'.",
                                  "type": "string",
                                  "pattern": "^(?:19|20)[0-9][0-9]$|^(?:19|20)[0-9][0-9]-(0[1-9]|1[0-2])$",
                                  "example": "2018-06 or 2018",
                                  "nullable": true
                                },
                                "treatedDisabilityNames": {
                                  "description": "Name(s) of disabilities treated in this time frame. Name must match 'name' of a disability included on this claim.",
                                  "type": "array",
                                  "nullable": true,
                                  "maxItems": 101,
                                  "items": {
                                    "type": "string",
                                    "additionalProperties": false,
                                    "example": [
                                      "PTSD (post traumatic stress disorder)",
                                      "Trauma"
                                    ]
                                  }
                                },
                                "center": {
                                  "description": "VA Medical Center(s) and Department of Defense Military Treatment Facilities where the Veteran received treatment after discharge for any claimed disabilities.",
                                  "type": "object",
                                  "nullable": true,
                                  "additionalProperties": false,
                                  "properties": {
                                    "name": {
                                      "description": "Name of facility Veteran was treated in. The /treatment-centers endpoint on the [Benefits Reference Data API](https://developer.va.gov/explore/benefits/docs/benefits_reference_data?version=current) may be used to retrieve possible treatment center names.",
                                      "type": "string",
                                      "nullable": true,
                                      "pattern": "^$|(?!(?: )$)([a-zA-Z0-9\"\\/&\\(\\)\\-'.,# ]([a-zA-Z0-9(\\)\\-'.,# ])?)+$",
                                      "example": "Private Facility 2",
                                      "maxLength": 100
                                    },
                                    "city": {
                                      "description": "City of treatment facility.",
                                      "type": "string",
                                      "pattern": "^$|^([-a-zA-Z'.#]([-a-zA-Z'.# ])?)+$",
                                      "example": "Portland",
                                      "nullable": true
                                    },
                                    "state": {
                                      "description": "State of treatment facility.",
                                      "type": "string",
                                      "pattern": "^$|^[a-z,A-Z]{2}$",
                                      "example": "OR",
                                      "nullable": true
                                    }
                                  }
                                }
                              }
                            }
                          },
                          "serviceInformation": {
                            "type": "object",
                            "additionalProperties": false,
                            "required": [
                              "servicePeriods"
                            ],
                            "properties": {
                              "alternateNames": {
                                "description": "List any other names under which the Veteran served, if applicable.",
                                "type": "array",
                                "nullable": true,
                                "maxItems": 100,
                                "uniqueItems": true,
                                "items": {
                                  "type": "string",
                                  "additionalProperties": false,
                                  "examples": [
                                    "jane",
                                    "janey lee",
                                    "jane lee MacDonald"
                                  ]
                                }
                              },
                              "servicePeriods": {
                                "description": "Identifies the Service dates and Branch the Veteran served in.",
                                "type": "array",
                                "minItems": 1,
                                "uniqueItems": true,
                                "items": {
                                  "type": "object",
                                  "required": [
                                    "serviceBranch",
                                    "serviceComponent",
                                    "activeDutyBeginDate",
                                    "activeDutyEndDate"
                                  ],
                                  "properties": {
                                    "serviceBranch": {
                                      "description": "Branch of service during period. The /service-branches endpoint on the [Benefits Reference Data API](https://developer.va.gov/explore/benefits/docs/benefits_reference_data?version=current) may be used to retrieve list of possible service branches.",
                                      "type": "string",
                                      "example": "Air Force"
                                    },
                                    "serviceComponent": {
                                      "type": "string",
                                      "description": "",
                                      "enum": [
                                        "Active",
                                        "Reserves",
                                        "National Guard"
                                      ]
                                    },
                                    "activeDutyBeginDate": {
                                      "description": "Date started active duty.",
                                      "type": "string",
                                      "pattern": "^(?:[0-9]{4})-(?:0[1-9]|1[0-2])-(?:0[1-9]|[1-2][0-9]|3[0-1])$",
                                      "example": "2018-06-06"
                                    },
                                    "activeDutyEndDate": {
                                      "description": "Date completed active duty.  If in the future, 'separationLocationCode' is required.",
                                      "type": "string",
                                      "pattern": "^(?:[0-9]{4})-(?:0[1-9]|1[0-2])-(?:0[1-9]|[1-2][0-9]|3[0-1])$",
                                      "example": "2018-06-06"
                                    },
                                    "separationLocationCode": {
                                      "description": "Location code for the facility the Veteran plans to separate from. Required if 'servicePeriod.activeDutyEndDate' is in the future. Code must match the values returned by the /intake-sites endpoint on the [Benefits reference Data API](https://developer.va.gov/explore/benefits/docs/benefits_reference_data?version=current).",
                                      "type": "string",
                                      "nullable": true,
                                      "example": "98283"
                                    }
                                  }
                                }
                              },
                              "servedInActiveCombatSince911": {
                                "type": "string",
                                "enum": [
                                  "YES",
                                  "NO"
                                ],
                                "description": "Did Veteran serve in a combat zone since 9-11-2001?",
                                "example": "YES",
                                "nullable": true
                              },
                              "reservesNationalGuardService": {
                                "type": "object",
                                "nullable": true,
                                "additionalProperties": false,
                                "properties": {
                                  "component": {
                                    "type": "string",
                                    "nullable": true,
                                    "description": "",
                                    "enum": [
                                      "Reserves",
                                      "National Guard"
                                    ]
                                  },
                                  "obligationTermsOfService": {
                                    "type": "object",
                                    "nullable": true,
                                    "description": "If 'obligationTermsOfService' is included, the following attributes are required: 'beginDate ' and 'endDate'.",
                                    "additionalProperties": false,
                                    "properties": {
                                      "beginDate": {
                                        "type": "string",
                                        "nullable": true,
                                        "pattern": "^(?:[0-9]{4})-(?:0[1-9]|1[0-2])-(?:0[1-9]|[1-2][0-9]|3[0-1])$",
                                        "example": "2018-06-06"
                                      },
                                      "endDate": {
                                        "type": "string",
                                        "nullable": true,
                                        "pattern": "^(?:[0-9]{4})-(?:0[1-9]|1[0-2])-(?:0[1-9]|[1-2][0-9]|3[0-1])$",
                                        "example": "2018-06-06"
                                      }
                                    }
                                  },
                                  "unitName": {
                                    "type": "string",
                                    "nullable": true,
                                    "pattern": "^$|([a-zA-Z0-9\\-'.,# ][a-zA-Z0-9\\-'.,# ]?)*$"
                                  },
                                  "unitAddress": {
                                    "type": "string",
                                    "pattern": "^$|^([-a-zA-Z0-9'.,&#]([-a-zA-Z0-9'.,&# ])?)+$",
                                    "nullable": true
                                  },
                                  "unitPhone": {
                                    "type": "object",
                                    "nullable": true,
                                    "additionalProperties": false,
                                    "properties": {
                                      "areaCode": {
                                        "type": "string",
                                        "nullable": true,
                                        "maxLength": 3,
                                        "pattern": "^$|^\\d{3}$",
                                        "example": "555"
                                      },
                                      "phoneNumber": {
                                        "type": "string",
                                        "nullable": true,
                                        "maxLength": 20,
                                        "example": "5555555"
                                      }
                                    }
                                  },
                                  "receivingInactiveDutyTrainingPay": {
                                    "type": "string",
                                    "enum": [
                                      "YES",
                                      "NO"
                                    ],
                                    "nullable": true,
                                    "example": "YES"
                                  }
                                }
                              },
                              "federalActivation": {
                                "type": "object",
                                "nullable": true,
                                "additionalProperties": false,
                                "properties": {
                                  "activationDate": {
                                    "description": "Date cannot be in the future and must be after the earliest servicePeriod.activeDutyBeginDate.",
                                    "type": "string",
                                    "pattern": "^(?:[0-9]{4})-(?:0[1-9]|1[0-2])-(?:0[1-9]|[1-2][0-9]|3[0-1])$",
                                    "example": "2018-06-06",
                                    "nullable": true
                                  },
                                  "anticipatedSeparationDate": {
                                    "description": "Anticipated date of separation. Date must be in the future.",
                                    "type": "string",
                                    "pattern": "^(?:[0-9]{4})-(?:0[1-9]|1[0-2])-(?:0[1-9]|[1-2][0-9]|3[0-1])$",
                                    "example": "2018-06-06",
                                    "nullable": true
                                  }
                                }
                              },
                              "confinements": {
                                "type": "array",
                                "nullable": true,
                                "uniqueItems": true,
                                "items": {
                                  "additionalProperties": false,
                                  "type": "object",
                                  "properties": {
                                    "approximateBeginDate": {
                                      "description": "The approximateBeginDate must be after the earliest servicePeriod activeDutyBeginDate.",
                                      "type": "string",
                                      "nullable": true,
                                      "pattern": "^(?:[0-9]{4})-(?:0[1-9]|1[0-2])-(?:0[1-9]|[1-2][0-9]|3[0-1])$|(?:[0-9]{4})-(?:0[1-9]|1[0-2])$",
                                      "example": "2018-06-06 or 2018-06"
                                    },
                                    "approximateEndDate": {
                                      "type": "string",
                                      "nullable": true,
                                      "pattern": "^(?:[0-9]{4})-(?:0[1-9]|1[0-2])-(?:0[1-9]|[1-2][0-9]|3[0-1])$|(?:[0-9]{4})-(?:0[1-9]|1[0-2])$",
                                      "example": "2018-06-06 or 2018-06"
                                    }
                                  }
                                }
                              }
                            }
                          },
                          "servicePay": {
                            "type": "object",
                            "nullable": true,
                            "additionalProperties": false,
                            "properties": {
                              "receivingMilitaryRetiredPay": {
                                "description": "Is the Veteran receiving military retired pay?",
                                "type": "string",
                                "enum": [
                                  "YES",
                                  "NO"
                                ],
                                "example": "YES",
                                "nullable": true
                              },
                              "futureMilitaryRetiredPay": {
                                "description": "Will the Veteran receive military retired pay pay in future? \n If true, then 'futurePayExplanation' is required.",
                                "type": "string",
                                "enum": [
                                  "YES",
                                  "NO"
                                ],
                                "example": "YES",
                                "nullable": true
                              },
                              "futureMilitaryRetiredPayExplanation": {
                                "description": "Explains why future pay will be received.",
                                "type": "string",
                                "example": "Will be retiring soon.",
                                "nullable": true
                              },
                              "militaryRetiredPay": {
                                "type": "object",
                                "nullable": true,
                                "description": "",
                                "properties": {
                                  "branchOfService": {
                                    "description": "Branch of service. The /service-branches endpoint on the [Benefits Reference Data API](https://developer.va.gov/explore/benefits/docs/benefits_reference_data?version=current) may be used to retrieve list of possible service branches.",
                                    "type": "string",
                                    "nullable": true,
                                    "example": "Air Force"
                                  },
                                  "monthlyAmount": {
                                    "description": "Amount being received.",
                                    "type": "number",
                                    "nullable": true,
                                    "minimum": 1,
                                    "maximum": 999999,
                                    "example": 100
                                  }
                                }
                              },
                              "retiredStatus": {
                                "type": "string",
                                "nullable": true,
                                "description": "",
                                "enum": [
                                  "RETIRED",
                                  "TEMPORARY_DISABILITY_RETIRED_LIST",
                                  "PERMANENT_DISABILITY_RETIRED_LIST"
                                ]
                              },
                              "favorMilitaryRetiredPay": {
                                "description": "Is the Veteran waiving VA benefits to retain military retired pay? See item 26 on form 21-526EZ for more details.",
                                "type": "boolean",
                                "nullable": true,
                                "example": true,
                                "default": false
                              },
                              "receivedSeparationOrSeverancePay": {
                                "description": "Has the Veteran ever received separation pay, disability severance pay, or any other lump sum payment from their branch of service?",
                                "type": "string",
                                "enum": [
                                  "YES",
                                  "NO"
                                ],
                                "example": "YES",
                                "nullable": true
                              },
                              "separationSeverancePay": {
                                "type": "object",
                                "nullable": true,
                                "description": "",
                                "properties": {
                                  "datePaymentReceived": {
                                    "description": "Approximate date separation pay was received. \n Format can be either YYYY-MM-DD or YYYY-MM or YYYY",
                                    "type": "string",
                                    "pattern": "^(?:[0-9]{4})-(?:0[1-9]|1[0-2])-(?:0[1-9]|[1-2][0-9]|3[0-1])$|(?:[0-9]{4})$|(?:[0-9]{4})-(?:0[1-9]|1[0-2])$",
                                    "example": "2018-03-02 or 2018-03 or 2018"
                                  },
                                  "branchOfService": {
                                    "description": "Branch of service. The /service-branches endpoint on the [Benefits Reference Data API](https://developer.va.gov/explore/benefits/docs/benefits_reference_data?version=current) may be used to retrieve list of possible service branches.",
                                    "type": "string",
                                    "nullable": true,
                                    "example": "Air Force"
                                  },
                                  "preTaxAmountReceived": {
                                    "description": "Amount being received.",
                                    "type": "number",
                                    "nullable": true,
                                    "minimum": 1,
                                    "maximum": 999999,
                                    "example": 100
                                  }
                                }
                              },
                              "favorTrainingPay": {
                                "description": "Is the Veteran waiving VA benefits to retain training pay? See item 28 on form 21-526EZ for more details. ",
                                "type": "boolean",
                                "nullable": true,
                                "example": true,
                                "default": false
                              }
                            }
                          },
                          "directDeposit": {
                            "type": "object",
                            "nullable": true,
                            "additionalProperties": false,
                            "description": "If direct deposit information is included, the following attributes are required: accountType, accountNumber, routingNumber.",
                            "properties": {
                              "noAccount": {
                                "type": "boolean",
                                "nullable": true,
                                "description": "Claimant certifies that they do not have an account with a financial institution or certified payment agent.",
                                "default": false
                              },
                              "accountNumber": {
                                "description": "Account number for the direct deposit.",
                                "pattern": "^(?:[a-zA-Z0-9]{4,17})?$",
                                "type": "string",
                                "nullable": true,
                                "example": "123123123123"
                              },
                              "accountType": {
                                "description": "Account type for the direct deposit.",
                                "type": "string",
                                "nullable": true,
                                "example": "CHECKING",
                                "enum": [
                                  "CHECKING",
                                  "SAVINGS"
                                ]
                              },
                              "financialInstitutionName": {
                                "description": "Provide the name of the financial institution where the Veteran wants the direct deposit.",
                                "maxLength": 35,
                                "type": "string",
                                "nullable": true,
                                "example": "Some Bank"
                              },
                              "routingNumber": {
                                "description": "Routing number for the direct deposit.",
                                "type": "string",
                                "nullable": true,
                                "pattern": "^(?:\\d{9})?$",
                                "example": "123123123"
                              }
                            }
                          },
                          "claimantCertification": {
                            "type": "boolean",
                            "description": "Claimant certifies and authorizes release of information.",
                            "default": false
                          }
                        }
                      }
                    }
                  }
                },
                "example": {
                  "data": {
                    "type": "form/526",
                    "attributes": {
                      "claimProcessType": "STANDARD_CLAIM_PROCESS",
                      "veteranIdentification": {
                        "serviceNumber": "123456789",
                        "veteranNumber": {
                          "telephone": "5555555555"
                        },
                        "mailingAddress": {
                          "addressLine1": "123 Main Street",
                          "addressLine2": "Unit 1",
                          "addressLine3": "Room 2",
                          "city": "Portland",
                          "state": "OR",
                          "country": "USA",
                          "zipFirstFive": "41726",
                          "zipLastFour": "1234"
                        },
                        "emailAddress": {
                          "email": "valid@somedomain.com",
                          "agreeToEmailRelatedToClaim": true
                        },
                        "currentVaEmployee": false
                      },
                      "changeOfAddress": {
                        "typeOfAddressChange": "TEMPORARY",
                        "addressLine1": "456 Main Street",
                        "addressLine2": "Unit 3",
                        "addressLine3": "Room 4",
                        "city": "Atlanta",
                        "state": "GA",
                        "country": "USA",
                        "zipFirstFive": "42220",
                        "zipLastFour": "9897",
                        "dates": {
                          "beginDate": "2025-06-04",
                          "endDate": "2026-06-04"
                        }
                      },
                      "homeless": {
                        "currentlyHomeless": {
                          "homelessSituationOptions": "OTHER",
                          "otherDescription": "Other living situation"
                        },
                        "pointOfContact": "John Doe",
                        "pointOfContactNumber": {
                          "telephone": "5555555555"
                        }
                      },
                      "toxicExposure": {
                        "gulfWarHazardService": {
                          "servedInGulfWarHazardLocations": "NO"
                        },
                        "herbicideHazardService": {
                          "servedInHerbicideHazardLocations": "YES",
                          "otherLocationsServed": "Other locations served",
                          "serviceDates": {
                            "beginDate": "1972-05",
                            "endDate": "1980-10"
                          }
                        },
                        "additionalHazardExposures": {
                          "additionalExposures": [
                            "OTHER"
                          ],
                          "specifyOtherExposures": "Agent Orange",
                          "exposureDates": {
                            "beginDate": "1972-05",
                            "endDate": "1980-10"
                          }
                        },
                        "multipleExposures": [
                          {
                            "hazardExposedTo": "Agent Orange",
                            "exposureLocation": "Vietnam",
                            "exposureDates": {
                              "beginDate": "1972-05",
                              "endDate": "1973-01"
                            }
                          },
                          {
                            "hazardExposedTo": "Agent Orange",
                            "exposureLocation": "Vietnam",
                            "exposureDates": {
                              "beginDate": "1979-04",
                              "endDate": "1980-10"
                            }
                          }
                        ]
                      },
                      "disabilities": [
                        {
                          "name": "Diabetes",
                          "exposureOrEventOrInjury": "Agent Orange",
                          "serviceRelevance": "Service in Vietnam War",
                          "approximateDate": "1975-05",
                          "disabilityActionType": "NEW",
                          "isRelatedToToxicExposure": true
                        },
                        {
                          "name": "Hearing Loss",
                          "exposureOrEventOrInjury": "Noise",
                          "serviceRelevance": "Heavy equipment operator in service",
                          "approximateDate": "1968-07",
                          "disabilityActionType": "INCREASE",
                          "classificationCode": "8987",
                          "ratedDisabilityId": "1234567",
                          "diagnosticCode": 5678,
                          "isRelatedToToxicExposure": false
                        }
                      ],
                      "treatments": [
                        {
                          "beginDate": "2021-04",
                          "treatedDisabilityNames": [
                            "Diabetes"
                          ],
                          "center": {
                            "name": "ATLANTA VA MEDICAL CENTER",
                            "state": "GA",
                            "city": "ATLANTA"
                          }
                        },
                        {
                          "beginDate": "1996-03",
                          "treatedDisabilityNames": [
                            "Hearing Loss"
                          ],
                          "center": {
                            "name": "ATLANTA VA MEDICAL CENTER",
                            "state": "GA",
                            "city": "ATLANTA"
                          }
                        }
                      ],
                      "serviceInformation": {
                        "alternateNames": [
                          "Jon Doe",
                          "Jane Doe"
                        ],
                        "servicePeriods": [
                          {
                            "serviceBranch": "Air Force",
                            "serviceComponent": "Active",
                            "activeDutyBeginDate": "1964-11-14",
                            "activeDutyEndDate": "1980-10-30",
                            "separationLocationCode": "98289"
                          }
                        ],
                        "servedInActiveCombatSince911": "NO",
                        "reservesNationalGuardService": {
                          "component": "National Guard",
                          "obligationTermsOfService": {
                            "beginDate": "1990-11-24",
                            "endDate": "1995-11-17"
                          },
                          "unitName": "National Guard Unit Name",
                          "unitAddress": "1243 Main Street",
                          "unitPhone": {
                            "areaCode": "555",
                            "phoneNumber": "5555555"
                          },
                          "receivingInactiveDutyTrainingPay": "YES"
                        },
                        "confinements": [
                          {
                            "approximateBeginDate": "1970-06-11",
                            "approximateEndDate": "1970-09-11"
                          }
                        ]
                      },
                      "servicePay": {
                        "receivingMilitaryRetiredPay": "NO",
                        "futureMilitaryRetiredPay": "NO",
                        "futureMilitaryRetiredPayExplanation": "Explanation of future military retired pay",
                        "militaryRetiredPay": {
                          "branchOfService": "Air Force",
                          "monthlyAmount": 240.75
                        },
                        "retiredStatus": "PERMANENT_DISABILITY_RETIRED_LIST",
                        "favorMilitaryRetiredPay": false,
                        "receivedSeparationOrSeverancePay": "YES",
                        "separationSeverancePay": {
                          "datePaymentReceived": "2018-07-31",
                          "branchOfService": "Air Force",
                          "preTaxAmountReceived": 179.25
                        },
                        "favorTrainingPay": false
                      },
                      "directDeposit": {
                        "accountNumber": "123123123123",
                        "accountType": "CHECKING",
                        "financialInstitutionName": "Chase",
                        "routingNumber": "123456789"
                      },
                      "claimantCertification": true
                    }
                  }
                }
              }
            }
          },
          "required": true
        }
      }
    },
    "/veterans/{veteranId}/526/{id}/attachments": {
      "post": {
        "summary": "Upload documents supporting a 526 claim",
        "tags": [
          "Disability Compensation Claims"
        ],
        "operationId": "upload526Attachments",
        "security": [
          {
            "productionOauth": [
              "system/claim.read",
              "system/claim.write"
            ]
          },
          {
            "sandboxOauth": [
              "system/claim.read",
              "system/claim.write"
            ]
          },
          {
            "bearer_token": [

            ]
          }
        ],
        "description": "Uploads supporting documents related to a disability compensation claim. This endpoint accepts a document binary PDF as part of a multi-part payload.\n",
        "parameters": [
          {
            "name": "id",
            "in": "path",
            "required": true,
            "description": "UUID given when Disability Claim was submitted",
            "schema": {
              "type": "string"
            }
          },
          {
            "name": "veteranId",
            "in": "path",
            "required": true,
            "example": "1012667145V762142",
            "description": "ID of Veteran",
            "schema": {
              "type": "string"
            }
          }
        ],
        "responses": {
          "202": {
            "description": "upload response",
            "content": {
              "application/json": {
                "example": {
                  "data": {
<<<<<<< HEAD
                    "id": "52adec99-8574-4a8d-9be9-1f307b386a3e",
=======
                    "id": "a1e33c7e-04e1-48fe-8587-e2d47b2ba5a4",
>>>>>>> b3a06c9e
                    "type": "forms/526",
                    "attributes": {
                      "veteran": {
                        "flashes": [
                          "Hardship",
                          "Homeless"
                        ],
                        "currentlyVAEmployee": false,
                        "currentMailingAddress": {
                          "city": "Portland",
                          "country": "USA",
                          "zipFirstFive": "12345",
                          "addressLine1": "1234 Couch Street",
                          "addressLine2": "Apt. 22",
                          "type": "DOMESTIC",
                          "zipLastFour": "6789",
                          "state": "OR"
                        },
                        "homelessness": {
                          "currentlyHomeless": {
                            "homelessSituationType": "fleeing",
                            "otherLivingSituation": "none"
                          },
                          "pointOfContact": {
                            "pointOfContactName": "Firstname Lastname",
                            "primaryPhone": {
                              "areaCode": "123",
                              "phoneNumber": "5551234"
                            }
                          }
                        }
                      },
                      "claimantCertification": true,
                      "disabilities": [
                        {
                          "ratedDisabilityId": "1100583",
                          "diagnosticCode": 9999,
                          "disabilityActionType": "NEW",
                          "name": "PTSD (post traumatic stress disorder)",
                          "specialIssues": [
                            "Fully Developed Claim",
                            "PTSD/2"
                          ],
                          "secondaryDisabilities": [
                            {
                              "name": "PTSD personal trauma",
                              "disabilityActionType": "SECONDARY",
                              "serviceRelevance": "Caused by a service-connected disability\\nLengthy description"
                            }
                          ]
                        }
                      ],
                      "standardClaim": false,
                      "autoCestPDFGenerationDisabled": true,
                      "claimDate": "1990-01-03",
                      "applicationExpirationDate": "2055-08-28T19:53:45+00:00",
                      "serviceInformation": {
                        "servicePeriods": [
                          {
                            "activeDutyEndDate": "1990-01-02",
                            "serviceBranch": "Air Force",
                            "activeDutyBeginDate": "1980-02-05"
                          },
                          {
                            "activeDutyEndDate": "1999-01-01",
                            "serviceBranch": "Air Force",
                            "activeDutyBeginDate": "1990-04-05"
                          }
                        ],
                        "reservesNationalGuardService": {
                          "obligationTermOfServiceFromDate": "2000-01-01",
                          "obligationTermOfServiceToDate": "2000-01-02",
                          "unitName": "A name, with commas, and  double  spaces"
                        }
                      }
                    }
                  }
                }
              }
            }
          },
          "401": {
            "description": "Unauthorized",
            "content": {
              "application/json": {
                "example": {
                  "errors": [
                    {
                      "title": "Not authorized",
                      "status": "401",
                      "detail": "Not authorized"
                    }
                  ]
                },
                "schema": {
                  "required": [
                    "errors"
                  ],
                  "properties": {
                    "errors": {
                      "type": "array",
                      "items": {
                        "additionalProperties": false,
                        "required": [
                          "title",
                          "detail"
                        ],
                        "properties": {
                          "title": {
                            "type": "string",
                            "description": "HTTP error title"
                          },
                          "detail": {
                            "type": "string",
                            "description": "HTTP error detail"
                          },
                          "status": {
                            "type": "string",
                            "description": "HTTP error status code"
                          },
                          "source": {
                            "type": "object",
                            "additionalProperties": false,
                            "description": "Source of error",
                            "properties": {
                              "pointer": {
                                "type": "string",
                                "description": "Pointer to source of error"
                              }
                            }
                          }
                        }
                      }
                    }
                  }
                }
              }
            }
          },
          "404": {
            "description": "Resource not found",
            "content": {
              "application/json": {
                "example": {
                  "errors": [
                    {
                      "title": "Resource not found",
                      "status": "404",
                      "detail": "Resource not found",
                      "source": {
                        "pointer": "/modules/claims_api/app/controllers/claims_api/v2/veterans/disability_compensation_controller.rb:66:in `attachments'"
                      }
                    }
                  ]
                },
                "schema": {
                  "required": [
                    "errors"
                  ],
                  "properties": {
                    "errors": {
                      "type": "array",
                      "items": {
                        "additionalProperties": false,
                        "required": [
                          "title",
                          "detail"
                        ],
                        "properties": {
                          "title": {
                            "type": "string",
                            "description": "HTTP error title"
                          },
                          "detail": {
                            "type": "string",
                            "description": "HTTP error detail"
                          },
                          "status": {
                            "type": "string",
                            "description": "HTTP error status code"
                          },
                          "source": {
                            "type": "object",
                            "additionalProperties": false,
                            "description": "Source of error",
                            "properties": {
                              "pointer": {
                                "type": "string",
                                "description": "Pointer to source of error"
                              }
                            }
                          }
                        }
                      }
                    }
                  }
                }
              }
            }
          }
        },
        "requestBody": {
          "content": {
            "multipart/form-data": {
              "schema": {
                "type": "object",
                "properties": {
                  "attachment1": {
                    "type": "file",
                    "description": "Attachment contents. Must be provided in binary PDF or [base64 string](https://raw.githubusercontent.com/department-of-veterans-affairs/vets-api/master/modules/claims_api/spec/fixtures/base64pdf) format and less than 11 in x 11 in.\n"
                  },
                  "attachment2": {
                    "type": "file",
                    "description": "Attachment contents. Must be provided in binary PDF or [base64 string](https://raw.githubusercontent.com/department-of-veterans-affairs/vets-api/master/modules/claims_api/spec/fixtures/base64pdf) format and less than 11 in x 11 in.\n"
                  }
                }
              }
            }
          }
        }
      }
    },
    "/veterans/{veteranId}/claims/{id}/5103": {
      "post": {
        "summary": "Submit Evidence Waiver 5103",
        "tags": [
          "5103 Waiver"
        ],
        "operationId": "submitEvidenceWaiver5103",
        "security": [
          {
            "productionOauth": [
              "system/claim.write"
            ]
          },
          {
            "sandboxOauth": [
              "system/claim.write"
            ]
          },
          {
            "bearer_token": [

            ]
          }
        ],
        "description": "Submit Evidence Waiver 5103 for Veteran.",
        "parameters": [
          {
            "name": "id",
            "in": "path",
            "example": "600400703",
            "description": "The ID of the claim being requested",
            "required": true,
            "schema": {
              "type": "string"
            }
          },
          {
            "name": "veteranId",
            "in": "path",
            "required": true,
            "example": "1012667145V762142",
            "description": "ID of Veteran",
            "schema": {
              "type": "string"
            }
          },
          {
            "name": "sponsorIcn",
            "in": "query",
            "required": false,
            "example": "1012861229V078999",
            "description": "ICN of the veteran affiliated with the dependent",
            "schema": {
              "type": "string"
            }
          }
        ],
        "responses": {
          "200": {
            "description": "Successful response",
            "content": {
              "application/json": {
                "example": {
                  "success": true
                },
                "schema": {
                  "type": "object",
                  "additionalProperties": true,
                  "properties": {
                    "success": {
                      "type": "boolean",
                      "example": "true"
                    }
                  }
                }
              }
            }
          },
          "401": {
            "description": "Unauthorized",
            "content": {
              "application/json": {
                "example": {
                  "errors": [
                    {
                      "title": "Not authorized",
                      "detail": "Not authorized"
                    }
                  ]
                },
                "schema": {
                  "required": [
                    "errors"
                  ],
                  "properties": {
                    "errors": {
                      "type": "array",
                      "items": {
                        "additionalProperties": false,
                        "required": [
                          "title",
                          "detail"
                        ],
                        "properties": {
                          "title": {
                            "type": "string",
                            "description": "HTTP error title"
                          },
                          "detail": {
                            "type": "string",
                            "description": "HTTP error detail"
                          },
                          "source": {
                            "type": "object",
                            "additionalProperties": false,
                            "description": "Source of error",
                            "properties": {
                              "pointer": {
                                "type": "string",
                                "description": "Pointer to source of error"
                              }
                            }
                          }
                        }
                      }
                    }
                  }
                }
              }
            }
          },
          "404": {
            "description": "NotFound",
            "content": {
              "application/json": {
                "example": {
                  "errors": [
                    {
                      "title": "Resource not found",
                      "detail": "Claim not found"
                    }
                  ]
                },
                "schema": {
                  "required": [
                    "errors"
                  ],
                  "properties": {
                    "errors": {
                      "type": "array",
                      "items": {
                        "additionalProperties": false,
                        "required": [
                          "title",
                          "detail"
                        ],
                        "properties": {
                          "title": {
                            "type": "string",
                            "description": "HTTP error title"
                          },
                          "detail": {
                            "type": "string",
                            "description": "HTTP error detail"
                          },
                          "source": {
                            "type": "object",
                            "additionalProperties": false,
                            "description": "Source of error",
                            "properties": {
                              "pointer": {
                                "type": "string",
                                "description": "Pointer to source of error"
                              }
                            }
                          }
                        }
                      }
                    }
                  }
                }
              }
            }
          }
        }
      }
    },
    "/veterans/{veteranId}/intent-to-file/{type}": {
      "get": {
        "summary": "Returns Veteran's last active Intent to File submission for given benefit type.",
        "tags": [
          "Intent to File"
        ],
        "operationId": "active0966itf",
        "security": [
          {
            "productionOauth": [
              "system/claim.read"
            ]
          },
          {
            "sandboxOauth": [
              "system/claim.read"
            ]
          },
          {
            "bearer_token": [

            ]
          }
        ],
        "description": "Returns Veteran's last active Intent to File submission for given benefit type of compensation, pension, or survivor.",
        "parameters": [
          {
            "name": "veteranId",
            "in": "path",
            "required": true,
            "example": "1012667145V762142",
            "description": "ID of Veteran",
            "schema": {
              "type": "string"
            }
          },
          {
            "name": "type",
            "in": "path",
            "required": true,
            "example": "compensation",
            "description": "Type of Intent to File to return. Available values - compensation, pension, survivor.",
            "schema": {
              "type": "string"
            }
          }
        ],
        "responses": {
          "200": {
            "description": "Successful response with active Intent to File",
            "content": {
              "application/json": {
                "example": {
                  "data": {
                    "id": "193685",
                    "type": "intent_to_file",
                    "attributes": {
                      "creationDate": "2021-03-16T19:15:21.000-05:00",
                      "expirationDate": "2022-03-16T19:15:20.000-05:00",
                      "type": "compensation",
                      "status": "active"
                    }
                  }
                },
                "schema": {
                  "$schema": "http://json-schema.org/draft-04/schema#",
                  "required": [
                    "data"
                  ],
                  "properties": {
                    "data": {
                      "type": "object",
                      "additionalProperties": false,
                      "required": [
                        "id",
                        "type",
                        "attributes"
                      ],
                      "properties": {
                        "id": {
                          "type": "string",
                          "description": "Intent To File ID",
                          "example": "600131328"
                        },
                        "type": {
                          "type": "string",
                          "example": "intent_to_file"
                        },
                        "attributes": {
                          "required": [
                            "creationDate",
                            "expirationDate",
                            "status",
                            "type"
                          ],
                          "properties": {
                            "creationDate": {
                              "type": "string",
                              "format": "date",
                              "description": "Date the Intent to File was received at VA"
                            },
                            "expirationDate": {
                              "type": "string",
                              "format": "date",
                              "description": "Date the Intent to File expires, this is 1 year from the createdDate"
                            },
                            "status": {
                              "type": "string",
                              "description": "The status of the Intent to File",
                              "example": "active"
                            },
                            "type": {
                              "type": "string",
                              "description": "The type of Intent to File filed",
                              "example": "compensation"
                            }
                          }
                        }
                      }
                    }
                  }
                }
              }
            }
          },
          "401": {
            "description": "Unauthorized",
            "content": {
              "application/json": {
                "example": {
                  "errors": [
                    {
                      "title": "Not authorized",
                      "detail": "Not authorized"
                    }
                  ]
                },
                "schema": {
                  "required": [
                    "errors"
                  ],
                  "properties": {
                    "errors": {
                      "type": "array",
                      "items": {
                        "additionalProperties": false,
                        "required": [
                          "title",
                          "detail"
                        ],
                        "properties": {
                          "title": {
                            "type": "string",
                            "description": "HTTP error title"
                          },
                          "detail": {
                            "type": "string",
                            "description": "HTTP error detail"
                          },
                          "source": {
                            "type": "object",
                            "additionalProperties": false,
                            "description": "Source of error",
                            "properties": {
                              "pointer": {
                                "type": "string",
                                "description": "Pointer to source of error"
                              }
                            }
                          }
                        }
                      }
                    }
                  }
                }
              }
            }
          },
          "404": {
            "description": "Resource not found",
            "content": {
              "application/json": {
                "example": {
                  "errors": [
                    {
                      "title": "Resource not found",
                      "detail": "No active 'C' intent to file found."
                    }
                  ]
                },
                "schema": {
                  "required": [
                    "errors"
                  ],
                  "properties": {
                    "errors": {
                      "type": "array",
                      "items": {
                        "additionalProperties": false,
                        "required": [
                          "title",
                          "detail"
                        ],
                        "properties": {
                          "title": {
                            "type": "string",
                            "description": "HTTP error title"
                          },
                          "detail": {
                            "type": "string",
                            "description": "HTTP error detail"
                          },
                          "source": {
                            "type": "object",
                            "additionalProperties": false,
                            "description": "Source of error",
                            "properties": {
                              "pointer": {
                                "type": "string",
                                "description": "Pointer to source of error"
                              }
                            }
                          }
                        }
                      }
                    }
                  }
                }
              }
            }
          }
        }
      }
    },
    "/veterans/{veteranId}/intent-to-file": {
      "post": {
        "summary": "Submit form 0966 Intent to File.",
        "tags": [
          "Intent to File"
        ],
        "operationId": "post0966itf",
        "security": [
          {
            "productionOauth": [
              "system/claim.read",
              "system/claim.write"
            ]
          },
          {
            "sandboxOauth": [
              "system/claim.read",
              "system/claim.write"
            ]
          },
          {
            "bearer_token": [

            ]
          }
        ],
        "description": "Establishes an Intent to File for disability compensation, pension, and survivor claims.",
        "parameters": [
          {
            "name": "veteranId",
            "in": "path",
            "required": true,
            "example": "1012667145V762142",
            "description": "ID of Veteran",
            "schema": {
              "type": "string"
            }
          }
        ],
        "responses": {
          "200": {
            "description": "0966 Response",
            "content": {
              "application/json": {
                "example": {
                  "data": {
                    "id": "1",
                    "type": "intent_to_file",
                    "attributes": {
                      "creationDate": "2024-01-22",
                      "expirationDate": "2025-01-22",
                      "type": "compensation",
                      "status": "active"
                    }
                  }
                },
                "schema": {
                  "$schema": "http://json-schema.org/draft-04/schema#",
                  "required": [
                    "data"
                  ],
                  "properties": {
                    "data": {
                      "type": "object",
                      "additionalProperties": false,
                      "required": [
                        "id",
                        "type",
                        "attributes"
                      ],
                      "properties": {
                        "id": {
                          "type": "string",
                          "description": "Intent To File ID",
                          "example": "600131328"
                        },
                        "type": {
                          "type": "string",
                          "example": "intent_to_file"
                        },
                        "attributes": {
                          "required": [
                            "creationDate",
                            "expirationDate",
                            "status",
                            "type"
                          ],
                          "properties": {
                            "creationDate": {
                              "type": "string",
                              "format": "date",
                              "description": "Date the Intent to File was received at VA"
                            },
                            "expirationDate": {
                              "type": "string",
                              "format": "date",
                              "description": "Date the Intent to File expires, this is 1 year from the createdDate"
                            },
                            "status": {
                              "type": "string",
                              "description": "The status of the Intent to File",
                              "example": "active"
                            },
                            "type": {
                              "type": "string",
                              "description": "The type of Intent to File filed",
                              "example": "compensation"
                            }
                          }
                        }
                      }
                    }
                  }
                }
              }
            }
          },
          "400": {
            "description": "Bad Request",
            "content": {
              "application/json": {
                "example": {
                  "errors": [
                    {
                      "title": "invalid value for type",
                      "detail": "some-invalid-value is not valid for type"
                    }
                  ]
                },
                "schema": {
                  "required": [
                    "errors"
                  ],
                  "properties": {
                    "errors": {
                      "type": "array",
                      "items": {
                        "additionalProperties": false,
                        "required": [
                          "title",
                          "detail"
                        ],
                        "properties": {
                          "title": {
                            "type": "string",
                            "description": "HTTP error title"
                          },
                          "detail": {
                            "type": "string",
                            "description": "HTTP error detail"
                          },
                          "source": {
                            "type": "object",
                            "additionalProperties": false,
                            "description": "Source of error",
                            "properties": {
                              "pointer": {
                                "type": "string",
                                "description": "Pointer to source of error"
                              }
                            }
                          }
                        }
                      }
                    }
                  }
                }
              }
            }
          },
          "401": {
            "description": "Unauthorized",
            "content": {
              "application/json": {
                "example": {
                  "errors": [
                    {
                      "title": "Not authorized",
                      "detail": "Not authorized"
                    }
                  ]
                },
                "schema": {
                  "required": [
                    "errors"
                  ],
                  "properties": {
                    "errors": {
                      "type": "array",
                      "items": {
                        "additionalProperties": false,
                        "required": [
                          "title",
                          "detail"
                        ],
                        "properties": {
                          "title": {
                            "type": "string",
                            "description": "HTTP error title"
                          },
                          "detail": {
                            "type": "string",
                            "description": "HTTP error detail"
                          },
                          "source": {
                            "type": "object",
                            "additionalProperties": false,
                            "description": "Source of error",
                            "properties": {
                              "pointer": {
                                "type": "string",
                                "description": "Pointer to source of error"
                              }
                            }
                          }
                        }
                      }
                    }
                  }
                }
              }
            }
          },
          "422": {
            "description": "Unprocessable entity",
            "content": {
              "application/json": {
                "example": {
                  "errors": [
                    {
                      "title": "Unprocessable Entity",
                      "detail": "Invalid claimantSsn parameter"
                    }
                  ]
                },
                "schema": {
                  "required": [
                    "errors"
                  ],
                  "properties": {
                    "errors": {
                      "type": "array",
                      "items": {
                        "additionalProperties": false,
                        "required": [
                          "title",
                          "detail"
                        ],
                        "properties": {
                          "title": {
                            "type": "string",
                            "description": "HTTP error title"
                          },
                          "detail": {
                            "type": "string",
                            "description": "HTTP error detail"
                          },
                          "source": {
                            "type": "object",
                            "additionalProperties": false,
                            "description": "Source of error",
                            "properties": {
                              "pointer": {
                                "type": "string",
                                "description": "Pointer to source of error"
                              }
                            }
                          }
                        }
                      }
                    }
                  }
                }
              }
            }
          }
        },
        "requestBody": {
          "content": {
            "application/json": {
              "schema": {
                "type": "object",
                "required": [
                  "data"
                ],
                "properties": {
                  "data": {
                    "type": "object",
                    "required": [
                      "attributes"
                    ],
                    "properties": {
                      "attributes": {
                        "required": [
                          "type"
                        ],
                        "properties": {
                          "type": {
                            "type": "string",
                            "example": "compensation",
                            "description": "Type of Intent To File being submitted. For type \"survivor\", the request must include claimantSsn and be made by a valid Veteran Representative. If the Representative is not a Veteran or a VA employee, this method is currently not available to them, and they should use the Benefits Intake API as an alternative.",
                            "enum": [
                              "compensation",
                              "pension",
                              "survivor"
                            ]
                          },
                          "claimantSsn": {
                            "type": "string",
                            "example": "001122334",
                            "description": "SSN of the Claimant."
                          }
                        },
                        "example": {
                          "type": "compensation"
                        }
                      }
                    }
                  }
                },
                "example": {
                  "data": {
                    "type": "intent_to_file",
                    "attributes": {
                      "type": "compensation"
                    }
                  }
                }
              }
            }
          },
          "required": true
        }
      }
    },
    "/veterans/{veteranId}/intent-to-file/validate": {
      "post": {
        "summary": "Validate form 0966 Intent to File.",
        "tags": [
          "Intent to File"
        ],
        "operationId": "validate0966itf",
        "security": [
          {
            "productionOauth": [
              "system/claim.read",
              "system/claim.write"
            ]
          },
          {
            "sandboxOauth": [
              "system/claim.read",
              "system/claim.write"
            ]
          },
          {
            "bearer_token": [

            ]
          }
        ],
        "description": "Validates an Intent to File for disability compensation, pension, and survivor claims.",
        "parameters": [
          {
            "name": "veteranId",
            "in": "path",
            "required": true,
            "example": "1012667145V762142",
            "description": "ID of Veteran",
            "schema": {
              "type": "string"
            }
          }
        ],
        "responses": {
          "200": {
            "description": "0966 Response",
            "content": {
              "application/json": {
                "example": {
                  "data": {
                    "type": "intent_to_file_validation",
                    "attributes": {
                      "status": "valid"
                    }
                  }
                },
                "schema": {
                  "required": [
                    "data"
                  ],
                  "properties": {
                    "data": {
                      "type": "object",
                      "additionalProperties": false,
                      "required": [
                        "type",
                        "attributes"
                      ],
                      "properties": {
                        "type": {
                          "type": "string"
                        },
                        "attributes": {
                          "type": "object",
                          "additionalProperties": false,
                          "required": [
                            "status"
                          ],
                          "properties": {
                            "status": {
                              "type": "string",
                              "description": "The status of the Intent to File",
                              "enum": [
                                "valid"
                              ]
                            }
                          }
                        }
                      }
                    }
                  }
                }
              }
            }
          },
          "400": {
            "description": "Bad Request",
            "content": {
              "application/json": {
                "example": {
                  "errors": [
                    {
                      "title": "invalid value for type",
                      "detail": "some-invalid-value is not valid for type"
                    }
                  ]
                },
                "schema": {
                  "required": [
                    "errors"
                  ],
                  "properties": {
                    "errors": {
                      "type": "array",
                      "items": {
                        "additionalProperties": false,
                        "required": [
                          "title",
                          "detail"
                        ],
                        "properties": {
                          "title": {
                            "type": "string",
                            "description": "HTTP error title"
                          },
                          "detail": {
                            "type": "string",
                            "description": "HTTP error detail"
                          },
                          "source": {
                            "type": "object",
                            "additionalProperties": false,
                            "description": "Source of error",
                            "properties": {
                              "pointer": {
                                "type": "string",
                                "description": "Pointer to source of error"
                              }
                            }
                          }
                        }
                      }
                    }
                  }
                }
              }
            }
          },
          "401": {
            "description": "Unauthorized",
            "content": {
              "application/json": {
                "example": {
                  "errors": [
                    {
                      "title": "Not authorized",
                      "detail": "Not authorized"
                    }
                  ]
                },
                "schema": {
                  "required": [
                    "errors"
                  ],
                  "properties": {
                    "errors": {
                      "type": "array",
                      "items": {
                        "additionalProperties": false,
                        "required": [
                          "title",
                          "detail"
                        ],
                        "properties": {
                          "title": {
                            "type": "string",
                            "description": "HTTP error title"
                          },
                          "detail": {
                            "type": "string",
                            "description": "HTTP error detail"
                          },
                          "source": {
                            "type": "object",
                            "additionalProperties": false,
                            "description": "Source of error",
                            "properties": {
                              "pointer": {
                                "type": "string",
                                "description": "Pointer to source of error"
                              }
                            }
                          }
                        }
                      }
                    }
                  }
                }
              }
            }
          }
        },
        "requestBody": {
          "content": {
            "application/json": {
              "schema": {
                "type": "object",
                "required": [
                  "data"
                ],
                "properties": {
                  "data": {
                    "type": "object",
                    "required": [
                      "attributes"
                    ],
                    "properties": {
                      "attributes": {
                        "required": [
                          "type"
                        ],
                        "properties": {
                          "type": {
                            "type": "string",
                            "example": "compensation",
                            "description": "Type of Intent To File being submitted. For type \"survivor\", the request must include claimantSsn and be made by a valid Veteran Representative. If the Representative is not a Veteran or a VA employee, this method is currently not available to them, and they should use the Benefits Intake API as an alternative.",
                            "enum": [
                              "compensation",
                              "pension",
                              "survivor"
                            ]
                          },
                          "claimantSsn": {
                            "type": "string",
                            "example": "001122334",
                            "description": "SSN of the Claimant."
                          }
                        },
                        "example": {
                          "type": "compensation"
                        }
                      }
                    }
                  }
                },
                "example": {
                  "data": {
                    "type": "intent_to_file",
                    "attributes": {
                      "type": "compensation"
                    }
                  }
                }
              }
            }
          },
          "required": true
        }
      }
    },
    "/veterans/{veteranId}/power-of-attorney": {
      "get": {
        "summary": "Find current Power of Attorney for a Veteran.",
        "tags": [
          "Power of Attorney"
        ],
        "operationId": "findPowerOfAttorney",
        "security": [
          {
            "productionOauth": [
              "system/claim.read",
              "system/system/claim.write"
            ]
          },
          {
            "sandboxOauth": [
              "system/claim.read",
              "system/system/claim.write"
            ]
          },
          {
            "bearer_token": [

            ]
          }
        ],
        "description": "Retrieves current Power of Attorney for Veteran or empty data if no POA is assigned.",
        "parameters": [
          {
            "name": "veteranId",
            "in": "path",
            "required": true,
            "description": "ID of Veteran",
            "schema": {
              "type": "string"
            }
          }
        ],
        "responses": {
          "200": {
            "description": "Successful response with a current Power of Attorney",
            "content": {
              "application/json": {
                "example": {
                  "data": {
                    "id": null,
                    "type": "individual",
                    "attributes": {
                      "code": "A1Q",
                      "name": "Firstname Lastname",
                      "phoneNumber": "555-555-5555"
                    }
                  }
                },
                "schema": {
                  "type": "object",
                  "required": [
                    "data"
                  ],
                  "properties": {
                    "data": {
                      "type": "object",
                      "additionalProperties": false,
                      "required": [
                        "id",
                        "type",
                        "attributes"
                      ],
                      "properties": {
                        "id": {
                          "type": "string",
                          "nullable": true
                        },
                        "type": {
                          "type": "string",
                          "nullable": true,
                          "description": "Type of representative, organization or individual",
                          "example": "individual"
                        },
                        "attributes": {
                          "type": "object",
                          "additionalProperties": false,
                          "required": [
                            "code",
                            "name",
                            "phoneNumber"
                          ],
                          "properties": {
                            "code": {
                              "type": "string",
                              "nullable": true,
                              "description": "Power of Attorney Code currently assigned to Veteran"
                            },
                            "name": {
                              "description": "Name of individual representative or organization",
                              "type": "string",
                              "nullable": true,
                              "example": "Jane Smith"
                            },
                            "phoneNumber": {
                              "description": "Phone number of representative. Can be organization or individual phone number.",
                              "type": "string",
                              "nullable": true,
                              "example": "555-555-5555"
                            }
                          }
                        }
                      }
                    }
                  }
                }
              }
            }
          },
          "401": {
            "description": "Unauthorized",
            "content": {
              "application/json": {
                "example": {
                  "errors": [
                    {
                      "title": "Not authorized",
                      "status": "401",
                      "detail": "Not authorized"
                    }
                  ]
                },
                "schema": {
                  "required": [
                    "errors"
                  ],
                  "properties": {
                    "errors": {
                      "type": "array",
                      "items": {
                        "additionalProperties": false,
                        "required": [
                          "title",
                          "detail"
                        ],
                        "properties": {
                          "title": {
                            "type": "string",
                            "description": "HTTP error title"
                          },
                          "detail": {
                            "type": "string",
                            "description": "HTTP error detail"
                          },
                          "status": {
                            "type": "string",
                            "description": "HTTP error status code"
                          },
                          "source": {
                            "type": "object",
                            "additionalProperties": false,
                            "description": "Source of error",
                            "properties": {
                              "pointer": {
                                "type": "string",
                                "description": "Pointer to source of error"
                              }
                            }
                          }
                        }
                      }
                    }
                  }
                }
              }
            }
          },
          "422": {
            "description": "Unprocessable Entity",
            "content": {
              "application/json": {
                "example": {
                  "errors": [
                    {
                      "title": "Unprocessable entity",
                      "status": "422",
                      "detail": "Could not retrieve Power of Attorney due to multiple representatives with code: A1Q",
                      "source": {
                        "pointer": "/modules/claims_api/app/controllers/claims_api/v2/veterans/power_of_attorney_controller.rb:85:in `representative'"
                      }
                    }
                  ]
                },
                "schema": {
                  "required": [
                    "errors"
                  ],
                  "properties": {
                    "errors": {
                      "type": "array",
                      "items": {
                        "additionalProperties": false,
                        "required": [
                          "title",
                          "detail"
                        ],
                        "properties": {
                          "title": {
                            "type": "string",
                            "description": "HTTP error title"
                          },
                          "detail": {
                            "type": "string",
                            "description": "HTTP error detail"
                          },
                          "status": {
                            "type": "string",
                            "description": "HTTP error status code"
                          },
                          "source": {
                            "type": "object",
                            "additionalProperties": false,
                            "description": "Source of error",
                            "properties": {
                              "pointer": {
                                "type": "string",
                                "description": "Pointer to source of error"
                              }
                            }
                          }
                        }
                      }
                    }
                  }
                }
              }
            }
          }
        }
      }
    }
  },
  "servers": [
    {
      "url": "https://sandbox-api.va.gov/services/claims/{version}",
      "description": "VA.gov API sandbox environment",
      "variables": {
        "version": {
          "default": "v2"
        }
      }
    },
    {
      "url": "https://api.va.gov/services/claims/{version}",
      "description": "VA.gov API production environment",
      "variables": {
        "version": {
          "default": "v2"
        }
      }
    }
  ]
}<|MERGE_RESOLUTION|>--- conflicted
+++ resolved
@@ -1290,11 +1290,7 @@
               "application/json": {
                 "example": {
                   "data": {
-<<<<<<< HEAD
-                    "id": "ab873545-8599-4f5a-8fe4-0d8859b2537e",
-=======
-                    "id": "ad62ec1c-e610-42eb-9498-26d4321d112b",
->>>>>>> b3a06c9e
+                    "id": "260c918a-106f-4ed5-b1fd-3dc8fc20b700",
                     "type": "forms/526",
                     "attributes": {
                       "claimProcessType": "STANDARD_CLAIM_PROCESS",
@@ -5680,11 +5676,7 @@
               "application/json": {
                 "example": {
                   "data": {
-<<<<<<< HEAD
-                    "id": "52adec99-8574-4a8d-9be9-1f307b386a3e",
-=======
-                    "id": "a1e33c7e-04e1-48fe-8587-e2d47b2ba5a4",
->>>>>>> b3a06c9e
+                    "id": "a8765426-cc3f-4951-b919-0f1e4bb4cb2f",
                     "type": "forms/526",
                     "attributes": {
                       "veteran": {
