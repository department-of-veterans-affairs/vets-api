--- conflicted
+++ resolved
@@ -39,34 +39,11 @@
         described_class.new.perform(dependency_claim.id, vet_info)
       end
 
-<<<<<<< HEAD
       it 'fills out form' do
         expect(PdfFill::Filler).to receive(:fill_form).with(dependency_claim)
 
         described_class.new.perform(dependency_claim.id, vet_info)
       end
-
-      # it 'returns vbms upload hash' do
-      #   VCR.use_cassette('vbms/submit_dependents_pdf_job/perform') do
-      #     job = described_class.new.perform(dependency_claim.id, vet_info)
-      #
-      #     expect(job).to include(
-      #                      :vbms_new_document_version_ref_id,
-      #                      :vbms_document_series_ref_id
-      #                    )
-      #   end
-=======
-      # it 'returns vbms upload hash' do
-      #  VCR.use_cassette('vbms/submit_dependents_pdf_job/perform') do
-      #    job = described_class.new.perform(dependency_claim.id, vet_info)
-
-      #    expect(job).to include(
-      #      :vbms_new_document_version_ref_id,
-      #      :vbms_document_series_ref_id
-      #    )
-      #  end
->>>>>>> dba091c9
-      # end
     end
 
     context 'with an invalid submission' do
