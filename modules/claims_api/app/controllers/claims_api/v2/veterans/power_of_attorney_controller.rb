# frozen_string_literal: true

require 'bgs/power_of_attorney_verifier'
require 'claims_api/v2/params_validation/power_of_attorney'
require 'claims_api/v2/error/lighthouse_error_handler'
require 'claims_api/v2/json_format_validation'

module ClaimsApi
  module V2
    module Veterans
      class PowerOfAttorneyController < ClaimsApi::V2::Veterans::Base
        include ClaimsApi::PoaVerification
        include ClaimsApi::V2::Error::LighthouseErrorHandler
        include ClaimsApi::V2::JsonFormatValidation
        FORM_NUMBER = '2122'

        def show
          poa_code = BGS::PowerOfAttorneyVerifier.new(target_veteran).current_poa_code
          data = poa_code.blank? ? {} : representative(poa_code).merge({ code: poa_code })
          if poa_code.blank?
            render json: { data: }
          else
            render json: ClaimsApi::V2::Blueprints::PowerOfAttorneyBlueprint.render(data, root: :data)
          end
        end

<<<<<<< HEAD
        def appoint_organization
          validate_request!(ClaimsApi::V2::ParamsValidation::PowerOfAttorney)
          validated_poa_code = shared_form_validation('2122')
          unless poa_code_in_organization?(validated_poa_code)
            raise ::Common::Exceptions::UnprocessableEntity.new(detail: 'POA Code must belong to an organization.')
=======
        def submit2122
          poa_code = parse_and_validate_poa_code
          unless poa_code_in_organization?(poa_code)
            raise ::ClaimsApi::Common::Exceptions::Lighthouse::UnprocessableEntity.new(
              detail: 'POA Code must belong to an organization.'
            )
>>>>>>> dee4ff86
          end

          submit_power_of_attorney(validated_poa_code, '2122')
        end

<<<<<<< HEAD
        def submit2122a
          validated_poa_code = shared_form_validation('2122a')
          validate_request!(ClaimsApi::V2::ParamsValidation::PowerOfAttorney)
          if poa_code_in_organization?(validated_poa_code)
=======
        def validate2122a
          target_veteran
          validate_json_schema('2122a'.upcase)

          poa_code = form_attributes.dig('representative', 'poaCode')
          validate_individual_poa_code!(poa_code)

          render json: validation_success
        end

        def appoint_individual
          poa_code = parse_and_validate_poa_code
          if poa_code_in_organization?(poa_code)
>>>>>>> dee4ff86
            raise ::Common::Exceptions::UnprocessableEntity.new(detail: 'POA Code must belong to an individual.')
          end

          submit_power_of_attorney(validated_poa_code, '2122A')
        end

<<<<<<< HEAD
        def submit_power_of_attorney(poa_code, form_number)
=======
        private

        def submit_power_of_attorney(poa_code)
>>>>>>> dee4ff86
          attributes = {
            status: ClaimsApi::PowerOfAttorney::PENDING,
            auth_headers:,
            form_data: form_attributes,
            current_poa: current_poa_code,
            header_md5:
          }
          attributes.merge!({ source_data: }) unless token.client_credentials_token?

          power_of_attorney = ClaimsApi::PowerOfAttorney.create!(attributes)

<<<<<<< HEAD
          # This builds the POA form *AND* uploads it to VBMS
          ClaimsApi::PoaFormBuilderJob.perform_async(power_of_attorney.id, form_number)
=======
          ClaimsApi::PoaFormBuilderJob.perform_async(power_of_attorney.id)
>>>>>>> dee4ff86

          render json: ClaimsApi::V2::Blueprints::PowerOfAttorneyBlueprint.render(
            representative(poa_code).merge({ id: power_of_attorney.id, code: poa_code }),
            root: :data
<<<<<<< HEAD
          ), status: :accepted, location: url_for(
            controller: 'power_of_attorney', action: 'show', id: power_of_attorney.id
          )
        end

        def validate2122a
          shared_form_validation('2122A')

          render json: validation_success
        end

        private

        def shared_form_validation(form_number)
          target_veteran
          validate_json_schema(form_number.upcase)
          poa_code = get_poa_code(form_number)
          validate_individual_poa_code!(poa_code)
          parse_and_validate_poa_code('2122A')
        end

=======
          )
        end

>>>>>>> dee4ff86
        def representative(poa_code)
          organization = ::Veteran::Service::Organization.find_by(poa: poa_code)
          return format_organization(organization) if organization.present?

          individuals = ::Veteran::Service::Representative.where('? = ANY(poa_codes)',
                                                                 poa_code).order(created_at: :desc)
          return {} if individuals.blank?

          if individuals.pluck(:representative_id).uniq.count > 1
            raise ::ClaimsApi::Common::Exceptions::Lighthouse::UnprocessableEntity.new(
              detail: "Could not retrieve Power of Attorney due to multiple representatives with code: #{poa_code}"
            )
          end

          format_representative(individuals.first)
        end

        def format_organization(organization)
          {
            name: organization.name,
            phone_number: organization.phone,
            type: 'organization'
          }
        end

        def format_representative(representative)
          {
            name: "#{representative.first_name} #{representative.last_name}",
            phone_number: representative.phone,
            type: 'individual'
          }
        end

        def validate_individual_poa_code!(poa_code)
          return if ::Veteran::Service::Representative.where('? = ANY(poa_codes)', poa_code).any?

          raise ::ClaimsApi::Common::Exceptions::Lighthouse::ResourceNotFound.new(
            detail: "Could not find an Accredited Representative with code: #{poa_code}"
          )
        end

        def validation_success
          {
            data: {
              type: 'form/21-22a/validation',
              attributes: {
                status: 'valid'
              }
            }
          }
        end

        def enable_vbms_access?
          params[:recordConsent] && params[:consentLimits].blank?
        end

        def current_poa_code
          current_poa.try(:code)
        end

        def current_poa
          @current_poa ||= BGS::PowerOfAttorneyVerifier.new(target_veteran).current_poa
        end

        def header_md5
          @header_md5 ||= Digest::MD5.hexdigest(auth_headers.except('va_eauth_authenticationauthority',
                                                                    'va_eauth_service_transaction_id',
                                                                    'va_eauth_issueinstant',
                                                                    'Authorization').to_json)
        end

<<<<<<< HEAD
        def get_poa_code(form_number)
          rep_or_org = form_number.upcase == '2122A' ? 'representative' : 'serviceOrganization'
          form_attributes&.dig(rep_or_org, 'poaCode')
        end

        def parse_and_validate_poa_code(form_number)
          poa_code = get_poa_code(form_number)
=======
        def parse_and_validate_poa_code
          poa_code = form_attributes.dig('serviceOrganization', 'poaCode')
>>>>>>> dee4ff86
          validate_poa_code!(poa_code)
          validate_poa_code_for_current_user!(poa_code) if user_is_representative?

          poa_code
        end

        def source_data
          {
            name: source_name,
            icn: nullable_icn,
            email: current_user.email
          }
        end

        def source_name
          return request.headers['X-Consumer-Username'] if token.client_credentials_token?

          "#{current_user.first_name} #{current_user.last_name}"
        end

        def nullable_icn
          current_user.icn
        rescue => e
          log_message_to_sentry('Failed to retrieve icn for consumer',
                                :warning,
                                body: e.message)

          nil
        end
      end
    end
  end
end<|MERGE_RESOLUTION|>--- conflicted
+++ resolved
@@ -24,58 +24,41 @@
           end
         end
 
-<<<<<<< HEAD
-        def appoint_organization
-          validate_request!(ClaimsApi::V2::ParamsValidation::PowerOfAttorney)
-          validated_poa_code = shared_form_validation('2122')
-          unless poa_code_in_organization?(validated_poa_code)
-            raise ::Common::Exceptions::UnprocessableEntity.new(detail: 'POA Code must belong to an organization.')
-=======
         def submit2122
-          poa_code = parse_and_validate_poa_code
+          poa_code = parse_and_validate_poa_code('2122')
           unless poa_code_in_organization?(poa_code)
             raise ::ClaimsApi::Common::Exceptions::Lighthouse::UnprocessableEntity.new(
               detail: 'POA Code must belong to an organization.'
             )
->>>>>>> dee4ff86
           end
 
-          submit_power_of_attorney(validated_poa_code, '2122')
+          submit_power_of_attorney(poa_code, '2122')
         end
 
-<<<<<<< HEAD
         def submit2122a
-          validated_poa_code = shared_form_validation('2122a')
-          validate_request!(ClaimsApi::V2::ParamsValidation::PowerOfAttorney)
-          if poa_code_in_organization?(validated_poa_code)
-=======
+          poa_code = get_poa_code('2122a')
+          shared_form_validation('2122a')
+          validate_individual_poa_code!(poa_code)
+
+          submit_power_of_attorney(poa_code, '2122A')
+        end
+
         def validate2122a
-          target_veteran
-          validate_json_schema('2122a'.upcase)
-
-          poa_code = form_attributes.dig('representative', 'poaCode')
+          shared_form_validation('2122A')
+          poa_code = get_poa_code('2122a')
           validate_individual_poa_code!(poa_code)
 
           render json: validation_success
         end
 
-        def appoint_individual
-          poa_code = parse_and_validate_poa_code
-          if poa_code_in_organization?(poa_code)
->>>>>>> dee4ff86
-            raise ::Common::Exceptions::UnprocessableEntity.new(detail: 'POA Code must belong to an individual.')
-          end
+        private
 
-          submit_power_of_attorney(validated_poa_code, '2122A')
+        def shared_form_validation(form_number)
+          target_veteran
+          validate_json_schema(form_number.upcase)
         end
 
-<<<<<<< HEAD
         def submit_power_of_attorney(poa_code, form_number)
-=======
-        private
-
-        def submit_power_of_attorney(poa_code)
->>>>>>> dee4ff86
           attributes = {
             status: ClaimsApi::PowerOfAttorney::PENDING,
             auth_headers:,
@@ -87,43 +70,17 @@
 
           power_of_attorney = ClaimsApi::PowerOfAttorney.create!(attributes)
 
-<<<<<<< HEAD
           # This builds the POA form *AND* uploads it to VBMS
           ClaimsApi::PoaFormBuilderJob.perform_async(power_of_attorney.id, form_number)
-=======
-          ClaimsApi::PoaFormBuilderJob.perform_async(power_of_attorney.id)
->>>>>>> dee4ff86
 
           render json: ClaimsApi::V2::Blueprints::PowerOfAttorneyBlueprint.render(
             representative(poa_code).merge({ id: power_of_attorney.id, code: poa_code }),
             root: :data
-<<<<<<< HEAD
           ), status: :accepted, location: url_for(
             controller: 'power_of_attorney', action: 'show', id: power_of_attorney.id
           )
         end
 
-        def validate2122a
-          shared_form_validation('2122A')
-
-          render json: validation_success
-        end
-
-        private
-
-        def shared_form_validation(form_number)
-          target_veteran
-          validate_json_schema(form_number.upcase)
-          poa_code = get_poa_code(form_number)
-          validate_individual_poa_code!(poa_code)
-          parse_and_validate_poa_code('2122A')
-        end
-
-=======
-          )
-        end
-
->>>>>>> dee4ff86
         def representative(poa_code)
           organization = ::Veteran::Service::Organization.find_by(poa: poa_code)
           return format_organization(organization) if organization.present?
@@ -195,7 +152,6 @@
                                                                     'Authorization').to_json)
         end
 
-<<<<<<< HEAD
         def get_poa_code(form_number)
           rep_or_org = form_number.upcase == '2122A' ? 'representative' : 'serviceOrganization'
           form_attributes&.dig(rep_or_org, 'poaCode')
@@ -203,10 +159,6 @@
 
         def parse_and_validate_poa_code(form_number)
           poa_code = get_poa_code(form_number)
-=======
-        def parse_and_validate_poa_code
-          poa_code = form_attributes.dig('serviceOrganization', 'poaCode')
->>>>>>> dee4ff86
           validate_poa_code!(poa_code)
           validate_poa_code_for_current_user!(poa_code) if user_is_representative?
 
