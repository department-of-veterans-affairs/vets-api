# frozen_string_literal: true

module PdfFill
  class ExtrasGeneratorV2 < ExtrasGenerator
    HEADER_FONT_SIZE = 14.5
    SUBHEADER_FONT_SIZE = 10.5
    FOOTER_FONT_SIZE = 9
    HEADER_FOOTER_BOUNDS_HEIGHT = 20

    class Question
      attr_accessor :section_index, :overflow

      def initialize(metadata)
        @section_index = nil
        @number = metadata[:question_num]
        @subquestions = []
        @overflow = false
      end

      def add_text(value, metadata)
        @subquestions << { value:, metadata: }
        @overflow ||= metadata.fetch(:overflow, true)
      end

      def sorted_subquestions
        @subquestions.sort_by do |subq|
          [subq[:metadata][:question_suffix] || '', subq[:metadata][:question_text] || '']
        end
      end

      def render(pdf, list_format: false)
        sorted_subquestions.each do |subq|
          value = subq[:value]
          metadata = subq[:metadata]
          prefix = "#{metadata[:question_num]}#{metadata[:question_suffix]}. #{metadata[:question_text].humanize}"
          i = metadata[:i]
          prefix += " Line #{i + 1}" if i.present?

          if list_format
            pdf.text("#{prefix}: <b>#{value}</b>", inline_format: true)
          else
            pdf.move_down(10)
            pdf.text("#{prefix}:", { style: :normal })
            pdf.text(value.to_s, { style: :bold })
          end
        end
      end
    end

    class ListQuestion < Question
      def initialize(metadata)
        super
        @items = []
        @array_question_text = metadata[:array_question_text]
      end

      def add_text(value, metadata)
        @overflow ||= metadata.fetch(:overflow, true)
        i = metadata[:i]
        @items[i] ||= Question.new(metadata)
        @items[i].add_text(value, metadata)
      end

      def render(pdf)
        pdf.move_down(10)
        pdf.text("#{@number}. #{@array_question_text}", style: :bold)
        @items.each do |question|
          pdf.move_down(10)
          question.render(pdf, list_format: true)
        end
      end
    end

    def initialize(form_name: nil, submit_date: nil, start_page: 1, sections: nil)
      super()
      @form_name = form_name
      @submit_date = submit_date
      @start_page = start_page
      @sections = sections
      @questions = {}
    end

<<<<<<< HEAD
=======
    def render_question(pdf, question)
      sorted_subquestions = question[:subquestions].sort_by do |subq|
        metadata = subq[:metadata]
        [metadata[:i] || 99_999, metadata[:question_suffix] || '', metadata[:question_text] || '']
      end
      sorted_subquestions.each do |subq|
        value = subq[:value]
        metadata = subq[:metadata]
        pdf.move_down(10)
        prefix = metadata[:question_num].to_s
        prefix += metadata[:question_suffix] if metadata[:question_suffix].present?
        prefix = "#{prefix}. #{metadata[:question_text].humanize}"
        i = metadata[:i]
        prefix += " Line #{i + 1}" if i.present?

        pdf.markup("<h4>#{prefix}:</h4>")
        formatted_value = value.gsub("\n", '<br/>')
        pdf.markup("<b>#{formatted_value}</b>")
      end
    end

    def set_font(pdf)
      register_source_sans_font(pdf)
      pdf.font('SourceSansPro')
      set_markup_options(pdf)
    end

>>>>>>> 1620b55d
    def add_text(value, metadata)
      question_num = metadata[:question_num]
      if @questions[question_num].blank?
        @questions[question_num] = (metadata[:i].blank? ? Question : ListQuestion).new(metadata)
      end
      @questions[question_num].add_text(value, metadata)
    end

    def populate_section_indices!
      return if @sections.blank?

      @questions.each do |num, question|
        question.section_index = @sections.index { |sec| sec[:question_nums].include?(num) }
      end
    end

    def text?
      @questions.compact.any?(&:overflow)
    end

    def sort_generate_blocks
      populate_section_indices!
      @questions.keys.sort.map { |qnum| @questions[qnum] }.filter(&:overflow)
    end

    def render_pdf_content(pdf, generate_blocks)
      set_header(pdf)

      current_section_index = nil
      box_height = 25
      pdf.bounding_box(
        [pdf.bounds.left, pdf.bounds.top - box_height],
        width: pdf.bounds.width,
        height: pdf.bounds.height - box_height
      ) do
        generate_blocks.each do |block|
          section_index = block.section_index
          if section_index.present? && section_index != current_section_index
            render_new_section(pdf, section_index)
            current_section_index = section_index
          end
          block.render(pdf)
        end
      end
      add_footer(pdf)
      add_page_numbers(pdf)
    end

    def render_new_section(pdf, section_index)
      return if @sections.blank?

      pdf.markup("<h2>#{@sections[section_index][:label]}</h2>")
    end

    def set_header(pdf)
      pdf.repeat :all do
        write_header_left(pdf, [pdf.bounds.left, pdf.bounds.top], pdf.bounds.width, HEADER_FOOTER_BOUNDS_HEIGHT)
        write_header_right(pdf, [pdf.bounds.left, pdf.bounds.top], pdf.bounds.width, HEADER_FOOTER_BOUNDS_HEIGHT)
        pdf.pad_top(2) { pdf.stroke_horizontal_rule }
      end
    end

    def write_header_left(pdf, location, bound_width, bound_height)
      pdf.bounding_box(location, width: bound_width, height: bound_height) do
        pdf.markup("<b>ATTACHMENT</b> to VA Form #{@form_name}",
                   text: { align: :left, valign: :bottom, size: HEADER_FONT_SIZE })
      end
    end

    def write_header_right(pdf, location, bound_width, bound_height)
      pdf.bounding_box(location, width: bound_width, height: bound_height) do
        pdf.markup('VA.gov Submission',
                   text: { align: :right, valign: :bottom, size: SUBHEADER_FONT_SIZE })
      end
    end

    def add_page_numbers(pdf)
      pdf.number_pages('Page <page>',
                       start_count_at: @start_page,
                       at: [pdf.bounds.right - 50, pdf.bounds.bottom],
                       align: :right,
                       size: FOOTER_FONT_SIZE)
    end

    def add_footer(pdf)
      if @submit_date.present?
        ts = format_timestamp(@submit_date)
        txt = "Signed electronically and submitted via VA.gov at #{ts}. " \
              'Signee signed with an identity-verified account.'
        pdf.repeat :all do
          pdf.bounding_box([pdf.bounds.left, pdf.bounds.bottom], width: pdf.bounds.width,
                                                                 height: HEADER_FOOTER_BOUNDS_HEIGHT) do
            pdf.markup(txt, text: { align: :left, size: FOOTER_FONT_SIZE })
          end
        end
      end
    end

    # Formats the timestamp for the PDF footer
    def format_timestamp(datetime)
      return nil if datetime.blank?

      "#{datetime.utc.strftime('%H:%M')} UTC #{datetime.utc.strftime('%Y-%m-%d')}"
    end

    def register_source_sans_font(pdf)
      pdf.font_families.update(
        'SourceSansPro' => {
          normal: Rails.root.join('lib', 'pdf_fill', 'fonts', 'SourceSans3-Regular.ttf'),
          bold: Rails.root.join('lib', 'pdf_fill', 'fonts', 'SourceSans3-Bold.ttf'),
          italic: Rails.root.join('lib', 'pdf_fill', 'fonts', 'SourceSans3-It.ttf')
        }
      )
    end

    def set_markup_options(pdf)
      pdf.markup_options = {
        heading2: { style: :normal, size: 13 },
        heading3: { style: :bold, size: 10.5 },
        heading4: { style: :normal, size: 10.5 },
        table: {
          cell: {
            border_width: 0,
            padding: [2, 0, 2, 0]
          }
        },
        list: { bullet: { char: '✓', margin: 0 }, content: { margin: 4 }, vertical_margin: 0 }
      }
    end
  end
end<|MERGE_RESOLUTION|>--- conflicted
+++ resolved
@@ -30,18 +30,17 @@
 
       def render(pdf, list_format: false)
         sorted_subquestions.each do |subq|
-          value = subq[:value]
+          value = subq[:value].to_s.gsub('\n', '<br/>')
           metadata = subq[:metadata]
           prefix = "#{metadata[:question_num]}#{metadata[:question_suffix]}. #{metadata[:question_text].humanize}"
           i = metadata[:i]
           prefix += " Line #{i + 1}" if i.present?
 
           if list_format
-            pdf.text("#{prefix}: <b>#{value}</b>", inline_format: true)
+            pdf.markup("<p>#{prefix}: <b>#{value}</b></p>")
           else
-            pdf.move_down(10)
-            pdf.text("#{prefix}:", { style: :normal })
-            pdf.text(value.to_s, { style: :bold })
+            pdf.markup("<p>#{prefix}:</p>")
+            pdf.markup("<b>#{value}</b>")
           end
         end
       end
@@ -62,10 +61,8 @@
       end
 
       def render(pdf)
-        pdf.move_down(10)
-        pdf.text("#{@number}. #{@array_question_text}", style: :bold)
+        pdf.markup("<h4>#{@number}. #{@array_question_text}</h4>")
         @items.each do |question|
-          pdf.move_down(10)
           question.render(pdf, list_format: true)
         end
       end
@@ -80,36 +77,12 @@
       @questions = {}
     end
 
-<<<<<<< HEAD
-=======
-    def render_question(pdf, question)
-      sorted_subquestions = question[:subquestions].sort_by do |subq|
-        metadata = subq[:metadata]
-        [metadata[:i] || 99_999, metadata[:question_suffix] || '', metadata[:question_text] || '']
-      end
-      sorted_subquestions.each do |subq|
-        value = subq[:value]
-        metadata = subq[:metadata]
-        pdf.move_down(10)
-        prefix = metadata[:question_num].to_s
-        prefix += metadata[:question_suffix] if metadata[:question_suffix].present?
-        prefix = "#{prefix}. #{metadata[:question_text].humanize}"
-        i = metadata[:i]
-        prefix += " Line #{i + 1}" if i.present?
-
-        pdf.markup("<h4>#{prefix}:</h4>")
-        formatted_value = value.gsub("\n", '<br/>')
-        pdf.markup("<b>#{formatted_value}</b>")
-      end
-    end
-
     def set_font(pdf)
       register_source_sans_font(pdf)
       pdf.font('SourceSansPro')
       set_markup_options(pdf)
     end
 
->>>>>>> 1620b55d
     def add_text(value, metadata)
       question_num = metadata[:question_num]
       if @questions[question_num].blank?
@@ -227,8 +200,8 @@
 
     def set_markup_options(pdf)
       pdf.markup_options = {
-        heading2: { style: :normal, size: 13 },
-        heading3: { style: :bold, size: 10.5 },
+        heading2: { style: :normal, size: 13, margin_top: 12 },
+        heading3: { style: :bold, size: 10.5, margin_top: 10 },
         heading4: { style: :normal, size: 10.5 },
         table: {
           cell: {
