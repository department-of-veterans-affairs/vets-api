# encoding: UTF-8
# This file is auto-generated from the current state of the database. Instead
# of editing this file, please use the migrations feature of Active Record to
# incrementally modify your database, and then regenerate this schema definition.
#
# Note that this schema.rb definition is the authoritative source for your
# database schema. If you need to create the application database on another
# system, you should be using db:schema:load, not running all the migrations
# from scratch. The latter is a flawed and unsustainable approach (the more migrations
# you'll amass, the slower it'll run and the greater likelihood for issues).
#
# It's strongly recommended that you check this file into your version control system.

<<<<<<< HEAD
ActiveRecord::Schema.define(version: 20180831005436) do
=======
ActiveRecord::Schema.define(version: 20180831155019) do
>>>>>>> 50760e7c

  # These are extensions that must be enabled in order to support this database
  enable_extension "plpgsql"
  enable_extension "uuid-ossp"
  enable_extension "pg_trgm"
  enable_extension "btree_gin"

  create_table "accounts", force: :cascade do |t|
    t.uuid     "uuid",       null: false
    t.string   "idme_uuid"
    t.string   "icn"
    t.string   "edipi"
    t.datetime "created_at", null: false
    t.datetime "updated_at", null: false
  end

  add_index "accounts", ["idme_uuid"], name: "index_accounts_on_idme_uuid", unique: true, using: :btree
  add_index "accounts", ["uuid"], name: "index_accounts_on_uuid", unique: true, using: :btree

  create_table "async_transactions", force: :cascade do |t|
    t.string   "type"
    t.string   "user_uuid"
    t.string   "source_id"
    t.string   "source"
    t.string   "status"
    t.string   "transaction_id"
    t.string   "transaction_status"
    t.datetime "created_at",            null: false
    t.datetime "updated_at",            null: false
    t.string   "encrypted_metadata"
    t.string   "encrypted_metadata_iv"
  end

  add_index "async_transactions", ["source_id"], name: "index_async_transactions_on_source_id", using: :btree
  add_index "async_transactions", ["transaction_id", "source"], name: "index_async_transactions_on_transaction_id_and_source", unique: true, using: :btree
  add_index "async_transactions", ["transaction_id"], name: "index_async_transactions_on_transaction_id", using: :btree
  add_index "async_transactions", ["user_uuid"], name: "index_async_transactions_on_user_uuid", using: :btree

  create_table "base_facilities", id: false, force: :cascade do |t|
    t.string   "unique_id",      null: false
    t.string   "name",           null: false
    t.string   "facility_type",  null: false
    t.string   "classification"
    t.string   "website"
    t.float    "lat",            null: false
    t.float    "long",           null: false
    t.jsonb    "address"
    t.jsonb    "phone"
    t.jsonb    "hours"
    t.jsonb    "services"
    t.jsonb    "feedback"
    t.jsonb    "access"
    t.string   "fingerprint"
    t.datetime "created_at",     null: false
    t.datetime "updated_at",     null: false
  end

  add_index "base_facilities", ["unique_id", "facility_type"], name: "index_base_facilities_on_unique_id_and_facility_type", unique: true, using: :btree

  create_table "beta_registrations", force: :cascade do |t|
    t.string   "user_uuid",  null: false
    t.string   "feature",    null: false
    t.datetime "created_at", null: false
    t.datetime "updated_at", null: false
  end

  add_index "beta_registrations", ["user_uuid", "feature"], name: "index_beta_registrations_on_user_uuid_and_feature", unique: true, using: :btree

  create_table "central_mail_submissions", force: :cascade do |t|
    t.string  "state",          default: "pending", null: false
    t.integer "saved_claim_id",                     null: false
  end

  add_index "central_mail_submissions", ["saved_claim_id"], name: "index_central_mail_submissions_on_saved_claim_id", using: :btree
  add_index "central_mail_submissions", ["state"], name: "index_central_mail_submissions_on_state", using: :btree

  create_table "disability_compensation_submissions", force: :cascade do |t|
    t.datetime "created_at",                    null: false
    t.datetime "updated_at",                    null: false
    t.integer  "disability_compensation_id"
    t.integer  "va526ez_submit_transaction_id"
  end

<<<<<<< HEAD
=======
  add_index "disability_compensation_submissions", ["user_uuid", "form_type"], name: "index_disability_compensation_submissions_on_uuid_and_form_type", unique: true, using: :btree

  create_table "disability_contentions", force: :cascade do |t|
    t.integer  "code",         null: false
    t.string   "medical_term", null: false
    t.string   "lay_term"
    t.datetime "created_at",   null: false
    t.datetime "updated_at",   null: false
  end

  add_index "disability_contentions", ["code"], name: "index_disability_contentions_on_code", unique: true, using: :btree
  add_index "disability_contentions", ["lay_term"], name: "index_disability_contentions_on_lay_term", using: :gin
  add_index "disability_contentions", ["medical_term"], name: "index_disability_contentions_on_medical_term", using: :gin

>>>>>>> 50760e7c
  create_table "education_benefits_claims", force: :cascade do |t|
    t.datetime "submitted_at"
    t.datetime "processed_at"
    t.datetime "created_at",                                  null: false
    t.datetime "updated_at",                                  null: false
    t.string   "encrypted_form"
    t.string   "encrypted_form_iv"
    t.string   "regional_processing_office",                  null: false
    t.string   "form_type",                  default: "1990"
    t.integer  "saved_claim_id",                              null: false
  end

  add_index "education_benefits_claims", ["created_at"], name: "index_education_benefits_claims_on_created_at", using: :btree
  add_index "education_benefits_claims", ["saved_claim_id"], name: "index_education_benefits_claims_on_saved_claim_id", using: :btree
  add_index "education_benefits_claims", ["submitted_at"], name: "index_education_benefits_claims_on_submitted_at", using: :btree

  create_table "education_benefits_submissions", force: :cascade do |t|
    t.string   "region",                                            null: false
    t.datetime "created_at",                                        null: false
    t.datetime "updated_at",                                        null: false
    t.boolean  "chapter33",                   default: false,       null: false
    t.boolean  "chapter30",                   default: false,       null: false
    t.boolean  "chapter1606",                 default: false,       null: false
    t.boolean  "chapter32",                   default: false,       null: false
    t.string   "status",                      default: "submitted", null: false
    t.integer  "education_benefits_claim_id"
    t.string   "form_type",                   default: "1990",      null: false
    t.boolean  "chapter35",                   default: false,       null: false
    t.boolean  "transfer_of_entitlement",     default: false,       null: false
    t.boolean  "chapter1607",                 default: false,       null: false
  end

  add_index "education_benefits_submissions", ["education_benefits_claim_id"], name: "index_education_benefits_claim_id", unique: true, using: :btree
  add_index "education_benefits_submissions", ["region", "created_at", "form_type"], name: "index_edu_benefits_subs_ytd", using: :btree

  create_table "evss_claims", force: :cascade do |t|
    t.integer  "evss_id",                            null: false
    t.json     "data",                               null: false
    t.datetime "created_at",                         null: false
    t.datetime "updated_at",                         null: false
    t.string   "user_uuid",                          null: false
    t.json     "list_data",          default: {},    null: false
    t.boolean  "requested_decision", default: false, null: false
  end

  add_index "evss_claims", ["user_uuid"], name: "index_evss_claims_on_user_uuid", using: :btree

  create_table "form526_opt_ins", force: :cascade do |t|
    t.string   "user_uuid",          null: false
    t.string   "encrypted_email",    null: false
    t.string   "encrypted_email_iv", null: false
    t.datetime "created_at",         null: false
    t.datetime "updated_at",         null: false
  end

  add_index "form526_opt_ins", ["user_uuid"], name: "index_form526_opt_ins_on_user_uuid", unique: true, using: :btree

  create_table "form_attachments", force: :cascade do |t|
    t.datetime "created_at",             null: false
    t.datetime "updated_at",             null: false
    t.uuid     "guid",                   null: false
    t.string   "encrypted_file_data",    null: false
    t.string   "encrypted_file_data_iv", null: false
    t.string   "type",                   null: false
  end

  add_index "form_attachments", ["guid", "type"], name: "index_form_attachments_on_guid_and_type", unique: true, using: :btree

  create_table "gibs_not_found_users", force: :cascade do |t|
    t.string   "edipi",            null: false
    t.string   "first_name",       null: false
    t.string   "last_name",        null: false
    t.string   "encrypted_ssn",    null: false
    t.string   "encrypted_ssn_iv", null: false
    t.datetime "dob",              null: false
    t.datetime "created_at",       null: false
    t.datetime "updated_at",       null: false
  end

  add_index "gibs_not_found_users", ["edipi"], name: "index_gibs_not_found_users_on_edipi", using: :btree

  create_table "health_care_applications", force: :cascade do |t|
    t.datetime "created_at",                                    null: false
    t.datetime "updated_at",                                    null: false
    t.string   "state",                     default: "pending", null: false
    t.string   "form_submission_id_string"
    t.string   "timestamp"
  end

  create_table "id_card_announcement_subscriptions", force: :cascade do |t|
    t.string   "email",      null: false
    t.datetime "created_at", null: false
    t.datetime "updated_at", null: false
  end

  add_index "id_card_announcement_subscriptions", ["email"], name: "index_id_card_announcement_subscriptions_on_email", unique: true, using: :btree

  create_table "in_progress_forms", force: :cascade do |t|
    t.string   "user_uuid",              null: false
    t.string   "form_id",                null: false
    t.string   "encrypted_form_data",    null: false
    t.string   "encrypted_form_data_iv", null: false
    t.datetime "created_at",             null: false
    t.datetime "updated_at",             null: false
    t.json     "metadata"
  end

  add_index "in_progress_forms", ["form_id", "user_uuid"], name: "index_in_progress_forms_on_form_id_and_user_uuid", unique: true, using: :btree

  create_table "invalid_letter_address_edipis", force: :cascade do |t|
    t.string   "edipi",      null: false
    t.datetime "created_at", null: false
    t.datetime "updated_at", null: false
  end

  add_index "invalid_letter_address_edipis", ["edipi"], name: "index_invalid_letter_address_edipis_on_edipi", using: :btree

  create_table "maintenance_windows", force: :cascade do |t|
    t.string   "pagerduty_id"
    t.string   "external_service"
    t.datetime "start_time"
    t.datetime "end_time"
    t.string   "description"
    t.datetime "created_at",       null: false
    t.datetime "updated_at",       null: false
  end

  add_index "maintenance_windows", ["end_time"], name: "index_maintenance_windows_on_end_time", using: :btree
  add_index "maintenance_windows", ["pagerduty_id"], name: "index_maintenance_windows_on_pagerduty_id", using: :btree
  add_index "maintenance_windows", ["start_time"], name: "index_maintenance_windows_on_start_time", using: :btree

  create_table "mhv_accounts", force: :cascade do |t|
    t.string   "user_uuid",          null: false
    t.string   "account_state",      null: false
    t.datetime "registered_at"
    t.datetime "upgraded_at"
    t.datetime "created_at",         null: false
    t.datetime "updated_at",         null: false
    t.string   "mhv_correlation_id"
  end

  add_index "mhv_accounts", ["user_uuid", "mhv_correlation_id"], name: "index_mhv_accounts_on_user_uuid_and_mhv_correlation_id", unique: true, using: :btree

  create_table "persistent_attachments", force: :cascade do |t|
    t.uuid     "guid"
    t.string   "type"
    t.string   "form_id"
    t.datetime "created_at",             null: false
    t.datetime "updated_at",             null: false
    t.integer  "saved_claim_id"
    t.datetime "completed_at"
    t.string   "encrypted_file_data",    null: false
    t.string   "encrypted_file_data_iv", null: false
  end

  add_index "persistent_attachments", ["guid"], name: "index_persistent_attachments_on_guid", unique: true, using: :btree
  add_index "persistent_attachments", ["saved_claim_id"], name: "index_persistent_attachments_on_saved_claim_id", using: :btree

  create_table "personal_information_logs", force: :cascade do |t|
    t.jsonb    "data",        null: false
    t.string   "error_class", null: false
    t.datetime "created_at",  null: false
    t.datetime "updated_at",  null: false
  end

  add_index "personal_information_logs", ["created_at"], name: "index_personal_information_logs_on_created_at", using: :btree
  add_index "personal_information_logs", ["error_class"], name: "index_personal_information_logs_on_error_class", using: :btree

  create_table "preneed_submissions", force: :cascade do |t|
    t.string   "tracking_number",    null: false
    t.string   "application_uuid"
    t.string   "return_description", null: false
    t.integer  "return_code"
    t.datetime "created_at",         null: false
    t.datetime "updated_at",         null: false
  end

  add_index "preneed_submissions", ["application_uuid"], name: "index_preneed_submissions_on_application_uuid", unique: true, using: :btree
  add_index "preneed_submissions", ["tracking_number"], name: "index_preneed_submissions_on_tracking_number", unique: true, using: :btree

  create_table "saved_claims", force: :cascade do |t|
    t.datetime "created_at"
    t.datetime "updated_at"
    t.string   "encrypted_form",    null: false
    t.string   "encrypted_form_iv", null: false
    t.string   "form_id"
    t.uuid     "guid",              null: false
    t.string   "type"
  end

  add_index "saved_claims", ["created_at", "type"], name: "index_saved_claims_on_created_at_and_type", using: :btree
  add_index "saved_claims", ["guid"], name: "index_saved_claims_on_guid", unique: true, using: :btree

  create_table "terms_and_conditions", force: :cascade do |t|
    t.string   "name"
    t.string   "title"
    t.text     "terms_content"
    t.text     "header_content"
    t.string   "yes_content"
    t.string   "no_content"
    t.string   "footer_content"
    t.string   "version"
    t.boolean  "latest",         default: false
    t.datetime "created_at"
    t.datetime "updated_at"
  end

  add_index "terms_and_conditions", ["name", "latest"], name: "index_terms_and_conditions_on_name_and_latest", using: :btree

  create_table "terms_and_conditions_acceptances", id: false, force: :cascade do |t|
    t.string   "user_uuid"
    t.integer  "terms_and_conditions_id"
    t.datetime "created_at"
    t.datetime "updated_at"
  end

  add_index "terms_and_conditions_acceptances", ["user_uuid"], name: "index_terms_and_conditions_acceptances_on_user_uuid", using: :btree

  create_table "vba_documents_upload_submissions", force: :cascade do |t|
    t.uuid     "guid",                              null: false
    t.string   "status",        default: "pending", null: false
    t.string   "code"
    t.string   "detail"
    t.datetime "created_at",                        null: false
    t.datetime "updated_at",                        null: false
    t.boolean  "s3_deleted"
    t.string   "consumer_name"
    t.uuid     "consumer_id"
  end

  add_index "vba_documents_upload_submissions", ["guid"], name: "index_vba_documents_upload_submissions_on_guid", using: :btree
  add_index "vba_documents_upload_submissions", ["status"], name: "index_vba_documents_upload_submissions_on_status", using: :btree

  create_table "vic_submissions", force: :cascade do |t|
    t.datetime "created_at",                     null: false
    t.datetime "updated_at",                     null: false
    t.string   "state",      default: "pending", null: false
    t.uuid     "guid",                           null: false
    t.json     "response"
  end

  add_index "vic_submissions", ["guid"], name: "index_vic_submissions_on_guid", unique: true, using: :btree

end<|MERGE_RESOLUTION|>--- conflicted
+++ resolved
@@ -11,11 +11,7 @@
 #
 # It's strongly recommended that you check this file into your version control system.
 
-<<<<<<< HEAD
-ActiveRecord::Schema.define(version: 20180831005436) do
-=======
 ActiveRecord::Schema.define(version: 20180831155019) do
->>>>>>> 50760e7c
 
   # These are extensions that must be enabled in order to support this database
   enable_extension "plpgsql"
@@ -93,14 +89,15 @@
   add_index "central_mail_submissions", ["state"], name: "index_central_mail_submissions_on_state", using: :btree
 
   create_table "disability_compensation_submissions", force: :cascade do |t|
-    t.datetime "created_at",                    null: false
-    t.datetime "updated_at",                    null: false
-    t.integer  "disability_compensation_id"
-    t.integer  "va526ez_submit_transaction_id"
-  end
-
-<<<<<<< HEAD
-=======
+    t.uuid     "user_uuid",                        null: false
+    t.string   "form_type",                        null: false
+    t.datetime "created_at",                       null: false
+    t.datetime "updated_at",                       null: false
+    t.string   "status",     default: "submitted"
+    t.uuid     "job_id"
+    t.json     "response"
+  end
+
   add_index "disability_compensation_submissions", ["user_uuid", "form_type"], name: "index_disability_compensation_submissions_on_uuid_and_form_type", unique: true, using: :btree
 
   create_table "disability_contentions", force: :cascade do |t|
@@ -115,7 +112,6 @@
   add_index "disability_contentions", ["lay_term"], name: "index_disability_contentions_on_lay_term", using: :gin
   add_index "disability_contentions", ["medical_term"], name: "index_disability_contentions_on_medical_term", using: :gin
 
->>>>>>> 50760e7c
   create_table "education_benefits_claims", force: :cascade do |t|
     t.datetime "submitted_at"
     t.datetime "processed_at"
