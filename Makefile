--- conflicted
+++ resolved
@@ -23,9 +23,7 @@
 LINT         := "bin/rails lint"
 DOWN         := down
 SECURITY     := "bin/rails security"
-<<<<<<< HEAD
 PACT         := "bundle exec rake pact:verify"
-=======
 .DEFAULT_GOAL := ci
 
 
@@ -35,7 +33,6 @@
 		'/^[^\t].+?:.*?##/ {\
 			printf "\033[36m%-30s\033[0m %s\n", $$1, $$NF \
 		}' $(MAKEFILE_LIST)
->>>>>>> 40ddfac5
 
 .PHONY: ci
 ci:  ## Sets up databases and runs tests for ci
