--- conflicted
+++ resolved
@@ -18,13 +18,7 @@
     example: "OTHER"
   body:
     type: string
-<<<<<<< HEAD
-    example: "I have a question about my medication."
+    example: "What is the proper dosage and how long should I take this medication?"
   subject:
     type: string
-    example: Medication question
-=======
-  subject:
-    type: string
-    example: "Question about my medication"
->>>>>>> 5092dd3f
+    example: "Question about my medication"