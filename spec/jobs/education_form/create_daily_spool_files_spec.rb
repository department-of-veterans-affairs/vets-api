--- conflicted
+++ resolved
@@ -80,19 +80,11 @@
       mock_file = double(File)
       mock_writer = StringIO.new
       sftp_mock = double(file: mock_file)
-<<<<<<< HEAD
-      Net::SFTP.stub(:start).and_yield(sftp_mock)
+      expect(Net::SFTP).to receive(:start).once.and_yield(sftp_mock)
       expect(mock_file).to receive('open').with(filename, 'w').and_return(mock_writer)
       expect(mock_writer).to receive('close').once
       perform_with_frozen_time
 
-=======
-      expect(Net::SFTP).to receive(:start).once.and_yield(sftp_mock)
-      expect(mock_file).to receive('open').with('2016-09-16-eastern.spl', 'w').and_return(mock_writer)
-      Timecop.freeze(Time.zone.parse('2016-09-16 03:00:00 EDT')) do
-        subject.perform
-      end
->>>>>>> ce78488f
       # read back the written file
       mock_writer.rewind
       expect(mock_writer.read).to include('EDUCATION BENEFIT BEING APPLIED FOR: Chapter 1606')
