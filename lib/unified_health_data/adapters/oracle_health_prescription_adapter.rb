# frozen_string_literal: true

require_relative 'facility_name_resolver'
require_relative 'fhir_helpers'
<<<<<<< HEAD
require_relative 'renewability_helper'
=======
>>>>>>> 5f94514d

module UnifiedHealthData
  module Adapters
    class OracleHealthPrescriptionAdapter
      include FhirHelpers
<<<<<<< HEAD
      include RenewabilityHelper
=======
>>>>>>> 5f94514d
      # Parses an Oracle Health FHIR MedicationRequest into a UnifiedHealthData::Prescription
      #
      # @param resource [Hash] FHIR MedicationRequest resource from Oracle Health
      # @return [UnifiedHealthData::Prescription, nil] Parsed prescription or nil if invalid
      def parse(resource)
        return nil if resource.nil? || resource['id'].nil?

        UnifiedHealthData::Prescription.new(build_prescription_attributes(resource))
      rescue => e
        Rails.logger.error("Error parsing Oracle Health prescription: #{e.message}")
        nil
      end

      private

      def build_prescription_attributes(resource)
        tracking_data = build_tracking_information(resource)
        dispenses_data = build_dispenses_information(resource)
        refill_metadata = extract_refill_submission_metadata_from_tasks(resource, dispenses_data)

        build_core_attributes(resource, dispenses_data)
          .merge(build_tracking_attributes(tracking_data))
          .merge(build_contact_and_source_attributes(resource, dispenses_data))
          .merge(dispenses: dispenses_data)
          .merge(refill_metadata)
      end

      # Builds core prescription attributes from the FHIR MedicationRequest resource.
      # Note: refill_submit_date is set to nil here and later overridden by
      # extract_refill_submission_metadata_from_tasks in build_prescription_attributes.
      # This allows refill_metadata to be computed after dispenses_data is available
      # (needed to determine if a subsequent dispense exists for the refill).
      def build_core_attributes(resource, dispenses_data = [])
<<<<<<< HEAD
        {
          id: resource['id'],
          type: 'Prescription',
          refill_status: extract_refill_status(resource, dispenses_data),
=======
        refill_status = extract_refill_status(resource, dispenses_data)
        {
          id: resource['id'],
          type: 'Prescription',
          refill_status:,
>>>>>>> 5f94514d
          refill_submit_date: nil,
          refill_date: extract_refill_date(resource),
          refill_remaining: extract_refill_remaining(resource),
          facility_name: extract_facility_name(resource),
          ordered_date: resource['authoredOn'],
          quantity: extract_quantity(resource),
          expiration_date: extract_expiration_date(resource),
          prescription_number: extract_prescription_number(resource),
          prescription_name: extract_prescription_name(resource),
          dispensed_date: nil, # Not available in FHIR
          station_number: extract_station_number(resource),
<<<<<<< HEAD
          is_refillable: extract_is_refillable(resource),
          is_renewable: extract_is_renewable(resource),
=======
          is_refillable: extract_is_refillable(resource, refill_status),
>>>>>>> 5f94514d
          cmop_ndc_number: nil # Not available in Oracle Health yet, will get this when we get CMOP data
        }
      end

      def build_tracking_attributes(tracking_data)
        {
          is_trackable: tracking_data.any?,
          tracking: tracking_data
        }
      end

      def build_contact_and_source_attributes(resource, dispenses_data = [])
        refill_status = extract_refill_status(resource, dispenses_data)
        prescription_source = extract_prescription_source(resource)
        {
          instructions: extract_instructions(resource),
          facility_phone_number: nil, # Not typically available in standard FHIR MedicationRequest
          cmop_division_phone: nil,
          dial_cmop_division_phone: nil,
          prescription_source:,
          category: extract_category(resource),
          disclaimer: nil,
          provider_name: extract_provider_name(resource),
          indication_for_use: extract_indication_for_use(resource),
          remarks: extract_remarks(resource),
          disp_status: map_refill_status_to_disp_status(refill_status, prescription_source)
        }
      end

      def build_tracking_information(resource)
        contained_resources = resource['contained'] || []
        dispenses = contained_resources.select { |c| c['resourceType'] == 'MedicationDispense' }

        dispenses.filter_map do |dispense|
          extract_tracking_from_dispense(resource, dispense)
        end
      end

      def extract_tracking_from_dispense(resource, dispense)
        identifiers = dispense['identifier'] || []

        tracking_number = find_identifier_value(identifiers, 'Tracking Number')
        return nil unless tracking_number # Only create tracking record if we have a tracking number

        prescription_number = find_identifier_value(identifiers, 'Prescription Number')
        carrier = find_identifier_value(identifiers, 'Carrier')
        shipped_date = find_identifier_value(identifiers, 'Shipped Date')

        {
          prescription_name: extract_prescription_name(resource),
          prescription_number: prescription_number || extract_prescription_number(resource),
          ndc_number: extract_ndc_number(dispense),
          prescription_id: resource['id'],
          tracking_number:,
          shipped_date:,
          carrier:,
          other_prescriptions: [] # TODO: Implement logic to find other prescriptions in this package
        }
      end

      def build_dispenses_information(resource)
        contained_resources = resource['contained'] || []
        dispenses = contained_resources.select { |c| c.is_a?(Hash) && c['resourceType'] == 'MedicationDispense' }

        dispenses.map do |dispense|
          {
            status: dispense['status'],
            refill_date: dispense['whenHandedOver'],
            when_prepared: dispense['whenPrepared'],
            when_handed_over: dispense['whenHandedOver'],
            facility_name: facility_resolver.resolve_facility_name(dispense),
            instructions: extract_sig_from_dispense(dispense),
            quantity: dispense.dig('quantity', 'value'),
            medication_name: dispense.dig('medicationCodeableConcept', 'text'),
            id: dispense['id'],
            refill_submit_date: nil,
            prescription_number: nil,
            remarks: nil,
            disclaimer: nil
          }.merge(cmop_dispense_fields)
        end
      end

      # CMOP-related fields not available in Oracle Health yet
      # Extracted to separate method to keep build_dispenses_information under line limit
      #
      # @return [Hash] Hash of CMOP-related nil fields
      def cmop_dispense_fields
        {
          cmop_division_phone: nil,
          cmop_ndc_number: nil,
          dial_cmop_division_phone: nil
        }
      end

      # Extracts refill submission metadata from Task resources during prescription parsing
      # Sets refill_submit_date based on successful refill requests
      #
      # Conditions for a valid submitted refill:
      # 1. Task with intent='order', status='requested', and matching focus.reference exists
      # 2. No MedicationDispense with whenPrepared or whenHandedOver date after Task.executionPeriod.start
      #
      # @param resource [Hash] FHIR MedicationRequest resource
      # @param dispenses_data [Array<Hash>] Array of dispense data for checking subsequent dispenses
      # @return [Hash] Hash containing refill_submit_date if applicable
      def extract_refill_submission_metadata_from_tasks(resource, dispenses_data = [])
        contained_resources = resource['contained'] || []
        medication_request_id = resource['id']

        # Find successful refill tasks: intent='order', status='requested', matching focus reference
        successful_refill_tasks = contained_resources.select do |c|
          c.is_a?(Hash) &&
            c['resourceType'] == 'Task' &&
            c['intent'] == 'order' &&
            c['status'] == 'requested' &&
            task_references_medication_request?(c, medication_request_id)
        end

        return {} if successful_refill_tasks.empty?

        # Get most recent task by executionPeriod.start
        most_recent_task = successful_refill_tasks.max_by do |task|
          parse_date_or_epoch(task.dig('executionPeriod', 'start'))
        end

        task_submit_date = most_recent_task.dig('executionPeriod', 'start')
        return {} unless task_submit_date
<<<<<<< HEAD
=======

        # Validate date format before returning - reject invalid dates
        parsed_date = parse_date_or_epoch(task_submit_date)
        return {} if parsed_date == Time.zone.at(0)

>>>>>>> 5f94514d
        return {} if subsequent_dispense?(task_submit_date, dispenses_data)

        { refill_submit_date: task_submit_date }
      end

      # Validates that Task.focus.reference matches the parent MedicationRequest.id
      #
      # @param task [Hash] FHIR Task resource
      # @param medication_request_id [String] Parent MedicationRequest ID
      # @return [Boolean] True if Task references the parent MedicationRequest
      def task_references_medication_request?(task, medication_request_id)
        return false unless medication_request_id

        focus_reference = task.dig('focus', 'reference')
        return false unless focus_reference

        # Task.focus.reference should be in format "MedicationRequest/<id>"
        expected_reference = "MedicationRequest/#{medication_request_id}"
        focus_reference == expected_reference
      end

      # Checks if there's a MedicationDispense with whenPrepared or whenHandedOver
      # date after the Task.executionPeriod.start
      #
      # @param task_start_time [String] ISO 8601 date string from Task.executionPeriod.start
      # @param dispenses_data [Array<Hash>] Array of dispense data with when_prepared and when_handed_over
      # @return [Boolean] True if a subsequent dispense exists
      def subsequent_dispense?(task_start_time, dispenses_data)
        return false unless dispenses_data.present? && task_start_time.present?

        task_time = parse_date_or_epoch(task_start_time)

        dispenses_data.any? do |dispense|
          when_prepared = dispense[:when_prepared]
          when_handed_over = dispense[:when_handed_over]

          # Check if either whenPrepared or whenHandedOver is after the task submission
          (when_prepared.present? && parse_date_or_epoch(when_prepared) > task_time) ||
            (when_handed_over.present? && parse_date_or_epoch(when_handed_over) > task_time)
        end
      end

      def extract_refill_date(resource)
        dispense = find_most_recent_medication_dispense(resource['contained'])
        return dispense['whenHandedOver'] if dispense&.dig('whenHandedOver')

        nil
      end

      def extract_refill_remaining(resource)
        # non-va meds are never refillable
        return 0 if non_va_med?(resource)

        repeats_allowed = resource.dig('dispenseRequest', 'numberOfRepeatsAllowed') || 0
        # subtract dispenses in completed status, except for the first fill
        dispenses_completed = if resource['contained']
                                resource['contained'].count do |c|
                                  c['resourceType'] == 'MedicationDispense' && c['status'] == 'completed'
                                end
                              else
                                0
                              end
        remaining = repeats_allowed - [dispenses_completed - 1, 0].max
        remaining.positive? ? remaining : 0
      end

      # Extracts and normalizes MedicationRequest status to VistA-compatible values
      # Checks for successful submitted refills based on Task resources
      #
      # @param resource [Hash] FHIR MedicationRequest resource
      # @param dispenses_data [Array<Hash>] Array of dispense data for checking subsequent dispenses
      # @return [String] VistA-compatible status value
      def extract_refill_status(resource, dispenses_data = [])
        # Check if there's a successful submitted refill (no subsequent dispense)
        contained_resources = resource['contained'] || []
        medication_request_id = resource['id']

        # Find successful refill tasks: intent='order', status='requested', matching focus reference
        successful_refill_tasks = contained_resources.select do |c|
          c.is_a?(Hash) &&
            c['resourceType'] == 'Task' &&
            c['intent'] == 'order' &&
            c['status'] == 'requested' &&
            task_references_medication_request?(c, medication_request_id)
        end

        if successful_refill_tasks.any?
          # Get most recent task by executionPeriod.start
          most_recent_task = successful_refill_tasks.max_by do |task|
            parse_date_or_epoch(task.dig('executionPeriod', 'start'))
          end

          task_submit_date = most_recent_task.dig('executionPeriod', 'start')
          return 'submitted' if task_submit_date && !subsequent_dispense?(task_submit_date, dispenses_data)
        end

        normalize_to_legacy_vista_status(resource)
      end

      # Maps refill_status to user-friendly disp_status for display
      # When disp_status is nil (UHD service), derive it from refill_status
      #
      # @param refill_status [String] Internal refill status code
      # @param prescription_source [String] Source of prescription (VA, NV, etc.)
      # @return [String] User-friendly display status
      def map_refill_status_to_disp_status(refill_status, prescription_source)
        # Special case: active + Non-VA source
        return 'Active: Non-VA' if refill_status == 'active' && prescription_source == 'NV'

        # Standard mapping
        case refill_status
        when 'active'
          'Active'
        when 'submitted'
          'Active: Submitted'
        when 'refillinprocess'
          'Active: Refill in Process'
        when 'providerHold'
          'Active: On hold'
        when 'discontinued'
          'Discontinued'
        when 'expired'
          'Expired'
        when 'unknown', 'pending'
          'Unknown'
        else
          # Fallback for unexpected values
          Rails.logger.warn("Unexpected refill_status for disp_status mapping: #{refill_status}")
          'Unknown'
        end
      end

      # Maps Oracle Health FHIR MedicationRequest status to VistA-equivalent status
      # Based on legacy VistA status mapping requirements
      #
      # @param resource [Hash] FHIR MedicationRequest resource
      # @return [String] VistA-compatible status value
      def normalize_to_legacy_vista_status(resource)
        mr_status = resource['status']
        refills_remaining = extract_refill_remaining(resource)
        expiration_date = parse_expiration_date_utc(resource)
        has_in_progress_dispense = most_recent_dispense_in_progress?(resource)

        normalized_status = map_fhir_status_to_vista(
          mr_status,
          refills_remaining,
          expiration_date,
          has_in_progress_dispense,
          resource
        )

        log_status_normalization(resource, mr_status, normalized_status, refills_remaining, has_in_progress_dispense)

        normalized_status
      end

      # Maps FHIR MedicationRequest status to VistA equivalent using business rules
      #
      # @param mr_status [String] FHIR MedicationRequest.status
      # @param refills_remaining [Integer] Number of refills remaining
      # @param expiration_date [Time, nil] Parsed UTC expiration date
      # @param has_in_progress_dispense [Boolean] Whether the most recent dispense is in-progress
      # @return [String] VistA-compatible status value
      def map_fhir_status_to_vista(mr_status, refills_remaining, expiration_date, has_in_progress_dispense,
                                   resource = nil)
        case mr_status
        when 'active'
          normalize_active_status(refills_remaining, expiration_date, has_in_progress_dispense, resource)
        when 'on-hold'
          'providerHold'
        when 'cancelled', 'entered-in-error', 'stopped'
          'discontinued'
        when 'completed'
          normalize_completed_status(expiration_date)
        when 'draft'
          'pending'
        when 'unknown'
          'unknown'
        else
          Rails.logger.warn("Unexpected MedicationRequest status: #{mr_status}")
          'unknown'
        end
      end

      # Logs status normalization details for monitoring
      #
      # @param resource [Hash] FHIR MedicationRequest resource
      # @param original_status [String] Original FHIR status
      # @param normalized_status [String] Normalized VistA status
      # @param refills_remaining [Integer] Number of refills remaining
      # @param has_in_progress_dispense [Boolean] Whether the most recent dispense is in-progress
      def log_status_normalization(resource, original_status, normalized_status, refills_remaining,
                                   has_in_progress_dispense)
        prescription_id_suffix = resource['id']&.to_s&.last(3) || 'unknown'

        Rails.logger.info(
          message: 'Oracle Health status normalized',
          prescription_id_suffix:,
          original_status:,
          normalized_status:,
          refills_remaining:,
          has_in_progress_dispense:,
          service: 'unified_health_data'
        )
      end

      # Determines VistA status for 'active' MedicationRequest based on business rules
      #
      # @param refills_remaining [Integer] Number of refills remaining
      # @param expiration_date [Time, nil] Parsed UTC expiration date
      # @param has_in_progress_dispense [Boolean] Whether the most recent dispense is in-progress
      # @return [String] VistA status value
      def normalize_active_status(refills_remaining, expiration_date, has_in_progress_dispense, resource = nil)
        # Rule: Expired more than 120 days ago → discontinued
        return 'discontinued' if expiration_date && expiration_date < 120.days.ago.utc

        # Rule: No refills remaining → expired (UNLESS it's a Non-VA medication)
        # Non-VA meds are always reported with 0 refills but should still be 'active' if status is 'active'
        is_non_va = resource && non_va_med?(resource)
        return 'expired' if refills_remaining.zero? && !is_non_va

        # Rule: Most recent dispense is in-progress → refillinprocess
        return 'refillinprocess' if has_in_progress_dispense

        # Default: active
        'active'
      end

      # Determines VistA status for 'completed' MedicationRequest
      #
      # @param expiration_date [Time, nil] Parsed UTC expiration date
      # @return [String] VistA status value ('expired' or 'discontinued')
      def normalize_completed_status(expiration_date)
        # If no expiration date, we can't determine if it's expired based on date
        # A completed med without an expiration date should be discontinued
        return 'discontinued' if expiration_date.nil?

        if expiration_date < 120.days.ago.utc
          'discontinued'
        else
          'expired'
        end
      end

      # Checks if the most recent MedicationDispense has an in-progress status
      # In-progress statuses: preparation, in-progress, on-hold
      #
      # @param resource [Hash] FHIR MedicationRequest resource
      # @return [Boolean] True if most recent dispense is in-progress
      def most_recent_dispense_in_progress?(resource)
        most_recent_dispense = find_most_recent_medication_dispense(resource['contained'])
        return false if most_recent_dispense.nil?

        in_progress_statuses = %w[preparation in-progress on-hold]
        in_progress_statuses.include?(most_recent_dispense['status'])
      end

      # Parses validityPeriod.end to UTC Time object for comparison
      #
      # @param resource [Hash] FHIR MedicationRequest resource
      # @return [Time, nil] Parsed UTC time or nil if not available/invalid
      def parse_expiration_date_utc(resource)
        expiration_string = resource.dig('dispenseRequest', 'validityPeriod', 'end')
        return nil if expiration_string.blank?

        # Oracle Health dates are in Zulu time (UTC)
        parsed_time = Time.zone.parse(expiration_string)
        if parsed_time.nil?
          Rails.logger.warn("Failed to parse expiration date '#{expiration_string}': invalid date format")
          return nil
        end

        parsed_time.utc
      rescue ArgumentError => e
        Rails.logger.warn("Failed to parse expiration date '#{expiration_string}': #{e.message}")
        nil
      end

      def extract_facility_name(resource)
        dispense = find_most_recent_medication_dispense(resource['contained'])
        facility_resolver.resolve_facility_name(dispense)
      end

      def extract_quantity(resource)
        # Primary: dispenseRequest.quantity.value
        quantity = resource.dig('dispenseRequest', 'quantity', 'value')
        return quantity if quantity

        # Fallback: check contained MedicationDispense
        dispense = find_most_recent_medication_dispense(resource['contained'])
        return dispense.dig('quantity', 'value') if dispense

        nil
      end

      def extract_expiration_date(resource)
        resource.dig('dispenseRequest', 'validityPeriod', 'end')
      end

      def extract_prescription_number(resource)
        # Look for identifier with prescription number
        identifiers = resource['identifier'] || []
        prescription_id = identifiers.find { |id| id['system']&.include?('prescription') }
        prescription_id ? prescription_id['value'] : resource['id']
      end

      def extract_prescription_name(resource)
        resource.dig('medicationCodeableConcept', 'text') ||
          resource.dig('medicationReference', 'display')
      end

      def extract_station_number(resource)
        dispense = find_most_recent_medication_dispense(resource['contained'])
        raw_station_number = dispense&.dig('location', 'display')
        return nil unless raw_station_number

        # Extract first 3 digits from format like "556-RX-MAIN-OP"
        match = raw_station_number.match(/^(\d{3})/)
        if match
          match[1]
        else
          Rails.logger.warn("Unable to extract 3-digit station number from: #{raw_station_number}")
          raw_station_number
        end
      end

      def extract_is_refillable(resource, refill_status)
        refillable = true

        refillable = false if non_va_med?(resource) # non VA meds are never refillable
        refillable = false unless resource['status'] == 'active' # must be active
        refillable = false unless prescription_not_expired?(resource) # must not be expired
        refillable = false unless extract_refill_remaining(resource).positive? # must have refills remaining
        refillable = false if find_most_recent_medication_dispense(resource['contained']).nil?
        refillable = false if most_recent_dispense_in_progress?(resource) # must not have in-progress dispense
        refillable = false if refill_status == 'submitted' # must not have pending refill request

        refillable
      end

      def extract_instructions(resource)
        dosage_instructions = resource['dosageInstruction'] || []
        return nil if dosage_instructions.empty?

        first_instruction = dosage_instructions.first

        # Use patientInstruction if available (more user-friendly)
        return first_instruction['patientInstruction'] if first_instruction['patientInstruction']

        # Otherwise use text
        return first_instruction['text'] if first_instruction['text']

        # Build from components
        build_instruction_text(first_instruction)
      end

      def extract_prescription_source(resource)
        non_va_med?(resource) ? 'NV' : 'VA'
      end

      def extract_category(resource)
        # Extract category from FHIR MedicationRequest
        # See https://build.fhir.org/valueset-medicationrequest-admin-location.html
        categories = resource['category'] || []
        return [] if categories.empty?

        # Category is an array of CodeableConcept objects
        # We collect all codes from all categories
        codes = []
        categories.each do |category|
          codings = category['coding'] || []
          codings.each do |coding|
            # Collect the code value if found (e.g., 'inpatient', 'outpatient', 'community')
            codes << coding['code'] if coding['code'].present?
          end
        end

        codes
      end

      def extract_provider_name(resource)
        resource.dig('requester', 'display')
      end

      def extract_indication_for_use(resource)
        # Extract indication from FHIR MedicationRequest.reasonCode
        reason_codes = resource['reasonCode'] || []
        return nil if reason_codes.empty?

        # reasonCode is an array of CodeableConcept objects
        # Concatenate text from all reasonCode entries
        texts = reason_codes.filter_map { |reason_code| reason_code['text'] }
        texts.join('; ') if texts.any?
      end

      def extract_remarks(resource)
        # Concatenate all MedicationRequest.note.text fields
        notes = resource['note'] || []
        return nil if notes.empty?

        note_texts = notes.filter_map { |note| note['text'].presence }
        return nil if note_texts.empty?

        note_texts.join(' ')
      end

      def prescription_not_expired?(resource)
        expiration_date = extract_expiration_date(resource)
        return false unless expiration_date # No expiration date = not refillable for safety

        begin
          parsed_date = Time.zone.parse(expiration_date)
          return parsed_date&.> Time.zone.now if parsed_date

          # If we get here, parsing returned nil (invalid date)
          log_invalid_expiration_date(resource, expiration_date)
          false
        rescue ArgumentError
          log_invalid_expiration_date(resource, expiration_date)
          false
        end
      end

      def facility_resolver
        @facility_resolver ||= FacilityNameResolver.new
      end
    end
  end
end<|MERGE_RESOLUTION|>--- conflicted
+++ resolved
@@ -2,19 +2,13 @@
 
 require_relative 'facility_name_resolver'
 require_relative 'fhir_helpers'
-<<<<<<< HEAD
 require_relative 'renewability_helper'
-=======
->>>>>>> 5f94514d
 
 module UnifiedHealthData
   module Adapters
     class OracleHealthPrescriptionAdapter
       include FhirHelpers
-<<<<<<< HEAD
       include RenewabilityHelper
-=======
->>>>>>> 5f94514d
       # Parses an Oracle Health FHIR MedicationRequest into a UnifiedHealthData::Prescription
       #
       # @param resource [Hash] FHIR MedicationRequest resource from Oracle Health
@@ -48,18 +42,11 @@
       # This allows refill_metadata to be computed after dispenses_data is available
       # (needed to determine if a subsequent dispense exists for the refill).
       def build_core_attributes(resource, dispenses_data = [])
-<<<<<<< HEAD
-        {
-          id: resource['id'],
-          type: 'Prescription',
-          refill_status: extract_refill_status(resource, dispenses_data),
-=======
         refill_status = extract_refill_status(resource, dispenses_data)
         {
           id: resource['id'],
           type: 'Prescription',
           refill_status:,
->>>>>>> 5f94514d
           refill_submit_date: nil,
           refill_date: extract_refill_date(resource),
           refill_remaining: extract_refill_remaining(resource),
@@ -71,12 +58,8 @@
           prescription_name: extract_prescription_name(resource),
           dispensed_date: nil, # Not available in FHIR
           station_number: extract_station_number(resource),
-<<<<<<< HEAD
-          is_refillable: extract_is_refillable(resource),
+          is_refillable: extract_is_refillable(resource, refill_status),
           is_renewable: extract_is_renewable(resource),
-=======
-          is_refillable: extract_is_refillable(resource, refill_status),
->>>>>>> 5f94514d
           cmop_ndc_number: nil # Not available in Oracle Health yet, will get this when we get CMOP data
         }
       end
@@ -204,14 +187,11 @@
 
         task_submit_date = most_recent_task.dig('executionPeriod', 'start')
         return {} unless task_submit_date
-<<<<<<< HEAD
-=======
 
         # Validate date format before returning - reject invalid dates
         parsed_date = parse_date_or_epoch(task_submit_date)
         return {} if parsed_date == Time.zone.at(0)
 
->>>>>>> 5f94514d
         return {} if subsequent_dispense?(task_submit_date, dispenses_data)
 
         { refill_submit_date: task_submit_date }
