name: Backend PR Labeler
on:
  pull_request:
    types: [opened, reopened, review_requested, review_request_removed, ready_for_review, converted_to_draft, labeled, unlabeled]
  pull_request_review:
    types: [submitted]
  workflow_run:
    workflows: 
      - "Code Checks"
    types: [completed]
jobs:
  check-pr-status:
    runs-on: ubuntu-latest
    outputs:
      pr_number: ${{ steps.get_pr_data.outputs.pr_number }}
      pr_draft: ${{ steps.get_pr_data.outputs.pr_draft }}
      pr_labels: ${{ steps.get_pr_data.outputs.pr_labels }}
      pr_requested_teams: ${{ steps.get_pr_data.outputs.pr_requested_teams }}
      test_status: ${{ steps.get_code_checks_conclusion.outputs.test_status }}
      exempt: ${{ steps.check_exemption.outputs.exempt }}
      failures_detected: ${{ steps.audit_pr_labels.outputs.failures_detected }}
    steps:
<<<<<<< HEAD
      # - name: Checkout code
      #   uses: actions/checkout@v4

=======
>>>>>>> 5283653a
      - name: Get pull_request data
        id: get_pr_data
        run: |
          if ${{ github.event_name == 'pull_request'}}; then
            echo "pr_number=${{ github.event.pull_request.number }}" >> $GITHUB_OUTPUT
            echo "pr_draft=${{ github.event.pull_request.draft }}" >> $GITHUB_OUTPUT
            echo "pr_labels=$(echo '${{ toJSON(github.event.pull_request.labels.*.name) }}' | jq -c '.')" >> $GITHUB_OUTPUT
            echo "pr_requested_teams=$(echo '${{ toJSON(github.event.pull_request.requested_teams.*.name) }}' | jq -c '.')" >> $GITHUB_OUTPUT
          elif ${{ github.event_name == 'pull_request_review' }}; then
            echo "pr_number=${{ github.event.pull_request_review.pull_request.number }}" >> $GITHUB_OUTPUT
            echo "pr_draft=${{ github.event.pull_request_review.pull_request.draft }}" >> $GITHUB_OUTPUT
            echo "pr_labels=$(echo '${{ toJSON(github.event.pull_request_review.pull_request.labels.*.name) }}' | jq -c '.')" >> $GITHUB_OUTPUT
            echo "pr_requested_teams=$(echo '${{ toJSON(github.event.pull_request_review.pull_request.requested_teams.*.name) }}' | jq -c '.')" >> $GITHUB_OUTPUT
          elif [[ "${{ github.event_name }}" == "workflow_run" ]] && [[ "${{ toJSON(github.event.workflow_run.pull_requests) }}" != "[]" ]]; then
            echo "pr_number=${{ github.event.workflow_run.pull_requests[0].number }}" >> $GITHUB_OUTPUT
            echo "pr_draft=${{ github.event.workflow_run.pull_requests[0].draft }}" >> $GITHUB_OUTPUT
            echo "pr_labels=$(echo '${{ toJSON(github.event.workflow_run.pull_requests[0].labels.*.name) }}' | jq -c '.')" >> $GITHUB_OUTPUT
            echo "pr_requested_teams=$(echo '${{ toJSON(github.event.workflow_run.pull_requests[0].requested_teams.*.name) }}' | jq -c '.')" >> $GITHUB_OUTPUT
          else
            echo "Pull Request not successfully retrieved."
            exit 1
          fi

      - name: Echo PR data
        run: |
          echo "pr_number: ${{ steps.get_pr_data.outputs.pr_number }}"
          echo "pr_draft: ${{ steps.get_pr_data.outputs.pr_draft }}"
          echo "pr_labels: ${{ steps.get_pr_data.outputs.pr_labels }}"
          echo "pr_labels: ${{ fromJson(steps.get_pr_data.outputs.pr_labels)[0] }}"
          echo "pr_requested_teams: ${{ steps.get_pr_data.outputs.pr_requested_teams }}"
          echo "pr_requested_teams: ${{ fromJSON(steps.get_pr_data.outputs.pr_requested_teams)[0] }}"

      - name: Get Code Checks result
        if: github.event_name == 'workflow_run'
        run: |
<<<<<<< HEAD
          echo "workflow_run: ${{ toJSON(github.event.workflow_run) }}"
=======
>>>>>>> 5283653a
          echo "test_status=${{ github.event.workflow_run.conclusion }}" >> $GITHUB_OUTPUT
          echo "test_status: ${{ github.event.workflow_run.conclusion }}"

      - name: Check for exemption
        id: check_exemption
        run: |
          if ${{ contains(fromJSON(steps.get_pr_data.outputs.pr_requested_teams), 'backend-review-group') }}; then
            echo "exempt=false" >> $GITHUB_OUTPUT
            echo "PR requires backend approval."
          else
            echo "exempt=true" >> $GITHUB_OUTPUT
            echo "PR is exempt from backend approval."
          fi

      - name: Check for failure labels
        id: audit_pr_labels
        env:
          labels: ${{ steps.get_pr_data.outputs.pr_labels }}
        run: |
          if \
            ${{ contains(env.labels, 'code-health-failure') }} ||\
            ${{ contains(env.labels, 'codeowners-addition-failure') }} ||\
            ${{ contains(env.labels, 'codeowners-delete-failure') }} ||\
            ${{ contains(env.labels, 'lint-failure') }} ||\
            ${{ contains(env.labels, 'test-failure') }} ; then
            echo "failures_detected=true" >> $GITHUB_OUTPUT
            echo "Failure labels detected."
          else
            echo "failures_detected=false" >> $GITHUB_OUTPUT
            echo "No failure labels detected."
<<<<<<< HEAD
          fi

      # # If test-passing label is present, ready_for_review=true
      # - name: Audit Test Passing Label
      #   id: audit_passing_labels
      #   if: |
      #     contains(github.event.pull_request.labels.*.name, 'test-passing')
      #   run: |
      #     echo "ready_for_review=true" >> $GITHUB_OUTPUT

  check-approvals:
    runs-on: ubuntu-latest
    needs: check-pr-status
    if: ${{ needs.check-pr-status.outputs.exempt == 'false' && needs.check-pr-status.outputs.pr_draft == 'false' }}
    env:
      pr_number: ${{ needs.check-pr-status.outputs.pr_number }}
    outputs:
      approval_status: ${{ steps.verify_approval.outputs.approval_status }}
    steps:
      # - uses: actions/checkout@v4
      - name: Print vars (DELETE ME)
        run: |
          echo "exempt=${{ needs.check-pr-status.outputs.exempt }}"
          echo "pr_draft=${{ needs.check-pr-status.outputs.pr_draft }}"
          echo "failures_detected=${{ needs.check-pr-status.outputs.failures_detected }}"

      - name: Configure AWS Credentials
        uses: aws-actions/configure-aws-credentials@v4.0.2
        with:
          aws-access-key-id: ${{ secrets.aws_access_key_id }}
          aws-secret-access-key: ${{ secrets.aws_secret_access_key }}
          aws-region: "us-gov-west-1"

      - name: Get bot token from Parameter Store
        uses: marvinpinto/action-inject-ssm-secrets@latest
        with:
          ssm_parameter: /devops/VA_VSP_BOT_GITHUB_TOKEN
          env_variable_name: VA_VSP_BOT_GITHUB_TOKEN

      # If backend-review-group approval is required, get reviews
      - name: Get PR Reviews
        id: get_pr_reviews
        uses: octokit/request-action@v2.x
        with:
          route: GET /repos/${{ github.repository }}/pulls/${{ env.pr_number }}/reviews
        env:
          GITHUB_TOKEN: ${{ secrets.GITHUB_TOKEN }}

      # If backend-review-group approval is required, get team members
      - name: Get backend-review-group members
        id: get_team_members
        uses: octokit/request-action@v2.x
        with:
          route: GET /orgs/department-of-veterans-affairs/teams/backend-review-group/members
        env:
          GITHUB_TOKEN: ${{ env.VA_VSP_BOT_GITHUB_TOKEN }}

      # If backend-review-group approval is required, confirm an approval exists from at least one BE team member
      - name: Verify backend-review-group approval
        id: verify_approval
        run: |
          BACKEND_REVIEWERS=$(cat <<'EOF' | jq -r '.[].login' | tr '\n' '|' | sed 's/|$//'
          ${{ steps.get_team_members.outputs.data }}
          EOF
          )

          APPROVALS=$(cat <<'EOF' | jq -r '.[] | select(.state == "APPROVED") | .user.login' | grep -iE "$BACKEND_REVIEWERS" | wc -l
          ${{ steps.get_pr_reviews.outputs.data }}
          EOF
          )

          echo "Number of backend-review-group approvals: $APPROVALS"
          if [ "$APPROVALS" -eq 0 ]; then
            echo "approval_status=required" >> $GITHUB_OUTPUT
            echo "Backend-review-group approval required."
          else
            echo "approval_status=confirmed" >> $GITHUB_OUTPUT
            echo "Backend-review-group approval confirmed."
          fi

  apply-labels:
    runs-on: ubuntu-latest
    needs: [check-pr-status, check-approvals]
    if: ${{ always() }}
    env:
      pr_number: ${{ needs.check-pr-status.outputs.pr_number }}
      pr_draft: ${{ needs.check-pr-status.outputs.pr_draft }}
      pr_labels: ${{ needs.check-pr-status.outputs.pr_labels }}
      test_status: ${{ needs.check-pr-status.outputs.test_status }}
      exempt: ${{ needs.check-pr-status.outputs.exempt }}
      failures_detected: ${{ needs.check-pr-status.outputs.failures_detected }}
      approval_status: ${{ needs.check-approvals.outputs.approval_status }}
    steps:
      - name: print vars (DELETE ME)
        id: print-vars
        run: |
          echo ${{ env.exempt }}
          echo ${{ env.pr_draft }}
          echo ${{ env.failures_detected }}
          echo ${{ env.approval_status }}
          echo ${{ env.test_status }}

      # Remove labels if required
      - name: Remove require-backend-approval label
        if: ${{ env.exempt == 'true' && contains(env.pr_labels, 'require-backend-approval') }}
        uses: actions-ecosystem/action-remove-labels@v1
        with:
          number: ${{ env.pr_number }}
          labels: |
            require-backend-approval

      - name: Remove ready-for-backend-review label
        uses: actions-ecosystem/action-remove-labels@v1
        if: |
          (env.pr_draft || env.failures_detected == 'true' || env.approval_status == 'confirmed') &&
          contains(env.pr_labels, 'ready-for-backend-review')

        with:
          number: ${{ env.pr_number }}
          labels: |
            ready-for-backend-review

      - name: Remove test-passing label
        if: ${{ env.test_status == 'failure' && contains(fromJSON(env.pr_labels), 'test-passing') }}
        uses: actions-ecosystem/action-remove-labels@v1
        with:
          number: ${{ env.pr_number }}
          labels: |
            test-passing

      - name: Remove test-failure label
        if: ${{ env.test_status == 'success' && contains(fromJSON(env.pr_labels), 'test-passing') }}
        uses: actions-ecosystem/action-remove-labels@v1
        with:
          number: ${{ env.pr_number }}
          labels: |
            test-failure

      # Add labels if required
      - name: Add require-backend-approval label
        if: ${{ env.pr_draft == 'false' && env.exempt == 'false'}}
        uses: actions-ecosystem/action-add-labels@v1
        with:
          number: ${{ env.pr_number }}
          labels: |
            require-backend-approval

      - name: Add ready-for-backend-review label
        uses: actions-ecosystem/action-add-labels@v1
        if: |
          env.failures_detected == 'false' &&
          env.approval_status == 'required'
        with:
          number: ${{ env.pr_number }}
          labels: |
            ready-for-backend-review

      - name: Add test-failure label
        if: ${{ env.test_status == 'failure' }}
        uses: actions-ecosystem/action-add-labels@v1
        with:
          number: ${{ env.pr_number }}
          labels: |
            test-failure

      - name: Add test-passing label
        if: ${{ env.test_status == 'success' }}
        uses: actions-ecosystem/action-add-labels@v1
        with:
          number: ${{ env.pr_number }}
          labels: |
            test-passing
      
      - name: Debugging
        if: ${{ always() }}
        run: |
          echo "pr_number: ${{ env.pr_number }}"
          echo "pr_draft: ${{ env.pr_draft }}"
          echo "pr_labels: ${{ env.pr_labels }}"
          echo  "test_status: ${{ env.test_status }}"
          echo "exempt: ${{ env.exempt }}"
          echo "failures_detected: ${{ env.failures_detected }}"
          echo "approval_status: ${{ env.approval_status }}"
=======
          fi
>>>>>>> 5283653a
<|MERGE_RESOLUTION|>--- conflicted
+++ resolved
@@ -20,12 +20,6 @@
       exempt: ${{ steps.check_exemption.outputs.exempt }}
       failures_detected: ${{ steps.audit_pr_labels.outputs.failures_detected }}
     steps:
-<<<<<<< HEAD
-      # - name: Checkout code
-      #   uses: actions/checkout@v4
-
-=======
->>>>>>> 5283653a
       - name: Get pull_request data
         id: get_pr_data
         run: |
@@ -61,10 +55,6 @@
       - name: Get Code Checks result
         if: github.event_name == 'workflow_run'
         run: |
-<<<<<<< HEAD
-          echo "workflow_run: ${{ toJSON(github.event.workflow_run) }}"
-=======
->>>>>>> 5283653a
           echo "test_status=${{ github.event.workflow_run.conclusion }}" >> $GITHUB_OUTPUT
           echo "test_status: ${{ github.event.workflow_run.conclusion }}"
 
@@ -95,7 +85,6 @@
           else
             echo "failures_detected=false" >> $GITHUB_OUTPUT
             echo "No failure labels detected."
-<<<<<<< HEAD
           fi
 
       # # If test-passing label is present, ready_for_review=true
@@ -278,7 +267,4 @@
           echo  "test_status: ${{ env.test_status }}"
           echo "exempt: ${{ env.exempt }}"
           echo "failures_detected: ${{ env.failures_detected }}"
-          echo "approval_status: ${{ env.approval_status }}"
-=======
-          fi
->>>>>>> 5283653a
+          echo "approval_status: ${{ env.approval_status }}"