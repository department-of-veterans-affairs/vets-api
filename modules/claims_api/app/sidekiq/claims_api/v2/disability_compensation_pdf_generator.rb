--- conflicted
+++ resolved
@@ -52,11 +52,6 @@
                          '526EZ PDF generator job finished')
         start_docker_container_job(auto_claim&.id, perform_async) if auto_claim.status != errored_state_value
       rescue Faraday::ParsingError, Faraday::TimeoutError => e
-<<<<<<< HEAD
-        set_errored_state_on_claim(auto_claim)
-        error_message = auto_claim.evss_response&.dig(0, 'text') if auto_claim.evss_response.present?
-=======
->>>>>>> c42f6d27
         set_evss_response(auto_claim, e)
         error_status = get_error_status_code(e)
 
@@ -66,11 +61,6 @@
 
         raise e
       rescue ::Common::Exceptions::BackendServiceException => e
-<<<<<<< HEAD
-        set_errored_state_on_claim(auto_claim)
-        error_message = auto_claim.evss_response&.dig(0, 'text') if auto_claim.evss_response.present?
-=======
->>>>>>> c42f6d27
         set_evss_response(auto_claim, e)
         error_status = get_error_status_code(e)
 
