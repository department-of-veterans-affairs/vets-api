GIT
  remote: https://github.com/department-of-veterans-affairs/betamocks
  revision: dfeb140c9571020239807477e34ec58ad2b38b32
  branch: master
  specs:
    betamocks (0.6.0)
      activesupport (>= 4.2, <= 6.0)
      adler32
      faraday (>= 0.7.4, <= 0.12.2)

GIT
  remote: https://github.com/department-of-veterans-affairs/puma-plugin-statsd
  revision: 6faba90147cf6fbb6c1a6a0c6cd3ae88e888ca73
  branch: master
  specs:
    puma-plugin-statsd (0.0.1)
      json
      puma (~> 3.12)

GIT
  remote: https://github.com/department-of-veterans-affairs/vets-json-schema
<<<<<<< HEAD
  revision: 2b77b41de3f0bcb998b73281f8dd8dc67ff0dd99
  branch: master
  specs:
    vets_json_schema (3.127.0)
=======
  revision: 44c5f711d80267f019f4b3170653fa1011216d9c
  branch: master
  specs:
    vets_json_schema (3.128.0)
>>>>>>> 6b480da9
      multi_json (~> 1.0)
      script_utils (= 0.0.4)

GIT
  remote: https://github.com/thoughtbot/factory_bot
  revision: 50eeb67241ea78a6b138eea694a2a25413052f49
  ref: 50eeb67241ea78a6b138eea694a2a25413052f49
  specs:
    factory_bot (4.8.2)
      activesupport (>= 3.0.0)

PATH
  remote: modules/appeals_api
  specs:
    appeals_api (0.0.1)
      rails (~> 4.2.11)

PATH
  remote: modules/claims_api
  specs:
    claims_api (0.0.1)
      rails (~> 4.2.11)

PATH
  remote: modules/openid_auth
  specs:
    openid_auth (0.0.1)
      rails (~> 4.2.11)

PATH
  remote: modules/va_facilities
  specs:
    va_facilities (0.0.1)
      rails (~> 4.2.11)

PATH
  remote: modules/vba_documents
  specs:
    vba_documents (0.0.1)
      aws-sdk-s3 (~> 1)
      rails (~> 4.2.11)
      sidekiq

PATH
  remote: modules/veteran_verification
  specs:
    veteran_verification (0.0.1)
      rails (~> 4.2.11)

GEM
  remote: https://rubygems.org/
  remote: https://enterprise.contribsys.com/
  specs:
    Ascii85 (1.0.2)
    aasm (4.12.0)
      concurrent-ruby (~> 1.0)
    actionmailer (4.2.11)
      actionpack (= 4.2.11)
      actionview (= 4.2.11)
      activejob (= 4.2.11)
      mail (~> 2.5, >= 2.5.4)
      rails-dom-testing (~> 1.0, >= 1.0.5)
    actionpack (4.2.11)
      actionview (= 4.2.11)
      activesupport (= 4.2.11)
      rack (~> 1.6)
      rack-test (~> 0.6.2)
      rails-dom-testing (~> 1.0, >= 1.0.5)
      rails-html-sanitizer (~> 1.0, >= 1.0.2)
    actionview (4.2.11)
      activesupport (= 4.2.11)
      builder (~> 3.1)
      erubis (~> 2.7.0)
      rails-dom-testing (~> 1.0, >= 1.0.5)
      rails-html-sanitizer (~> 1.0, >= 1.0.3)
    active_model_serializers (0.10.4)
      actionpack (>= 4.1, < 6)
      activemodel (>= 4.1, < 6)
      case_transform (>= 0.2)
      jsonapi (= 0.1.1.beta6)
    activejob (4.2.11)
      activesupport (= 4.2.11)
      globalid (>= 0.3.0)
    activemodel (4.2.11)
      activesupport (= 4.2.11)
      builder (~> 3.1)
    activerecord (4.2.11)
      activemodel (= 4.2.11)
      activesupport (= 4.2.11)
      arel (~> 6.0)
    activerecord-postgis-adapter (3.1.5)
      activerecord (~> 4.2)
      rgeo-activerecord (>= 4.0.4)
    activesupport (4.2.11)
      i18n (~> 0.7)
      minitest (~> 5.1)
      thread_safe (~> 0.3, >= 0.3.4)
      tzinfo (~> 1.1)
    addressable (2.4.0)
    adler32 (0.0.2)
    afm (0.2.2)
    akami (1.3.1)
      gyoku (>= 0.4.0)
      nokogiri
    apivore (1.6.2)
      actionpack (>= 4, < 6)
      hashie (~> 3.3)
      json-schema (~> 2.5)
      rspec (~> 3)
      rspec-expectations (~> 3.1)
      rspec-mocks (~> 3.1)
    arel (6.0.4)
    ast (2.3.0)
    attr_encrypted (3.0.3)
      encryptor (~> 3.0.0)
    awesome_print (1.8.0)
    awrence (0.1.0)
    aws-partitions (1.79.0)
    aws-sdk (3.0.1)
      aws-sdk-resources (~> 3)
    aws-sdk-acm (1.6.0)
      aws-sdk-core (~> 3)
      aws-sigv4 (~> 1.0)
    aws-sdk-acmpca (1.0.0)
      aws-sdk-core (~> 3)
      aws-sigv4 (~> 1.0)
    aws-sdk-alexaforbusiness (1.2.0)
      aws-sdk-core (~> 3)
      aws-sigv4 (~> 1.0)
    aws-sdk-apigateway (1.10.0)
      aws-sdk-core (~> 3)
      aws-sigv4 (~> 1.0)
    aws-sdk-applicationautoscaling (1.8.0)
      aws-sdk-core (~> 3)
      aws-sigv4 (~> 1.0)
    aws-sdk-applicationdiscoveryservice (1.1.0)
      aws-sdk-core (~> 3)
      aws-sigv4 (~> 1.0)
    aws-sdk-appstream (1.7.0)
      aws-sdk-core (~> 3)
      aws-sigv4 (~> 1.0)
    aws-sdk-appsync (1.1.0)
      aws-sdk-core (~> 3)
      aws-sigv4 (~> 1.0)
    aws-sdk-athena (1.0.1)
      aws-sdk-core (~> 3)
      aws-sigv4 (~> 1.0)
    aws-sdk-autoscaling (1.5.0)
      aws-sdk-core (~> 3)
      aws-sigv4 (~> 1.0)
    aws-sdk-autoscalingplans (1.1.0)
      aws-sdk-core (~> 3)
      aws-sigv4 (~> 1.0)
    aws-sdk-batch (1.4.0)
      aws-sdk-core (~> 3)
      aws-sigv4 (~> 1.0)
    aws-sdk-budgets (1.5.0)
      aws-sdk-core (~> 3)
      aws-sigv4 (~> 1.0)
    aws-sdk-cloud9 (1.1.0)
      aws-sdk-core (~> 3)
      aws-sigv4 (~> 1.0)
    aws-sdk-clouddirectory (1.2.0)
      aws-sdk-core (~> 3)
      aws-sigv4 (~> 1.0)
    aws-sdk-cloudformation (1.4.0)
      aws-sdk-core (~> 3)
      aws-sigv4 (~> 1.0)
    aws-sdk-cloudfront (1.2.0)
      aws-sdk-core (~> 3)
      aws-sigv4 (~> 1.0)
    aws-sdk-cloudhsm (1.3.0)
      aws-sdk-core (~> 3)
      aws-sigv4 (~> 1.0)
    aws-sdk-cloudhsmv2 (1.1.0)
      aws-sdk-core (~> 3)
      aws-sigv4 (~> 1.0)
    aws-sdk-cloudsearch (1.0.1)
      aws-sdk-core (~> 3)
      aws-sigv4 (~> 1.0)
    aws-sdk-cloudsearchdomain (1.0.1)
      aws-sdk-core (~> 3)
      aws-sigv4 (~> 1.0)
    aws-sdk-cloudtrail (1.0.1)
      aws-sdk-core (~> 3)
      aws-sigv4 (~> 1.0)
    aws-sdk-cloudwatch (1.5.0)
      aws-sdk-core (~> 3)
      aws-sigv4 (~> 1.0)
    aws-sdk-cloudwatchevents (1.3.0)
      aws-sdk-core (~> 3)
      aws-sigv4 (~> 1.0)
    aws-sdk-cloudwatchlogs (1.2.0)
      aws-sdk-core (~> 3)
      aws-sigv4 (~> 1.0)
    aws-sdk-codebuild (1.7.0)
      aws-sdk-core (~> 3)
      aws-sigv4 (~> 1.0)
    aws-sdk-codecommit (1.3.0)
      aws-sdk-core (~> 3)
      aws-sigv4 (~> 1.0)
    aws-sdk-codedeploy (1.3.0)
      aws-sdk-core (~> 3)
      aws-sigv4 (~> 1.0)
    aws-sdk-codepipeline (1.1.0)
      aws-sdk-core (~> 3)
      aws-sigv4 (~> 1.0)
    aws-sdk-codestar (1.1.0)
      aws-sdk-core (~> 3)
      aws-sigv4 (~> 1.0)
    aws-sdk-cognitoidentity (1.0.1)
      aws-sdk-core (~> 3)
      aws-sigv4 (~> 1.0)
    aws-sdk-cognitoidentityprovider (1.3.0)
      aws-sdk-core (~> 3)
      aws-sigv4 (~> 1.0)
    aws-sdk-cognitosync (1.0.1)
      aws-sdk-core (~> 3)
      aws-sigv4 (~> 1.0)
    aws-sdk-comprehend (1.0.0)
      aws-sdk-core (~> 3)
      aws-sigv4 (~> 1.0)
    aws-sdk-configservice (1.8.0)
      aws-sdk-core (~> 3)
      aws-sigv4 (~> 1.0)
    aws-sdk-connect (1.0.0)
      aws-sdk-core (~> 3)
      aws-sigv4 (~> 1.0)
    aws-sdk-core (3.19.0)
      aws-partitions (~> 1.0)
      aws-sigv4 (~> 1.0)
      jmespath (~> 1.0)
    aws-sdk-costandusagereportservice (1.0.1)
      aws-sdk-core (~> 3)
      aws-sigv4 (~> 1.0)
    aws-sdk-costexplorer (1.2.0)
      aws-sdk-core (~> 3)
      aws-sigv4 (~> 1.0)
    aws-sdk-databasemigrationservice (1.4.0)
      aws-sdk-core (~> 3)
      aws-sigv4 (~> 1.0)
    aws-sdk-datapipeline (1.0.1)
      aws-sdk-core (~> 3)
      aws-sigv4 (~> 1.0)
    aws-sdk-dax (1.0.1)
      aws-sdk-core (~> 3)
      aws-sigv4 (~> 1.0)
    aws-sdk-devicefarm (1.4.0)
      aws-sdk-core (~> 3)
      aws-sigv4 (~> 1.0)
    aws-sdk-directconnect (1.1.0)
      aws-sdk-core (~> 3)
      aws-sigv4 (~> 1.0)
    aws-sdk-directoryservice (1.1.0)
      aws-sdk-core (~> 3)
      aws-sigv4 (~> 1.0)
    aws-sdk-dynamodb (1.5.0)
      aws-sdk-core (~> 3)
      aws-sigv4 (~> 1.0)
    aws-sdk-dynamodbstreams (1.0.1)
      aws-sdk-core (~> 3)
      aws-sigv4 (~> 1.0)
    aws-sdk-ec2 (1.29.0)
      aws-sdk-core (~> 3)
      aws-sigv4 (~> 1.0)
    aws-sdk-ecr (1.3.0)
      aws-sdk-core (~> 3)
      aws-sigv4 (~> 1.0)
    aws-sdk-ecs (1.12.0)
      aws-sdk-core (~> 3)
      aws-sigv4 (~> 1.0)
    aws-sdk-efs (1.0.1)
      aws-sdk-core (~> 3)
      aws-sigv4 (~> 1.0)
    aws-sdk-elasticache (1.3.0)
      aws-sdk-core (~> 3)
      aws-sigv4 (~> 1.0)
    aws-sdk-elasticbeanstalk (1.5.0)
      aws-sdk-core (~> 3)
      aws-sigv4 (~> 1.0)
    aws-sdk-elasticloadbalancing (1.2.0)
      aws-sdk-core (~> 3)
      aws-sigv4 (~> 1.0)
    aws-sdk-elasticloadbalancingv2 (1.8.0)
      aws-sdk-core (~> 3)
      aws-sigv4 (~> 1.0)
    aws-sdk-elasticsearchservice (1.4.0)
      aws-sdk-core (~> 3)
      aws-sigv4 (~> 1.0)
    aws-sdk-elastictranscoder (1.0.1)
      aws-sdk-core (~> 3)
      aws-sigv4 (~> 1.0)
    aws-sdk-emr (1.1.0)
      aws-sdk-core (~> 3)
      aws-sigv4 (~> 1.0)
    aws-sdk-firehose (1.1.0)
      aws-sdk-core (~> 3)
      aws-sigv4 (~> 1.0)
    aws-sdk-fms (1.0.0)
      aws-sdk-core (~> 3)
      aws-sigv4 (~> 1.0)
    aws-sdk-gamelift (1.3.0)
      aws-sdk-core (~> 3)
      aws-sigv4 (~> 1.0)
    aws-sdk-glacier (1.6.0)
      aws-sdk-core (~> 3)
      aws-sigv4 (~> 1.0)
    aws-sdk-glue (1.6.0)
      aws-sdk-core (~> 3)
      aws-sigv4 (~> 1.0)
    aws-sdk-greengrass (1.3.0)
      aws-sdk-core (~> 3)
      aws-sigv4 (~> 1.0)
    aws-sdk-guardduty (1.2.0)
      aws-sdk-core (~> 3)
      aws-sigv4 (~> 1.0)
    aws-sdk-health (1.0.1)
      aws-sdk-core (~> 3)
      aws-sigv4 (~> 1.0)
    aws-sdk-iam (1.4.0)
      aws-sdk-core (~> 3)
      aws-sigv4 (~> 1.0)
    aws-sdk-importexport (1.0.1)
      aws-sdk-core (~> 3)
      aws-sigv2 (~> 1.0)
    aws-sdk-inspector (1.3.0)
      aws-sdk-core (~> 3)
      aws-sigv4 (~> 1.0)
    aws-sdk-iot (1.4.0)
      aws-sdk-core (~> 3)
      aws-sigv4 (~> 1.0)
    aws-sdk-iotdataplane (1.0.1)
      aws-sdk-core (~> 3)
      aws-sigv4 (~> 1.0)
    aws-sdk-iotjobsdataplane (1.0.0)
      aws-sdk-core (~> 3)
      aws-sigv4 (~> 1.0)
    aws-sdk-kinesis (1.2.0)
      aws-sdk-core (~> 3)
      aws-sigv4 (~> 1.0)
    aws-sdk-kinesisanalytics (1.2.0)
      aws-sdk-core (~> 3)
      aws-sigv4 (~> 1.0)
    aws-sdk-kinesisvideo (1.0.0)
      aws-sdk-core (~> 3)
      aws-sigv4 (~> 1.0)
    aws-sdk-kinesisvideoarchivedmedia (1.0.0)
      aws-sdk-core (~> 3)
      aws-sigv4 (~> 1.0)
    aws-sdk-kinesisvideomedia (1.0.0)
      aws-sdk-core (~> 3)
      aws-sigv4 (~> 1.0)
    aws-sdk-kms (1.5.0)
      aws-sdk-core (~> 3)
      aws-sigv4 (~> 1.0)
    aws-sdk-lambda (1.5.0)
      aws-sdk-core (~> 3)
      aws-sigv4 (~> 1.0)
    aws-sdk-lambdapreview (1.0.1)
      aws-sdk-core (~> 3)
      aws-sigv4 (~> 1.0)
    aws-sdk-lex (1.3.0)
      aws-sdk-core (~> 3)
      aws-sigv4 (~> 1.0)
    aws-sdk-lexmodelbuildingservice (1.5.0)
      aws-sdk-core (~> 3)
      aws-sigv4 (~> 1.0)
    aws-sdk-lightsail (1.4.0)
      aws-sdk-core (~> 3)
      aws-sigv4 (~> 1.0)
    aws-sdk-machinelearning (1.0.1)
      aws-sdk-core (~> 3)
      aws-sigv4 (~> 1.0)
    aws-sdk-marketplacecommerceanalytics (1.0.1)
      aws-sdk-core (~> 3)
      aws-sigv4 (~> 1.0)
    aws-sdk-marketplaceentitlementservice (1.0.1)
      aws-sdk-core (~> 3)
      aws-sigv4 (~> 1.0)
    aws-sdk-marketplacemetering (1.0.1)
      aws-sdk-core (~> 3)
      aws-sigv4 (~> 1.0)
    aws-sdk-mediaconvert (1.1.0)
      aws-sdk-core (~> 3)
      aws-sigv4 (~> 1.0)
    aws-sdk-medialive (1.4.0)
      aws-sdk-core (~> 3)
      aws-sigv4 (~> 1.0)
    aws-sdk-mediapackage (1.0.0)
      aws-sdk-core (~> 3)
      aws-sigv4 (~> 1.0)
    aws-sdk-mediastore (1.1.0)
      aws-sdk-core (~> 3)
      aws-sigv4 (~> 1.0)
    aws-sdk-mediastoredata (1.1.0)
      aws-sdk-core (~> 3)
      aws-sigv4 (~> 1.0)
    aws-sdk-migrationhub (1.1.0)
      aws-sdk-core (~> 3)
      aws-sigv4 (~> 1.0)
    aws-sdk-mobile (1.0.0)
      aws-sdk-core (~> 3)
      aws-sigv4 (~> 1.0)
    aws-sdk-mq (1.0.0)
      aws-sdk-core (~> 3)
      aws-sigv4 (~> 1.0)
    aws-sdk-mturk (1.3.0)
      aws-sdk-core (~> 3)
      aws-sigv4 (~> 1.0)
    aws-sdk-opsworks (1.2.0)
      aws-sdk-core (~> 3)
      aws-sigv4 (~> 1.0)
    aws-sdk-opsworkscm (1.2.0)
      aws-sdk-core (~> 3)
      aws-sigv4 (~> 1.0)
    aws-sdk-organizations (1.8.0)
      aws-sdk-core (~> 3)
      aws-sigv4 (~> 1.0)
    aws-sdk-pinpoint (1.4.0)
      aws-sdk-core (~> 3)
      aws-sigv4 (~> 1.0)
    aws-sdk-polly (1.4.0)
      aws-sdk-core (~> 3)
      aws-sigv4 (~> 1.0)
    aws-sdk-pricing (1.0.0)
      aws-sdk-core (~> 3)
      aws-sigv4 (~> 1.0)
    aws-sdk-rds (1.15.0)
      aws-sdk-core (~> 3)
      aws-sigv4 (~> 1.0)
    aws-sdk-redshift (1.2.0)
      aws-sdk-core (~> 3)
      aws-sigv4 (~> 1.0)
    aws-sdk-rekognition (1.2.0)
      aws-sdk-core (~> 3)
      aws-sigv4 (~> 1.0)
    aws-sdk-resourcegroups (1.0.0)
      aws-sdk-core (~> 3)
      aws-sigv4 (~> 1.0)
    aws-sdk-resourcegroupstaggingapi (1.0.1)
      aws-sdk-core (~> 3)
      aws-sigv4 (~> 1.0)
    aws-sdk-resources (3.14.0)
      aws-sdk-acm (~> 1)
      aws-sdk-acmpca (~> 1)
      aws-sdk-alexaforbusiness (~> 1)
      aws-sdk-apigateway (~> 1)
      aws-sdk-applicationautoscaling (~> 1)
      aws-sdk-applicationdiscoveryservice (~> 1)
      aws-sdk-appstream (~> 1)
      aws-sdk-appsync (~> 1)
      aws-sdk-athena (~> 1)
      aws-sdk-autoscaling (~> 1)
      aws-sdk-autoscalingplans (~> 1)
      aws-sdk-batch (~> 1)
      aws-sdk-budgets (~> 1)
      aws-sdk-cloud9 (~> 1)
      aws-sdk-clouddirectory (~> 1)
      aws-sdk-cloudformation (~> 1)
      aws-sdk-cloudfront (~> 1)
      aws-sdk-cloudhsm (~> 1)
      aws-sdk-cloudhsmv2 (~> 1)
      aws-sdk-cloudsearch (~> 1)
      aws-sdk-cloudsearchdomain (~> 1)
      aws-sdk-cloudtrail (~> 1)
      aws-sdk-cloudwatch (~> 1)
      aws-sdk-cloudwatchevents (~> 1)
      aws-sdk-cloudwatchlogs (~> 1)
      aws-sdk-codebuild (~> 1)
      aws-sdk-codecommit (~> 1)
      aws-sdk-codedeploy (~> 1)
      aws-sdk-codepipeline (~> 1)
      aws-sdk-codestar (~> 1)
      aws-sdk-cognitoidentity (~> 1)
      aws-sdk-cognitoidentityprovider (~> 1)
      aws-sdk-cognitosync (~> 1)
      aws-sdk-comprehend (~> 1)
      aws-sdk-configservice (~> 1)
      aws-sdk-connect (~> 1)
      aws-sdk-costandusagereportservice (~> 1)
      aws-sdk-costexplorer (~> 1)
      aws-sdk-databasemigrationservice (~> 1)
      aws-sdk-datapipeline (~> 1)
      aws-sdk-dax (~> 1)
      aws-sdk-devicefarm (~> 1)
      aws-sdk-directconnect (~> 1)
      aws-sdk-directoryservice (~> 1)
      aws-sdk-dynamodb (~> 1)
      aws-sdk-dynamodbstreams (~> 1)
      aws-sdk-ec2 (~> 1)
      aws-sdk-ecr (~> 1)
      aws-sdk-ecs (~> 1)
      aws-sdk-efs (~> 1)
      aws-sdk-elasticache (~> 1)
      aws-sdk-elasticbeanstalk (~> 1)
      aws-sdk-elasticloadbalancing (~> 1)
      aws-sdk-elasticloadbalancingv2 (~> 1)
      aws-sdk-elasticsearchservice (~> 1)
      aws-sdk-elastictranscoder (~> 1)
      aws-sdk-emr (~> 1)
      aws-sdk-firehose (~> 1)
      aws-sdk-fms (~> 1)
      aws-sdk-gamelift (~> 1)
      aws-sdk-glacier (~> 1)
      aws-sdk-glue (~> 1)
      aws-sdk-greengrass (~> 1)
      aws-sdk-guardduty (~> 1)
      aws-sdk-health (~> 1)
      aws-sdk-iam (~> 1)
      aws-sdk-importexport (~> 1)
      aws-sdk-inspector (~> 1)
      aws-sdk-iot (~> 1)
      aws-sdk-iotdataplane (~> 1)
      aws-sdk-iotjobsdataplane (~> 1)
      aws-sdk-kinesis (~> 1)
      aws-sdk-kinesisanalytics (~> 1)
      aws-sdk-kinesisvideo (~> 1)
      aws-sdk-kinesisvideoarchivedmedia (~> 1)
      aws-sdk-kinesisvideomedia (~> 1)
      aws-sdk-kms (~> 1)
      aws-sdk-lambda (~> 1)
      aws-sdk-lambdapreview (~> 1)
      aws-sdk-lex (~> 1)
      aws-sdk-lexmodelbuildingservice (~> 1)
      aws-sdk-lightsail (~> 1)
      aws-sdk-machinelearning (~> 1)
      aws-sdk-marketplacecommerceanalytics (~> 1)
      aws-sdk-marketplaceentitlementservice (~> 1)
      aws-sdk-marketplacemetering (~> 1)
      aws-sdk-mediaconvert (~> 1)
      aws-sdk-medialive (~> 1)
      aws-sdk-mediapackage (~> 1)
      aws-sdk-mediastore (~> 1)
      aws-sdk-mediastoredata (~> 1)
      aws-sdk-migrationhub (~> 1)
      aws-sdk-mobile (~> 1)
      aws-sdk-mq (~> 1)
      aws-sdk-mturk (~> 1)
      aws-sdk-opsworks (~> 1)
      aws-sdk-opsworkscm (~> 1)
      aws-sdk-organizations (~> 1)
      aws-sdk-pinpoint (~> 1)
      aws-sdk-polly (~> 1)
      aws-sdk-pricing (~> 1)
      aws-sdk-rds (~> 1)
      aws-sdk-redshift (~> 1)
      aws-sdk-rekognition (~> 1)
      aws-sdk-resourcegroups (~> 1)
      aws-sdk-resourcegroupstaggingapi (~> 1)
      aws-sdk-route53 (~> 1)
      aws-sdk-route53domains (~> 1)
      aws-sdk-s3 (~> 1)
      aws-sdk-sagemaker (~> 1)
      aws-sdk-sagemakerruntime (~> 1)
      aws-sdk-secretsmanager (~> 1)
      aws-sdk-serverlessapplicationrepository (~> 1)
      aws-sdk-servicecatalog (~> 1)
      aws-sdk-servicediscovery (~> 1)
      aws-sdk-ses (~> 1)
      aws-sdk-shield (~> 1)
      aws-sdk-simpledb (~> 1)
      aws-sdk-sms (~> 1)
      aws-sdk-snowball (~> 1)
      aws-sdk-sns (~> 1)
      aws-sdk-sqs (~> 1)
      aws-sdk-ssm (~> 1)
      aws-sdk-states (~> 1)
      aws-sdk-storagegateway (~> 1)
      aws-sdk-support (~> 1)
      aws-sdk-swf (~> 1)
      aws-sdk-transcribeservice (~> 1)
      aws-sdk-translate (~> 1)
      aws-sdk-waf (~> 1)
      aws-sdk-wafregional (~> 1)
      aws-sdk-workdocs (~> 1)
      aws-sdk-workmail (~> 1)
      aws-sdk-workspaces (~> 1)
      aws-sdk-xray (~> 1)
    aws-sdk-route53 (1.9.0)
      aws-sdk-core (~> 3)
      aws-sigv4 (~> 1.0)
    aws-sdk-route53domains (1.1.0)
      aws-sdk-core (~> 3)
      aws-sigv4 (~> 1.0)
    aws-sdk-s3 (1.9.0)
      aws-sdk-core (~> 3)
      aws-sdk-kms (~> 1)
      aws-sigv4 (~> 1.0)
    aws-sdk-sagemaker (1.7.0)
      aws-sdk-core (~> 3)
      aws-sigv4 (~> 1.0)
    aws-sdk-sagemakerruntime (1.0.0)
      aws-sdk-core (~> 3)
      aws-sigv4 (~> 1.0)
    aws-sdk-secretsmanager (1.0.0)
      aws-sdk-core (~> 3)
      aws-sigv4 (~> 1.0)
    aws-sdk-serverlessapplicationrepository (1.2.0)
      aws-sdk-core (~> 3)
      aws-sigv4 (~> 1.0)
    aws-sdk-servicecatalog (1.4.0)
      aws-sdk-core (~> 3)
      aws-sigv4 (~> 1.0)
    aws-sdk-servicediscovery (1.2.0)
      aws-sdk-core (~> 3)
      aws-sigv4 (~> 1.0)
    aws-sdk-ses (1.6.0)
      aws-sdk-core (~> 3)
      aws-sigv4 (~> 1.0)
    aws-sdk-shield (1.1.0)
      aws-sdk-core (~> 3)
      aws-sigv4 (~> 1.0)
    aws-sdk-simpledb (1.0.1)
      aws-sdk-core (~> 3)
      aws-sigv2 (~> 1.0)
    aws-sdk-sms (1.0.1)
      aws-sdk-core (~> 3)
      aws-sigv4 (~> 1.0)
    aws-sdk-snowball (1.2.0)
      aws-sdk-core (~> 3)
      aws-sigv4 (~> 1.0)
    aws-sdk-sns (1.1.0)
      aws-sdk-core (~> 3)
      aws-sigv4 (~> 1.0)
    aws-sdk-sqs (1.3.0)
      aws-sdk-core (~> 3)
      aws-sigv4 (~> 1.0)
    aws-sdk-ssm (1.10.0)
      aws-sdk-core (~> 3)
      aws-sigv4 (~> 1.0)
    aws-sdk-states (1.2.0)
      aws-sdk-core (~> 3)
      aws-sigv4 (~> 1.0)
    aws-sdk-storagegateway (1.3.0)
      aws-sdk-core (~> 3)
      aws-sigv4 (~> 1.0)
    aws-sdk-support (1.0.1)
      aws-sdk-core (~> 3)
      aws-sigv4 (~> 1.0)
    aws-sdk-swf (1.0.1)
      aws-sdk-core (~> 3)
      aws-sigv4 (~> 1.0)
    aws-sdk-transcribeservice (1.1.0)
      aws-sdk-core (~> 3)
      aws-sigv4 (~> 1.0)
    aws-sdk-translate (1.1.0)
      aws-sdk-core (~> 3)
      aws-sigv4 (~> 1.0)
    aws-sdk-waf (1.4.0)
      aws-sdk-core (~> 3)
      aws-sigv4 (~> 1.0)
    aws-sdk-wafregional (1.4.0)
      aws-sdk-core (~> 3)
      aws-sigv4 (~> 1.0)
    aws-sdk-workdocs (1.1.0)
      aws-sdk-core (~> 3)
      aws-sigv4 (~> 1.0)
    aws-sdk-workmail (1.0.0)
      aws-sdk-core (~> 3)
      aws-sigv4 (~> 1.0)
    aws-sdk-workspaces (1.1.0)
      aws-sdk-core (~> 3)
      aws-sigv4 (~> 1.0)
    aws-sdk-xray (1.1.0)
      aws-sdk-core (~> 3)
      aws-sigv4 (~> 1.0)
    aws-sigv2 (1.0.1)
    aws-sigv4 (1.0.2)
    axiom-types (0.1.1)
      descendants_tracker (~> 0.0.4)
      ice_nine (~> 0.11.0)
      thread_safe (~> 0.3, >= 0.3.1)
    binding_of_caller (0.7.2)
      debug_inspector (>= 0.0.1)
    brakeman (3.4.1)
    breakers (0.2.4)
      faraday (>= 0.7.4, < 0.10)
      multi_json (~> 1.0)
    builder (3.2.3)
    bundler-audit (0.5.0)
      bundler (~> 1.2)
      thor (~> 0.18)
    byebug (8.2.2)
    carrierwave (0.11.2)
      activemodel (>= 3.2.0)
      activesupport (>= 3.2.0)
      json (>= 1.7)
      mime-types (>= 1.16)
      mimemagic (>= 0.3.0)
    carrierwave-aws (1.3.0)
      aws-sdk-s3 (~> 1.0)
      carrierwave (>= 0.7, < 2.0)
    case_transform (0.2)
      activesupport
    childprocess (0.5.9)
      ffi (~> 1.0, >= 1.0.11)
    clam_scan (0.0.2)
    climate_control (0.1.0)
    cliver (0.3.2)
    coderay (1.1.1)
    coercible (1.0.0)
      descendants_tracker (~> 0.0.1)
    concurrent-ruby (1.1.3)
    config (1.4.0)
      activesupport (>= 3.0)
      deep_merge (~> 1.1.1)
    connection_pool (2.2.1)
    crack (0.4.3)
      safe_yaml (~> 1.0.0)
    crass (1.0.4)
    date_validator (0.9.0)
      activemodel
      activesupport
    debug_inspector (0.0.2)
    deep_merge (1.1.1)
    descendants_tracker (0.0.4)
      thread_safe (~> 0.3, >= 0.3.1)
    diff-lcs (1.3)
    docile (1.1.5)
    down (2.4.3)
    encryptor (3.0.0)
    equalizer (0.0.11)
    erubis (2.7.0)
    ethon (0.10.1)
      ffi (>= 1.3.0)
    factory_bot_rails (4.8.2)
      factory_bot (~> 4.8.2)
      railties (>= 3.0.0)
    faker (1.6.3)
      i18n (~> 0.5)
    faker-medical (0.5.2)
      faker
    fakeredis (0.5.0)
      redis (~> 3.0)
    faraday (0.9.2)
      multipart-post (>= 1.2, < 3)
    faraday_curl (0.0.2)
      faraday (>= 0.9.0)
    faraday_middleware (0.12.2)
      faraday (>= 0.7.4, < 1.0)
    fastimage (2.1.0)
    ffi (1.9.25)
    figaro (1.1.1)
      thor (~> 0.14)
    foreman (0.82.0)
      thor (~> 0.19.1)
    formatador (0.2.5)
    globalid (0.4.1)
      activesupport (>= 4.2.0)
    govdelivery-tms (2.8.4)
      activesupport
      faraday
      faraday_middleware
      mime-types
    guard (2.13.0)
      formatador (>= 0.2.4)
      listen (>= 2.7, <= 4.0)
      lumberjack (~> 1.0)
      nenv (~> 0.1)
      notiffany (~> 0.0)
      pry (>= 0.9.12)
      shellany (~> 0.0)
      thor (>= 0.18.1)
    guard-compat (1.2.1)
    guard-rspec (4.7.3)
      guard (~> 2.1)
      guard-compat (~> 1.1)
      rspec (>= 2.99.0, < 4.0)
    guard-rubocop (1.2.0)
      guard (~> 2.0)
      rubocop (~> 0.20)
    gyoku (1.3.1)
      builder (>= 2.1.2)
    hashdiff (0.3.0)
    hashery (2.1.2)
    hashie (3.5.7)
    holidays (5.4.0)
    httpclient (2.8.3)
    httpi (2.4.2)
      rack
      socksify
    i18n (0.9.5)
      concurrent-ruby (~> 1.0)
    ice_nine (0.11.2)
    iconv (1.0.4)
    iniparse (1.4.2)
    iso_country_codes (0.7.8)
    jmespath (1.4.0)
    json (1.8.6)
    json-schema (2.7.0)
      addressable (>= 2.4)
    jsonapi (0.1.1.beta6)
      jsonapi-parser (= 0.1.1.beta3)
      jsonapi-renderer (= 0.1.1.beta1)
    jsonapi-parser (0.1.1.beta3)
    jsonapi-renderer (0.1.1.beta1)
    jwt (2.1.0)
    levenshtein-ffi (1.1.0)
      ffi (~> 1.9)
    liquid (4.0.0)
    listen (3.0.6)
      rb-fsevent (>= 0.9.3)
      rb-inotify (>= 0.9.7)
    loofah (2.2.3)
      crass (~> 1.0.2)
      nokogiri (>= 1.5.9)
    lumberjack (1.0.10)
    mail (2.6.6)
      mime-types (>= 1.16, < 4)
    memoist (0.15.0)
    method_source (0.8.2)
    mime-types (3.1)
      mime-types-data (~> 3.2015)
    mime-types-data (3.2016.0521)
    mimemagic (0.3.2)
    mini_magick (4.7.0)
    mini_portile2 (2.3.0)
    minitest (5.11.3)
    multi_json (1.13.1)
    multipart-post (2.0.0)
    nenv (0.3.0)
    net-sftp (2.1.2)
      net-ssh (>= 2.6.5)
    net-ssh (4.1.0)
    nokogiri (1.8.5)
      mini_portile2 (~> 2.3.0)
    nori (2.6.0)
    notiffany (0.0.8)
      nenv (~> 0.1)
      shellany (~> 0.0)
    octokit (4.7.0)
      sawyer (~> 0.8.0, >= 0.5.3)
    oj (2.18.2)
    olive_branch (2.0.0)
      rails (>= 4.0)
    overcommit (0.37.0)
      childprocess (~> 0.5.8)
      iniparse (~> 1.4)
    ox (2.8.2)
    parallel (1.12.1)
    parser (2.4.0.2)
      ast (~> 2.3)
    pdf-core (0.7.0)
    pdf-forms (1.1.1)
      cliver (~> 0.3.2)
      safe_shell (>= 1.0.3, < 2.0)
    pdf-inspector (1.3.0)
      pdf-reader (>= 1.0, < 3.0.a)
    pdf-reader (2.0.0)
      Ascii85 (~> 1.0.0)
      afm (~> 0.2.1)
      hashery (~> 2.0)
      ruby-rc4
      ttfunk
    pg (0.19.0)
    powerpack (0.1.1)
    prawn (2.2.2)
      pdf-core (~> 0.7.0)
      ttfunk (~> 1.5)
    pry (0.10.3)
      coderay (~> 1.1.0)
      method_source (~> 0.8.1)
      slop (~> 3.4)
    pry-nav (0.2.4)
      pry (>= 0.9.10, < 0.11.0)
    puma (3.12.0)
    pundit (1.1.0)
      activesupport (>= 3.0.0)
    rack (1.6.11)
    rack-attack (5.0.1)
      rack
    rack-cors (0.4.1)
    rack-protection (2.0.4)
      rack
    rack-test (0.6.3)
      rack (>= 1.0)
    rack-vcr (0.1.5)
      vcr (>= 2.9)
    rails (4.2.11)
      actionmailer (= 4.2.11)
      actionpack (= 4.2.11)
      actionview (= 4.2.11)
      activejob (= 4.2.11)
      activemodel (= 4.2.11)
      activerecord (= 4.2.11)
      activesupport (= 4.2.11)
      bundler (>= 1.3.0, < 2.0)
      railties (= 4.2.11)
      sprockets-rails
    rails-api (0.4.1)
      actionpack (>= 3.2.11)
      railties (>= 3.2.11)
    rails-deprecated_sanitizer (1.0.3)
      activesupport (>= 4.2.0.alpha)
    rails-dom-testing (1.0.9)
      activesupport (>= 4.2.0, < 5.0)
      nokogiri (~> 1.6)
      rails-deprecated_sanitizer (>= 1.0.1)
    rails-html-sanitizer (1.0.4)
      loofah (~> 2.2, >= 2.2.2)
    rails-session_cookie (0.2.2)
      rails (>= 4.0)
    rails_semantic_logger (4.2.1)
      rails (>= 3.2)
      semantic_logger (~> 4.1)
    railties (4.2.11)
      actionpack (= 4.2.11)
      activesupport (= 4.2.11)
      rake (>= 0.8.7)
      thor (>= 0.18.1, < 2.0)
    rainbow (3.0.0)
    rake (12.3.1)
    rb-fsevent (0.9.7)
    rb-inotify (0.9.7)
      ffi (>= 0.5.0)
    rdoc (4.2.2)
      json (~> 1.4)
    redis (3.3.3)
    redis-namespace (1.5.3)
      redis (~> 3.0, >= 3.0.4)
    require_all (1.4.0)
    restforce (3.0.0)
      faraday (>= 0.9.0, <= 1.0)
      faraday_middleware (>= 0.8.8, <= 1.0)
      hashie (>= 1.2.0, < 4.0)
      json (>= 1.7.5)
    rgeo (0.6.0)
    rgeo-activerecord (4.0.5)
      activerecord (~> 4.2)
      rgeo (~> 0.3)
    rspec (3.5.0)
      rspec-core (~> 3.5.0)
      rspec-expectations (~> 3.5.0)
      rspec-mocks (~> 3.5.0)
    rspec-core (3.5.4)
      rspec-support (~> 3.5.0)
    rspec-expectations (3.5.0)
      diff-lcs (>= 1.2.0, < 2.0)
      rspec-support (~> 3.5.0)
    rspec-mocks (3.5.0)
      diff-lcs (>= 1.2.0, < 2.0)
      rspec-support (~> 3.5.0)
    rspec-rails (3.5.2)
      actionpack (>= 3.0)
      activesupport (>= 3.0)
      railties (>= 3.0)
      rspec-core (~> 3.5.0)
      rspec-expectations (~> 3.5.0)
      rspec-mocks (~> 3.5.0)
      rspec-support (~> 3.5.0)
    rspec-support (3.5.0)
    rspec_junit_formatter (0.2.3)
      builder (< 4)
      rspec-core (>= 2, < 4, != 2.12.0)
    rubocop (0.52.1)
      parallel (~> 1.10)
      parser (>= 2.4.0.2, < 3.0)
      powerpack (~> 0.1)
      rainbow (>= 2.2.2, < 4.0)
      ruby-progressbar (~> 1.7)
      unicode-display_width (~> 1.0, >= 1.0.1)
    rubocop-junit-formatter (0.1.3)
    ruby-progressbar (1.9.0)
    ruby-rc4 (0.1.5)
    ruby-saml (1.7.0)
      nokogiri (>= 1.5.10)
    rufus-scheduler (3.1.10)
    safe_shell (1.0.3)
    safe_yaml (1.0.4)
    savon (2.11.1)
      akami (~> 1.2)
      builder (>= 2.1.2)
      gyoku (~> 1.2)
      httpi (~> 2.3)
      nokogiri (>= 1.4.0)
      nori (~> 2.4)
      wasabi (~> 3.4)
    sawyer (0.8.1)
      addressable (>= 2.3.5, < 2.6)
      faraday (~> 0.8, < 1.0)
    script_utils (0.0.4)
    sdoc (0.4.1)
      json (~> 1.7, >= 1.7.7)
      rdoc (~> 4.0)
    seedbank (0.5.0)
      rake (>= 10.0)
    semantic_logger (4.2.2)
      concurrent-ruby (~> 1.0)
    sentry-raven (2.7.4)
      faraday (>= 0.7.6, < 1.0)
    shellany (0.0.1)
    shrine (2.6.1)
      down (>= 2.3.6)
    shrine-memory (0.2.2)
      down
      shrine (~> 2.0)
    sidekiq (4.2.9)
      concurrent-ruby (~> 1.0)
      connection_pool (~> 2.2, >= 2.2.0)
      rack-protection (>= 1.5.0)
      redis (~> 3.2, >= 3.2.1)
    sidekiq-ent (1.6.1)
      sidekiq (>= 4.2.9)
      sidekiq-pro (>= 3.5.0)
    sidekiq-instrument (0.3.0)
      sidekiq (>= 4.2, < 6)
      statsd-instrument (~> 2.0, >= 2.0.4)
    sidekiq-pro (3.7.0)
      sidekiq (>= 4.1.5)
    sidekiq-scheduler (2.0.19)
      hashie (~> 3.4)
      redis (~> 3)
      rufus-scheduler (~> 3.1.8)
      sidekiq (>= 3)
      tilt (>= 1.4.0)
    sidekiq-unique-jobs (5.0.10)
      sidekiq (>= 4.0, <= 6.0)
      thor (~> 0)
    simplecov (0.15.1)
      docile (~> 1.1.0)
      json (>= 1.8, < 3)
      simplecov-html (~> 0.10.0)
    simplecov-html (0.10.2)
    slop (3.6.0)
    socksify (1.7.0)
    spring (2.0.2)
      activesupport (>= 4.2)
    spring-commands-rspec (1.0.4)
      spring (>= 0.9.1)
    sprockets (3.7.2)
      concurrent-ruby (~> 1.0)
      rack (> 1, < 3)
    sprockets-rails (3.2.1)
      actionpack (>= 4.0)
      activesupport (>= 4.0)
      sprockets (>= 3.0.0)
    staccato (0.5.1)
    statsd-instrument (2.1.2)
    swagger-blocks (2.0.0)
    thor (0.19.4)
    thread_safe (0.3.6)
    tilt (2.0.2)
    timecop (0.8.1)
    ttfunk (1.5.0)
    typhoeus (1.1.2)
      ethon (>= 0.9.0)
    tzinfo (1.2.5)
      thread_safe (~> 0.1)
    unicode-display_width (1.3.0)
    upsert (2.2.1)
    vcr (3.0.3)
    virtus (1.0.5)
      axiom-types (~> 0.1)
      coercible (~> 1.0)
      descendants_tracker (~> 0.0, >= 0.0.3)
      equalizer (~> 0.0, >= 0.0.9)
    wasabi (3.5.0)
      httpi (~> 2.0)
      nokogiri (>= 1.4.2)
    web-console (2.3.0)
      activemodel (>= 4.0)
      binding_of_caller (>= 0.7.2)
      railties (>= 4.0)
      sprockets-rails (>= 2.0, < 4.0)
    webmock (2.1.0)
      addressable (>= 2.3.6)
      crack (>= 0.3.2)
      hashdiff
    webrick (1.3.1)
    will_paginate (3.1.0)
    zero_downtime_migrations (0.0.7)
      activerecord

PLATFORMS
  ruby

DEPENDENCIES
  aasm
  active_model_serializers (= 0.10.4)
  activerecord-postgis-adapter (~> 3)
  apivore
  appeals_api!
  attr_encrypted
  awesome_print (~> 1.8)
  awrence
  aws-sdk (~> 3)
  betamocks!
  brakeman
  breakers
  bundler-audit
  byebug
  carrierwave (~> 0.11)
  carrierwave-aws
  claims_api!
  clam_scan
  climate_control
  config
  date_validator
  factory_bot!
  factory_bot_rails
  faker
  faker-medical
  fakeredis
  faraday
  faraday_curl
  faraday_middleware
  fastimage
  figaro
  foreman
  govdelivery-tms (= 2.8.4)
  guard-rspec (~> 4.7)
  guard-rubocop
  gyoku
  holidays
  httpclient
  ice_nine
  iconv
  iso_country_codes
  json-schema
  jwt
  levenshtein-ffi
  liquid
  memoist
  mini_magick
  net-sftp
  nokogiri (= 1.8.5)
  octokit
  oj
  olive_branch
  openid_auth!
  overcommit
  ox
  pdf-forms
  pdf-inspector
  pdf-reader
  pg
  prawn
  pry-nav
  puma (~> 3.12.0)
  puma-plugin-statsd!
  pundit
  rack-attack
  rack-cors
  rack-test
  rack-vcr
  rails (= 4.2.11)
  rails-api
  rails-session_cookie
  rails_semantic_logger (~> 4.2)
  rainbow
  redis
  redis-namespace
  require_all
  restforce
  rspec-rails (~> 3.5)
  rspec_junit_formatter
  rubocop (~> 0.52.1)
  rubocop-junit-formatter
  ruby-saml
  savon
  sdoc (~> 0.4.0)
  seedbank
  sentry-raven
  shrine
  shrine-memory
  sidekiq
  sidekiq-ent!
  sidekiq-instrument
  sidekiq-pro!
  sidekiq-scheduler (~> 2.0)
  sidekiq-unique-jobs
  simplecov
  socksify
  spring
  spring-commands-rspec
  staccato
  statsd-instrument
  swagger-blocks
  timecop
  typhoeus
  tzinfo-data
  upsert
  va_facilities!
  vba_documents!
  vcr
  veteran_verification!
  vets_json_schema!
  virtus
  web-console (~> 2.0)
  webmock
  webrick
  will_paginate
  zero_downtime_migrations

BUNDLED WITH
   1.17.1<|MERGE_RESOLUTION|>--- conflicted
+++ resolved
@@ -19,17 +19,10 @@
 
 GIT
   remote: https://github.com/department-of-veterans-affairs/vets-json-schema
-<<<<<<< HEAD
-  revision: 2b77b41de3f0bcb998b73281f8dd8dc67ff0dd99
-  branch: master
-  specs:
-    vets_json_schema (3.127.0)
-=======
   revision: 44c5f711d80267f019f4b3170653fa1011216d9c
   branch: master
   specs:
     vets_json_schema (3.128.0)
->>>>>>> 6b480da9
       multi_json (~> 1.0)
       script_utils (= 0.0.4)
 
