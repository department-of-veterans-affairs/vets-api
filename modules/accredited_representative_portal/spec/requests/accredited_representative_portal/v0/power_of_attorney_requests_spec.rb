--- conflicted
+++ resolved
@@ -23,11 +23,7 @@
   end
 
   describe 'GET /accredited_representative_portal/v0/power_of_attorney_requests' do
-<<<<<<< HEAD
     it 'returns the list of power of attorney requests', skip: 'temp skip' do
-=======
-    it 'returns the list of power of attorney requests' do
->>>>>>> 055dac40
       poa_requests
 
       get('/accredited_representative_portal/v0/power_of_attorney_requests')
@@ -108,11 +104,8 @@
   end
 
   describe 'GET /accredited_representative_portal/v0/power_of_attorney_requests/:id' do
-<<<<<<< HEAD
     it 'returns the details of a specific power of attorney request', skip: 'temp skip' do
-=======
-    it 'returns the details of a specific power of attorney request' do
->>>>>>> 055dac40
+
       get("/accredited_representative_portal/v0/power_of_attorney_requests/#{poa_request.id}")
 
       parsed_response = JSON.parse(response.body)
