--- conflicted
+++ resolved
@@ -663,15 +663,11 @@
             make_date_object(anticipated_sep_date, anticipated_sep_date.length)
         end
         @pdf_data[:data][:attributes][:serviceInformation][:activatedOnFederalOrders] = activation_date ? 'YES' : 'NO'
-<<<<<<< HEAD
-
-=======
         if @pdf_data&.dig(
           'data', 'attributes', 'serviceInformation', 'reservesNationalGuardService', 'federalActivation'
         ).present?
           @pdf_data[:data][:attributes][:serviceInformation][:reservesNationalGuardService].delete(:federalActivation)
         end
->>>>>>> 510b9b2c
         @pdf_data
       end
 
