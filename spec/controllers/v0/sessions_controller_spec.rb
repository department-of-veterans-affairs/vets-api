# frozen_string_literal: true

require 'rails_helper'
require 'support/saml/response_builder'
require 'support/url_service_helpers'

RSpec.describe V0::SessionsController, type: :controller do
  include SAML::ResponseBuilder

  let(:uuid) { SecureRandom.uuid }
  let(:token) { 'abracadabra-open-sesame' }
  let(:loa1_user) { build(:user, :loa1, uuid: uuid) }
  let(:loa3_user) { build(:user, :loa3, uuid: uuid) }
  let(:saml_user_attributes) { loa3_user.attributes.merge(loa3_user.identity.attributes) }
  let(:user_attributes) { double('user_attributes', saml_user_attributes) }
  let(:saml_user) do
    instance_double('SAML::User',
                    changing_multifactor?: false,
                    user_attributes: user_attributes,
                    to_hash: saml_user_attributes)
  end

  let(:request_host)        { '127.0.0.1:3000' }
  let(:callback_url)        { "http://#{request_host}/auth/saml/callback" }
  let(:logout_redirect_url) { 'http://127.0.0.1:3001/logout/' }

  let(:settings_no_context) { build(:settings_no_context, assertion_consumer_service_url: callback_url) }
  let(:rubysaml_settings)   { build(:rubysaml_settings, assertion_consumer_service_url: callback_url) }

  let(:logout_uuid) { '1234' }
  let(:invalid_logout_response) do
    double('logout_response', validate: false, in_response_to: logout_uuid, errors: ['bad thing'])
  end
  let(:successful_logout_response) do
    double('logout_response', validate: true, success?: true, in_response_to: logout_uuid, errors: [])
  end
  let(:decrypter) { Aes256CbcEncryptor.new(Settings.sso.cookie_key, Settings.sso.cookie_iv) }
  let(:authn_context) { LOA::IDME_LOA1 }
  let(:valid_saml_response) do
    build_saml_response(
      authn_context: authn_context,
      account_type: 'N/A',
      level_of_assurance: ['3'],
      multifactor: [false]
    )
  end

  def verify_session_cookie
    token = session[:token]
    expect(token).to_not be_nil
    session_object = Session.find(token)
    expect(session_object).to_not be_nil
    session_object.to_hash.each do |k, v|
      expect(session[k]).to eq(v)
    end
  end

  before(:each) do
    request.host = request_host
    allow(SAML::SettingsService).to receive(:saml_settings).and_return(rubysaml_settings)
    allow(SAML::Response).to receive(:new).and_return(valid_saml_response)
    Redis.current.set("benchmark_api.auth.login_#{uuid}", Time.now.to_f)
    Redis.current.set("benchmark_api.auth.logout_#{uuid}", Time.now.to_f)
  end

  context 'when not logged in' do
    describe 'new' do
      context 'routes not requiring auth' do
        %w[mhv dslogon idme].each do |type|
          context "routes /sessions/#{type}/new to SessionsController#new with type: #{type}" do
            it 'redirects' do
              get(:new, params: { type: type, clientId: '123123' })
              expect(response).to have_http_status(:found)
              expect(response.location)
                .to be_an_idme_saml_url('https://api.idmelabs.com/saml/SingleSignOnService?SAMLRequest=')
                .with_relay_state('originating_request_id' => nil, 'type' => type)
                .with_params('clientId' => '123123')
            end
          end
        end

        context 'routes /sessions/signup/new to SessionsController#new' do
          it 'redirects' do
<<<<<<< HEAD
            get(:new, params: { type: :idme, signup: true, clientId: '123123' })
=======
            get(:new, type: :signup, client_id: '123123')
>>>>>>> dea364f1
            expect(response).to have_http_status(:found)
            expect(response.location)
              .to be_an_idme_saml_url('https://api.idmelabs.com/saml/SingleSignOnService?SAMLRequest=')
              .with_relay_state('originating_request_id' => nil, 'type' => 'signup')
              .with_params('op' => 'signup', 'clientId' => '123123')
          end
        end
      end

      context 'routes requiring auth' do
        %w[mfa verify slo].each do |type|
          it "routes /sessions/#{type}/new to SessionsController#new with type: #{type}" do
            get(:new, params: { type: type })
            expect(response).to have_http_status(:unauthorized)
            expect(JSON.parse(response.body))
              .to eq('errors' => [{
                       'title' => 'Not authorized',
                       'detail' => 'Not authorized',
                       'code' => '401',
                       'status' => '401'
                     }])
          end
        end
      end
    end
  end

  context 'when logged in' do
    before do
      allow(SAML::User).to receive(:new).and_return(saml_user)
      session_object = Session.create(uuid: uuid, token: token)
      session_object.to_hash.each { |k, v| session[k] = v }
      loa1 = User.create(loa1_user.attributes)
      UserIdentity.create(loa1_user.identity.attributes)
      sign_in_as(loa1, token)
    end

    describe 'new' do
      context 'all routes' do
        %w[mhv dslogon idme mfa verify slo].each do |type|
          around(:each) do |example|
            Settings.sso.cookie_enabled = true
            example.run
            Settings.sso.cookie_enabled = false
          end

          context "routes /sessions/#{type}/new to SessionsController#new with type: #{type}" do
            it 'redirects' do
              get(:new, params: { type: type })
              expect(response).to have_http_status(:found)
              expect(cookies['vagov_session_dev']).not_to be_nil unless type.in?(%w[mhv dslogon idme slo])
            end
          end
        end
      end
    end

    describe 'GET sessions/slo/new' do
      let(:logout_request) { OneLogin::RubySaml::Logoutrequest.new }

      before do
        mhv_account = double('mhv_account', ineligible?: false, needs_terms_acceptance?: false, upgraded?: true)
        allow(MhvAccount).to receive(:find_or_initialize_by).and_return(mhv_account)
        allow(OneLogin::RubySaml::Logoutrequest).to receive(:new).and_return(logout_request)
        Session.find(token).to_hash.each { |k, v| session[k] = v }
        cookies['vagov_session_dev'] = 'bar'
      end

      around(:each) do |example|
        Settings.sso.cookie_enabled = true
        example.run
        Settings.sso.cookie_enabled = false
      end

      context 'can find an active session' do
        it 'destroys the user, session, and cookie, persists logout_request object, sets url to SLO url' do
          # these should not have been destroyed yet
          verify_session_cookie
          expect(User.find(uuid)).to_not be_nil

          # this should not exist yet
          expect(SingleLogoutRequest.find(logout_request.uuid)).to be_nil
          # it has the cookie set
          expect(cookies['vagov_session_dev']).to_not be_nil
          get(:new, params: { type: 'slo' })
          expect(response.location)
            .to be_an_idme_saml_url('https://api.idmelabs.com/saml/SingleLogoutService?SAMLRequest=')
            .with_relay_state('originating_request_id' => nil, 'type' => 'slo')

          # these should be destroyed.
          expect(Session.find(token)).to be_nil
          expect(session).to be_empty
          expect(User.find(uuid)).to be_nil
          expect(cookies['vagov_session_dev']).to be_nil

          # this should be created in redis
          expect(SingleLogoutRequest.find(logout_request.uuid)).to_not be_nil
        end
      end
    end

    it 'redirects as success even when logout fails, but it logs the failure' do
      expect(post(:saml_logout_callback)).to redirect_to(logout_redirect_url)
    end

    describe 'POST saml_logout_callback' do
      before { SingleLogoutRequest.create(uuid: logout_uuid, token: token) }

      context 'saml_logout_response is invalid' do
        before do
          allow(OneLogin::RubySaml::Logoutresponse).to receive(:new).and_return(invalid_logout_response)
        end

        it 'redirects as success and logs the failure' do
          expect(Rails.logger).to receive(:error).with(/bad thing/).exactly(1).times
          expect(post(:saml_logout_callback, params: { SAMLResponse: '-' }))
            .to redirect_to(logout_redirect_url)
        end
      end

      context 'saml_logout_response is success' do
        before do
          mhv_account = double('mhv_account', ineligible?: false, needs_terms_acceptance?: false, upgraded?: true)
          allow(MhvAccount).to receive(:find_or_initialize_by).and_return(mhv_account)
          allow(OneLogin::RubySaml::Logoutresponse).to receive(:new).and_return(successful_logout_response)
          Session.find(token).to_hash.each { |k, v| session[k] = v }
        end

        it 'redirects to success and destroys only the logout request' do
          # these should have been destroyed in the initial call to sessions/logout, not in the callback.
          verify_session_cookie
          expect(User.find(uuid)).to_not be_nil
          # this will be destroyed
<<<<<<< HEAD
          expect(SingleLogoutRequest.find(succesful_logout_response&.in_response_to)).to_not be_nil
          expect(post(:saml_logout_callback, params: { SAMLResponse: '-' }))
=======
          expect(SingleLogoutRequest.find(successful_logout_response&.in_response_to)).to_not be_nil
          expect(post(:saml_logout_callback, SAMLResponse: '-'))
>>>>>>> dea364f1
            .to redirect_to(logout_redirect_url)
          # these should have been destroyed in the initial call to sessions/logout, not in the callback.
          verify_session_cookie
          expect(User.find(uuid)).to_not be_nil
          # this should be destroyed
          expect(SingleLogoutRequest.find(successful_logout_response&.in_response_to)).to be_nil
        end
      end
    end

    describe 'POST saml_callback' do
      before(:each) do
        allow(SAML::User).to receive(:new).and_return(saml_user)
      end

      let(:frozen_time) { Time.current }
      let(:expire_at) { frozen_time + 1800 }

      around(:each) do |example|
        Timecop.freeze(frozen_time)
        Settings.sso.cookie_enabled = true
        example.run
        Settings.sso.cookie_enabled = false
        Timecop.return
      end

      it 'sets the session cookie' do
        Settings.sso.cookie_enabled = false
        post :saml_callback
        verify_session_cookie
      end

      context 'verifying' do
        let(:authn_context) { LOA::IDME_LOA3 }

        it 'uplevels an LOA 1 session to LOA 3', :aggregate_failures do
          existing_user = User.find(uuid)
          expect(existing_user.last_signed_in).to be_a(Time)
          expect(existing_user.multifactor).to be_falsey
          expect(existing_user.loa).to eq(highest: LOA::ONE, current: LOA::ONE)
          expect(existing_user.ssn).to eq('796111863')
          allow(StringHelpers).to receive(:levenshtein_distance).and_return(8)
          expect(controller).to receive(:log_message_to_sentry).with(
            'SSNS DO NOT MATCH!!',
            :warn,
            identity_compared_with_mvi: {
              length: [9, 9],
              only_digits: [true, true],
              encoding: ['UTF-8', 'UTF-8'],
              levenshtein_distance: 8
            }
          )
          expect(Raven).to receive(:tags_context).once

          once = { times: 1, value: 1 }
          callback_tags = ['status:success', "context:#{LOA::IDME_LOA3}"]

          expect { post(:saml_callback) }
            .to trigger_statsd_increment(described_class::STATSD_SSO_CALLBACK_KEY, tags: callback_tags, **once)
            .and trigger_statsd_increment(described_class::STATSD_SSO_CALLBACK_TOTAL_KEY, **once)

          expect(response.location).to start_with('http://127.0.0.1:3001/auth/login/callback')

          new_user = User.find(uuid)
          expect(new_user.ssn).to eq('796111863')
          expect(new_user.va_profile.ssn).not_to eq('155256322')
          expect(new_user.loa).to eq(highest: LOA::THREE, current: LOA::THREE)
          expect(new_user.multifactor).to be_falsey
          expect(new_user.last_signed_in).not_to eq(existing_user.last_signed_in)
          expect(cookies['vagov_session_dev']).not_to be_nil
          expect(JSON.parse(decrypter.decrypt(cookies['vagov_session_dev'])))
            .to eq('patientIcn' => loa3_user.icn,
                   'mhvCorrelationId' => loa3_user.mhv_correlation_id,
                   'signIn' => { 'serviceName' => 'idme' },
                   'credential_used' => 'id_me',
                   'expirationTime' => expire_at.iso8601(0))
        end
      end

      context 'changing multifactor' do
        let(:authn_context) { 'multifactor' }
        let(:saml_user_attributes) do
          loa1_user.attributes.merge(loa1_user.identity.attributes).merge(multifactor: 'true')
        end

        it 'changes the multifactor to true, time is the same', :aggregate_failures do
          existing_user = User.find(uuid)
          expect(existing_user.last_signed_in).to be_a(Time)
          expect(existing_user.multifactor).to be_falsey
          expect(existing_user.loa).to eq(highest: LOA::ONE, current: LOA::ONE)
          allow(saml_user).to receive(:changing_multifactor?).and_return(true)
          post :saml_callback
          new_user = User.find(uuid)
          expect(new_user.loa).to eq(highest: LOA::ONE, current: LOA::ONE)
          expect(new_user.multifactor).to be_truthy
          expect(new_user.last_signed_in).to eq(existing_user.last_signed_in)
        end

        it 'has a cookie, but values are nil because loa1 user', :aggregate_failures do
          post :saml_callback
          expect(cookies['vagov_session_dev']).not_to be_nil
          expect(JSON.parse(decrypter.decrypt(cookies['vagov_session_dev'])))
            .to eq(
              'patientIcn' => nil,
              'mhvCorrelationId' => nil,
              'signIn' => { 'serviceName' => 'idme' },
              'credential_used' => 'id_me',
              'expirationTime' => expire_at.iso8601(0)
            )
        end

        # keeping this spec round to easily test out the testing attributes
        xit 'has a cookie, which includes the testing values', :aggregate_failures do
          with_settings(Settings.sso, testing: true) do
            post :saml_callback
          end

          expect(cookies['vagov_session_dev']).not_to be_nil
          expect(JSON.parse(decrypter.decrypt(cookies['vagov_session_dev'])))
            .to eq(
              'patientIcn' => nil,
              'mhvCorrelationId' => nil,
              'signIn' => { 'serviceName' => 'idme' },
              'credential_used' => 'id_me',
              'expirationTime' => expire_at.iso8601(0)
            )
        end
      end

      context 'when user has LOA current 1 and highest 3' do
        let(:saml_user_attributes) do
          loa1_user.attributes.merge(loa1_user.identity.attributes).merge(
            loa: { current: LOA::ONE, highest: LOA::THREE }
          )
        end

        it 'redirects to idme for up-level' do
          expect(post(:saml_callback)).to redirect_to(/api.idmelabs.com/)
        end

        it 'redirects to identity proof URL', :aggregate_failures do
          expect_any_instance_of(SAML::URLService).to receive(:verify_url)
          post :saml_callback
          expect(cookies['vagov_session_dev']).not_to be_nil
          expect(JSON.parse(decrypter.decrypt(cookies['vagov_session_dev'])))
            .to eq(
              'patientIcn' => nil,
              'mhvCorrelationId' => nil,
              'signIn' => { 'serviceName' => 'idme' },
              'credential_used' => 'id_me',
              'expirationTime' => expire_at.iso8601(0)
            )
        end
      end

      context 'when user has LOA current 1 and highest nil' do
        let(:saml_user_attributes) do
          loa1_user.attributes.merge(loa1_user.identity.attributes).merge(
            loa: { current: nil, highest: nil }
          )
        end

        it 'handles no loa_highest present on new user_identity' do
          post :saml_callback
          expect(response.location).to start_with('http://127.0.0.1:3001/auth/login/callback?auth=fail&code=004')
          expect(cookies['vagov_session_dev']).to be_nil
        end
      end

      context 'when NoMethodError is encountered elsewhere' do
        it 'redirects to adds context and re-raises the exception', :aggregate_failures do
          allow_any_instance_of(SSOService).to receive(:persist_authentication!).and_raise(NoMethodError)
          expect(Raven).to receive(:extra_context).once
          expect(Raven).not_to receive(:user_context)
          expect(Raven).not_to receive(:tags_context).once
          expect(controller).to receive(:log_message_to_sentry)
          expect(post(:saml_callback))
            .to redirect_to('http://127.0.0.1:3001/auth/login/callback?auth=fail&code=007')
        end

        it 'increments the failed and total statsd counters' do
          allow_any_instance_of(SSOService).to receive(:persist_authentication!).and_raise(NoMethodError)
          once = { times: 1, value: 1 }
          callback_tags = ['status:failure', 'context:unknown']
          failed_tags = ['error:unknown']

          expect { post(:saml_callback) }
            .to trigger_statsd_increment(described_class::STATSD_SSO_CALLBACK_KEY, tags: callback_tags, **once)
            .and trigger_statsd_increment(described_class::STATSD_SSO_CALLBACK_FAILED_KEY, tags: failed_tags, **once)
            .and trigger_statsd_increment(described_class::STATSD_SSO_CALLBACK_TOTAL_KEY, **once)
        end
      end

      context 'when user clicked DENY' do
        before { allow(SAML::Response).to receive(:new).and_return(saml_response_click_deny) }

        it 'redirects to an auth failure page' do
          expect(Raven).to receive(:tags_context).once
          expect(Rails.logger).to receive(:warn).with(/#{SAML::Response::ERRORS[:clicked_deny][:short_message]}/)
          expect(post(:saml_callback)).to redirect_to('http://127.0.0.1:3001/auth/login/callback?auth=fail&code=001')
          expect(response).to have_http_status(:found)
        end
      end

      context 'when too much time passed to consume the SAML Assertion' do
        before { allow(SAML::Response).to receive(:new).and_return(saml_response_too_late) }

        it 'redirects to an auth failure page' do
          expect(Rails.logger).to receive(:warn).with(/#{SAML::Response::ERRORS[:auth_too_late][:short_message]}/).twice
          expect(post(:saml_callback)).to redirect_to('http://127.0.0.1:3001/auth/login/callback?auth=fail&code=002')
          expect(response).to have_http_status(:found)
          expect(cookies['vagov_session_dev']).to be_nil
        end
      end

      context 'when clock drift causes us to consume the Assertion before its creation' do
        before { allow(SAML::Response).to receive(:new).and_return(saml_response_too_early) }

        it 'redirects to an auth failure page', :aggregate_failures do
          expect(Rails.logger).to receive(:error).with(/#{SAML::Response::ERRORS[:auth_too_early][:short_message]}/)
          expect(post(:saml_callback)).to redirect_to('http://127.0.0.1:3001/auth/login/callback?auth=fail&code=003')
          expect(response).to have_http_status(:found)
          expect(cookies['vagov_session_dev']).to be_nil
        end

        it 'increments the failed and total statsd counters' do
          once = { times: 1, value: 1 }
          callback_tags = ['status:failure', 'context:unknown']
          failed_tags = ['error:auth_too_early']

          expect { post(:saml_callback) }
            .to trigger_statsd_increment(described_class::STATSD_SSO_CALLBACK_KEY, tags: callback_tags, **once)
            .and trigger_statsd_increment(described_class::STATSD_SSO_CALLBACK_FAILED_KEY, tags: failed_tags, **once)
            .and trigger_statsd_increment(described_class::STATSD_SSO_CALLBACK_TOTAL_KEY, **once)
        end
      end

      context 'when saml response returns an unknown type of error' do
        before { allow(SAML::Response).to receive(:new).and_return(saml_response_unknown_error) }

        it 'logs a generic error', :aggregate_failures do
          expect_any_instance_of(SSOService).to receive(:log_message_to_sentry)
            .with(
              'Login Fail! Other SAML Response Error(s)',
              :error,
              [{ code: '007',
                 tag: :unknown,
                 short_message: 'Other SAML Response Error(s)',
                 level: :error,
                 full_message: 'The status code of the Response was not Success, was Requester => NoAuthnContext ->'\
                               ' AuthnRequest without an authentication context.' }]
            )
          expect(post(:saml_callback)).to redirect_to('http://127.0.0.1:3001/auth/login/callback?auth=fail&code=007')
          expect(response).to have_http_status(:found)
          expect(cookies['vagov_session_dev']).to be_nil
        end

        it 'increments the failed and total statsd counters' do
          once = { times: 1, value: 1 }
          callback_tags = ['status:failure', 'context:unknown']
          failed_tags = ['error:unknown']

          expect { post(:saml_callback) }
            .to trigger_statsd_increment(described_class::STATSD_SSO_CALLBACK_KEY, tags: callback_tags, **once)
            .and trigger_statsd_increment(described_class::STATSD_SSO_CALLBACK_FAILED_KEY, tags: failed_tags, **once)
            .and trigger_statsd_increment(described_class::STATSD_SSO_CALLBACK_TOTAL_KEY, **once)
        end
      end

      context 'when saml response contains multiple errors (known or otherwise)' do
        before { allow(SAML::Response).to receive(:new).and_return(saml_response_multi_error) }
        it 'logs a generic error' do
          expect_any_instance_of(SSOService).to receive(:log_message_to_sentry)
            .with(
              'Login Fail! Subject did not consent to attribute release Multiple SAML Errors',
              :warn,
              [{ code: '001', tag: :clicked_deny, short_message: 'Subject did not consent to attribute release',
                 level: :warn, full_message: 'Subject did not consent to attribute release' },
               { code: '007', tag: :unknown, short_message: 'Other SAML Response Error(s)', level: :error,
                 full_message: 'Other random error' }]
            )
          expect(post(:saml_callback)).to redirect_to('http://127.0.0.1:3001/auth/login/callback?auth=fail&code=001')
          expect(response).to have_http_status(:found)
          expect(cookies['vagov_session_dev']).to be_nil
        end

        it 'increments the failed and total statsd counters' do
          once = { times: 1, value: 1 }
          callback_tags = ['status:failure', 'context:unknown']
          failed_tags = ['error:clicked_deny']

          expect { post(:saml_callback) }
            .to trigger_statsd_increment(described_class::STATSD_SSO_CALLBACK_KEY, tags: callback_tags, **once)
            .and trigger_statsd_increment(described_class::STATSD_SSO_CALLBACK_FAILED_KEY, tags: failed_tags, **once)
            .and trigger_statsd_increment(described_class::STATSD_SSO_CALLBACK_TOTAL_KEY, **once)
        end
      end

      context 'when a required saml attribute is missing' do
        let(:saml_user_attributes) do
          loa1_user.attributes.merge(loa1_user.identity.attributes).merge(uuid: nil)
        end

        before { allow(SAML::User).to receive(:new).and_return(saml_user) }

        it 'logs a generic user validation error', :aggregate_failures do
          expect_any_instance_of(SSOService).to receive(:log_message_to_sentry)
            .with(
              'Login Fail! on User/Session Validation',
              :error,
              uuid: nil,
              user: {
                valid: false,
                errors: ["Uuid can't be blank"]
              },
              session: {
                valid: false,
                errors: ["Uuid can't be blank"]
              },
              identity: {
                valid: false,
                errors: ["Uuid can't be blank"],
                authn_context: 'http://idmanagement.gov/ns/assurance/loa/1/vets',
                loa: { current: 1, highest: 1 }
              }
            )
          expect(post(:saml_callback)).to redirect_to('http://127.0.0.1:3001/auth/login/callback?auth=fail&code=004')
          expect(response).to have_http_status(:found)
          expect(cookies['vagov_session_dev']).to be_nil
        end

        it 'increments the failed and total statsd counters' do
          once = { times: 1, value: 1 }
          callback_tags = ['status:failure', "context:#{LOA::IDME_LOA1}"]
          failed_tags = ['error:validations_failed']

          expect { post(:saml_callback) }
            .to trigger_statsd_increment(described_class::STATSD_SSO_CALLBACK_KEY, tags: callback_tags, **once)
            .and trigger_statsd_increment(described_class::STATSD_SSO_CALLBACK_FAILED_KEY, tags: failed_tags, **once)
            .and trigger_statsd_increment(described_class::STATSD_SSO_CALLBACK_TOTAL_KEY, **once)
        end
      end

      context 'when creating a user account' do
        context 'and the current user does not yet have an Account record' do
          before do
            expect(Account.count).to eq 0
          end

          it 'creates an Account record for the user' do
            post :saml_callback
            AfterLoginJob.drain

            expect(Account.first.idme_uuid).to eq uuid
          end
        end

        context 'and the current user already has an Account record' do
          let!(:account) { create :account, idme_uuid: uuid }

          it 'does not create a new Account record for the user', :aggregate_failures do
            post :saml_callback
            AfterLoginJob.drain

            expect(Account.count).to eq 1
            expect(Account.first.idme_uuid).to eq account.idme_uuid
          end
        end
      end
    end
  end

  context 'when not logged in' do
    describe 'POST saml_callback' do
      context 'loa3_user' do
        let(:saml_user_attributes) { loa3_user.attributes.merge(loa3_user.identity.attributes) }

        it 'creates an after login job' do
          allow(SAML::User).to receive(:new).and_return(saml_user)
          expect { post :saml_callback }.to change(AfterLoginJob.jobs, :size).by(1)
        end
      end
    end
  end
end<|MERGE_RESOLUTION|>--- conflicted
+++ resolved
@@ -81,11 +81,7 @@
 
         context 'routes /sessions/signup/new to SessionsController#new' do
           it 'redirects' do
-<<<<<<< HEAD
             get(:new, params: { type: :idme, signup: true, clientId: '123123' })
-=======
-            get(:new, type: :signup, client_id: '123123')
->>>>>>> dea364f1
             expect(response).to have_http_status(:found)
             expect(response.location)
               .to be_an_idme_saml_url('https://api.idmelabs.com/saml/SingleSignOnService?SAMLRequest=')
@@ -219,13 +215,8 @@
           verify_session_cookie
           expect(User.find(uuid)).to_not be_nil
           # this will be destroyed
-<<<<<<< HEAD
           expect(SingleLogoutRequest.find(succesful_logout_response&.in_response_to)).to_not be_nil
           expect(post(:saml_logout_callback, params: { SAMLResponse: '-' }))
-=======
-          expect(SingleLogoutRequest.find(successful_logout_response&.in_response_to)).to_not be_nil
-          expect(post(:saml_logout_callback, SAMLResponse: '-'))
->>>>>>> dea364f1
             .to redirect_to(logout_redirect_url)
           # these should have been destroyed in the initial call to sessions/logout, not in the callback.
           verify_session_cookie
