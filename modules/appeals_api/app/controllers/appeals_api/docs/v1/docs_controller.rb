--- conflicted
+++ resolved
@@ -3,20 +3,10 @@
 class AppealsApi::Docs::V1::DocsController < ApplicationController
   skip_before_action(:authenticate)
 
-<<<<<<< HEAD
-  SWAGGER = Swagger::Blocks.build_root_json(
-    [
-      AppealsApi::V1::SwaggerRoot,
-      AppealsApi::V1::HigherLevelReviewsControllerSwagger
-    ]
-  ).freeze
-=======
   SWAGGERED_CLASSES = [
     AppealsApi::V1::HigherLevelReviewsControllerSwagger,
-    AppealsApi::V1::ContestableIssuesControllerSwagger,
     AppealsApi::V1::SwaggerRoot
   ].freeze
->>>>>>> c61e662c
 
   def decision_reviews
     render json: Swagger::Blocks.build_root_json(SWAGGERED_CLASSES)
