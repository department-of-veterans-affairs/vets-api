--- conflicted
+++ resolved
@@ -89,24 +89,15 @@
           collect_error_messages(
             source: '/claimant/address/',
             detail: "If claimant is present 'address' must be filled in " \
-<<<<<<< HEAD
                     "with required fields addressLine1, city, stateCode and countryCode. If the countryCode is 'US' " \
                     'then zipCode is also required.'
-=======
-                    'with required fields addressLine1, city, stateCode, countryCode and zipCode'
->>>>>>> 4c52087c
           )
         else
           validate_address_line_one(address)
           validate_address_city(address)
           validate_address_state_code(address)
-<<<<<<< HEAD
-          validate_address_country(address)
+          validate_address_country_code(address)
           validate_address_zip_code(address, 'claimant')
-=======
-          validate_address_country_code(address)
-          validate_address_zip_code(address)
->>>>>>> 4c52087c
         end
       end
 
@@ -140,18 +131,14 @@
       def validate_address_country_code(address)
         if address['countryCode'].nil?
           collect_error_messages(
-<<<<<<< HEAD
-            source: '/claimant/address/country',
-=======
             source: '/claimant/address/countryCode',
->>>>>>> 4c52087c
             detail: "If claimant is present 'countryCode' must be filled in"
           )
         end
       end
 
       def validate_address_zip_code(address, base)
-        country = address['country']&.downcase
+        country = address['countryCode']&.downcase
         return unless country == 'us'
 
         if address['zipCode'].blank?
