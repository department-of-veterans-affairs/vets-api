--- conflicted
+++ resolved
@@ -80,8 +80,6 @@
   caregiver1010:
     actor_type: user
     description: Enables new features while investigating 1010CG errors
-<<<<<<< HEAD
-=======
   caregiver_use_va_notify_on_submission_failure:
     actor_type: user
     description: Send 10-10CG submission failure email to Veteran using VANotify.
@@ -89,7 +87,6 @@
   caregiver_retry_form_validation:
     actor_type: user
     description: Enables 1010CG to retry schema validation
->>>>>>> bbdab6b7
   hca_browser_monitoring_enabled:
     actor_type: user
     description: Enables browser monitoring for the health care application.
@@ -173,15 +170,9 @@
   champva_unique_temp_file_names:
     actor_type: user
     description: Enables unique temp file names for CHAMPVA PDF files
-<<<<<<< HEAD
-  champva_file_recreate:
-    actor_type: user
-    description: Enhances file creation reliability by adding retry functionality in the vets-api tmp folder
-=======
   champva_failure_email_job_enabled:
     actor_type: user
     description: Enables sending failure notification emails for IVC CHAMPVA form submissions that lack a Pega status
->>>>>>> bbdab6b7
   check_in_experience_enabled:
     actor_type: user
     description: Enables the health care check-in experiences
@@ -764,11 +755,7 @@
   form40_10007_confirmation_email:
     actor_type: user
     description: Enables form 40-10007 email submission error (VaNotify)
-<<<<<<< HEAD
-    enable_in_development: true  
-=======
-    enable_in_development: true
->>>>>>> bbdab6b7
+    enable_in_development: true
   form1990meb_confirmation_email:
     actor_type: user
     description: Enables form 1990 MEB email submission confirmation (VaNotify)
@@ -1917,8 +1904,4 @@
     description: If enabled, emails and sms sent through VaNotify::Service will be stored as notifications.
   is_DGIB_endpoint:
     actor_type: user
-<<<<<<< HEAD
-    description: used to call data from DGIB endpoints for MGIB VYE application
-=======
-    description: used to call data from DGIB endpoints for MGIB VYE application
->>>>>>> bbdab6b7
+    description: used to call data from DGIB endpoints for MGIB VYE application