--- conflicted
+++ resolved
@@ -5,38 +5,27 @@
     module Exceptions
       module Lighthouse
         class UnprocessableEntity < StandardError
-          def initialize(errors)
-            @errors = errors
+          def initialize(options = {})
+            @title = options[:title] || 'Unprocessable entity'
+            @detail = options[:detail]
 
             super
           end
 
-          def errors_array
-            errors_array = []
-            @errors.each do |err|
-              errors_array << {
-                title: err[:title] || 'Unprocessable entity',
-                detail: err[:detail],
-                status: err[:status].to_s, # LH standards want this be a string
-                source: {
-                  pointer: "data/attributes#{err[:source]}"
-                }
+          def errors
+            [
+              {
+                title: @title,
+                detail: @detail,
+                status: status_code.to_s # LH standards want this as a string
               }
-            end
-            errors_array
+            ]
           end
 
           def status
             'not implmented'
           end
 
-<<<<<<< HEAD
-=======
-          def status
-            'not implmented'
-          end
-
->>>>>>> b99aff92
           def status_code
             422
           end
