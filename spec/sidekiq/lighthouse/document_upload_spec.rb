--- conflicted
+++ resolved
@@ -9,11 +9,7 @@
 require 'lighthouse/benefits_documents/constants'
 
 RSpec.describe Lighthouse::DocumentUpload, type: :job do
-<<<<<<< HEAD
   let(:job) do
-=======
-  subject(:job) do
->>>>>>> fe629e3a
     described_class.perform_async(user_icn,
                                   document_data.to_serializable_hash,
                                   user_account_uuid, claim_id,
@@ -106,18 +102,6 @@
       evidence_submission
     end
 
-    let(:job_id) { job }
-    let(:evidence_submission_stub) do
-      evidence_submission = EvidenceSubmission.new(claim_id: '4567',
-                                                   tracked_item_id: tracked_item_ids,
-                                                   job_id: job_id,
-                                                   job_class: described_class,
-                                                   upload_status: 'pending')
-      evidence_submission.user_account = user_account
-      evidence_submission.save!
-      evidence_submission
-    end
-
     let(:formatted_submit_date) do
       # We want to return all times in EDT
       timestamp = Time.at(issue_instant).in_time_zone('America/New_York')
@@ -126,7 +110,6 @@
       timestamp.strftime('%B %-d, %Y %-l:%M %P %Z').sub(/([ap])m/, '\1.m.')
     end
 
-<<<<<<< HEAD
     it 'calls Lighthouse::FailureNotification' do
       described_class.within_sidekiq_retries_exhausted_block(args) do
         expect(Lighthouse::FailureNotification).to receive(:perform_async).with(
@@ -135,23 +118,6 @@
           'docXXXX-XXte.pdf', # filename
           formatted_submit_date, # date_submitted
           formatted_submit_date # date_failed
-=======
-    it 'enqueues a failure notification mailer to send to the veteran' do
-      allow(VaNotify::Service).to receive(:new) { notify_client_stub }
-
-      described_class.within_sidekiq_retries_exhausted_block(args) do
-        expect(notify_client_stub).to receive(:send_email).with(
-          {
-            recipient_identifier: { id_value: user_account.icn, id_type: 'ICN' },
-            template_id: 'fake_template_id',
-            personalisation: {
-              first_name: 'Bob',
-              filename: 'docXXXX-XXte.pdf',
-              date_submitted: formatted_submit_date,
-              date_failed: formatted_submit_date
-            }
-          }
->>>>>>> fe629e3a
         )
 
         expect(Rails.logger)
@@ -198,17 +164,9 @@
 
     let(:issue_instant) { Time.now.to_i }
 
-<<<<<<< HEAD
     it 'does not call Lighthouse::Failure Notification' do
       described_class.within_sidekiq_retries_exhausted_block(args) do
         expect(Lighthouse::FailureNotification).not_to receive(:perform_async)
-=======
-    it 'does not enqueue a failure notification mailer to send to the veteran' do
-      allow(VaNotify::Service).to receive(:new) { notify_client_stub }
-
-      described_class.within_sidekiq_retries_exhausted_block(args) do
-        expect(notify_client_stub).not_to receive(:send_email)
->>>>>>> fe629e3a
       end
     end
   end
