--- conflicted
+++ resolved
@@ -307,15 +307,7 @@
     end
 
     describe 'POST saml_callback' do
-<<<<<<< HEAD
-      before do
-        allow(SAML::User).to receive(:new).and_return(saml_user)
-      end
-
-      around do |example|
-=======
       around(:each) do |example|
->>>>>>> b65ac227
         Settings.sso.cookie_enabled = true
         example.run
         Settings.sso.cookie_enabled = false
