# frozen_string_literal: true

# The CallbackSignatureGenerator is responsible for generating HMAC-SHA256 signatures
# for payloads sent to VANotify callbacks. These signatures are used to verify the
# authenticity and integrity of the payloads.

require 'va_notify/default_callback'
require 'va_notify/callback_signature_generator'

module VANotify
  class CallbacksController < VANotify::ApplicationController
    include ActionController::HttpAuthentication::Token::ControllerMethods

    UUID_LENGTH = 36

    service_tag 'va-notify'

    skip_before_action :verify_authenticity_token, only: [:create]
    skip_before_action :authenticate, only: [:create]

    before_action :set_notification, only: [:create]
    before_action :authenticate_callback!, only: [:create]

    def create
      notification_id = params[:id]
      if @notification
        @notification.update(notification_params)
        Rails.logger.info("va_notify callbacks - Updating notification: #{@notification.id}",
                          {
<<<<<<< HEAD
                            notification_id: notification.id,
                            source_location: notification.source_location,
                            template_id: notification.template_id,
                            callback_metadata: notification.callback_metadata,
                            status: notification.status,
                            status_reason: notification.status_reason
=======
                            source_location: @notification.source_location,
                            template_id: @notification.template_id,
                            callback_metadata: @notification.callback_metadata,
                            status: @notification.status,
                            status_reason: @notification.status_reason
>>>>>>> cfbfe137
                          })

        VANotify::DefaultCallback.new(@notification).call
        VANotify::CustomCallback.new(notification_params.merge(id: notification_id)).call
      else
        Rails.logger.info("va_notify callbacks - Received update for unknown notification #{notification_id}")
      end

      render json: { message: 'success' }, status: :ok
    end

    private

    def set_notification
      notification_id = params[:id]
      @notification = VANotify::Notification.find_by(notification_id:)
    end

    def authenticate_callback!
      return if authenticate_token || authenticate_signature

      authenticity_error
    end

    def authenticate_signature
      return unless Flipper.enabled?(:va_notify_request_level_callbacks)
      return false unless @notification

      signature_from_header = request.headers['x-enp-signature'].to_s.strip

      api_key = get_api_key_value(@notification.service_api_key_path)

      signature = VANotify::CallbackSignatureGenerator.call(request.raw_post, api_key)

      ActiveSupport::SecurityUtils.secure_compare(signature, signature_from_header)
    end

    def authenticate_token
      authenticate_with_http_token do |token|
        return false if bearer_token_secret.nil?

        if Flipper.enabled?(:va_notify_custom_bearer_tokens)
          service_callback_tokens.any? do |service_token|
            ActiveSupport::SecurityUtils.secure_compare(token, service_token)
          end
        else
          ActiveSupport::SecurityUtils.secure_compare(token, bearer_token_secret)
        end
      end
    end

    def authenticity_error
      Rails.logger.info('va_notify callbacks - Failed to authenticate request')
      render json: { message: 'Unauthorized' }, status: :unauthorized
    end

    def bearer_token_secret
      Settings.vanotify.status_callback.bearer_token
    end

    def service_callback_tokens
      Settings.vanotify.service_callback_tokens.to_h.values
    end

    def notification_params
      params.permit(
        :reference,
        :to,
        :status,
        :completed_at,
        :sent_at,
        :notification_type,
        :status_reason,
        :provider,
        :source_location,
        :callback
      )
    end

    def get_api_key_value(path_string)
      keys = path_string.sub(/^Settings\./, '').split('.')
      secret_token = Settings.dig(*keys)
      secret_token[(secret_token.length - UUID_LENGTH)..secret_token.length]
    end
  end
end<|MERGE_RESOLUTION|>--- conflicted
+++ resolved
@@ -27,20 +27,12 @@
         @notification.update(notification_params)
         Rails.logger.info("va_notify callbacks - Updating notification: #{@notification.id}",
                           {
-<<<<<<< HEAD
-                            notification_id: notification.id,
-                            source_location: notification.source_location,
-                            template_id: notification.template_id,
-                            callback_metadata: notification.callback_metadata,
-                            status: notification.status,
-                            status_reason: notification.status_reason
-=======
+                            notification_id: @notification.id,
                             source_location: @notification.source_location,
                             template_id: @notification.template_id,
                             callback_metadata: @notification.callback_metadata,
                             status: @notification.status,
                             status_reason: @notification.status_reason
->>>>>>> cfbfe137
                           })
 
         VANotify::DefaultCallback.new(@notification).call
