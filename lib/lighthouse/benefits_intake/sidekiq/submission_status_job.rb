# frozen_string_literal: true

require 'lighthouse/benefits_intake/service'

# Datadog Dashboard
# https://vagov.ddog-gov.com/dashboard/4d8-3fn-dbp/benefits-intake-form-submission-tracking
module BenefitsIntake
  class SubmissionStatusJob
    include Sidekiq::Job

    sidekiq_options retry: false

    STATS_KEY = 'api.benefits_intake.submission_status'
    STALE_SLA = Settings.lighthouse.benefits_intake.report.stale_sla || 10
    BATCH_SIZE = Settings.lighthouse.benefits_intake.report.batch_size || 1000

    # any status not listed will result in 'pending'
    STATUS_RESULT_MAP = {
      expired: 'failure', # Indicates that documents were not successfully uploaded within the 15-minute window
      error: 'failure',   # Indicates that there was an error. Refer to the code and detail for further information
      vbms: 'success',    # Submission was successfully uploaded into a Veteran's eFolder within VBMS
      success: 'pending', # Submission was successfully received into Lighthouse systems
      pending: 'pending', # Submission is being processed
      stale: 'stale'      # Exceeds SLA (service level agreement) days for submission completion; non-lighthouse status
    }.freeze

    # A hash mapping form IDs to their corresponding handlers.
    # This constant is intentionally mutable.
    # @see register_handler
    FORM_HANDLERS = {} # rubocop:disable Style/MutableConstant

    # Registers a form class with a specific form ID.
    # @see config/initializers/benefits_intake_submission_status_handlers.rb
    #
    # @param form_id [String] The form ID to register.
    # @param form_handler [Class] The class associated with the form ID.
    def self.register_handler(form_id, form_handler)
      FORM_HANDLERS[form_id] = form_handler
    end

    # constructor
    #
    # @param batch_size [Integer] the number of records to process in a single request
    def initialize(batch_size: BATCH_SIZE)
      @batch_size = batch_size
    end

    # execute the bulk status query to lighthouse
    #
    # @param form_id [String] process only form submission attempts of this form type
    def perform(form_id = nil)
      return unless Flipper.enabled?(:benefits_intake_submission_status_job)

      log(:info, 'started')

<<<<<<< HEAD
      @pending_attempts ||= pending_submission_attempts(form_id)

      batch_process
=======
      pending_attempts_new = Lighthouse::SubmissionAttempt.where(status: 'pending').includes(:submission).to_a
      pending_attempts_old = FormSubmissionAttempt.where(aasm_state: 'pending').includes(:form_submission).to_a

      # filter running this job to the specific form_id
      form_ids = FORM_HANDLERS.keys.map(&:to_s)
      form_ids &= [form_id.to_s] if form_id
      log(:info, "processing forms #{form_ids}")

      pending_attempts_new.select! { |pa| form_ids.include?(pa.submission.form_id) }
      pending_attempts_old.select! { |pa| form_ids.include?(pa.form_submission.form_type) }
      pending_attempts = pending_attempts_new + pending_attempts_old
      batch_process(pending_attempts) unless pending_attempts.empty?
>>>>>>> 1c574584

      log(:info, 'ended')
    rescue => e
      # catch and log, but not re-raise to avoid sidekiq exhaustion alerts
      log(:error, 'ERROR', message: e.message)
    end

    private

    attr_reader :batch_size

    # utility function, @see Rails.logger
    #
    # @param level [Symbol|String] the logger function to call
    # @param msg [String] the message to be logged
    # @param payload [Hash] additional parameters to pass to log
    def log(level, msg, **payload)
      this = self.class.name
      message = format('%<class>s: %<msg>s', { class: this, msg: msg.to_s })
      Rails.logger.public_send(level, message, class: this, **payload)
    end

    # process a set of pending attempts
    #
<<<<<<< HEAD
    # @param pending_attempts [Array<Lighthouse::SubmissionAttempt>] list of pending attempts to process
    def batch_process
      return if @pending_attempts.blank?

=======
    # @param pending_attempts [Array<FormSubmissionAttempt + Lighthouse::SubmissionAttempts>]
    # list of pending attempts to process
    def batch_process(pending_attempts)
>>>>>>> 1c574584
      intake_service = BenefitsIntake::Service.new

      @pending_attempts.each_slice(batch_size) do |batch|
        batch_uuids = batch.map(&:benefits_intake_uuid)
        log(:info, 'processing batch', batch_uuids:)

        response = intake_service.bulk_status(uuids: batch_uuids)

        log(:info, 'bulk status response', response:)
        raise response.body unless response.success?

        next unless (data = response.body['data'])

        handle_response(data)
      end
    end

<<<<<<< HEAD
    # retrieve all pending attempts for the specified form_id
    #
    # @param form_id [String] the form ID to filter attempts by, or nil for all forms
    #
    # @return [Array<Lighthouse::SubmissionAttempt and/or FormSubmissionAttempt>] list of
    # pending attempts for the specified form
    #
    def pending_submission_attempts(form_type)
      # filter running this job to the specific form_id
      form_ids = FORM_HANDLERS.keys.map(&:to_s)
      form_ids &= [form_type.to_s] if form_type
      attempts = []

      log(:info, "processing forms #{form_ids}")

      form_ids.each do |form_id|
        handler = FORM_HANDLERS[form_id]

        next unless handler.respond_to?(:pending_attempts)

        attempts += handler.pending_attempts
      end

      attempts
    end

    # mapping of benefits_intake_uuid to Lighthouse::SubmissionAttempt
    # improves lookup during processing
    def pending_attempts_hash
      @pah ||= @pending_attempts.index_by(&:benefits_intake_uuid)
=======
    # mapping of benefits_intake_uuid to FormSubmissionAttempt or Lighthouse::SubmissionAttempt
    # improves lookup during processing
    def pending_attempts_hash
      @pah ||= Lighthouse::SubmissionAttempt.where(status: 'pending').includes(:submission)
                                            .index_by(&:benefits_intake_uuid)
                                            .merge(FormSubmissionAttempt.where(aasm_state: 'pending')
                                            .includes(:form_submission)
                                            .index_by(&:benefits_intake_uuid))
>>>>>>> 1c574584
    end

    # @see https://developer.va.gov/explore/api/benefits-intake/docs
    def handle_response(response_data)
      response_data.each do |submission|
        uuid = submission['id']

        next unless pending_attempts_hash[uuid]

        # Log the status for debugging
        status = submission.dig('attributes', 'status')
        log(:info, "Processing submission UUID: #{uuid}, Status: #{status}", submission:)

        update_attempt_record(uuid, status, submission)
        monitor_attempt_status(uuid, status)

        handle_attempt_result(uuid, status)
      end
    end

    # perform aasm_state change on the attempt based on returned status
    #
    # @param uuid [UUID] the benefits_intake_uuid being processed
    # @param status [String] the returned status
    # @param submission [Hash] the full data hash returned for this record
    def update_attempt_record(uuid, status, submission)
      submission_attempt = pending_attempts_hash[uuid]
<<<<<<< HEAD
      handler = FORM_HANDLERS[submission_attempt.submission.form_id].new(submission_attempt.submission.saved_claim_id)
      handler.update_attempt_record(status, submission, submission_attempt)
=======
      submission_attempt.update(lighthouse_updated_at: submission.dig('attributes', 'updated_at'))

      case status
      when 'expired'
        # Indicates that documents were not successfully uploaded within the 15-minute window.
        error_message = 'expired'
        submission_attempt.fail!

      when 'error'
        # Indicates that there was an error. Refer to the error code and detail for further information.
        error_message = "#{submission.dig('attributes', 'code')}: #{submission.dig('attributes', 'detail')}"
        submission_attempt.fail!

      when 'vbms'
        # Submission was successfully uploaded into a Veteran's eFolder within VBMS
        submission_attempt.vbms!
      end

      submission_attempt.update(error_message:)
>>>>>>> 1c574584
    end

    # monitoring of the submission attempt status
    #
    # @param uuid [UUID] the benefits_intake_uuid being processed
    # @param status [String] the returned status
    def monitor_attempt_status(uuid, status)
      context = attempt_status_result_context(uuid, status)
      result = context[:result]

      metric = "#{STATS_KEY}.#{context[:form_id]}.#{result}"
      StatsD.increment(metric)
      StatsD.increment("#{STATS_KEY}.all_forms.#{result}")
      context[:statsd] = metric

      level = result == 'failure' ? :error : :info
      log(level, "UUID: #{uuid}, status: #{status}, result: #{result}", **context)
    end

    # call handler function to further process a submission status
    #
    # @param uuid [UUID] the benefits_intake_uuid being processed
    # @param status [String] the returned status
    def handle_attempt_result(uuid, status)
      context = attempt_status_result_context(uuid, status)

      # double check for valid handler, should have been filtered in `perform`
      if (handler = FORM_HANDLERS[context[:form_id]])
        call_location = caller_locations.first
        handler.new(context[:saved_claim_id])&.handle(context[:result], call_location:, **context)
      end
    rescue => e
      log(:error, 'ERROR handling result', message: e.message, **context)
    end

    # utility function to retrieve submission transformed submission data
    # - map status to the recorded result in the database
    #
    # @param uuid [UUID] the benefits_intake_uuid being processed
    # @param status [String] the returned status
    #
    # @return [Hash] context of attempt result, payload suited for logging and handlers
    def attempt_status_result_context(uuid, status)
      submission_attempt = pending_attempts_hash[uuid]
      if submission_attempt.is_a?(Lighthouse::SubmissionAttempt)
        submission = submission_attempt.submission
        form_id = submission.form_id
      else
        submission = submission_attempt.form_submission
        form_id = submission.form_type
      end

      queue_time = (Time.zone.now - submission_attempt.created_at).truncate
      result = STATUS_RESULT_MAP[status.to_sym] || 'pending'
      result = 'stale' if queue_time > STALE_SLA.days && result == 'pending'

      {
        form_id:,
        saved_claim_id: submission.saved_claim_id,
        uuid:,
        status:,
        result:,
        queue_time:,
        error_message: submission_attempt.error_message
      }
    end

    # end class SubmissionStatusJob
  end

  # end module BenefitsIntake
end<|MERGE_RESOLUTION|>--- conflicted
+++ resolved
@@ -53,24 +53,9 @@
 
       log(:info, 'started')
 
-<<<<<<< HEAD
       @pending_attempts ||= pending_submission_attempts(form_id)
 
       batch_process
-=======
-      pending_attempts_new = Lighthouse::SubmissionAttempt.where(status: 'pending').includes(:submission).to_a
-      pending_attempts_old = FormSubmissionAttempt.where(aasm_state: 'pending').includes(:form_submission).to_a
-
-      # filter running this job to the specific form_id
-      form_ids = FORM_HANDLERS.keys.map(&:to_s)
-      form_ids &= [form_id.to_s] if form_id
-      log(:info, "processing forms #{form_ids}")
-
-      pending_attempts_new.select! { |pa| form_ids.include?(pa.submission.form_id) }
-      pending_attempts_old.select! { |pa| form_ids.include?(pa.form_submission.form_type) }
-      pending_attempts = pending_attempts_new + pending_attempts_old
-      batch_process(pending_attempts) unless pending_attempts.empty?
->>>>>>> 1c574584
 
       log(:info, 'ended')
     rescue => e
@@ -95,16 +80,11 @@
 
     # process a set of pending attempts
     #
-<<<<<<< HEAD
-    # @param pending_attempts [Array<Lighthouse::SubmissionAttempt>] list of pending attempts to process
+    # @param pending_attempts [Array<Lighthouse::SubmissionAttempt + Lighthouse::SubmissionAttempts>]
+    # list of pending attempts to process
     def batch_process
       return if @pending_attempts.blank?
 
-=======
-    # @param pending_attempts [Array<FormSubmissionAttempt + Lighthouse::SubmissionAttempts>]
-    # list of pending attempts to process
-    def batch_process(pending_attempts)
->>>>>>> 1c574584
       intake_service = BenefitsIntake::Service.new
 
       @pending_attempts.each_slice(batch_size) do |batch|
@@ -122,7 +102,6 @@
       end
     end
 
-<<<<<<< HEAD
     # retrieve all pending attempts for the specified form_id
     #
     # @param form_id [String] the form ID to filter attempts by, or nil for all forms
@@ -153,16 +132,6 @@
     # improves lookup during processing
     def pending_attempts_hash
       @pah ||= @pending_attempts.index_by(&:benefits_intake_uuid)
-=======
-    # mapping of benefits_intake_uuid to FormSubmissionAttempt or Lighthouse::SubmissionAttempt
-    # improves lookup during processing
-    def pending_attempts_hash
-      @pah ||= Lighthouse::SubmissionAttempt.where(status: 'pending').includes(:submission)
-                                            .index_by(&:benefits_intake_uuid)
-                                            .merge(FormSubmissionAttempt.where(aasm_state: 'pending')
-                                            .includes(:form_submission)
-                                            .index_by(&:benefits_intake_uuid))
->>>>>>> 1c574584
     end
 
     # @see https://developer.va.gov/explore/api/benefits-intake/docs
@@ -190,30 +159,8 @@
     # @param submission [Hash] the full data hash returned for this record
     def update_attempt_record(uuid, status, submission)
       submission_attempt = pending_attempts_hash[uuid]
-<<<<<<< HEAD
       handler = FORM_HANDLERS[submission_attempt.submission.form_id].new(submission_attempt.submission.saved_claim_id)
       handler.update_attempt_record(status, submission, submission_attempt)
-=======
-      submission_attempt.update(lighthouse_updated_at: submission.dig('attributes', 'updated_at'))
-
-      case status
-      when 'expired'
-        # Indicates that documents were not successfully uploaded within the 15-minute window.
-        error_message = 'expired'
-        submission_attempt.fail!
-
-      when 'error'
-        # Indicates that there was an error. Refer to the error code and detail for further information.
-        error_message = "#{submission.dig('attributes', 'code')}: #{submission.dig('attributes', 'detail')}"
-        submission_attempt.fail!
-
-      when 'vbms'
-        # Submission was successfully uploaded into a Veteran's eFolder within VBMS
-        submission_attempt.vbms!
-      end
-
-      submission_attempt.update(error_message:)
->>>>>>> 1c574584
     end
 
     # monitoring of the submission attempt status
