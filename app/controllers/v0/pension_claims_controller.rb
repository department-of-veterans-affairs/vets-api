--- conflicted
+++ resolved
@@ -12,14 +12,6 @@
       SavedClaim::Pension
     end
 
-<<<<<<< HEAD
-    def create
-      PensionBurial::TagSentry.tag_sentry
-
-      claim = claim_class.new(form: filtered_params[:form])
-      user_uuid = current_user&.uuid
-      Rails.logger.info "Begin ClaimGUID=#{claim.guid} Form=#{claim.class::FORM} UserID=#{user_uuid}"
-=======
     # Creates and validates an instance of the class, removing any copies of
     # the form that had been previously saved by the user.
     def create
@@ -27,14 +19,14 @@
       claim = claim_class.new(form: filtered_params[:form])
       user_uuid = current_user&.uuid
       Rails.logger.info "Begin ClaimGUID=#{claim.guid} Form=#{claim.class::FORM} UserID=#{user_uuid}"
+
       in_progress_form = current_user ? InProgressForm.form_for_user(claim.form_id, current_user) : nil
       claim.itf_datetime = in_progress_form.created_at if in_progress_form
->>>>>>> 7308293e
+
       unless claim.save
         StatsD.increment("#{stats_key}.failure")
         raise Common::Exceptions::ValidationErrors, claim
       end
-<<<<<<< HEAD
 
       use_lighthouse = Flipper.enabled?(:pension_claim_submission_to_lighthouse)
       if use_lighthouse
@@ -48,13 +40,6 @@
               "Form=#{claim.class::FORM} UserID=#{user_uuid}"]
       Rails.logger.info logs.join(' ')
 
-=======
-      claim.process_attachments!
-      StatsD.increment("#{stats_key}.success")
-      Rails.logger.info(
-        "Submitted job ClaimID=#{claim.confirmation_number} Form=#{claim.class::FORM} UserID=#{user_uuid}"
-      )
->>>>>>> 7308293e
       clear_saved_form(claim.form_id)
       render(json: claim)
     end
