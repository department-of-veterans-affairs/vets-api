GIT
  remote: https://github.com/department-of-veterans-affairs/betamocks
  revision: dfeb140c9571020239807477e34ec58ad2b38b32
  branch: master
  specs:
    betamocks (0.6.0)
      activesupport (>= 4.2, <= 6.0)
      adler32
      faraday (>= 0.7.4, <= 0.12.2)

GIT
  remote: https://github.com/department-of-veterans-affairs/connect_vbms.git
  revision: 7c40e73c3730905752c1c1077e8d53ada8f9e048
  branch: master
  specs:
    connect_vbms (1.2.0)
      httpclient (~> 2.8.0)
      httpi (~> 2.4)
      mail
      nokogiri (>= 1.8.4)
      nori
      xmldsig (~> 0.3.1)
      xmlenc

GIT
  remote: https://github.com/department-of-veterans-affairs/lighthouse-bgs.git
  revision: ecd50e7adc5ababf5ca09994e55cf7d78ae6fe94
  branch: master
  specs:
    lighthouse_bgs (0.2)
      httpclient
      nokogiri (>= 1.8.5)
      savon (~> 2.12)

GIT
  remote: https://github.com/department-of-veterans-affairs/vets-json-schema
  revision: 8a74f697eba9c4d06951f5f6da4e42af6e21f2d5
  branch: master
  specs:
    vets_json_schema (3.138.11)
      multi_json (~> 1.0)
      script_utils (= 0.0.4)

PATH
  remote: modules/appeals_api
  specs:
    appeals_api (0.0.1)
      rails (~> 5.2.3)

PATH
  remote: modules/claims_api
  specs:
    claims_api (0.0.1)
      rails (~> 5.2.3)

PATH
  remote: modules/openid_auth
  specs:
    openid_auth (0.0.1)
      rails (~> 5.2.3)

PATH
  remote: modules/va_facilities
  specs:
    va_facilities (0.0.1)
      rails (~> 5.2.3)

PATH
  remote: modules/va_forms
  specs:
    va_forms (0.0.1)
      faraday
      nokogiri
      paper_trail
      rails (~> 5.2.3)
      sidekiq

PATH
  remote: modules/vaos
  specs:
    vaos (0.1.0)
      rails (~> 5.2.3)

PATH
  remote: modules/vba_documents
  specs:
    vba_documents (0.0.1)
      aws-sdk-s3 (~> 1)
      rails (~> 5.2.3)
      sidekiq

PATH
  remote: modules/veteran_verification
  specs:
    veteran_verification (0.0.1)
      rails (~> 5.2.3)

PATH
  remote: modules/veteran
  specs:
    veteran (0.0.1)
      rails (~> 5.2.3)

GEM
  remote: https://rubygems.org/
  remote: https://enterprise.contribsys.com/
  specs:
    Ascii85 (1.0.2)
    aasm (4.12.0)
      concurrent-ruby (~> 1.0)
    actioncable (5.2.3)
      actionpack (= 5.2.3)
      nio4r (~> 2.0)
      websocket-driver (>= 0.6.1)
    actionmailer (5.2.3)
      actionpack (= 5.2.3)
      actionview (= 5.2.3)
      activejob (= 5.2.3)
      mail (~> 2.5, >= 2.5.4)
      rails-dom-testing (~> 2.0)
    actionpack (5.2.3)
      actionview (= 5.2.3)
      activesupport (= 5.2.3)
      rack (~> 2.0)
      rack-test (>= 0.6.3)
      rails-dom-testing (~> 2.0)
      rails-html-sanitizer (~> 1.0, >= 1.0.2)
    actionview (5.2.3)
      activesupport (= 5.2.3)
      builder (~> 3.1)
      erubi (~> 1.4)
      rails-dom-testing (~> 2.0)
      rails-html-sanitizer (~> 1.0, >= 1.0.3)
    active_model_serializers (0.10.4)
      actionpack (>= 4.1, < 6)
      activemodel (>= 4.1, < 6)
      case_transform (>= 0.2)
      jsonapi (= 0.1.1.beta6)
    activejob (5.2.3)
      activesupport (= 5.2.3)
      globalid (>= 0.3.6)
    activemodel (5.2.3)
      activesupport (= 5.2.3)
    activerecord (5.2.3)
      activemodel (= 5.2.3)
      activesupport (= 5.2.3)
      arel (>= 9.0)
    activerecord-import (1.0.1)
      activerecord (>= 3.2)
    activerecord-postgis-adapter (5.2.2)
      activerecord (~> 5.1)
      rgeo-activerecord (~> 6.0)
    activestorage (5.2.3)
      actionpack (= 5.2.3)
      activerecord (= 5.2.3)
      marcel (~> 0.3.1)
    activesupport (5.2.3)
      concurrent-ruby (~> 1.0, >= 1.0.2)
      i18n (>= 0.7, < 2)
      minitest (~> 5.1)
      tzinfo (~> 1.1)
    addressable (2.5.2)
      public_suffix (>= 2.0.2, < 4.0)
    adler32 (0.0.2)
    afm (0.2.2)
    akami (1.3.1)
      gyoku (>= 0.4.0)
      nokogiri
    apivore (1.6.2)
      actionpack (>= 4, < 6)
      hashie (~> 3.3)
      json-schema (~> 2.5)
      rspec (~> 3)
      rspec-expectations (~> 3.1)
      rspec-mocks (~> 3.1)
    arel (9.0.0)
    ast (2.4.0)
    attr_encrypted (3.1.0)
      encryptor (~> 3.0.0)
    awesome_print (1.8.0)
    awrence (0.1.0)
    aws-partitions (1.79.0)
    aws-sdk-core (3.19.0)
      aws-partitions (~> 1.0)
      aws-sigv4 (~> 1.0)
      jmespath (~> 1.0)
    aws-sdk-kms (1.5.0)
      aws-sdk-core (~> 3)
      aws-sigv4 (~> 1.0)
    aws-sdk-s3 (1.9.0)
      aws-sdk-core (~> 3)
      aws-sdk-kms (~> 1)
      aws-sigv4 (~> 1.0)
    aws-sdk-sns (1.1.0)
      aws-sdk-core (~> 3)
      aws-sigv4 (~> 1.0)
    aws-sigv4 (1.0.2)
    axiom-types (0.1.1)
      descendants_tracker (~> 0.0.4)
      ice_nine (~> 0.11.0)
      thread_safe (~> 0.3, >= 0.3.1)
    benchmark-ips (2.7.2)
    bindex (0.8.1)
    brakeman (4.7.1)
    breakers (0.2.4)
      faraday (>= 0.7.4, < 0.10)
      multi_json (~> 1.0)
    builder (3.2.3)
    bundler-audit (0.6.1)
      bundler (>= 1.2.0, < 3)
      thor (~> 0.18)
    byebug (11.0.1)
    carrierwave (0.11.2)
      activemodel (>= 3.2.0)
      activesupport (>= 3.2.0)
      json (>= 1.7)
      mime-types (>= 1.16)
      mimemagic (>= 0.3.0)
    carrierwave-aws (1.3.0)
      aws-sdk-s3 (~> 1.0)
      carrierwave (>= 0.7, < 2.0)
    case_transform (0.2)
      activesupport
    childprocess (3.0.0)
    claide (1.0.3)
    claide-plugins (0.9.2)
      cork
      nap
      open4 (~> 1.3)
    clam_scan (0.0.2)
    cliver (0.3.2)
    coderay (1.1.2)
    coercible (1.0.0)
      descendants_tracker (~> 0.0.1)
    colored2 (3.1.2)
    colorize (0.8.1)
    concurrent-ruby (1.1.5)
    config (1.4.0)
      activesupport (>= 3.0)
      deep_merge (~> 1.1.1)
    connection_pool (2.2.2)
    content_disposition (1.0.0)
    cork (0.3.0)
      colored2 (~> 3.1)
    crack (0.4.3)
      safe_yaml (~> 1.0.0)
    crass (1.0.5)
    danger (6.1.0)
      claide (~> 1.0)
      claide-plugins (>= 0.9.2)
      colored2 (~> 3.1)
      cork (~> 0.1)
      faraday (~> 0.9)
      faraday-http-cache (~> 2.0)
      git (~> 1.5)
      kramdown (~> 2.0)
      kramdown-parser-gfm (~> 1.0)
      no_proxy_fix
      octokit (~> 4.7)
      terminal-table (~> 1)
    database_cleaner (1.7.0)
    date_validator (0.9.0)
      activemodel
      activesupport
    deep_merge (1.1.1)
    descendants_tracker (0.0.4)
      thread_safe (~> 0.3, >= 0.3.1)
    diff-lcs (1.3)
    docile (1.3.2)
    down (4.5.0)
    dry-configurable (0.8.3)
      concurrent-ruby (~> 1.0)
      dry-core (~> 0.4, >= 0.4.7)
    dry-container (0.7.1)
      concurrent-ruby (~> 1.0)
      dry-configurable (~> 0.1, >= 0.1.3)
    dry-core (0.4.8)
      concurrent-ruby (~> 1.0)
    dry-equalizer (0.2.2)
    dry-inflector (0.1.2)
    dry-logic (1.0.2)
      concurrent-ruby (~> 1.0)
      dry-core (~> 0.2)
      dry-equalizer (~> 0.2)
    dry-struct (1.0.0)
      dry-core (~> 0.4, >= 0.4.3)
      dry-equalizer (~> 0.2)
      dry-types (~> 1.0)
      ice_nine (~> 0.11)
    dry-types (1.1.0)
      concurrent-ruby (~> 1.0)
      dry-container (~> 0.3)
      dry-core (~> 0.4, >= 0.4.4)
      dry-equalizer (~> 0.2, >= 0.2.2)
      dry-inflector (~> 0.1, >= 0.1.2)
      dry-logic (~> 1.0, >= 1.0.2)
    ecma-re-validator (0.2.0)
      regexp_parser (~> 1.2)
    encryptor (3.0.0)
    equalizer (0.0.11)
    erubi (1.9.0)
    erubis (2.7.0)
    et-orbi (1.2.1)
      tzinfo
    ethon (0.10.1)
      ffi (>= 1.3.0)
    factory_bot (5.1.1)
      activesupport (>= 4.2.0)
    factory_bot_rails (5.1.1)
      factory_bot (~> 5.1.0)
      railties (>= 4.2.0)
    faker (1.6.3)
      i18n (~> 0.5)
    faker-medical (0.5.2)
      faker
    fakeredis (0.5.0)
      redis (~> 3.0)
    faraday (0.9.2)
      multipart-post (>= 1.2, < 3)
    faraday-http-cache (2.0.0)
      faraday (~> 0.8)
    faraday_curl (0.0.2)
      faraday (>= 0.9.0)
    faraday_middleware (0.12.2)
      faraday (>= 0.7.4, < 1.0)
    fast_jsonapi (1.5)
      activesupport (>= 4.2)
    fastimage (2.1.0)
    ffi (1.11.1)
    figaro (1.1.1)
      thor (~> 0.14)
    flipper (0.16.2)
    flipper-active_record (0.16.2)
      activerecord (>= 3.2, < 6)
      flipper (~> 0.16.2)
    flipper-active_support_cache_store (0.16.2)
      activesupport (>= 3.2, < 6)
      flipper (~> 0.16.2)
    flipper-ui (0.16.2)
      erubis (~> 2.7.0)
      flipper (~> 0.16.2)
      rack (>= 1.4, < 3)
      rack-protection (>= 1.5.3, < 2.1.0)
    foreman (0.85.0)
      thor (~> 0.19.1)
    formatador (0.2.5)
    fugit (1.2.1)
      et-orbi (~> 1.1, >= 1.1.8)
      raabro (~> 1.1)
    fuubar (2.4.1)
      rspec-core (~> 3.0)
      ruby-progressbar (~> 1.4)
    git (1.5.0)
    globalid (0.4.2)
      activesupport (>= 4.2.0)
    govdelivery-tms (2.8.4)
      activesupport
      faraday
      faraday_middleware
      mime-types
    guard (2.15.1)
      formatador (>= 0.2.4)
      listen (>= 2.7, < 4.0)
      lumberjack (>= 1.0.12, < 2.0)
      nenv (~> 0.1)
      notiffany (~> 0.0)
      pry (>= 0.9.12)
      shellany (~> 0.0)
      thor (>= 0.18.1)
    guard-compat (1.2.1)
    guard-rspec (4.7.3)
      guard (~> 2.1)
      guard-compat (~> 1.1)
      rspec (>= 2.99.0, < 4.0)
    guard-rubocop (1.3.0)
      guard (~> 2.0)
      rubocop (~> 0.20)
    gyoku (1.3.1)
      builder (>= 2.1.2)
    hana (1.3.5)
    hashdiff (1.0.0)
    hashery (2.1.2)
    hashie (3.6.0)
    holidays (5.4.0)
    httpclient (2.8.3)
    httpi (2.4.4)
      rack
      socksify
    i18n (0.9.5)
      concurrent-ruby (~> 1.0)
    ice_nine (0.11.2)
    iconv (1.0.4)
    iniparse (1.4.4)
    iso_country_codes (0.7.8)
    jaro_winkler (1.5.3)
    jmespath (1.4.0)
    json (1.8.6)
    json-schema (2.8.1)
      addressable (>= 2.4)
    json_schemer (0.2.8)
      ecma-re-validator (~> 0.2)
      hana (~> 1.3)
      regexp_parser (~> 1.5)
      uri_template (~> 0.7)
    jsonapi (0.1.1.beta6)
      jsonapi-parser (= 0.1.1.beta3)
      jsonapi-renderer (= 0.1.1.beta1)
    jsonapi-parser (0.1.1.beta3)
    jsonapi-renderer (0.1.1.beta1)
    jwt (2.1.0)
    kramdown (2.1.0)
    kramdown-parser-gfm (1.1.0)
      kramdown (~> 2.0)
    levenshtein-ffi (1.1.0)
      ffi (~> 1.9)
    liquid (4.0.0)
    listen (3.1.5)
      rb-fsevent (~> 0.9, >= 0.9.4)
      rb-inotify (~> 0.9, >= 0.9.7)
      ruby_dep (~> 1.2)
    loofah (2.3.1)
      crass (~> 1.0.2)
      nokogiri (>= 1.5.9)
    lumberjack (1.0.13)
    mail (2.6.6)
      mime-types (>= 1.16, < 4)
    marcel (0.3.3)
      mimemagic (~> 0.3.2)
    memoist (0.15.0)
    method_source (0.9.2)
    mime-types (3.2.2)
      mime-types-data (~> 3.2015)
    mime-types-data (3.2019.0331)
    mimemagic (0.3.2)
    mini_magick (4.9.4)
    mini_portile2 (2.4.0)
    minitest (5.12.2)
    multi_json (1.13.1)
    multipart-post (2.0.0)
    nap (1.1.0)
    nenv (0.3.0)
    net-sftp (2.1.2)
      net-ssh (>= 2.6.5)
    net-ssh (4.1.0)
    nio4r (2.3.1)
    no_proxy_fix (0.1.2)
    nokogiri (1.10.4)
      mini_portile2 (~> 2.4.0)
    nori (2.6.0)
    notiffany (0.1.3)
      nenv (~> 0.1)
      shellany (~> 0.0)
    octokit (4.14.0)
      sawyer (~> 0.8.0, >= 0.5.3)
    oj (2.18.2)
    olive_branch (2.0.0)
      rails (>= 4.0)
    open4 (1.3.4)
    origami (2.1.0)
      colorize (~> 0.7)
    overcommit (0.51.0)
      childprocess (>= 0.6.3, < 4)
      iniparse (~> 1.4)
    ox (2.8.2)
    paper_trail (10.3.1)
      activerecord (>= 4.2)
      request_store (~> 1.1)
    parallel (1.17.0)
    parser (2.6.4.0)
      ast (~> 2.4.0)
    pdf-core (0.7.0)
    pdf-forms (1.1.1)
      cliver (~> 0.3.2)
      safe_shell (>= 1.0.3, < 2.0)
    pdf-inspector (1.3.0)
      pdf-reader (>= 1.0, < 3.0.a)
    pdf-reader (2.0.0)
      Ascii85 (~> 1.0.0)
      afm (~> 0.2.1)
      hashery (~> 2.0)
      ruby-rc4
      ttfunk
    pg (0.19.0)
    prawn (2.2.2)
      pdf-core (~> 0.7.0)
      ttfunk (~> 1.5)
    pry (0.12.2)
      coderay (~> 1.1.0)
      method_source (~> 0.9.0)
    pry-byebug (3.7.0)
      byebug (~> 11.0)
      pry (~> 0.10)
    public_suffix (3.1.1)
    puma (4.2.1)
      nio4r (~> 2.0)
    puma-plugin-statsd (0.1.0)
      json
      puma (>= 3.12, < 5)
    pundit (1.1.0)
      activesupport (>= 3.0.0)
    raabro (1.1.6)
    rack (2.0.7)
    rack-attack (5.0.1)
      rack
    rack-cors (0.4.1)
    rack-protection (2.0.5)
      rack
    rack-test (1.1.0)
      rack (>= 1.0, < 3)
    rack-vcr (0.1.5)
      vcr (>= 2.9)
    rails (5.2.3)
      actioncable (= 5.2.3)
      actionmailer (= 5.2.3)
      actionpack (= 5.2.3)
      actionview (= 5.2.3)
      activejob (= 5.2.3)
      activemodel (= 5.2.3)
      activerecord (= 5.2.3)
      activestorage (= 5.2.3)
      activesupport (= 5.2.3)
      bundler (>= 1.3.0)
      railties (= 5.2.3)
      sprockets-rails (>= 2.0.0)
    rails-dom-testing (2.0.3)
      activesupport (>= 4.2.0)
      nokogiri (>= 1.6)
    rails-html-sanitizer (1.3.0)
      loofah (~> 2.3)
    rails-session_cookie (0.2.2)
      rails (>= 4.0)
    rails_semantic_logger (4.4.0)
      rails (>= 3.2)
      semantic_logger (~> 4.4)
    railties (5.2.3)
      actionpack (= 5.2.3)
      activesupport (= 5.2.3)
      method_source
      rake (>= 0.8.7)
      thor (>= 0.19.0, < 2.0)
    rainbow (3.0.0)
    rake (13.0.0)
    rb-fsevent (0.10.3)
    rb-inotify (0.10.0)
      ffi (~> 1.0)
    redis (3.3.5)
    redis-namespace (1.5.3)
      redis (~> 3.0, >= 3.0.4)
<<<<<<< HEAD
    regexp_parser (1.6.0)
=======
    request_store (1.4.1)
      rack (>= 1.4)
>>>>>>> 802bd7b5
    restforce (3.0.0)
      faraday (>= 0.9.0, <= 1.0)
      faraday_middleware (>= 0.8.8, <= 1.0)
      hashie (>= 1.2.0, < 4.0)
      json (>= 1.7.5)
    rgeo (2.0.1)
    rgeo-activerecord (6.1.0)
      activerecord (~> 5.0)
      rgeo (>= 1.0.0)
    rgeo-geojson (2.1.1)
      rgeo (>= 1.0.0)
    rspec (3.9.0)
      rspec-core (~> 3.9.0)
      rspec-expectations (~> 3.9.0)
      rspec-mocks (~> 3.9.0)
    rspec-core (3.9.0)
      rspec-support (~> 3.9.0)
    rspec-expectations (3.9.0)
      diff-lcs (>= 1.2.0, < 2.0)
      rspec-support (~> 3.9.0)
    rspec-mocks (3.9.0)
      diff-lcs (>= 1.2.0, < 2.0)
      rspec-support (~> 3.9.0)
    rspec-rails (3.9.0)
      actionpack (>= 3.0)
      activesupport (>= 3.0)
      railties (>= 3.0)
      rspec-core (~> 3.9.0)
      rspec-expectations (~> 3.9.0)
      rspec-mocks (~> 3.9.0)
      rspec-support (~> 3.9.0)
    rspec-support (3.9.0)
    rspec_junit_formatter (0.2.3)
      builder (< 4)
      rspec-core (>= 2, < 4, != 2.12.0)
    rubocop (0.74.0)
      jaro_winkler (~> 1.5.1)
      parallel (~> 1.10)
      parser (>= 2.6)
      rainbow (>= 2.2.2, < 4.0)
      ruby-progressbar (~> 1.7)
      unicode-display_width (>= 1.4.0, < 1.7)
    rubocop-junit-formatter (0.1.3)
    rubocop-rails (2.3.2)
      rack (>= 1.1)
      rubocop (>= 0.72.0)
    rubocop-rspec (1.35.0)
      rubocop (>= 0.60.0)
    ruby-progressbar (1.10.1)
    ruby-rc4 (0.1.5)
    ruby-saml (1.7.0)
      nokogiri (>= 1.5.10)
    ruby_dep (1.5.0)
    rubyzip (2.0.0)
    rufus-scheduler (3.6.0)
      fugit (~> 1.1, >= 1.1.6)
    safe_shell (1.0.3)
    safe_yaml (1.0.5)
    savon (2.12.0)
      akami (~> 1.2)
      builder (>= 2.1.2)
      gyoku (~> 1.2)
      httpi (~> 2.3)
      nokogiri (>= 1.8.1)
      nori (~> 2.4)
      wasabi (~> 3.4)
    sawyer (0.8.2)
      addressable (>= 2.3.5)
      faraday (> 0.8, < 2.0)
    script_utils (0.0.4)
    seedbank (0.5.0)
      rake (>= 10.0)
    semantic_logger (4.5.0)
      concurrent-ruby (~> 1.0)
    sentry-raven (2.9.0)
      faraday (>= 0.7.6, < 1.0)
    shellany (0.0.1)
    shrine (2.16.0)
      content_disposition (~> 1.0)
      down (~> 4.1)
    shrine-memory (0.2.2)
      down
      shrine (~> 2.0)
    sidekiq (4.2.10)
      concurrent-ruby (~> 1.0)
      connection_pool (~> 2.2, >= 2.2.0)
      rack-protection (>= 1.5.0)
      redis (~> 3.2, >= 3.2.1)
    sidekiq-ent (1.6.1)
      sidekiq (>= 4.2.9)
      sidekiq-pro (>= 3.5.0)
    sidekiq-instrument (0.3.0)
      sidekiq (>= 4.2, < 6)
      statsd-instrument (~> 2.0, >= 2.0.4)
    sidekiq-pro (3.7.0)
      sidekiq (>= 4.1.5)
    sidekiq-scheduler (2.2.2)
      redis (>= 3, < 5)
      rufus-scheduler (~> 3.2)
      sidekiq (>= 3)
      tilt (>= 1.4.0)
    simplecov (0.17.1)
      docile (~> 1.1)
      json (>= 1.8, < 3)
      simplecov-html (~> 0.10.0)
    simplecov-html (0.10.2)
    socksify (1.7.1)
    spring (2.1.0)
    spring-commands-rspec (1.0.4)
      spring (>= 0.9.1)
    sprockets (3.7.2)
      concurrent-ruby (~> 1.0)
      rack (> 1, < 3)
    sprockets-rails (3.2.1)
      actionpack (>= 4.0)
      activesupport (>= 4.0)
      sprockets (>= 3.0.0)
    staccato (0.5.1)
    statsd-instrument (2.1.2)
    swagger-blocks (2.0.0)
    terminal-table (1.8.0)
      unicode-display_width (~> 1.1, >= 1.1.1)
    thor (0.19.4)
    thread_safe (0.3.6)
    tilt (2.0.9)
    timecop (0.9.1)
    ttfunk (1.5.0)
    typhoeus (1.1.2)
      ethon (>= 0.9.0)
    tzinfo (1.2.5)
      thread_safe (~> 0.1)
    unicode-display_width (1.6.0)
    upsert (2.2.1)
    uri_template (0.7.0)
    utf8-cleaner (0.2.5)
      activesupport
    vcr (3.0.3)
    virtus (1.0.5)
      axiom-types (~> 0.1)
      coercible (~> 1.0)
      descendants_tracker (~> 0.0, >= 0.0.3)
      equalizer (~> 0.0, >= 0.0.9)
    wasabi (3.5.0)
      httpi (~> 2.0)
      nokogiri (>= 1.4.2)
    web-console (3.7.0)
      actionview (>= 5.0)
      activemodel (>= 5.0)
      bindex (>= 0.4.0)
      railties (>= 5.0)
    webmock (3.7.6)
      addressable (>= 2.3.6)
      crack (>= 0.3.2)
      hashdiff (>= 0.4.0, < 2.0.0)
    webrick (1.4.2)
    websocket-driver (0.7.0)
      websocket-extensions (>= 0.1.0)
    websocket-extensions (0.1.3)
    will_paginate (3.1.0)
    xmldsig (0.3.2)
      nokogiri
    xmlenc (0.7.1)
      activemodel (>= 3.0.0)
      activesupport (>= 3.0.0)
      nokogiri (>= 1.6.0, < 2.0.0)
      xmlmapper (>= 0.7.3)
    xmlmapper (0.7.3)
      nokogiri (~> 1.5)
    yard (0.9.20)
    zero_downtime_migrations (0.0.7)
      activerecord

PLATFORMS
  ruby

DEPENDENCIES
  aasm
  active_model_serializers (= 0.10.4)
  activerecord-import
  activerecord-postgis-adapter (~> 5.2.2)
  apivore
  appeals_api!
  attr_encrypted (= 3.1.0)
  awesome_print (~> 1.8)
  awrence
  aws-sdk-s3 (~> 1)
  aws-sdk-sns (~> 1)
  benchmark-ips
  betamocks!
  brakeman (~> 4.7)
  breakers
  bundler-audit
  byebug
  carrierwave (~> 0.11)
  carrierwave-aws
  claims_api!
  clam_scan
  config
  connect_vbms!
  danger
  database_cleaner
  date_validator
  dry-struct
  dry-types
  factory_bot_rails (> 5)
  faker
  faker-medical
  fakeredis
  faraday
  faraday_curl
  faraday_middleware
  fast_jsonapi
  fastimage
  figaro
  flipper
  flipper-active_record
  flipper-active_support_cache_store
  flipper-ui
  foreman
  fuubar
  govdelivery-tms (= 2.8.4)
  guard-rspec (~> 4.7)
  guard-rubocop
  gyoku
  holidays
  httpclient
  ice_nine
  iconv
  iso_country_codes
  json-schema
  json_schemer
  jsonapi-parser
  jwt
  levenshtein-ffi
  lighthouse_bgs!
  liquid
  mail (= 2.6.6)
  memoist
  mini_magick (~> 4.9.4)
  net-sftp
  nokogiri (~> 1.10, >= 1.10.4)
  oj
  olive_branch
  openid_auth!
  origami
  overcommit
  ox
  paper_trail
  pdf-forms
  pdf-inspector
  pdf-reader
  pg
  prawn
  pry-byebug
  puma (~> 4.2.1)
  puma-plugin-statsd (~> 0.1.0)
  pundit
  rack-attack
  rack-cors
  rack-test
  rack-vcr
  rails (~> 5.2.3)
  rails-session_cookie
  rails_semantic_logger (~> 4.4)
  rainbow
  redis
  redis-namespace
  restforce
  rgeo-geojson
  rspec-rails (~> 3.5)
  rspec_junit_formatter
  rubocop
  rubocop-junit-formatter
  rubocop-rails
  rubocop-rspec
  ruby-saml
  rubyzip (>= 1.3.0)
  savon
  seedbank
  sentry-raven (= 2.9.0)
  shrine
  shrine-memory
  sidekiq (~> 4.2)
  sidekiq-ent!
  sidekiq-instrument
  sidekiq-pro!
  sidekiq-scheduler (~> 2.0)
  simplecov
  socksify
  spring
  spring-commands-rspec
  staccato
  statsd-instrument
  swagger-blocks
  timecop
  typhoeus
  tzinfo-data
  upsert
  utf8-cleaner
  va_facilities!
  va_forms!
  vaos!
  vba_documents!
  vcr
  veteran!
  veteran_verification!
  vets_json_schema!
  virtus
  web-console
  webmock
  webrick
  will_paginate
  yard
  zero_downtime_migrations

RUBY VERSION
   ruby 2.4.5p335

BUNDLED WITH
   1.17.3<|MERGE_RESOLUTION|>--- conflicted
+++ resolved
@@ -546,12 +546,9 @@
     redis (3.3.5)
     redis-namespace (1.5.3)
       redis (~> 3.0, >= 3.0.4)
-<<<<<<< HEAD
     regexp_parser (1.6.0)
-=======
     request_store (1.4.1)
       rack (>= 1.4)
->>>>>>> 802bd7b5
     restforce (3.0.0)
       faraday (>= 0.9.0, <= 1.0)
       faraday_middleware (>= 0.8.8, <= 1.0)
