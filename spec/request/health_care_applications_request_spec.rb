# frozen_string_literal: true

require 'rails_helper'
require 'hca/service'

RSpec.describe 'Health Care Application Integration', type: %i[request serializer] do
  let(:test_veteran) do
    JSON.parse(
      File.read(
        Rails.root.join('spec', 'fixtures', 'hca', 'veteran.json')
      )
    )
  end

  describe 'GET healthcheck' do
    subject do
      get(healthcheck_v0_health_care_applications_path)
    end
    let(:body) do
      { 'formSubmissionId' => 377_609_264,
        'timestamp' => '2016-12-12T08:06:08.423-06:00' }
    end
    let(:es_stub) { double(health_check: { up: true }) }

    it 'should call ES' do
      VCR.use_cassette('hca/health_check', match_requests_on: [:body]) do
        subject
        expect(JSON.parse(response.body)).to eq(body)
      end
    end
  end

  describe 'GET show' do
    it 'should render json of the application' do
      health_care_application = create(:health_care_application)

      get(
        v0_health_care_application_path(id: health_care_application.id)
      )
      expect(response.body).to eq(serialize(health_care_application))
    end
  end

  describe 'POST create' do
    subject do
      post(
        v0_health_care_applications_path,
        params.to_json,
        'CONTENT_TYPE' => 'application/json',
        'HTTP_X_KEY_INFLECTION' => 'camel'
      )
    end

    context 'with invalid params' do
      before do
        Settings.sentry.dsn = 'asdf'
      end
      after do
        Settings.sentry.dsn = nil
      end
      let(:params) do
        {
          form: test_veteran.except('privacyAgreementAccepted').to_json
        }
      end

      it 'should show the validation errors' do
        subject

        expect(response.code).to eq('422')
        expect(
          JSON.parse(response.body)['errors'][0]['detail'].include?(
            "The property '#/' did not contain a required property of 'privacyAgreementAccepted'"
          )
        ).to eq(true)
      end
    end

    context 'with valid params' do
      let(:params) do
        {
          form: test_veteran.to_json
        }
      end

      def test_submission
        HCA::SubmissionJob.drain

        health_care_application = HealthCareApplication.find(JSON.parse(response.body)['data']['id'])
        expect(health_care_application.state).to eq('success')
        expect(health_care_application.form_submission_id).to eq(body['formSubmissionId'])
        expect(health_care_application.timestamp).to eq(body['timestamp'])
      end

      context 'anonymously' do
        let(:body) do
          { 'formSubmissionId' => 40_124_668_140,
            'timestamp' => '2016-05-25T04:59:39.345-05:00',
            'success' => true }
        end

        it 'should render success', run_at: '2017-01-31' do
          VCR.use_cassette('hca/submit_anon', match_requests_on: [:body]) do
            subject
            test_submission
          end
        end
      end

      context 'while authenticated', skip_mvi: true do
<<<<<<< HEAD
        let(:current_user) { create(:mhv_user) }
=======
        let(:current_user) { build(:user, :mhv) }
>>>>>>> 72880f54

        before do
          use_authenticated_current_user(current_user: current_user)
        end

        let(:body) do
          { 'formSubmissionId' => 40_125_311_094,
            'timestamp' => '2017-02-08T13:50:32.020-06:00',
            'success' => true }
        end

        it 'should render success and delete the saved form', run_at: '2017-01-31' do
          VCR.use_cassette('hca/submit_auth', match_requests_on: [:body]) do
            expect_any_instance_of(ApplicationController).to receive(:clear_saved_form).with('10-10EZ').once
            subject
<<<<<<< HEAD
=======
            expect(JSON.parse(response.body)).to eq(body)
          end
        end
      end

      context 'with an invalid discharge date' do
        let(:discharge_date) { Time.zone.today + 181.days }
        let(:params) do
          test_veteran['lastDischargeDate'] = discharge_date.strftime('%Y-%m-%d')

          {
            form: test_veteran.to_json
          }
        end

        let(:body) do
          {
            'errors' => [
              {
                'title' => 'Invalid field value',
                'detail' => "\"#{discharge_date.strftime('%Y-%m-%d')}\" is not a valid value for \"lastDischargeDate\"",
                'code' => '103',
                'status' => '400'
              }
            ]
          }
        end

        it 'should raise an invalid field value error' do
          VCR.use_cassette('hca/submit_anon', match_requests_on: [:body]) do
            subject
            expect(JSON.parse(response.body)).to eq(body)
          end
        end
      end

      context 'with a SOAP error' do
        let(:error) { Common::Client::Errors::HTTPError.new('error message') }
>>>>>>> 72880f54

            test_submission
          end
<<<<<<< HEAD
=======
          Settings.sentry.dsn = 'asdf'
        end
        after do
          Settings.sentry.dsn = nil
        end

        it 'should render error message' do
          expect(Raven).to receive(:capture_exception).with(error, level: 'error').twice

          subject

          expect(response.code).to eq('400')
          expect(JSON.parse(response.body)).to eq(
            'errors' => [
              { 'title' => 'Operation failed', 'detail' => 'error message', 'code' => 'VA900', 'status' => '400' }
            ]
          )
>>>>>>> 72880f54
        end
      end
    end
  end
end<|MERGE_RESOLUTION|>--- conflicted
+++ resolved
@@ -108,11 +108,7 @@
       end
 
       context 'while authenticated', skip_mvi: true do
-<<<<<<< HEAD
-        let(:current_user) { create(:mhv_user) }
-=======
         let(:current_user) { build(:user, :mhv) }
->>>>>>> 72880f54
 
         before do
           use_authenticated_current_user(current_user: current_user)
@@ -128,9 +124,8 @@
           VCR.use_cassette('hca/submit_auth', match_requests_on: [:body]) do
             expect_any_instance_of(ApplicationController).to receive(:clear_saved_form).with('10-10EZ').once
             subject
-<<<<<<< HEAD
-=======
-            expect(JSON.parse(response.body)).to eq(body)
+
+            test_submission
           end
         end
       end
@@ -165,35 +160,6 @@
           end
         end
       end
-
-      context 'with a SOAP error' do
-        let(:error) { Common::Client::Errors::HTTPError.new('error message') }
->>>>>>> 72880f54
-
-            test_submission
-          end
-<<<<<<< HEAD
-=======
-          Settings.sentry.dsn = 'asdf'
-        end
-        after do
-          Settings.sentry.dsn = nil
-        end
-
-        it 'should render error message' do
-          expect(Raven).to receive(:capture_exception).with(error, level: 'error').twice
-
-          subject
-
-          expect(response.code).to eq('400')
-          expect(JSON.parse(response.body)).to eq(
-            'errors' => [
-              { 'title' => 'Operation failed', 'detail' => 'error message', 'code' => 'VA900', 'status' => '400' }
-            ]
-          )
->>>>>>> 72880f54
-        end
-      end
     end
   end
 end