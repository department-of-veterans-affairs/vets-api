--- conflicted
+++ resolved
@@ -10,23 +10,5 @@
   end
 
   def to_pdf
-<<<<<<< HEAD
-    #     # return FormToPDF::Blahblah.convert(open_struct_form)
-    #     claim_t = Tempfile.new([guid, '.txt'])
-    #     claim_t.write(form)
-    #     claim_t.flush
-    #     out_dir = Rails.root.join('tmp', 'pdfs', confirmation_number)
-    #     FileUtils.mkdir_p(out_dir)
-    #     pdf_temp_file = File.join(out_dir, "#{FORM}.pdf")
-    #     `fold -w 80 -s #{claim_t.path} | convert -page A4 -font Courier -pointsize 10 text:- #{pdf_temp_file}`
-    #     return File.open(pdf_temp_file)
-    #   ensure
-    #     File.delete(claim_t)
-  end
-
-  def attachment_keys
-    self.class::ATTACHMENT_KEYS
-=======
->>>>>>> fbe8ca9d
   end
 end