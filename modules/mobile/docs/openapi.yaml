openapi: "3.0.0"
info:
  version: 0.0.0
  title: VA Mobile API
  license:
    name: MIT
  description: >
    The Department of Veterans Affairs mobile API. All paths are relative to https://api.va.gov/mobile.
servers:
  - url: https://api.va.gov/mobile
paths:
  /:
    get:
      summary: /
      description: Returns a welcome message.
      operationId: welcome
      responses:
        '200':
          description: OK
          content:
            application/json:
              schema:
                $ref: "#/components/schemas/Message"
<<<<<<< HEAD
  /v0/letters:
    get:
      summary: /v0/letters
      description: Returns the list of letter names and types for the given user
      operationId: getLetters
=======
  /v0/military-service-history:
    get:
      summary: /v0/military-service-history
      description: Returns user's service history
      operationId: getServiceHistory
>>>>>>> 40d67006
      security:
        - Bearer: [ ]
      responses:
        '200':
          description: OK
          content:
            application/json:
              schema:
<<<<<<< HEAD
                $ref: "#/components/schemas/Letters"
        '401':
          description: Authentication is possible but has failed or not yet been provided.
          content:
            application/json:
              schema:
                $ref: "#/components/schemas/Errors"
        '404':
          description: The requested resource could not be found.
          content:
            application/json:
              schema:
                $ref: "#/components/schemas/Errors"
        '408':
          description: The response from this API timed out.
          content:
            application/json:
              schema:
                $ref: "#/components/schemas/Errors"
        '422':
          description: Failure in processing entity
          content:
            application/json:
              schema:
                $ref: "#/components/schemas/Errors"
        '500':
          description: An internal API error occured.
          content:
            application/json:
              schema:
                $ref: "#/components/schemas/Errors"
        '502':
          description: An upstream service the API depends on returned an error.
          content:
            application/json:
              schema:
                $ref: "#/components/schemas/Errors"
        '503':
          description: An upstream service is unavailable, or its circuit breaker may have been tripped.
          content:
            application/json:
              schema:
                $ref: "#/components/schemas/Errors"
        '504':
          description: A response from an upstream service timed out.
          content:
            application/json:
              schema:
                $ref: "#/components/schemas/Errors"
  /v0/letters/beneficiary:
    get:
      summary: /v0/letters/beneficiary
      description: Returns benefit info and options for the given user with or without a dependent
      operationId: getLettersBeneficiaryInfo
      security:
        - Bearer: [ ]
      responses:
        '200':
          description: OK
          content:
            application/json:
              schema:
                $ref: "#/components/schemas/LettersBenficiaryInfo"
        '401':
          description: Authentication is possible but has failed or not yet been provided.
          content:
            application/json:
              schema:
                $ref: "#/components/schemas/Errors"
        '404':
          description: The requested resource could not be found.
          content:
            application/json:
              schema:
                $ref: "#/components/schemas/Errors"
        '408':
          description: The response from this API timed out.
          content:
            application/json:
              schema:
                $ref: "#/components/schemas/Errors"
        '500':
          description: An internal API error occured.
          content:
            application/json:
              schema:
                $ref: "#/components/schemas/Errors"
        '502':
          description: An upstream service the API depends on returned an error.
          content:
            application/json:
              schema:
                $ref: "#/components/schemas/Errors"
        '503':
          description: An upstream service is unavailable, or its circuit breaker may have been tripped.
          content:
            application/json:
              schema:
                $ref: "#/components/schemas/Errors"
        '504':
          description: A response from an upstream service timed out.
          content:
            application/json:
              schema:
                $ref: "#/components/schemas/Errors"
  /v0/letters/{id}:
    post:
      summary: /v0/letters/{id}
      description: Returns requested letter for download
      operationId: downloadLetterWithOptions
      security:
        - Bearer: [ ]
      parameters:
        - in: path
          name: id
          required: true
          schema:
            type: string
          description: letter type
      requestBody:
        required: false
        content:
          application/json:
            schema:
              $ref: '#/components/schemas/letterOptions'
      responses:
        '200':
          description: OK
          content:
            application/pdf:
              schema:
                type: string
                format: binary
=======
                $ref: "#/components/schemas/MilitaryHistory"
>>>>>>> 40d67006
        '401':
          description: Authentication is possible but has failed or not yet been provided.
          content:
            application/json:
              schema:
                $ref: "#/components/schemas/Errors"
        '404':
          description: The requested resource could not be found.
          content:
            application/json:
              schema:
                $ref: "#/components/schemas/Errors"
        '408':
          description: The response from this API timed out.
          content:
            application/json:
              schema:
                $ref: "#/components/schemas/Errors"
        '500':
          description: An internal API error occured.
          content:
            application/json:
              schema:
                $ref: "#/components/schemas/Errors"
        '502':
          description: An upstream service the API depends on returned an error.
          content:
            application/json:
              schema:
                $ref: "#/components/schemas/Errors"
        '503':
          description: An upstream service is unavailable, or its circuit breaker may have been tripped.
          content:
            application/json:
              schema:
                $ref: "#/components/schemas/Errors"
        '504':
          description: A response from an upstream service timed out.
          content:
            application/json:
              schema:
                $ref: "#/components/schemas/Errors"
  /v0/user:
    get:
      summary: /v0/user
      description: >
        \[Partially implemented\] Returns the user profile, including the user's addresses and the services
        the user has the requisite ids to access. Meta data for this endpoint returns all the services available in the API.
      operationId: user.getProfile
      security:
        - Bearer: []
      parameters:
        - in: header
          name: X-Key-Inflection
          schema:
            type: string
            description: Allows the API to return camelCase keys rather than snake_case.
            example: 'camel'
      responses:
        '200':
          description: OK
          content:
            application/json:
              schema:
                properties:
                  data:
                    $ref: "#/components/schemas/User"
                  meta:
                    properties:
                      availableServices:
                        type: array
                        example:
                          - appeals
                          - appointments
                          - claims
                          - directDepositBenefits
                          - lettersAndDocuments
                          - militaryServiceHistory
                          - userProfileUpdate
        '401':
          description: Authentication is possible but has failed or not yet been provided.
          content:
            application/json:
              schema:
                $ref: "#/components/schemas/Errors"
        '404':
          description: The requested resource could not be found.
          content:
            application/json:
              schema:
                $ref: "#/components/schemas/Errors"
        '408':
          description: The response from this API timed out.
          content:
            application/json:
              schema:
                $ref: "#/components/schemas/Errors"
        '500':
          description: An internal API error occured.
          content:
            application/json:
              schema:
                $ref: "#/components/schemas/Errors"
        '502':
          description: An upstream service the API depends on returned an error.
          content:
            application/json:
              schema:
                $ref: "#/components/schemas/Errors"
        '503':
          description: An upstream service is unavailable, or its circuit breaker may have been tripped.
          content:
            application/json:
              schema:
                $ref: "#/components/schemas/Errors"
        '504':
          description: A response from an upstream service timed out.
          content:
            application/json:
              schema:
                $ref: "#/components/schemas/Errors"

  /v0/user/address:
    put:
      summary: /v0/user/address
      description: \[Not implemented\] Returns the user profile
      operationId: user.updateAddress
      security:
        - Bearer: []
      parameters:
        - in: header
          name: X-Key-Inflection
          schema:
            type: string
            description: Allows the API to return camelCase keys rather than snake_case.
            example: 'camel'
      requestBody:
        description: A domestic, internation, or military address
        required: true
        content:
          application/json:
            schema:
              $ref: '#/components/schemas/AddressUpdate'
            example:
              validationKey: 0,
              addressLine1: "1493 Martin Luther King Rd"
              addressLine2: "string"
              addressLine3: "string"
              addressPou: "RESIDENCE/CHOICE"
              addressType: "DOMESTIC"
              city: "Fulton"
              countryName: "United States"
              stateCode: "MS"
              zipCode: "38843"
      responses:
        '200':
          description: OK
          content:
            application/json:
              schema:
                properties:
                  data:
                    required:
                      - id
                      - string
                    properties:
                      id:
                        type: string
                        example: "3be0c7de-bfe1-4101-a326-5567bcd98b63"
                      type:
                        type: string
                        example: "asyncTransactionVet360AddressTransactions"
                      attributes:
                        type: object
                        required:
                          - transactionId
                          - transactionStatus
                          - type
                        properties:
                          transactionId:
                            type: string
                            example: "3be0c7de-bfe1-4101-a326-5567bcd98b63"
                          transactionStatus:
                            type: string
                            example: "RECEIVED"
                          type:
                            type: string
                            example: "AsyncTransaction::Vet360::AddressTransaction"
        '401':
          description: Authentication is possible but has failed or not yet been provided.
          content:
            application/json:
              schema:
                $ref: "#/components/schemas/Errors"
        '408':
          description: The response from this API timed out.
          content:
            application/json:
              schema:
                $ref: "#/components/schemas/Errors"
        '422':
          description: Unprocessable Entity, usually because of one or more invalid parameters.
          content:
            application/json:
              schema:
                $ref: "#/components/schemas/Errors"
        '500':
          description: An internal API error occured.
          content:
            application/json:
              schema:
                $ref: "#/components/schemas/Errors"
        '502':
          description: An upstream service the API depends on returned an error.
          content:
            application/json:
              schema:
                $ref: "#/components/schemas/Errors"
        '503':
          description: An upstream service is unavailable, or its circuit breaker may have been tripped.
          content:
            application/json:
              schema:
                $ref: "#/components/schemas/Errors"
        '504':
          description: A response from an upstream service timed out.
          content:
            application/json:
              schema:
                $ref: "#/components/schemas/Errors"

  /v0/user/transaction-status:
    get:
      summary: /v0/user/transaction-status/:transactionId
      description: \[Not implemented\] Returns the status of a user profile update (e.g. address update)
      operationId: user.updateAddress
      security:
        - Bearer: []
      parameters:
        - in: header
          name: X-Key-Inflection
          schema:
            type: string
            description: Allows the API to return camelCase keys rather than snake_case.
            example: 'camel'
        - in: query
          name: transactionId
          schema:
            type: string
            example: "3be0c7de-bfe1-4101-a326-5567bcd98b63"
          required: true
          description: The id of the transaction being looked up
      responses:
        '200':
          description: OK
          content:
            application/json:
              schema:
                properties:
                  data:
                    required:
                      - id
                      - string
                    properties:
                      id:
                        type: string
                        example: "3be0c7de-bfe1-4101-a326-5567bcd98b63"
                      type:
                        type: string
                        example: "asyncTransactionVet360AddressTransactions"
                      attributes:
                        type: object
                        required:
                          - transactionId
                          - transactionStatus
                          - type
                        properties:
                          transactionId:
                            type: string
                            example: "3be0c7de-bfe1-4101-a326-5567bcd98b63"
                          transactionStatus:
                            type: string
                            example: "COMPLETED_SUCCESS"
                          type:
                            type: string
                            example: "AsyncTransaction::Vet360::AddressTransaction"
        '401':
          description: Authentication is possible but has failed or not yet been provided.
          content:
            application/json:
              schema:
                $ref: "#/components/schemas/Errors"
        '404':
          description: The requested resource could not be found.
          content:
            application/json:
              schema:
                $ref: "#/components/schemas/Errors"
        '408':
          description: The response from this API timed out.
          content:
            application/json:
              schema:
                $ref: "#/components/schemas/Errors"
        '500':
          description: An internal API error occured.
          content:
            application/json:
              schema:
                $ref: "#/components/schemas/Errors"
        '502':
          description: An upstream service the API depends on returned an error.
          content:
            application/json:
              schema:
                $ref: "#/components/schemas/Errors"
        '503':
          description: An upstream service is unavailable, or its circuit breaker may have been tripped.
          content:
            application/json:
              schema:
                $ref: "#/components/schemas/Errors"
        '504':
          description: A response from an upstream service timed out.
          content:
            application/json:
              schema:
                $ref: "#/components/schemas/Errors"

components:
  securitySchemes:
    Bearer:
      type: apiKey
      name: Authorization
      in: header
      description: Authentication is via an access token returned from IAM's SSOe service. Pass the access token in the 'Authorization' Header in the format 'Bearer {accessToken}'. e.g. 'Bearer abcdefg1234567'.

  schemas:
    Errors:
      required:
        - errors
      properties:
        errors:
          type: array
          items:
            $ref: "#/components/schemas/Error"
    Error:
      required:
        - title
        - detail
        - code
        - status
      properties:
        title:
          type: string
        detail:
          type: string
        code:
          type: string
        status:
          type: string
        source:
          type: string
        meta:
          type: object
          required:
            - messages
          properties:
            messages:
              type: array
              items:
                type: object
                required:
                  - key
                  - severity
                  - text
                properties:
                  key:
                    type: string
                  severity:
                    type: string
                  text:
                    type: string
    EVSSAuthError:
      required:
        - errors
      properties:
        errors:
          type: array
          items:
            required:
              - title
              - detail
              - code
              - status
            properties:
              title:
                type: string
                example: Not Found
              detail:
                type: string
                example: "The requested resource could not be found but may be available again in the future."
              code:
                type: string
                example: '404'
              status:
                type: string
                example: '404'
    Message:
      required:
        - attributes
      properties:
        attributes:
          type: object
          required:
            - message
          properties:
            message:
              type: string
              example: "Welcome to the mobile API"
<<<<<<< HEAD
    Letters:
=======
    MilitaryHistory:
>>>>>>> 40d67006
      required:
        - data
      properties:
        data:
          type: object
          required:
            - type
            - id
<<<<<<< HEAD
            - fullName
=======
>>>>>>> 40d67006
            - attributes
          properties:
            type:
              type: string
<<<<<<< HEAD
              example: "letters"
            id:
              type: string
              example: "abe3f152-90b0-45cb-8776-4958bad0e0ef"
            fullName:
              type: string
              example: "MARK WEBB"
            attributes:
              type: object
              required:
                - letters
              properties:
                letters:
                  type: array
                  items:
                    type: object
                    $ref: "#/components/schemas/LettersInfo"
    LettersInfo:
      required:
        - name
        - letterType
      properties:
        name:
          type: string
          example: "Commissary Letter"
        letterType:
          type: string
          example: "commissary"
    LettersBenficiaryInfo:
      required:
        - data
      properties:
        data:
          type: object
          required:
            - type
            - id
            - attributes
          properties:
            type:
              type: string
              example: "evssLettersBeneficiaryResponses"
            id:
              type: string
              example: ""
            attributes:
              type: object
              required:
                - letters
                - benefitInformation
              properties:
                benefitInformation:
                  type: object
                  required:
                    - awardEffectiveDate
                    - hasChapter35Eligibility
                    - monthlyAwardAmount
                    - serviceConnectedPercentage
                  properties:
                    awardEffectiveDate:
                      type: string
                      example: "2013-06-06T04:00:00.000+00:00"
                    hasChapter35Eligibility:
                      type: boolean
                      example: true
                    monthlyAwardAmount:
                      type: number
                      example: 123
                    serviceConnectedPercentage:
                      type: number
                      example: 2
                    hasDeathResultOfDisability:
                      type: boolean
                      example: false
                    hasSurvivorsIndemnityCompensationAward:
                      type: boolean
                      example: true
                    hasSurvivorsPensionAward:
                      type: boolean
                      example: false
                    hasAdaptedHousing:
                      type: boolean
                      example: true
                    hasIndividualUnemployabilityGranted:
                      type: boolean
                      example: false
                    hasNonServiceConnectedPension:
                      type: boolean
                      example: true
                    hasServiceConnectedDisabilities:
                      type: boolean
                      example: false
                    hasSpecialMonthlyCompensation:
                      type: boolean
                      example: true
                militaryService:
                  type: array
                  items:
                    type: object
                    required:
                      - branch
                      - characterOfService
                      - enteredDate
                      - releasedDate
                    properties:
                      branch:
                        type: string
                        example: "Army"
                      characterOfService:
                        type: string
                        example: "UNCHARACTERIZED_ENTRY_LEVEL"
                      enteredDate:
                        type: string
                        example: "1973-01-01T05:00:00.000+00:00"
                      releasedDate:
                        type: string
                        example: "1977-10-01T04:00:00.000+00:00"
    letterOptions:
      type: object
      required:
        - militaryService
        - serviceConnectedDisabilities
        - serviceConnectedEvaluation
        - nonServiceConnectedPension
        - monthlyAward
        - unemployable
        - specialMonthlyCompensation
        - adaptedHousing
        - chapter35Eligibility
        - deathResultOfDisability
        - survivorsAward
      properties:
        militaryService:
          type: boolean
        serviceConnectedDisabilities:
          type: boolean
        serviceConnectedEvaluation:
          type: boolean
        nonServiceConnectedPension:
          type: boolean
        monthlyAward:
          type: boolean
        unemployable:
          type: boolean
        specialMonthlyCompensation:
          type: boolean
        adaptedHousing:
          type: boolean
        chapter35Eligibility:
          type: boolean
        deathResultOfDisability:
          type: boolean
        survivorsAward:
          type: boolean
=======
              example: "militaryInformation"
            id:
              type: string
              example: "abe3f152-90b0-45cb-8776-4958bad0e0ef"
            attributes:
              type: object
              required:
                - serviceHistory
              properties:
                serviceHistory:
                  type: array
                  items:
                    type: object
                    $ref: "#/components/schemas/ServiceHistory"

    ServiceHistory:
      required:
        - branchOfService
        - beginDate
        - endDate
        - formattedBeginDate
        - formattedEndDate
      properties:
        branchOfService:
          type: string
          example: "United States Marine Corps"
        beginDate:
          type: string
          example: "1997-09-17"
        endDate:
          type: string
          example: "2002-12-31"
        formattedBeginDate:
          type: string
          example: "September 17, 1997"
        formattedEndDate:
          type: string
          example: "December 31, 2002"
>>>>>>> 40d67006
    User:
      required:
        - id
        - type
        - attributes
      properties:
        id:
          type: string
          example: "abe3f152-90b0-45cb-8776-4958bad0e0ef"
        type:
          type: string
          example: "user"
        attributes:
          type: object
          required:
            - profile
            - authorizedServices
          properties:
            profile:
              type: object
              required:
                - firstName
                - middleName
                - lastName
                - email
                - birthDate
                - gender
                - addresses
              properties:
                firstName:
                  type: string
                  example: "John"
                middleName:
                  type: string
                  example: "A"
                lastName:
                  type: string
                  example: "Smith"
                email:
                  type: string
                  example: "john.a.smith@domain.com"
                residential_address:
                  $ref: "#/components/schemas/Address"
                mailing_address:
                  $ref: "#/components/schemas/Address"
            authorizedServices:
              type: array
              items:
                type: string
              example:
                - appeals
                - directDepositBenefits
                - militaryServiceHistory

    Address:
      required:
        - addressLine1
        - addressLine2
        - addressLine3
        - addressPou
        - addressType
        - city
        - countryCode
        - internationalPostalCode
        - province
        - stateCode
        - zipCode
        - zipCodeSuffix
      properties:
        addressLine1:
          type: string
          example: "1493 Martin Luther King Rd"
        addressLine2:
          type: string, null
        addressLine3:
          type: string, null
        addressPou:
          type: string
          enum: [ "RESIDENCE/CHOICE", "CORRESPONDENCE" ]
          example: "RESIDENCE/CHOICE"
        addressType:
          type: string
          enum: ["DOMESTIC", "INTERNATIONAL"]
          example: "DOMESTIC"
        city:
          type: string
          example: "Fulton"
        countryCode:
          type: string
          example: "US"
        internationalPostalCode:
          type: string, null
          example: null
        province:
          type: string, null
          example: null
        stateCode:
          type: string
          example: "NY"
        zipCode:
          type: string
          example: "97062"
        zipCodeSuffix:
          type: string, null
          example: "1234"

    AddressUpdate:
      required:
        - validationKey
        - addressLine1
        - addressPou
        - addressType
        - city
        - countryCode
      properties:
        validationKey:
          type: integer
          example: 0
        addressLine1:
          type: string
          example: "1493 Martin Luther King Rd"
        addressLine2:
          type: string, null
        addressLine3:
          type: string, null
        addressPou:
          type: string
          enum: [ "RESIDENCE/CHOICE", "CORRESPONDENCE" ]
          example: "RESIDENCE/CHOICE"
        addressType:
          type: string
          enum: [ "DOMESTIC", "INTERNATIONAL" ]
          example: "DOMESTIC"
        city:
          type: string
          example: "Fulton"
        countryCode:
          type: string
          example: "US"
        internationalPostalCode:
          type: string, null
          example: null
        province:
          type: string, null
          example: null
        stateCode:
          type: string
          example: "NY"
        zipCode:
          type: string
          example: "97062"
        zipCodeSuffix:
          type: string, null
          example: "1234"

<|MERGE_RESOLUTION|>--- conflicted
+++ resolved
@@ -21,19 +21,16 @@
             application/json:
               schema:
                 $ref: "#/components/schemas/Message"
-<<<<<<< HEAD
   /v0/letters:
     get:
       summary: /v0/letters
       description: Returns the list of letter names and types for the given user
       operationId: getLetters
-=======
   /v0/military-service-history:
     get:
       summary: /v0/military-service-history
       description: Returns user's service history
       operationId: getServiceHistory
->>>>>>> 40d67006
       security:
         - Bearer: [ ]
       responses:
@@ -42,7 +39,6 @@
           content:
             application/json:
               schema:
-<<<<<<< HEAD
                 $ref: "#/components/schemas/Letters"
         '401':
           description: Authentication is possible but has failed or not yet been provided.
@@ -176,9 +172,7 @@
               schema:
                 type: string
                 format: binary
-=======
                 $ref: "#/components/schemas/MilitaryHistory"
->>>>>>> 40d67006
         '401':
           description: Authentication is possible but has failed or not yet been provided.
           content:
@@ -599,11 +593,7 @@
             message:
               type: string
               example: "Welcome to the mobile API"
-<<<<<<< HEAD
     Letters:
-=======
-    MilitaryHistory:
->>>>>>> 40d67006
       required:
         - data
       properties:
@@ -612,15 +602,11 @@
           required:
             - type
             - id
-<<<<<<< HEAD
             - fullName
-=======
->>>>>>> 40d67006
             - attributes
           properties:
             type:
               type: string
-<<<<<<< HEAD
               example: "letters"
             id:
               type: string
@@ -775,46 +761,6 @@
           type: boolean
         survivorsAward:
           type: boolean
-=======
-              example: "militaryInformation"
-            id:
-              type: string
-              example: "abe3f152-90b0-45cb-8776-4958bad0e0ef"
-            attributes:
-              type: object
-              required:
-                - serviceHistory
-              properties:
-                serviceHistory:
-                  type: array
-                  items:
-                    type: object
-                    $ref: "#/components/schemas/ServiceHistory"
-
-    ServiceHistory:
-      required:
-        - branchOfService
-        - beginDate
-        - endDate
-        - formattedBeginDate
-        - formattedEndDate
-      properties:
-        branchOfService:
-          type: string
-          example: "United States Marine Corps"
-        beginDate:
-          type: string
-          example: "1997-09-17"
-        endDate:
-          type: string
-          example: "2002-12-31"
-        formattedBeginDate:
-          type: string
-          example: "September 17, 1997"
-        formattedEndDate:
-          type: string
-          example: "December 31, 2002"
->>>>>>> 40d67006
     User:
       required:
         - id
