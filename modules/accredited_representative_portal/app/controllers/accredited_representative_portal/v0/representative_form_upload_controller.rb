--- conflicted
+++ resolved
@@ -22,36 +22,6 @@
 
       # rubocop:disable Metrics/MethodLength
       def submit
-<<<<<<< HEAD
-        service = SavedClaimService::Create
-
-        saved_claim = service.perform(
-          type: form_class,
-          metadata:, attachment_guids:,
-          claimant_representative:
-        )
-
-        send_confirmation_email(saved_claim)
-        render json: {
-          confirmationNumber:
-            saved_claim.latest_submission_attempt.benefits_intake_uuid,
-          status: '200'
-        }
-      rescue service::RecordInvalidError => e
-        raise Common::Exceptions::ValidationErrors, e.record
-      rescue service::WrongAttachmentsError => e
-        raise Common::Exceptions::UnprocessableEntity,
-              detail: e.message
-
-      ##
-      # Once we have a uniform strategy for handling errors in our controllers,
-      # we may be comfortable allowing parent code to handle these generic
-      # errors for us implicitly.
-      #
-      rescue service::UnknownError => e
-        # Is there any particular reason to prefer `e.cause` over `e`?
-        raise Common::Exceptions::InternalServerError, e.cause
-=======
         ar_monitoring.trace('ar.claims.form_upload.submit') do |span|
           service = SavedClaimService::Create
           current_form_number = metadata[:formNumber]
@@ -74,6 +44,7 @@
           span.set_tag('form_submission.status', '200')
           span.set_tag('form_submission.confirmation_number', confirmation_number)
 
+          send_confirmation_email(saved_claim)
           render json: {
             confirmationNumber: confirmation_number,
             status: '200'
@@ -88,7 +59,6 @@
           span.set_tag('error.specific_reason', 'unknown_error')
           raise Common::Exceptions::InternalServerError, e.cause
         end
->>>>>>> ea47756d
       end
       # rubocop:enable Metrics/MethodLength
 
