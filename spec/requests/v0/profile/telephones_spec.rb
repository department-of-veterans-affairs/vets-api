# frozen_string_literal: true

require 'rails_helper'

RSpec.describe 'V0::Profile::Telephones', type: :request do
  include SchemaMatchers

  let(:user) { build(:user, :loa3, :legacy_icn) }
  let(:headers) { { 'Content-Type' => 'application/json', 'Accept' => 'application/json' } }
  let(:headers_with_camel) { headers.merge('X-Key-Inflection' => 'camel') }
  let(:time) { Time.zone.local(2018, 6, 6, 15, 35, 55) }

  before do
    sign_in_as(user)
  end

  describe 'POST /v0/profile/telephones v2' do
    let(:telephone) { build(:telephone, :contact_info_v2, vet360_id: user.vet360_id) }

    context 'with a 200 response' do
      it 'matches the telephone schema', :aggregate_failures do
        VCR.use_cassette('va_profile/v2/contact_information/post_telephone_success') do
          post('/v0/profile/telephones', params: telephone.to_json, headers:)

          expect(response).to have_http_status(:ok)
          expect(response).to match_response_schema('va_profile/transaction_response')
        end
      end

      it 'matches the telephone camel-inflected schema', :aggregate_failures do
        VCR.use_cassette('va_profile/v2/contact_information/post_telephone_success') do
          post('/v0/profile/telephones', params: telephone.to_json, headers: headers_with_camel)

          expect(response).to have_http_status(:ok)
          expect(response).to match_camelized_response_schema('va_profile/transaction_response')
        end
      end

      it 'creates a new AsyncTransaction::VAProfile::TelephoneTransaction db record' do
        VCR.use_cassette('va_profile/v2/contact_information/post_telephone_success') do
          expect do
            post('/v0/profile/telephones', params: telephone.to_json, headers:)
          end.to change(AsyncTransaction::VAProfile::TelephoneTransaction, :count).from(0).to(1)
        end
      end
    end

    context 'with a 400 response' do
      it 'matches the errors schema', :aggregate_failures do
        telephone.id = 42

        VCR.use_cassette('va_profile/v2/contact_information/post_telephone_w_id_error') do
          post('/v0/profile/telephones', params: telephone.to_json, headers:)

          expect(response).to have_http_status(:bad_request)
          expect(response).to match_response_schema('errors')
        end
      end

      it 'matches the errors camel-inflected schema', :aggregate_failures do
        telephone.id = 42

        VCR.use_cassette('va_profile/v2/contact_information/post_telephone_w_id_error') do
          post('/v0/profile/telephones', params: telephone.to_json, headers:)

          expect(response).to have_http_status(:bad_request)
          expect(response).to match_camelized_response_schema('errors')
        end
      end
    end

    context 'with a 403 response' do
      it 'returns a forbidden response' do
        VCR.use_cassette('va_profile/v2/contact_information/post_telephone_status_403') do
          post('/v0/profile/telephones', params: telephone.to_json, headers:)

          expect(response).to have_http_status(:forbidden)
        end
      end
    end

    context 'with a validation issue' do
      it 'matches the errors schema', :aggregate_failures do
        telephone.phone_number = ''

        post('/v0/profile/telephones', params: telephone.to_json, headers:)

        expect(response).to have_http_status(:unprocessable_entity)
        expect(response).to match_response_schema('errors')
        expect(errors_for(response)).to include "phone-number - can't be blank"
      end

      it 'matches the errors camel-inflected schema', :aggregate_failures do
        telephone.phone_number = ''

        post('/v0/profile/telephones', params: telephone.to_json, headers: headers_with_camel)

        expect(response).to have_http_status(:unprocessable_entity)
        expect(response).to match_camelized_response_schema('errors')
        expect(errors_for(response)).to include "phone-number - can't be blank"
      end
    end
  end

  describe 'PUT /v0/profile/telephones v2' do
    let(:telephone) { build(:telephone, :contact_info_v2, id: 42) }

    context 'with a 200 response' do
      it 'matches the telephone schema', :aggregate_failures do
        VCR.use_cassette('va_profile/v2/contact_information/put_telephone_success') do
          put('/v0/profile/telephones', params: telephone.to_json, headers:)

          expect(response).to have_http_status(:ok)
          expect(response).to match_response_schema('va_profile/transaction_response')
        end
      end

      it 'matches the telephone camel-inflected schema', :aggregate_failures do
        VCR.use_cassette('va_profile/v2/contact_information/put_telephone_success') do
          put('/v0/profile/telephones', params: telephone.to_json, headers: headers_with_camel)

          expect(response).to have_http_status(:ok)
          expect(response).to match_camelized_response_schema('va_profile/transaction_response')
        end
      end

      it 'creates a new AsyncTransaction::VAProfile::TelephoneTransaction db record' do
        VCR.use_cassette('va_profile/v2/contact_information/put_telephone_success') do
          expect do
            put('/v0/profile/telephones', params: telephone.to_json, headers:)
          end.to change(AsyncTransaction::VAProfile::TelephoneTransaction, :count).from(0).to(1)
        end
      end
    end

    context 'with a validation issue' do
      it 'matches the errors schema', :aggregate_failures do
        telephone.phone_number = ''

        put('/v0/profile/telephones', params: telephone.to_json, headers:)

        expect(response).to have_http_status(:unprocessable_entity)
        expect(response).to match_response_schema('errors')
        expect(errors_for(response)).to include "phone-number - can't be blank"
      end

      it 'matches the errors camel-inflected schema', :aggregate_failures do
        telephone.phone_number = ''

        put('/v0/profile/telephones', params: telephone.to_json, headers: headers_with_camel)

        expect(response).to have_http_status(:unprocessable_entity)
        expect(response).to match_camelized_response_schema('errors')
        expect(errors_for(response)).to include "phone-number - can't be blank"
      end
    end

    context 'when effective_end_date is included' do
      let(:time) { Time.zone.parse('2020-01-17T04:21:59.000Z') }
      let(:telephone) do
        build(:telephone, :contact_info_v2,
              id: 17_259,
              vet360_id: user.vet360_id,
              effective_end_date: Time.now.utc.iso8601,
              phone_number: '5551234')
      end

      before do
        Timecop.freeze(time)
        sign_in_as(user)
      end

      after do
        Timecop.return
      end

      it 'effective_end_date is NOT included in the request body', :aggregate_failures do
        VCR.use_cassette('va_profile/v2/contact_information/put_telephone_ignore_eed', VCR::MATCH_EVERYTHING) do
          # The cassette we're using does not include the effectiveEndDate in the body.
          # So this test ensures that it was stripped out
          put('/v0/profile/telephones', params: telephone.to_json, headers:)
          expect(response).to have_http_status(:ok)
          expect(response).to match_response_schema('va_profile/transaction_response')
        end
      end

      it 'effective_end_date is NOT included in the request body when camel-inflected', :aggregate_failures do
        VCR.use_cassette('va_profile/v2/contact_information/put_telephone_ignore_eed', VCR::MATCH_EVERYTHING) do
          # The cassette we're using does not include the effectiveEndDate in the body.
          # So this test ensures that it was stripped out
          put('/v0/profile/telephones', params: telephone.to_json, headers: headers_with_camel)
          expect(response).to have_http_status(:ok)
          expect(response).to match_camelized_response_schema('va_profile/transaction_response')
        end
      end
    end
  end

  describe 'POST /v0/profile/telephones/create_or_update v2' do
    before do
      Timecop.freeze(Time.zone.parse('2024-08-27T18:51:06.000Z'))
    end

    after do
      Timecop.return
    end

    let(:telephone) { build(:telephone, :contact_info_v2, id: 42) }

    it 'calls update_telephone' do
      expect_any_instance_of(VAProfile::V2::ContactInformation::Service).to receive(:update_telephone)
        .and_call_original
      VCR.use_cassette('va_profile/v2/contact_information/put_telephone_success') do
        post('/v0/profile/telephones/create_or_update', params: telephone.to_json, headers:)
      end

<<<<<<< HEAD
      expect(response).to have_http_status(:ok)
    end
  end
=======
      let(:telephone) { build(:telephone, :contact_info_v2, id: 42) }

      it 'calls update_telephone' do
        expect_any_instance_of(VAProfile::ContactInformation::V2::Service).to receive(:update_telephone)
          .and_call_original
        VCR.use_cassette('va_profile/v2/contact_information/put_telephone_success') do
          post('/v0/profile/telephones/create_or_update', params: telephone.to_json, headers:)
        end
>>>>>>> 773a5f6d

  describe 'DELETE /v0/profile/telephones v2' do
    before do
      Timecop.freeze(Time.zone.parse('2024-08-27T18:51:06.000Z'))
    end

    after do
      Timecop.return
    end

    let(:telephone) { build(:telephone, :contact_info_v2, source_system_user: user.icn, id: 42) }

    context 'when the method is DELETE' do
      it 'effective_end_date gets appended to the request body', :aggregate_failures do
        VCR.use_cassette('va_profile/v2/contact_information/delete_telephone_success', VCR::MATCH_EVERYTHING) do
          # The cassette we're using includes the effectiveEndDate in the body.
          # So this test will not pass if it's missing
          delete('/v0/profile/telephones', params: telephone.to_json, headers:)
          expect(response).to have_http_status(:ok)
          expect(response).to match_response_schema('va_profile/transaction_response')
        end
      end

      it 'effective_end_date gets appended to the request body when camel-inflected', :aggregate_failures do
        VCR.use_cassette('va_profile/v2/contact_information/delete_telephone_success', VCR::MATCH_EVERYTHING) do
          # The cassette we're using includes the effectiveEndDate in the body.
          # So this test will not pass if it's missing
          delete('/v0/profile/telephones', params: telephone.to_json, headers: headers_with_camel)
          expect(response).to have_http_status(:ok)
          expect(response).to match_camelized_response_schema('va_profile/transaction_response')
        end
      end
    end
  end
end<|MERGE_RESOLUTION|>--- conflicted
+++ resolved
@@ -208,26 +208,15 @@
     let(:telephone) { build(:telephone, :contact_info_v2, id: 42) }
 
     it 'calls update_telephone' do
-      expect_any_instance_of(VAProfile::V2::ContactInformation::Service).to receive(:update_telephone)
+      expect_any_instance_of(VAProfile::ContactInformation::V2::Service).to receive(:update_telephone)
         .and_call_original
       VCR.use_cassette('va_profile/v2/contact_information/put_telephone_success') do
         post('/v0/profile/telephones/create_or_update', params: telephone.to_json, headers:)
       end
 
-<<<<<<< HEAD
       expect(response).to have_http_status(:ok)
     end
   end
-=======
-      let(:telephone) { build(:telephone, :contact_info_v2, id: 42) }
-
-      it 'calls update_telephone' do
-        expect_any_instance_of(VAProfile::ContactInformation::V2::Service).to receive(:update_telephone)
-          .and_call_original
-        VCR.use_cassette('va_profile/v2/contact_information/put_telephone_success') do
-          post('/v0/profile/telephones/create_or_update', params: telephone.to_json, headers:)
-        end
->>>>>>> 773a5f6d
 
   describe 'DELETE /v0/profile/telephones v2' do
     before do
