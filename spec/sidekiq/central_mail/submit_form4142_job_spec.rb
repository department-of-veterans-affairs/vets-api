--- conflicted
+++ resolved
@@ -5,16 +5,6 @@
 
 RSpec.describe CentralMail::SubmitForm4142Job, type: :job do
   subject { described_class }
-
-  # Performance tweak
-  # This can be removed. Benchmarked all tests to see which tests are slowest.
-  around do |example|
-    puts "\nStarting: #{example.description}"
-    start_time = Time.now
-    example.run
-    duration = Time.now - start_time
-    puts "Finished: #{example.description} (#{duration.round(2)}s)\n\n"
-  end
 
   # Use existing fixture simple.pdf as test input
   let(:fixture_pdf) { Rails.root.join('spec', 'fixtures', 'pdf_fill', '21-4142', 'simple.pdf') }
@@ -27,9 +17,7 @@
     # By default, features are enabled in test environments and disabled by default in other environments
     # This is to ensure that the 2024 4142 template is
     # not used in tests unless explicitly enabled
-<<<<<<< HEAD
-    Flipper.disable(:disability_526_form4142_use_2024_template)
-    Flipper.disable(:disability_526_form4142_validate_schema)
+    allow(Flipper).to receive(:enabled?).with(:disability_526_form4142_validate_schema).and_return(false)
 
     # Stub out pdf methods as they are not needed for these tests and are cpu expensive
     FileUtils.cp(fixture_pdf, test_pdf) unless File.exist?(test_pdf)
@@ -46,9 +34,6 @@
   # Clean up the test output file
   after do
     FileUtils.rm_f(test_pdf)
-=======
-    allow(Flipper).to receive(:enabled?).with(:disability_526_form4142_validate_schema).and_return(false)
->>>>>>> c8d98436
   end
 
   #######################
