--- conflicted
+++ resolved
@@ -68,11 +68,7 @@
         expect(first_referral['type']).to eq('referrals')
         expect(first_referral['attributes']['categoryOfCare']).to eq('CARDIOLOGY')
         expect(first_referral['attributes']['referralNumber']).to eq('5682')
-<<<<<<< HEAD
-        expect(first_referral['attributes']['expirationDate']).to eq('2025-06-13')
-=======
         expect(first_referral['attributes']['expirationDate']).to eq((Date.current + 60.days).strftime('%Y-%m-%d'))
->>>>>>> 5268501c
       end
 
       context 'with a custom status parameter' do
