# frozen_string_literal: true

require 'common/client/base'
require 'mvi/configuration'
require 'mvi/responses/find_profile_response'
require 'common/client/concerns/monitoring'
require 'common/client/middleware/request/soap_headers'
require 'common/client/middleware/response/soap_parser'
require 'mvi/errors/errors'
require 'sentry_logging'

module MVI
  # Wrapper for the MVI (Master Veteran Index) Service. vets.gov has access
  # to three MVI endpoints:
  # * PRPA_IN201301UV02 (TODO(AJD): Add Person)
  # * PRPA_IN201302UV02 (TODO(AJD): Update Person)
  # * PRPA_IN201305UV02 (aliased as .find_profile)
  class Service < Common::Client::Base
    include Common::Client::Monitoring

    # The MVI Service SOAP operations vets.gov has access to
    unless const_defined?(:OPERATIONS)
      OPERATIONS = {
        add_person: 'PRPA_IN201301UV02',
        update_person: 'PRPA_IN201302UV02',
        find_profile: 'PRPA_IN201305UV02'
      }.freeze
    end

    # @return [MVI::Configuration] the configuration for this service
    configuration MVI::Configuration

    STATSD_KEY_PREFIX = 'api.mvi' unless const_defined?(:STATSD_KEY_PREFIX)
    SERVER_ERROR = 'server_error'

    # rubocop:disable Metrics/MethodLength
    def add_person(user_identity)
      with_monitoring do
        measure_info(user_identity) do
          raw_response = perform(
            :post, '',
            create_add_message(user_identity),
            soapaction: OPERATIONS[:add_person]
          )
          MVI::Responses::AddPersonResponse.with_parsed_response(raw_response)
        end
      end
    rescue Breakers::OutageException => e
      Raven.extra_context(breakers_error_message: e.message)
      log_console_and_sentry('MVI add_person connection failed.', :warn)
      mvi_add_exception_response_for('MVI_503', e)
    rescue Faraday::ConnectionFailed => e
      log_console_and_sentry("MVI add_person connection failed: #{e.message}", :warn)
      mvi_add_exception_response_for('MVI_504', e)
    rescue Common::Client::Errors::ClientError, Common::Exceptions::GatewayTimeout => e
      log_console_and_sentry("MVI add_person error: #{e.message}", :warn)
      mvi_add_exception_response_for('MVI_504', e)
    rescue MVI::Errors::Base => e
      mvi_error_handler(user_identity, e)
      mvi_add_exception_response_for('MVI_502', e)
    end
    # rubocop:enable Metrics/MethodLength

    # Given a user queries MVI and returns their VA profile.
    #
    # @param user [UserIdentity] the user to query MVI for
    # @return [MVI::Responses::FindProfileResponse] the parsed response from MVI.
    # rubocop:disable Metrics/MethodLength
    def find_profile(user_identity)
      with_monitoring do
        measure_info(user_identity) do
          raw_response = perform(
            :post, '',
            create_profile_message(user_identity),
            soapaction: OPERATIONS[:find_profile]
          )
          MVI::Responses::FindProfileResponse.with_parsed_response(raw_response)
        end
      end
    rescue Breakers::OutageException => e
      Raven.extra_context(breakers_error_message: e.message)
      log_console_and_sentry('MVI find_profile connection failed.', :warn)
      mvi_profile_exception_response_for('MVI_503', e)
    rescue Faraday::ConnectionFailed => e
      log_console_and_sentry("MVI find_profile connection failed: #{e.message}", :warn)
      mvi_profile_exception_response_for('MVI_504', e)
    rescue Common::Client::Errors::ClientError, Common::Exceptions::GatewayTimeout => e
      log_console_and_sentry("MVI find_profile error: #{e.message}", :warn)
      mvi_profile_exception_response_for('MVI_504', e)
    rescue MVI::Errors::Base => e
      mvi_error_handler(user_identity, e)
      if e.is_a?(MVI::Errors::RecordNotFound)
        mvi_profile_exception_response_for('MVI_404', e, type: 'not_found')
      else
        mvi_profile_exception_response_for('MVI_502', e)
      end
    end
    # rubocop:enable Metrics/MethodLength

    def self.service_is_up?
      last_mvi_outage = Breakers::Outage.find_latest(service: MVI::Configuration.instance.breakers_service)
      last_mvi_outage.blank? || last_mvi_outage.end_time.present?
    end

    private

    def measure_info(user_identity)
      Rails.logger.measure_info('Performed MVI Query', payload: logging_context(user_identity)) { yield }
    end

    def mvi_add_exception_response_for(key, error)
      exception = build_exception(key, error)

      MVI::Responses::AddPersonResponse.with_server_error(exception)
    end

    def mvi_profile_exception_response_for(key, error, type: SERVER_ERROR)
      exception = build_exception(key, error)

      if type == SERVER_ERROR
        MVI::Responses::FindProfileResponse.with_server_error(exception)
      else
        MVI::Responses::FindProfileResponse.with_not_found(exception)
      end
    end

    def build_exception(key, error)
      Common::Exceptions::BackendServiceException.new(
        key,
        { source: self.class },
        error.try(:status),
        error.try(:body)
      )
    end

    def mvi_error_handler(user_identity, e)
      case e
      when MVI::Errors::DuplicateRecords
        log_console_and_sentry('MVI Duplicate Record', :warn)
      when MVI::Errors::RecordNotFound
        log_console_and_sentry('MVI Record Not Found')
      when MVI::Errors::InvalidRequestError
        # NOTE: ICN based lookups do not return RecordNotFound. They return InvalidRequestError
        if user_identity.mhv_icn.present?
          log_console_and_sentry('MVI Invalid Request (Possible RecordNotFound)', :error)
        else
          log_console_and_sentry('MVI Invalid Request', :error)
        end
      when MVI::Errors::FailedRequestError
        log_console_and_sentry('MVI Failed Request', :error)
      end
    end

    def log_console_and_sentry(message, sentry_classification = nil)
      Rails.logger.info(message)
      log_message_to_sentry(message, sentry_classification) if sentry_classification.present?
    end

    def logging_context(user_identity)
      {
        uuid: user_identity.uuid,
        authn_context: user_identity.authn_context
      }
    end

<<<<<<< HEAD
    def create_add_message(user)
      raise Common::Exceptions::ValidationErrors, user unless user.valid?

      MVI::Messages::AddPersonMessage.new(user).to_xml if user.icn_with_aaid.present?
    end

    # rubocop:disable Metrics/LineLength
=======
    # rubocop:disable Layout/LineLength
>>>>>>> 70dd1d88
    def create_profile_message(user_identity)
      return message_icn(user_identity) if user_identity.mhv_icn.present? # from SAML::UserAttributes::MHV::BasicLOA3User
      return message_edipi(user_identity) if user_identity.dslogon_edipi.present? && Settings.mvi.edipi_search
      raise Common::Exceptions::ValidationErrors, user_identity unless user_identity.valid?

      message_user_attributes(user_identity)
    end
    # rubocop:enable Layout/LineLength

    def message_icn(user)
      MVI::Messages::FindProfileMessageIcn.new(user.mhv_icn).to_xml
    end

    def message_edipi(user)
      MVI::Messages::FindProfileMessageEdipi.new(user.dslogon_edipi).to_xml
    end

    def message_user_attributes(user)
      given_names = [user.first_name]
      given_names.push user.middle_name unless user.middle_name.nil?
      MVI::Messages::FindProfileMessage.new(
        given_names,
        user.last_name,
        user.birth_date,
        user.ssn,
        user.gender
      ).to_xml
    end
  end
end<|MERGE_RESOLUTION|>--- conflicted
+++ resolved
@@ -163,17 +163,13 @@
       }
     end
 
-<<<<<<< HEAD
     def create_add_message(user)
       raise Common::Exceptions::ValidationErrors, user unless user.valid?
 
       MVI::Messages::AddPersonMessage.new(user).to_xml if user.icn_with_aaid.present?
     end
 
-    # rubocop:disable Metrics/LineLength
-=======
     # rubocop:disable Layout/LineLength
->>>>>>> 70dd1d88
     def create_profile_message(user_identity)
       return message_icn(user_identity) if user_identity.mhv_icn.present? # from SAML::UserAttributes::MHV::BasicLOA3User
       return message_edipi(user_identity) if user_identity.dslogon_edipi.present? && Settings.mvi.edipi_search
