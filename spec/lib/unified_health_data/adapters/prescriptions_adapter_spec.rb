--- conflicted
+++ resolved
@@ -27,13 +27,10 @@
       'dispensedDate' => nil,
       'stationNumber' => '991',
       'cmopDivisionPhone' => '555-1234',
-<<<<<<< HEAD
       'dataSourceSystem' => 'VISTA',
       'remarks' => 'TEST REMARKS FOR VISTA'
-=======
       'cmopNdcNumber' => '00093721410',
       'dataSourceSystem' => 'VISTA'
->>>>>>> d6728f3c
     }
   end
   let(:oracle_health_medication_data) do
