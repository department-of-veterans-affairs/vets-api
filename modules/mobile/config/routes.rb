--- conflicted
+++ resolved
@@ -5,12 +5,9 @@
 
   namespace :v0 do
     get '/user', to: 'users#show'
-<<<<<<< HEAD
     get '/letters', to: 'letters#letters'
     get '/letters/beneficiary', to: 'letters#beneficiary'
-=======
     get '/military-service-history', to: 'military_information#get_service_history'
->>>>>>> 6cec8203
     put '/user/addresses', to: 'addresses#update'
     put '/user/emails', to: 'emails#update'
     post '/letters/:id', to: 'letters#download'
