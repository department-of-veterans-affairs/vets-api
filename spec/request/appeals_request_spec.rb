# frozen_string_literal: true

require 'rails_helper'

RSpec.describe 'Appeals Status', type: :request do
  include SchemaMatchers

  appeals_endpoint = '/v0/appeals'
  hlr_endpoint = "#{appeals_endpoint}/higher_level_reviews"
  intake_endpoint = "#{appeals_endpoint}/intake_statuses"

  before { sign_in_as(user) }

  context 'with a loa1 user' do
    let(:user) { FactoryBot.create(:user, :loa1, ssn: '111223333') }

    it 'returns a forbidden error' do
      get appeals_endpoint
      expect(response).to have_http_status(:forbidden)
    end
  end

  context 'with a loa3 user without a ssn' do
    let(:user) { FactoryBot.create(:user, :loa1, ssn: nil) }

    it 'returns a forbidden error' do
      get appeals_endpoint
      expect(response).to have_http_status(:forbidden)
    end
  end

  context 'with a loa3 user' do
    let(:user) { FactoryBot.create(:user, :loa3, ssn: '111223333') }

    context 'with a valid response' do
      it 'returns a successful response' do
        VCR.use_cassette('appeals/appeals') do
          get appeals_endpoint
          expect(response).to have_http_status(:ok)
          expect(response.body).to be_a(String)
          expect(response).to match_response_schema('appeals')
        end
      end
    end

    context 'with a not authorized response' do
      it 'returns a 502 and logs an error level message' do
        VCR.use_cassette('appeals/not_authorized') do
          get appeals_endpoint
          expect(response).to have_http_status(:bad_gateway)
          expect(response).to match_response_schema('errors')
        end
      end
    end

    context 'with a not found response' do
      it 'returns a 404 and logs an info level message' do
        VCR.use_cassette('appeals/not_found') do
          get appeals_endpoint
          expect(response).to have_http_status(:not_found)
          expect(response).to match_response_schema('errors')
        end
      end
    end

    context 'with an unprocessible entity response' do
      it 'returns a 422 and logs an info level message' do
        VCR.use_cassette('appeals/invalid_ssn') do
          get appeals_endpoint
          expect(response).to have_http_status(:unprocessable_entity)
          expect(response).to match_response_schema('errors')
        end
      end
    end

    context 'with a server error' do
      it 'returns a 502 and logs an error level message' do
        VCR.use_cassette('appeals/server_error') do
          get appeals_endpoint
          expect(response).to have_http_status(:bad_gateway)
          expect(response).to match_response_schema('errors')
        end
      end
    end

    context 'with an invalid JSON body in the response' do
      it 'returns a 502 and logs an error level message' do
        VCR.use_cassette('appeals/invalid_body') do
          get appeals_endpoint
          expect(response).to have_http_status(:internal_server_error)
        end
      end
    end

    context 'with a null eta' do
      it 'returns a successful response' do
        VCR.use_cassette('appeals/appeals_null_eta') do
          get appeals_endpoint
          expect(response).to have_http_status(:ok)
          expect(response.body).to be_a(String)
          expect(response).to match_response_schema('appeals')
        end
      end
    end

    context 'with no alert details due_date' do
      it 'returns a successful response' do
        VCR.use_cassette('appeals/appeals_no_alert_details_due_date') do
          get appeals_endpoint
          expect(response).to have_http_status(:ok)
          expect(response.body).to be_a(String)
          expect(response).to match_response_schema('appeals')
        end
      end
    end

<<<<<<< HEAD
    describe 'GET /intake_statuses' do
      context 'with a valid decision review response' do
        it 'returns an intake status response object' do
          VCR.use_cassette('decision_review/200_intake_status') do
            get "#{intake_endpoint}/1234567890"
            expect(response).to have_http_status(:ok)
            expect(response).to match_response_schema('intake_status')
=======
    describe 'GET /contestable_issues' do
      context 'with a valid request' do
        it 'returns a valid response' do
          VCR.use_cassette('decision_review/200_contestable_issues') do
            get '/v0/appeals/contestable_issues'
            expect(response).to have_http_status(:ok)
            expect(response.body).to be_a(String)
            expect(response).to match_response_schema('contestable_issues')
>>>>>>> 4ac771b1
          end
        end
      end

<<<<<<< HEAD
      context 'with a decision response that does not exist' do
        it 'returns a 404 error' do
          VCR.use_cassette('decision_review/404_get_intake_status') do
            get "#{intake_endpoint}/1234"
            expect(response).to have_http_status(:not_found)
          end
        end
      end
    end

    describe 'GET /higher_level_reviews' do
      context 'with a valid higher review response' do
        it 'higher level review endpoint returns a successful response' do
          VCR.use_cassette('decision_review/200_review') do
            get "#{hlr_endpoint}/4bc96bee-c6a3-470e-b222-66a47629dc20"
            expect(response).to have_http_status(:ok)
            expect(response).to match_response_schema('higher_level_review')
=======
      context 'with invalid request' do
        it 'returns an invalid response' do
          VCR.use_cassette('decision_review/400_contestable_issues') do
            get '/v0/appeals/contestable_issues'
            expect(response).to have_http_status(:bad_request)
            expect(response.body).to be_a(String)
            expect(response).to match_response_schema('errors')
>>>>>>> 4ac771b1
          end
        end
      end

<<<<<<< HEAD
      context 'with a higher review response id that does not exist' do
        it 'returns a 404 error' do
          VCR.use_cassette('decision_review/404_review') do
            get "#{hlr_endpoint}/1234"
            expect(response).to have_http_status(:not_found)
          end
        end
      end
    end

    describe 'POST /higher_level_reviews' do
      context 'with an accepted response' do
        it 'higher level review endpoint returns a successful response' do
          VCR.use_cassette('decision_review/202_review') do
            request = {
              'data' => {
                'type' => 'HigherLevelReview',
                'attributes' => {
                  'receiptDate' => '2019-07-10',
                  'informalConference' => true,
                  'sameOffice' => false,
                  'legacyOptInApproved' => true,
                  'benefitType' => 'compensation',
                  'veteran' => {
                    'fileNumberOrSsn' => '123456789',
                    'addressLine1' => '123 Street St',
                    'addressLine2' => 'Apt 4',
                    'city' => 'Chicago',
                    'stateProvinceCode' => 'IL',
                    'zipPostalCode' => '60652',
                    'phoneNumber' => '4432924565',
                    'emailAddress' => 'someone@example.com'
                  },
                  'claimant' => {
                    'participantId' => '44444444',
                    'payeeCode' => '10'
                  }
                }
              },
              'included' => [
                {
                  'type' => 'RequestIssue',
                  'attributes' => {
                    'decisionIssueId' => 2
                  }
                }
              ]
            }

            post hlr_endpoint, params: request.to_json
            expect(response).to have_http_status(:accepted)
            expect(response).to match_response_schema('higher_level_review_accepted')
=======
      context 'with veteran not found' do
        it 'returns 404' do
          VCR.use_cassette('decision_review/404_contestable_issues') do
            get '/v0/appeals/contestable_issues'
            expect(response).to have_http_status(:not_found)
            expect(response).to match_response_schema('errors')
          end
        end
      end

      context 'bad receipt date' do
        it 'returns 422' do
          VCR.use_cassette('decision_review/422_contestable_issues') do
            get '/v0/appeals/contestable_issues'
            expect(response).to have_http_status(:unprocessable_entity)
            expect(response).to match_response_schema('errors')
>>>>>>> 4ac771b1
          end
        end
      end

<<<<<<< HEAD
      context 'with a malformed request' do
        it 'higher level review endpoint returns a 400 error' do
          VCR.use_cassette('decision_review/400_review') do
            post hlr_endpoint
            expect(response).to have_http_status(:bad_request)
=======
      context 'with server error' do
        it 'returns an internal server error' do
          VCR.use_cassette('decision_review/502_contestable_issues') do
            get '/v0/appeals/contestable_issues'
            expect(response).to have_http_status(:bad_gateway)
>>>>>>> 4ac771b1
            expect(response).to match_response_schema('errors')
          end
        end
      end
    end
  end
end<|MERGE_RESOLUTION|>--- conflicted
+++ resolved
@@ -114,7 +114,6 @@
       end
     end
 
-<<<<<<< HEAD
     describe 'GET /intake_statuses' do
       context 'with a valid decision review response' do
         it 'returns an intake status response object' do
@@ -122,26 +121,69 @@
             get "#{intake_endpoint}/1234567890"
             expect(response).to have_http_status(:ok)
             expect(response).to match_response_schema('intake_status')
-=======
-    describe 'GET /contestable_issues' do
-      context 'with a valid request' do
-        it 'returns a valid response' do
-          VCR.use_cassette('decision_review/200_contestable_issues') do
-            get '/v0/appeals/contestable_issues'
-            expect(response).to have_http_status(:ok)
-            expect(response.body).to be_a(String)
-            expect(response).to match_response_schema('contestable_issues')
->>>>>>> 4ac771b1
-          end
-        end
-      end
-
-<<<<<<< HEAD
+          end
+        end
+      end
+
       context 'with a decision response that does not exist' do
         it 'returns a 404 error' do
           VCR.use_cassette('decision_review/404_get_intake_status') do
             get "#{intake_endpoint}/1234"
             expect(response).to have_http_status(:not_found)
+          end
+        end
+      end
+    end
+
+    describe 'GET /contestable_issues' do
+      context 'with a valid request' do
+        it 'returns a valid response' do
+          VCR.use_cassette('decision_review/200_contestable_issues') do
+            get '/v0/appeals/contestable_issues'
+            expect(response).to have_http_status(:ok)
+            expect(response.body).to be_a(String)
+            expect(response).to match_response_schema('contestable_issues')
+          end
+        end
+      end
+
+      context 'with invalid request' do
+        it 'returns an invalid response' do
+          VCR.use_cassette('decision_review/400_contestable_issues') do
+            get '/v0/appeals/contestable_issues'
+            expect(response).to have_http_status(:bad_request)
+            expect(response.body).to be_a(String)
+            expect(response).to match_response_schema('errors')
+          end
+        end
+      end
+
+      context 'with veteran not found' do
+        it 'returns 404' do
+          VCR.use_cassette('decision_review/404_contestable_issues') do
+            get '/v0/appeals/contestable_issues'
+            expect(response).to have_http_status(:not_found)
+            expect(response).to match_response_schema('errors')
+          end
+        end
+      end
+
+      context 'bad receipt date' do
+        it 'returns 422' do
+          VCR.use_cassette('decision_review/422_contestable_issues') do
+            get '/v0/appeals/contestable_issues'
+            expect(response).to have_http_status(:unprocessable_entity)
+            expect(response).to match_response_schema('errors')
+          end
+        end
+      end
+
+      context 'with server error' do
+        it 'returns an internal server error' do
+          VCR.use_cassette('decision_review/502_contestable_issues') do
+            get '/v0/appeals/contestable_issues'
+            expect(response).to have_http_status(:bad_gateway)
+            expect(response).to match_response_schema('errors')
           end
         end
       end
@@ -154,20 +196,10 @@
             get "#{hlr_endpoint}/4bc96bee-c6a3-470e-b222-66a47629dc20"
             expect(response).to have_http_status(:ok)
             expect(response).to match_response_schema('higher_level_review')
-=======
-      context 'with invalid request' do
-        it 'returns an invalid response' do
-          VCR.use_cassette('decision_review/400_contestable_issues') do
-            get '/v0/appeals/contestable_issues'
-            expect(response).to have_http_status(:bad_request)
-            expect(response.body).to be_a(String)
-            expect(response).to match_response_schema('errors')
->>>>>>> 4ac771b1
-          end
-        end
-      end
-
-<<<<<<< HEAD
+          end
+        end
+      end
+
       context 'with a higher review response id that does not exist' do
         it 'returns a 404 error' do
           VCR.use_cassette('decision_review/404_review') do
@@ -220,42 +252,15 @@
             post hlr_endpoint, params: request.to_json
             expect(response).to have_http_status(:accepted)
             expect(response).to match_response_schema('higher_level_review_accepted')
-=======
-      context 'with veteran not found' do
-        it 'returns 404' do
-          VCR.use_cassette('decision_review/404_contestable_issues') do
-            get '/v0/appeals/contestable_issues'
-            expect(response).to have_http_status(:not_found)
-            expect(response).to match_response_schema('errors')
-          end
-        end
-      end
-
-      context 'bad receipt date' do
-        it 'returns 422' do
-          VCR.use_cassette('decision_review/422_contestable_issues') do
-            get '/v0/appeals/contestable_issues'
-            expect(response).to have_http_status(:unprocessable_entity)
-            expect(response).to match_response_schema('errors')
->>>>>>> 4ac771b1
-          end
-        end
-      end
-
-<<<<<<< HEAD
+          end
+        end
+      end
+
       context 'with a malformed request' do
         it 'higher level review endpoint returns a 400 error' do
           VCR.use_cassette('decision_review/400_review') do
             post hlr_endpoint
             expect(response).to have_http_status(:bad_request)
-=======
-      context 'with server error' do
-        it 'returns an internal server error' do
-          VCR.use_cassette('decision_review/502_contestable_issues') do
-            get '/v0/appeals/contestable_issues'
-            expect(response).to have_http_status(:bad_gateway)
->>>>>>> 4ac771b1
-            expect(response).to match_response_schema('errors')
           end
         end
       end
