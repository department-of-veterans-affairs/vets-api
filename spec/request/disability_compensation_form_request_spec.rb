# frozen_string_literal: true

require 'rails_helper'

RSpec.describe 'Disability compensation form', type: :request do
  include SchemaMatchers

  let(:user) { build(:disabilities_compensation_user) }
  let(:token) { 'fa0f28d6-224a-4015-a3b0-81e77de269f2' }
  let(:auth_header) { { 'Authorization' => "Token token=#{token}" } }

  before do
    Session.create(uuid: user.uuid, token: token)
    User.create(user)
  end

  describe 'Get /v0/disability_compensation_form/rated_disabilities' do
    context 'with a valid 200 evss response' do
      it 'should match the rated disabilities schema' do
        VCR.use_cassette('evss/disability_compensation_form/rated_disabilities') do
          get '/v0/disability_compensation_form/rated_disabilities', nil, auth_header
          expect(response).to have_http_status(:ok)
          expect(response).to match_response_schema('rated_disabilities')
        end
      end
    end

    context 'with a 500 response' do
      it 'should return a bad gateway response' do
        VCR.use_cassette('evss/disability_compensation_form/rated_disabilities_500') do
          get '/v0/disability_compensation_form/rated_disabilities', nil, auth_header
          expect(response).to have_http_status(:bad_gateway)
          expect(response).to match_response_schema('evss_errors', strict: false)
        end
      end
    end

    context 'with a 403 unauthorized response' do
      it 'should return a not authorized response' do
        VCR.use_cassette('evss/disability_compensation_form/rated_disabilities_403') do
          get '/v0/disability_compensation_form/rated_disabilities', nil, auth_header
          expect(response).to have_http_status(:forbidden)
          expect(response).to match_response_schema('evss_errors', strict: false)
        end
      end
    end

    context 'with a generic 400 response' do
      it 'should return a bad request response' do
        VCR.use_cassette('evss/disability_compensation_form/rated_disabilities_400') do
          get '/v0/disability_compensation_form/rated_disabilities', nil, auth_header
          expect(response).to have_http_status(:bad_request)
          expect(response).to match_response_schema('evss_errors', strict: false)
        end
      end
    end

    context 'with a 401 response' do
      it 'should return a bad gateway response' do
        VCR.use_cassette('evss/disability_compensation_form/rated_disabilities_401') do
          get '/v0/disability_compensation_form/submit', nil, auth_header
          expect(response).to have_http_status(:not_found)
          expect(response).to match_response_schema('evss_errors', strict: false)
        end
      end
    end
  end

  describe 'Get /v0/disability_compensation_form/submit' do
    context 'with a valid 200 evss response' do
      let(:valid_form_content) { File.read 'spec/support/disability_compensation_form/front_end_submission.json' }
      let(:jid) { "JID-#{SecureRandom.base64}" }

      before(:each) { allow(EVSS::DisabilityCompensationForm::SubmitUploads).to receive(:start).and_return(jid) }
      before do
        create(:in_progress_form, form_id: VA526ez::FORM_ID, user_uuid: user.uuid)
        allow_any_instance_of(EMISRedis::MilitaryInformation).to receive(:service_episodes_by_date).and_return([])
      end

      it 'should match the rated disabilities schema' do
        VCR.use_cassette('evss/ppiu/payment_information') do
          VCR.use_cassette('evss/intent_to_file/active_compensation') do
            VCR.use_cassette('evss/disability_compensation_form/submit_form') do
              post '/v0/disability_compensation_form/submit', valid_form_content, auth_header
              expect(response).to have_http_status(:ok)
              expect(response).to match_response_schema('submit_disability_form')
            end
          end
        end
      end

      it 'should start the uploads job' do
        VCR.use_cassette('evss/ppiu/payment_information') do
          VCR.use_cassette('evss/intent_to_file/active_compensation') do
            VCR.use_cassette('evss/disability_compensation_form/submit_form') do
              expect(EVSS::DisabilityCompensationForm::SubmitUploads).to receive(:start).once
              post '/v0/disability_compensation_form/submit', valid_form_content, auth_header
            end
          end
        end
      end

<<<<<<< HEAD
      context 'with a 500 response' do
        it 'should return a bad gateway response' do
          VCR.use_cassette('evss/ppiu/payment_information') do
            VCR.use_cassette('evss/intent_to_file/active_compensation') do
              VCR.use_cassette('evss/disability_compensation_form/submit_500') do
                post '/v0/disability_compensation_form/submit', valid_form_content, auth_header
                expect(response).to have_http_status(:bad_gateway)
                expect(response).to match_response_schema('disability_compensation_form_submit_errors', strict: false)
              end
            end
          end
=======
    context 'with a 500 response' do
      it 'should return a bad gateway response' do
        VCR.use_cassette('evss/disability_compensation_form/submit_500') do
          post '/v0/disability_compensation_form/submit', nil, auth_header
          expect(response).to have_http_status(:bad_gateway)
          expect(response).to match_response_schema('evss_errors', strict: false)
>>>>>>> 0d9ea5b9
        end
      end

<<<<<<< HEAD
      context 'with a 403 unauthorized response' do
        it 'should return a not authorized response' do
          VCR.use_cassette('evss/ppiu/payment_information') do
            VCR.use_cassette('evss/intent_to_file/active_compensation') do
              VCR.use_cassette('evss/disability_compensation_form/submit_403') do
                post '/v0/disability_compensation_form/submit', valid_form_content, auth_header
                expect(response).to have_http_status(:forbidden)
                expect(response).to match_response_schema('disability_compensation_form_submit_errors', strict: false)
              end
            end
          end
=======
    context 'with a 403 unauthorized response' do
      it 'should return a not authorized response' do
        VCR.use_cassette('evss/disability_compensation_form/submit_403') do
          post '/v0/disability_compensation_form/submit', nil, auth_header
          expect(response).to have_http_status(:forbidden)
          expect(response).to match_response_schema('evss_errors', strict: false)
>>>>>>> 0d9ea5b9
        end
      end

<<<<<<< HEAD
      context 'with a generic 400 response' do
        it 'should return a bad request response' do
          VCR.use_cassette('evss/ppiu/payment_information') do
            VCR.use_cassette('evss/intent_to_file/active_compensation') do
              VCR.use_cassette('evss/disability_compensation_form/submit_400') do
                post '/v0/disability_compensation_form/submit', valid_form_content, auth_header
                expect(response).to have_http_status(:bad_request)
                expect(response).to match_response_schema('disability_compensation_form_submit_errors', strict: false)
              end
            end
          end
=======
    context 'with a generic 400 response' do
      it 'should return a bad request response' do
        VCR.use_cassette('evss/disability_compensation_form/submit_400') do
          post '/v0/disability_compensation_form/submit', nil, auth_header
          expect(response).to have_http_status(:bad_request)
          expect(response).to match_response_schema('evss_errors', strict: false)
>>>>>>> 0d9ea5b9
        end
      end

<<<<<<< HEAD
      context 'with a 401 response' do
        it 'should return a bad gateway response' do
          VCR.use_cassette('evss/ppiu/payment_information') do
            VCR.use_cassette('evss/intent_to_file/active_compensation') do
              VCR.use_cassette('evss/disability_compensation_form/submit_401') do
                post '/v0/disability_compensation_form/submit', valid_form_content, auth_header
                expect(response).to have_http_status(:bad_gateway)
                expect(response).to match_response_schema('disability_compensation_form_submit_errors', strict: false)
              end
            end
          end
=======
    context 'with a 401 response' do
      it 'should return a bad gateway response' do
        VCR.use_cassette('evss/disability_compensation_form/submit_401') do
          post '/v0/disability_compensation_form/submit', nil, auth_header
          expect(response).to have_http_status(:bad_gateway)
          expect(response).to match_response_schema('evss_errors', strict: false)
>>>>>>> 0d9ea5b9
        end
      end
    end
  end
end<|MERGE_RESOLUTION|>--- conflicted
+++ resolved
@@ -100,7 +100,6 @@
         end
       end
 
-<<<<<<< HEAD
       context 'with a 500 response' do
         it 'should return a bad gateway response' do
           VCR.use_cassette('evss/ppiu/payment_information') do
@@ -108,22 +107,13 @@
               VCR.use_cassette('evss/disability_compensation_form/submit_500') do
                 post '/v0/disability_compensation_form/submit', valid_form_content, auth_header
                 expect(response).to have_http_status(:bad_gateway)
-                expect(response).to match_response_schema('disability_compensation_form_submit_errors', strict: false)
+                expect(response).to match_response_schema('evss_errors', strict: false)
               end
             end
           end
-=======
-    context 'with a 500 response' do
-      it 'should return a bad gateway response' do
-        VCR.use_cassette('evss/disability_compensation_form/submit_500') do
-          post '/v0/disability_compensation_form/submit', nil, auth_header
-          expect(response).to have_http_status(:bad_gateway)
-          expect(response).to match_response_schema('evss_errors', strict: false)
->>>>>>> 0d9ea5b9
         end
       end
 
-<<<<<<< HEAD
       context 'with a 403 unauthorized response' do
         it 'should return a not authorized response' do
           VCR.use_cassette('evss/ppiu/payment_information') do
@@ -131,22 +121,13 @@
               VCR.use_cassette('evss/disability_compensation_form/submit_403') do
                 post '/v0/disability_compensation_form/submit', valid_form_content, auth_header
                 expect(response).to have_http_status(:forbidden)
-                expect(response).to match_response_schema('disability_compensation_form_submit_errors', strict: false)
+                expect(response).to match_response_schema('evss_errors', strict: false)
               end
             end
           end
-=======
-    context 'with a 403 unauthorized response' do
-      it 'should return a not authorized response' do
-        VCR.use_cassette('evss/disability_compensation_form/submit_403') do
-          post '/v0/disability_compensation_form/submit', nil, auth_header
-          expect(response).to have_http_status(:forbidden)
-          expect(response).to match_response_schema('evss_errors', strict: false)
->>>>>>> 0d9ea5b9
         end
       end
 
-<<<<<<< HEAD
       context 'with a generic 400 response' do
         it 'should return a bad request response' do
           VCR.use_cassette('evss/ppiu/payment_information') do
@@ -154,22 +135,13 @@
               VCR.use_cassette('evss/disability_compensation_form/submit_400') do
                 post '/v0/disability_compensation_form/submit', valid_form_content, auth_header
                 expect(response).to have_http_status(:bad_request)
-                expect(response).to match_response_schema('disability_compensation_form_submit_errors', strict: false)
+                expect(response).to match_response_schema('evss_errors', strict: false)
               end
             end
           end
-=======
-    context 'with a generic 400 response' do
-      it 'should return a bad request response' do
-        VCR.use_cassette('evss/disability_compensation_form/submit_400') do
-          post '/v0/disability_compensation_form/submit', nil, auth_header
-          expect(response).to have_http_status(:bad_request)
-          expect(response).to match_response_schema('evss_errors', strict: false)
->>>>>>> 0d9ea5b9
         end
       end
 
-<<<<<<< HEAD
       context 'with a 401 response' do
         it 'should return a bad gateway response' do
           VCR.use_cassette('evss/ppiu/payment_information') do
@@ -177,18 +149,10 @@
               VCR.use_cassette('evss/disability_compensation_form/submit_401') do
                 post '/v0/disability_compensation_form/submit', valid_form_content, auth_header
                 expect(response).to have_http_status(:bad_gateway)
-                expect(response).to match_response_schema('disability_compensation_form_submit_errors', strict: false)
+                expect(response).to match_response_schema('evss_errors', strict: false)
               end
             end
           end
-=======
-    context 'with a 401 response' do
-      it 'should return a bad gateway response' do
-        VCR.use_cassette('evss/disability_compensation_form/submit_401') do
-          post '/v0/disability_compensation_form/submit', nil, auth_header
-          expect(response).to have_http_status(:bad_gateway)
-          expect(response).to match_response_schema('evss_errors', strict: false)
->>>>>>> 0d9ea5b9
         end
       end
     end
