--- conflicted
+++ resolved
@@ -36,23 +36,18 @@
       before do
         allow(Flipper).to receive(:enabled?).with(:caregiver1010).and_return(false)
       end
-<<<<<<< HEAD
 
       it 'returns a completed PDF', run_at: '2017-07-25 00:00:00 -0400' do
-        form_data = get_fixture('pdf_fill/10-10CG/simple').to_json
-        claim     = build(:caregivers_assistance_claim, form: form_data)
-        body      = { caregivers_assistance_claim: { form: form_data } }.to_json
-
         expect(SavedClaim::CaregiversAssistanceClaim).to receive(:new).with(
           form: form_data
         ).and_return(
           claim
         )
 
-        expect(SecureRandom).to receive(:uuid).and_return('saved-claim-guid') # When the saved claim is initialized
-        expect(SecureRandom).to receive(:uuid).and_return('file-name-uuid') # When controller generates it for filename
-
-        post(endpoint, params: body, headers:)
+        expect(SecureRandom).to receive(:uuid).and_return('saved-claim-guid')
+        expect(SecureRandom).to receive(:uuid).and_return('file-name-uuid')
+
+        subject
 
         expect(response).to have_http_status(:ok)
 
@@ -77,20 +72,16 @@
       end
 
       it 'returns a completed PDF', run_at: '2017-07-25 00:00:00 -0400' do
-        form_data = get_fixture('pdf_fill/10-10CG/simple').to_json
-        claim     = build(:caregivers_assistance_claim, form: form_data)
-        body      = { caregivers_assistance_claim: { form: form_data } }.to_json
-
         expect(SavedClaim::CaregiversAssistanceClaim).to receive(:new).with(
           form: form_data
         ).and_return(
           claim
         )
 
-        expect(SecureRandom).to receive(:uuid).and_return('saved-claim-guid') # When the saved claim is initialized
-        expect(SecureRandom).to receive(:uuid).and_return('file-name-uuid') # When controller generates it for filename
-
-        post(endpoint, params: body, headers:)
+        expect(SecureRandom).to receive(:uuid).and_return('saved-claim-guid')
+        expect(SecureRandom).to receive(:uuid).and_return('file-name-uuid')
+
+        subject
 
         expect(response).to have_http_status(:ok)
 
@@ -103,65 +94,6 @@
         ).to eq(true)
 
         # ensure that the tmp file was deleted
-=======
-
-      it 'returns a completed PDF', run_at: '2017-07-25 00:00:00 -0400' do
-        expect(SavedClaim::CaregiversAssistanceClaim).to receive(:new).with(
-          form: form_data
-        ).and_return(
-          claim
-        )
-
-        expect(SecureRandom).to receive(:uuid).and_return('saved-claim-guid')
-        expect(SecureRandom).to receive(:uuid).and_return('file-name-uuid')
-
-        subject
-
-        expect(response).to have_http_status(:ok)
-
-        # download response conent (the pdf) to disk
-        File.open(response_pdf, 'wb+') { |f| f.write(response.body) }
-
-        # compare it with the pdf fixture
-        expect(
-          pdfs_fields_match?(response_pdf, expected_pdf)
-        ).to eq(true)
-
-        # ensure that the tmp file was deleted
-        expect(
-          File.exist?('tmp/pdfs/10-10CG_file-name-uuid.pdf')
-        ).to eq(false)
-      end
-    end
-
-    context 'caregiver1010 flipper on' do
-      before do
-        allow(Flipper).to receive(:enabled?).with(:caregiver1010).and_return(true)
-      end
-
-      it 'returns a completed PDF', run_at: '2017-07-25 00:00:00 -0400' do
-        expect(SavedClaim::CaregiversAssistanceClaim).to receive(:new).with(
-          form: form_data
-        ).and_return(
-          claim
-        )
-
-        expect(SecureRandom).to receive(:uuid).and_return('saved-claim-guid')
-        expect(SecureRandom).to receive(:uuid).and_return('file-name-uuid')
-
-        subject
-
-        expect(response).to have_http_status(:ok)
-
-        # download response conent (the pdf) to disk
-        File.open(response_pdf, 'wb+') { |f| f.write(response.body) }
-
-        # compare it with the pdf fixture
-        expect(
-          pdfs_fields_match?(response_pdf, expected_pdf)
-        ).to eq(true)
-
-        # ensure that the tmp file was deleted
         expect(
           File.exist?('tmp/pdfs/10-10CG_file-name-uuid.pdf')
         ).to eq(false)
@@ -203,7 +135,6 @@
 
         expect(response).to have_http_status(:internal_server_error)
 
->>>>>>> 2bbeb080
         expect(
           File.exist?('tmp/pdfs/10-10CG_file-name-uuid.pdf')
         ).to eq(false)
