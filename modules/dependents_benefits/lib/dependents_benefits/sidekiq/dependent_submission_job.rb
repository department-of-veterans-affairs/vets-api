# frozen_string_literal: true

require 'sidekiq/job_retry'

module DependentsBenefits::Sidekiq
  ##
  # Abstract base class for coordinated submission of related 686c and 674 claims
  #
  # COORDINATION PATTERN:
  # - Parent claim spawns multiple child claims (686c, 674s) with shared proc_id
  # - Each child gets separate job that checks sibling status before processing
  # - Uses pessimistic locking to prevent race conditions between siblings
  # - Early exits if any sibling has already failed the claim group
  #
  # SUBCLASS REQUIREMENTS:
  # - MUST implement submit_to_service for BGS/Lighthouse/Fax submission
  # - MAY override find_or_create_form_submission for service-specific FormSubmission types
  # - MAY override permanent_failure? for service-specific error classification

  class DependentSubmissionError < StandardError; end

  class DependentSubmissionJob
    include ::Sidekiq::Job

    # dead: false ensures critical dependent claims never go to dead queue
    # https://github.com/sidekiq/sidekiq/wiki/Advanced-Options#jobs
    sidekiq_options retry: 16, dead: false

    # Callback runs outside job context - must recreate instance state
    sidekiq_retries_exhausted do |msg, exception|
      claim_id, _proc_id = msg['args']
      new.send(:handle_permanent_failure, claim_id, exception)
    end

    def perform(claim_id, proc_id = nil)
      @claim_id = claim_id
      @proc_id = proc_id

      # Early exit optimization - prevents unnecessary service calls
      return if parent_group_failed?

      find_or_create_form_submission
      create_form_submission_attempt
      @service_response = submit_to_service

      raise DependentSubmissionError, @service_response&.error unless @service_response&.success?

      handle_job_success
    rescue => e
      handle_job_failure(e)
    end

    private

    attr_reader :claim_id, :proc_id

    ##
    # Service-specific submission logic - BGS vs Lighthouse vs Fax
    # @return [ServiceResponse] Must respond to success? and error methods
    def submit_to_service
      raise NotImplementedError, 'Subclasses must implement submit_to_service'
    end

    # Use .find_or_create to generate/return memoized service-specific form submission record
    # @return [LighthouseFormSubmission, BGSFormSubmission] instance
    def find_or_create_form_submission
      raise NotImplementedError, 'Subclasses must implement find_or_create_form_submission'
    end

    # Generate a new form submission attempt record
    # Each retry gets its own attempt record for debugging
    # @return [LighthouseFormSubmissionAttempt, BGSFormSubmissionAttempt] instance
    def create_form_submission_attempt
      raise NotImplementedError, 'Subclasses must implement create_form_submission_attempt'
    end

    # Service-specific success logic
    # Update submission attempt and form submission records
    def mark_submission_succeeded
      raise NotImplementedError, 'Subclasses must implement mark_submission_succeeded'
    end

    # Service-specific failure logic
    # Update submission attempt record only with failure and error details
    def mark_submission_attempt_failed(exception)
      raise NotImplementedError, 'Subclasses must implement mark_submission_attempt_failed'
    end

    # Service-specific failure logic for permanent failures
    # Update form submission record to failed
    def mark_submission_failed(exception)
      raise NotImplementedError, 'Subclasses must implement mark_submission_failed'
    end

    # Atomic updates prevent partial state corruption
    def handle_job_success
      ActiveRecord::Base.transaction do
        parent_group.with_lock do
          mark_submission_succeeded # update attempt and submission records (ie FormSubmission)

          # update current child claim group if all its submissions succeeded
          mark_current_group_succeeded if all_current_group_submissions_succeeded?

          # if all of the child claim groups succeeded, and the parent claim group hasn't failed
          if all_child_groups_succeeded? && !parent_group_completed?
            # update parent claim group status
            mark_parent_group_succeeded
            # notify user of overall success/service received submission
            notification_email.send_received_notification
          end
        end
      end
    rescue => e
      monitor.track_submission_error('Error handling job success', 'success_failure', error: e)
    end

    def all_child_groups_succeeded?
      SavedClaimGroup.child_claims_for(parent_claim_id).all?(&:succeeded?)
    end

    # Distinguishes permanent vs transient failures for retry logic
    def handle_job_failure(error)
      monitor.track_submission_error("Error submitting #{self.class}", 'error', error:)
      mark_submission_attempt_failed(error)
      if permanent_failure?(error)
        # Skip Sidekiq retries for permanent failures
        handle_permanent_failure(claim_id, error)
        raise ::Sidekiq::JobRetry::Skip
      end
      # raise other errors to trigger Sidekiq retry mechanism
      raise DependentSubmissionError, error
    end

    # Called from retries_exhausted callback OR permanent failure detection
    # CRITICAL: Recreates instance state since callback runs outside job context
    def handle_permanent_failure(claim_id, exception)
      monitor.track_submission_error("Error submitting #{self.class}", 'error.permanent', error: exception)
      # Reset claim_id class variable for if this was called from sidekiq_retries_exhausted
      @claim_id = claim_id
      ActiveRecord::Base.transaction do
        parent_group.with_lock do
          mark_submission_failed(exception)
          mark_current_group_failed

          unless parent_group_completed?
            mark_parent_group_failed
            send_backup_job
          end
        end
      end
    rescue => e
      begin
        notification_email.send_error_notification
        monitor.log_silent_failure_avoided({ claim_id:, error: e })
      rescue => e
        # Last resort notification fails
        monitor.log_silent_failure({ claim_id:, error: e })
      end
    end

    # Prevents wasted work when sibling jobs have determined failure
    # If the parent claim group is already failed, all jobs are considered failed
    def parent_group_failed?
      parent_group&.failed?
    end

    # Check if parent claim group already completed (failed or succeeded)
    def parent_group_completed?
      parent_group&.completed?
    end

    # Override for service-specific permanent failures (INVALID_SSN, DUPLICATE_CLAIM, etc)
    def permanent_failure?(error)
      return false if error.nil?

      false # Base: assume all errors are transient
    end

    def all_current_group_submissions_succeeded?
      saved_claim.submissions_succeeded?
    end

    def mark_current_group_succeeded
      current_group&.update!(status: SavedClaimGroup::STATUSES[:SUCCESS])
    end

    def mark_current_group_failed
      current_group&.update!(status: SavedClaimGroup::STATUSES[:FAILURE])
    end

    def mark_parent_group_succeeded
      parent_group&.update!(status: SavedClaimGroup::STATUSES[:SUCCESS])
    end

    def mark_parent_group_failed
      parent_group&.update!(status: SavedClaimGroup::STATUSES[:FAILURE])
    end

    def send_backup_job
      # TODO
    end

    def current_group
      SavedClaimGroup.by_saved_claim_id(claim_id).first!
    end

    def parent_group
      SavedClaimGroup.by_saved_claim_id(parent_claim_id).first!
    end

    def saved_claim
      @saved_claim ||= ::SavedClaim.find(claim_id)
    end

    def monitor
      @monitor ||= DependentsBenefits::Monitor.new
    end

    def parent_claim_id
      @parent_claim_id ||= current_group&.parent_claim_id
    end

    def user_data
      @user_data ||= JSON.parse(parent_group.user_data)
    end

<<<<<<< HEAD
    def notification_email
      @notification_email ||= DependentsBenefits::NotificationEmail.new(claim_id)
=======
    def submission
      @submission ||= find_or_create_form_submission
    end

    def submission_attempt
      @submission_attempt ||= create_form_submission_attempt
>>>>>>> be99370c
    end

    def generate_user_struct
      info = user_data['veteran_information']
      full_name = info['full_name']
      OpenStruct.new(
        first_name: full_name['first'],
        last_name: full_name['last'],
        middle_name: full_name['middle'],
        ssn: info['ssn'],
        email: info['email'],
        va_profile_email: info['va_profile_email'],
        participant_id: info['participant_id'],
        icn: info['icn'],
        uuid: info['uuid'],
        common_name: info['common_name']
      )
    end
  end
end<|MERGE_RESOLUTION|>--- conflicted
+++ resolved
@@ -224,17 +224,16 @@
       @user_data ||= JSON.parse(parent_group.user_data)
     end
 
-<<<<<<< HEAD
     def notification_email
       @notification_email ||= DependentsBenefits::NotificationEmail.new(claim_id)
-=======
+    end
+
     def submission
       @submission ||= find_or_create_form_submission
     end
 
     def submission_attempt
       @submission_attempt ||= create_form_submission_attempt
->>>>>>> be99370c
     end
 
     def generate_user_struct
