# Use `cron` or `at` option to specify that a job should run as scheduled once
# over all workers. The `every` option will run the job once per worker instance
# at the specified interval.

ExportBreakerStatus:
  every: '1m'
  description: "Send breaker status to statsd"

CreateDailySpoolFiles:
  cron: "0 3 * * MON-FRI America/New_York"
  class: EducationForm::CreateDailySpoolFiles
  description: "Generate a daily set of spool files and transmit them over SFTP to a backend system"

EducationForm::CreateDailyFiscalYearToDateReport:
  cron: "0 4 * * * America/New_York"
  description: "Send the daily report to VA stakeholders about Education Benefits submissions"

EducationForm::CreateSpoolSubmissionsReport:
  cron: "15 4 * * MON-FRI America/New_York"
  description: "Send the daily report to the call center about spool file submissions"

EducationForm::Create10203SpoolSubmissionsReport:
  cron: "30 4 * * MON-FRI America/New_York"
  description: "Send the daily 10203 report to the call center about spool file submissions"

EducationForm::Create10203ApplicantDecisionLetters:
  cron: "45 4 * * MON-FRI America/New_York"
  description: "Send 10203 applicant decision letters to applicants"

Preneeds::DeleteOldUploads:
  cron: "15 2 * * * America/New_York"
  description: "Clear out preneeds file uploads older than 2 months"

DeleteOldPiiLogsJob:
  cron: "20 2 * * * America/New_York"
  description: "Clear out old personal information logs"

CentralMail::DeleteOldClaims:
  cron: "30 2 * * * America/New_York"
  class: CentralMail::DeleteOldClaims
  description: "Clear out central mail claims older than 2 months"

DeleteOldApplications:
  cron: "0 0 * * * America/New_York"
  class: EducationForm::DeleteOldApplications
  description: "Clear out processed 22-1990 applications that are older than 1 month"

SidekiqStatsJob:
  cron: "* * * * *"
  description: "Update Sidekiq stats for export to statsd gauges"

DeleteOldClaims:
  cron: "0 2 * * * America/New_York"
  class: EVSS::DeleteOldClaims
  description: "Clear out EVSS disability claims that have not been updated in 24 hours"

InProgressFormCleaner:
  cron: "0 2 * * * America/New_York"
  class: InProgressFormCleaner
  description: "Clear out saved forms that have not been updated in a while"

FailedClaimsReport:
  cron: "30 3 * * MON America/New_York"
  class: EVSS::FailedClaimsReport
  description: "Notify developers about EVSS claims which could not be uploaded"

FacilityDentalServiceBulkUpdate:
  cron: "25 4 * * * America/New_York"
  class: Facilities::DentalServiceReloadJob
  description: "Download and cache facility access-to-care metric data"

FacilityMentalHealthBulkUpdate:
  cron: "25 4 * * * America/New_York"
  class: Facilities::MentalHealthReloadJob
  description: "Download and cache facility mental health phone number data"

FacilityAccessBulkUpdate:
  cron: "30 4 * * * America/New_York"
  class: Facilities::AccessDataDownload
  description: "Download and cache facility access-to-care metric data"

FacilityLocationVHADriveTime:
  cron: "55 4 * * * America/New_York"
  class: Facilities::PSSGDownload
  description: "Download and store drive time bands"

GlobalDowntimeCache:
  every: "60m"
  class: PagerDuty::CacheGlobalDowntime
  description: "Cache global downtimes from PagerDuty API to S3"

MaintenanceWindowRefresh:
  cron: "*/3 * * * * America/New_York"
  class: PagerDuty::PollMaintenanceWindows
  description: "Poll PagerDuty API for maintenance window information"

VBADocuments::SlackNotifier:
  cron: "0 0 * * * * America/New_York"
  class: VBADocuments::SlackNotifier
  description: "Notifies slack channel if certain benefits states get stuck at the top of every hour"

VBADocuments::UploadScanner:
  cron: "0,30 * * * * * America/New_York"
  class: VBADocuments::UploadScanner
  description: "Poll upload bucket for unprocessed uploads"

VBADocuments::UploadRemover:
  cron: "15,45 * * * * * America/New_York"
  class: VBADocuments::UploadRemover
  description: "Clean up submitted documents from S3"

VBADocuments::UploadStatusBatch:
  every: "60m"
  class: VBADocuments::UploadStatusBatch
  description: "Cache Statuses for VBA Documents"

VBADocuments::ReportUnsuccessfulSubmissions:
  cron: "0 0 * * MON-FRI America/New_York"
  class: VBADocuments::ReportUnsuccessfulSubmissions
  description: "Weekly report of unsuccessful benefits intake submissions"

VBADocuments::ReportMonthlySubmissions:
<<<<<<< HEAD
  cron: "4 3 2 15 * * America/New_York"
=======
  cron: "4 3 2 21 * * America/New_York"
>>>>>>> 684e23a4
  class: VBADocuments::ReportMonthlySubmissions
  description: "Monthly report of benefits intake submissions at 02:03:04 on the first of the month"

ClaimsApi::ReportUnsuccessfulSubmissions:
  cron: "0 0 * * MON-FRI America/New_York"
  class: ClaimsApi::ReportUnsuccessfulSubmissions
  description: "Weekly report of unsuccessful claims submissions"

VBADocuments::RunUnsuccessfulSubmissions:
  every: "2h"
  class: VBADocuments::RunUnsuccessfulSubmissions
  description: "Run VBADocuments::UploadProcessor for submissions that are stuck in uploaded status"

AppealsApi::DecisionReviewReportDaily:
  cron: "0 23 * * MON-FRI America/New_York"
  class: AppealsApi::DecisionReviewReportDaily
  description: "Daily report of appeals submissions"

AppealsApi::DecisionReviewReportWeekly:
  cron: "0 23 * * SUN America/New_York"
  class: AppealsApi::DecisionReviewReportWeekly
  description: "Weekly report of appeals submissions"

AppealsApi::DailyErrorReport:
  cron: "0 23 * * MON-FRI America/New_York"
  class: AppealsApi::DailyErrorReport
  description: "Daily report of appeals errors"

AppealsApi::HigherLevelReviewCleanUpWeekOldPii:
  every: ['24h', first_in: '45m']
  class: AppealsApi::HigherLevelReviewCleanUpWeekOldPii
  description: "Remove PII of HigherLevelReviews that have 1) reached one of the 'completed' statuses and 2) are a week old"

AppealsApi::HigherLevelReviewUploadStatusBatch:
  every: "60m"
  class: AppealsApi::HigherLevelReviewUploadStatusBatch
  description: "Update HigherLevelReview statuses with their Central Mail status"

AppealsApi::NoticeOfDisagreementCleanUpWeekOldPii:
  every: ['24h', first_in: '45m']
  class: AppealsApi::NoticeOfDisagreementCleanUpWeekOldPii
  description: "Remove PII of NoticeOfDisagreements that have 1) reached one of the 'completed' statuses and 2) are a week old"

AppealsApi::NoticeOfDisagreementUploadStatusBatch:
  every: "60m"
  class: AppealsApi::NoticeOfDisagreementUploadStatusBatch
  description: "Update NoticeOfDisagreement statuses with their Central Mail status"

TransactionalEmailAnalyticsJob:
  cron: "0 1 * * * America/New_York"
  description: "posts Transactional email (HCA Failure and Direct Deposit Update) sends and failures to Google Analytics"

DeleteOldTransactionsJob:
  cron: "0 3 * * * America/New_York" # Daily @ 3am Eastern
  description: "Deletes old, completed AsyncTransaction records"

MHV::AccountStatisticsJob:
  cron: "0 */4 * * * America/New_York"
  description: "Log MHV Account Statistics"

ExternalServicesStatusJob:
  every: '1m'
  description: "Checks the current status of all external services through PagerDuty's API"

VAForms::FetchLatest:
  cron: "0 2 * * * America/New_York"
  class: VAForms::FormReloader
  description: "Fetches latest VA Forms"

AppsApi::FetchConnections:
  every: "60m"
  class: AppsApi::FetchConnections
  description: "Fetches and handles notifications for recent application connections and disconnections"

EducationForm::Process10203Submissions:
  cron: "0 6-18 * * * America/New_York"
  class: EducationForm::Process10203Submissions
  description: "Go through 22-10203 submissions and determine if application should be processed as part of normal submission process or rejected"

CypressViewportUpdater::UpdateCypressViewportsJob:
  cron: "0 12 3 * * America/New_York"
  class: CypressViewportUpdater::UpdateCypressViewportsJob
  description: "Updates Cypress files in vets-website with data from Google Analytics."

ClaimsApi::ClaimAuditor:
  every: "12h"
  class: ClaimsApi::ClaimAuditor
  description: "Daily alert of pending claims longer than acceptable threshold"

Veteran::VSOReloader:
  cron: "0 2 * * * America/New_York"
  class: Veteran::VSOReloader
  description: Pulls down current list of VSOs and updates accordingly 

VBADocuments::DeploymentsNotifier:
  at: "<%=0.seconds.from_now%>"
  description: Does a slack notification of the new code merged into this release for benefits intake

CovidVaccine::ScheduledBatchJob:
  cron: "*/15 * * * * America/New_York"
  class: CovidVaccine::ScheduledBatchJob
  description: Batches received vaccine records and schedules upload to enrollment service.<|MERGE_RESOLUTION|>--- conflicted
+++ resolved
@@ -120,11 +120,7 @@
   description: "Weekly report of unsuccessful benefits intake submissions"
 
 VBADocuments::ReportMonthlySubmissions:
-<<<<<<< HEAD
-  cron: "4 3 2 15 * * America/New_York"
-=======
   cron: "4 3 2 21 * * America/New_York"
->>>>>>> 684e23a4
   class: VBADocuments::ReportMonthlySubmissions
   description: "Monthly report of benefits intake submissions at 02:03:04 on the first of the month"
 
