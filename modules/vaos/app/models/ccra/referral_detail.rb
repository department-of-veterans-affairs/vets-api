# frozen_string_literal: true

module Ccra
  # ReferralDetail represents the detailed information for a single referral from CCRA.
  class ReferralDetail
    attr_reader :expiration_date, :type_of_care, :provider_name, :location,
<<<<<<< HEAD
                :referral_number, :network, :network_code, :referral_consult_id,
                :referral_date, :referral_last_update_datetime, :referring_facility,
                :referring_provider, :seoc_id, :seoc_key, :service_requested,
                :source_of_referral, :sta6, :station_id, :status, :treating_facility,
                :treating_facility_fax, :treating_facility_phone, :appointments,
                :referring_facility_info, :referring_provider_info, :treating_provider_info,
                :treating_facility_info, :treating_facility_address
=======
                :referral_number, :phone_number
>>>>>>> d22d7589

    ##
    # Initializes a new instance of ReferralDetail.
    #
    # @param attributes [Hash] A hash containing the referral details from the CCRA response.
    # @option attributes [Hash] "Referral" The main referral data container.
    def initialize(attributes)
      referral = attributes['Referral']
      return if referral.blank?

<<<<<<< HEAD
      @expiration_date = referral['ReferralExpirationDate'] || referral['referralExpirationDate'] 
      @type_of_care = referral['CategoryOfCare'] || referral['categoryOfCare']
      @provider_name = referral['TreatingProvider'] || referral['treatingProvider']
      @location = referral['TreatingFacility'] || referral['treatingFacility']
      @referral_number = referral['ReferralNumber'] || referral['referralNumber']
      
      # New fields
      @network = referral['network']
      @network_code = referral['networkCode']
      @referral_consult_id = referral['referralConsultId']
      @referral_date = referral['referralDate']
      @referral_last_update_datetime = referral['referralLastUpdateDateTime']
      @referring_facility = referral['referringFacility']
      @referring_provider = referral['referringProvider']
      @seoc_id = referral['seocId']
      @seoc_key = referral['seocKey']
      @service_requested = referral['serviceRequested']
      @source_of_referral = referral['sourceOfReferral']
      @sta6 = referral['sta6']
      @station_id = referral['stationId']
      @status = referral['status']
      @treating_facility = @location  # treating_facility is an alias for location
      @treating_facility_fax = referral['treatingFacilityFax']
      @treating_facility_phone = referral['treatingFacilityPhone']
      
      # Complex nested objects
      @appointments = referral['appointments']
      @referring_facility_info = referral['referringFacilityInfo']
      @referring_provider_info = referral['referringProviderInfo']
      @treating_provider_info = referral['treatingProviderInfo']
      @treating_facility_info = referral['treatingFacilityInfo']
      @treating_facility_address = referral['treatingFacilityAddress']
=======
      @expiration_date = referral['ReferralExpirationDate']
      @type_of_care = referral['CategoryOfCare']
      @provider_name = referral['TreatingProvider']
      @location = referral['TreatingFacility']
      @referral_number = referral['ReferralNumber']
      @phone_number = referral['ProviderPhone'] || referral['FacilityPhone']
>>>>>>> d22d7589
    end
  end
end<|MERGE_RESOLUTION|>--- conflicted
+++ resolved
@@ -4,7 +4,6 @@
   # ReferralDetail represents the detailed information for a single referral from CCRA.
   class ReferralDetail
     attr_reader :expiration_date, :type_of_care, :provider_name, :location,
-<<<<<<< HEAD
                 :referral_number, :network, :network_code, :referral_consult_id,
                 :referral_date, :referral_last_update_datetime, :referring_facility,
                 :referring_provider, :seoc_id, :seoc_key, :service_requested,
@@ -12,9 +11,6 @@
                 :treating_facility_fax, :treating_facility_phone, :appointments,
                 :referring_facility_info, :referring_provider_info, :treating_provider_info,
                 :treating_facility_info, :treating_facility_address
-=======
-                :referral_number, :phone_number
->>>>>>> d22d7589
 
     ##
     # Initializes a new instance of ReferralDetail.
@@ -25,13 +21,12 @@
       referral = attributes['Referral']
       return if referral.blank?
 
-<<<<<<< HEAD
-      @expiration_date = referral['ReferralExpirationDate'] || referral['referralExpirationDate'] 
+      @expiration_date = referral['ReferralExpirationDate'] || referral['referralExpirationDate']
       @type_of_care = referral['CategoryOfCare'] || referral['categoryOfCare']
       @provider_name = referral['TreatingProvider'] || referral['treatingProvider']
       @location = referral['TreatingFacility'] || referral['treatingFacility']
       @referral_number = referral['ReferralNumber'] || referral['referralNumber']
-      
+
       # New fields
       @network = referral['network']
       @network_code = referral['networkCode']
@@ -50,7 +45,7 @@
       @treating_facility = @location  # treating_facility is an alias for location
       @treating_facility_fax = referral['treatingFacilityFax']
       @treating_facility_phone = referral['treatingFacilityPhone']
-      
+
       # Complex nested objects
       @appointments = referral['appointments']
       @referring_facility_info = referral['referringFacilityInfo']
@@ -58,14 +53,6 @@
       @treating_provider_info = referral['treatingProviderInfo']
       @treating_facility_info = referral['treatingFacilityInfo']
       @treating_facility_address = referral['treatingFacilityAddress']
-=======
-      @expiration_date = referral['ReferralExpirationDate']
-      @type_of_care = referral['CategoryOfCare']
-      @provider_name = referral['TreatingProvider']
-      @location = referral['TreatingFacility']
-      @referral_number = referral['ReferralNumber']
-      @phone_number = referral['ProviderPhone'] || referral['FacilityPhone']
->>>>>>> d22d7589
     end
   end
 end