# This file is auto-generated from the current state of the database. Instead
# of editing this file, please use the migrations feature of Active Record to
# incrementally modify your database, and then regenerate this schema definition.
#
# Note that this schema.rb definition is the authoritative source for your
# database schema. If you need to create the application database on another
# system, you should be using db:schema:load, not running all the migrations
# from scratch. The latter is a flawed and unsustainable approach (the more migrations
# you'll amass, the slower it'll run and the greater likelihood for issues).
#
# It's strongly recommended that you check this file into your version control system.

<<<<<<< HEAD
ActiveRecord::Schema.define(version: 2019_09_12_185242) do
=======
ActiveRecord::Schema.define(version: 2019_09_12_172742) do
>>>>>>> d0734711

  # These are extensions that must be enabled in order to support this database
  enable_extension "btree_gin"
  enable_extension "pg_trgm"
  enable_extension "plpgsql"
  enable_extension "postgis"
  enable_extension "uuid-ossp"

  create_table "accounts", id: :serial, force: :cascade do |t|
    t.uuid "uuid", null: false
    t.string "idme_uuid"
    t.string "icn"
    t.string "edipi"
    t.datetime "created_at", null: false
    t.datetime "updated_at", null: false
    t.index ["idme_uuid"], name: "index_accounts_on_idme_uuid", unique: true
    t.index ["uuid"], name: "index_accounts_on_uuid", unique: true
  end

  create_table "async_transactions", id: :serial, force: :cascade do |t|
    t.string "type"
    t.string "user_uuid"
    t.string "source_id"
    t.string "source"
    t.string "status"
    t.string "transaction_id"
    t.string "transaction_status"
    t.datetime "created_at", null: false
    t.datetime "updated_at", null: false
    t.string "encrypted_metadata"
    t.string "encrypted_metadata_iv"
    t.index ["source_id"], name: "index_async_transactions_on_source_id"
    t.index ["transaction_id", "source"], name: "index_async_transactions_on_transaction_id_and_source", unique: true
    t.index ["transaction_id"], name: "index_async_transactions_on_transaction_id"
    t.index ["user_uuid"], name: "index_async_transactions_on_user_uuid"
  end

  create_table "base_facilities", id: false, force: :cascade do |t|
    t.string "unique_id", null: false
    t.string "name", null: false
    t.string "facility_type", null: false
    t.string "classification"
    t.string "website"
    t.float "lat", null: false
    t.float "long", null: false
    t.jsonb "address"
    t.jsonb "phone"
    t.jsonb "hours"
    t.jsonb "services"
    t.jsonb "feedback"
    t.jsonb "access"
    t.string "fingerprint"
    t.datetime "created_at", null: false
    t.datetime "updated_at", null: false
    t.geography "location", limit: {:srid=>4326, :type=>"st_point", :geographic=>true}
<<<<<<< HEAD
    t.string "active_status"
=======
    t.boolean "mobile"
>>>>>>> d0734711
    t.index ["location"], name: "index_base_facilities_on_location", using: :gist
    t.index ["name"], name: "index_base_facilities_on_name", using: :gin
    t.index ["unique_id", "facility_type"], name: "index_base_facilities_on_unique_id_and_facility_type", unique: true
  end

  create_table "beta_registrations", id: :serial, force: :cascade do |t|
    t.string "user_uuid", null: false
    t.string "feature", null: false
    t.datetime "created_at", null: false
    t.datetime "updated_at", null: false
    t.index ["user_uuid", "feature"], name: "index_beta_registrations_on_user_uuid_and_feature", unique: true
  end

  create_table "central_mail_submissions", id: :serial, force: :cascade do |t|
    t.string "state", default: "pending", null: false
    t.integer "saved_claim_id", null: false
    t.index ["saved_claim_id"], name: "index_central_mail_submissions_on_saved_claim_id"
    t.index ["state"], name: "index_central_mail_submissions_on_state"
  end

  create_table "claims_api_auto_established_claims", id: :uuid, default: -> { "uuid_generate_v4()" }, force: :cascade do |t|
    t.string "status"
    t.string "encrypted_form_data"
    t.string "encrypted_form_data_iv"
    t.string "encrypted_auth_headers"
    t.string "encrypted_auth_headers_iv"
    t.integer "evss_id"
    t.datetime "created_at", null: false
    t.datetime "updated_at", null: false
    t.string "md5"
    t.string "source"
  end

  create_table "claims_api_supporting_documents", id: :uuid, default: -> { "uuid_generate_v4()" }, force: :cascade do |t|
    t.string "encrypted_file_data", null: false
    t.string "encrypted_file_data_iv", null: false
    t.datetime "created_at", null: false
    t.datetime "updated_at", null: false
    t.uuid "auto_established_claim_id", null: false
  end

  create_table "disability_compensation_job_statuses", id: :serial, force: :cascade do |t|
    t.integer "disability_compensation_submission_id", null: false
    t.string "job_id", null: false
    t.string "job_class", null: false
    t.string "status", null: false
    t.string "error_message"
    t.datetime "updated_at", null: false
    t.index ["disability_compensation_submission_id"], name: "index_disability_compensation_job_statuses_on_dsc_id"
    t.index ["job_id"], name: "index_disability_compensation_job_statuses_on_job_id", unique: true
  end

  create_table "disability_compensation_submissions", id: :serial, force: :cascade do |t|
    t.datetime "created_at", null: false
    t.datetime "updated_at", null: false
    t.integer "disability_compensation_id"
    t.integer "va526ez_submit_transaction_id"
    t.boolean "complete", default: false
  end

  create_table "disability_contentions", id: :serial, force: :cascade do |t|
    t.integer "code", null: false
    t.string "medical_term", null: false
    t.string "lay_term"
    t.datetime "created_at", null: false
    t.datetime "updated_at", null: false
    t.index ["code"], name: "index_disability_contentions_on_code", unique: true
    t.index ["lay_term"], name: "index_disability_contentions_on_lay_term", using: :gin
    t.index ["medical_term"], name: "index_disability_contentions_on_medical_term", using: :gin
  end

  create_table "education_benefits_claims", id: :serial, force: :cascade do |t|
    t.datetime "submitted_at"
    t.datetime "processed_at"
    t.datetime "created_at", null: false
    t.datetime "updated_at", null: false
    t.string "encrypted_form"
    t.string "encrypted_form_iv"
    t.string "regional_processing_office", null: false
    t.string "form_type", default: "1990"
    t.integer "saved_claim_id", null: false
    t.index ["created_at"], name: "index_education_benefits_claims_on_created_at"
    t.index ["saved_claim_id"], name: "index_education_benefits_claims_on_saved_claim_id"
    t.index ["submitted_at"], name: "index_education_benefits_claims_on_submitted_at"
  end

  create_table "education_benefits_submissions", id: :serial, force: :cascade do |t|
    t.string "region", null: false
    t.datetime "created_at", null: false
    t.datetime "updated_at", null: false
    t.boolean "chapter33", default: false, null: false
    t.boolean "chapter30", default: false, null: false
    t.boolean "chapter1606", default: false, null: false
    t.boolean "chapter32", default: false, null: false
    t.string "status", default: "submitted", null: false
    t.integer "education_benefits_claim_id"
    t.string "form_type", default: "1990", null: false
    t.boolean "chapter35", default: false, null: false
    t.boolean "transfer_of_entitlement", default: false, null: false
    t.boolean "chapter1607", default: false, null: false
    t.boolean "vettec", default: false
    t.index ["education_benefits_claim_id"], name: "index_education_benefits_claim_id", unique: true
    t.index ["region", "created_at", "form_type"], name: "index_edu_benefits_subs_ytd"
  end

  create_table "evss_claims", id: :serial, force: :cascade do |t|
    t.integer "evss_id", null: false
    t.json "data", null: false
    t.datetime "created_at", null: false
    t.datetime "updated_at", null: false
    t.string "user_uuid", null: false
    t.json "list_data", default: {}, null: false
    t.boolean "requested_decision", default: false, null: false
    t.index ["user_uuid"], name: "index_evss_claims_on_user_uuid"
  end

  create_table "flipper_features", force: :cascade do |t|
    t.string "key", null: false
    t.datetime "created_at", null: false
    t.datetime "updated_at", null: false
  end

  create_table "flipper_gates", force: :cascade do |t|
    t.string "feature_key", null: false
    t.string "key", null: false
    t.string "value"
    t.datetime "created_at", null: false
    t.datetime "updated_at", null: false
  end

  create_table "form526_job_statuses", id: :serial, force: :cascade do |t|
    t.integer "form526_submission_id", null: false
    t.string "job_id", null: false
    t.string "job_class", null: false
    t.string "status", null: false
    t.string "error_class"
    t.string "error_message"
    t.datetime "updated_at", null: false
    t.index ["form526_submission_id"], name: "index_form526_job_statuses_on_form526_submission_id"
    t.index ["job_id"], name: "index_form526_job_statuses_on_job_id", unique: true
  end

  create_table "form526_opt_ins", id: :serial, force: :cascade do |t|
    t.string "user_uuid", null: false
    t.string "encrypted_email", null: false
    t.string "encrypted_email_iv", null: false
    t.datetime "created_at", null: false
    t.datetime "updated_at", null: false
    t.index ["user_uuid"], name: "index_form526_opt_ins_on_user_uuid", unique: true
  end

  create_table "form526_submissions", id: :serial, force: :cascade do |t|
    t.string "user_uuid", null: false
    t.integer "saved_claim_id", null: false
    t.integer "submitted_claim_id"
    t.string "encrypted_auth_headers_json", null: false
    t.string "encrypted_auth_headers_json_iv", null: false
    t.string "encrypted_form_json", null: false
    t.string "encrypted_form_json_iv", null: false
    t.boolean "workflow_complete", default: false, null: false
    t.datetime "created_at", null: false
    t.datetime "updated_at", null: false
    t.index ["saved_claim_id"], name: "index_form526_submissions_on_saved_claim_id", unique: true
    t.index ["submitted_claim_id"], name: "index_form526_submissions_on_submitted_claim_id", unique: true
    t.index ["user_uuid"], name: "index_form526_submissions_on_user_uuid"
  end

  create_table "form_attachments", id: :serial, force: :cascade do |t|
    t.datetime "created_at", null: false
    t.datetime "updated_at", null: false
    t.uuid "guid", null: false
    t.string "encrypted_file_data", null: false
    t.string "encrypted_file_data_iv", null: false
    t.string "type", null: false
    t.index ["guid", "type"], name: "index_form_attachments_on_guid_and_type", unique: true
  end

  create_table "gibs_not_found_users", id: :serial, force: :cascade do |t|
    t.string "edipi", null: false
    t.string "first_name", null: false
    t.string "last_name", null: false
    t.string "encrypted_ssn", null: false
    t.string "encrypted_ssn_iv", null: false
    t.datetime "dob", null: false
    t.datetime "created_at", null: false
    t.datetime "updated_at", null: false
    t.index ["edipi"], name: "index_gibs_not_found_users_on_edipi"
  end

  create_table "health_care_applications", id: :serial, force: :cascade do |t|
    t.datetime "created_at", null: false
    t.datetime "updated_at", null: false
    t.string "state", default: "pending", null: false
    t.string "form_submission_id_string"
    t.string "timestamp"
  end

  create_table "id_card_announcement_subscriptions", id: :serial, force: :cascade do |t|
    t.string "email", null: false
    t.datetime "created_at", null: false
    t.datetime "updated_at", null: false
    t.index ["email"], name: "index_id_card_announcement_subscriptions_on_email", unique: true
  end

  create_table "in_progress_forms", id: :serial, force: :cascade do |t|
    t.string "user_uuid", null: false
    t.string "form_id", null: false
    t.string "encrypted_form_data", null: false
    t.string "encrypted_form_data_iv", null: false
    t.datetime "created_at", null: false
    t.datetime "updated_at", null: false
    t.json "metadata"
    t.datetime "expires_at"
    t.index ["form_id", "user_uuid"], name: "index_in_progress_forms_on_form_id_and_user_uuid", unique: true
  end

  create_table "invalid_letter_address_edipis", id: :serial, force: :cascade do |t|
    t.string "edipi", null: false
    t.datetime "created_at", null: false
    t.datetime "updated_at", null: false
    t.index ["edipi"], name: "index_invalid_letter_address_edipis_on_edipi"
  end

  create_table "maintenance_windows", id: :serial, force: :cascade do |t|
    t.string "pagerduty_id"
    t.string "external_service"
    t.datetime "start_time"
    t.datetime "end_time"
    t.string "description"
    t.datetime "created_at", null: false
    t.datetime "updated_at", null: false
    t.index ["end_time"], name: "index_maintenance_windows_on_end_time"
    t.index ["pagerduty_id"], name: "index_maintenance_windows_on_pagerduty_id"
    t.index ["start_time"], name: "index_maintenance_windows_on_start_time"
  end

  create_table "mhv_accounts", id: :serial, force: :cascade do |t|
    t.string "user_uuid", null: false
    t.string "account_state", null: false
    t.datetime "registered_at"
    t.datetime "upgraded_at"
    t.datetime "created_at", null: false
    t.datetime "updated_at", null: false
    t.string "mhv_correlation_id"
    t.index ["user_uuid", "mhv_correlation_id"], name: "index_mhv_accounts_on_user_uuid_and_mhv_correlation_id", unique: true
  end

  create_table "notifications", id: :serial, force: :cascade do |t|
    t.integer "account_id", null: false
    t.integer "subject", null: false
    t.integer "status"
    t.datetime "status_effective_at"
    t.datetime "read_at"
    t.datetime "created_at", null: false
    t.datetime "updated_at", null: false
    t.index ["account_id", "subject"], name: "index_notifications_on_account_id_and_subject", unique: true
    t.index ["account_id"], name: "index_notifications_on_account_id"
    t.index ["status"], name: "index_notifications_on_status"
    t.index ["subject"], name: "index_notifications_on_subject"
  end

  create_table "persistent_attachments", id: :serial, force: :cascade do |t|
    t.uuid "guid"
    t.string "type"
    t.string "form_id"
    t.datetime "created_at", null: false
    t.datetime "updated_at", null: false
    t.integer "saved_claim_id"
    t.datetime "completed_at"
    t.string "encrypted_file_data", null: false
    t.string "encrypted_file_data_iv", null: false
    t.index ["guid"], name: "index_persistent_attachments_on_guid", unique: true
    t.index ["saved_claim_id"], name: "index_persistent_attachments_on_saved_claim_id"
  end

  create_table "personal_information_logs", id: :serial, force: :cascade do |t|
    t.jsonb "data", null: false
    t.string "error_class", null: false
    t.datetime "created_at", null: false
    t.datetime "updated_at", null: false
    t.index ["created_at"], name: "index_personal_information_logs_on_created_at"
    t.index ["error_class"], name: "index_personal_information_logs_on_error_class"
  end

  create_table "preference_choices", id: :serial, force: :cascade do |t|
    t.string "code"
    t.string "description"
    t.integer "preference_id"
    t.datetime "created_at", null: false
    t.datetime "updated_at", null: false
    t.index ["preference_id"], name: "index_preference_choices_on_preference_id"
  end

  create_table "preferences", id: :serial, force: :cascade do |t|
    t.string "code", null: false
    t.string "title"
    t.datetime "created_at", null: false
    t.datetime "updated_at", null: false
    t.index ["code"], name: "index_preferences_on_code", unique: true
  end

  create_table "preneed_submissions", id: :serial, force: :cascade do |t|
    t.string "tracking_number", null: false
    t.string "application_uuid"
    t.string "return_description", null: false
    t.integer "return_code"
    t.datetime "created_at", null: false
    t.datetime "updated_at", null: false
    t.index ["application_uuid"], name: "index_preneed_submissions_on_application_uuid", unique: true
    t.index ["tracking_number"], name: "index_preneed_submissions_on_tracking_number", unique: true
  end

  create_table "saved_claims", id: :serial, force: :cascade do |t|
    t.datetime "created_at"
    t.datetime "updated_at"
    t.string "encrypted_form", null: false
    t.string "encrypted_form_iv", null: false
    t.string "form_id"
    t.uuid "guid", null: false
    t.string "type"
    t.index ["created_at", "type"], name: "index_saved_claims_on_created_at_and_type"
    t.index ["guid"], name: "index_saved_claims_on_guid", unique: true
  end

  create_table "session_activities", id: :serial, force: :cascade do |t|
    t.uuid "originating_request_id", null: false
    t.string "originating_ip_address", null: false
    t.text "generated_url", null: false
    t.string "name", null: false
    t.string "status", default: "incomplete", null: false
    t.uuid "user_uuid"
    t.string "sign_in_service_name"
    t.string "sign_in_account_type"
    t.boolean "multifactor_enabled"
    t.boolean "idme_verified"
    t.integer "duration"
    t.jsonb "additional_data"
    t.datetime "created_at", null: false
    t.datetime "updated_at", null: false
    t.index ["name"], name: "index_session_activities_on_name"
    t.index ["status"], name: "index_session_activities_on_status"
    t.index ["user_uuid"], name: "index_session_activities_on_user_uuid"
  end

  create_table "terms_and_conditions", id: :serial, force: :cascade do |t|
    t.string "name"
    t.string "title"
    t.text "terms_content"
    t.text "header_content"
    t.string "yes_content"
    t.string "no_content"
    t.string "footer_content"
    t.string "version"
    t.boolean "latest", default: false
    t.datetime "created_at"
    t.datetime "updated_at"
    t.index ["name", "latest"], name: "index_terms_and_conditions_on_name_and_latest"
  end

  create_table "terms_and_conditions_acceptances", id: false, force: :cascade do |t|
    t.string "user_uuid"
    t.integer "terms_and_conditions_id"
    t.datetime "created_at"
    t.datetime "updated_at"
    t.index ["user_uuid"], name: "index_terms_and_conditions_acceptances_on_user_uuid"
  end

  create_table "user_preferences", id: :serial, force: :cascade do |t|
    t.integer "account_id", null: false
    t.integer "preference_id", null: false
    t.integer "preference_choice_id", null: false
    t.datetime "created_at", null: false
    t.datetime "updated_at", null: false
    t.index ["account_id"], name: "index_user_preferences_on_account_id"
    t.index ["preference_choice_id"], name: "index_user_preferences_on_preference_choice_id"
    t.index ["preference_id"], name: "index_user_preferences_on_preference_id"
  end

  create_table "vba_documents_upload_submissions", id: :serial, force: :cascade do |t|
    t.uuid "guid", null: false
    t.string "status", default: "pending", null: false
    t.string "code"
    t.string "detail"
    t.datetime "created_at", null: false
    t.datetime "updated_at", null: false
    t.boolean "s3_deleted"
    t.string "consumer_name"
    t.uuid "consumer_id"
    t.index ["guid"], name: "index_vba_documents_upload_submissions_on_guid"
    t.index ["status"], name: "index_vba_documents_upload_submissions_on_status"
  end

  create_table "veteran_organizations", id: false, force: :cascade do |t|
    t.string "poa", limit: 3
    t.string "name"
    t.string "phone"
    t.string "state", limit: 2
    t.datetime "created_at", null: false
    t.datetime "updated_at", null: false
    t.index ["poa"], name: "index_veteran_organizations_on_poa", unique: true
  end

  create_table "veteran_representatives", id: false, force: :cascade do |t|
    t.string "representative_id"
    t.string "first_name"
    t.string "last_name"
    t.string "email"
    t.string "phone"
    t.datetime "created_at", null: false
    t.datetime "updated_at", null: false
    t.string "encrypted_ssn"
    t.string "encrypted_ssn_iv"
    t.string "encrypted_dob"
    t.string "encrypted_dob_iv"
    t.string "poa_codes", array: true
    t.index ["first_name"], name: "index_veteran_representatives_on_first_name"
    t.index ["last_name"], name: "index_veteran_representatives_on_last_name"
    t.index ["representative_id"], name: "index_veteran_representatives_on_representative_id", unique: true
  end

  create_table "vic_submissions", id: :serial, force: :cascade do |t|
    t.datetime "created_at", null: false
    t.datetime "updated_at", null: false
    t.string "state", default: "pending", null: false
    t.uuid "guid", null: false
    t.json "response"
    t.index ["guid"], name: "index_vic_submissions_on_guid", unique: true
  end

end<|MERGE_RESOLUTION|>--- conflicted
+++ resolved
@@ -10,11 +10,7 @@
 #
 # It's strongly recommended that you check this file into your version control system.
 
-<<<<<<< HEAD
-ActiveRecord::Schema.define(version: 2019_09_12_185242) do
-=======
 ActiveRecord::Schema.define(version: 2019_09_12_172742) do
->>>>>>> d0734711
 
   # These are extensions that must be enabled in order to support this database
   enable_extension "btree_gin"
@@ -70,11 +66,8 @@
     t.datetime "created_at", null: false
     t.datetime "updated_at", null: false
     t.geography "location", limit: {:srid=>4326, :type=>"st_point", :geographic=>true}
-<<<<<<< HEAD
+    t.boolean "mobile"
     t.string "active_status"
-=======
-    t.boolean "mobile"
->>>>>>> d0734711
     t.index ["location"], name: "index_base_facilities_on_location", using: :gist
     t.index ["name"], name: "index_base_facilities_on_name", using: :gin
     t.index ["unique_id", "facility_type"], name: "index_base_facilities_on_unique_id_and_facility_type", unique: true
