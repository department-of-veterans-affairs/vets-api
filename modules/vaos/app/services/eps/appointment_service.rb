# frozen_string_literal: true

module Eps
  class AppointmentService < BaseService
    ##
    # Get a specific appointment from EPS by ID
    #
    # @param appointment_id [String] The ID of the appointment to retrieve
    # @param retrieve_latest_details [Boolean] Whether to fetch latest details from provider service
    # @raise [ArgumentError] If appointment_id is blank
    # @return OpenStruct response from EPS get appointment endpoint
    #
    def get_appointment(appointment_id:, retrieve_latest_details: false)
      query_params = retrieve_latest_details ? '?retrieveLatestDetails=true' : ''

      response = perform(:get, "/#{config.base_path}/appointments/#{appointment_id}#{query_params}", {},
                         request_headers_with_correlation_id)

      OpenStruct.new(response.body)
    end

    ##
    # Get appointments data from EPS
    #
    # @return OpenStruct response from EPS appointments endpoint
    #
    def get_appointments
      response = perform(:get, "/#{config.base_path}/appointments?patientId=#{patient_id}",
                         {}, request_headers_with_correlation_id)

      appointments = response.body[:appointments]
      merged_appointments = merge_provider_data_with_appointments(appointments)
      OpenStruct.new(data: merged_appointments)
    end

    ##
    # Create draft appointment in EPS
    #
    # @return OpenStruct response from EPS create draft appointment endpoint
    #
    def create_draft_appointment(referral_id:)
      response = perform(:post, "/#{config.base_path}/appointments",
                         { patientId: patient_id, referral: { referralNumber: referral_id } },
                         request_headers_with_correlation_id)

      OpenStruct.new(response.body)
    end

    ##
    #
    # Submit an appointment to EPS for booking
    #
    # @param appointment_id [String] The ID of the appointment to submit
    # @param params [Hash] Hash containing required and optional parameters
    # @option params [String] :network_id The network ID for the appointment
    # @option params [String] :provider_service_id The provider service ID
    # @option params [Array<String>] :slot_ids Array of slot IDs for the appointment
    # @option params [String] :referral_number The referral number
    # @option params [Hash] :additional_patient_attributes Optional patient details (address, contact info)
    # @raise [ArgumentError] If any required parameters are missing
    # @return OpenStruct response from EPS submit appointment endpoint
    #
    def submit_appointment(appointment_id, params = {})
      raise ArgumentError, 'appointment_id is required and cannot be blank' if appointment_id.blank?
      raise ArgumentError, 'Email is required' if user.email.blank?

      required_params = %i[network_id provider_service_id slot_ids referral_number]
      missing_params = required_params - params.keys

      raise ArgumentError, "Missing required parameters: #{missing_params.join(', ')}" if missing_params.any?

      payload = build_submit_payload(params)

<<<<<<< HEAD
      EpsAppointmentWorker.perform_async(appointment_id, user)
      response = perform(:post, "/#{config.base_path}/appointments/#{appointment_id}/submit", payload,
                         request_headers_with_correlation_id)
=======
      # Store appointment data in Redis using the RedisClient
      redis_client.store_appointment_data(
        uuid: user.uuid,
        appointment_id:,
        email: user.va_profile_email
      )

      # Enqueue worker with UUID and last 4 of appointment_id
      appointment_last4 = appointment_id.to_s.last(4)
      Eps::EpsAppointmentWorker.perform_async(user.uuid, appointment_last4)

      response = perform(:post, "/#{config.base_path}/appointments/#{appointment_id}/submit", payload, request_headers)
>>>>>>> 8736577b

      OpenStruct.new(response.body)
    end

    private

    ##
    # Merge provider data with appointment data
    #
    # @param appointments [Array<Hash>] Array of appointment data
    # @raise [Common::Exceptions::BackendServiceException] If provider data cannot be fetched
    # @return [Array<Hash>] Array of appointment data with provider data merged in
    def merge_provider_data_with_appointments(appointments)
      return [] if appointments.nil?

      provider_ids = appointments.pluck(:provider_service_id).compact.uniq
      providers = provider_services.get_provider_services_by_ids(provider_ids:)

      appointments.each do |appointment|
        next unless appointment[:provider_service_id]

        provider = providers[:provider_services].find do |provider_data|
          provider_data[:id] == appointment[:provider_service_id]
        end
        appointment[:provider] = provider
      end

      appointments
    end

    def build_submit_payload(params)
      payload = {
        network_id: params[:network_id],
        provider_service_id: params[:provider_service_id],
        slot_ids: params[:slot_ids],
        referral: {
          referral_number: params[:referral_number]
        }
      }

      if params[:additional_patient_attributes]
        payload[:additional_patient_attributes] = params[:additional_patient_attributes]
      end

      payload
    end

    ##
    # Get instance of ProviderService
    #
    # @return [Eps::ProviderService] ProviderService instance
    def provider_services
      @provider_services ||= Eps::ProviderService.new(user)
    end

    ##
    # Get instance of RedisClient
    #
    # @return [Eps::RedisClient] RedisClient instance
    def redis_client
      @redis_client ||= Eps::RedisClient.new
    end
  end
end<|MERGE_RESOLUTION|>--- conflicted
+++ resolved
@@ -71,11 +71,6 @@
 
       payload = build_submit_payload(params)
 
-<<<<<<< HEAD
-      EpsAppointmentWorker.perform_async(appointment_id, user)
-      response = perform(:post, "/#{config.base_path}/appointments/#{appointment_id}/submit", payload,
-                         request_headers_with_correlation_id)
-=======
       # Store appointment data in Redis using the RedisClient
       redis_client.store_appointment_data(
         uuid: user.uuid,
@@ -87,8 +82,8 @@
       appointment_last4 = appointment_id.to_s.last(4)
       Eps::EpsAppointmentWorker.perform_async(user.uuid, appointment_last4)
 
-      response = perform(:post, "/#{config.base_path}/appointments/#{appointment_id}/submit", payload, request_headers)
->>>>>>> 8736577b
+      response = perform(:post, "/#{config.base_path}/appointments/#{appointment_id}/submit", payload,
+                         request_headers_with_correlation_id)
 
       OpenStruct.new(response.body)
     end
