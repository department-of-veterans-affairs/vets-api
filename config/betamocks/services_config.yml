---
:services:

# BGS
- :name: "BGS"
  :base_uri: <%= "#{URI(Settings.bgs.url).host}:#{URI(Settings.bgs.url).port}" %>
  :endpoints:
    - :method: :post
      :path: "/VDC/ManageRepresentativeService"
      :file_path: "/bgs/manage_representative_service/read_poa_request/default"

#CRM API GET endpoint
- :name: "CRM API GET endpoint"
  :base_uri: <%= "#{URI(Settings.ask_va_api.crm_api.base_url).host}:#{URI(Settings.ask_va_api.crm_api.base_url).port}" %>
  :endpoints:
    - :method: :get
      :path: <%= "/#{Settings.ask_va_api.crm_api.veis_api_path}/ping" %>
      :file_path: "/ask_va/dynamics_api"
      :response_delay: 15
    - :method: :post
      :path: <%= "/#{Settings.ask_va_api.crm_api.veis_api_path}/inquiries/new" %>
      :file_path: "/ask_va/crm_api/post_inquiries/default"
      :response_delay: 0.3
    ## Travel Pay
    - :method: :post
      :path: "/veis/api/btsss/travelclaim/api/v1.2/Auth/access-token"
      :file_path: "/travel_pay/btsss_token/default"
      :response_delay: 0.3
    - :method: :get
      :path: "/veis/api/btsss/travelclaim/api/v1.2/claims/search-by-appointment-date"
      :file_path: "/travel_pay/claims/index/default"
      :response_delay: 0.3
    - :method: :get
      :path: "/veis/api/btsss/travelclaim/api/v1.2/claims"
      :file_path: "/travel_pay/claims/index/default"
      :response_delay: 0.3
    - :method: :get
      :path: "/veis/api/btsss/travelclaim/api/v1.2/appointments"
      :file_path: "/travel_pay/appointments/default"
      :response_delay: 0.3
    - :method: :patch
      :path: "/veis/api/btsss/travelclaim/api/v1.2/claims/*/submit"
      :file_path: "/travel_pay/claims/submit"
      :response_delay: 0.3
      :cache_multiple_responses:
        :uid_location: url
        :uid_locator: '\/veis\/api\/btsss\/travelclaim\/api\/v1\.2\/claims\/(.+)\/submit'
    - :method: :post
      :path: "/veis/api/btsss/travelclaim/api/v1.2/claims"
      :file_path: "/travel_pay/claims/create/default"
      :response_delay: 0.3
    - :method: :post
      :path: "/veis/api/btsss/travelclaim/api/v1.2/expenses/mileage"
      :file_path: "/travel_pay/expenses/default"
      :response_delay: 0.3

#CRM Token post
- :name: "CRM VEIS Auth Service"
  :base_uri: <%= "#{URI(Settings.ask_va_api.crm_api.auth_url).host}:#{URI(Settings.ask_va_api.crm_api.auth_url).port}" %>
  :endpoints:
    - :method: :post
      :path: <%= "/#{Settings.ask_va_api.crm_api.tenant_id}/oauth2/v2.0/token" %>
      :file_path: "/ask_va/token/default"
      :response_delay: 0.3
    - :method: :post
      :path: <%= "/#{Settings.travel_pay.veis.tenant_id}/oauth2/token" %>
      :file_path: "/travel_pay/token/default"
      :response_delay: 0.3

- :name: 'carma'
  :base_uri: <%= "#{URI(Settings['salesforce-carma'].url).host}:#{URI(Settings['salesforce-carma'].url).port}" %>
  :endpoints:
  - :method: :post
    :path: "/services/oauth2/token"
    :file_path: "carma/oauth"
  - :method: :post
    :path: "/services/apexrest/carma/v1/1010-cg-submissions"
    :file_path: "carma/create"
  - :method: :post
    :path: "/services/data/v47.0/composite/tree/ContentVersion"
    :file_path: "carma/attachment"

- :name: 'DMC'
  :base_uri: <%= "#{URI(Settings.dmc.url).host}:#{URI(Settings.dmc.url).port}" %>
  :endpoints:
  - :method: :post
    :path: "/api/v1/digital-services/debt-letter/get"
    :file_path: "debts/index"
    :cache_multiple_responses:
      :uid_location: body
      :uid_locator: 'fileNumber":"(\w+)"'
      :optional_code_locator: '"countOnly":(true|false)'
  - :method: :post
    :path: "/api/v1/digital-services/financial-status-report/formtopdf"
    :file_path: "debt_management_center/financial_status_reports/create"
    :cache_multiple_responses:
      :uid_location: body
      :uid_locator: 'fileNumber":"(\w+)"'

- :name: 'VBS'
  :base_uri: <%= "#{URI(Settings.mcp.vbs_v2.url).host}:#{URI(Settings.mcp.vbs_v2.url).port}" %>
  :endpoints:
  - :method: :post
    :path: "/vbsapi/GetStatementsByEDIPIAndVistaAccountNumber"
    :file_path: "vbs/index"
    :cache_multiple_responses:
      :uid_location: body
      :uid_locator: 'id'
  - :method: :post
    :path: "/vbsapi/UploadFSRJsonDocument"
    :file_path: "vbs/fsr"

- :name: 'VHA'
  :base_uri: <%= "#{URI('https://' + Settings.vha.sharepoint.sharepoint_url).host}:#{URI('https://' + Settings.vha.sharepoint.sharepoint_url).port}" %>
  :endpoints:
  - :method: :post
    :path: <%= "/#{Settings.vha.sharepoint.base_path}/_api/Web/GetFolderByServerRelativeUrl('#{Settings.vha.sharepoint.base_path}/Submissions')/Files/*" %>
    :file_path: "vha/sharepoint/create"
  - :method: :post
    :path: <%= "/#{Settings.vha.sharepoint.base_path}/_api/Web/Lists/GetByTitle('Submissions')/items/*" %>
    :file_path: "vha/sharepoint/create"
  - :method: :get
    :path: "/_api/Web/*"
    :file_path: "vha/sharepoint/show"

- :name: 'ACS'
  :base_uri: <%= "#{URI(Settings.vha.sharepoint.authentication_url).host}:#{URI(Settings.vha.sharepoint.authentication_url).port}" %>
  :endpoints:
  - :method: :post
    :path: <%= "/#{Settings.vha.sharepoint.tenant_id}/tokens/OAuth/2" %>
    :file_path: "vha/sharepoint/authenticate"

- :name: 'MDOT'
  :base_uri: <%= "#{URI(Settings.mdot.url).host}:#{URI(Settings.mdot.url).port}" %>
  :endpoints:
  - :method: :get
    :path: "/supplies"
    :file_path: "mdot/supplies/index"
    :cache_multiple_responses:
      :uid_location: header
      :uid_locator: 'va_veteran_id'
  - :method: :post
    :path: "/supplies"
    :file_path: "mdot/supplies/create"
    :cache_multiple_responses:
      :uid_location: header
      :uid_locator: 'vaapikey'

- :name: 'MHV UserAccount Creation'
  :base_uri: <%= "#{URI(IdentitySettings.mhv.account_creation.host).host}:#{URI(IdentitySettings.mhv.account_creation.host).port}" %>
  :endpoints:
  - :method: :post
    :path: '/v1/usermgmt/account-service/account'
    :file_path: 'mhv/account_creation/create_account/default'

- :name: 'MHV_Rx'
  :base_uri: <%= "#{URI(Settings.mhv.rx.host).host}:#{URI(Settings.mhv.rx.host).port}" %>
  :endpoints:
    # data classes
    - :method: :get
      :path: "/mhv-api/patient/v1/bluebutton/geteligibledataclass"
      :file_path: "mhv/bluebutton/geteligibledataclass"
      :cache_multiple_responses:
        :uid_location: header
        :uid_locator: 'Token'
    # MHV rx active
    - :method: :get
      :path: "/mhv-api/patient/v1/prescription/getactiverx"
      :file_path: "mhv/prescription/getactiverx"
      :cache_multiple_responses:
        :uid_location: header
        :uid_locator: 'Token'
    # MHV rx medications
    - :method: :get
      :path: "/mhv-api/patient/v1/prescription/medications"
      :file_path: "mhv/prescription/medications"
      :cache_multiple_responses:
        :uid_location: header
        :uid_locator: 'Token'
    # MHV rx history
    - :method: :get
      :path: "/mhv-api/patient/v1/prescription/gethistoryrx"
      :file_path: "mhv/prescription/gethistoryrx"
      :cache_multiple_responses:
        :uid_location: header
        :uid_locator: 'Token'
    # MHV Session
    - :method: :get
      :path: "/mhv-api/patient/v1/session"
      :file_path: "mhv/session"
      :cache_multiple_responses:
        :uid_location: 'header'
        :uid_locator: 'mhvCorrelationId'
    # MHV rx refill
    - :method: :post
      :path: "/mhv-api/patient/v1/prescription/rxrefill/*"
      :file_path: "mhv/prescription/rxrefill"
      :cache_multiple_responses:
        :uid_location: url
        :uid_locator: '\/rxrefill\/(.+)'
    # SM Session
    - :method: :get
      :path: "/mhv-sm-api/patient/v1/session"
      :file_path: "mhv/session"
      :cache_multiple_responses:
        :uid_location: 'header'
        :uid_locator: 'mhvCorrelationId'
    # SM Folders
    - :method: :get
      :path: "/mhv-sm-api/patient/v1/folder"
      :file_path: "mhv/secure_messaging/folders"
      :cache_multiple_responses:
        :uid_location: header
        :uid_locator: 'Token'
    # SM Folder/*
    - :method: :get
      :path: "/mhv-sm-api/patient/v1/folder/*"
      :file_path: "mhv/secure_messaging/folder"
      :cache_multiple_responses:
        :uid_location: url
        :uid_locator: '\/folder\/(.+)'
    # SM Recipients
    - :method: :get
      :path: "/mhv-sm-api/patient/v1/triageteam"
      :file_path: "mhv/secure_messaging/triageteam"
      :cache_multiple_responses:
        :uid_location: header
        :uid_locator: 'Token'
    # SM Folder messages
    - :method: :get
      :path: "/mhv-sm-api/patient/v1/folder/*/message/page/*/pageSize/*"
      :file_path: "mhv/secure_messaging/folder_messages"
      :cache_multiple_responses:
        :uid_location: url
        :uid_locator: '\/folder\/(.+)\/message'
    # SM messages
    - :method: :get
      :path: "/mhv-sm-api/patient/v1/message/*/read"
      :file_path: "mhv/secure_messaging/messages"
      :cache_multiple_responses:
        :uid_location: url
        :uid_locator: '\/message\/(.+)\/read'
    # SM thread
    - :method: :get
      :path: "/mhv-sm-api/patient/v1/message/*/history"
      :file_path: "mhv/secure_messaging/history"
      :cache_multiple_responses:
        :uid_location: url
        :uid_locator: '\/message\/(.+)\/history'
    # MHV account create
    - :method: :post
      :path: '/mhv-api/patient/v1/account/register'
      :file_path: 'mhv/account/register'
      :cache_multiple_responses:
        :uid_location: body
        :uid_locator: 'icn":"(\w+)"'
    # MHV account upgrade
    - :method: :post
      :path: '/mhv-api/patient/v1/account/upgrade'
      :file_path: 'mhv/account/upgrade'
      :cache_multiple_responses:
        :uid_location: body
        :uid_locator: 'userId":(\d+)'
    # MHV correlation id
    - :method: :get
      :path: '/validmhvid/*'
      :file_path: 'mhv/correlation_id'
      :cache_multiple_responses:
        :uid_location: url
        :uid_locator: '\/validmhvid\/(.+)'
    # MHV  id
    - :method: :get
      :path: '/mhvacctinfo/*'
      :file_path: 'mhv/account_info'
      :cache_multiple_responses:
        :uid_location: url
        :uid_locator: '\/mhvacctinfo\/(.+)'

# EVSS
- :name: 'EVSS'
  :base_uri: <%= "#{URI(Settings.evss.url).host}:#{URI(Settings.evss.url).port}" %>
  :endpoints:
  # PCIU email
  - :method: :get
    :path: "/wss-pciu-services-web/rest/pciuServices/v1/emailAddress"
    :file_path: "evss/pciu/email"
    :cache_multiple_responses:
      :uid_location: header
      :uid_locator: 'va_eauth_pnid'
  - :method: :post
    :path: "/wss-pciu-services-web/rest/pciuServices/v1/emailAddress"
    :file_path: "evss/pciu/post_email"
    :cache_multiple_responses:
      :uid_location: header
      :uid_locator: 'va_eauth_pnid'
  # PCIU primary phone
  - :method: :get
    :path: "/wss-pciu-services-web/rest/pciuServices/v1/primaryPhoneNumber"
    :file_path: "evss/pciu/primary_phone"
    :cache_multiple_responses:
      :uid_location: header
      :uid_locator: 'va_eauth_pnid'
  - :method: :post
    :path: "/wss-pciu-services-web/rest/pciuServices/v1/primaryPhoneNumber"
    :file_path: "evss/pciu/post_primary_phone"
    :cache_multiple_responses:
      :uid_location: header
      :uid_locator: 'va_eauth_pnid'
  # PCIU alternate phone
  - :method: :get
    :path: "/wss-pciu-services-web/rest/pciuServices/v1/secondaryPhoneNumber"
    :file_path: "evss/pciu/alternate_phone"
    :cache_multiple_responses:
      :uid_location: header
      :uid_locator: 'va_eauth_pnid'
  - :method: :post
    :path: "/wss-pciu-services-web/rest/pciuServices/v1/secondaryPhoneNumber"
    :file_path: "evss/pciu/post_alternate_phone"
    :cache_multiple_responses:
      :uid_location: header
      :uid_locator: 'va_eauth_pnid'
  # PCIUAddress
  - :method: :get
    :path: "/wss-pciu-services-web/rest/pciuServices/v1/states"
    :file_path: "evss/pciu_address/states"
  - :method: :get
    :path: "/wss-pciu-services-web/rest/pciuServices/v1/countries"
    :file_path: "evss/pciu_address/countries"
  - :method: :get
    :path: "/wss-pciu-services-web/rest/pciuServices/v1/mailingAddress"
    :file_path: "evss/pciu_address/address"
    :cache_multiple_responses:
      :uid_location: header
      :uid_locator: 'va_eauth_pnid'
  - :method: :post
    :path: "/wss-pciu-services-web/rest/pciuServices/v1/mailingAddress"
    :file_path: "evss/pciu_address/address_update"
    :cache_multiple_responses:
      :uid_location: header
      :uid_locator: 'va_eauth_pnid'

  # PPIU payment information
  - :method: :get
    :path: "/wss-ppiu-services-web/rest/ppiuServices/v1/paymentInformation"
    :file_path: "evss/ppiu/payment_information"
  - :method: :post
    :path: "/wss-ppiu-services-web/rest/ppiuServices/v1/paymentInformation"
    :file_path: "evss/ppiu/update_payment_information"

  # Intent To File
  - :method: :get
    :path: "/wss-intenttofile-services-web/rest/intenttofile/v1"
    :file_path: "evss/itf/all_itf"
    :cache_multiple_responses:
      :uid_location: header
      :uid_locator: 'va_eauth_pnid'
  - :method: :get
    :path: "/wss-intenttofile-services-web/rest/intenttofile/v1/compensation/active"
    :file_path: "evss/itf/active_itf"
    :cache_multiple_responses:
      :uid_location: header
      :uid_locator: 'va_eauth_pnid'
  - :method: :post
    :path: "/wss-intenttofile-services-web/rest/intenttofile/v1/compensation"
    :file_path: "evss/itf/post_itf"
    :cache_multiple_responses:
      :uid_location: header
      :uid_locator: 'va_eauth_pnid'

  # Disability Compensation Form
  - :method: :get
    :path: "/wss-form526-services-web/rest/form526/v1/ratedDisabilities"
    :file_path: "evss/disability_form/rated_disabilities"
    :cache_multiple_responses:
      :uid_location: header
      :uid_locator: 'va_eauth_pnid'
  - :method: :get
    :path: "/wss-form526-services-web-v2/rest/form526/v2/ratedDisabilities"
    :file_path: "evss/disability_form/rated_disabilities"
    :cache_multiple_responses:
      :uid_location: header
      :uid_locator: 'va_eauth_pnid'
  - :method: :post
    :path: <%= "/#{Settings.evss.alternate_service_name}/rest/form526/v2/submit" %>
    :file_path: "evss/disability_form/form526"
    :cache_multiple_responses:
      :uid_location: header
      :uid_locator: 'va_eauth_pnid'
  - :method: :post
    :path: <%= "/#{Settings.evss.alternate_service_name}/rest/form526/v2/validate" %>
    :file_path: "evss/disability_form/form526_validate"
    :cache_multiple_responses:
      :uid_location: header
      :uid_locator: 'va_eauth_pnid'
  - :method: :post
    :path: <%= "/#{Settings.evss.alternate_service_name}/rest/form526/v2/getPDF" %>
    :file_path: "evss/disability_form/getPDF"
    :cache_multiple_responses:
      :uid_location: header
      :uid_locator: 'va_eauth_pnid'
  - :method: :post
    :path: <%= "/wss-common-services-web-#{Settings.evss.versions.common}/rest/ratingInfoService/#{Settings.evss.versions.common}/findRatingInfoPID" %>
    :file_path: "evss/disability_form/rating_info"
    :cache_multiple_responses:
      :uid_location: header
      :uid_locator: 'va_eauth_pnid'
  - :method: :get
    :path: "/wss-referencedata-services-web/rest/referencedata/v1/intakesites"
    :file_path: "evss/reference_data/intakesites"
  - :method: :get
    :path: "/wss-referencedata-services-web/rest/referencedata/v1/countries"
    :file_path: "evss/reference_data/countries"

  # Letters
  - :method: :get
    :path: "/wss-lettergenerator-services-web/rest/letters/v1"
    :file_path: "evss/letters/list"
    :cache_multiple_responses:
      :uid_location: header
      :uid_locator: 'va_eauth_pnid'
  - :method: :get
    :path: "/wss-lettergenerator-services-web/rest/letters/v1/letterBeneficiary"
    :file_path: "evss/letters/beneficiary"
    :cache_multiple_responses:
      :uid_location: header
      :uid_locator: 'va_eauth_pnid'
  - :method: :get
    :path: "/wss-lettergenerator-services-web/rest/letters/v1/*"
    :file_path: "evss/letters/download_pdf"
    :cache_multiple_responses:
      :uid_location: "url"
      :uid_locator: "\/wss-lettergenerator-services-web/rest/letters/v1\/(.+)"
  - :method: :post
    :path: "/wss-lettergenerator-services-web/rest/letters/v1/*/generate"
    :file_path: "evss/letters/download_pdf"
    :cache_multiple_responses:
      :uid_location: "url"
      :uid_locator: "\/wss-lettergenerator-services-web/rest/letters/v1\/(.+)\/generate"

  # Claims
  - :method: :get
    :path: <%= "/wss-claims-services-web-#{Settings.evss.versions.claims}/rest/vbaClaimStatusService/getClaims" %>
    :file_path: "evss/claims/index"
    :cache_multiple_responses:
      :uid_location: header
      :uid_locator: 'va_eauth_pnid'

  - :method: :post
    :path: <%= "/wss-claims-services-web-#{Settings.evss.versions.claims}/rest/vbaClaimStatusService/getClaimDetailById" %>
    :file_path: "evss/claims/show"
    :cache_multiple_responses:
      :uid_location: header
      :uid_locator: 'va_eauth_pnid'

# EVSS Container
- :name: 'EVSS Container'
  :base_uri: <%= "#{URI(Settings.evss.dvp.url).host}:#{URI(Settings.evss.dvp.url).port}" %>
  :endpoints:
  # Disability Compensation Form
  - :method: :post
    :path: <%= "/#{Settings.evss.service_name}/rest/form526/v2/submit" %>
    :file_path: "evss_container/disability_form/form526"
    :symbolize_response: true
    :cache_multiple_responses:
      :uid_location: header
      :uid_locator: 'va_eauth_pnid'
  - :method: :post
    :path: <%= "/#{Settings.evss.service_name}/rest/form526/v2/validate" %>
    :file_path: "evss_container/disability_form/form526_validate"
    :symbolize_response: true
    :cache_multiple_responses:
      :uid_location: header
      :uid_locator: 'va_eauth_pnid'

# MVI
- :name: 'MVI'
  :base_uri: <%= "#{URI(IdentitySettings.mvi.url).host}:#{URI(IdentitySettings.mvi.url).port}" %>
  :endpoints:
  - :method: :post
    :path: <%= URI(IdentitySettings.mvi.url).path %>
    :file_path: "mvi/profile"
    :cache_multiple_responses:
      :uid_location: body
      :uid_locator: '(?:root="2.16.840.1.113883.4.1" )?extension="(\d{9})"(?: root="2.16.840.1.113883.4.1")?'
      :optional_code_locator: 'modifyCode code="(MVI\.COMP1\.RMS|MVI\.COMP2)"'
  - :method: :post
    :path: <%= URI(IdentitySettings.mvi.url).path %>
    :file_path: "mvi/profile_icn"
    :cache_multiple_responses:
      :uid_location: body
      :uid_locator: 'id extension="([V0-9]*)"(?: root="2.16.840.1.113883.4.349")'
      :optional_code_locator: 'modifyCode code="(MVI\.COMP1\.RMS|MVI\.COMP2)"'
  - :method: :post
    :path: <%= URI(IdentitySettings.mvi.url).path %>
    :file_path: "mvi/profile_icn"
    :cache_multiple_responses:
      :uid_location: body
      :uid_locator: 'id (?:root="2.16.840.1.113883.4.349" )extension="([V0-9]*)"'
      :optional_code_locator: 'modifyCode code="(MVI\.COMP1\.RMS|MVI\.COMP2)"'
  - :method: :post
    :path: <%= URI(IdentitySettings.mvi.url).path %>
    :file_path: "mvi/profile_edipi"
    :cache_multiple_responses:
      :uid_location: body
      :uid_locator: '(?:root="2.16.840.1.113883.3.42.10001.100001.12" )?extension="(\d{10})"(?: root="2.16.840.1.113883.3.42.10001.100001.12")?'
      :optional_code_locator: 'modifyCode code="(MVI\.COMP1\.RMS|MVI\.COMP2)"'
  - :method: :post
    :path: <%= URI(IdentitySettings.mvi.url).path %>
    :file_path: "mvi/profile_idme_uuid"
    :cache_multiple_responses:
      :uid_location: body
      :uid_locator: 'id (?:root="2.16.840.1.113883.4.349" )?extension="(.*)\^PN\^200VIDM\^USDVA\^A"(?:root="2.16.840.1.113883.4.349")?'
      :optional_code_locator: 'modifyCode code="(MVI\.COMP1\.RMS|MVI\.COMP2)"'
  - :method: :post
    :path: <%= URI(IdentitySettings.mvi.url).path %>
    :file_path: "mvi/profile_logingov_uuid"
    :cache_multiple_responses:
      :uid_location: body
      :uid_locator: 'id (?:root="2.16.840.1.113883.4.349" )?extension="(.*)\^PN\^200VLGN\^USDVA\^A"(?:root="2.16.840.1.113883.4.349")?'
      :optional_code_locator: 'modifyCode code="(MVI\.COMP1\.RMS|MVI\.COMP2)"'
  - :method: :post
    :path: <%= URI(IdentitySettings.mvi.url).path %>
    :file_path: "mvi/add_person_proxy_icn"
    :cache_multiple_responses:
      :uid_location: body
      :uid_locator: 'id (?:root="2.16.840.1.113883.4.349" )extension="([V0-9]*\^NI\^200M\^USVHA\^P)"'
      :optional_code_locator: 'PROXY_ADD'
  - :method: :post
    :path: <%= URI(IdentitySettings.mvi.url).path %>
    :file_path: "mvi/add_person_implicit_logingov_uuid"
    :cache_multiple_responses:
      :uid_location: body
      :uid_locator: 'id (?:root="2.16.840.1.113883.4.349" )?extension="(.*)\^PN\^200VLGN\^USDVA\^A"(?:root="2.16.840.1.113883.4.349")?'
      :optional_code_locator: 'PRPA_IN201301UV02'
  - :method: :post
    :path: <%= URI(IdentitySettings.mvi.url).path %>
    :file_path: "mvi/add_person_implicit_idme_uuid"
    :cache_multiple_responses:
      :uid_location: body
      :uid_locator: 'id (?:root="2.16.840.1.113883.4.349" )?extension="(.*)\^PN\^200VIDM\^USDVA\^A"(?:root="2.16.840.1.113883.4.349")?'
      :optional_code_locator: 'PRPA_IN201301UV02'
  - :method: :post
    :path: <%= URI(IdentitySettings.mvi.url).path %>
    :file_path: "mvi/update_profile_idme_uuid"
    :cache_multiple_responses:
      :uid_location: body
      :uid_locator: 'id (?:root="2.16.840.1.113883.4.349" )?extension="(.*)\^PN\^200VIDM\^USDVA\^A"(?:root="2.16.840.1.113883.4.349")?'
      :optional_code_locator: 'PRPA_IN201302UV02'
  - :method: :post
    :path: <%= URI(IdentitySettings.mvi.url).path %>
    :file_path: "mvi/update_profile_logingov_uuid"
    :cache_multiple_responses:
      :uid_location: body
      :uid_locator: 'id (?:root="2.16.840.1.113883.4.349" )?extension="(.*)\^PN\^200VLGN\^USDVA\^A"(?:root="2.16.840.1.113883.4.349")?'
      :optional_code_locator: 'PRPA_IN201302UV02'
  - :method: :post
    :path: <%= URI(IdentitySettings.mvi.url).path %>
    :file_path: "mvi/update_profile_edipi"
    :cache_multiple_responses:
      :uid_location: body
      :uid_locator: 'id (?:root="2.16.840.1.113883.3.42.10001.100001.12" )?extension="(.*)\^NI\^200DOD\^USDOD\^A"(?:root="2.16.840.1.113883.3.42.10001.100001.12")?'
      :optional_code_locator: 'PRPA_IN201302UV02'

# Appeals
- :name: 'Caseflow'
  :base_uri: <%= "#{URI(Settings.caseflow.host).host}:#{URI(Settings.caseflow.host).port}" %>
  :endpoints:
  - :method: :get
    :path: "/api/v2/appeals"
    :file_path: "appeals/get_appeals"
    :cache_multiple_responses:
      :uid_location: header
      :uid_locator: ssn
  - :method: :get
    :path: "/api/v3/decision_reviews/supplemental_claims/contestable_issues/*"
    :file_path: "modules_appeals_api/contestable_issues"
    :cache_multiple_responses:
      :uid_location: header
      :uid_locator: X-VA-SSN
  - :method: :get
    :path: "/api/v3/decision_reviews/higher_level_reviews/contestable_issues/*"
    :file_path: "modules_appeals_api/contestable_issues"
    :cache_multiple_responses:
      :uid_location: header
      :uid_locator: X-VA-SSN
  - :method: :get
    :path: "/api/v3/decision_reviews/appeals/contestable_issues"
    :file_path: "modules_appeals_api/notice_of_disagreements/contestable_issues"
    :cache_multiple_responses:
      :uid_location: header
      :uid_locator: X-VA-SSN
  - :method: :get
    :path: "/health-check"
    :file_path: "appeals/health-check"
  - :method: :get
    :path: "/api/v3/decision_reviews/legacy_appeals"
    :file_path: modules_appeals_api/get_legacy_appeals
    :cache_multiple_responses:
      :uid_location: header
      :uid_locator: X-VA-SSN

# IHUB
- :name: 'IHub'
  :base_uri: <%= "#{URI(Settings.ihub.url).host}:#{URI(Settings.ihub.url).port}" %>
  :endpoints:
  # Appointments
  - :method: :get
    :path: "/WebParts/DEV/api/Appointments/1.0/json/ftpCRM/*"
    :file_path: "ihub/appointments/default"

# Search
- :name: 'Search'
  :base_uri: <%= "#{URI(Settings.search.url).host}:#{URI(Settings.search.url).port}" %>
  :endpoints:
  # Search results
  - :method: :get
    :path: "/api/v2/search/i14y"
    :file_path: "search/default"

# Search GSA
- :name: 'Search GSA'
  :base_uri: <%= "#{URI(Settings.search_gsa.url).host}:#{URI(Settings.search_gsa.url).port}" %>
  :endpoints:
  # Search results
  - :method: :get
    :path: "/technology/searchgov/v2/results/i14y"
    :file_path: "search/default"

#VANotify
- :name: 'VANotify'
  :base_uri: <%= "#{URI(Settings.vanotify.client_url).host}:#{URI(Settings.vanotify.client_url).port}" %>
  :endpoints:
    - :method: :post
      :path: "/v2/notifications/email"
      :file_path: "va_notify/email"
      :cache_multiple_responses:
        :uid_location: body
        :uid_locator: 'email_address":"(.*?)"'
    - :method: :post
      :path: "/vanotify/v2/notifications/sms"
      :file_path: "va_notify/sms"
      :cache_multiple_responses:
        :uid_location: body
        :uid_locator: 'phone_number":"(.*?)"'

#VAOS Appointments Service
- :name: "VAOS Appointments"
  :base_uri: <%= "#{URI(Settings.va_mobile.url).host}:#{URI(Settings.va_mobile.url).port}" %>
  :endpoints:
    - :method: :get
      :path: "/vaos/v1/patients/*/appointments"
      :file_path: "vaos/appointments"
      :response_delay: 0.3
      :cache_multiple_responses:
        :uid_location: 'url'
        :uid_locator: '\/vaos\/v1\/patients\/^[a-zA-Z0-9]+$\/appointments'
    - :method: :get
      :path: "/vaos/v1/patients/*/appointments/*"
      :file_path: "vaos/appointments/get"
      :response_delay: 0.3
      :cache_multiple_responses:
        :uid_location: 'url'
        :uid_locator: '\/vaos\/v1\/patients\/^[a-zA-Z0-9]+$\/appointments\/^[a-zA-Z0-9]+'
    - :method: :get
      :path: "/facilities/v2/facilities/*"
      :file_path: "vaos/facilities"
      :response_delay: 0.3
      :cache_multiple_responses:
        :uid_location: 'url'
        :uid_locator: '\/facilities\/v2\/facilities\/^[0-9]+$'
    - :method: :get
      :path: "/facilities/v2/facilities/*/clinics/*"
      :file_path: "vaos/clinics"
      :response_delay: 0.3
      :cache_multiple_responses:
        :uid_location: 'url'
        :uid_locator: '\/facilities\/v2\/facilities\/^[0-9]+$\/clinics\/^[0-9]+$'
    
    # Get referral list
    - :method: :get
      :path: "/vaos/v1/patients/*/referrals"
      :file_path: "vaos/referrals/referral_list"
      :cache_multiple_responses:
        :uid_location: url
        :uid_locator: '\/vaos\/v1\/patients\/(.+)\/referrals'

    # Get referral details
    - :method: :get
      :path: "/vaos/v1/patients/*/referrals/*"
      :file_path: "vaos/referrals/get_referral"
      :cache_multiple_responses:
        :uid_location: url
        :uid_locator: '\/vaos\/v1\/patients\/(?:.+)\/referrals\/(.+)'

#LoROTA (CheckIn)
- :name: "LoROTA"
  :base_uri: <%= "#{URI(Settings.check_in.lorota_v2.url).host}:#{URI(Settings.check_in.lorota_v2.url).port}" %>
  :endpoints:
    - :method: :post
      :path: <%= "/#{Settings.check_in.lorota_v2.base_path}/token" %>
      :file_path: "/lorota/token"
      :response_delay: 0.2
      :cache_multiple_responses:
        :uid_location: body
        :uid_locator: 'dob":[\s]*"\d{4}-(0[1-9]|1[0-2])-(0[1-9]|[12][0-9]|3[01])"'
    - :method: :get
      :path: <%= "/#{Settings.check_in.lorota_v2.base_path}/data/*" %>
      :file_path: "/lorota/data"
      :response_delay: 0.2
      :cache_multiple_responses:
        :uid_location: url
        :uid_locator: '\/data\/(.+)'

#Travel Claim VEIS Auth (BTSSS)
- :name: "Travel Claim VEIS Auth Service"
  :base_uri: <%= "#{URI(Settings.check_in.travel_reimbursement_api_v2.auth_url).host}:#{URI(Settings.check_in.travel_reimbursement_api_v2.auth_url).port}" %>
  :endpoints:
    - :method: :post
      :path: <%= "/#{Settings.check_in.travel_reimbursement_api_v2.tenant_id}/oauth2/v2.0/token" %>
      :file_path: "/travel_claim/token/default"
      :response_delay: 0.3

#Travel Claim Ingest Service (BTSSS)
- :name: "Travel Claim Ingest Service"
  :base_uri: <%= "#{URI(Settings.check_in.travel_reimbursement_api_v2.claims_url).host}:#{URI(Settings.check_in.travel_reimbursement_api_v2.claims_url).port}" %>
  :endpoints:
    - :method: :post
      :path: <%= "/#{Settings.check_in.travel_reimbursement_api_v2.claims_base_path}/api/ClaimIngest/submitclaim" %>
      :file_path: "/travel_claim/submitclaim/default"
      :response_delay: 15
    - :method: :post
      :path: <%= "/#{Settings.check_in.travel_reimbursement_api_v2.claims_base_path}/api/ClaimIngest/V1/GetClaimsStatus" %>
      :file_path: "/travel_claim/claimstatus/default"
      :response_delay: 1

#CHIP
- :name: "CHIP"
  :base_uri: <%= "#{URI(Settings.chip.url).host}:#{URI(Settings.chip.url).port}" %>
  :endpoints:
    - :method: :post
      :path: <%= "/#{Settings.chip.base_path}/token" %>
      :file_path: "/chip/token/default"
      :response_delay: 0.2
    - :method: :post
      :path: <%= "/#{Settings.check_in.chip_api_v2.base_path}/actions/initiate-check-in/*" %>
      :file_path: "/chip/initiate-check-in/default"
      :response_delay: 10
    - :method: :post
      :path: <%= "/#{Settings.check_in.chip_api_v2.base_path}/actions/check-in/*" %>
      :file_path: "/chip/check-in/default"
      :response_delay: 5
    - :method: :post
      :path: <%= "/#{Settings.check_in.chip_api_v2.base_path}/actions/refresh-appointments/*" %>
      :file_path: "/chip/refresh-appointments/default"
      :response_delay: 2
    - :method: :post
      :path: <%= "/#{Settings.check_in.chip_api_v2.base_path}/actions/pre-checkin/*" %>
      :file_path: "/chip/pre-checkin/default"
      :response_delay: 2
    - :method: :post
      :path: <%= "/#{Settings.check_in.chip_api_v2.base_path}/actions/confirm-demographics" %>
      :file_path: "/chip/confirm-demographics/default"
      :response_delay: 1
    - :method: :post
      :path: <%= "/#{Settings.check_in.chip_api_v2.base_path}/actions/set-precheckin-started/*" %>
      :file_path: "/chip/set-precheckin-started/default"
      :response_delay: 2
    - :method: :post
      :path: <%= "/#{Settings.check_in.chip_api_v2.base_path}/actions/refresh-precheckin/*" %>
      :file_path: "/chip/refresh-precheckin/default"
      :response_delay: 4
    - :method: :post
      :path: <%= "/#{Settings.chip.base_path}/actions/authenticated-checkin" %>
      :file_path: "/chip/authenticated-check-in/default"
      :response_delay: 4
    - :method: :delete
      :path: <%= "/#{Settings.check_in.chip_api_v2.base_path}/actions/deleteFromLorota/*" %>
      :file_path: "/chip/deleteFromLorota/default"
      :response_delay: 4
    - :method: post
      :path: <%= "/#{Settings.chip.base_path}/actions/authenticated-demographics" %>
      :file_path: "/chip/update-demographics/default"
      :response_delay: 4
    - :method: :post
      :path: <%= "/#{Settings.check_in.chip_api_v2.base_path}/actions/set-e-check-in-started" %>
      :file_path: "/chip/set-echeckin-started/default"
      :response_delay: 2

# LGY: Certificate of Eligibility
- :name: "LGY"
  :base_uri: <%= "#{URI(Settings.lgy.base_url).host}:#{URI(Settings.lgy.base_url).port}" %>
  :endpoints:
    - :method: :get
      :path: "/eligibility-manager/api/eligibility/application"
      :file_path: "/lgy/get_application"
      :cache_multiple_responses:
        :uid_location: 'query'
        :uid_locator: 'edipi'
    - :method: :put
      :path: "/eligibility-manager/api/eligibility/application"
      :file_path: "/lgy/put_application"
      :cache_multiple_responses:
        :uid_location: 'query'
        :uid_locator: 'edipi'
    - :method: :get
      :path: "/eligibility-manager/api/eligibility/determination"
      :file_path: "/lgy/get_determination"
      :cache_multiple_responses:
        :uid_location: 'query'
        :uid_locator: 'edipi'
    - :method: :get
      :path: "/eligibility-manager/api/eligibility/documents"
      :file_path: "/lgy/get_documents"
      :cache_multiple_responses:
        :uid_location: 'query'
        :uid_locator: 'edipi'
    - :method: :post
      :path: "/eligibility-manager/api/eligibility/document"
      :file_path: "/lgy/post_document"
      :cache_multiple_responses:
        :uid_location: 'query'
        :uid_locator: 'edipi'
    - :method: :get
      :path: "/eligibility-manager/api/eligibility/document/*/file"
      :file_path: "/lgy/get_document_download"
      :cache_multiple_responses:
        :uid_location: 'url'
        :uid_locator: '\/eligibility-manager/api/eligibility/document\/(.+)\/file'
    - :method: :get
      :path: "/eligibility-manager/api/eligibility/documents/coe/file"
      :file_path: "/lgy/get_coe_file"
      :cache_multiple_responses:
        :uid_location: 'query'
        :uid_locator: 'edipi'

# Lighthouse
- :name: "Lighthouse"
  :base_uri: <%= "#{URI(Settings.lighthouse.benefits_claims.host).host}:#{URI(Settings.lighthouse.benefits_claims.host).port}" %>
  :endpoints:
    # Benefits Claims API
    - :method: :get
      :path: "/services/claims/v2/veterans/*/claims"
      :file_path: "/lighthouse/benefits_claims/index"
      :cache_multiple_responses:
        :uid_location: "url"
        :uid_locator: "\/services/claims/v2/veterans\/(.+)\/claims"
    - :method: :get
      :path: "/services/claims/v2/veterans/*/claims/*"
      :file_path: "/lighthouse/benefits_claims/show"
      :cache_multiple_responses:
        :uid_location: "url"
        :uid_locator: "\/services/claims/v2/veterans\/(?:.+)\/claims\/(.+)"
    - :method: :post
      :path: "/services/claims/v2/veterans/*/claims/*/5103"
      :file_path: "/lighthouse/benefits_claims/submit_5103"
      :cache_multiple_responses:
        :uid_location: "url"
        :uid_locator: "\/services/claims/v2/veterans\/(?:.+)\/claims\/(.+)/5103"
    # Benefits Documents API
    - :method: :post
      :path: "/services/benefits-documents/v1/documents"
      :file_path: "/lighthouse/claims_api/benefits_documents/upload"
    - :method: :post
      :path: "/services/benefits-documents/v1/documents/search"
      :file_path: "/lighthouse/claims_api/benefits_documents/search/default"
    # Service History and Eligibility API V2
    - :method: :get
      :path: "/services/veteran_verification/v2/disability_rating/*"
      :file_path: "/lighthouse/veteran_verification/rated_disabilities"
      :cache_multiple_responses:
        :uid_location: "url"
        :uid_locator: "\/services/veteran_verification/v2/disability_rating\/(.+)"
    # Benefits Education
    - :method: :get
      :path: '/services/benefits-education/v1/education/chapter33'
      :file_path: "/lighthouse/benefits_education"
      :cache_multiple_responses:
        :uid_location: "query"
        :uid_locator: "icn"
    # Patient Health API
    - :method: :post
      :path: "/oauth2/health/system/v1/token"
      :file_path: "/lighthouse/veterans_health/token"
    - :method: :get
      :path: "/services/fhir/v0/r4/AllergyIntolerance/*"
      :file_path: "/lighthouse/veterans_health/AllergyIntolerance/show"
      :cache_multiple_responses:
        :uid_location: url
        :uid_locator: "\/services\/fhir\/v0\/r4\/AllergyIntolerance\/(.*)"
    - :method: :get
      :path: "/services/fhir/v0/r4/AllergyIntolerance"
      :file_path: "/lighthouse/veterans_health/AllergyIntolerance/index"
      :cache_multiple_responses:
        :uid_location: query
        :uid_locator: patient

<<<<<<< HEAD
# CCRA Referral Service
- :name: "CCRA Referral Service"
  :base_uri: <%= "#{URI(Settings.vaos.ccra.api_url).host}:#{URI(Settings.vaos.ccra.api_url).port}" %>
  :endpoints:

    # Get referral list (POST)
    - :method: :post
      :path: "/csp/healthshare/ccraint/rest/VAOS/patients/ReferralList"
      :file_path: "vaos/ccra/referrals/referral_list"
      :cache_multiple_responses:
        :uid_location: body
        :uid_locator: 'icn":"([^"]*)"'

    # Get referral details (POST)
    - :method: :post
      :path: "/csp/healthshare/ccraint/rest/ReferralUtil/GetReferral"
      :file_path: "vaos/ccra/referrals/get_referral"
      :cache_multiple_responses:
        :uid_location: body
        :uid_locator: 'id":"([^"]*)"'

# EPS (Enhanced Patient Services) API
- :name: "EPS API"
  :base_uri: <%= "#{URI(Settings.vaos.eps.api_url).host}:#{URI(Settings.vaos.eps.api_url).port}" %>
  :endpoints:
    # Get list of provider services
    - :method: :get
      :path: "/care-navigation/v1/provider-services"
      :file_path: "vaos/eps/providers/get_provider_services"
      :cache_multiple_responses:
        :uid_location: header
        :uid_locator: 'Authorization'
        
    # Get provider service details
    - :method: :get
      :path: "/care-navigation/v1/provider-services/*"
      :file_path: "vaos/eps/providers/data"
      :cache_multiple_responses:
        :uid_location: url
        :uid_locator: '\/care-navigation\/v1\/provider-services\/(.+)'
        
    # Get list of appointments
    - :method: :get
      :error: 503
      :path: "/care-navigation/v1/appointments"
      :file_path: "vaos/eps/get_appointments"
      :cache_multiple_responses:
        :uid_location: header
        :uid_locator: 'Authorization'
        
    # Get appointment details
    - :method: :get
      :path: "/care-navigation/v1/appointments/*"
      :file_path: "vaos/eps/get_appointment"
      :cache_multiple_responses:
        :uid_location: url
        :uid_locator: '\/care-navigation\/v1\/appointments\/(.+)'
        
    # Get provider service slots
    - :method: :get
      :path: "/care-navigation/v1/provider-services/*/slots"
      :file_path: "vaos/eps/get_provider_slots"
      :cache_multiple_responses:
        :uid_location: url
        :uid_locator: '\/care-navigation\/v1\/provider-services\/(.+)\/slots'

=======
>>>>>>> 0956cd0f
# Lighthouse Benefits Documents API
- :name: "Lighthouse Benefits Documents"
  :base_uri: <%= "#{URI(Settings.lighthouse.benefits_documents.host).host}:#{URI(Settings.lighthouse.benefits_documents.host).port}" %>
  :endpoints:
    - :method: :post
      :path: "/benefits-documents/v1/documents"
      :file_path: "/lighthouse/benefits_documents"

# After Visit Summary API
- :name: "AVS"
  :base_uri: <%= "#{URI(Settings.avs.url).host}:#{URI(Settings.avs.url).port}" %>
  :endpoints:
    - :method: :get
      :path: "/avs-by-appointment/*/*"
      :file_path: "/avs/index"
      :cache_multiple_responses:
        :uid_location: url
        :uid_locator:  '\/avs-by-appointment\/(.*)'
    - :method: :get
      :path: "/avs/*"
      :file_path: "/avs/show"
      :cache_multiple_responses:
        :uid_location: url
        :uid_locator:  '\/avs\/(.*)'

# Security Token Service API
- :name: "MAP STS"
  :base_uri: <%= "#{URI(IdentitySettings.map_services.oauth_url).host}:#{URI(IdentitySettings.map_services.oauth_url).port}" %>
  :endpoints:
    - :method: :post
      :path: "/sts/oauth/v1/token"
      :file_path: "map/secure_token_service/token"
    - :method: :get
      :path: "/sts/oauth/v1/jwks"
      :file_path: "map/secure_token_service/jwks"

# Sign Up Service Terms API
- :name: "MAP SUS"
  :base_uri: <%= "#{URI(IdentitySettings.map_services.sign_up_service_url).host}:#{URI(IdentitySettings.map_services.sign_up_service_url).port}" %>
  :endpoints:
    - :method: :get
      :path: "/signup/v1/patients/*/status/summary"
      :file_path: "map/sign_up_service/status"
      :cache_multiple_responses:
        :uid_location: url
        :uid_locator: '\/signup\/v1\/patients\/([V0-9]*)/status\/summary'
    - :method: :post
      :path: "/signup/v1/patients/*/agreements"
      :file_path: "map/sign_up_service/agreements_accept"
      :cache_multiple_responses:
        :uid_location: url
        :uid_locator: '\/signup\/v1\/patients\/([V0-9]*)\/agreements'
    - :method: :delete
      :path: "/signup/v1/patients/*/agreements"
      :file_path: "map/sign_up_service/agreements_delete"
      :cache_multiple_responses:
        :uid_location: url
        :uid_locator: '\/signup\/v1\/patients\/([V0-9]*)\/agreements'
    - :method: :put
      :path: "/signup/v1/patients/*/provisioning/cerner"
      :file_path: "map/sign_up_service/update_provisioning"
      :cache_multiple_responses:
        :uid_location: url
        :uid_locator: '\/signup\/v1\/patients\/([V0-9]*)\/provisioning\/cerner'

# VA Profile (formerly known as Vet360)
- :name: "VA Profile"
  :base_uri: <%= "#{URI(Settings.vet360.url).host}:#{URI(Settings.vet360.url).port}" %>
  :endpoints:
    - :method: :get
      :path: "/demographics/demographics/v1/*/*"
      :file_path: "vet360/demographics/default"
    - :method: :post
      :path: "/profile-service/profile/v3/*/*"
      :file_path: "vet360/profile-service/default"
    - :method: :get
      :path: "/contact-information-hub/contact-information/v2/*/*"
      :file_path: "vet360/contact_information_hub/default"

# MHV Unified Health Data security service
- :name: "MHV UHD Security"
  :base_uri: <%= "#{URI(Settings.mhv.uhd.security_host).host}:#{URI(Settings.mhv.uhd.security_host).port}" %>
  :endpoints:
    - :method: :post
      :path: "/mhvapi/security/v1/login"
      :file_path: "mhv/uhd/security-service/default"

# MHV Unified Health Data service
- :name: "MHV UHD"
  :base_uri: <%= "#{URI(Settings.mhv.uhd.host).host}:#{URI(Settings.mhv.uhd.host).port}" %>
  :endpoints:
    - :method: :get
      :path: "/mhvapi/v1/medicalrecords/labs"
      :file_path: "mhv/uhd/labs"
      :cache_multiple_responses:
        :uid_location: "query"
        :uid_locator: "patient-id"<|MERGE_RESOLUTION|>--- conflicted
+++ resolved
@@ -894,28 +894,6 @@
         :uid_location: query
         :uid_locator: patient
 
-<<<<<<< HEAD
-# CCRA Referral Service
-- :name: "CCRA Referral Service"
-  :base_uri: <%= "#{URI(Settings.vaos.ccra.api_url).host}:#{URI(Settings.vaos.ccra.api_url).port}" %>
-  :endpoints:
-
-    # Get referral list (POST)
-    - :method: :post
-      :path: "/csp/healthshare/ccraint/rest/VAOS/patients/ReferralList"
-      :file_path: "vaos/ccra/referrals/referral_list"
-      :cache_multiple_responses:
-        :uid_location: body
-        :uid_locator: 'icn":"([^"]*)"'
-
-    # Get referral details (POST)
-    - :method: :post
-      :path: "/csp/healthshare/ccraint/rest/ReferralUtil/GetReferral"
-      :file_path: "vaos/ccra/referrals/get_referral"
-      :cache_multiple_responses:
-        :uid_location: body
-        :uid_locator: 'id":"([^"]*)"'
-
 # EPS (Enhanced Patient Services) API
 - :name: "EPS API"
   :base_uri: <%= "#{URI(Settings.vaos.eps.api_url).host}:#{URI(Settings.vaos.eps.api_url).port}" %>
@@ -961,8 +939,6 @@
         :uid_location: url
         :uid_locator: '\/care-navigation\/v1\/provider-services\/(.+)\/slots'
 
-=======
->>>>>>> 0956cd0f
 # Lighthouse Benefits Documents API
 - :name: "Lighthouse Benefits Documents"
   :base_uri: <%= "#{URI(Settings.lighthouse.benefits_documents.host).host}:#{URI(Settings.lighthouse.benefits_documents.host).port}" %>
