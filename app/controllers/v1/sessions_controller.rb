--- conflicted
+++ resolved
@@ -146,16 +146,10 @@
                                locals: {
                                  url: login_url,
                                  params: post_params,
-<<<<<<< HEAD
                                  id: tracker.uuid,
                                  authn: tracker.payload_attr(:authn_context),
-                                 type: tracker.payload_attr(:type)
-=======
-                                 id: helper.tracker.uuid,
-                                 authn: helper.tracker.payload_attr(:authn_context),
-                                 type: helper.tracker.payload_attr(:type),
+                                 type: tracker.payload_attr(:type),
                                  sentrydsn: Settings.sentry.dsn
->>>>>>> 5aa28d91
                                },
                                format: :html
       render body: result, content_type: 'text/html'
