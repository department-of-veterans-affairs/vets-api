GIT
  remote: https://github.com/department-of-veterans-affairs/betamocks
  revision: dfeb140c9571020239807477e34ec58ad2b38b32
  branch: master
  specs:
    betamocks (0.6.0)
      activesupport (>= 4.2, <= 6.0)
      adler32
      faraday (>= 0.7.4, <= 0.12.2)

GIT
  remote: https://github.com/department-of-veterans-affairs/connect_vbms.git
  revision: 7c40e73c3730905752c1c1077e8d53ada8f9e048
  branch: master
  specs:
    connect_vbms (1.2.0)
      httpclient (~> 2.8.0)
      httpi (~> 2.4)
      mail
      nokogiri (>= 1.8.4)
      nori
      xmldsig (~> 0.3.1)
      xmlenc

GIT
  remote: https://github.com/department-of-veterans-affairs/puma-plugin-statsd
  revision: 6faba90147cf6fbb6c1a6a0c6cd3ae88e888ca73
  branch: master
  specs:
    puma-plugin-statsd (0.0.1)
      json
      puma (~> 3.12)

GIT
  remote: https://github.com/department-of-veterans-affairs/vets-json-schema
  revision: 8a74f697eba9c4d06951f5f6da4e42af6e21f2d5
  branch: master
  specs:
    vets_json_schema (3.138.11)
      multi_json (~> 1.0)
      script_utils (= 0.0.4)

PATH
  remote: modules/appeals_api
  specs:
    appeals_api (0.0.1)
      rails (~> 5.2.3)

PATH
  remote: modules/claims_api
  specs:
    claims_api (0.0.1)
      rails (~> 5.2.3)

PATH
  remote: modules/openid_auth
  specs:
    openid_auth (0.0.1)
      rails (~> 5.2.3)

PATH
  remote: modules/va_facilities
  specs:
    va_facilities (0.0.1)
      rails (~> 5.2.3)

PATH
  remote: modules/vba_documents
  specs:
    vba_documents (0.0.1)
      aws-sdk-s3 (~> 1)
      rails (~> 5.2.3)
      sidekiq

PATH
  remote: modules/veteran_verification
  specs:
    veteran_verification (0.0.1)
      rails (~> 5.2.3)

PATH
  remote: modules/veteran
  specs:
    veteran (0.0.1)
      rails (~> 5.2.3)

GEM
  remote: https://rubygems.org/
  remote: https://enterprise.contribsys.com/
  specs:
    Ascii85 (1.0.2)
    aasm (4.12.0)
      concurrent-ruby (~> 1.0)
    actioncable (5.2.3)
      actionpack (= 5.2.3)
      nio4r (~> 2.0)
      websocket-driver (>= 0.6.1)
    actionmailer (5.2.3)
      actionpack (= 5.2.3)
      actionview (= 5.2.3)
      activejob (= 5.2.3)
      mail (~> 2.5, >= 2.5.4)
      rails-dom-testing (~> 2.0)
    actionpack (5.2.3)
      actionview (= 5.2.3)
      activesupport (= 5.2.3)
      rack (~> 2.0)
      rack-test (>= 0.6.3)
      rails-dom-testing (~> 2.0)
      rails-html-sanitizer (~> 1.0, >= 1.0.2)
    actionview (5.2.3)
      activesupport (= 5.2.3)
      builder (~> 3.1)
      erubi (~> 1.4)
      rails-dom-testing (~> 2.0)
      rails-html-sanitizer (~> 1.0, >= 1.0.3)
    active_model_serializers (0.10.4)
      actionpack (>= 4.1, < 6)
      activemodel (>= 4.1, < 6)
      case_transform (>= 0.2)
      jsonapi (= 0.1.1.beta6)
    activejob (5.2.3)
      activesupport (= 5.2.3)
      globalid (>= 0.3.6)
    activemodel (5.2.3)
      activesupport (= 5.2.3)
    activerecord (5.2.3)
      activemodel (= 5.2.3)
      activesupport (= 5.2.3)
      arel (>= 9.0)
    activerecord-import (1.0.1)
      activerecord (>= 3.2)
    activerecord-postgis-adapter (5.2.2)
      activerecord (~> 5.1)
      rgeo-activerecord (~> 6.0)
    activestorage (5.2.3)
      actionpack (= 5.2.3)
      activerecord (= 5.2.3)
      marcel (~> 0.3.1)
    activesupport (5.2.3)
      concurrent-ruby (~> 1.0, >= 1.0.2)
      i18n (>= 0.7, < 2)
      minitest (~> 5.1)
      tzinfo (~> 1.1)
    addressable (2.5.2)
      public_suffix (>= 2.0.2, < 4.0)
    adler32 (0.0.2)
    afm (0.2.2)
    akami (1.3.1)
      gyoku (>= 0.4.0)
      nokogiri
    apivore (1.6.2)
      actionpack (>= 4, < 6)
      hashie (~> 3.3)
      json-schema (~> 2.5)
      rspec (~> 3)
      rspec-expectations (~> 3.1)
      rspec-mocks (~> 3.1)
    arel (9.0.0)
    ast (2.4.0)
    attr_encrypted (3.1.0)
      encryptor (~> 3.0.0)
    awesome_print (1.8.0)
    awrence (0.1.0)
    aws-partitions (1.79.0)
    aws-sdk-core (3.19.0)
      aws-partitions (~> 1.0)
      aws-sigv4 (~> 1.0)
      jmespath (~> 1.0)
    aws-sdk-kms (1.5.0)
      aws-sdk-core (~> 3)
      aws-sigv4 (~> 1.0)
    aws-sdk-s3 (1.9.0)
      aws-sdk-core (~> 3)
      aws-sdk-kms (~> 1)
      aws-sigv4 (~> 1.0)
    aws-sdk-sns (1.1.0)
      aws-sdk-core (~> 3)
      aws-sigv4 (~> 1.0)
    aws-sigv4 (1.0.2)
    axiom-types (0.1.1)
      descendants_tracker (~> 0.0.4)
      ice_nine (~> 0.11.0)
      thread_safe (~> 0.3, >= 0.3.1)
    benchmark-ips (2.7.2)
    bindex (0.8.1)
    brakeman (4.6.1)
    breakers (0.2.4)
      faraday (>= 0.7.4, < 0.10)
      multi_json (~> 1.0)
    builder (3.2.3)
    bundler-audit (0.6.1)
      bundler (>= 1.2.0, < 3)
      thor (~> 0.18)
    byebug (11.0.1)
    carrierwave (0.11.2)
      activemodel (>= 3.2.0)
      activesupport (>= 3.2.0)
      json (>= 1.7)
      mime-types (>= 1.16)
      mimemagic (>= 0.3.0)
    carrierwave-aws (1.3.0)
      aws-sdk-s3 (~> 1.0)
      carrierwave (>= 0.7, < 2.0)
    case_transform (0.2)
      activesupport
    childprocess (3.0.0)
    claide (1.0.3)
    claide-plugins (0.9.2)
      cork
      nap
      open4 (~> 1.3)
    clam_scan (0.0.2)
    cliver (0.3.2)
    coderay (1.1.2)
    coercible (1.0.0)
      descendants_tracker (~> 0.0.1)
    colored2 (3.1.2)
    colorize (0.8.1)
    concurrent-ruby (1.1.5)
    config (1.4.0)
      activesupport (>= 3.0)
      deep_merge (~> 1.1.1)
    connection_pool (2.2.2)
    content_disposition (1.0.0)
    cork (0.3.0)
      colored2 (~> 3.1)
    crack (0.4.3)
      safe_yaml (~> 1.0.0)
    crass (1.0.4)
    danger (6.0.9)
      claide (~> 1.0)
      claide-plugins (>= 0.9.2)
      colored2 (~> 3.1)
      cork (~> 0.1)
      faraday (~> 0.9)
      faraday-http-cache (~> 2.0)
      git (~> 1.5)
      kramdown (~> 2.0)
      kramdown-parser-gfm (~> 1.0)
      no_proxy_fix
      octokit (~> 4.7)
      terminal-table (~> 1)
    database_cleaner (1.7.0)
    date_validator (0.9.0)
      activemodel
      activesupport
    deep_merge (1.1.1)
    descendants_tracker (0.0.4)
      thread_safe (~> 0.3, >= 0.3.1)
    diff-lcs (1.3)
    docile (1.3.2)
    down (4.5.0)
    dry-configurable (0.8.3)
      concurrent-ruby (~> 1.0)
      dry-core (~> 0.4, >= 0.4.7)
    dry-container (0.7.1)
      concurrent-ruby (~> 1.0)
      dry-configurable (~> 0.1, >= 0.1.3)
    dry-core (0.4.8)
      concurrent-ruby (~> 1.0)
    dry-equalizer (0.2.2)
    dry-inflector (0.1.2)
    dry-logic (1.0.2)
      concurrent-ruby (~> 1.0)
      dry-core (~> 0.2)
      dry-equalizer (~> 0.2)
    dry-struct (1.0.0)
      dry-core (~> 0.4, >= 0.4.3)
      dry-equalizer (~> 0.2)
      dry-types (~> 1.0)
      ice_nine (~> 0.11)
    dry-types (1.1.0)
      concurrent-ruby (~> 1.0)
      dry-container (~> 0.3)
      dry-core (~> 0.4, >= 0.4.4)
      dry-equalizer (~> 0.2, >= 0.2.2)
      dry-inflector (~> 0.1, >= 0.1.2)
      dry-logic (~> 1.0, >= 1.0.2)
    encryptor (3.0.0)
    equalizer (0.0.11)
    erubi (1.9.0)
    erubis (2.7.0)
    et-orbi (1.2.1)
      tzinfo
    ethon (0.10.1)
      ffi (>= 1.3.0)
    factory_bot (5.1.1)
      activesupport (>= 4.2.0)
    factory_bot_rails (5.1.1)
      factory_bot (~> 5.1.0)
      railties (>= 4.2.0)
    faker (1.6.3)
      i18n (~> 0.5)
    faker-medical (0.5.2)
      faker
    fakeredis (0.5.0)
      redis (~> 3.0)
    faraday (0.9.2)
      multipart-post (>= 1.2, < 3)
    faraday-http-cache (2.0.0)
      faraday (~> 0.8)
    faraday_curl (0.0.2)
      faraday (>= 0.9.0)
    faraday_middleware (0.12.2)
      faraday (>= 0.7.4, < 1.0)
    fast_jsonapi (1.5)
      activesupport (>= 4.2)
    fastimage (2.1.0)
    ffi (1.11.1)
    figaro (1.1.1)
      thor (~> 0.14)
    flipper (0.16.2)
    flipper-active_record (0.16.2)
      activerecord (>= 3.2, < 6)
      flipper (~> 0.16.2)
    flipper-active_support_cache_store (0.16.2)
      activesupport (>= 3.2, < 6)
      flipper (~> 0.16.2)
    flipper-ui (0.16.2)
      erubis (~> 2.7.0)
      flipper (~> 0.16.2)
      rack (>= 1.4, < 3)
      rack-protection (>= 1.5.3, < 2.1.0)
    foreman (0.85.0)
      thor (~> 0.19.1)
    formatador (0.2.5)
    fugit (1.2.1)
      et-orbi (~> 1.1, >= 1.1.8)
      raabro (~> 1.1)
<<<<<<< HEAD
    git (1.5.0)
=======
    fuubar (2.4.1)
      rspec-core (~> 3.0)
      ruby-progressbar (~> 1.4)
>>>>>>> e5d05c76
    globalid (0.4.2)
      activesupport (>= 4.2.0)
    govdelivery-tms (2.8.4)
      activesupport
      faraday
      faraday_middleware
      mime-types
    guard (2.15.1)
      formatador (>= 0.2.4)
      listen (>= 2.7, < 4.0)
      lumberjack (>= 1.0.12, < 2.0)
      nenv (~> 0.1)
      notiffany (~> 0.0)
      pry (>= 0.9.12)
      shellany (~> 0.0)
      thor (>= 0.18.1)
    guard-compat (1.2.1)
    guard-rspec (4.7.3)
      guard (~> 2.1)
      guard-compat (~> 1.1)
      rspec (>= 2.99.0, < 4.0)
    guard-rubocop (1.3.0)
      guard (~> 2.0)
      rubocop (~> 0.20)
    gyoku (1.3.1)
      builder (>= 2.1.2)
    hashdiff (1.0.0)
    hashery (2.1.2)
    hashie (3.6.0)
    holidays (5.4.0)
    httpclient (2.8.3)
    httpi (2.4.4)
      rack
      socksify
    i18n (0.9.5)
      concurrent-ruby (~> 1.0)
    ice_nine (0.11.2)
    iconv (1.0.4)
    iniparse (1.4.4)
    iso_country_codes (0.7.8)
    jaro_winkler (1.5.3)
    jmespath (1.4.0)
    json (1.8.6)
    json-schema (2.8.1)
      addressable (>= 2.4)
    jsonapi (0.1.1.beta6)
      jsonapi-parser (= 0.1.1.beta3)
      jsonapi-renderer (= 0.1.1.beta1)
    jsonapi-parser (0.1.1.beta3)
    jsonapi-renderer (0.1.1.beta1)
    jwt (2.1.0)
    kramdown (2.1.0)
    kramdown-parser-gfm (1.1.0)
      kramdown (~> 2.0)
    levenshtein-ffi (1.1.0)
      ffi (~> 1.9)
    liquid (4.0.0)
    listen (3.1.5)
      rb-fsevent (~> 0.9, >= 0.9.4)
      rb-inotify (~> 0.9, >= 0.9.7)
      ruby_dep (~> 1.2)
    loofah (2.3.0)
      crass (~> 1.0.2)
      nokogiri (>= 1.5.9)
    lumberjack (1.0.13)
    mail (2.6.6)
      mime-types (>= 1.16, < 4)
    marcel (0.3.3)
      mimemagic (~> 0.3.2)
    memoist (0.15.0)
    method_source (0.9.2)
    mime-types (3.2.2)
      mime-types-data (~> 3.2015)
    mime-types-data (3.2019.0331)
    mimemagic (0.3.2)
    mini_magick (4.9.4)
    mini_portile2 (2.4.0)
    minitest (5.12.2)
    multi_json (1.13.1)
    multipart-post (2.0.0)
    nap (1.1.0)
    nenv (0.3.0)
    net-sftp (2.1.2)
      net-ssh (>= 2.6.5)
    net-ssh (4.1.0)
    nio4r (2.3.1)
    no_proxy_fix (0.1.2)
    nokogiri (1.10.4)
      mini_portile2 (~> 2.4.0)
    nori (2.6.0)
    notiffany (0.1.3)
      nenv (~> 0.1)
      shellany (~> 0.0)
    octokit (4.14.0)
      sawyer (~> 0.8.0, >= 0.5.3)
    oj (2.18.2)
    olive_branch (2.0.0)
      rails (>= 4.0)
    open4 (1.3.4)
    origami (2.1.0)
      colorize (~> 0.7)
    overcommit (0.51.0)
      childprocess (>= 0.6.3, < 4)
      iniparse (~> 1.4)
    ox (2.8.2)
    parallel (1.17.0)
    parser (2.6.4.0)
      ast (~> 2.4.0)
    pdf-core (0.7.0)
    pdf-forms (1.1.1)
      cliver (~> 0.3.2)
      safe_shell (>= 1.0.3, < 2.0)
    pdf-inspector (1.3.0)
      pdf-reader (>= 1.0, < 3.0.a)
    pdf-reader (2.0.0)
      Ascii85 (~> 1.0.0)
      afm (~> 0.2.1)
      hashery (~> 2.0)
      ruby-rc4
      ttfunk
    pg (0.19.0)
    prawn (2.2.2)
      pdf-core (~> 0.7.0)
      ttfunk (~> 1.5)
    pry (0.12.2)
      coderay (~> 1.1.0)
      method_source (~> 0.9.0)
    pry-byebug (3.7.0)
      byebug (~> 11.0)
      pry (~> 0.10)
    public_suffix (3.1.1)
    puma (3.12.0)
    pundit (1.1.0)
      activesupport (>= 3.0.0)
    raabro (1.1.6)
    rack (2.0.7)
    rack-attack (5.0.1)
      rack
    rack-cors (0.4.1)
    rack-protection (2.0.5)
      rack
    rack-test (1.1.0)
      rack (>= 1.0, < 3)
    rack-vcr (0.1.5)
      vcr (>= 2.9)
    rails (5.2.3)
      actioncable (= 5.2.3)
      actionmailer (= 5.2.3)
      actionpack (= 5.2.3)
      actionview (= 5.2.3)
      activejob (= 5.2.3)
      activemodel (= 5.2.3)
      activerecord (= 5.2.3)
      activestorage (= 5.2.3)
      activesupport (= 5.2.3)
      bundler (>= 1.3.0)
      railties (= 5.2.3)
      sprockets-rails (>= 2.0.0)
    rails-dom-testing (2.0.3)
      activesupport (>= 4.2.0)
      nokogiri (>= 1.6)
    rails-html-sanitizer (1.2.0)
      loofah (~> 2.2, >= 2.2.2)
    rails-session_cookie (0.2.2)
      rails (>= 4.0)
    rails_semantic_logger (4.4.0)
      rails (>= 3.2)
      semantic_logger (~> 4.4)
    railties (5.2.3)
      actionpack (= 5.2.3)
      activesupport (= 5.2.3)
      method_source
      rake (>= 0.8.7)
      thor (>= 0.19.0, < 2.0)
    rainbow (3.0.0)
    rake (13.0.0)
    rb-fsevent (0.10.3)
    rb-inotify (0.10.0)
      ffi (~> 1.0)
    redis (3.3.5)
    redis-namespace (1.5.3)
      redis (~> 3.0, >= 3.0.4)
    restforce (3.0.0)
      faraday (>= 0.9.0, <= 1.0)
      faraday_middleware (>= 0.8.8, <= 1.0)
      hashie (>= 1.2.0, < 4.0)
      json (>= 1.7.5)
    rgeo (2.0.1)
    rgeo-activerecord (6.1.0)
      activerecord (~> 5.0)
      rgeo (>= 1.0.0)
    rspec (3.8.0)
      rspec-core (~> 3.8.0)
      rspec-expectations (~> 3.8.0)
      rspec-mocks (~> 3.8.0)
    rspec-core (3.8.2)
      rspec-support (~> 3.8.0)
    rspec-expectations (3.8.4)
      diff-lcs (>= 1.2.0, < 2.0)
      rspec-support (~> 3.8.0)
    rspec-mocks (3.8.1)
      diff-lcs (>= 1.2.0, < 2.0)
      rspec-support (~> 3.8.0)
    rspec-rails (3.8.2)
      actionpack (>= 3.0)
      activesupport (>= 3.0)
      railties (>= 3.0)
      rspec-core (~> 3.8.0)
      rspec-expectations (~> 3.8.0)
      rspec-mocks (~> 3.8.0)
      rspec-support (~> 3.8.0)
    rspec-support (3.8.2)
    rspec_junit_formatter (0.2.3)
      builder (< 4)
      rspec-core (>= 2, < 4, != 2.12.0)
    rubocop (0.74.0)
      jaro_winkler (~> 1.5.1)
      parallel (~> 1.10)
      parser (>= 2.6)
      rainbow (>= 2.2.2, < 4.0)
      ruby-progressbar (~> 1.7)
      unicode-display_width (>= 1.4.0, < 1.7)
    rubocop-junit-formatter (0.1.3)
    rubocop-rails (2.3.2)
      rack (>= 1.1)
      rubocop (>= 0.72.0)
    rubocop-rspec (1.35.0)
      rubocop (>= 0.60.0)
    ruby-progressbar (1.10.1)
    ruby-rc4 (0.1.5)
    ruby-saml (1.7.0)
      nokogiri (>= 1.5.10)
    ruby_dep (1.5.0)
    rubyzip (2.0.0)
    rufus-scheduler (3.6.0)
      fugit (~> 1.1, >= 1.1.6)
    safe_shell (1.0.3)
    safe_yaml (1.0.5)
    savon (2.11.1)
      akami (~> 1.2)
      builder (>= 2.1.2)
      gyoku (~> 1.2)
      httpi (~> 2.3)
      nokogiri (>= 1.4.0)
      nori (~> 2.4)
      wasabi (~> 3.4)
    sawyer (0.8.2)
      addressable (>= 2.3.5)
      faraday (> 0.8, < 2.0)
    script_utils (0.0.4)
    seedbank (0.5.0)
      rake (>= 10.0)
    semantic_logger (4.5.0)
      concurrent-ruby (~> 1.0)
    sentry-raven (2.9.0)
      faraday (>= 0.7.6, < 1.0)
    shellany (0.0.1)
    shrine (2.16.0)
      content_disposition (~> 1.0)
      down (~> 4.1)
    shrine-memory (0.2.2)
      down
      shrine (~> 2.0)
    sidekiq (4.2.10)
      concurrent-ruby (~> 1.0)
      connection_pool (~> 2.2, >= 2.2.0)
      rack-protection (>= 1.5.0)
      redis (~> 3.2, >= 3.2.1)
    sidekiq-ent (1.6.1)
      sidekiq (>= 4.2.9)
      sidekiq-pro (>= 3.5.0)
    sidekiq-instrument (0.3.0)
      sidekiq (>= 4.2, < 6)
      statsd-instrument (~> 2.0, >= 2.0.4)
    sidekiq-pro (3.7.0)
      sidekiq (>= 4.1.5)
    sidekiq-scheduler (2.2.2)
      redis (>= 3, < 5)
      rufus-scheduler (~> 3.2)
      sidekiq (>= 3)
      tilt (>= 1.4.0)
    simplecov (0.17.0)
      docile (~> 1.1)
      json (>= 1.8, < 3)
      simplecov-html (~> 0.10.0)
    simplecov-html (0.10.2)
    socksify (1.7.1)
    spring (2.1.0)
    spring-commands-rspec (1.0.4)
      spring (>= 0.9.1)
    sprockets (3.7.2)
      concurrent-ruby (~> 1.0)
      rack (> 1, < 3)
    sprockets-rails (3.2.1)
      actionpack (>= 4.0)
      activesupport (>= 4.0)
      sprockets (>= 3.0.0)
    staccato (0.5.1)
    statsd-instrument (2.1.2)
    swagger-blocks (2.0.0)
    terminal-table (1.8.0)
      unicode-display_width (~> 1.1, >= 1.1.1)
    thor (0.19.4)
    thread_safe (0.3.6)
    tilt (2.0.9)
    timecop (0.9.1)
    ttfunk (1.5.0)
    typhoeus (1.1.2)
      ethon (>= 0.9.0)
    tzinfo (1.2.5)
      thread_safe (~> 0.1)
    unicode-display_width (1.6.0)
    upsert (2.2.1)
    utf8-cleaner (0.2.5)
      activesupport
    vcr (3.0.3)
    virtus (1.0.5)
      axiom-types (~> 0.1)
      coercible (~> 1.0)
      descendants_tracker (~> 0.0, >= 0.0.3)
      equalizer (~> 0.0, >= 0.0.9)
    wasabi (3.5.0)
      httpi (~> 2.0)
      nokogiri (>= 1.4.2)
    web-console (3.7.0)
      actionview (>= 5.0)
      activemodel (>= 5.0)
      bindex (>= 0.4.0)
      railties (>= 5.0)
    webmock (3.7.6)
      addressable (>= 2.3.6)
      crack (>= 0.3.2)
      hashdiff (>= 0.4.0, < 2.0.0)
    webrick (1.4.2)
    websocket-driver (0.7.0)
      websocket-extensions (>= 0.1.0)
    websocket-extensions (0.1.3)
    will_paginate (3.1.0)
    xmldsig (0.3.2)
      nokogiri
    xmlenc (0.7.1)
      activemodel (>= 3.0.0)
      activesupport (>= 3.0.0)
      nokogiri (>= 1.6.0, < 2.0.0)
      xmlmapper (>= 0.7.3)
    xmlmapper (0.7.3)
      nokogiri (~> 1.5)
    yard (0.9.20)
    zero_downtime_migrations (0.0.7)
      activerecord

PLATFORMS
  ruby

DEPENDENCIES
  aasm
  active_model_serializers (= 0.10.4)
  activerecord-import
  activerecord-postgis-adapter (~> 5.2.2)
  apivore
  appeals_api!
  attr_encrypted (= 3.1.0)
  awesome_print (~> 1.8)
  awrence
  aws-sdk-s3 (~> 1)
  aws-sdk-sns (~> 1)
  benchmark-ips
  betamocks!
  brakeman
  breakers
  bundler-audit
  byebug
  carrierwave (~> 0.11)
  carrierwave-aws
  claims_api!
  clam_scan
  config
  connect_vbms!
  danger
  database_cleaner
  date_validator
  dry-struct
  dry-types
  factory_bot_rails (> 5)
  faker
  faker-medical
  fakeredis
  faraday
  faraday_curl
  faraday_middleware
  fast_jsonapi
  fastimage
  figaro
  flipper
  flipper-active_record
  flipper-active_support_cache_store
  flipper-ui
  foreman
  fuubar
  govdelivery-tms (= 2.8.4)
  guard-rspec (~> 4.7)
  guard-rubocop
  gyoku
  holidays
  httpclient
  ice_nine
  iconv
  iso_country_codes
  json-schema
  jsonapi-parser
  jwt
  levenshtein-ffi
  liquid
  mail (= 2.6.6)
  memoist
  mini_magick (~> 4.9.4)
  net-sftp
  nokogiri (~> 1.10, >= 1.10.4)
  oj
  olive_branch
  openid_auth!
  origami
  overcommit
  ox
  pdf-forms
  pdf-inspector
  pdf-reader
  pg
  prawn
  pry-byebug
  puma (~> 3.12.0)
  puma-plugin-statsd!
  pundit
  rack-attack
  rack-cors
  rack-test
  rack-vcr
  rails (~> 5.2.3)
  rails-session_cookie
  rails_semantic_logger (~> 4.4)
  rainbow
  redis
  redis-namespace
  restforce
  rspec-rails (~> 3.5)
  rspec_junit_formatter
  rubocop
  rubocop-junit-formatter
  rubocop-rails
  rubocop-rspec
  ruby-saml
  rubyzip (>= 1.3.0)
  savon
  seedbank
  sentry-raven (= 2.9.0)
  shrine
  shrine-memory
  sidekiq (~> 4.2)
  sidekiq-ent!
  sidekiq-instrument
  sidekiq-pro!
  sidekiq-scheduler (~> 2.0)
  simplecov
  socksify
  spring
  spring-commands-rspec
  staccato
  statsd-instrument
  swagger-blocks
  timecop
  typhoeus
  tzinfo-data
  upsert
  utf8-cleaner
  va_facilities!
  vba_documents!
  vcr
  veteran!
  veteran_verification!
  vets_json_schema!
  virtus
  web-console
  webmock
  webrick
  will_paginate
  yard
  zero_downtime_migrations

RUBY VERSION
   ruby 2.4.5p335

BUNDLED WITH
   1.17.3<|MERGE_RESOLUTION|>--- conflicted
+++ resolved
@@ -328,13 +328,9 @@
     fugit (1.2.1)
       et-orbi (~> 1.1, >= 1.1.8)
       raabro (~> 1.1)
-<<<<<<< HEAD
-    git (1.5.0)
-=======
     fuubar (2.4.1)
       rspec-core (~> 3.0)
       ruby-progressbar (~> 1.4)
->>>>>>> e5d05c76
     globalid (0.4.2)
       activesupport (>= 4.2.0)
     govdelivery-tms (2.8.4)
