# frozen_string_literal: true

$LOAD_PATH.push File.expand_path('lib', __dir__)

# Maintain your gem's version:
require 'vaos/version'

# Describe your gem and declare its dependencies:
Gem::Specification.new do |spec|
  spec.name        = 'vaos'
  spec.version     = VAOS::VERSION
  spec.authors     = ['Alastair Dawson']
  spec.email       = ['alastair.j.dawson@gmail.com']
  spec.homepage    = 'https://api.va.gov'
  spec.summary     = 'VAOS API'
  spec.description = 'VOAS (VA Online Scheduling) is part of VAMF (VA Mobile Framework) and allows veterans to make and manage appointments for care'
  spec.license     = 'MIT'

<<<<<<< HEAD

=======
>>>>>>> 6f1ceb94
  spec.files = Dir['{app,config,db,lib}/**/*', 'spec/factories/**/*', 'MIT-LICENSE', 'Rakefile', 'README.md']

  spec.add_dependency 'rails', '~> 5.2.3'
end<|MERGE_RESOLUTION|>--- conflicted
+++ resolved
@@ -16,10 +16,6 @@
   spec.description = 'VOAS (VA Online Scheduling) is part of VAMF (VA Mobile Framework) and allows veterans to make and manage appointments for care'
   spec.license     = 'MIT'
 
-<<<<<<< HEAD
-
-=======
->>>>>>> 6f1ceb94
   spec.files = Dir['{app,config,db,lib}/**/*', 'spec/factories/**/*', 'MIT-LICENSE', 'Rakefile', 'README.md']
 
   spec.add_dependency 'rails', '~> 5.2.3'
