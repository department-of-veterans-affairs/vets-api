--- conflicted
+++ resolved
@@ -8,11 +8,7 @@
   include Virtus.model(nullify_blank: true)
 
   attribute :name, String
-<<<<<<< HEAD
-  attribute :short_name, String
-=======
   attribute :service_id, String
->>>>>>> 10f72fee
   attribute :is_available, Boolean
   attribute :uptime_remaining, Integer
 
