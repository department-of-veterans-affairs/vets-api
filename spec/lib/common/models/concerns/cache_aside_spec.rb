# frozen_string_literal: true

require 'rails_helper'
require 'common/models/concerns/cache_aside'

describe Common::CacheAside do
  let(:user) { build :user, :loa3 }

  unless Flipper.enabled?(:va_v3_contact_information_service)
    describe 'ContactInformationV1' do
      let(:person) { build :person }

      before do
        Flipper.disable(:va_v3_contact_information_service)
        allow(VAProfile::Models::Person).to receive(:build_from).and_return(person)
      end

      describe '#do_cached_with' do
        let(:person_response) do
          if Flipper.enabled?(:va_v3_contact_information_service)
            VAProfile::V2::ContactInformation::PersonResponse.from(
              OpenStruct.new(status: 200, body: { 'bio' => person.to_hash })
            )
          else
            VAProfile::ContactInformation::PersonResponse.from(
              OpenStruct.new(status: 200, body: { 'bio' => person.to_hash })
            )
          end
        end

        it 'sets the attributes needed to perform redis actions', :aggregate_failures do
          instance1 = VAProfileRedis::ContactInformation.for_user(user)
          instance1.do_cached_with(key: 'test') { person_response }
          expect(instance1.attributes[:uuid]).not_to be(nil)
          expect(instance1.attributes[:response]).not_to be(nil)

          instance2 = VAProfileRedis::ContactInformation.for_user(user)
          instance2.do_cached_with(key: 'test') { raise 'value was not cached!' }
          expect(instance2.attributes[:uuid]).not_to be(nil)
          expect(instance2.attributes[:response]).not_to be(nil)
        end
      end
    end
  end

  if Flipper.enabled?(:va_v3_contact_information_service)
    describe 'ContactInformationV2' do
      let(:person) { build :person_v2 }

      before do
        allow(VAProfile::Models::V3::Person).to receive(:build_from).and_return(person)
      end

<<<<<<< HEAD
      describe '#do_cached_with', :skip_vet360 do
=======
      describe '#do_cached_with', :initiate_vaprofile, :skip_vet360 do
>>>>>>> ef3c0288
        let(:person_response) do
          VAProfile::V2::ContactInformation::PersonResponse.from(
            OpenStruct.new(status: 200, body: { 'bio' => person.to_hash })
          )
        end

        it 'sets the attributes needed to perform redis actions', :aggregate_failures do
          instance1 = VAProfileRedis::V2::ContactInformation.for_user(user)
          instance1.do_cached_with(key: 'test') { person_response }
          expect(instance1.attributes[:uuid]).not_to be(nil)
          expect(instance1.attributes[:response]).not_to be(nil)

          instance2 = VAProfileRedis::V2::ContactInformation.for_user(user)
          instance2.do_cached_with(key: 'test') { raise 'value was not cached!' }
          expect(instance2.attributes[:uuid]).not_to be(nil)
          expect(instance2.attributes[:response]).not_to be(nil)
        end
      end
    end
  end
end<|MERGE_RESOLUTION|>--- conflicted
+++ resolved
@@ -9,7 +9,14 @@
   unless Flipper.enabled?(:va_v3_contact_information_service)
     describe 'ContactInformationV1' do
       let(:person) { build :person }
+  unless Flipper.enabled?(:va_v3_contact_information_service)
+    describe 'ContactInformationV1' do
+      let(:person) { build :person }
 
+      before do
+        Flipper.disable(:va_v3_contact_information_service)
+        allow(VAProfile::Models::Person).to receive(:build_from).and_return(person)
+      end
       before do
         Flipper.disable(:va_v3_contact_information_service)
         allow(VAProfile::Models::Person).to receive(:build_from).and_return(person)
@@ -27,7 +34,24 @@
             )
           end
         end
+      describe '#do_cached_with' do
+        let(:person_response) do
+          if Flipper.enabled?(:va_v3_contact_information_service)
+            VAProfile::V2::ContactInformation::PersonResponse.from(
+              OpenStruct.new(status: 200, body: { 'bio' => person.to_hash })
+            )
+          else
+            VAProfile::ContactInformation::PersonResponse.from(
+              OpenStruct.new(status: 200, body: { 'bio' => person.to_hash })
+            )
+          end
+        end
 
+        it 'sets the attributes needed to perform redis actions', :aggregate_failures do
+          instance1 = VAProfileRedis::ContactInformation.for_user(user)
+          instance1.do_cached_with(key: 'test') { person_response }
+          expect(instance1.attributes[:uuid]).not_to be(nil)
+          expect(instance1.attributes[:response]).not_to be(nil)
         it 'sets the attributes needed to perform redis actions', :aggregate_failures do
           instance1 = VAProfileRedis::ContactInformation.for_user(user)
           instance1.do_cached_with(key: 'test') { person_response }
@@ -51,11 +75,7 @@
         allow(VAProfile::Models::V3::Person).to receive(:build_from).and_return(person)
       end
 
-<<<<<<< HEAD
       describe '#do_cached_with', :skip_vet360 do
-=======
-      describe '#do_cached_with', :initiate_vaprofile, :skip_vet360 do
->>>>>>> ef3c0288
         let(:person_response) do
           VAProfile::V2::ContactInformation::PersonResponse.from(
             OpenStruct.new(status: 200, body: { 'bio' => person.to_hash })
