--- conflicted
+++ resolved
@@ -65,11 +65,7 @@
         )
       end
 
-<<<<<<< HEAD
-      def self.transaction_response_class
-=======
       def transaction_response_class
->>>>>>> d9ab0fa3
         VAProfile::ProfileInformation::EmailTransactionResponse
       end
 
@@ -77,19 +73,10 @@
         "#{user.vet360_id}/emails/status/#{transaction_id}"
       end
 
-<<<<<<< HEAD
       def self.send_change_notifcations?
         true
       end
-
-      def contact_info_attr
-=======
-      def self.send_change_notifications?
-        true
-      end
-
       def contact_info_attr(*)
->>>>>>> d9ab0fa3
         'email'
       end
     end
