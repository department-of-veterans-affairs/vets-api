--- conflicted
+++ resolved
@@ -151,15 +151,13 @@
     actor_type: user
     description: Correctly formats the `va:attachments` XML for file uploads
     enable_in_development: true
-<<<<<<< HEAD
+  ezr_route_guard_enabled:
+    actor_type: user
+    description: Enables the route guard authentication for 10-10EZR application
+    enable_in_development: true
   ezr_form_prefill_with_providers_and_dependents:
     actor_type: user
     description: Adds insurance providers and dependents to ezr prefill data
-=======
-  ezr_route_guard_enabled:
-    actor_type: user
-    description: Enables the route guard authentication for 10-10EZR application
->>>>>>> 2d235eb2
     enable_in_development: true
   cerner_override_653:
     actor_type: user
