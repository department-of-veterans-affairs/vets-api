source 'https://rubygems.org'

# Bundle edge Rails instead: gem 'rails', github: 'rails/rails'
gem 'rails', '4.2.7.1'
gem "puma", "~> 2.16.0"
gem 'ruby-saml', '~> 1.3.0'
# bundle exec rake doc:rails generates the API under doc/api.
gem 'sdoc', '~> 0.4.0', group: :doc
#redis and redis-namespace for session and mvi persistence
gem 'redis'
gem 'redis-namespace'
#virtus for attribute type coercion
gem 'virtus'
#emphasize this is an api only app
gem 'rails-api'
gem 'figaro'
gem 'pg'
gem 'active_model_serializers', '~> 0.10.0'
gem 'will_paginate'
gem 'responders'

gem 'va_rx', git: 'https://github.com/department-of-veterans-affairs/va_rx.git', branch: 'master'

gem 'active_model_serializers', '~> 0.10.0'

gem 'faraday'
gem 'faraday_middleware'
gem 'httpclient'

group :development, :test do
  # Call 'byebug' anywhere in the code to stop execution and get a debugger console
  gem 'byebug', platforms: :ruby

  # Used to colorize output for rake tasks
  gem "rainbow"

  # Linters
  gem 'rubocop', '~> 0.36.0', require: false

  # Security scanners
  gem 'brakeman'
  gem 'bundler-audit'

  # Testing tools
  gem 'rspec-rails', '~> 3.5'
  gem 'guard-rspec', '~> 4.7'
  gem 'pry-nav'
end

group :test do
  gem 'simplecov', require: false
  gem 'webmock'
  gem 'fakeredis'
<<<<<<< HEAD
  gem 'vcr'
  gem 'json-schema'
=======
  gem 'json-schema'
  gem 'vcr'
>>>>>>> ce6a18d9
end

group :development do
  # Access an IRB console on exception pages or by using <%= console %> in views
  gem 'web-console', '~> 2.0', platforms: :ruby

  # Spring speeds up development by keeping your application running in the background. Read more: https://github.com/rails/spring
  gem 'spring', platforms: :ruby
  gem 'spring-commands-rspec'

  # Include the IANA Time Zone Database on Windows, where Windows doens't ship with a timezone database.
  # POSIX systems should have this already, so we're not going to bring it in on other platforms
  gem 'tzinfo-data', platforms: [:mingw, :mswin, :x64_mingw, :jruby]
  gem 'guard-rubocop'
end<|MERGE_RESOLUTION|>--- conflicted
+++ resolved
@@ -51,13 +51,8 @@
   gem 'simplecov', require: false
   gem 'webmock'
   gem 'fakeredis'
-<<<<<<< HEAD
-  gem 'vcr'
-  gem 'json-schema'
-=======
   gem 'json-schema'
   gem 'vcr'
->>>>>>> ce6a18d9
 end
 
 group :development do
