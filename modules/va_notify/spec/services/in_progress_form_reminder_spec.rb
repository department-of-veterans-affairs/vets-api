--- conflicted
+++ resolved
@@ -74,26 +74,17 @@
           described_class.new.perform(in_progress_form.id)
         end
 
-<<<<<<< HEAD
         callback_klass = 'VANotify::InProgressFormReminderCallback'
-        expect(VANotify::UserAccountJob).to have_received(:perform_async).with('uuid', 'fake_template_id',
-                                                                               {
-                                                                                 'first_name' => 'FIRST_NAME',
-                                                                                 'date' => expiration_date,
-                                                                                 'form_age' => ''
-                                                                               },
-                                                                               'fake_secret',
-                                                                               { callback: callback_klass,
-                                                                                 metadata: '686C-674' })
-=======
         expect(VANotify::UserAccountJob).to have_received(:perform_async)
           .with(in_progress_form.user_account_id, 'fake_template_id',
                 {
                   'first_name' => 'FIRST_NAME',
                   'date' => expiration_date,
                   'form_age' => ''
-                })
->>>>>>> 6a343521
+                },
+                'fake_secret',
+                { callback: callback_klass,
+                  metadata: '686C-674' })
       end
     end
 
@@ -165,25 +156,16 @@
         end
 
         # rubocop:disable Layout/LineLength
-<<<<<<< HEAD
-        expect(VANotify::UserAccountJob).to have_received(:perform_async).with('uuid', 'fake_template_id',
-                                                                               {
-                                                                                 'first_name' => 'FIRST_NAME',
-                                                                                 'formatted_form_data' => "\n^ FORM 686C-674\n^\n^__686c something__\n^\n^_Application expires on:_ #{form_1_date}\n\n\n^---\n\n^ FORM form_3_example_id\n^\n^__form_3 something__\n^\n^_Application expires on:_ #{form_3_date}\n\n\n^---\n\n^ FORM form_2_example_id\n^\n^__form_2 something__\n^\n^_Application expires on:_ #{form_2_date}\n\n"
-                                                                               },
-                                                                               'fake_secret',
-                                                                               { callback: 'VANotify::InProgressFormReminderCallback',
-                                                                                 metadata: '686C-674' })
-=======
         expect(VANotify::UserAccountJob).to have_received(:perform_async).with(
           in_progress_form_1.user_account_id,
           'fake_template_id',
           {
             'first_name' => 'FIRST_NAME',
             'formatted_form_data' => "\n^ FORM 686C-674\n^\n^__686c something__\n^\n^_Application expires on:_ #{form_1_date}\n\n\n^---\n\n^ FORM form_3_example_id\n^\n^__form_3 something__\n^\n^_Application expires on:_ #{form_3_date}\n\n\n^---\n\n^ FORM form_2_example_id\n^\n^__form_2 something__\n^\n^_Application expires on:_ #{form_2_date}\n\n"
-          }
-        )
->>>>>>> 6a343521
+          },
+          'fake_secret',
+          { callback: 'VANotify::InProgressFormReminderCallback',
+            metadata: '686C-674' })
         # rubocop:enable Layout/LineLength
       end
     end
