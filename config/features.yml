--- conflicted
+++ resolved
@@ -2191,14 +2191,8 @@
     actor_type: user
     enable_in_development: true
     description: >-
-<<<<<<< HEAD
-      A switch that toggles availability of the expense submission feature for travel pay claims. This feature flag can be retired when the feature is deployed
-      to 100% of logged-in users in production for > 30 days
-      Enabled - Requests are handled as normal. Users can submit various types of expenses (mileage, lodging, meal, other) to their travel pay claims.
-=======
       A switch that toggles the availability of the expense and document submission features for travel pay claims. This feature flag can be retired when the feature is deployed to 100% of logged-in users in production for > 30 days.
       Enabled - Requests are handled as normal. Users can submit various types of expenses (mileage, lodging, meal, other) to their travel pay claims. Users can upload documents to their travel claims.
->>>>>>> 3ba1b6df
       Disabled - Requests are not handled. Server returns a 503 (Service Unavailable) until re-enabled.
   travel_pay_submit_mileage_expense:
     actor_type: user
