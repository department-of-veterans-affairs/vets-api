--- conflicted
+++ resolved
@@ -3,14 +3,7 @@
 require 'rails_helper'
 require 'bgs/services'
 require 'mpi/service'
-<<<<<<< HEAD
-require 'bgs_service/e_benefits_bnft_claim_status_web_service'
-require 'bgs_service/org_web_service'
-require 'bgs_service/intent_to_file_web_service'
-require 'bgs_service/person_web_service'
-=======
 require 'bgs_service/local_bgs'
->>>>>>> bbbb8f69
 
 RSpec.describe 'ClaimsApi::Metadata', type: :request do
   describe '#get /metadata' do
@@ -62,77 +55,6 @@
           expect(result['mpi']['success']).to eq(false)
         end
 
-<<<<<<< HEAD
-        local_bgs_services = %i[claimant trackeditem].freeze
-        local_bgs_methods = %i[find_poa_by_participant_id
-                               find_tracked_items].freeze
-        local_bgs_services.each do |local_bgs_service|
-          it "returns the correct status when the local bgs #{local_bgs_service} is not healthy" do
-            local_bgs_methods.each do |local_bgs_method|
-              allow_any_instance_of(ClaimsApi::LocalBGS).to receive(local_bgs_method.to_sym)
-                .and_return(Struct.new(:healthy?).new(false))
-              get "/services/claims/#{version}/upstream_healthcheck"
-              result = JSON.parse(response.body)
-              expect(result["localbgs-#{local_bgs_service}"]['success']).to eq(false)
-            end
-          end
-        end
-
-        local_bgs_claims_status_services = %i[ebenefitsbenftclaim]
-        local_bgs_claims_status_methods = %i[find_benefit_claims_status_by_ptcpnt_id]
-        local_bgs_claims_status_services.each do |local_bgs_claims_status_service|
-          it "returns the correct status when the local bgs #{local_bgs_claims_status_service} is not healthy" do
-            local_bgs_claims_status_methods.each do |local_bgs_claims_status_method|
-              allow_any_instance_of(ClaimsApi::EbenefitsBnftClaimStatusWebService).to receive(
-                local_bgs_claims_status_method.to_sym
-              )
-                .and_return(Struct.new(:healthy?).new(false))
-              get "/services/claims/#{version}/upstream_healthcheck"
-              result = JSON.parse(response.body)
-              expect(result["localbgs-#{local_bgs_claims_status_service}"]['success']).to eq(false)
-            end
-          end
-        end
-
-        local_bgs_org_methods = %i[find_poa_history_by_ptcpnt_id]
-        it 'returns the correct status when the local bgs orgwebservice is not healthy' do
-          local_bgs_org_methods.each do |local_bgs_org_method|
-            allow_any_instance_of(ClaimsApi::OrgWebService).to receive(
-              local_bgs_org_method.to_sym
-            )
-              .and_return(Struct.new(:healthy?).new(false))
-            get "/services/claims/#{version}/upstream_healthcheck"
-            result = JSON.parse(response.body)
-            expect(result['localbgs-org']['success']).to eq(false)
-          end
-        end
-
-        local_bgs_itf_methods = %i[insert_intent_to_file]
-        it 'returns the correct status when the local bgs intenttofile is not healthy' do
-          local_bgs_itf_methods.each do |local_bgs_itf_method|
-            allow_any_instance_of(ClaimsApi::IntentToFileWebService).to receive(
-              local_bgs_itf_method.to_sym
-            )
-              .and_return(Struct.new(:healthy?).new(false))
-            get "/services/claims/#{version}/upstream_healthcheck"
-            result = JSON.parse(response.body)
-            expect(result['localbgs-intenttofile']['success']).to eq(false)
-          end
-        end
-
-        person_web_service = 'person'
-        local_bgs_person_methods = %i[find_by_ssn]
-        it "returns the correct status when the local bgs #{person_web_service} is not healthy" do
-          local_bgs_person_methods.each do |local_bgs_person_method|
-            allow_any_instance_of(ClaimsApi::PersonWebService).to receive(
-              local_bgs_person_method.to_sym
-            )
-              .and_return(Struct.new(:healthy?).new(false))
-            get "/services/claims/#{version}/upstream_healthcheck"
-            result = JSON.parse(response.body)
-            expect(result["localbgs-#{person_web_service}"]['success']).to eq(false)
-          end
-=======
         it 'returns the correct status when the benefit-claim-service is not healthy' do
           get "/services/claims/#{version}/upstream_healthcheck"
           result = JSON.parse(response.body)
@@ -262,7 +184,6 @@
           get "/services/claims/#{version}/upstream_healthcheck"
           result = JSON.parse(response.body)
           expect(result['vnp_ptcpnt_service']['success']).to eq(false)
->>>>>>> bbbb8f69
         end
       end
     end
