# frozen_string_literal: true

module VAOS
  module V2
    # ReferralsController provides endpoints for fetching CCRA referrals
    # It uses the Ccra::ReferralService to interact with the underlying CCRA API
    class ReferralsController < VAOS::BaseController
      # GET /v2/referrals
      # Fetches a list of referrals for the current user
      def index
        response = referral_service.get_vaos_referral_list(
          current_user.icn,
          referral_status_param
        )

<<<<<<< HEAD
        # Filter out expired referrals
        response = filter_expired_referrals(response)

        render json: Ccra::ReferralListSerializer.new(response).serializable_hash
=======
        # Add encrypted UUIDs to the referrals for URL usage
        add_referral_uuids(response)

        render json: Ccra::ReferralListSerializer.new(response)
>>>>>>> 73da1ec7
      end

      # GET /v2/referrals/:uuid
      # Fetches a specific referral by its encrypted UUID
      def show
        # Decrypt the referral UUID from the request parameters
        decrypted_id = VAOS::ReferralEncryptionService.decrypt(referral_uuid)

        response = referral_service.get_referral(
          decrypted_id,
          referral_mode_param
        )

        # Add uuid to the detailed response
        response.uuid = referral_uuid

        render json: Ccra::ReferralDetailSerializer.new(response)
      end

      private

      # Adds encrypted UUIDs to referrals for use in URLs to prevent PII in logs
      #
      # @param referrals [Array<Ccra::ReferralListEntry>] The collection of referrals
      # @return [Array<Ccra::ReferralListEntry>] The modified collection
      def add_referral_uuids(referrals)
        return referrals unless referrals.respond_to?(:each)

        referrals.each do |referral|
          # Add encrypted UUID from the referral number
          referral.uuid = VAOS::ReferralEncryptionService.encrypt(referral.referral_number)
        end
      end

      # The encrypted referral UUID from request parameters
      # @return [String] the referral UUID
      def referral_uuid
        params.require(:id)
      end

      # The referral mode parameter (defaults to 'C' if not provided)
      # @return [String] the referral mode
      def referral_mode_param
        # TODO: Need to verify what modes we can allow. API spec is not clear.
        params.fetch(:mode, 'C')
      end

      # CCRA Referral Status Codes:
      # S  - Suspend: Referral temporarily paused/on hold
      # BP - EOC Complete: Episode of Care is completed
      # AP - Approved: Referral approved/authorized for care
      # A  - First Appointment Made: Initial appointment scheduled
      #
      # TODO:
      # I  - Unknown - Possibly means Initial: Referral initiated/in progress
      # AC - Unknown - Possibly means Appointment Canceled
      #
      # The referral status parameter for filtering referrals
      # @return [String] the referral status
      def referral_status_param
        # Default to only show referrals that a veteran can make appointments for.
        params.fetch(:status, "'AP','AC','I'")
      end

      # Filters out referrals that have expired (expiration date before today)
      #
      # @param referrals [Array<Ccra::ReferralListEntry>] The collection of referrals
      # @return [Array<Ccra::ReferralListEntry>] Filtered collection without expired referrals
      def filter_expired_referrals(referrals)
        return [] unless referrals.respond_to?(:reject)

        today = Date.current
        referrals.reject { |referral| referral.expiration_date.present? && referral.expiration_date < today }
      end

      # Memoized referral service instance
      # @return [Ccra::ReferralService] the referral service
      def referral_service
        @referral_service ||= Ccra::ReferralService.new(current_user)
      end
    end
  end
end<|MERGE_RESOLUTION|>--- conflicted
+++ resolved
@@ -13,17 +13,13 @@
           referral_status_param
         )
 
-<<<<<<< HEAD
         # Filter out expired referrals
         response = filter_expired_referrals(response)
 
-        render json: Ccra::ReferralListSerializer.new(response).serializable_hash
-=======
         # Add encrypted UUIDs to the referrals for URL usage
         add_referral_uuids(response)
 
         render json: Ccra::ReferralListSerializer.new(response)
->>>>>>> 73da1ec7
       end
 
       # GET /v2/referrals/:uuid
