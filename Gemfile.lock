--- conflicted
+++ resolved
@@ -631,12 +631,8 @@
     llhttp-ffi (0.5.0)
       ffi-compiler (~> 1.0)
       rake (~> 13.0)
-<<<<<<< HEAD
     lockbox (1.3.3)
-=======
-    lockbox (1.3.0)
     logger (1.6.0)
->>>>>>> c2a82145
     loofah (2.22.0)
       crass (~> 1.0.2)
       nokogiri (>= 1.12.0)
