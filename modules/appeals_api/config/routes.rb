# frozen_string_literal: true

AppealsApi::Engine.routes.draw do
  match '/v0/*path', to: 'application#cors_preflight', via: [:options]

  namespace :v0, defaults: { format: 'json' } do
    resources :appeals, only: [:index] do
      collection do
        get 'higher_level_reviews/:uuid', to: 'appeals#show_higher_level_review'
        post 'higher_level_reviews', to: 'appeals#create_higher_level_review'
        get 'intake_statuses/:intake_id', to: 'appeals#show_intake_status'
      end
    end

    get 'healthcheck', to: 'appeals#healthcheck'
  end

  namespace :v1, defaults: { format: 'json' } do
    namespace :decision_review do
      resources :contestable_issues, only: [:index]
<<<<<<< HEAD
      resources :higher_level_reviews, only: %i[create show]
=======
      resources :intake_statuses, only: [:show]
>>>>>>> 5cddfe35
    end
  end

  namespace :docs do
    namespace :v0 do
      resources :api, only: [:index]
    end
    namespace :v1, defaults: { format: 'json' } do
      get 'decision_reviews', to: 'docs#decision_reviews'
    end
  end
end<|MERGE_RESOLUTION|>--- conflicted
+++ resolved
@@ -18,11 +18,8 @@
   namespace :v1, defaults: { format: 'json' } do
     namespace :decision_review do
       resources :contestable_issues, only: [:index]
-<<<<<<< HEAD
       resources :higher_level_reviews, only: %i[create show]
-=======
       resources :intake_statuses, only: [:show]
->>>>>>> 5cddfe35
     end
   end
 
