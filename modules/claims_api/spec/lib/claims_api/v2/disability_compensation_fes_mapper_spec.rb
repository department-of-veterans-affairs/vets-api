# frozen_string_literal: true

require 'rails_helper'
require 'claims_api/v2/disability_compensation_fes_mapper'

describe ClaimsApi::V2::DisabilityCompensationFesMapper do
  describe '526 claim maps to FES format' do
    context 'with v2 form data' do
      let(:form_data) do
        JSON.parse(
          Rails.root.join(
            'modules',
            'claims_api',
            'spec',
            'fixtures',
            'v2',
            'veterans',
            'disability_compensation',
            'form_526_json_api.json'
          ).read
        )
      end
      let(:auto_claim) do
        create(:auto_established_claim,
               form_data: form_data['data']['attributes'],
               auth_headers: { 'va_eauth_pid' => '600061742',
                               'va_eauth_service_transaction_id' => '00000000-0000-0000-0000-000000000000' })
      end
      let(:fes_data) do
        ClaimsApi::V2::DisabilityCompensationFesMapper.new(auto_claim).map_claim
      end

      def map_claim_with_modified_data(base_form_data, auth_headers = { 'va_eauth_pid' => '600061742' })
        auto_claim = create(:auto_established_claim,
                            form_data: base_form_data['data']['attributes'],
                            auth_headers:)
        ClaimsApi::V2::DisabilityCompensationFesMapper.new(auto_claim).map_claim
      end

      context 'request structure' do
        it 'wraps data in proper FES request structure' do
          expect(fes_data).to have_key(:data)
          expect(fes_data[:data]).to have_key(:serviceTransactionId)
          expect(fes_data[:data]).to have_key(:claimantParticipantId)
          expect(fes_data[:data]).to have_key(:veteranParticipantId)
          expect(fes_data[:data]).to have_key(:form526)
        end

        it 'includes participant IDs' do
          expect(fes_data[:data][:claimantParticipantId]).to eq('600061742')
          expect(fes_data[:data][:veteranParticipantId]).to eq('600061742')
        end

        it 'maps the transaction ID provided in headers to the serviceTransactionId' do
          expect(fes_data[:data][:serviceTransactionId]).to match(
            auto_claim.auth_headers['va_eauth_service_transaction_id']
          )
        end

        context 'when auto claim has no transaction ID in headers' do
          let(:auto_claim) do
            create(:auto_established_claim,
                   form_data: form_data['data']['attributes'],
                   auth_headers: { 'va_eauth_pid' => '600061742' })
          end

          it 'sets serviceTransactionId to nil' do
            expect(fes_data[:data][:serviceTransactionId]).to be_nil
          end
        end
      end

      context 'veteran information' do
        let(:veteran_data) { fes_data[:data][:form526][:veteran] }

        context 'mailing address' do
          it 'maps domestic address correctly' do
            address = veteran_data[:currentMailingAddress]
            expect(address[:addressLine1]).to eq('1234 Couch Street')
            expect(address[:addressLine2]).to eq('Unit 4')
            expect(address[:addressLine3]).to eq('Room 1')
            expect(address[:city]).to eq('Schenectady')
            expect(address[:state]).to eq('NY')
            expect(address[:country]).to eq('USA')
            expect(address[:zipFirstFive]).to eq('12345')
            expect(address[:zipLastFour]).to eq('1234')
            expect(address[:addressType]).to eq('DOMESTIC')
          end

          context 'military address' do
            let(:veteran_identification) do
              {
                currentVaEmployee: false,
                mailingAddress: {
                  addressLine1: 'CMR 468',
                  addressLine3: 'Box 1181',
                  city: 'APO',
                  state: 'AE',
                  country: 'USA',
                  zipFirstFive: '09277'
                }
              }
            end

            it 'maps military address correctly' do
              form_data['data']['attributes']['veteranIdentification'] = veteran_identification
              fes_data = map_claim_with_modified_data(form_data)
              address = fes_data[:data][:form526][:veteran][:currentMailingAddress]

              expect(address[:addressLine1]).to eq('CMR 468')
              expect(address[:addressLine3]).to eq('Box 1181')
              expect(address[:militaryPostOfficeTypeCode]).to eq('APO')
              expect(address[:militaryStateCode]).to eq('AE')
              expect(address[:addressType]).to eq('MILITARY')
              expect(address).not_to have_key(:city)
              expect(address).not_to have_key(:state)
            end
          end

          context 'international address' do
            let(:veteran_identification) do
              {
                currentVaEmployee: false,
                mailingAddress: {
                  addressLine1: '123 Main St',
                  city: 'London',
                  country: 'GBR',
                  internationalPostalCode: 'SW1A 1AA'
                }
              }
            end

            it 'maps international address correctly' do
              form_data['data']['attributes']['veteranIdentification'] = veteran_identification
              fes_data = map_claim_with_modified_data(form_data)
              address = fes_data[:data][:form526][:veteran][:currentMailingAddress]

              expect(address[:addressLine1]).to eq('123 Main St')
              expect(address[:internationalPostalCode]).to eq('SW1A 1AA')
              expect(address[:addressType]).to eq('INTERNATIONAL')
              expect(address[:country]).to eq('GBR')
              expect(address[:city]).to eq('London')
            end
          end
        end

        context 'change of address' do
          it 'maps change of address when present' do
            form_data['data']['attributes']['changeOfAddress'] = {
              'typeOfAddressChange' => 'TEMPORARY',
              'addressLine1' => '10 Peach St',
              'addressLine2' => 'Unit 4',
              'city' => 'Schenectady',
              'state' => 'NY',
              'country' => 'USA',
              'zipFirstFive' => '12345',
              'beginningDate' => '2023-06-04',
              'endingDate' => '2023-12-04'
            }

            fes_data = map_claim_with_modified_data(form_data)
            change = fes_data[:data][:form526][:veteran][:changeOfAddress]

            expect(change[:addressChangeType]).to eq('TEMPORARY')
            expect(change[:addressLine1]).to eq('10 Peach St')
            expect(change[:addressLine2]).to eq('Unit 4')
            expect(change[:beginningDate]).to eq('2023-06-04')
            expect(change[:endingDate]).to eq('2023-12-04')
            expect(change[:addressType]).to eq('DOMESTIC')
            expect(change[:city]).to eq('Schenectady')
          end
        end

        context 'change of address for international address' do
          it 'maps change of address when address is international' do
            form_data['data']['attributes']['changeOfAddress'] = {
              'typeOfAddressChange' => 'TEMPORARY',
              'addressLine1' => '10 Peach St',
              'city' => 'London',
              'country' => 'GBR',
              'internationalPostalCode' => 'SW1A 1AA',
              'beginningDate' => '2023-06-04',
              'endingDate' => '2023-12-04'
            }

            auto_claim = create(:auto_established_claim,
                                form_data: form_data['data']['attributes'],
                                auth_headers: { 'va_eauth_pid' => '600061742' })
            fes_data = ClaimsApi::V2::DisabilityCompensationFesMapper.new(auto_claim).map_claim
            change = fes_data[:data][:form526][:veteran][:changeOfAddress]

            expect(change[:addressLine1]).to eq('10 Peach St')
            expect(change[:internationalPostalCode]).to eq('SW1A 1AA')
            expect(change[:beginningDate]).to eq('2023-06-04')
            expect(change[:endingDate]).to eq('2023-12-04')
            expect(change[:addressType]).to eq('INTERNATIONAL')
            expect(change[:country]).to eq('GBR')
            expect(change[:city]).to eq('London')
          end
        end
      end

      context 'service information' do
        let(:service_info) { fes_data[:data][:form526][:serviceInformation] }

        it 'maps service periods correctly' do
          periods = service_info[:servicePeriods]

          expect(periods).to be_an(Array)
          expect(periods.first[:serviceBranch]).to eq('Public Health Service')
          expect(periods.first[:activeDutyBeginDate]).to eq('2008-11-14')
          expect(periods.first[:activeDutyEndDate]).to eq('2023-10-30')
        end

        it 'maps reserves national guard service correctly' do
          reserves = service_info[:reservesNationalGuardService]
          title10 = reserves[:title10Activation]

          expect(reserves[:obligationTermOfServiceFromDate]).to eq('2019-06-04')
          expect(reserves[:obligationTermOfServiceToDate]).to eq('2020-06-04')
          expect(title10[:title10ActivationDate]).to eq('2023-10-01')
          expect(title10[:anticipatedSeparationDate]).to eq('2025-10-31')
        end

        context 'federal activation' do
          it 'maps correctly when only anticipatedSeparationDate is present' do
            form_service_info = form_data['data']['attributes']['serviceInformation']
            form_service_info['federalActivation']['activationDate'] = nil
            title10 = service_info[:reservesNationalGuardService][:title10Activation]

            expect(title10).not_to have_key(:title10ActivationDate)
          end

          it 'maps correctly when only activationDate is present' do
            form_service_info = form_data['data']['attributes']['serviceInformation']
            form_service_info['federalActivation']['anticipatedSeparationDate'] = nil
            title10 = service_info[:reservesNationalGuardService][:title10Activation]

            expect(title10).not_to have_key(:anticipatedSeparationDate)
          end

          it 'maps correctly when both fields are sent in as null' do
            form_service_info = form_data['data']['attributes']['serviceInformation']
            form_service_info['federalActivation']['anticipatedSeparationDate'] = nil
            form_service_info['federalActivation']['activationDate'] = nil
            reserves = service_info[:reservesNationalGuardService]

            expect(reserves).not_to have_key(:title10Activation)
          end
        end

        context 'confinements' do
          it 'maps confinements when present' do
            confinements = service_info[:confinements]

            expect(confinements).to be_an(Array)
            expect(confinements.first[:confinementBeginDate]).to eq('2018-06-04')
            expect(confinements.first[:confinementEndDate]).to eq('2018-07-04')
          end

          it 'handles null confinements sent in' do
            form_data['data']['attributes']['serviceInformation']['confinements'] = nil

            expect(service_info).not_to have_key(:confinements)
          end
        end

<<<<<<< HEAD
        it 'maps separation location code when present' do
          form_data['data']['attributes']['serviceInformation']['separationLocationCode'] = '98282'
          fes_data = map_claim_with_modified_data(form_data)
=======
        context 'separationLocationCode' do
          let(:service_periods) do
            [
              {
                'serviceBranch' => 'Public Health Service',
                'serviceComponent' => 'Active',
                'activeDutyBeginDate' => '2021-11-14',
                'activeDutyEndDate' => '2023-10-30',
                'separationLocationCode' => '98765'
              }, {
                'serviceBranch' => 'Army',
                'activeDutyBeginDate' => '2018-11-14',
                'activeDutyEndDate' => '2020-10-30'
              }, {
                'serviceBranch' => 'Navy',
                'activeDutyBeginDate' => '2008-11-14',
                'activeDutyEndDate' => '2023-10-30',
                'separationLocationCode' => '12345'
              }
            ]
          end

          it 'maps separation location correctly when present' do
            auto_claim = create(:auto_established_claim,
                                form_data: form_data['data']['attributes'],
                                auth_headers: { 'va_eauth_pid' => '600061742' })

            fes_data = ClaimsApi::V2::DisabilityCompensationFesMapper.new(auto_claim).map_claim

            expect(fes_data[:data][:form526][:serviceInformation][:separationLocationCode]).to eq('98282')
          end
>>>>>>> 84e2ae49

          it 'maps separation location correctly when there are multiple present' do
            form_data['data']['attributes']['serviceInformation']['servicePeriods'] = service_periods
            auto_claim = create(:auto_established_claim,
                                form_data: form_data['data']['attributes'],
                                auth_headers: { 'va_eauth_pid' => '600061742' })

            fes_data = ClaimsApi::V2::DisabilityCompensationFesMapper.new(auto_claim).map_claim

            expect(fes_data[:data][:form526][:serviceInformation][:separationLocationCode]).to eq('98765')
          end

          it 'handles separation code when it is not present in most recent service period' do
            modified_periods = service_periods.deep_dup
            modified_periods[0].delete('separationLocationCode')
            form_data['data']['attributes']['serviceInformation']['servicePeriods'] = modified_periods
            auto_claim = create(:auto_established_claim,
                                form_data: form_data['data']['attributes'],
                                auth_headers: { 'va_eauth_pid' => '600061742' })

            fes_data = ClaimsApi::V2::DisabilityCompensationFesMapper.new(auto_claim).map_claim

            expect(fes_data[:data][:form526][:serviceInformation]).not_to have_key(:separationLocationCode)
          end
        end
      end

      context 'disabilities' do
        let(:disabilities) { fes_data[:data][:form526][:disabilities] }

        it 'maps basic disability fields' do
          disability = disabilities.first
          expect(disability[:name]).to eq('Traumatic Brain Injury')
          expect(disability[:disabilityActionType]).to eq('NEW')
          expect(disability[:classificationCode]).to eq('9014')
          expect(disability[:ratedDisabilityId]).to eq('ABCDEFGHIJKLMNOPQRSTUVWX')
          expect(disability[:diagnosticCode]).to eq(9020)
        end

        it 'maps approximate date correctly' do
          form_data['data']['attributes']['disabilities'][0]['approximateDate'] = {
            'year' => 2020,
            'month' => 6,
            'day' => 15
          }
          fes_data = map_claim_with_modified_data(form_data)
          date = fes_data[:data][:form526][:disabilities].first[:approximateBeginDate]

          expect(date[:year]).to eq(2020)
          expect(date[:month]).to eq(6)
          expect(date[:day]).to eq(15)
        end

        it "removes disabilities with a disabilityActionType of 'none'" do
          form_data['data']['attributes']['disabilities'][0]['disabilityActionType'] = 'NONE'

          fes_data = map_claim_with_modified_data(form_data)
          # with the included secondary disability there are 4 disabilities that are mapped
          expect(fes_data[:data][:form526][:disabilities].count).to eq(3)
        end

        context 'when secondary disabilities are present' do
          it 'extracts and flattens secondary disabilities' do
            form_data['data']['attributes']['disabilities'][0]['secondaryDisabilities'] = [
              {
                'name' => 'Secondary Condition',
                'disabilityActionType' => 'SECONDARY',
                'diagnosticCode' => 5002,
                'isRelatedToToxicExposure' => false
              }
            ]
            fes_data = map_claim_with_modified_data(form_data)
            disabilities = fes_data[:data][:form526][:disabilities]
            secondary = disabilities.find { |d| d[:name] == 'Secondary Condition' }

            expect(disabilities.count).to eq(4)
            expect(secondary).to be_present
            expect(secondary[:disabilityActionType]).to eq('NEW')
            expect(secondary[:diagnosticCode]).to eq(5002)
          end
        end

        context 'PACT special issue' do
          it 'adds PACT special issue for toxic exposure when action type is NEW' do
            expect(disabilities.first[:specialIssues]).to include('PACT')
          end

          it 'does not add PACT for INCREASE action type' do
            form_data['data']['attributes']['disabilities'][0]['disabilityActionType'] = 'INCREASE'
            form_data['data']['attributes']['disabilities'][0]['isRelatedToToxicExposure'] = true

            fes_data = map_claim_with_modified_data(form_data)
            disability = fes_data[:data][:form526][:disabilities].first

            expect(disability[:specialIssues]).to be_nil
          end

          it 'combines existing special issues with PACT' do
            form_data['data']['attributes']['disabilities'][0]['specialIssues'] = %w[POW EMP]
            form_data['data']['attributes']['disabilities'][0]['isRelatedToToxicExposure'] = true

            fes_data = map_claim_with_modified_data(form_data)
            special_issues = fes_data[:data][:form526][:disabilities].first[:specialIssues]

            expect(special_issues).to contain_exactly('POW', 'EMP', 'PACT')
          end

          it 'applies PACT special issue to secondary disabilities when appropriate' do
            form_data['data']['attributes']['disabilities'][0]['secondaryDisabilities'] = [
              {
                'name' => 'Secondary With PACT',
                'disabilityActionType' => 'SECONDARY',
                'isRelatedToToxicExposure' => true
              },
              {
                'name' => 'Secondary Without PACT',
                'disabilityActionType' => 'SECONDARY',
                'isRelatedToToxicExposure' => false
              }
            ]

            fes_data = map_claim_with_modified_data(form_data)
            disabilities = fes_data[:data][:form526][:disabilities]
            with_pact = disabilities.find { |d| d[:name] == 'Secondary With PACT' }
            without_pact = disabilities.find { |d| d[:name] == 'Secondary Without PACT' }

            expect(with_pact[:specialIssues]).to include('PACT')
            expect(without_pact[:specialIssues]).to be_nil
          end
        end
      end

      context 'special circumstances' do
        it 'maps special circumstances when present' do
          form_data['data']['attributes']['specialCircumstances'] = [
            {
              'code' => 'AA',
              'name' => 'Automobile Allowance',
              'needed' => true
            },
            {
              'code' => 'SAH',
              'name' => 'Specially Adapted Housing',
              'needed' => false
            }
          ]
          fes_data = map_claim_with_modified_data(form_data)
          circumstances = fes_data[:data][:form526][:specialCircumstances]

          expect(circumstances).to be_an(Array)
          expect(circumstances.first[:code]).to eq('AA')
          expect(circumstances.first[:description]).to eq('Automobile Allowance')
          expect(circumstances.first[:needed]).to be true
        end
      end

      context 'claim date' do
        it 'uses provided claim date' do
          form_data['data']['attributes']['claimDate'] = '2024-01-15'
          fes_data = map_claim_with_modified_data(form_data)

          expect(fes_data[:data][:form526][:claimDate]).to eq('2024-01-15')
        end

        it 'defaults to today when claim date not provided' do
          form_data['data']['attributes'].delete('claimDate')
          fes_data = map_claim_with_modified_data(form_data)

          expect(fes_data[:data][:form526][:claimDate]).to eq(Time.zone.today.to_s)
        end
      end
    end
  end
end<|MERGE_RESOLUTION|>--- conflicted
+++ resolved
@@ -265,11 +265,6 @@
           end
         end
 
-<<<<<<< HEAD
-        it 'maps separation location code when present' do
-          form_data['data']['attributes']['serviceInformation']['separationLocationCode'] = '98282'
-          fes_data = map_claim_with_modified_data(form_data)
-=======
         context 'separationLocationCode' do
           let(:service_periods) do
             [
@@ -301,7 +296,6 @@
 
             expect(fes_data[:data][:form526][:serviceInformation][:separationLocationCode]).to eq('98282')
           end
->>>>>>> 84e2ae49
 
           it 'maps separation location correctly when there are multiple present' do
             form_data['data']['attributes']['serviceInformation']['servicePeriods'] = service_periods
