--- conflicted
+++ resolved
@@ -10,11 +10,7 @@
 #
 # It's strongly recommended that you check this file into your version control system.
 
-<<<<<<< HEAD
 ActiveRecord::Schema[7.1].define(version: 2024_04_17_130647) do
-=======
-ActiveRecord::Schema[7.1].define(version: 2024_04_16_155705) do
->>>>>>> be21fdea
   # These are extensions that must be enabled in order to support this database
   enable_extension "btree_gin"
   enable_extension "pg_stat_statements"
@@ -980,11 +976,7 @@
     t.text "form_ciphertext"
     t.text "encrypted_kms_key"
     t.string "uploaded_forms", default: [], array: true
-<<<<<<< HEAD
     t.datetime "itf_datetime"
-=======
-    t.datetime "itf_datetime", precision: nil
->>>>>>> be21fdea
     t.index ["created_at", "type"], name: "index_saved_claims_on_created_at_and_type"
     t.index ["guid"], name: "index_saved_claims_on_guid", unique: true
     t.index ["id", "type"], name: "index_saved_claims_on_id_and_type"
