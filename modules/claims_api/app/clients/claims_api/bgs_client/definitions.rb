--- conflicted
+++ resolved
@@ -224,7 +224,6 @@
         end
       end
 
-<<<<<<< HEAD
       #
       ## VnpPersonService
       #
@@ -234,23 +233,11 @@
             path: 'VnpPersonWebServiceBean',
             namespaces: Namespaces.new(
               target: 'http://personService.services.vonapp.vba.va.gov/',
-=======
-      ##
-      # OrgWebServiceBean
-      #
-      module OrgWebServiceBean
-        DEFINITION =
-          Bean.new(
-            path: 'OrgWebServiceBean',
-            namespaces: Namespaces.new(
-              target: 'http://org.services.vetsnet.vba.va.gov/',
->>>>>>> 61b7fa2a
-              data: nil
-            )
-          )
-      end
-
-<<<<<<< HEAD
+              data: nil
+            )
+          )
+      end
+
       module VnpPersonService
         DEFINITION =
           Service.new(
@@ -264,7 +251,24 @@
               service: VnpPersonService::DEFINITION,
               name: 'vnpPersonCreate',
               key: 'return'
-=======
+            )
+        end
+      end
+
+      ##
+      # OrgWebServiceBean
+      #
+      module OrgWebServiceBean
+        DEFINITION =
+          Bean.new(
+            path: 'OrgWebServiceBean',
+            namespaces: Namespaces.new(
+              target: 'http://org.services.vetsnet.vba.va.gov/',
+              data: nil
+            )
+          )
+      end
+
       module OrgWebService
         DEFINITION =
           Service.new(
@@ -278,7 +282,6 @@
               service: OrgWebService::DEFINITION,
               name: 'findPoaHistoryByPtcpntId',
               key: 'PoaHistory'
->>>>>>> 61b7fa2a
             )
         end
       end
