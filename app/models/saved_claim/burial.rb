--- conflicted
+++ resolved
@@ -7,11 +7,8 @@
   def regional_office
     PensionBurial::ProcessingOffice.address_for(open_struct_form.claimantAddress.postalCode)
   end
-<<<<<<< HEAD
-=======
 
   def attachment_keys
     [:transportationReceipts, :deathCertificate].freeze
   end
->>>>>>> eb988fd6
 end