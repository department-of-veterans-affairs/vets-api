# frozen_string_literal: true

require 'rails_helper'

RSpec.describe EVSSClaimService do
  subject { service }

<<<<<<< HEAD
  let(:user) { FactoryBot.create(:user, :loa3) }
  let(:user_account) { create(:user_account) }
=======
  let(:user) { create(:user, :loa3) }
>>>>>>> 07e114fd
  let(:client_stub) { instance_double('EVSS::ClaimsService') }
  let(:service) { described_class.new(user) }

  context 'when EVSS client times out' do
    describe '#all' do
      it 'returns all claims for the user' do
        allow(client_stub).to receive(:all_claims).and_raise(EVSS::ErrorMiddleware::EVSSBackendServiceError)
        allow(subject).to receive(:client) { client_stub }
        claim = create(:evss_claim, user_uuid: user.uuid)
        claims, synchronized = subject.all
        expect(claims).to eq([claim])
        expect(synchronized).to eq(false)
      end
    end

    describe '#update_from_remote' do
      it 'returns claim' do
        allow(client_stub).to receive(:find_claim_by_id).and_raise(
          EVSS::ErrorMiddleware::EVSSBackendServiceError
        )
        allow(subject).to receive(:client) { client_stub }
        claim = build(:evss_claim, user_uuid: user.uuid)
        updated_claim, synchronized = subject.update_from_remote(claim)
        expect(updated_claim).to eq(claim)
        expect(synchronized).to eq(false)
      end
    end
  end

  context 'when user is not a Veteran' do
    # Overriding global user / service values
    let(:user) { create(:evss_user, birls_id: nil) }
    let(:service) { described_class.new(user) }
    # rubocop:disable Style/HashSyntax
    let(:claim) { { :benefit_claim_details_dto => { :ptcpnt_vet_id => '234567891' } } }
    # rubocop:enable Style/HashSyntax
    let(:claim_service) { BGS::EbenefitsBenefitClaimsStatus }

    before do
      allow(Rails.logger).to receive(:info)
      allow_any_instance_of(claim_service).to receive(:find_benefit_claim_details_by_benefit_claim_id).and_return(claim)
      user.user_account_uuid = user_account.id
      user.save!
    end

    describe '#request_decision' do
      it 'supplements the headers' do
        claim = build(:evss_claim, user_uuid: user.uuid)
        subject.request_decision(claim)

        job = EVSS::RequestDecision.jobs.last
        job_id = job['jid']
        job_args = job['args'][0]

        header = job_args['va_eauth_pid']
        expect(header).to eq('234567891')

        expect(Rails.logger)
          .to have_received(:info)
          .with('Supplementing EVSS headers', {
                  message_type: 'evss.request_decision.no_birls_id',
                  claim_id: 1,
                  job_id:,
                  revision: 2
                })
      end
    end

    describe '#upload_document' do
      let(:upload_file) do
        f = Tempfile.new(['file with spaces', '.txt'])
        f.write('test')
        f.rewind
        Rack::Test::UploadedFile.new(f.path, 'image/jpeg')
      end

      let(:document) do
        EVSSClaimDocument.new(
          evss_claim_id: 1,
          tracked_item_id: 1,
          file_obj: upload_file,
          file_name: File.basename(upload_file.path)
        )
      end

      it 'supplements the headers' do
        subject.upload_document(document)

        job = EVSS::DocumentUpload.jobs.last
        job_id = job['jid']
        job_args = job['args'][0]

        header = job_args['va_eauth_pid']
        expect(header).to eq('234567891')

        expect(Rails.logger)
          .to have_received(:info)
          .with('Supplementing EVSS headers', {
                  message_type: 'evss.document_upload.no_birls_id',
                  claim_id: 1,
                  job_id:,
                  revision: 2
                })
      end
    end
  end

  describe '#upload_document' do
    before do
      user.user_account_uuid = user_account.id
      user.save!
    end

    let(:upload_file) do
      f = Tempfile.new(['file with spaces', '.txt'])
      f.write('test')
      f.rewind
      Rack::Test::UploadedFile.new(f.path, 'image/jpeg')
    end
    let(:document) do
      EVSSClaimDocument.new(
        tracked_item_id: 1,
        file_obj: upload_file,
        file_name: File.basename(upload_file.path)
      )
    end

    it 'enqueues a job' do
      expect do
        subject.upload_document(document)
      end.to change(EVSS::DocumentUpload.jobs, :size).by(1)
    end

    context 'when :cst_send_evidence_submission_failure_emails is enabled' do
      before { Flipper.enable(:cst_send_evidence_submission_failure_emails) }

      it 'records evidence submission' do
        subject.upload_document(document)
        expect(EvidenceSubmission.count).to eq(1)
      end
    end

    context 'when :cst_send_evidence_submission_failure_emails is disabled' do
      before { Flipper.disable(:cst_send_evidence_submission_failure_emails) }

      it 'does not record evidence submission' do
        subject.upload_document(document)
        expect(EvidenceSubmission.count).to eq(0)
      end
    end

    it 'updates document with sanitized filename' do
      subject.upload_document(document)
      job = EVSS::DocumentUpload.jobs.last
      doc_args = job['args'].last
      expect(doc_args['file_name']).to match(/filewithspaces.*\.txt/)
    end
  end

  context 'when EVSS client has an outage' do
    before do
      EVSS::ClaimsService.breakers_service.begin_forced_outage!
    end

    describe '#all' do
      subject do
        service.all
      end

      it 'returns all claims for the user' do
        claim = create(:evss_claim, user_uuid: user.uuid)
        claims, synchronized = subject
        expect(claims).to eq([claim])
        expect(synchronized).to eq(false)
      end
    end

    describe '#update_from_remote' do
      subject do
        service.update_from_remote(claim)
      end

      let(:claim) { build(:evss_claim, user_uuid: user.uuid) }

      it 'returns claim' do
        updated_claim, synchronized = subject
        expect(updated_claim).to eq(claim)
        expect(synchronized).to eq(false)
      end
    end
  end
end<|MERGE_RESOLUTION|>--- conflicted
+++ resolved
@@ -5,12 +5,8 @@
 RSpec.describe EVSSClaimService do
   subject { service }
 
-<<<<<<< HEAD
   let(:user) { FactoryBot.create(:user, :loa3) }
   let(:user_account) { create(:user_account) }
-=======
-  let(:user) { create(:user, :loa3) }
->>>>>>> 07e114fd
   let(:client_stub) { instance_double('EVSS::ClaimsService') }
   let(:service) { described_class.new(user) }
 
