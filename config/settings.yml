---
acc_rep_management:
  prefill: true
account:
  enabled: ~
accredited_representative_portal:
  allow_list:
    github:
      access_token: <%= ENV['accredited_representative_portal__allow_list__github__access_token'] %>
      base_uri: https://api.github.com
      path: <%= ENV['accredited_representative_portal__allow_list__github__path'] %>
      repo: department-of-veterans-affairs/va.gov-team-sensitive
adapted_housing:
  prefill: true
argocd:
  slack:
    api_key: <%= ENV['argocd__slack__api_key'] %>
ask_va_api:
  crm_api:
    auth_url: https://login.microsoftonline.us
    base_url: <%= ENV['ask_va_api__crm_api__base_url'] %>
    client_id: <%= ENV['ask_va_api__crm_api__client_id'] %>
    client_secret: <%= ENV['ask_va_api__crm_api__client_secret'] %>
    ocp_apim_subscription_key: <%= ENV['ask_va_api__crm_api__ocp_apim_subscription_key'] %>
    resource: <%= ENV['ask_va_api__crm_api__resource'] %>
    service_name: VEIS-API
    tenant_id: <%= ENV['ask_va_api__crm_api__tenant_id'] %>
    veis_api_path: eis/vagov.lob.ava/api
  prefill: true
audit_db:
  url: <%= ENV['audit_db__url'] %>
authorization_server_scopes_api:
  auth_server:
    url: <%= ENV['authorization_server_scopes_api__auth_server__url'] %>
avs:
  api_jwt: <%= ENV['avs__api_jwt'] %>
  mock: <%= ENV['avs__mock'] %>
  timeout: 55
  url: <%= ENV['avs__url'] %>
banners:
  drupal_password: <%= ENV['banners__drupal_password'] %>
  drupal_url: <%= ENV['banners__drupal_url'] %>
  drupal_username: banners_api
bd:
  base_name: ~
benefits_intake_service:
  api_key: <%= ENV['benefits_intake_service__api_key'] %>
  aws:
    access_key_id: ~
    bucket: ~
    region: ~
    secret_access_key: ~
  enabled: true
  url: <%= ENV['benefits_intake_service__url'] %>
betamocks:
  cache_dir: <%= ENV['betamocks__cache_dir'] %>
  enabled: <%= ENV['betamocks__enabled'] %>
  recording: false
  services_config: config/betamocks/services_config.yml
bgs:
  application: VAgovAPI
  client_station_id: 281
  client_username: VAgovAPI
  env: <%= ENV['bgs__env'] %>
  external_key: lighthouse-vets-api
  external_uid: lighthouse-vets-api
  mock_response_location: <%= ENV['bgs__mock_response_location'] %>
  mock_responses: <%= ENV['bgs__mock_responses'] %>
  ssl_verify_mode: <%= ENV['bgs__ssl_verify_mode'] %>
  url: <%= ENV['bgs__url'] %>
bid:
  awards:
    base_url: <%= ENV['bid__awards__base_url'] %>
    credentials: <%= ENV['bid__awards__credentials'] %>
    mock: true
binaries:
  clamdscan: "/usr/bin/clamdscan"
  pdfinfo: pdfinfo
  pdftk: pdftk
bing:
  key: <%= ENV['bing__key'] %>
bip:
  claims:
    mock: <%= ENV['bip__claims__mock'] %>
    url: https://claims-uat.dev8.bip.va.gov
bpds:
  jwt_secret: <%= ENV['bpds__jwt_secret'] %>
brd:
  api_key: <%= ENV['brd__api_key'] %>
  base_name: <%= ENV['brd__base_name'] %>
breakers_disabled: <%= ENV['breakers_disabled'] %>
caseflow:
  app_token: <%= ENV['caseflow__app_token'] %>
  host: <%= ENV['caseflow__host'] %>
  mock: <%= ENV['caseflow__mock'] %>
  timeout: 119
central_mail:
  upload:
    enabled: true
    host: <%= ENV['central_mail__upload__host'] %>
    token: <%= ENV['central_mail__upload__token'] %>
check_in:
  authentication:
    max_auth_retry_limit: 3
    retry_attempt_expiry: 604800
  chip_api:
    base_path: <%= ENV['check_in__chip_api__base_path'] %>
    tmp_api_id: <%= ENV['check_in__chip_api__tmp_api_id'] %>
    tmp_api_user: <%= ENV['check_in__chip_api__tmp_api_user'] %>
    tmp_api_username: <%= ENV['check_in__chip_api__tmp_api_username'] %>
  chip_api_v2:
    base_path: <%= ENV['check_in__chip_api_v2__base_path'] %>
    host: <%= ENV['check_in__chip_api_v2__host'] %>
    mock: <%= ENV['check_in__chip_api_v2__mock'] %>
    redis_session_prefix: check_in_chip_v2
    service_name: CHIP-API
    timeout: 30
    tmp_api_id: <%= ENV['check_in__chip_api_v2__tmp_api_id'] %>
    tmp_api_user: <%= ENV['check_in__chip_api_v2__tmp_api_user'] %>
    tmp_api_username: <%= ENV['check_in__chip_api_v2__tmp_api_username'] %>
    url: <%= ENV['check_in__chip_api_v2__url'] %>
  lorota_v2:
    api_id: <%= ENV['check_in__lorota_v2__api_id'] %>
    api_key: <%= ENV['check_in__lorota_v2__api_key'] %>
    base_path: <%= ENV['check_in__lorota_v2__base_path'] %>
    host: <%= ENV['check_in__lorota_v2__host'] %>
    key_path: "/srv/vets-api/secret/check-in.lorota.v1.key"
    mock: <%= ENV['check_in__lorota_v2__mock'] %>
    redis_session_prefix: check_in_lorota_v2
    redis_token_expiry: 43200
    service_name: LoROTA-API
    url: <%= ENV['check_in__lorota_v2__url'] %>
  map_api:
    service_name: MAP-API
    url: https://veteran.apps-staging.va.gov
  travel_reimbursement_api:
    auth_url: https://login.microsoftonline.us
    auth_url_v2: <%= ENV['check_in__travel_reimbursement_api__auth_url_v2'] %>
    claims_base_path: EC/ClaimIngestSvc
    claims_url: <%= ENV['check_in__travel_reimbursement_api__claims_url'] %>
    claims_url_v2: <%= ENV['check_in__travel_reimbursement_api__claims_url_v2'] %>
    client_id: <%= ENV['check_in__travel_reimbursement_api__client_id'] %>
    client_number: <%= ENV['check_in__travel_reimbursement_api__client_number'] %>
    client_secret: <%= ENV['check_in__travel_reimbursement_api__client_secret'] %>
    redis_token_expiry: 3540
    scope: <%= ENV['check_in__travel_reimbursement_api__scope'] %>
    service_name: BTSSS-API
    subscription_key: <%= ENV['check_in__travel_reimbursement_api__subscription_key'] %>
    tenant_id: <%= ENV['check_in__travel_reimbursement_api__tenant_id'] %>
  travel_reimbursement_api_v2:
    auth_url: https://login.microsoftonline.us
    auth_url_v2: <%= ENV['check_in__travel_reimbursement_api_v2__auth_url_v2'] %>
    claims_base_path: <%= ENV['check_in__travel_reimbursement_api_v2__claims_base_path'] %>
    claims_url: https://dev.integration.d365.va.gov
    claims_url_v2: <%= ENV['check_in__travel_reimbursement_api_v2__claims_url_v2'] %>
    client_id: <%= ENV['check_in__travel_reimbursement_api_v2__client_id'] %>
    client_number: <%= ENV['check_in__travel_reimbursement_api_v2__client_number'] %>
    client_number_oh: <%= ENV['check_in__travel_reimbursement_api_v2__client_number_oh'] %>
    client_secret: <%= ENV['check_in__travel_reimbursement_api_v2__client_secret'] %>
    e_subscription_key: <%= ENV['check_in__travel_reimbursement_api_v2__e_subscription_key'] %>
    redis_token_expiry: 3540
    s_subscription_key: <%= ENV['check_in__travel_reimbursement_api_v2__s_subscription_key'] %>
    scope: <%= ENV['check_in__travel_reimbursement_api_v2__scope'] %>
    service_name: BTSSS-API
    subscription_key: <%= ENV['check_in__travel_reimbursement_api_v2__subscription_key'] %>
    tenant_id: <%= ENV['check_in__travel_reimbursement_api_v2__tenant_id'] %>
  vaos:
    mock: <%= ENV['check_in__vaos__mock'] %>
chip:
  api_gtwy_id: <%= ENV['chip__api_gtwy_id'] %>
  base_path: <%= ENV['chip__base_path'] %>
  mobile_app:
    password: <%= ENV['chip__mobile_app__password'] %>
    tenant_id: <%= ENV['chip__mobile_app__tenant_id'] %>
    username: <%= ENV['chip__mobile_app__username'] %>
  mock: <%= ENV['chip__mock'] %>
  url: <%= ENV['chip__url'] %>
claims_api:
  audit_enabled: <%= ENV['claims_api__audit_enabled'] %>
  benefits_documents:
    auth:
      ccg:
        aud_claim_url: <%= ENV['claims_api__benefits_documents__auth__ccg__aud_claim_url'] %>
        client_id: <%= ENV['claims_api__benefits_documents__auth__ccg__client_id'] %>
        rsa_key: <%= ENV['claims_api__benefits_documents__auth__ccg__rsa_key'] %>
        secret_key: "/srv/vets-api/secret/claims_api_bd_secret.key"
    host: <%= ENV['claims_api__benefits_documents__host'] %>
    use_mocks: <%= ENV['claims_api__benefits_documents__use_mocks'] %>
  bgs:
    mock_responses: <%= ENV['claims_api__bgs__mock_responses'] %>
  claims_error_reporting:
    environment_name: <%= ENV['claims_api__claims_error_reporting__environment_name'] %>
  disability_claims_mock_override: <%= ENV['claims_api__disability_claims_mock_override'] %>
  evss_container:
    auth_base_name: <%= ENV['claims_api__evss_container__auth_base_name'] %>
    client_id: <%= ENV['claims_api__evss_container__client_id'] %>
    client_key: <%= ENV['claims_api__evss_container__client_key'] %>
    client_secret: <%= ENV['claims_api__evss_container__client_secret'] %>
  pdf_generator_526:
    content_type: application/vnd.api+json
    path: "/form-526ez-pdf-generator/v1/forms/"
    url: <%= ENV['claims_api__pdf_generator_526__url'] %>
  poa_v2:
    disable_jobs: <%= ENV['claims_api__poa_v2__disable_jobs'] %>
  report_enabled: <%= ENV['claims_api__report_enabled'] %>
  s3:
    aws_access_key_id: <%= ENV['claims_api__s3__aws_access_key_id'] %>
    aws_secret_access_key: <%= ENV['claims_api__s3__aws_secret_access_key'] %>
    bucket: <%= ENV['claims_api__s3__bucket'] %>
    region: us-gov-west-1
  schema_dir: config/schemas
  slack:
    webhook_url: <%= ENV['claims_api__slack__webhook_url'] %>
  token_validation:
    api_key: <%= ENV['claims_api__token_validation__api_key'] %>
    url: <%= ENV['claims_api__token_validation__url'] %>
  user_info:
    url: <%= ENV['claims_api__user_info__url'] %>
  v2_docs:
    enabled: <%= ENV['claims_api__v2_docs__enabled'] %>
  vanotify:
    accepted_representative_template_id: <%= ENV['claims_api__vanotify__accepted_representative_template_id'] %>
    accepted_service_organization_template_id: <%= ENV['claims_api__vanotify__accepted_service_organization_template_id'] %>
    client_url: <%= ENV['claims_api__vanotify__client_url'] %>
    declined_representative_template_id: <%= ENV['claims_api__vanotify__declined_representative_template_id'] %>
    declined_service_organization_template_id: <%= ENV['claims_api__vanotify__declined_service_organization_template_id'] %>
    services:
      lighthouse:
        api_key: <%= ENV['claims_api__vanotify__services__lighthouse__api_key'] %>
clamav:
  host: clamav
  mock: <%= ENV['clamav__mock'] %>
  port: '3310'
coe:
  prefill: true
connected_apps_api:
  connected_apps:
    api_key: <%= ENV['connected_apps_api__connected_apps__api_key'] %>
    auth_access_key: <%= ENV['connected_apps_api__connected_apps__auth_access_key'] %>
    revoke_url: <%= ENV['connected_apps_api__connected_apps__revoke_url'] %>
    url: <%= ENV['connected_apps_api__connected_apps__url'] %>
contention-classification-api:
  url: <%= ENV['contention-classification-api__url'] %>
contention_classification_api:
  expanded_contention_classification_path: expanded-contention-classification
  open_timeout: 5
  read_timeout: 10
  url: <%= ENV['contention_classification_api__url'] %>
coverband:
  github_api_key: <%= ENV['coverband__github_api_key'] %>
  github_oauth_key: <%= ENV['coverband__github_oauth_key'] %>
  github_oauth_secret: <%= ENV['coverband__github_oauth_secret'] %>
  github_organization: department-of-veterans-affairs
  github_team: 6394772
covid_vaccine:
  enrollment_service:
    job_enabled: <%= ENV['covid_vaccine__enrollment_service__job_enabled'] %>
database_url: <%= ENV['database_url'] %>
decision_review:
  api_key: <%= ENV['decision_review__api_key'] %>
  benchmark_performance: <%= ENV['decision_review__benchmark_performance'] %>
  mock: <%= ENV['decision_review__mock'] %>
  pdf_validation:
    enabled: true
    url: <%= ENV['decision_review__pdf_validation__url'] %>
  prefill: true
  s3:
    aws_access_key_id: <%= ENV['decision_review__s3__aws_access_key_id'] %>
    aws_secret_access_key: <%= ENV['decision_review__s3__aws_secret_access_key'] %>
    bucket: <%= ENV['decision_review__s3__bucket'] %>
    region: us-gov-west-1
  url: <%= ENV['decision_review__url'] %>
  v1:
    url: <%= ENV['decision_review__v1__url'] %>
dependents:
  prefill: true
dgi:
  jwt:
    private_key_path: <%= ENV['dgi__jwt__private_key_path'] %>
    public_key_path: <%= ENV['dgi__jwt__public_key_path'] %>
  post911_sob:
    claimants:
      mock: <%= ENV['dgi__post911_sob__claimants__mock'] %>
      url: <%= ENV['dgi__post911_sob__claimants__url'] %>
    jwt:
      private_key_path: <%= ENV['dgi__post911_sob__jwt__private_key_path'] %>
      public_key_path: spec/fixtures/post911_sob/dgib/public_test.pem
  vets:
    mock: <%= ENV['dgi__vets__mock'] %>
    url: <%= ENV['dgi__vets__url'] %>
  vye:
    jwt:
      private_key_path: <%= ENV['dgi__vye__jwt__private_key_path'] %>
      public_ica11_rca2_key_path: <%= ENV['dgi__vye__jwt__public_ica11_rca2_key_path'] %>
      public_key_path: <%= ENV['dgi__vye__jwt__public_key_path'] %>
    vets:
      mock: <%= ENV['dgi__vye__vets__mock'] %>
      url: <%= ENV['dgi__vye__vets__url'] %>
dhp:
  fitbit:
    client_id: <%= ENV['dhp__fitbit__client_id'] %>
    client_secret: <%= ENV['dhp__fitbit__client_secret'] %>
    code_challenge: <%= ENV['dhp__fitbit__code_challenge'] %>
    code_verifier: <%= ENV['dhp__fitbit__code_verifier'] %>
    redirect_uri: <%= ENV['dhp__fitbit__redirect_uri'] %>
    scope: heartrate activity nutrition sleep
  mock: <%= ENV['dhp__mock'] %>
  s3:
    aws_access_key_id: <%= ENV['dhp__s3__aws_access_key_id'] %>
    aws_secret_access_key: <%= ENV['dhp__s3__aws_secret_access_key'] %>
    bucket: <%= ENV['dhp__s3__bucket'] %>
    region: us-gov-west-1
directory:
  apikey: fake_apikey
  health_server_id: <%= ENV['directory__health_server_id'] %>
  key: <%= ENV['directory__key'] %>
  notification_service_flag: <%= ENV['directory__notification_service_flag'] %>
  url: <%= ENV['directory__url'] %>
disability_max_ratings_api:
  open_timeout: 5
  ratings_path: "/disability-max-ratings"
  read_timeout: 10
  url: <%= ENV['disability_max_ratings_api__url'] %>
dispute_debt:
  prefill: true
dmc:
  client_id: <%= ENV['dmc__client_id'] %>
  client_secret: <%= ENV['dmc__client_secret'] %>
  debts_endpoint: debt-letter/get
  fsr_payment_window: 30
  mock_debts: <%= ENV['dmc__mock_debts'] %>
  mock_fsr: <%= ENV['dmc__mock_fsr'] %>
  url: <%= ENV['dmc__url'] %>
dogstatsd:
  enabled: true
edu:
  prefill: true
  production_excel_contents:
    emails:
    - patricia.terry1@va.gov
  sftp:
    host: <%= ENV['edu__sftp__host'] %>
    key_path: <%= ENV['edu__sftp__key_path'] %>
    pass: <%= ENV['edu__sftp__pass'] %>
    port: <%= ENV['edu__sftp__port'] %>
    relative_307_path: <%= ENV['edu__sftp__relative_307_path'] %>
    relative_351_path: <%= ENV['edu__sftp__relative_351_path'] %>
    relative_path: <%= ENV['edu__sftp__relative_path'] %>
    user: <%= ENV['edu__sftp__user'] %>
  show_form: <%= ENV['edu__show_form'] %>
  slack:
    webhook_url: <%= ENV['edu__slack__webhook_url'] %>
  spool_error:
    emails:
    - Joseph.Preisser@va.gov
    - Shay.Norton-Leonard@va.gov
    - PIERRE.BROWN@va.gov
    - VAVBAHIN/TIMS@vba.va.gov
    - EDUAPPMGMT.VBACO@VA.GOV
    - vfep_support_team@va.gov
    - eugenia.gina.ronat@accenturefederal.com
    - morgan.whaley@accenturefederal.com
    - m.c.shah@accenturefederal.com
    - patrick.arthur@accenturefederal.com
    - adam.freemer@accenturefederal.com
    - dan.brooking@accenturefederal.com
    - sebastian.cooper@accenturefederal.com
    - david.rowley@accenturefederal.com
    - nick.barthelemy@accenturefederal.com
    staging_emails: <%= ENV['edu__spool_error__staging_emails'] %>
  staging_excel_contents:
    emails:
    - alex.chan1@va.gov
    - gregg.puhala@va.gov
    - noah.stern@va.gov
    - marelby.hernandez@va.gov
    - nawar.hussein@va.gov
    - engin.akman@va.gov
  staging_spool_contents:
    emails:
    - noah.stern@va.gov
    - gregg.puhala@va.gov
    - kara.ciprich@va.gov
    - napoleon.kernessant@govcio.com
    - vishnhav.ashok@va.gov
    - donna.saunders@va.gov
    - ariana.adili@govcio.com
    - marelby.hernandez@va.gov
    - nawar.hussein@va.gov
    - engin.akman@va.gov
evss:
  alternate_service_name: wss-form526-services-web-v2
  aws:
    cert_path: <%= ENV['evss__aws__cert_path'] %>
    key_path: <%= ENV['evss__aws__key_path'] %>
    root_ca: <%= ENV['evss__aws__root_ca'] %>
    url: http://fake.evss-reference-data-service.dev/v1
  cert_path: "/etc/pki/tls/certs/vetsgov-evss-cert.pem"
  disability_compensation_form:
    submit_timeout: 355
    timeout: 55
  dvp:
    url: <%= ENV['evss__dvp__url'] %>
  international_postal_codes: config/evss/international_postal_codes.json
  key_path: "/etc/pki/tls/private/vetsgov-evss.key"
  letters:
    timeout: 55
<<<<<<< HEAD
    url: <%= ENV['EVSS__LETTERS__URL'] %>
  mock_claims: <%= ENV['EVSS__MOCK_CLAIMS'] %>
  mock_common_service: <%= ENV['EVSS__MOCK_COMMON_SERVICE'] %>
  mock_disabilities_form: <%= ENV['EVSS__MOCK_DISABILITIES_FORM'] %>
  mock_gi_bill_status: <%= ENV['EVSS__MOCK_GI_BILL_STATUS'] %>
  mock_itf: <%= ENV['EVSS__MOCK_ITF'] %>
  mock_letters: <%= ENV['EVSS__MOCK_LETTERS'] %>
  mock_ppiu: <%= ENV['EVSS__MOCK_PPIU'] %>
  mock_reference: <%= ENV['EVSS__MOCK_REFERENCE'] %>
  mock_vso_search: <%= ENV['EVSS__MOCK_VSO_SEARCH'] %>
=======
    url: <%= ENV['evss__letters__url'] %>
  mock_claims: <%= ENV['evss__mock_claims'] %>
  mock_common_service: <%= ENV['evss__mock_common_service'] %>
  mock_disabilities_form: <%= ENV['evss__mock_disabilities_form'] %>
  mock_gi_bill_status: <%= ENV['evss__mock_gi_bill_status'] %>
  mock_itf: <%= ENV['evss__mock_itf'] %>
  mock_letters: <%= ENV['evss__mock_letters'] %>
  mock_pciu: <%= ENV['evss__mock_pciu'] %>
  mock_pciu_address: <%= ENV['evss__mock_pciu_address'] %>
  mock_ppiu: <%= ENV['evss__mock_ppiu'] %>
  mock_reference: <%= ENV['evss__mock_reference'] %>
  mock_vso_search: <%= ENV['evss__mock_vso_search'] %>
  pciu:
    timeout: 30
  pciu_address:
    timeout: 30
>>>>>>> 75833e58
  ppiu:
    timeout: 30
  prefill: true
  root_cert_path: <%= ENV['evss__root_cert_path'] %>
  s3:
    aws_access_key_id: <%= ENV['evss__s3__aws_access_key_id'] %>
    aws_secret_access_key: <%= ENV['evss__s3__aws_secret_access_key'] %>
    bucket: <%= ENV['evss__s3__bucket'] %>
    region: us-gov-west-1
    uploads_enabled: true
  service_name: wss-form526-services-web
  url: <%= ENV['evss__url'] %>
  versions:
    claims: <%= ENV['evss__versions__claims'] %>
    common: <%= ENV['evss__versions__common'] %>
    documents: <%= ENV['evss__versions__documents'] %>
expiry_scanner:
  directories: <%= ENV['expiry_scanner__directories'] %>
  slack:
    channel_id: C24RH0W11
flipper:
  github_api_key: <%= ENV['flipper__github_api_key'] %>
  github_oauth_key: <%= ENV['flipper__github_oauth_key'] %>
  github_oauth_secret: <%= ENV['flipper__github_oauth_secret'] %>
  github_organization: department-of-veterans-affairs
  github_team: <%= ENV['flipper__github_team'] %>
  mute_logs: <%= ENV['flipper__mute_logs'] %>
form1095_b:
  s3:
    aws_access_key_id: <%= ENV['form1095_b__s3__aws_access_key_id'] %>
    aws_secret_access_key: <%= ENV['form1095_b__s3__aws_secret_access_key'] %>
    bucket: <%= ENV['form1095_b__s3__bucket'] %>
    region: us-gov-west-1
form526_backup:
  api_key: <%= ENV['form526_backup__api_key'] %>
  aws:
    access_key_id: <%= ENV['form526_backup__aws__access_key_id'] %>
    bucket: <%= ENV['form526_backup__aws__bucket'] %>
    region: us-gov-west-1
    secret_access_key: <%= ENV['form526_backup__aws__secret_access_key'] %>
  enabled: <%= ENV['form526_backup__enabled'] %>
  submission_method: single
  url: <%= ENV['form526_backup__url'] %>
form526_export:
  aws:
    access_key_id: <%= ENV['form526_export__aws__access_key_id'] %>
    bucket: <%= ENV['form526_export__aws__bucket'] %>
    region: us-gov-west-1
    secret_access_key: <%= ENV['form526_export__aws__secret_access_key'] %>
form_10_10cg:
  carma:
    mulesoft:
      async_timeout: 600
      auth:
        auth_token_path: <%= ENV['form_10_10cg__carma__mulesoft__auth__auth_token_path'] %>
        client_id: <%= ENV['form_10_10cg__carma__mulesoft__auth__client_id'] %>
        client_secret: <%= ENV['form_10_10cg__carma__mulesoft__auth__client_secret'] %>
        mock: <%= ENV['form_10_10cg__carma__mulesoft__auth__mock'] %>
        timeout: <%= ENV['form_10_10cg__carma__mulesoft__auth__timeout'] %>
        token_url: <%= ENV['form_10_10cg__carma__mulesoft__auth__token_url'] %>
      client_id: <%= ENV['form_10_10cg__carma__mulesoft__client_id'] %>
      client_secret: <%= ENV['form_10_10cg__carma__mulesoft__client_secret'] %>
      host: <%= ENV['form_10_10cg__carma__mulesoft__host'] %>
      timeout: 120
  poa:
    s3:
      aws_access_key_id: <%= ENV['form_10_10cg__poa__s3__aws_access_key_id'] %>
      aws_secret_access_key: <%= ENV['form_10_10cg__poa__s3__aws_secret_access_key'] %>
      bucket: <%= ENV['form_10_10cg__poa__s3__bucket'] %>
      enabled: true
      region: us-gov-west-1
form_mock_ae_design_patterns:
  prefill: true
form_upload:
  prefill: true
forms:
  mock: <%= ENV['forms__mock'] %>
  url: <%= ENV['forms__url'] %>
forms_api_benefits_intake:
  api_key: <%= ENV['forms_api_benefits_intake__api_key'] %>
  url: <%= ENV['forms_api_benefits_intake__url'] %>
fsr:
  prefill: true
genisis:
  base_url: <%= ENV['genisis__base_url'] %>
  form_submission_path: "/formdata"
  pass: <%= ENV['genisis__pass'] %>
  service_path: <%= ENV['genisis__service_path'] %>
  user: <%= ENV['genisis__user'] %>
gids:
  open_timeout: 10
  read_timeout: 10
  search:
    open_timeout: 10
    read_timeout: 10
  url: <%= ENV['gids__url'] %>
github_cvu:
  installation_id: 14176090
  integration_id: 96211
  private_pem: <%= ENV['github_cvu__private_pem'] %>
github_stats:
  token: <%= ENV['github_stats__token'] %>
  username: github-stats-rake
google_analytics:
  tracking_id: <%= ENV['google_analytics__tracking_id'] %>
  url: <%= ENV['google_analytics__url'] %>
google_analytics_cvu:
  auth_provider_x509_cert_url: https://www.googleapis.com/oauth2/v1/certs
  auth_uri: https://accounts.google.com/o/oauth2/auth
  client_email: <%= ENV['google_analytics_cvu__client_email'] %>
  client_id: <%= ENV['google_analytics_cvu__client_id'] %>
  client_x509_cert_url: <%= ENV['google_analytics_cvu__client_x509_cert_url'] %>
  private_key: <%= ENV['google_analytics_cvu__private_key'] %>
  private_key_id: <%= ENV['google_analytics_cvu__private_key_id'] %>
  project_id: vsp-analytics-and-insights
  token_uri: https://oauth2.googleapis.com/token
  type: service_account
govdelivery:
  server: <%= ENV['govdelivery__server'] %>
  staging_service: <%= ENV['govdelivery__staging_service'] %>
  token: <%= ENV['govdelivery__token'] %>
hca:
  ca: []
  ee:
    endpoint: <%= ENV['hca__ee__endpoint'] %>
    pass: <%= ENV['hca__ee__pass'] %>
    user: HCASvcUsr
  endpoint: <%= ENV['hca__endpoint'] %>
  enrollment_system:
    ee_summary:
      api_key: ~
      host: ~
  future_discharge_testing: <%= ENV['hca__future_discharge_testing'] %>
  prefill: true
  s3:
    aws_access_key_id: <%= ENV['hca__s3__aws_access_key_id'] %>
    aws_secret_access_key: <%= ENV['hca__s3__aws_secret_access_key'] %>
    bucket: <%= ENV['hca__s3__bucket'] %>
    region: us-gov-west-1
  timeout: 30
hostname: <%= ENV['hostname'] %>
hqva_mobile:
  development_key_path: modules/health_quest/config/rsa/sandbox_rsa
  facilities:
    ids_path: "/facilities_api/v1/va"
    url: <%= ENV['hqva_mobile__facilities__url'] %>
  lighthouse:
    claim_common_id: <%= ENV['hqva_mobile__lighthouse__claim_common_id'] %>
    client_assertion_type: urn:ietf:params:oauth:client-assertion-type:jwt-bearer
    condition_aud_claim_url: https://deptva-eval.okta.com/oauth2/aus8nm1q0f7VQ0a482p7/v1/token
    grant_type: client_credentials
    health_api: health_api
    health_api_path: "/services/fhir/v0/r4"
    health_api_scopes:
    - launch launch/patient
    - patient/Appointment.read
    - patient/Location.read
    - patient/Organization.read
    - patient/Patient.read
    - patient/Condition.read
    - patient/Observation.read
    - patient/Practitioner.read
    - patient/Medication.read
    - system/Endpoint.read
    health_aud_claim_url: <%= ENV['hqva_mobile__lighthouse__health_aud_claim_url'] %>
    health_token_path: "/oauth2/health/system/v1/token"
    host: <%= ENV['hqva_mobile__lighthouse__host'] %>
    key_path: <%= ENV['hqva_mobile__lighthouse__key_path'] %>
    mock: <%= ENV['hqva_mobile__lighthouse__mock'] %>
    pgd_api: pgd_api
    pgd_api_scopes:
    - launch launch/patient
    - patient/Observation.read
    - patient/Observation.write
    - patient/Questionnaire.read
    - patient/Questionnaire.write
    - patient/QuestionnaireResponse.read
    - patient/QuestionnaireResponse.write
    pgd_aud_claim_url: <%= ENV['hqva_mobile__lighthouse__pgd_aud_claim_url'] %>
    pgd_path: "/services/pgd/v0/r4"
    pgd_token_path: "/oauth2/pgd/v1/token"
    redis_session_prefix: healthquest_lighthouse
    url: <%= ENV['hqva_mobile__lighthouse__url'] %>
  mock: <%= ENV['hqva_mobile__mock'] %>
  url: <%= ENV['hqva_mobile__url'] %>
iam_ssoe:
  client_cert_path: <%= ENV['iam_ssoe__client_cert_path'] %>
  client_id: <%= ENV['iam_ssoe__client_id'] %>
  client_key_path: <%= ENV['iam_ssoe__client_key_path'] %>
  oauth_url: <%= ENV['iam_ssoe__oauth_url'] %>
  timeout: 20
idme:
  client_cert_path: <%= ENV['idme__client_cert_path'] %>
  client_id: <%= ENV['idme__client_id'] %>
  client_key_path: <%= ENV['idme__client_key_path'] %>
  client_secret: <%= ENV['idme__client_secret'] %>
  oauth_url: <%= ENV['idme__oauth_url'] %>
  redirect_uri: <%= ENV['idme__redirect_uri'] %>
ihub:
  appointments:
    mock: <%= ENV['ihub__appointments__mock'] %>
    timeout: 30
  in_production: <%= ENV['ihub__in_production'] %>
  url: <%= ENV['ihub__url'] %>
intent_to_file:
  prefill: true
ivc_champva:
  pega_api:
    api_key: fake_api_key
  prefill: true
  ves_api:
    api_key: fake_api_key
ivc_forms:
  form_status_job:
    enabled: <%= ENV['ivc_forms__form_status_job__enabled'] %>
    slack_webhook_url: <%= ENV['ivc_forms__form_status_job__slack_webhook_url'] %>
  s3:
    aws_access_key_id: <%= ENV['ivc_forms__s3__aws_access_key_id'] %>
    aws_secret_access_key: <%= ENV['ivc_forms__s3__aws_secret_access_key'] %>
    bucket: <%= ENV['ivc_forms__s3__bucket'] %>
    region: us-east-2
  sidekiq:
    missing_form_status_job:
      enabled: true
kms_key_id: <%= ENV['kms_key_id'] %>
lgy:
  api_key: <%= ENV['lgy__api_key'] %>
  app_id: VAGOVSERVICE
  base_url: <%= ENV['lgy__base_url'] %>
  mock_coe: <%= ENV['lgy__mock_coe'] %>
lgy_sahsha:
  api_key: <%= ENV['lgy_sahsha__api_key'] %>
  app_id: <%= ENV['lgy_sahsha__app_id'] %>
  base_url: <%= ENV['lgy_sahsha__base_url'] %>
  mock_coe: <%= ENV['lgy_sahsha__mock_coe'] %>
lighthouse:
  api_key: <%= ENV['lighthouse__api_key'] %>
  auth:
    ccg:
      client_id: <%= ENV['lighthouse__auth__ccg__client_id'] %>
      rsa_key: <%= ENV['lighthouse__auth__ccg__rsa_key'] %>
  benefits_claims:
    access_token:
      aud_claim_url: <%= ENV['lighthouse__benefits_claims__access_token__aud_claim_url'] %>
      client_id: <%= ENV['lighthouse__benefits_claims__access_token__client_id'] %>
      rsa_key: <%= ENV['lighthouse__benefits_claims__access_token__rsa_key'] %>
    aud_claim_url: <%= ENV['lighthouse__benefits_claims__aud_claim_url'] %>
    form526:
      access_token:
        aud_claim_url: <%= ENV['lighthouse__benefits_claims__form526__access_token__aud_claim_url'] %>
        client_id: <%= ENV['lighthouse__benefits_claims__form526__access_token__client_id'] %>
        rsa_key: <%= ENV['lighthouse__benefits_claims__form526__access_token__rsa_key'] %>
      host: <%= ENV['lighthouse__benefits_claims__form526__host'] %>
      use_mocks: <%= ENV['lighthouse__benefits_claims__form526__use_mocks'] %>
    host: <%= ENV['lighthouse__benefits_claims__host'] %>
    use_mocks: <%= ENV['lighthouse__benefits_claims__use_mocks'] %>
  benefits_documents:
    access_token:
      aud_claim_url: <%= ENV['lighthouse__benefits_documents__access_token__aud_claim_url'] %>
    host: <%= ENV['lighthouse__benefits_documents__host'] %>
    timeout: <%= ENV['lighthouse__benefits_documents__timeout'] %>
    use_mocks: <%= ENV['lighthouse__benefits_documents__use_mocks'] %>
  benefits_education:
    access_token:
      aud_claim_url: <%= ENV['lighthouse__benefits_education__access_token__aud_claim_url'] %>
      client_id: <%= ENV['lighthouse__benefits_education__access_token__client_id'] %>
      rsa_key: <%= ENV['lighthouse__benefits_education__access_token__rsa_key'] %>
    host: <%= ENV['lighthouse__benefits_education__host'] %>
    use_mocks: <%= ENV['lighthouse__benefits_education__use_mocks'] %>
  benefits_intake:
    api_key: <%= ENV['lighthouse__benefits_intake__api_key'] %>
    host: <%= ENV['lighthouse__benefits_intake__host'] %>
    path: <%= ENV['lighthouse__benefits_intake__path'] %>
    report:
      batch_size: <%= ENV['lighthouse__benefits_intake__report__batch_size'] %>
      stale_sla: <%= ENV['lighthouse__benefits_intake__report__stale_sla'] %>
    use_mocks: <%= ENV['lighthouse__benefits_intake__use_mocks'] %>
    version: <%= ENV['lighthouse__benefits_intake__version'] %>
  benefits_reference_data:
    path: <%= ENV['lighthouse__benefits_reference_data__path'] %>
    staging_url: <%= ENV['lighthouse__benefits_reference_data__staging_url'] %>
    url: <%= ENV['lighthouse__benefits_reference_data__url'] %>
    version: <%= ENV['lighthouse__benefits_reference_data__version'] %>
  direct_deposit:
    access_token:
      aud_claim_url: <%= ENV['lighthouse__direct_deposit__access_token__aud_claim_url'] %>
      client_id: <%= ENV['lighthouse__direct_deposit__access_token__client_id'] %>
      rsa_key: <%= ENV['lighthouse__direct_deposit__access_token__rsa_key'] %>
    host: <%= ENV['lighthouse__direct_deposit__host'] %>
    use_mocks: <%= ENV['lighthouse__direct_deposit__use_mocks'] %>
  facilities:
    api_key: <%= ENV['lighthouse__facilities__api_key'] %>
    url: <%= ENV['lighthouse__facilities__url'] %>
    veterans_health:
      url: <%= ENV['lighthouse__facilities__veterans_health__url'] %>
  letters_generator:
    access_token:
      aud_claim_url: <%= ENV['lighthouse__letters_generator__access_token__aud_claim_url'] %>
      client_id: <%= ENV['lighthouse__letters_generator__access_token__client_id'] %>
      path: <%= ENV['lighthouse__letters_generator__access_token__path'] %>
      rsa_key: <%= ENV['lighthouse__letters_generator__access_token__rsa_key'] %>
    path: <%= ENV['lighthouse__letters_generator__path'] %>
    url: <%= ENV['lighthouse__letters_generator__url'] %>
    use_mocks: <%= ENV['lighthouse__letters_generator__use_mocks'] %>
  s3:
    aws_access_key_id: <%= ENV['lighthouse__s3__aws_access_key_id'] %>
    aws_secret_access_key: <%= ENV['lighthouse__s3__aws_secret_access_key'] %>
    bucket: <%= ENV['lighthouse__s3__bucket'] %>
    region: us-gov-west-1
    uploads_enabled: <%= ENV['lighthouse__s3__uploads_enabled'] %>
  staging_api_key: <%= ENV['lighthouse__staging_api_key'] %>
  veteran_verification:
    aud_claim_url: <%= ENV['lighthouse__veteran_verification__aud_claim_url'] %>
    form526:
      access_token:
        client_id: <%= ENV['lighthouse__veteran_verification__form526__access_token__client_id'] %>
        rsa_key: <%= ENV['lighthouse__veteran_verification__form526__access_token__rsa_key'] %>
      aud_claim_url: <%= ENV['lighthouse__veteran_verification__form526__aud_claim_url'] %>
      host: <%= ENV['lighthouse__veteran_verification__form526__host'] %>
      use_mocks: <%= ENV['lighthouse__veteran_verification__form526__use_mocks'] %>
    host: <%= ENV['lighthouse__veteran_verification__host'] %>
    status:
      access_token:
        client_id: <%= ENV['lighthouse__veteran_verification__status__access_token__client_id'] %>
        rsa_key: <%= ENV['lighthouse__veteran_verification__status__access_token__rsa_key'] %>
      host: <%= ENV['lighthouse__veteran_verification__status__host'] %>
      use_mocks: <%= ENV['lighthouse__veteran_verification__status__use_mocks'] %>
    use_mocks: <%= ENV['lighthouse__veteran_verification__use_mocks'] %>
  veterans_health:
    fast_tracker:
      api_key: <%= ENV['lighthouse__veterans_health__fast_tracker__api_key'] %>
      api_scope: <%= ENV['lighthouse__veterans_health__fast_tracker__api_scope'] %>
      aud_claim_url: <%= ENV['lighthouse__veterans_health__fast_tracker__aud_claim_url'] %>
      client_assertion_type: <%= ENV['lighthouse__veterans_health__fast_tracker__client_assertion_type'] %>
      client_id: <%= ENV['lighthouse__veterans_health__fast_tracker__client_id'] %>
      grant_type: <%= ENV['lighthouse__veterans_health__fast_tracker__grant_type'] %>
    url: <%= ENV['lighthouse__veterans_health__url'] %>
    use_mocks: <%= ENV['lighthouse__veterans_health__use_mocks'] %>
lighthouse_health_immunization:
  access_token_url: <%= ENV['lighthouse_health_immunization__access_token_url'] %>
  api_url: <%= ENV['lighthouse_health_immunization__api_url'] %>
  audience_claim_url: <%= ENV['lighthouse_health_immunization__audience_claim_url'] %>
  client_id: <%= ENV['lighthouse_health_immunization__client_id'] %>
  key_path: <%= ENV['lighthouse_health_immunization__key_path'] %>
  scopes:
  - launch launch/patient
  - patient/Immunization.read
  - patient/Location.read
locators:
  mock_gis: <%= ENV['locators__mock_gis'] %>
  vha: <%= ENV['locators__vha'] %>
  vha_access_satisfaction: <%= ENV['locators__vha_access_satisfaction'] %>
  vha_access_waittime: <%= ENV['locators__vha_access_waittime'] %>
lockbox:
  master_key: <%= ENV['lockbox__master_key'] %>
logingov:
  client_cert_path: <%= ENV['logingov__client_cert_path'] %>
  client_id: <%= ENV['logingov__client_id'] %>
  client_key_path: <%= ENV['logingov__client_key_path'] %>
  logout_redirect_uri: <%= ENV['logingov__logout_redirect_uri'] %>
  oauth_public_key: <%= ENV['logingov__oauth_public_key'] %>
  oauth_url: <%= ENV['logingov__oauth_url'] %>
  redirect_uri: <%= ENV['logingov__redirect_uri'] %>
mail_automation:
  client_id: <%= ENV['mail_automation__client_id'] %>
  client_secret: <%= ENV['mail_automation__client_secret'] %>
  endpoint: <%= ENV['mail_automation__endpoint'] %>
  token_endpoint: <%= ENV['mail_automation__token_endpoint'] %>
  url: <%= ENV['mail_automation__url'] %>
maintenance:
  aws:
    access_key_id: <%= ENV['maintenance__aws__access_key_id'] %>
    bucket: <%= ENV['maintenance__aws__bucket'] %>
    region: us-gov-west-1
    secret_access_key: <%= ENV['maintenance__aws__secret_access_key'] %>
  pagerduty_api_token: <%= ENV['maintenance__pagerduty_api_token'] %>
  pagerduty_api_url: <%= ENV['maintenance__pagerduty_api_url'] %>
  service_query_prefix: <%= ENV['maintenance__service_query_prefix'] %>
  services:
    1010ez: <%= ENV['maintenance__services__1010ez'] %>
    1010ezr: <%= ENV['maintenance__services__1010ezr'] %>
    appeals: P9S4RFU
    arcgis: <%= ENV['maintenance__services__arcgis'] %>
    avs: <%= ENV['maintenance__services__avs'] %>
    bgs: P5Q2OCZ
    carma: <%= ENV['maintenance__services__carma'] %>
    caseflow: <%= ENV['maintenance__services__caseflow'] %>
    cie: <%= ENV['maintenance__services__cie'] %>
    coe: <%= ENV['maintenance__services__coe'] %>
    dmc: <%= ENV['maintenance__services__dmc'] %>
    dslogon: <%= ENV['maintenance__services__dslogon'] %>
    es: <%= ENV['maintenance__services__es'] %>
    evss: <%= ENV['maintenance__services__evss'] %>
    form1010d: P69N8ZY
    form107959c: PEP32F2
    form107959f1: P63EKXC
    form107959f2: PZWR9XI
    global: PLPSIB0
    hcq: PWGA814
    idme: <%= ENV['maintenance__services__idme'] %>
    lighthouse_benefits_claims: <%= ENV['maintenance__services__lighthouse_benefits_claims'] %>
    lighthouse_benefits_intake: <%= ENV['maintenance__services__lighthouse_benefits_intake'] %>
    lighthouse_direct_deposit: <%= ENV['maintenance__services__lighthouse_direct_deposit'] %>
    lighthouse_vshe: <%= ENV['maintenance__services__lighthouse_vshe'] %>
    logingov: P2SHMM9
    mdot: PEOIHN1
    mhv: <%= ENV['maintenance__services__mhv'] %>
    mhv_meds: <%= ENV['maintenance__services__mhv_meds'] %>
    mhv_mr: <%= ENV['maintenance__services__mhv_mr'] %>
    mhv_platform: <%= ENV['maintenance__services__mhv_platform'] %>
    mhv_sm: <%= ENV['maintenance__services__mhv_sm'] %>
    mvi: PCIPVGJ
    pcie: <%= ENV['maintenance__services__pcie'] %>
    pega: <%= ENV['maintenance__services__pega'] %>
    sahsha: <%= ENV['maintenance__services__sahsha'] %>
    search: PRG8HJI
    ssoe: <%= ENV['maintenance__services__ssoe'] %>
    ssoe_oauth: <%= ENV['maintenance__services__ssoe_oauth'] %>
    staging_mdot: PGT74RC
    tc: <%= ENV['maintenance__services__tc'] %>
    tims: <%= ENV['maintenance__services__tims'] %>
    vaos: <%= ENV['maintenance__services__vaos'] %>
    vaosWarning: <%= ENV['maintenance__services__vaoswarning'] %>
    vaoswarning: <%= ENV['maintenance__services__vaoswarning'] %>
    vapro_contact_info: <%= ENV['maintenance__services__vapro_contact_info'] %>
    vapro_health_care_contacts: <%= ENV['maintenance__services__vapro_health_care_contacts'] %>
    vapro_military_info: <%= ENV['maintenance__services__vapro_military_info'] %>
    vapro_notification_settings: <%= ENV['maintenance__services__vapro_notification_settings'] %>
    vapro_personal_info: <%= ENV['maintenance__services__vapro_personal_info'] %>
    vbms: <%= ENV['maintenance__services__vbms'] %>
    vet360: <%= ENV['maintenance__services__vet360'] %>
    vetext_vaccine: <%= ENV['maintenance__services__vetext_vaccine'] %>
    vic: <%= ENV['maintenance__services__vic'] %>
    vre: <%= ENV['maintenance__services__vre'] %>
map_services:
  appointments_client_id: <%= ENV['map_services__appointments_client_id'] %>
  chatbot_client_id: 2bb9803acfc3
  check_in_client_id: bc75b71c7e67
  client_cert_path: <%= ENV['map_services__client_cert_path'] %>
  client_key_path: <%= ENV['map_services__client_key_path'] %>
  oauth_url: <%= ENV['map_services__oauth_url'] %>
  secure_token_service:
    mock: <%= ENV['map_services__secure_token_service__mock'] %>
  sign_up_service:
    mock: <%= ENV['map_services__sign_up_service__mock'] %>
  sign_up_service_client_id: c7d6e0fc9a39
  sign_up_service_provisioning_api_key: <%= ENV['map_services__sign_up_service_provisioning_api_key'] %>
  sign_up_service_url: <%= ENV['map_services__sign_up_service_url'] %>
mcp:
  notifications:
    batch_size: 10
    job_interval: 10
  vbs:
    api_key: <%= ENV['mcp__vbs__api_key'] %>
    base_path: <%= ENV['mcp__vbs__base_path'] %>
    host: <%= ENV['mcp__vbs__host'] %>
    mock: <%= ENV['mcp__vbs__mock'] %>
    mock_vista: <%= ENV['mcp__vbs__mock_vista'] %>
    service_name: VBS
    url: <%= ENV['mcp__vbs__url'] %>
  vbs_client_key: <%= ENV['mcp__vbs_client_key'] %>
  vbs_v2:
    api_key: <%= ENV['mcp__vbs_v2__api_key'] %>
    base_path: <%= ENV['mcp__vbs_v2__base_path'] %>
    host: <%= ENV['mcp__vbs_v2__host'] %>
    mock: <%= ENV['mcp__vbs_v2__mock'] %>
    mock_vista: <%= ENV['mcp__vbs_v2__mock_vista'] %>
    service_name: VBS
    url: <%= ENV['mcp__vbs_v2__url'] %>
mdot:
  api_key: abcd1234abcd1234abcd1234abcd1234abcd1234
  mock: <%= ENV['mdot__mock'] %>
  prefill: true
  url: <%= ENV['mdot__url'] %>
mhv:
  account:
    mock: <%= ENV['mhv__account__mock'] %>
  account_creation:
    access_key: <%= ENV['mhv__account_creation__access_key'] %>
    create_after_login: <%= ENV['mhv__account_creation__create_after_login'] %>
    host: <%= ENV['mhv__account_creation__host'] %>
    mock: <%= ENV['mhv__account_creation__mock'] %>
    sts:
      issuer: <%= ENV['mhv__account_creation__sts__issuer'] %>
      service_account_id: <%= ENV['mhv__account_creation__sts__service_account_id'] %>
  bb:
    collection_caching_enabled: true
    mock: <%= ENV['mhv__bb__mock'] %>
  facility_range: <%= ENV['mhv__facility_range'] %>
  facility_specific:
  - 741MM
  inherited_proofing:
    app_token: <%= ENV['mhv__inherited_proofing__app_token'] %>
    host: <%= ENV['mhv__inherited_proofing__host'] %>
  medical_records:
    app_id: 103
    app_token: <%= ENV['mhv__medical_records__app_token'] %>
    host: <%= ENV['mhv__medical_records__host'] %>
    mhv_x_api_key: <%= ENV['mhv__medical_records__mhv_x_api_key'] %>
    x_auth_key: <%= ENV['mhv__medical_records__x_auth_key'] %>
  rx:
    app_token: <%= ENV['mhv__rx__app_token'] %>
    app_token_va_gov: <%= ENV['mhv__rx__app_token_va_gov'] %>
    collection_caching_enabled: <%= ENV['mhv__rx__collection_caching_enabled'] %>
    host: <%= ENV['mhv__rx__host'] %>
    mock: <%= ENV['mhv__rx__mock'] %>
  sm:
    app_token: <%= ENV['mhv__sm__app_token'] %>
    host: <%= ENV['mhv__sm__host'] %>
    mhv_sm_x_api_key: <%= ENV['mhv__sm__mhv_sm_x_api_key'] %>
    mock: <%= ENV['mhv__sm__mock'] %>
mhv_mobile:
  sm:
    app_token: <%= ENV['mhv_mobile__sm__app_token'] %>
mobile_lighthouse:
  client_id: <%= ENV['mobile_lighthouse__client_id'] %>
  rsa_key: <%= ENV['mobile_lighthouse__rsa_key'] %>
modules_appeals_api:
  documentation:
    notice_of_disagreements_v1: <%= ENV['modules_appeals_api__documentation__notice_of_disagreements_v1'] %>
    path_enabled_flag: <%= ENV['modules_appeals_api__documentation__path_enabled_flag'] %>
    wip_docs: <%= ENV['modules_appeals_api__documentation__wip_docs'] %>
  evidence_submissions:
    location:
      prefix: http://some.fakesite.com/path
      replacement: http://another.fakesite.com/rewrittenpath
  legacy_appeals_enabled: true
  notice_of_disagreement_pii_expunge_enabled: <%= ENV['modules_appeals_api__notice_of_disagreement_pii_expunge_enabled'] %>
  notice_of_disagreement_updater_enabled: <%= ENV['modules_appeals_api__notice_of_disagreement_updater_enabled'] %>
  reports:
    daily_decision_review:
      enabled: <%= ENV['modules_appeals_api__reports__daily_decision_review__enabled'] %>
      recipients: <%= ENV['modules_appeals_api__reports__daily_decision_review__recipients'] %>
    daily_error:
      enabled: <%= ENV['modules_appeals_api__reports__daily_error__enabled'] %>
      recipients: <%= ENV['modules_appeals_api__reports__daily_error__recipients'] %>
    weekly_decision_review:
      enabled: <%= ENV['modules_appeals_api__reports__weekly_decision_review__enabled'] %>
      recipients: <%= ENV['modules_appeals_api__reports__weekly_decision_review__recipients'] %>
    weekly_error:
      enabled: <%= ENV['modules_appeals_api__reports__weekly_error__enabled'] %>
      recipients: <%= ENV['modules_appeals_api__reports__weekly_error__recipients'] %>
  s3:
    aws_access_key_id: aws_access_key_id
    aws_secret_access_key: aws_secret_access_key
    bucket: bucket
    region: region
    uploads_enabled: <%= ENV['modules_appeals_api__s3__uploads_enabled'] %>
  schema_dir: config/schemas
  slack:
    api_key: <%= ENV['modules_appeals_api__slack__api_key'] %>
    appeals_channel_id: <%= ENV['modules_appeals_api__slack__appeals_channel_id'] %>
  status_simulation_enabled: <%= ENV['modules_appeals_api__status_simulation_enabled'] %>
  token_validation:
    appeals_status:
      api_key: <%= ENV['modules_appeals_api__token_validation__appeals_status__api_key'] %>
    contestable_issues:
      api_key: <%= ENV['modules_appeals_api__token_validation__contestable_issues__api_key'] %>
    higher_level_reviews:
      api_key: <%= ENV['modules_appeals_api__token_validation__higher_level_reviews__api_key'] %>
    legacy_appeals:
      api_key: <%= ENV['modules_appeals_api__token_validation__legacy_appeals__api_key'] %>
    notice_of_disagreements:
      api_key: <%= ENV['modules_appeals_api__token_validation__notice_of_disagreements__api_key'] %>
    supplemental_claims:
      api_key: <%= ENV['modules_appeals_api__token_validation__supplemental_claims__api_key'] %>
mvi:
  client_cert_path: <%= ENV['mvi__client_cert_path'] %>
  client_key_path: "/etc/pki/tls/private/vetsgov-mvi.key"
  mock: <%= ENV['mvi__mock'] %>
  open_timeout: 15
  pii_logging: <%= ENV['mvi__pii_logging'] %>
  processing_code: <%= ENV['mvi__processing_code'] %>
  timeout: 30
  url: <%= ENV['mvi__url'] %>
mvi_hca:
  url: http://example.com
nod_vanotify_status_callback:
  bearer_token: <%= ENV['nod_vanotify_status_callback__bearer_token'] %>
notifications:
  public_key: <%= ENV['notifications__public_key'] %>
ogc:
  form21a_service_url:
    api_key: <%= ENV['ogc__form21a_service_url__api_key'] %>
    url: <%= ENV['ogc__form21a_service_url__url'] %>
oidc:
  isolated_audience:
    claims: <%= ENV['oidc__isolated_audience__claims'] %>
    default: api://default
old_secret_key_base: <%= ENV['old_secret_key_base'] %>
onsite_notifications:
  public_key: <%= ENV['onsite_notifications__public_key'] %>
  template_ids: <%= ENV['onsite_notifications__template_ids'] %>
pension_burial:
  prefill: true
  sftp:
    relative_path: "../VETSGOV_PENSION"
pension_ipf_vanotify_status_callback:
  bearer_token: <%= ENV['pension_ipf_vanotify_status_callback__bearer_token'] %>
ppms:
  api_keys:
    Ocp-Apim-Subscription-Key-E: <%= ENV['ppms__api_keys__ocp-apim-subscription-key-e'] %>
    Ocp-Apim-Subscription-Key-S: <%= ENV['ppms__api_keys__ocp-apim-subscription-key-s'] %>
    fakekey: fakevalue
    ocp-apim-subscription-key: <%= ENV['ppms__api_keys__ocp-apim-subscription-key'] %>
  apim_url: <%= ENV['ppms__apim_url'] %>
  open_timeout: 15
  read_timeout: 55
  url: <%= ENV['ppms__url'] %>
preneeds:
  host: <%= ENV['preneeds__host'] %>
  s3:
    aws_access_key_id: <%= ENV['preneeds__s3__aws_access_key_id'] %>
    aws_secret_access_key: <%= ENV['preneeds__s3__aws_secret_access_key'] %>
    bucket: <%= ENV['preneeds__s3__bucket'] %>
    region: us-gov-west-1
  wsdl: config/preneeds/wsdl/preneeds.wsdl
rack_timeout:
  service_timeout: <%= ENV['rack_timeout__service_timeout'] %>
  wait_overtime: <%= ENV['rack_timeout__wait_overtime'] %>
  wait_timeout: <%= ENV['rack_timeout__wait_timeout'] %>
redis:
  app_data:
    url: <%= ENV['redis__app_data__url'] %>
  host: <%= ENV['redis__host'] %>
  port: 6379
  rails_cache:
    url: <%= ENV['redis__rails_cache__url'] %>
  sidekiq:
    url: <%= ENV['redis__sidekiq__url'] %>
relative_url_root: "/"
reports:
  aws:
    access_key_id: <%= ENV['reports__aws__access_key_id'] %>
    bucket: <%= ENV['reports__aws__bucket'] %>
    region: us-gov-west-1
    secret_access_key: <%= ENV['reports__aws__secret_access_key'] %>
  send_email: true
  spool10203_submission:
    emails:
    - Brian.Grubb@va.gov
    - dana.kuykendall@va.gov
    - Jennifer.Waltz2@va.gov
    - Joseph.Preisser@va.gov
    - Joshua.Lashbrook@va.gov
    - kathleen.dalfonso@va.gov
    - kyle.pietrosanto@va.gov
    - lihan@adhocteam.us
    - Lucas.Tickner@va.gov
    - Ricardo.DaSilva@va.gov
    - robert.shinners@va.gov
    - shay.norton@va.gov
    - tammy.hurley1@va.gov
    staging_emails:
    - Brian.Grubb@va.gov
    - Joseph.Preisser@va.gov
    - kyle.pietrosanto@va.gov
    - lihan@adhocteam.us
    - Lucas.Tickner@va.gov
    - Ricardo.DaSilva@va.gov
    - tammy.hurley1@va.gov
    - vfep_support_team@va.gov
    - eugenia.gina.ronat@accenturefederal.com
    - morgan.whaley@accenturefederal.com
    - m.c.shah@accenturefederal.com
    - d.a.barnes@accenturefederal.com
    - jacob.finnern@accenturefederal.com
    - hocine.halli@accenturefederal.com
    - adam.freemer@accenturefederal.com
  spool_submission:
    emails:
    - Brian.Grubb@va.gov
    - dana.kuykendall@va.gov
    - Jennifer.Waltz2@va.gov
    - Joseph.Preisser@va.gov
    - Joshua.Lashbrook@va.gov
    - kathleen.dalfonso@va.gov
    - kyle.pietrosanto@va.gov
    - lihan@adhocteam.us
    - Lucas.Tickner@va.gov
    - Ricardo.DaSilva@va.gov
    - shay.norton@va.gov
    - tammy.hurley1@va.gov
    staging_emails:
    - Brian.Grubb@va.gov
    - Joseph.Preisser@va.gov
    - kyle.pietrosanto@va.gov
    - lihan@adhocteam.us
    - Lucas.Tickner@va.gov
    - Ricardo.DaSilva@va.gov
    - tammy.hurley1@va.gov
    - vfep_support_team@va.gov
    - eugenia.gina.ronat@accenturefederal.com
    - morgan.whaley@accenturefederal.com
    - m.c.shah@accenturefederal.com
    - d.a.barnes@accenturefederal.com
    - jacob.finnern@accenturefederal.com
    - hocine.halli@accenturefederal.com
    - adam.freemer@accenturefederal.com
  year_to_date_report:
    emails:
    - 222A.VBAVACO@va.gov
    - 224B.VBAVACO@va.gov
    - 224C.VBAVACO@va.gov
    - Brandon.Scott2@va.gov
    - Brian.Grubb@va.gov
    - Christina.DiTucci@va.gov
    - EDU.VBAMUS@va.gov
    - John.McNeal@va.gov
    - Joseph.Preisser@va.gov
    - Joshua.Lashbrook@va.gov
    - kathleen.dalfonso@va.gov
    - kyle.pietrosanto@va.gov
    - Lucas.Tickner@va.gov
    - michele.mendola@va.gov
    - Ricardo.DaSilva@va.gov
    - shay.norton@va.gov
    - tammy.hurley1@va.gov
    staging_emails:
    - Brian.Grubb@va.gov
    - Joseph.Preisser@va.gov
    - kyle.pietrosanto@va.gov
    - lee.munson@va.gov
    - lihan@adhocteam.us
    - Lucas.Tickner@va.gov
    - matthew.ziolkowski@va.gov
    - Michael.Johnson19@va.gov
    - patrick.burk@va.gov
    - preston.sanders@va.gov
    - robyn.noles@va.gov
    - Ricardo.DaSilva@va.gov
    - tammy.hurley1@va.gov
    - vfep_support_team@va.gov
    - eugenia.gina.ronat@accenturefederal.com
    - morgan.whaley@accenturefederal.com
    - m.c.shah@accenturefederal.com
    - d.a.barnes@accenturefederal.com
    - jacob.finnern@accenturefederal.com
    - hocine.halli@accenturefederal.com
    - adam.freemer@accenturefederal.com
res:
  api_key: <%= ENV['res__api_key'] %>
  base_url: <%= ENV['res__base_url'] %>
review_instance_slug: <%= ENV['review_instance_slug'] %>
rrd:
  alerts:
    recipients: <%= ENV['rrd__alerts__recipients'] %>
  mas_all_claims_tracking:
    recipients: <%= ENV['rrd__mas_all_claims_tracking__recipients'] %>
  mas_tracking:
    recipients: <%= ENV['rrd__mas_tracking__recipients'] %>
  pact_tracking:
    recipients:
    - fake_email
salesforce:
  consumer_key: <%= ENV['salesforce__consumer_key'] %>
  env: <%= ENV['salesforce__env'] %>
salesforce-carma:
  url: <%= ENV['salesforce-carma__url'] %>
salesforce-gibft:
  consumer_key: <%= ENV['salesforce-gibft__consumer_key'] %>
  env: <%= ENV['salesforce-gibft__env'] %>
  signing_key_path: <%= ENV['salesforce-gibft__signing_key_path'] %>
  url: <%= ENV['salesforce-gibft__url'] %>
saml:
  cert_path: ~
  key_path: ~
saml_ssoe:
  callback_url: <%= ENV['saml_ssoe__callback_url'] %>
  cert_new_path: <%= ENV['saml_ssoe__cert_new_path'] %>
  cert_path: <%= ENV['saml_ssoe__cert_path'] %>
  certificate: <%= ENV['saml_ssoe__certificate'] %>
  certificate_new: <%= ENV['saml_ssoe__certificate_new'] %>
  identity_slack_webhook: <%= ENV['saml_ssoe__identity_slack_webhook'] %>
  idp_metadata_file: <%= ENV['saml_ssoe__idp_metadata_file'] %>
  idp_sso_service_binding: urn:oasis:names:tc:SAML:2.0:bindings:HTTP-POST
  issuer: <%= ENV['saml_ssoe__issuer'] %>
  key: <%= ENV['saml_ssoe__key'] %>
  key_path: <%= ENV['saml_ssoe__key_path'] %>
  logout_app_key: <%= ENV['saml_ssoe__logout_app_key'] %>
  logout_url: <%= ENV['saml_ssoe__logout_url'] %>
  relay: <%= ENV['saml_ssoe__relay'] %>
  request_signing: <%= ENV['saml_ssoe__request_signing'] %>
  response_encryption: <%= ENV['saml_ssoe__response_encryption'] %>
  response_signing: <%= ENV['saml_ssoe__response_signing'] %>
  tou_decline_logout_app_key: <%= ENV['saml_ssoe__tou_decline_logout_app_key'] %>
schema_contract:
  appointments_index: modules/vaos/app/schemas/appointments_index.json
  test_index: spec/fixtures/schema_contract/test_schema.json
search:
  access_key: <%= ENV['search__access_key'] %>
  affiliate: va
  mock_search: <%= ENV['search__mock_search'] %>
  url: <%= ENV['search__url'] %>
search_click_tracking:
  access_key: <%= ENV['search_click_tracking__access_key'] %>
  affiliate: va
  mock: <%= ENV['search_click_tracking__mock'] %>
  module_code: <%= ENV['search_click_tracking__module_code'] %>
  url: https://api.gsa.gov/technology/searchgov/v2
search_gsa:
  access_key: <%= ENV['search_gsa__access_key'] %>
  affiliate: va
  mock_search: <%= ENV['search_gsa__mock_search'] %>
  url: <%= ENV['search_gsa__url'] %>
search_typeahead:
  api_key: <%= ENV['search_typeahead__api_key'] %>
  name: va
  url: https://api.gsa.gov/technology/searchgov/v1
secret_key_base: <%= ENV['secret_key_base'] %>
sentry:
  dsn: <%= ENV['sentry__dsn'] %>
session_cookie:
  secure: true
shrine:
  claims:
    access_key_id: <%= ENV['shrine__claims__access_key_id'] %>
    bucket: <%= ENV['shrine__claims__bucket'] %>
    path: "/"
    region: us-gov-west-1
    secret_access_key: <%= ENV['shrine__claims__secret_access_key'] %>
    type: s3
    upload_options:
      acl: private
      server_side_encryption: AES256
  local:
    path: <%= ENV['shrine__local__path'] %>
    type: <%= ENV['shrine__local__type'] %>
  remotes3:
    access_key_id: ~
    bucket: ~
    path: ~
    region: ~
    secret_access_key: ~
    type: ~
sidekiq:
  github_api_key: <%= ENV['sidekiq__github_api_key'] %>
  github_oauth_key: <%= ENV['sidekiq__github_oauth_key'] %>
  github_oauth_secret: <%= ENV['sidekiq__github_oauth_secret'] %>
  github_organization: department-of-veterans-affairs
  github_team: <%= ENV['sidekiq__github_team'] %>
sidekiq_admin_panel: <%= ENV['sidekiq_admin_panel'] %>
sign_in:
  arp_client_id: <%= ENV['sign_in__arp_client_id'] %>
  auto_uplevel: true
  client_redirect_uris:
    mobile_test: <%= ENV['sign_in__client_redirect_uris__mobile_test'] %>
  cookies_secure: <%= ENV['sign_in__cookies_secure'] %>
  info_cookie_domain: <%= ENV['sign_in__info_cookie_domain'] %>
  jwt_encode_key: <%= ENV['sign_in__jwt_encode_key'] %>
  jwt_old_encode_key: <%= ENV['sign_in__jwt_old_encode_key'] %>
  mock_auth_url: <%= ENV['sign_in__mock_auth_url'] %>
  mock_redirect_uri: <%= ENV['sign_in__mock_redirect_uri'] %>
  mockdata_sync_api_key: <%= ENV['sign_in__mockdata_sync_api_key'] %>
  sts_client:
    base_url: <%= ENV['sign_in__sts_client__base_url'] %>
    key_path: <%= ENV['sign_in__sts_client__key_path'] %>
  user_info_clients: <%= ENV['sign_in__user_info_clients'] %>
  vamobile_client_id: <%= ENV['sign_in__vamobile_client_id'] %>
  vaweb_client_id: vaweb
  web_origins: <%= ENV['sign_in__web_origins'] %>
ssoe_eauth_cookie:
  domain: <%= ENV['ssoe_eauth_cookie__domain'] %>
  name: <%= ENV['ssoe_eauth_cookie__name'] %>
  secure: <%= ENV['ssoe_eauth_cookie__secure'] %>
statsd:
  host: <%= ENV['statsd__host'] %>
  port: 8125
terms_of_use:
  current_version: v1
  enabled_clients: <%= ENV['terms_of_use__enabled_clients'] %>
test_database_url: <%= ENV['test_database_url'] %>
test_user_dashboard:
  env: <%= ENV['test_user_dashboard__env'] %>
  github_oauth:
    client_id: <%= ENV['test_user_dashboard__github_oauth__client_id'] %>
    client_secret: <%= ENV['test_user_dashboard__github_oauth__client_secret'] %>
token_validation:
  url: <%= ENV['token_validation__url'] %>
travel_pay:
  base_url: <%= ENV['travel_pay__base_url'] %>
  client_number: <%= ENV['travel_pay__client_number'] %>
  mock: <%= ENV['travel_pay__mock'] %>
  service_name: BTSSS-API
  sts:
    scope: <%= ENV['travel_pay__sts__scope'] %>
    service_account_id: <%= ENV['travel_pay__sts__service_account_id'] %>
  subscription_key: <%= ENV['travel_pay__subscription_key'] %>
  subscription_key_e: <%= ENV['travel_pay__subscription_key_e'] %>
  subscription_key_s: <%= ENV['travel_pay__subscription_key_s'] %>
  veis:
    auth_url: https://login.microsoftonline.us
    client_id: <%= ENV['travel_pay__veis__client_id'] %>
    client_secret: <%= ENV['travel_pay__veis__client_secret'] %>
    resource: <%= ENV['travel_pay__veis__resource'] %>
    tenant_id: <%= ENV['travel_pay__veis__tenant_id'] %>
va_forms:
  drupal_password: <%= ENV['va_forms__drupal_password'] %>
  drupal_url: <%= ENV['va_forms__drupal_url'] %>
  drupal_username: <%= ENV['va_forms__drupal_username'] %>
  form_reloader:
    enabled: <%= ENV['va_forms__form_reloader__enabled'] %>
  slack:
    api_key: <%= ENV['va_forms__slack__api_key'] %>
    channel_id: <%= ENV['va_forms__slack__channel_id'] %>
    enabled: <%= ENV['va_forms__slack__enabled'] %>
va_mobile:
  key_path: <%= ENV['va_mobile__key_path'] %>
  mock: <%= ENV['va_mobile__mock'] %>
  ppms_base_url: <%= ENV['va_mobile__ppms_base_url'] %>
  timeout: <%= ENV['va_mobile__timeout'] %>
  url: <%= ENV['va_mobile__url'] %>
va_notify:
  status_callback:
    bearer_token: <%= ENV['va_notify__status_callback__bearer_token'] %>
va_profile:
  address_validation:
    api_key: <%= ENV['va_profile__address_validation__api_key'] %>
    hostname: <%= ENV['va_profile__address_validation__hostname'] %>
  contact_information:
    cache_enabled: true
    enabled: true
    mock: <%= ENV['va_profile__contact_information__mock'] %>
    timeout: 30
  demographics:
    cache_enabled: <%= ENV['va_profile__demographics__cache_enabled'] %>
    enabled: true
    mock: <%= ENV['va_profile__demographics__mock'] %>
    timeout: 30
  military_personnel:
    cache_enabled: <%= ENV['va_profile__military_personnel__cache_enabled'] %>
    enabled: true
    mock: <%= ENV['va_profile__military_personnel__mock'] %>
    timeout: 30
  prefill: true
  url: <%= ENV['va_profile__url'] %>
  v3:
    address_validation:
      api_key: <%= ENV['va_profile__v3__address_validation__api_key'] %>
  veteran_status:
    cache_enabled: <%= ENV['va_profile__veteran_status__cache_enabled'] %>
    enabled: <%= ENV['va_profile__veteran_status__enabled'] %>
    mock: <%= ENV['va_profile__veteran_status__mock'] %>
    timeout: 30
vanotify:
  client_url: <%= ENV['vanotify__client_url'] %>
  links:
    connected_applications: https://www.va.gov/profile/connected-applications
    password_reset: https://www.va.gov/resources/signing-in-to-vagov/#what-if-i-cant-sign-in-to-vago
  mock: <%= ENV['vanotify__mock'] %>
  service_callback_tokens:
    1010_health_apps: <%= ENV['vanotify__service_callback_tokens__1010_health_apps'] %>
    benefits_disability: <%= ENV['vanotify__service_callback_tokens__benefits_disability'] %>
    ivc_forms: <%= ENV['vanotify__service_callback_tokens__ivc_forms'] %>
    va_gov: <%= ENV['vanotify__service_callback_tokens__va_gov'] %>
  services:
    21p_527ez: &vanotify_services_pension
      api_key: <%= ENV['vanotify__services__21p_527ez__api_key'] %>
      email:
        confirmation:
          flipper_id: <%= ENV['vanotify__services__21p_527ez__email__confirmation__flipper_id'] %>
          template_id: <%= ENV['vanotify__services__21p_527ez__email__confirmation__template_id'] %>
        error:
          flipper_id: pension_error_email_notification
          template_id: <%= ENV['vanotify__services__21p_527ez__email__error__template_id'] %>
        received:
          flipper_id: pension_received_email_notification
          template_id: 54140052-af03-4d2b-9903-cd33f21dc422
        submitted:
          flipper_id: pension_submitted_email_notification
          template_id: <%= ENV['vanotify__services__21p_527ez__email__submitted__template_id'] %>
    21p_530ez: &vanotify_services_burial
      api_key: <%= ENV['vanotify__services__21p_530ez__api_key'] %>
      email:
        confirmation:
          flipper_id: <%= ENV['vanotify__services__21p_530ez__email__confirmation__flipper_id'] %>
          template_id: <%= ENV['vanotify__services__21p_530ez__email__confirmation__template_id'] %>
        error:
          flipper_id: burial_error_email_notification
          template_id: <%= ENV['vanotify__services__21p_530ez__email__error__template_id'] %>
        received:
          flipper_id: burial_received_email_notification
          template_id: <%= ENV['vanotify__services__21p_530ez__email__received__template_id'] %>
        submitted:
          flipper_id: burial_submitted_email_notification
          template_id: <%= ENV['vanotify__services__21p_530ez__email__submitted__template_id'] %>
    21p_530: *vanotify_services_burial
    21p_530v2: *vanotify_services_burial
    benefits_decision_review:
      api_key: <%= ENV['vanotify__services__benefits_decision_review__api_key'] %>
      template_id:
        higher_level_review_form_error_email: <%= ENV['vanotify__services__benefits_decision_review__template_id__higher_level_review_form_error_email'] %>
        notice_of_disagreement_evidence_error_email: <%= ENV['vanotify__services__benefits_decision_review__template_id__notice_of_disagreement_evidence_error_email'] %>
        notice_of_disagreement_form_error_email: <%= ENV['vanotify__services__benefits_decision_review__template_id__notice_of_disagreement_form_error_email'] %>
        supplemental_claim_evidence_error_email: <%= ENV['vanotify__services__benefits_decision_review__template_id__supplemental_claim_evidence_error_email'] %>
        supplemental_claim_form_error_email: <%= ENV['vanotify__services__benefits_decision_review__template_id__supplemental_claim_form_error_email'] %>
        supplemental_claim_secondary_form_error_email: <%= ENV['vanotify__services__benefits_decision_review__template_id__supplemental_claim_secondary_form_error_email'] %>
    benefits_disability:
      api_key: <%= ENV['vanotify__services__benefits_disability__api_key'] %>
      template_id:
        form0781_upload_failure_notification_template_id: <%= ENV['vanotify__services__benefits_disability__template_id__form0781_upload_failure_notification_template_id'] %>
        form4142_upload_failure_notification_template_id: <%= ENV['vanotify__services__benefits_disability__template_id__form4142_upload_failure_notification_template_id'] %>
        form526_document_upload_failure_notification_template_id: <%= ENV['vanotify__services__benefits_disability__template_id__form526_document_upload_failure_notification_template_id'] %>
        form526_submission_failure_notification_template_id: <%= ENV['vanotify__services__benefits_disability__template_id__form526_submission_failure_notification_template_id'] %>
    benefits_management_tools:
      api_key: <%= ENV['vanotify__services__benefits_management_tools__api_key'] %>
      template_id:
        evidence_submission_failure_email: <%= ENV['vanotify__services__benefits_management_tools__template_id__evidence_submission_failure_email'] %>
    burials: *vanotify_services_burial
    check_in:
      api_key: <%= ENV['vanotify__services__check_in__api_key'] %>
      sms_sender_id: <%= ENV['vanotify__services__check_in__sms_sender_id'] %>
      template_id:
        claim_submission_duplicate_text: <%= ENV['vanotify__services__check_in__template_id__claim_submission_duplicate_text'] %>
        claim_submission_error_text: <%= ENV['vanotify__services__check_in__template_id__claim_submission_error_text'] %>
        claim_submission_failure_text: <%= ENV['vanotify__services__check_in__template_id__claim_submission_failure_text'] %>
        claim_submission_success_text: <%= ENV['vanotify__services__check_in__template_id__claim_submission_success_text'] %>
        claim_submission_timeout_text: <%= ENV['vanotify__services__check_in__template_id__claim_submission_timeout_text'] %>
    dmc:
      api_key: <%= ENV['vanotify__services__dmc__api_key'] %>
      template_id:
        fsr_confirmation_email: <%= ENV['vanotify__services__dmc__template_id__fsr_confirmation_email'] %>
        fsr_failed_email: fake_template_id
        fsr_streamlined_confirmation_email: <%= ENV['vanotify__services__dmc__template_id__fsr_streamlined_confirmation_email'] %>
        vha_fsr_confirmation_email: <%= ENV['vanotify__services__dmc__template_id__vha_fsr_confirmation_email'] %>
        vha_new_copay_statement_email: <%= ENV['vanotify__services__dmc__template_id__vha_new_copay_statement_email'] %>
    health_apps_1010:
      api_key: <%= ENV['vanotify__services__health_apps_1010__api_key'] %>
      template_id:
        form1010_cg_failure_email: <%= ENV['vanotify__services__health_apps_1010__template_id__form1010_cg_failure_email'] %>
        form1010_ez_failure_email: <%= ENV['vanotify__services__health_apps_1010__template_id__form1010_ez_failure_email'] %>
        form1010_ezr_failure_email: <%= ENV['vanotify__services__health_apps_1010__template_id__form1010_ezr_failure_email'] %>
    ivc_champva:
      api_key: <%= ENV['vanotify__services__ivc_champva__api_key'] %>
      failure_email_threshold_days: 7
      pega_inbox_address: fake_email_address
      template_id:
        form_10_10d_email: <%= ENV['vanotify__services__ivc_champva__template_id__form_10_10d_email'] %>
        form_10_10d_failure_email: <%= ENV['vanotify__services__ivc_champva__template_id__form_10_10d_failure_email'] %>
        form_10_7959a_email: <%= ENV['vanotify__services__ivc_champva__template_id__form_10_7959a_email'] %>
        form_10_7959a_failure_email: form_10_7959a_failure_email
        form_10_7959c_email: <%= ENV['vanotify__services__ivc_champva__template_id__form_10_7959c_email'] %>
        form_10_7959c_failure_email: form_10_7959c_failure_email
        form_10_7959f_1_email: <%= ENV['vanotify__services__ivc_champva__template_id__form_10_7959f_1_email'] %>
        form_10_7959f_1_failure_email: <%= ENV['vanotify__services__ivc_champva__template_id__form_10_7959f_1_failure_email'] %>
        form_10_7959f_2_email: <%= ENV['vanotify__services__ivc_champva__template_id__form_10_7959f_2_email'] %>
        form_10_7959f_2_failure_email: form_10_7959f_2_failure_email
        pega_team_missing_status_email: pega_team_missing_status_email
        pega_team_zsf_email: pega_team_zsf_email
    lighthouse:
      api_key: <%= ENV['vanotify__services__lighthouse__api_key'] %>
      template_id:
        connection_template: <%= ENV['vanotify__services__lighthouse__template_id__connection_template'] %>
        disconnection_template: <%= ENV['vanotify__services__lighthouse__template_id__disconnection_template'] %>
        higher_level_review_received: <%= ENV['vanotify__services__lighthouse__template_id__higher_level_review_received'] %>
        higher_level_review_received_claimant: <%= ENV['vanotify__services__lighthouse__template_id__higher_level_review_received_claimant'] %>
        notice_of_disagreement_received: <%= ENV['vanotify__services__lighthouse__template_id__notice_of_disagreement_received'] %>
        notice_of_disagreement_received_claimant: <%= ENV['vanotify__services__lighthouse__template_id__notice_of_disagreement_received_claimant'] %>
        supplemental_claim_received: <%= ENV['vanotify__services__lighthouse__template_id__supplemental_claim_received'] %>
        supplemental_claim_received_claimant: <%= ENV['vanotify__services__lighthouse__template_id__supplemental_claim_received_claimant'] %>
    oracle_health:
      sms_sender_id: <%= ENV['vanotify__services__oracle_health__sms_sender_id'] %>
      template_id:
        claim_submission_duplicate_text: <%= ENV['vanotify__services__oracle_health__template_id__claim_submission_duplicate_text'] %>
        claim_submission_error_text: <%= ENV['vanotify__services__oracle_health__template_id__claim_submission_error_text'] %>
        claim_submission_failure_text: <%= ENV['vanotify__services__oracle_health__template_id__claim_submission_failure_text'] %>
        claim_submission_success_text: <%= ENV['vanotify__services__oracle_health__template_id__claim_submission_success_text'] %>
        claim_submission_timeout_text: <%= ENV['vanotify__services__oracle_health__template_id__claim_submission_timeout_text'] %>
    pensions: *vanotify_services_pension
    va_gov:
      api_key: <%= ENV['vanotify__services__va_gov__api_key'] %>
      template_id:
        appoint_a_representative_confirmation_email: <%= ENV['vanotify__services__va_gov__template_id__appoint_a_representative_confirmation_email'] %>
        appoint_a_representative_digital_submit_confirmation_email: <%= ENV['vanotify__services__va_gov__template_id__appoint_a_representative_digital_submit_confirmation_email'] %>
        career_counseling_confirmation_email: <%= ENV['vanotify__services__va_gov__template_id__career_counseling_confirmation_email'] %>
        ch31_central_mail_form_confirmation_email: <%= ENV['vanotify__services__va_gov__template_id__ch31_central_mail_form_confirmation_email'] %>
        ch31_vbms_form_confirmation_email: <%= ENV['vanotify__services__va_gov__template_id__ch31_vbms_form_confirmation_email'] %>
        contact_info_change: <%= ENV['vanotify__services__va_gov__template_id__contact_info_change'] %>
        covid_vaccine_registration: <%= ENV['vanotify__services__va_gov__template_id__covid_vaccine_registration'] %>
        direct_deposit: <%= ENV['vanotify__services__va_gov__template_id__direct_deposit'] %>
        direct_deposit_comp_pen: <%= ENV['vanotify__services__va_gov__template_id__direct_deposit_comp_pen'] %>
        direct_deposit_edu: <%= ENV['vanotify__services__va_gov__template_id__direct_deposit_edu'] %>
        form0994_confirmation_email: <%= ENV['vanotify__services__va_gov__template_id__form0994_confirmation_email'] %>
        form0994_extra_action_confirmation_email: <%= ENV['vanotify__services__va_gov__template_id__form0994_extra_action_confirmation_email'] %>
        form1010ez_reminder_email: <%= ENV['vanotify__services__va_gov__template_id__form1010ez_reminder_email'] %>
        form1880_reminder_email: <%= ENV['vanotify__services__va_gov__template_id__form1880_reminder_email'] %>
        form1900_action_needed_email: <%= ENV['vanotify__services__va_gov__template_id__form1900_action_needed_email'] %>
        form1990_confirmation_email: <%= ENV['vanotify__services__va_gov__template_id__form1990_confirmation_email'] %>
        form1990e_confirmation_email: <%= ENV['vanotify__services__va_gov__template_id__form1990e_confirmation_email'] %>
        form1990emeb_approved_confirmation_email: <%= ENV['vanotify__services__va_gov__template_id__form1990emeb_approved_confirmation_email'] %>
        form1990emeb_denied_confirmation_email: <%= ENV['vanotify__services__va_gov__template_id__form1990emeb_denied_confirmation_email'] %>
        form1990emeb_offramp_confirmation_email: <%= ENV['vanotify__services__va_gov__template_id__form1990emeb_offramp_confirmation_email'] %>
        form1990meb_approved_confirmation_email: <%= ENV['vanotify__services__va_gov__template_id__form1990meb_approved_confirmation_email'] %>
        form1990meb_denied_confirmation_email: <%= ENV['vanotify__services__va_gov__template_id__form1990meb_denied_confirmation_email'] %>
        form1990meb_offramp_confirmation_email: <%= ENV['vanotify__services__va_gov__template_id__form1990meb_offramp_confirmation_email'] %>
        form1995_confirmation_email: <%= ENV['vanotify__services__va_gov__template_id__form1995_confirmation_email'] %>
        form20_10206_confirmation_email: <%= ENV['vanotify__services__va_gov__template_id__form20_10206_confirmation_email'] %>
        form20_10206_error_email: <%= ENV['vanotify__services__va_gov__template_id__form20_10206_error_email'] %>
        form20_10206_received_email: <%= ENV['vanotify__services__va_gov__template_id__form20_10206_received_email'] %>
        form20_10207_confirmation_email: <%= ENV['vanotify__services__va_gov__template_id__form20_10207_confirmation_email'] %>
        form20_10207_error_email: <%= ENV['vanotify__services__va_gov__template_id__form20_10207_error_email'] %>
        form20_10207_received_email: <%= ENV['vanotify__services__va_gov__template_id__form20_10207_received_email'] %>
        form21_0845_confirmation_email: <%= ENV['vanotify__services__va_gov__template_id__form21_0845_confirmation_email'] %>
        form21_0845_error_email: <%= ENV['vanotify__services__va_gov__template_id__form21_0845_error_email'] %>
        form21_0845_received_email: <%= ENV['vanotify__services__va_gov__template_id__form21_0845_received_email'] %>
        form21_0966_confirmation_email: <%= ENV['vanotify__services__va_gov__template_id__form21_0966_confirmation_email'] %>
        form21_0966_error_email: <%= ENV['vanotify__services__va_gov__template_id__form21_0966_error_email'] %>
        form21_0966_itf_api_received_email: <%= ENV['vanotify__services__va_gov__template_id__form21_0966_itf_api_received_email'] %>
        form21_0966_received_email: <%= ENV['vanotify__services__va_gov__template_id__form21_0966_received_email'] %>
        form21_0972_confirmation_email: <%= ENV['vanotify__services__va_gov__template_id__form21_0972_confirmation_email'] %>
        form21_0972_error_email: <%= ENV['vanotify__services__va_gov__template_id__form21_0972_error_email'] %>
        form21_0972_received_email: <%= ENV['vanotify__services__va_gov__template_id__form21_0972_received_email'] %>
        form21_10203_confirmation_email: <%= ENV['vanotify__services__va_gov__template_id__form21_10203_confirmation_email'] %>
        form21_10210_confirmation_email: <%= ENV['vanotify__services__va_gov__template_id__form21_10210_confirmation_email'] %>
        form21_10210_error_email: <%= ENV['vanotify__services__va_gov__template_id__form21_10210_error_email'] %>
        form21_10210_received_email: <%= ENV['vanotify__services__va_gov__template_id__form21_10210_received_email'] %>
        form21_4142_confirmation_email: <%= ENV['vanotify__services__va_gov__template_id__form21_4142_confirmation_email'] %>
        form21_4142_error_email: <%= ENV['vanotify__services__va_gov__template_id__form21_4142_error_email'] %>
        form21_4142_received_email: <%= ENV['vanotify__services__va_gov__template_id__form21_4142_received_email'] %>
        form21_674_action_needed_email: <%= ENV['vanotify__services__va_gov__template_id__form21_674_action_needed_email'] %>
        form21_686c_674_action_needed_email: <%= ENV['vanotify__services__va_gov__template_id__form21_686c_674_action_needed_email'] %>
        form21_686c_action_needed_email: <%= ENV['vanotify__services__va_gov__template_id__form21_686c_action_needed_email'] %>
        form21p_0847_confirmation_email: <%= ENV['vanotify__services__va_gov__template_id__form21p_0847_confirmation_email'] %>
        form21p_0847_error_email: <%= ENV['vanotify__services__va_gov__template_id__form21p_0847_error_email'] %>
        form21p_0847_received_email: <%= ENV['vanotify__services__va_gov__template_id__form21p_0847_received_email'] %>
        form26_4555_confirmation_email: <%= ENV['vanotify__services__va_gov__template_id__form26_4555_confirmation_email'] %>
        form26_4555_duplicate_email: <%= ENV['vanotify__services__va_gov__template_id__form26_4555_duplicate_email'] %>
        form26_4555_rejected_email: <%= ENV['vanotify__services__va_gov__template_id__form26_4555_rejected_email'] %>
        form27_8832_action_needed_email: <%= ENV['vanotify__services__va_gov__template_id__form27_8832_action_needed_email'] %>
        form40_0247_confirmation_email: <%= ENV['vanotify__services__va_gov__template_id__form40_0247_confirmation_email'] %>
        form40_0247_error_email: <%= ENV['vanotify__services__va_gov__template_id__form40_0247_error_email'] %>
        form40_10007_error_email: <%= ENV['vanotify__services__va_gov__template_id__form40_10007_error_email'] %>
        form526_confirmation_email: <%= ENV['vanotify__services__va_gov__template_id__form526_confirmation_email'] %>
        form526_submission_failed_email: 7efb8dfc-f30c-4072-b900-ae393aa1114b
        form526_submitted_email: <%= ENV['vanotify__services__va_gov__template_id__form526_submitted_email'] %>
        form526ez_reminder_email: <%= ENV['vanotify__services__va_gov__template_id__form526ez_reminder_email'] %>
        form5490_confirmation_email: <%= ENV['vanotify__services__va_gov__template_id__form5490_confirmation_email'] %>
        form5495_confirmation_email: <%= ENV['vanotify__services__va_gov__template_id__form5495_confirmation_email'] %>
        form686c_confirmation_email: <%= ENV['vanotify__services__va_gov__template_id__form686c_confirmation_email'] %>
        form686c_reminder_email: <%= ENV['vanotify__services__va_gov__template_id__form686c_reminder_email'] %>
        form_upload_confirmation_email: <%= ENV['vanotify__services__va_gov__template_id__form_upload_confirmation_email'] %>
        form_upload_error_email: <%= ENV['vanotify__services__va_gov__template_id__form_upload_error_email'] %>
        form_upload_received_email: <%= ENV['vanotify__services__va_gov__template_id__form_upload_received_email'] %>
        in_progress_reminder_email_generic: <%= ENV['vanotify__services__va_gov__template_id__in_progress_reminder_email_generic'] %>
        login_reactivation_email: reactivation_email_test_b
        preneeds_burial_form_email: <%= ENV['vanotify__services__va_gov__template_id__preneeds_burial_form_email'] %>
        reactivation_email_test_b: <%= ENV['vanotify__services__va_gov__template_id__reactivation_email_test_b'] %>
  status_callback:
    bearer_token: <%= ENV['vanotify__status_callback__bearer_token'] %>
vaos:
  ccra:
    access_token_url: https://test.example.com/token
    api_url: https://api.ccra.placeholder.va.local
    base_path: csp/healthshare/ccraint/rest
    mock: <%= ENV['vaos__ccra__mock'] %>
  eps:
    access_token_url: https://login.wellhive.com/oauth2/default/v1/token
    api_url: https://api.wellhive.com
    audience_claim_url: https://login.wellhive.com/oauth2/default/v1/token
    base_path: care-navigation/v1
    client_assertion_type: urn:ietf:params:oauth:client-assertion-type:jwt-bearer
    client_id: fake_client_id
    grant_type: client_credentials
    key_path: "/fake/client/key/path"
    kid: fake_kid
    mock: <%= ENV['vaos__eps__mock'] %>
    redis_token_expiry: 3500
    scopes: care-nav
vba_documents:
  custom_metadata_allow_list: <%= ENV['vba_documents__custom_metadata_allow_list'] %>
  documentation:
    path_enabled_flag: <%= ENV['vba_documents__documentation__path_enabled_flag'] %>
  enable_download_endpoint: <%= ENV['vba_documents__enable_download_endpoint'] %>
  enable_status_override: <%= ENV['vba_documents__enable_status_override'] %>
  enable_validate_document_endpoint: true
  location:
    prefix: <%= ENV['vba_documents__location__prefix'] %>
    replacement: <%= ENV['vba_documents__location__replacement'] %>
  monthly_report: <%= ENV['vba_documents__monthly_report'] %>
  report_enabled: <%= ENV['vba_documents__report_enabled'] %>
  s3:
    aws_access_key_id: <%= ENV['vba_documents__s3__aws_access_key_id'] %>
    aws_secret_access_key: <%= ENV['vba_documents__s3__aws_secret_access_key'] %>
    bucket: <%= ENV['vba_documents__s3__bucket'] %>
    enabled: true
    region: us-gov-west-1
  slack:
    api_key: <%= ENV['vba_documents__slack__api_key'] %>
    channel_id: <%= ENV['vba_documents__slack__channel_id'] %>
    daily_notification_hour: 7
    default_alert_email: <%= ENV['vba_documents__slack__default_alert_email'] %>
    enabled: <%= ENV['vba_documents__slack__enabled'] %>
    in_flight_notification_hung_time_in_days: 14
    renotification_in_minutes: 1440
    update_stalled_notification_in_minutes: 180
  sns:
    region: us-gov-west-1
    topic_arns: <%= ENV['vba_documents__sns__topic_arns'] %>
  updater_enabled: <%= ENV['vba_documents__updater_enabled'] %>
  v2_enabled: <%= ENV['vba_documents__v2_enabled'] %>
  v2_upload_endpoint_enabled: <%= ENV['vba_documents__v2_upload_endpoint_enabled'] %>
  webhooks:
    registration_max_retries: 3
    registration_next_run_in_minutes: 15
    registration_next_run_minutes: 15
    registration_rescue_in_minutes: 60
vbms:
  ca_cert: <%= ENV['vbms__ca_cert'] %>
  cert: <%= ENV['vbms__cert'] %>
  client_keyfile: <%= ENV['vbms__client_keyfile'] %>
  env: <%= ENV['vbms__env'] %>
  environment_directory: "/srv/vets-api/secret"
  keypass: <%= ENV['vbms__keypass'] %>
  saml: <%= ENV['vbms__saml'] %>
  server_cert: <%= ENV['vbms__server_cert'] %>
  url: <%= ENV['vbms__url'] %>
vbs:
  url: https://vbs.example.com/api/v1
vet360:
  address_validation:
    api_key: "<AV_KEY>"
    hostname: sandbox-api.va.gov
    url: https://sandbox-api.va.gov
  contact_information:
    cache_enabled: <%= ENV['vet360__contact_information__cache_enabled'] %>
    enabled: true
    mock: <%= ENV['vet360__contact_information__mock'] %>
    timeout: 30
  demographics:
    cache_enabled: <%= ENV['vet360__demographics__cache_enabled'] %>
    enabled: true
    mock: true
    timeout: 30
  military_personnel:
    cache_enabled: <%= ENV['vet360__military_personnel__cache_enabled'] %>
    enabled: true
    mock: <%= ENV['vet360__military_personnel__mock'] %>
    timeout: 30
  profile_information:
    enabled: true
    timeout: 30
    use_mocks: <%= ENV['vet360__profile_information__use_mocks'] %>
  url: https://int.vet360.va.gov
  v3:
    address_validation:
      api_key: "<AV_KEY>"
  veteran_status:
    cache_enabled: true
    enabled: true
    mock: <%= ENV['vet360__veteran_status__mock'] %>
    timeout: 30
veteran_onboarding:
  onboarding_threshold_days: <%= ENV['veteran_onboarding__onboarding_threshold_days'] %>
veteran_readiness_and_employment:
  auth_endpoint: <%= ENV['veteran_readiness_and_employment__auth_endpoint'] %>
  base_url: <%= ENV['veteran_readiness_and_employment__base_url'] %>
  credentials: <%= ENV['veteran_readiness_and_employment__credentials'] %>
  daily_report:
    emails:
    - VRC.VBABOS@va.gov
    - VRE.VBAPRO@va.gov
    - VRE.VBANYN@va.gov
    - VRC.VBABUF@va.gov
    - VRE.VBAHAR@va.gov
    - vre.vbanew@va.gov
    - VREBDD.VBAPHI@va.gov
    - VRE.VBAPIT@va.gov
    - VRE.VBABAL@va.gov
    - VRE.VBAROA@va.gov
    - VRE.VBAHUN@va.gov
    - VRETMP.VBAATG@va.gov
    - VRE281900.VBASPT@va.gov
    - VRC.VBAWIN@va.gov
    - VRC.VBACMS@va.gov
    - VREAPPS.VBANAS@va.gov
    - VRC.VBANOL@va.gov
    - VRE.VBAMGY@va.gov
    - VRE.VBAJAC@va.gov
    - VRE.VBACLE@va.gov
    - VRE.VBAIND@va.gov
    - VRE.VBALOU@va.gov
    - VAVBACHI.VRE@va.gov
    - VRE.VBADET@va.gov
    - VREApplications.VBAMIW@va.gov
    - VRC.VBASTL@va.gov
    - VRE.VBADES@va.gov
    - VRE.VBALIN@va.gov
    - VRC.VBASPL@va.gov
    - VRE.VBADEN@va.gov
    - VRC.VBAALB@va.gov
    - VRE.VBASLC@va.gov
    - VRC.VBAOAK@va.gov
    - ROVRC.VBALAN@va.gov
    - VRE.VBAPHO@va.gov
    - VRE.VBASEA@va.gov
    - VRE.VBABOI@va.gov
    - VRE.VBAPOR@va.gov
    - VREAPPS.VBAWAC@va.gov
    - VRE.VBALIT@va.gov
    - VREBDD.VBAMUS@va.gov
    - VRE.VBAREN@va.gov
    - MBVRE.VBASAJ@va.gov
    - VRE.VBAMPI@va.gov
    - VRE.VBAHOU@va.gov
    - VRE.VBAWAS@va.gov
    - VRE.VBAMAN@va.gov
    - EBENAPPS.VBASDC@va.gov
    - VRE.VBATOG@va.gov
    - VRE.VBAMAN@va.gov
    - VRC.VBAFHM@va.gov
    - VRC.VBAFAR@va.gov
    - VRC.VBAFAR@va.gov
    - VRE.VBADEN@va.gov
    - VRE.VBAWIC@va.gov
    - VRC.VBAHON@va.gov
    - VAVBA/WIM/RO/VR&E@vba.va.gov
    - VRE.VBAANC@va.gov
    - VRE.VBAPIT@va.gov
    - VRE-CMS.VBAVACO@va.gov
vetext:
  mock: <%= ENV['vetext__mock'] %>
vetext_push:
  base_url: <%= ENV['vetext_push__base_url'] %>
  pass: <%= ENV['vetext_push__pass'] %>
  user: <%= ENV['vetext_push__user'] %>
  va_mobile_app_debug_sid: <%= ENV['vetext_push__va_mobile_app_debug_sid'] %>
  va_mobile_app_sid: <%= ENV['vetext_push__va_mobile_app_sid'] %>
vff_simple_forms:
  aws:
    bucket: <%= ENV['vff_simple_forms__aws__bucket'] %>
    region: us-gov-west-1
vha:
  sharepoint:
    authentication_url: https://accounts.accesscontrol.windows.net
    base_path: "/sites/vhafinance/MDW"
    client_id: <%= ENV['vha__sharepoint__client_id'] %>
    client_secret: <%= ENV['vha__sharepoint__client_secret'] %>
    mock: <%= ENV['vha__sharepoint__mock'] %>
    resource: 00000003-0000-0ff1-ce00-000000000000
    service_name: VHA-SHAREPOINT
    sharepoint_url: dvagov.sharepoint.com
    tenant_id: <%= ENV['vha__sharepoint__tenant_id'] %>
vic:
  s3:
    aws_access_key_id: <%= ENV['vic__s3__aws_access_key_id'] %>
    aws_secret_access_key: <%= ENV['vic__s3__aws_secret_access_key'] %>
    region: us-gov-west-1
  signing_key_path: <%= ENV['vic__signing_key_path'] %>
  url: <%= ENV['vic__url'] %>
virtual_agent:
  cxdw_app_uri: <%= ENV['virtual_agent__cxdw_app_uri'] %>
  cxdw_client_id: <%= ENV['virtual_agent__cxdw_client_id'] %>
  cxdw_client_secret: <%= ENV['virtual_agent__cxdw_client_secret'] %>
  cxdw_dataverse_uri: <%= ENV['virtual_agent__cxdw_dataverse_uri'] %>
  cxdw_table_prefix: <%= ENV['virtual_agent__cxdw_table_prefix'] %>
  lighthouse_api_key: <%= ENV['virtual_agent__lighthouse_api_key'] %>
  lighthouse_api_uri: https://sandbox-api.va.gov/services/appeals/v0/appeals
  speech_token_request_uri: <%= ENV['virtual_agent__speech_token_request_uri'] %>
  speech_token_subscription_key: <%= ENV['virtual_agent__speech_token_subscription_key'] %>
  webchat_pva2_secret: <%= ENV['virtual_agent__webchat_pva2_secret'] %>
  webchat_root_bot_secret: <%= ENV['virtual_agent__webchat_root_bot_secret'] %>
  webchat_secret: <%= ENV['virtual_agent__webchat_secret'] %>
  webchat_secret_msft: <%= ENV['virtual_agent__webchat_secret_msft'] %>
  webchat_secret_nlu: <%= ENV['virtual_agent__webchat_secret_nlu'] %>
virtual_hosts: <%= ENV['virtual_hosts'] %>
virtual_regional_office:
  api_key: <%= ENV['virtual_regional_office__api_key'] %>
  evidence_pdf_path: evidence-pdf
  max_cfi_path: employee-experience/max-ratings
  url: <%= ENV['virtual_regional_office__url'] %>
vre_counseling:
  prefill: true
vre_readiness:
  prefill: true
vsp_environment: <%= ENV['vsp_environment'] %>
vye:
  ivr_key: <%= ENV['vye__ivr_key'] %>
  s3:
    access_key_id: <%= ENV['vye__s3__access_key_id'] %>
    bucket: <%= ENV['vye__s3__bucket'] %>
    region: us-gov-west-1
    secret_access_key: <%= ENV['vye__s3__secret_access_key'] %>
  scrypt:
    "N": 16384
    length: 16
    p: 1
    r: 8
    salt: <%= ENV['vye__scrypt__salt'] %>
web_origin: <%= ENV['web_origin'] %>
web_origin_regex: "\\Ahttps?:\\/\\/.*\\.cms\\.va\\.gov\\z"
webhooks:
  require_https: true
websockets:
  require_https: <%= ENV['websockets__require_https'] %>
  websocket_settings: <%= ENV['websockets__websocket_settings'] %>
xlsx_file_fetcher:
  github_access_token: <%= ENV['xlsx_file_fetcher__github_access_token'] %><|MERGE_RESOLUTION|>--- conflicted
+++ resolved
@@ -405,18 +405,6 @@
   key_path: "/etc/pki/tls/private/vetsgov-evss.key"
   letters:
     timeout: 55
-<<<<<<< HEAD
-    url: <%= ENV['EVSS__LETTERS__URL'] %>
-  mock_claims: <%= ENV['EVSS__MOCK_CLAIMS'] %>
-  mock_common_service: <%= ENV['EVSS__MOCK_COMMON_SERVICE'] %>
-  mock_disabilities_form: <%= ENV['EVSS__MOCK_DISABILITIES_FORM'] %>
-  mock_gi_bill_status: <%= ENV['EVSS__MOCK_GI_BILL_STATUS'] %>
-  mock_itf: <%= ENV['EVSS__MOCK_ITF'] %>
-  mock_letters: <%= ENV['EVSS__MOCK_LETTERS'] %>
-  mock_ppiu: <%= ENV['EVSS__MOCK_PPIU'] %>
-  mock_reference: <%= ENV['EVSS__MOCK_REFERENCE'] %>
-  mock_vso_search: <%= ENV['EVSS__MOCK_VSO_SEARCH'] %>
-=======
     url: <%= ENV['evss__letters__url'] %>
   mock_claims: <%= ENV['evss__mock_claims'] %>
   mock_common_service: <%= ENV['evss__mock_common_service'] %>
@@ -433,7 +421,6 @@
     timeout: 30
   pciu_address:
     timeout: 30
->>>>>>> 75833e58
   ppiu:
     timeout: 30
   prefill: true
