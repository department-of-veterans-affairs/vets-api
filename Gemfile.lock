GIT
  remote: https://github.com/department-of-veterans-affairs/active_model_serializers
  revision: 19015caa80227e5ae5d62179129edcaa43fb3d9d
  branch: master
  specs:
    active_model_serializers (0.10.4.vsp)
      actionpack (>= 4.1)
      activemodel (>= 4.1)
      case_transform (>= 0.2)
      jsonapi (= 0.1.1.beta6)

GIT
  remote: https://github.com/department-of-veterans-affairs/apivore
  revision: b5b6c9803334f9ddc1c11e4f201fdc9f6353ef59
  branch: master
  specs:
    apivore (1.6.2.vsp)
      actionpack (>= 4)
      hashie (~> 3.3)
      json-schema (~> 2.5)
      rspec (~> 3)
      rspec-expectations (~> 3.1)
      rspec-mocks (~> 3.1)

GIT
  remote: https://github.com/department-of-veterans-affairs/betamocks
  revision: df8f8e600863fe35b1d0bab01372f65a75d50937
  branch: master
  specs:
    betamocks (0.7.0)
      activesupport (>= 4.2)
      adler32
      faraday (>= 0.7.4, <= 0.17.0)

GIT
  remote: https://github.com/department-of-veterans-affairs/bgs-ext.git
  revision: f8e5d69ed0cb1791bc41e5b6e55b22134c39fad4
  specs:
    bgs_ext (0.14.6)
      httpclient
      nokogiri (>= 1.8.5)
      savon (~> 2.12)

GIT
  remote: https://github.com/department-of-veterans-affairs/connect_vbms.git
  revision: bebad55f8723f091c7d41522178b11999f574499
  branch: master
  specs:
    connect_vbms (1.2.0)
      httpclient (~> 2.8.0)
      httpi (~> 2.4)
      mail
      nokogiri (>= 1.8.4)
      nori
      xmldsig (~> 0.3.1)
      xmlenc

GIT
  remote: https://github.com/department-of-veterans-affairs/vets-json-schema
<<<<<<< HEAD
  revision: bde3b2422f9120790938ac0ea5e031bd0101b9be
  ref: bde3b2422f9120790938ac0ea5e031bd0101b9be
  specs:
    vets_json_schema (13.1.0)
=======
  revision: 97736319ba4efcc92e6b256bce3b572695abb2ab
  branch: master
  specs:
    vets_json_schema (12.0.1)
>>>>>>> 0f96b02a
      multi_json (~> 1.0)
      script_utils (= 0.0.4)

PATH
  remote: modules/appeals_api
  specs:
    appeals_api (0.0.1)
      sidekiq

PATH
  remote: modules/claims_api
  specs:
    claims_api (0.0.1)

PATH
  remote: modules/covid_research
  specs:
    covid_research (0.1.0)
      rails (~> 6.0.3, >= 6.0.3.2)
      sidekiq

PATH
  remote: modules/health_quest
  specs:
    health_quest (0.1.0)

PATH
  remote: modules/mobile
  specs:
    mobile (0.1.0)
      rails (~> 6.0.3, >= 6.0.3.2)

PATH
  remote: modules/openid_auth
  specs:
    openid_auth (0.0.1)

PATH
  remote: modules/va_forms
  specs:
    va_forms (0.0.1)
      faraday
      nokogiri
      paper_trail
      sidekiq

PATH
  remote: modules/vaos
  specs:
    vaos (0.1.0)
      sidekiq

PATH
  remote: modules/vba_documents
  specs:
    vba_documents (0.0.1)
      aws-sdk-s3 (~> 1)
      sidekiq

PATH
  remote: modules/veteran_confirmation
  specs:
    veteran_confirmation (0.0.1)

PATH
  remote: modules/veteran_verification
  specs:
    veteran_verification (0.0.1)

PATH
  remote: modules/veteran
  specs:
    veteran (0.0.1)

GEM
  remote: https://rubygems.org/
  remote: https://enterprise.contribsys.com/
  specs:
    Ascii85 (1.0.3)
    aasm (5.0.6)
      concurrent-ruby (~> 1.0)
    actioncable (6.0.3.3)
      actionpack (= 6.0.3.3)
      nio4r (~> 2.0)
      websocket-driver (>= 0.6.1)
    actionmailbox (6.0.3.3)
      actionpack (= 6.0.3.3)
      activejob (= 6.0.3.3)
      activerecord (= 6.0.3.3)
      activestorage (= 6.0.3.3)
      activesupport (= 6.0.3.3)
      mail (>= 2.7.1)
    actionmailer (6.0.3.3)
      actionpack (= 6.0.3.3)
      actionview (= 6.0.3.3)
      activejob (= 6.0.3.3)
      mail (~> 2.5, >= 2.5.4)
      rails-dom-testing (~> 2.0)
    actionpack (6.0.3.3)
      actionview (= 6.0.3.3)
      activesupport (= 6.0.3.3)
      rack (~> 2.0, >= 2.0.8)
      rack-test (>= 0.6.3)
      rails-dom-testing (~> 2.0)
      rails-html-sanitizer (~> 1.0, >= 1.2.0)
    actiontext (6.0.3.3)
      actionpack (= 6.0.3.3)
      activerecord (= 6.0.3.3)
      activestorage (= 6.0.3.3)
      activesupport (= 6.0.3.3)
      nokogiri (>= 1.8.5)
    actionview (6.0.3.3)
      activesupport (= 6.0.3.3)
      builder (~> 3.1)
      erubi (~> 1.4)
      rails-dom-testing (~> 2.0)
      rails-html-sanitizer (~> 1.1, >= 1.2.0)
    activejob (6.0.3.3)
      activesupport (= 6.0.3.3)
      globalid (>= 0.3.6)
    activemodel (6.0.3.3)
      activesupport (= 6.0.3.3)
    activerecord (6.0.3.3)
      activemodel (= 6.0.3.3)
      activesupport (= 6.0.3.3)
    activerecord-import (1.0.4)
      activerecord (>= 3.2)
    activerecord-postgis-adapter (6.0.0)
      activerecord (~> 6.0)
      rgeo-activerecord (~> 6.0)
    activestorage (6.0.3.3)
      actionpack (= 6.0.3.3)
      activejob (= 6.0.3.3)
      activerecord (= 6.0.3.3)
      marcel (~> 0.3.1)
    activesupport (6.0.3.3)
      concurrent-ruby (~> 1.0, >= 1.0.2)
      i18n (>= 0.7, < 2)
      minitest (~> 5.1)
      tzinfo (~> 1.1)
      zeitwerk (~> 2.2, >= 2.2.2)
    addressable (2.7.0)
      public_suffix (>= 2.0.2, < 5.0)
    adler32 (0.0.2)
    afm (0.2.2)
    akami (1.3.1)
      gyoku (>= 0.4.0)
      nokogiri
    ast (2.4.1)
    attr_encrypted (3.1.0)
      encryptor (~> 3.0.0)
    attr_extras (6.2.4)
    awesome_print (1.8.0)
    awrence (1.1.1)
    aws-partitions (1.79.0)
    aws-sdk-core (3.19.0)
      aws-partitions (~> 1.0)
      aws-sigv4 (~> 1.0)
      jmespath (~> 1.0)
    aws-sdk-kms (1.5.0)
      aws-sdk-core (~> 3)
      aws-sigv4 (~> 1.0)
    aws-sdk-s3 (1.9.0)
      aws-sdk-core (~> 3)
      aws-sdk-kms (~> 1)
      aws-sigv4 (~> 1.0)
    aws-sdk-sns (1.1.0)
      aws-sdk-core (~> 3)
      aws-sigv4 (~> 1.0)
    aws-sigv4 (1.0.2)
    axiom-types (0.1.1)
      descendants_tracker (~> 0.0.4)
      ice_nine (~> 0.11.0)
      thread_safe (~> 0.3, >= 0.3.1)
    benchmark-ips (2.8.2)
    bindex (0.8.1)
    brakeman (4.9.0)
    breakers (0.3.0)
      faraday (>= 0.7.4, < 0.18)
      multi_json (~> 1.0)
    builder (3.2.4)
    bundler-audit (0.7.0.1)
      bundler (>= 1.2.0, < 3)
      thor (>= 0.18, < 2)
    byebug (11.1.3)
    carrierwave (0.11.2)
      activemodel (>= 3.2.0)
      activesupport (>= 3.2.0)
      json (>= 1.7)
      mime-types (>= 1.16)
      mimemagic (>= 0.3.0)
    carrierwave-aws (1.3.0)
      aws-sdk-s3 (~> 1.0)
      carrierwave (>= 0.7, < 2.0)
    case_transform (0.2)
      activesupport
    childprocess (3.0.0)
    claide (1.0.3)
    claide-plugins (0.9.2)
      cork
      nap
      open4 (~> 1.3)
    clam_scan (0.0.2)
    cliver (0.3.2)
    coderay (1.1.3)
    coercible (1.0.0)
      descendants_tracker (~> 0.0.1)
    colored2 (3.1.2)
    colorize (0.8.1)
    combine_pdf (1.0.16)
      ruby-rc4 (>= 0.1.5)
    concurrent-ruby (1.1.7)
    config (2.2.1)
      deep_merge (~> 1.2, >= 1.2.1)
      dry-validation (~> 1.0, >= 1.0.0)
    connection_pool (2.2.3)
    content_disposition (1.0.0)
    cork (0.3.0)
      colored2 (~> 3.1)
    crack (0.4.3)
      safe_yaml (~> 1.0.0)
    crass (1.0.6)
    danger (8.0.4)
      claide (~> 1.0)
      claide-plugins (>= 0.9.2)
      colored2 (~> 3.1)
      cork (~> 0.1)
      faraday (>= 0.9.0, < 2.0)
      faraday-http-cache (~> 2.0)
      git (~> 1.7)
      kramdown (~> 2.0)
      kramdown-parser-gfm (~> 1.0)
      no_proxy_fix
      octokit (~> 4.7)
      terminal-table (~> 1)
    database_cleaner (1.8.5)
    date_validator (0.9.0)
      activemodel
      activesupport
    deep_merge (1.2.1)
    descendants_tracker (0.0.4)
      thread_safe (~> 0.3, >= 0.3.1)
    diff-lcs (1.4.4)
    docile (1.3.2)
    down (4.8.1)
      addressable (~> 2.5)
    dry-configurable (0.9.0)
      concurrent-ruby (~> 1.0)
      dry-core (~> 0.4, >= 0.4.7)
    dry-container (0.7.2)
      concurrent-ruby (~> 1.0)
      dry-configurable (~> 0.1, >= 0.1.3)
    dry-core (0.4.9)
      concurrent-ruby (~> 1.0)
    dry-equalizer (0.3.0)
    dry-inflector (0.2.0)
    dry-initializer (3.0.3)
    dry-logic (1.0.5)
      concurrent-ruby (~> 1.0)
      dry-core (~> 0.2)
      dry-equalizer (~> 0.2)
    dry-schema (1.4.3)
      concurrent-ruby (~> 1.0)
      dry-configurable (~> 0.8, >= 0.8.3)
      dry-core (~> 0.4)
      dry-equalizer (~> 0.2)
      dry-initializer (~> 3.0)
      dry-logic (~> 1.0)
      dry-types (~> 1.2)
    dry-struct (1.2.0)
      dry-core (~> 0.4, >= 0.4.3)
      dry-equalizer (~> 0.3)
      dry-types (~> 1.0)
      ice_nine (~> 0.11)
    dry-types (1.2.2)
      concurrent-ruby (~> 1.0)
      dry-container (~> 0.3)
      dry-core (~> 0.4, >= 0.4.4)
      dry-equalizer (~> 0.3)
      dry-inflector (~> 0.1, >= 0.1.2)
      dry-logic (~> 1.0, >= 1.0.2)
    dry-validation (1.4.1)
      concurrent-ruby (~> 1.0)
      dry-container (~> 0.7, >= 0.7.1)
      dry-core (~> 0.4)
      dry-equalizer (~> 0.2)
      dry-initializer (~> 3.0)
      dry-schema (~> 1.0, >= 1.4.3)
    e2mmap (0.1.0)
    ecma-re-validator (0.2.0)
      regexp_parser (~> 1.2)
    einhorn (0.7.4)
    encryptor (3.0.0)
    equalizer (0.0.11)
    erubi (1.9.0)
    et-orbi (1.2.4)
      tzinfo
    ethon (0.12.0)
      ffi (>= 1.3.0)
    factory_bot (6.1.0)
      activesupport (>= 5.0.0)
    factory_bot_rails (6.1.0)
      factory_bot (~> 6.1.0)
      railties (>= 5.0.0)
    faker (2.13.0)
      i18n (>= 1.6, < 2)
    fakeredis (0.8.0)
      redis (~> 4.1)
    faraday (0.17.0)
      multipart-post (>= 1.2, < 3)
    faraday-http-cache (2.2.0)
      faraday (>= 0.8)
    faraday_adapter_socks (0.1.1)
      faraday (~> 0.9)
      socksify (~> 1.7)
    faraday_curl (0.0.2)
      faraday (>= 0.9.0)
    faraday_middleware (0.13.1)
      faraday (>= 0.7.4, < 1.0)
    fast_jsonapi (1.5)
      activesupport (>= 4.2)
    fastimage (2.1.7)
    ffi (1.12.2)
    filelock (1.1.1)
    find_a_port (1.0.1)
    flipper (0.17.2)
    flipper-active_record (0.17.2)
      activerecord (>= 4.2, < 7)
      flipper (~> 0.17.2)
    flipper-active_support_cache_store (0.17.2)
      activesupport (>= 4.2, < 7)
      flipper (~> 0.17.2)
    flipper-ui (0.17.2)
      erubi (>= 1.0.0, < 2.0.0)
      flipper (~> 0.17.2)
      rack (>= 1.4, < 3)
      rack-protection (>= 1.5.3, < 2.1.0)
    foreman (0.87.1)
    formatador (0.2.5)
    fugit (1.3.3)
      et-orbi (~> 1.1, >= 1.1.8)
      raabro (~> 1.1)
    fuubar (2.5.0)
      rspec-core (~> 3.0)
      ruby-progressbar (~> 1.4)
    git (1.7.0)
      rchardet (~> 1.8)
    globalid (0.4.2)
      activesupport (>= 4.2.0)
    govdelivery-tms (2.8.4)
      activesupport
      faraday
      faraday_middleware
      mime-types
    guard (2.16.2)
      formatador (>= 0.2.4)
      listen (>= 2.7, < 4.0)
      lumberjack (>= 1.0.12, < 2.0)
      nenv (~> 0.1)
      notiffany (~> 0.0)
      pry (>= 0.9.12)
      shellany (~> 0.0)
      thor (>= 0.18.1)
    guard-compat (1.2.1)
    guard-rspec (4.7.3)
      guard (~> 2.1)
      guard-compat (~> 1.1)
      rspec (>= 2.99.0, < 4.0)
    guard-rubocop (1.3.0)
      guard (~> 2.0)
      rubocop (~> 0.20)
    gyoku (1.3.1)
      builder (>= 2.1.2)
    hana (1.3.5)
    hashdiff (1.0.1)
    hashery (2.1.2)
    hashie (3.6.0)
    holidays (8.1.0)
    httpclient (2.8.3)
    httpi (2.4.5)
      rack
      socksify
    i18n (1.8.5)
      concurrent-ruby (~> 1.0)
    ice_nine (0.11.2)
    iniparse (1.5.0)
    iso_country_codes (0.7.8)
    jmespath (1.4.0)
    json (2.3.1)
    json-schema (2.8.1)
      addressable (>= 2.4)
    json_schemer (0.2.8)
      ecma-re-validator (~> 0.2)
      hana (~> 1.3)
      regexp_parser (~> 1.5)
      uri_template (~> 0.7)
    jsonapi (0.1.1.beta6)
      jsonapi-parser (= 0.1.1.beta3)
      jsonapi-renderer (= 0.1.1.beta1)
    jsonapi-parser (0.1.1.beta3)
    jsonapi-renderer (0.1.1.beta1)
    jwt (2.2.1)
    kramdown (2.3.0)
      rexml
    kramdown-parser-gfm (1.1.0)
      kramdown (~> 2.0)
    levenshtein-ffi (1.1.0)
      ffi (~> 1.9)
    liquid (4.0.3)
    listen (3.2.1)
      rb-fsevent (~> 0.10, >= 0.10.3)
      rb-inotify (~> 0.9, >= 0.9.10)
    loofah (2.7.0)
      crass (~> 1.0.2)
      nokogiri (>= 1.5.9)
    lumberjack (1.2.4)
    mail (2.7.1)
      mini_mime (>= 0.1.1)
    marcel (0.3.3)
      mimemagic (~> 0.3.2)
    memoist (0.16.2)
    method_source (1.0.0)
    mime-types (3.3)
      mime-types-data (~> 3.2015)
    mime-types-data (3.2019.1009)
    mimemagic (0.3.5)
    mini_magick (4.10.1)
    mini_mime (1.0.2)
    mini_portile2 (2.4.0)
    minitest (5.14.2)
    multi_json (1.15.0)
    multipart-post (2.1.1)
    nap (1.1.0)
    nenv (0.3.0)
    net-sftp (2.1.2)
      net-ssh (>= 2.6.5)
    net-ssh (4.1.0)
    nio4r (2.5.3)
    no_proxy_fix (0.1.2)
    nokogiri (1.10.10)
      mini_portile2 (~> 2.4.0)
    nori (2.6.0)
    notiffany (0.1.3)
      nenv (~> 0.1)
      shellany (~> 0.0)
    notifications-ruby-client (5.1.2)
      jwt (>= 1.5, < 3)
    octokit (4.18.0)
      faraday (>= 0.9)
      sawyer (~> 0.8.0, >= 0.5.3)
    oj (3.9.0)
    olive_branch (3.0.0)
      multi_json
      oj
      rails (>= 4.0)
    open4 (1.3.4)
    operating_hours (0.1.0)
    origami (2.1.0)
      colorize (~> 0.7)
    overcommit (0.53.0)
      childprocess (>= 0.6.3, < 4)
      iniparse (~> 1.4)
    ox (2.13.2)
    pact (1.54.0)
      pact-mock_service (~> 3.0, >= 3.3.1)
      pact-support (~> 1.9)
      rack-test (>= 0.6.3, < 2.0.0)
      rspec (~> 3.0)
      term-ansicolor (~> 1.0)
      thor (>= 0.20, < 2.0)
      webrick (~> 1.3)
    pact-mock_service (3.6.2)
      filelock (~> 1.1)
      find_a_port (~> 1.0.1)
      json
      pact-support (~> 1.12, >= 1.12.0)
      rack (~> 2.0)
      rspec (>= 2.14)
      term-ansicolor (~> 1.0)
      thor (>= 0.19, < 2.0)
      webrick (~> 1.3)
    pact-support (1.15.1)
      awesome_print (~> 1.1)
      randexp (~> 0.1.7)
      rspec (>= 2.14)
      term-ansicolor (~> 1.0)
    paper_trail (10.3.1)
      activerecord (>= 4.2)
      request_store (~> 1.1)
    parallel (1.19.2)
    parser (2.7.1.4)
      ast (~> 2.4.1)
    patience_diff (1.1.0)
      trollop (~> 1.16)
    pdf-core (0.7.0)
    pdf-forms (1.2.0)
      cliver (~> 0.3.2)
      safe_shell (>= 1.0.3, < 2.0)
    pdf-inspector (1.3.0)
      pdf-reader (>= 1.0, < 3.0.a)
    pdf-reader (2.4.0)
      Ascii85 (~> 1.0.0)
      afm (~> 0.2.1)
      hashery (~> 2.0)
      ruby-rc4
      ttfunk
    pg (1.2.3)
    prawn (2.2.2)
      pdf-core (~> 0.7.0)
      ttfunk (~> 1.5)
    pry (0.13.1)
      coderay (~> 1.1)
      method_source (~> 1.0)
    pry-byebug (3.9.0)
      byebug (~> 11.0)
      pry (~> 0.13.0)
    public_suffix (4.0.5)
    puma (4.3.5)
      nio4r (~> 2.0)
    puma-plugin-statsd (0.1.0)
      json
      puma (>= 3.12, < 5)
    pundit (1.1.0)
      activesupport (>= 3.0.0)
    raabro (1.1.6)
    rack (2.2.3)
    rack-attack (6.2.2)
      rack (>= 1.0, < 3)
    rack-cors (1.1.1)
      rack (>= 2.0.0)
    rack-protection (2.0.8.1)
      rack
    rack-test (1.1.0)
      rack (>= 1.0, < 3)
    rack-vcr (0.1.5)
      vcr (>= 2.9)
    rails (6.0.3.3)
      actioncable (= 6.0.3.3)
      actionmailbox (= 6.0.3.3)
      actionmailer (= 6.0.3.3)
      actionpack (= 6.0.3.3)
      actiontext (= 6.0.3.3)
      actionview (= 6.0.3.3)
      activejob (= 6.0.3.3)
      activemodel (= 6.0.3.3)
      activerecord (= 6.0.3.3)
      activestorage (= 6.0.3.3)
      activesupport (= 6.0.3.3)
      bundler (>= 1.3.0)
      railties (= 6.0.3.3)
      sprockets-rails (>= 2.0.0)
    rails-dom-testing (2.0.3)
      activesupport (>= 4.2.0)
      nokogiri (>= 1.6)
    rails-html-sanitizer (1.3.0)
      loofah (~> 2.3)
    rails-session_cookie (0.2.2)
      rails (>= 4.0)
    rails_semantic_logger (4.4.0)
      rails (>= 3.2)
      semantic_logger (~> 4.4)
    railties (6.0.3.3)
      actionpack (= 6.0.3.3)
      activesupport (= 6.0.3.3)
      method_source
      rake (>= 0.8.7)
      thor (>= 0.20.3, < 2.0)
    rainbow (3.0.0)
    rake (13.0.1)
    randexp (0.1.7)
    rb-fsevent (0.10.3)
    rb-inotify (0.10.1)
      ffi (~> 1.0)
    rchardet (1.8.0)
    redis (4.1.4)
    redis-namespace (1.7.0)
      redis (>= 3.0.4)
    regexp_parser (1.6.0)
    request_store (1.5.0)
      rack (>= 1.4)
    restforce (3.0.0)
      faraday (>= 0.9.0, <= 1.0)
      faraday_middleware (>= 0.8.8, <= 1.0)
      hashie (>= 1.2.0, < 4.0)
      json (>= 1.7.5)
    rexml (3.2.4)
    rgeo (2.0.1)
    rgeo-activerecord (6.2.1)
      activerecord (>= 5.0)
      rgeo (>= 1.0.0)
    rgeo-geojson (2.1.1)
      rgeo (>= 1.0.0)
    rspec (3.9.0)
      rspec-core (~> 3.9.0)
      rspec-expectations (~> 3.9.0)
      rspec-mocks (~> 3.9.0)
    rspec-core (3.9.2)
      rspec-support (~> 3.9.3)
    rspec-expectations (3.9.2)
      diff-lcs (>= 1.2.0, < 2.0)
      rspec-support (~> 3.9.0)
    rspec-instrumentation-matcher (0.0.9)
      activesupport
      rspec-expectations
    rspec-mocks (3.9.1)
      diff-lcs (>= 1.2.0, < 2.0)
      rspec-support (~> 3.9.0)
    rspec-rails (4.0.1)
      actionpack (>= 4.2)
      activesupport (>= 4.2)
      railties (>= 4.2)
      rspec-core (~> 3.9)
      rspec-expectations (~> 3.9)
      rspec-mocks (~> 3.9)
      rspec-support (~> 3.9)
    rspec-retry (0.6.2)
      rspec-core (> 3.3)
    rspec-support (3.9.3)
    rspec_junit_formatter (0.4.1)
      rspec-core (>= 2, < 4, != 2.12.0)
    rubocop (0.84.0)
      parallel (~> 1.10)
      parser (>= 2.7.0.1)
      rainbow (>= 2.2.2, < 4.0)
      rexml
      rubocop-ast (>= 0.0.3)
      ruby-progressbar (~> 1.7)
      unicode-display_width (>= 1.4.0, < 2.0)
    rubocop-ast (0.3.0)
      parser (>= 2.7.1.4)
    rubocop-junit-formatter (0.1.4)
    rubocop-rails (2.6.0)
      activesupport (>= 4.2.0)
      rack (>= 1.1)
      rubocop (>= 0.82.0)
    rubocop-rspec (1.41.0)
      rubocop (>= 0.68.1)
    rubocop-thread_safety (0.4.0)
      rubocop (>= 0.51.0)
    ruby-progressbar (1.10.1)
    ruby-rc4 (0.1.5)
    ruby-saml (1.11.0)
      nokogiri (>= 1.5.10)
    rubyzip (2.0.0)
    rufus-scheduler (3.6.0)
      fugit (~> 1.1, >= 1.1.6)
    safe_shell (1.1.0)
    safe_yaml (1.0.5)
    savon (2.12.1)
      akami (~> 1.2)
      builder (>= 2.1.2)
      gyoku (~> 1.2)
      httpi (~> 2.3)
      nokogiri (>= 1.8.1)
      nori (~> 2.4)
      wasabi (~> 3.4)
    sawyer (0.8.2)
      addressable (>= 2.3.5)
      faraday (> 0.8, < 2.0)
    script_utils (0.0.4)
    seedbank (0.5.0)
      rake (>= 10.0)
    semantic_logger (4.5.0)
      concurrent-ruby (~> 1.0)
    sentry-raven (2.13.0)
      faraday (>= 0.7.6, < 1.0)
    shellany (0.0.1)
    shrine (2.19.3)
      content_disposition (~> 1.0)
      down (~> 4.1)
    shrine-memory (0.2.2)
      down
      shrine (~> 2.0)
    sidekiq (5.2.9)
      connection_pool (~> 2.2, >= 2.2.2)
      rack (~> 2.0)
      rack-protection (>= 1.5.0)
      redis (>= 3.3.5, < 4.2)
    sidekiq-ent (1.8.1)
      einhorn (= 0.7.4)
      sidekiq (>= 5.2.3)
      sidekiq-pro (>= 4.0.4)
    sidekiq-pro (5.0.0)
      concurrent-ruby (>= 1.0.5)
      sidekiq (>= 5.2.7)
    sidekiq-scheduler (3.0.1)
      e2mmap
      redis (>= 3, < 5)
      rufus-scheduler (~> 3.2)
      sidekiq (>= 3)
      thwait
      tilt (>= 1.4.0)
    simplecov (0.17.1)
      docile (~> 1.1)
      json (>= 1.8, < 3)
      simplecov-html (~> 0.10.0)
    simplecov-html (0.10.2)
    socksify (1.7.1)
    spring (2.1.0)
    spring-commands-rspec (1.0.4)
      spring (>= 0.9.1)
    sprockets (4.0.2)
      concurrent-ruby (~> 1.0)
      rack (> 1, < 3)
    sprockets-rails (3.2.1)
      actionpack (>= 4.0)
      activesupport (>= 4.0)
      sprockets (>= 3.0.0)
    staccato (0.5.3)
    statsd-instrument (2.6.0)
    super_diff (0.5.1)
      attr_extras (>= 6.2.4)
      diff-lcs
      patience_diff
    swagger-blocks (3.0.0)
    sync (0.5.0)
    term-ansicolor (1.7.1)
      tins (~> 1.0)
    terminal-table (1.8.0)
      unicode-display_width (~> 1.1, >= 1.1.1)
    thor (1.0.1)
    thread_safe (0.3.6)
    thwait (0.1.0)
    tilt (2.0.10)
    timecop (0.9.1)
    tins (1.25.0)
      sync
    trollop (1.16.2)
    ttfunk (1.5.1)
    typhoeus (1.3.1)
      ethon (>= 0.9.0)
    tzinfo (1.2.7)
      thread_safe (~> 0.1)
    unicode-display_width (1.7.0)
    uri_template (0.7.0)
    utf8-cleaner (0.2.5)
      activesupport
    vcr (6.0.0)
    virtus (1.0.5)
      axiom-types (~> 0.1)
      coercible (~> 1.0)
      descendants_tracker (~> 0.0, >= 0.0.3)
      equalizer (~> 0.0, >= 0.0.9)
    wasabi (3.5.0)
      httpi (~> 2.0)
      nokogiri (>= 1.4.2)
    web-console (3.7.0)
      actionview (>= 5.0)
      activemodel (>= 5.0)
      bindex (>= 0.4.0)
      railties (>= 5.0)
    webmock (3.8.3)
      addressable (>= 2.3.6)
      crack (>= 0.3.2)
      hashdiff (>= 0.4.0, < 2.0.0)
    webrick (1.6.0)
    websocket-driver (0.7.3)
      websocket-extensions (>= 0.1.0)
    websocket-extensions (0.1.5)
    will_paginate (3.1.0)
    xmldsig (0.3.2)
      nokogiri
    xmlenc (0.7.1)
      activemodel (>= 3.0.0)
      activesupport (>= 3.0.0)
      nokogiri (>= 1.6.0, < 2.0.0)
      xmlmapper (>= 0.7.3)
    xmlmapper (0.7.3)
      nokogiri (~> 1.5)
    yard (0.9.25)
    zeitwerk (2.4.0)
    zero_downtime_migrations (0.0.7)
      activerecord

PLATFORMS
  ruby

DEPENDENCIES
  aasm
  active_model_serializers!
  activerecord-import
  activerecord-postgis-adapter (~> 6.0.0)
  addressable
  apivore!
  appeals_api!
  attr_encrypted (= 3.1.0)
  awesome_print (~> 1.8)
  awrence
  aws-sdk-s3 (~> 1)
  aws-sdk-sns (~> 1)
  benchmark-ips
  betamocks!
  bgs_ext!
  brakeman (~> 4.7)
  breakers
  bundler-audit
  byebug
  carrierwave (~> 0.11)
  carrierwave-aws
  claims_api!
  clam_scan
  combine_pdf
  config
  connect_vbms!
  covid_research!
  danger
  database_cleaner
  date_validator
  dry-struct
  dry-types
  factory_bot_rails (> 5)
  faker
  fakeredis
  faraday
  faraday_adapter_socks
  faraday_curl
  faraday_middleware
  fast_jsonapi
  fastimage
  flipper
  flipper-active_record
  flipper-active_support_cache_store
  flipper-ui
  foreman
  fuubar
  govdelivery-tms (= 2.8.4)
  guard-rspec (~> 4.7)
  guard-rubocop
  gyoku
  health_quest!
  holidays
  httpclient
  ice_nine
  iso_country_codes
  json (>= 2.3.0)
  json-schema
  json_schemer
  jsonapi-parser
  jwt
  levenshtein-ffi
  liquid
  mail (= 2.7.1)
  memoist
  mini_magick (~> 4.10.1)
  mobile!
  net-sftp
  nokogiri (~> 1.10)
  notifications-ruby-client (~> 5.1)
  oj
  olive_branch
  openid_auth!
  operating_hours
  origami
  overcommit
  ox
  pact
  pact-mock_service
  paper_trail
  pdf-forms
  pdf-inspector
  pdf-reader
  pg
  prawn
  pry-byebug
  puma (~> 4.3.5)
  puma-plugin-statsd (~> 0.1.0)
  pundit
  rack
  rack-attack
  rack-cors
  rack-test
  rack-vcr
  rails (~> 6.0.2)
  rails-session_cookie
  rails_semantic_logger (~> 4.4)
  rainbow
  redis
  redis-namespace
  request_store
  restforce
  rgeo-geojson
  rspec-instrumentation-matcher
  rspec-rails
  rspec-retry
  rspec_junit_formatter
  rubocop
  rubocop-junit-formatter
  rubocop-rails
  rubocop-rspec
  rubocop-thread_safety
  ruby-saml
  rubyzip (>= 1.3.0)
  savon
  seedbank
  sentry-raven
  shrine
  shrine-memory
  sidekiq (~> 5.0)
  sidekiq-ent!
  sidekiq-pro!
  sidekiq-scheduler (~> 3.0)
  simplecov (< 0.18)
  spring
  spring-commands-rspec
  staccato
  statsd-instrument (~> 2.6.0)
  super_diff
  swagger-blocks
  timecop
  typhoeus
  tzinfo-data
  utf8-cleaner
  va_forms!
  vaos!
  vba_documents!
  vcr
  veteran!
  veteran_confirmation!
  veteran_verification!
  vets_json_schema!
  virtus
  web-console
  webmock
  webrick
  websocket-extensions (>= 0.1.5)
  will_paginate
  yard
  zero_downtime_migrations

RUBY VERSION
   ruby 2.6.6p146

BUNDLED WITH
   1.17.3<|MERGE_RESOLUTION|>--- conflicted
+++ resolved
@@ -57,17 +57,10 @@
 
 GIT
   remote: https://github.com/department-of-veterans-affairs/vets-json-schema
-<<<<<<< HEAD
   revision: bde3b2422f9120790938ac0ea5e031bd0101b9be
   ref: bde3b2422f9120790938ac0ea5e031bd0101b9be
   specs:
     vets_json_schema (13.1.0)
-=======
-  revision: 97736319ba4efcc92e6b256bce3b572695abb2ab
-  branch: master
-  specs:
-    vets_json_schema (12.0.1)
->>>>>>> 0f96b02a
       multi_json (~> 1.0)
       script_utils (= 0.0.4)
 
