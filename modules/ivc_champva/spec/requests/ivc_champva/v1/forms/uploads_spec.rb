--- conflicted
+++ resolved
@@ -210,6 +210,12 @@
             end
           end
 
+          context 'with retry feature enabled' do
+            before do
+              allow(Flipper).to receive(:enabled?).with(:champva_enable_ocr_on_submit, @current_user).and_return(false)
+            end
+          end
+
           it 'retries VES submission if it fails' do
             with_settings(Settings, vsp_environment: 'staging') do
               if data['form_number'] == '10-10D'
@@ -1160,72 +1166,42 @@
   describe '#launch_background_job' do
     let(:controller) { IvcChampva::V1::UploadsController.new }
     let(:form_id) { 'vha_10_10d' }
-<<<<<<< HEAD
-    let(:file_path) { '/tmp/vha_10_10d_attachment_12345.pdf' }
-=======
     let(:file_path) { '/tmp/some_file.pdf' }
->>>>>>> 50e45fb1
     let(:attachment_guid) { '12345' }
     let(:mock_file) do
       double('File', respond_to?: true, original_filename: 'some_file.pdf', read: 'content', path: file_path)
     end
-<<<<<<< HEAD
-    let(:attachment) { double('PersistentAttachments::MilitaryRecords', file: mock_file, guid: attachment_guid, to_pdf: file_path) }
-=======
     let(:attachment) { double('PersistentAttachments::MilitaryRecords', file: mock_file, guid: attachment_guid) }
->>>>>>> 50e45fb1
     let(:tmpfile) { double('Tempfile', path: file_path, binmode: true, write: true, flush: true) }
 
     context 'when OCR feature is enabled' do
       before do
         allow(Flipper).to receive(:enabled?).with(:champva_enable_ocr_on_submit, anything).and_return(true)
-<<<<<<< HEAD
-        allow(Flipper).to receive(:enabled?).with(:champva_enable_llm_on_submit, anything).and_return(false)
-        allow(Tempfile).to receive(:new).and_return(tmpfile)
-        allow(controller).to receive(:tempfile_from_attachment).and_return(tmpfile)
-=======
->>>>>>> 50e45fb1
       end
 
       it 'queues TesseractOcrLoggerJob with correct arguments' do
         job = class_double(IvcChampva::TesseractOcrLoggerJob).as_stubbed_const
         expect(job).to receive(:perform_async).with(
           form_id,
-<<<<<<< HEAD
-          attachment_guid,
-=======
           nil,
->>>>>>> 50e45fb1
           match(%r{^/.*vha_10_10d_attachment_.*\.pdf$}), # Matches the expected tempfile path pattern
           attachment_guid
         )
 
-<<<<<<< HEAD
-        controller.send(:launch_background_job, attachment, form_id, attachment_guid)
-=======
         controller.send(:launch_background_job, attachment, form_id)
->>>>>>> 50e45fb1
       end
     end
 
     context 'when OCR feature is disabled' do
       before do
         allow(Flipper).to receive(:enabled?).with(:champva_enable_ocr_on_submit, anything).and_return(false)
-<<<<<<< HEAD
-        allow(Flipper).to receive(:enabled?).with(:champva_enable_llm_on_submit, anything).and_return(false)
-=======
->>>>>>> 50e45fb1
       end
 
       it 'does not queue TesseractOcrLoggerJob' do
         job = class_double(IvcChampva::TesseractOcrLoggerJob).as_stubbed_const
         expect(job).not_to receive(:perform_async)
 
-<<<<<<< HEAD
-        controller.send(:launch_background_job, attachment, form_id, attachment_guid)
-=======
         controller.send(:launch_background_job, attachment, form_id)
->>>>>>> 50e45fb1
       end
     end
   end
