--- conflicted
+++ resolved
@@ -26,19 +26,12 @@
       @user = user
     end
 
-<<<<<<< HEAD
     def submit_async(parsed_form)
       HCA::EzrSubmissionJob.perform_async(
         HealthCareApplication::LOCKBOX.encrypt(parsed_form.to_json),
         HealthCareApplication.get_user_identifier(@user)
       )
     end
-=======
-    # @param [HashWithIndifferentAccess] parsed_form JSON form data
-    def submit_form(parsed_form)
-      begin
-        parsed_form = configure_and_validate_form(parsed_form)
->>>>>>> da0142ab
 
     def submit_sync(parsed_form)
       formatted = HCA::EnrollmentSystem.veteran_to_save_submit_form(parsed_form, @user)
@@ -60,7 +53,7 @@
     # @param [HashWithIndifferentAccess] parsed_form JSON form data
     def submit_form(parsed_form)
       begin
-        configure_and_validate_form(parsed_form)
+        parsed_form = configure_and_validate_form(parsed_form)
         submit_sync(parsed_form)
       rescue => e
         log_submission_failure(parsed_form)
