--- conflicted
+++ resolved
@@ -5,49 +5,21 @@
 require 'support/url_service_helpers'
 
 RSpec.describe SAML::URLService do
-<<<<<<< HEAD
   context 'using loa/3/vets context' do
+    subject { described_class.new(saml_settings, session: session, user: user, params: params) }
+
+    let(:user) { build(:user) }
+    let(:session) { Session.create(uuid: user.uuid, token: 'abracadabra') }
+
+    around do |example|
+      User.create(user)
+      Timecop.freeze('2018-04-09T17:52:03Z')
+      RequestStore.store['request_id'] = '123'
+      example.run
+      Timecop.return
+    end
+
     SAML::URLService::VIRTUAL_HOST_MAPPINGS.each do |vhost_url, values|
-      subject { described_class.new(saml_settings, session: session, user: user, params: params) }
-
-      let(:user) { build(:user) }
-      let(:session) { Session.create(uuid: user.uuid, token: 'abracadabra') }
-
-      around do |example|
-        User.create(user)
-        Timecop.freeze('2018-04-09T17:52:03Z')
-        RequestStore.store['request_id'] = '123'
-        example.run
-        Timecop.return
-=======
-  subject { described_class.new(saml_settings, session: session, user: user, params: params) }
-
-  let(:user) { build(:user) }
-  let(:session) { Session.create(uuid: user.uuid, token: 'abracadabra') }
-
-  around do |example|
-    User.create(user)
-    Timecop.freeze('2018-04-09T17:52:03Z')
-    RequestStore.store['request_id'] = '123'
-    example.run
-    Timecop.return
-  end
-
-  SAML::URLService::VIRTUAL_HOST_MAPPINGS.each do |vhost_url, values|
-    context "virtual host: #{vhost_url}" do
-      let(:saml_settings) do
-        build(:settings_no_context, assertion_consumer_service_url: "#{vhost_url}/auth/saml/callback")
-      end
-
-      let(:params) { { action: 'new' } }
-
-      it 'has sign in url: mhv_url' do
-        expect(subject.mhv_url)
-          .to be_an_idme_saml_url('https://api.idmelabs.com/saml/SingleSignOnService?SAMLRequest=')
-          .with_relay_state('originating_request_id' => '123', 'type' => 'mhv')
->>>>>>> dd268199
-      end
-
       context "virtual host: #{vhost_url}" do
         let(:saml_settings) do
           build(:settings_no_context, assertion_consumer_service_url: "#{vhost_url}/auth/saml/callback")
@@ -245,20 +217,20 @@
   end
 
   context 'using loa/3 context' do
+    subject { described_class.new(saml_settings, session: session, user: user, params: params, loa3_context: LOA::IDME_LOA3) }
+
+    let(:user) { build(:user) }
+    let(:session) { Session.create(uuid: user.uuid, token: 'abracadabra') }
+
+    around do |example|
+      User.create(user)
+      Timecop.freeze('2018-04-09T17:52:03Z')
+      RequestStore.store['request_id'] = '123'
+      example.run
+      Timecop.return
+    end    
+    
     SAML::URLService::VIRTUAL_HOST_MAPPINGS.each do |vhost_url, values|
-      subject { described_class.new(saml_settings, session: session, user: user, params: params, loa3_context: LOA::IDME_LOA3) }
-
-      let(:user) { build(:user) }
-      let(:session) { Session.create(uuid: user.uuid, token: 'abracadabra') }
-
-      around do |example|
-        User.create(user)
-        Timecop.freeze('2018-04-09T17:52:03Z')
-        RequestStore.store['request_id'] = '123'
-        example.run
-        Timecop.return
-      end
-
       context "virtual host: #{vhost_url}" do
         let(:saml_settings) do
           build(:settings_no_context, assertion_consumer_service_url: "#{vhost_url}/auth/saml/callback")
