# frozen_string_literal: true

# FIXME: remove after re-factoring class

require 'common/client/base'
require 'common/exceptions/not_implemented'
require_relative 'configuration'
require_relative 'models/prescription'
require_relative 'adapters/allergy_adapter'
require_relative 'adapters/clinical_notes_adapter'
require_relative 'adapters/prescriptions_adapter'
require_relative 'adapters/conditions_adapter'
require_relative 'adapters/lab_or_test_adapter'
require_relative 'reference_range_formatter'
require_relative 'logging'
require_relative 'client'

module UnifiedHealthData
  class Service
    STATSD_KEY_PREFIX = 'api.uhd'
    include Common::Client::Concerns::Monitoring

    def initialize(user)
      super()
      @user = user
    end

    def get_labs(start_date:, end_date:)
      with_monitoring do
        response = uhd_client.get_labs_by_date(patient_id: @user.icn, start_date:, end_date:)
        body = parse_response_body(response.body)

        combined_records = fetch_combined_records(body)
        parsed_records = lab_or_test_adapter.parse_labs(combined_records)
        filtered_records = filter_records(parsed_records)

        # Log test code distribution after filtering is applied
        logger.log_test_code_distribution(parsed_records)

        filtered_records
      end
    end

    def get_conditions
      with_monitoring do
<<<<<<< HEAD
        start_date = '1900-01-01'
        end_date = Time.zone.today.to_s
=======
        start_date = default_start_date
        end_date = default_end_date
>>>>>>> e6029136

        response = uhd_client.get_conditions_by_date(patient_id: @user.icn, start_date:, end_date:)
        body = parse_response_body(response.body)

        combined_records = fetch_combined_records(body)
        conditions_adapter.parse(combined_records)
      end
    end

    def get_single_condition(condition_id)
      with_monitoring do
<<<<<<< HEAD
        start_date = '1900-01-01'
        end_date = Time.zone.today.to_s
=======
        start_date = default_start_date
        end_date = default_end_date
>>>>>>> e6029136

        response = uhd_client.get_conditions_by_date(patient_id: @user.icn, start_date:, end_date:)
        body = parse_response_body(response.body)

        combined_records = fetch_combined_records(body)
        target_record = combined_records.find { |record| record['resource']['id'] == condition_id }
        return nil unless target_record

        conditions_adapter.parse([target_record]).first
      end
    end

    # Retrieves prescriptions for the current user from unified health data sources
    #
    # @param current_only [Boolean] When true, applies filtering logic to exclude:
    #   - Discontinued/expired medications older than 180 days
    #   Defaults to false to return all prescriptions without filtering
    # @return [Array<UnifiedHealthData::Prescription>] Array of prescription objects
    def get_prescriptions(current_only: false)
      with_monitoring do
<<<<<<< HEAD
        response = uhd_client.get_all_prescriptions(@user.icn)
=======
        start_date = default_start_date
        end_date = default_end_date
        response = uhd_client.get_prescriptions_by_date(patient_id: @user.icn, start_date:, end_date:)
>>>>>>> e6029136
        body = parse_response_body(response.body)

        adapter = UnifiedHealthData::Adapters::PrescriptionsAdapter.new(@user)
        prescriptions = adapter.parse(body, current_only:)

        Rails.logger.info(
          message: 'UHD prescriptions retrieved',
          total_prescriptions: prescriptions.size,
          current_filtering_applied: current_only,
          service: 'unified_health_data'
        )

        prescriptions
      end
    end

    def refill_prescription(orders)
      with_monitoring do
        response = uhd_client.refill_prescription_orders(build_refill_request_body(orders))
        parse_refill_response(response)
      end
    rescue Common::Exceptions::BackendServiceException => e
      raise e if e.original_status && e.original_status >= 500
    rescue => e
      Rails.logger.error("Error submitting prescription refill: #{e.message}")
      build_error_response(orders)
    end

    def get_care_summaries_and_notes
      with_monitoring do
        # NOTE: we must pass in a startDate and endDate to SCDF
        start_date = default_start_date
        end_date = default_end_date

        response = uhd_client.get_notes_by_date(patient_id: @user.icn, start_date:, end_date:)
        body = parse_response_body(response.body)

        remap_vista_uid(body)
        combined_records = fetch_combined_records(body)
        filtered = combined_records.select { |record| record['resource']['resourceType'] == 'DocumentReference' }

        parsed_notes = parse_notes(filtered)

        log_loinc_codes_enabled? && logger.log_loinc_code_distribution(parsed_notes)

        parsed_notes
      end
    end

    def get_single_summary_or_note(note_id)
      with_monitoring do
        # TODO: we will replace this with a direct call to the API once available
<<<<<<< HEAD
        start_date = '1900-01-01'
        end_date = Time.zone.today.to_s
=======
        start_date = default_start_date
        end_date = default_end_date
>>>>>>> e6029136

        response = uhd_client.get_notes_by_date(patient_id: @user.icn, start_date:, end_date:)
        body = parse_response_body(response.body)

        remap_vista_uid(body)
        combined_records = fetch_combined_records(body)
        filtered = combined_records.find { |record| record['resource']['id'] == note_id }
        return nil unless filtered

        parse_single_note(filtered)
      end
    end

<<<<<<< HEAD
    def get_allergies
      with_monitoring do
        # NOTE: we must pass in a startDate and endDate to SCDF
        start_date = '1900-01-01'
        end_date = Time.zone.today.to_s

        response = uhd_client.get_allergies_by_date(patient_id: @user.icn, start_date:, end_date:)
        body = parse_response_body(response.body)

        remap_vista_identifier(body)
        combined_records = fetch_combined_records(body)

        allergy_adapter.parse(combined_records)
      end
    end

    def get_single_allergy(allergy_id)
      with_monitoring do
        # NOTE: we must pass in a startDate and endDate to SCDF
        start_date = '1900-01-01'
        end_date = Time.zone.today.to_s

        response = uhd_client.get_allergies_by_date(patient_id: @user.icn, start_date:, end_date:)
        body = parse_response_body(response.body)

        remap_vista_identifier(body)
        combined_records = fetch_combined_records(body)

        filtered = combined_records.find { |record| record['resource']['id'] == allergy_id }
        return nil unless filtered

        allergy_adapter.parse_single_allergy(filtered)
      end
    end

=======
>>>>>>> e6029136
    private

    # Shared
    def parse_response_body(body)
      # FIXME: workaround for testing
      body.is_a?(String) ? JSON.parse(body) : body
    end

    def fetch_combined_records(body)
      return [] if body.nil?

      vista_records = body.dig('vista', 'entry') || []
      oracle_health_records = body.dig('oracle-health', 'entry') || []
      vista_records + oracle_health_records
    end

    # Labs and Tests methods
    def filter_records(records)
      return all_records_response(records) unless filtering_enabled?

      apply_test_code_filtering(records)
    end

    def filtering_enabled?
      Flipper.enabled?(:mhv_accelerated_delivery_uhd_filtering_enabled, @user)
    end

    def all_records_response(records)
      Rails.logger.info(
        message: 'UHD filtering disabled - returning all records',
        total_records: records.size,
        service: 'unified_health_data'
      )
      records
    end

    def apply_test_code_filtering(records)
      filtered = records.select { |record| test_code_enabled?(record.test_code) }

      Rails.logger.info(
        message: 'UHD filtering enabled - applied test code filtering',
        total_records: records.size,
        filtered_records: filtered.size,
        service: 'unified_health_data'
      )

      filtered
    end

    def test_code_enabled?(test_code)
      case test_code
      when 'CH'
        Flipper.enabled?(:mhv_accelerated_delivery_uhd_ch_enabled, @user)
      when 'SP'
        Flipper.enabled?(:mhv_accelerated_delivery_uhd_sp_enabled, @user)
      when 'MB'
        Flipper.enabled?(:mhv_accelerated_delivery_uhd_mb_enabled, @user)
      else
        false # Reject any other test codes for now, but we'll log them for analysis
      end
    end

    # Prescription refill helper methods
    def build_refill_request_body(orders)
      {
        patientId: @user.icn,
        orders: orders.map do |order|
          {
            orderId: order['id'].to_s,
            stationNumber: order['stationNumber'].to_s
          }
        end
      }
    end

    def build_error_response(orders)
      {
        success: [],
        failed: orders.map do |order|
          { id: order[:id], error: 'Service unavailable', station_number: order[:stationNumber] }
        end
      }
    end

    def parse_refill_response(response)
      body = parse_response_body(response.body)

      # Ensure we have an array response format
      refill_items = body.is_a?(Array) ? body : []

      # Parse successful refills
      successes = extract_successful_refills(refill_items)

      # Parse failed refills
      failures = extract_failed_refills(refill_items)

      {
        success: successes,
        failed: failures
      }
    end

    def extract_successful_refills(refill_items)
      # Parse successful refills from API response array
      successful_refills = refill_items.select { |item| item['success'] == true }
      successful_refills.map do |refill|
        {
          id: refill['orderId'],
          status: refill['message'] || 'submitted',
          station_number: refill['stationNumber']
        }
      end
    end

    def extract_failed_refills(refill_items)
      # Parse failed refills from API response array
      failed_refills = refill_items.select { |item| item['success'] == false }
      failed_refills.map do |failure|
        {
          id: failure['orderId'],
          error: failure['message'] || 'Unable to process refill',
          station_number: failure['stationNumber']
        }
      end
    end

    # Allergies methods
    def remap_vista_identifier(records)
      records['vista']['entry']&.each do |allergy|
        vista_identifier = allergy['resource']['identifier'].find { |id| id['system'].starts_with?('https://va.gov/systems/') }
        next unless vista_identifier && vista_identifier['value']

        allergy['resource']['id'] = vista_identifier['value']
      end
    end

    # Care Summaries and Notes methods
    def remap_vista_uid(records)
      records['vista']['entry']&.each do |note|
        vista_uid_identifier = note['resource']['identifier'].find { |id| id['system'] == 'vista-uid' }
        next unless vista_uid_identifier && vista_uid_identifier['value']

        new_id_array = vista_uid_identifier['value'].split(':')
        note['resource']['id'] = new_id_array[-3..].join('-')
      end
    end

    def parse_notes(records)
      return [] if records.blank?

      parsed = records.map { |record| parse_single_note(record) }
      parsed.compact
    end

    def parse_single_note(record)
      return nil if record.blank?

      clinical_notes_adapter.parse(record)
    end

    def log_loinc_codes_enabled?
      Flipper.enabled?(:mhv_accelerated_delivery_uhd_loinc_logging_enabled, @user)
    end

    # Instantiate client, adapters, etc. once per service instance

    def uhd_client
      @uhd_client ||= UnifiedHealthData::Client.new
    end

<<<<<<< HEAD
    def allergy_adapter
      @allergy_adapter ||= UnifiedHealthData::Adapters::AllergyAdapter.new
    end

=======
>>>>>>> e6029136
    def lab_or_test_adapter
      @lab_or_test_adapter ||= UnifiedHealthData::Adapters::LabOrTestAdapter.new
    end

    def clinical_notes_adapter
      @clinical_notes_adapter ||= UnifiedHealthData::Adapters::ClinicalNotesAdapter.new
    end

    def conditions_adapter
      @conditions_adapter ||= UnifiedHealthData::Adapters::ConditionsAdapter.new
    end

    def logger
      @logger ||= UnifiedHealthData::Logging.new(@user)
    end

    # Date helpers (single source for default UHD date range)
    def default_start_date
      '1900-01-01'
    end

    def default_end_date
      Time.zone.today.to_s
    end
  end
end<|MERGE_RESOLUTION|>--- conflicted
+++ resolved
@@ -43,13 +43,8 @@
 
     def get_conditions
       with_monitoring do
-<<<<<<< HEAD
-        start_date = '1900-01-01'
-        end_date = Time.zone.today.to_s
-=======
-        start_date = default_start_date
-        end_date = default_end_date
->>>>>>> e6029136
+        start_date = default_start_date
+        end_date = default_end_date
 
         response = uhd_client.get_conditions_by_date(patient_id: @user.icn, start_date:, end_date:)
         body = parse_response_body(response.body)
@@ -61,13 +56,8 @@
 
     def get_single_condition(condition_id)
       with_monitoring do
-<<<<<<< HEAD
-        start_date = '1900-01-01'
-        end_date = Time.zone.today.to_s
-=======
-        start_date = default_start_date
-        end_date = default_end_date
->>>>>>> e6029136
+        start_date = default_start_date
+        end_date = default_end_date
 
         response = uhd_client.get_conditions_by_date(patient_id: @user.icn, start_date:, end_date:)
         body = parse_response_body(response.body)
@@ -88,13 +78,9 @@
     # @return [Array<UnifiedHealthData::Prescription>] Array of prescription objects
     def get_prescriptions(current_only: false)
       with_monitoring do
-<<<<<<< HEAD
-        response = uhd_client.get_all_prescriptions(@user.icn)
-=======
         start_date = default_start_date
         end_date = default_end_date
         response = uhd_client.get_prescriptions_by_date(patient_id: @user.icn, start_date:, end_date:)
->>>>>>> e6029136
         body = parse_response_body(response.body)
 
         adapter = UnifiedHealthData::Adapters::PrescriptionsAdapter.new(@user)
@@ -147,13 +133,8 @@
     def get_single_summary_or_note(note_id)
       with_monitoring do
         # TODO: we will replace this with a direct call to the API once available
-<<<<<<< HEAD
-        start_date = '1900-01-01'
-        end_date = Time.zone.today.to_s
-=======
-        start_date = default_start_date
-        end_date = default_end_date
->>>>>>> e6029136
+        start_date = default_start_date
+        end_date = default_end_date
 
         response = uhd_client.get_notes_by_date(patient_id: @user.icn, start_date:, end_date:)
         body = parse_response_body(response.body)
@@ -167,7 +148,6 @@
       end
     end
 
-<<<<<<< HEAD
     def get_allergies
       with_monitoring do
         # NOTE: we must pass in a startDate and endDate to SCDF
@@ -203,8 +183,6 @@
       end
     end
 
-=======
->>>>>>> e6029136
     private
 
     # Shared
@@ -375,13 +353,10 @@
       @uhd_client ||= UnifiedHealthData::Client.new
     end
 
-<<<<<<< HEAD
     def allergy_adapter
       @allergy_adapter ||= UnifiedHealthData::Adapters::AllergyAdapter.new
     end
 
-=======
->>>>>>> e6029136
     def lab_or_test_adapter
       @lab_or_test_adapter ||= UnifiedHealthData::Adapters::LabOrTestAdapter.new
     end
