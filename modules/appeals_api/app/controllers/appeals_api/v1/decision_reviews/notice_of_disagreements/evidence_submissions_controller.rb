# frozen_string_literal: true

module AppealsApi::V1
  module DecisionReviews
    module NoticeOfDisagreements
      class EvidenceSubmissionsController < AppealsApi::ApplicationController
<<<<<<< HEAD
        include AppealsApi::StatusSimulation
=======
        include SentryLogging

        class EvidenceSubmissionRequestValidatorError < StandardError; end
>>>>>>> 4a101034

        skip_before_action :authenticate
        before_action :nod_id_present?, only: :create

        def create
          status, error = AppealsApi::EvidenceSubmissionRequestValidator.new(params[:nod_id],
                                                                             request.headers['X-VA-SSN']).call

          if status == :ok
            upload = VBADocuments::UploadSubmission.create! consumer_name: 'appeals_api_nod_evidence_submission'
            submission = AppealsApi::EvidenceSubmission.create! submission_attributes.merge(upload_submission: upload)

            render json: submission,
                   serializer: AppealsApi::EvidenceSubmissionSerializer,
                   key_transform: :camel_lower,
                   render_location: true
          else
            log_error(error)
            render json: { errors: [error] }, status: error[:title].to_sym
          end
        end

        def show
          submission = AppealsApi::EvidenceSubmission.find_by(guid: params[:id])
          raise Common::Exceptions::RecordNotFound, params[:id] unless submission

          submission = with_status_simulation(submission) if status_requested_and_allowed?

          render json: submission,
                 serializer: AppealsApi::EvidenceSubmissionSerializer,
                 key_transform: :camel_lower,
                 render_location: false
        end

        private

        def nod_id_present?
          nod_id_missing_error unless params[:nod_id]
        end

        def nod_id_missing_error
          error = { title: 'bad_request', detail: I18n.t('appeals_api.errors.missing_nod_id') }
          log_error(error)

          render json: { errors: [error] }, status: :bad_request
        end

        def submission_attributes
          {
            source: request.headers['X-Consumer-Username'],
            supportable_id: params[:nod_id],
            supportable_type: 'AppealsApi::NoticeOfDisagreement'
          }
        end

        def log_error(error_detail)
          log_exception_to_sentry(EvidenceSubmissionRequestValidatorError.new(error_detail), {}, {}, :warn)
          error_detail
        end
      end
    end
  end
end<|MERGE_RESOLUTION|>--- conflicted
+++ resolved
@@ -4,13 +4,10 @@
   module DecisionReviews
     module NoticeOfDisagreements
       class EvidenceSubmissionsController < AppealsApi::ApplicationController
-<<<<<<< HEAD
         include AppealsApi::StatusSimulation
-=======
         include SentryLogging
 
         class EvidenceSubmissionRequestValidatorError < StandardError; end
->>>>>>> 4a101034
 
         skip_before_action :authenticate
         before_action :nod_id_present?, only: :create
