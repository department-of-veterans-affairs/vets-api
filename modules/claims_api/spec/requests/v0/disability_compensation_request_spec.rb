# frozen_string_literal: true

require 'rails_helper'

RSpec.describe 'Disability Claims ', type: :request do
  let(:headers) do
    { 'X-VA-SSN': '796043735',
      'X-VA-First-Name': 'WESLEY',
      'X-VA-Last-Name': 'FORD',
      'X-VA-EDIPI': '1007697216',
      'X-Consumer-Username': 'TestConsumer',
      'X-VA-User': 'adhoc.test.user',
      'X-VA-Birth-Date': '1986-05-06T00:00:00+00:00',
      'X-VA-LOA' => '3',
      'X-VA-Gender': 'M' }
  end

  describe '#526' do
    let(:data) { File.read(Rails.root.join('modules', 'claims_api', 'spec', 'fixtures', 'form_526_json_api.json')) }
    let(:path) { '/services/claims/v0/forms/526' }
    let(:schema) { File.read(Rails.root.join('modules', 'claims_api', 'config', 'schemas', '526.json')) }

    it 'returns a successful get response with json schema' do
      get path, headers: headers
      json_schema = JSON.parse(response.body)['data'][0]
      expect(json_schema).to eq(JSON.parse(schema))
    end

    it 'returns a successful response with all the data' do
      VCR.use_cassette('evss/intent_to_file/active_compensation_future_date') do
        klass = EVSS::DisabilityCompensationForm::ServiceAllClaim
        allow_any_instance_of(klass).to receive(:validate_form526).and_return(true)
        post path, params: data, headers: headers
        parsed = JSON.parse(response.body)
        expect(parsed['data']['type']).to eq('claims_api_claim')
        expect(parsed['data']['attributes']['status']).to eq('pending')
      end
    end

    it 'returns a unsuccessful response without mvi' do
      VCR.use_cassette('evss/intent_to_file/active_compensation_future_date') do
        allow_any_instance_of(ClaimsApi::Veteran).to receive(:mvi_record?).and_return(false)
        post path, params: data, headers: headers
        expect(response.status).to eq(404)
      end
    end

<<<<<<< HEAD
    it 'should create the sidekick job' do
=======
    it 'returns an unsuccessful response with an error message' do
      VCR.use_cassette('evss/intent_to_file/active_compensation') do
        post path, params: data, headers: headers
        parsed = JSON.parse(response.body)
        expect(response.status).to eq(422)
        expect(parsed['errors'].first['details']).to eq('Intent to File Expiration Date not valid, resubmit ITF.')
      end
    end

    it 'creates the sidekick job' do
>>>>>>> 4334742f
      VCR.use_cassette('evss/intent_to_file/active_compensation_future_date') do
        klass = EVSS::DisabilityCompensationForm::ServiceAllClaim
        expect_any_instance_of(klass).to receive(:validate_form526).and_return(true)
        expect(ClaimsApi::ClaimEstablisher).to receive(:perform_async)
        post path, params: data, headers: headers
      end
    end

    it 'sets the source' do
      VCR.use_cassette('evss/intent_to_file/active_compensation_future_date') do
        klass = EVSS::DisabilityCompensationForm::ServiceAllClaim
        expect_any_instance_of(klass).to receive(:validate_form526).and_return(true)
        post path, params: data, headers: headers
        token = JSON.parse(response.body)['data']['attributes']['token']
        aec = ClaimsApi::AutoEstablishedClaim.find(token)
        expect(aec.source).to eq('TestConsumer')
      end
    end

    it 'builds the auth headers' do
      VCR.use_cassette('evss/intent_to_file/active_compensation_future_date') do
        auth_header_stub = instance_double('EVSS::DisabilityCompensationAuthHeaders')
        expect(EVSS::DisabilityCompensationAuthHeaders).to(receive(:new).twice { auth_header_stub })
        expect(auth_header_stub).to receive(:add_headers).twice
        post path, params: data, headers: headers
      end
    end

    context 'with the same request already ran' do
      let!(:count) do
        post path, params: data, headers: headers
        ClaimsApi::AutoEstablishedClaim.count
      end

      it 'rejects the duplicated request' do
        post path, params: data, headers: headers
        expect(count).to eq(ClaimsApi::AutoEstablishedClaim.count)
      end
    end

    context 'validation' do
      let(:json_data) { JSON.parse data }

      it 'requires currentMailingAddress subfields' do
        params = json_data
        params['data']['attributes']['veteran']['currentMailingAddress'] = {}
        post path, params: params.to_json, headers: headers
        expect(response.status).to eq(422)
        expect(JSON.parse(response.body)['errors'].size).to eq(6)
      end

      it 'requires disability subfields' do
        params = json_data
        params['data']['attributes']['disabilities'] = [{}]
        post path, params: params.to_json, headers: headers
        expect(response.status).to eq(422)
        expect(JSON.parse(response.body)['errors'].size).to eq(2)
      end
    end

    context 'form 526 validation' do
      it 'returns a successful response when valid' do
        VCR.use_cassette('evss/disability_compensation_form/form_526_valid_validation') do
          post '/services/claims/v0/forms/526/validate', params: data, headers: headers
          parsed = JSON.parse(response.body)
          expect(parsed['data']['type']).to eq('claims_api_auto_established_claim_validation')
          expect(parsed['data']['attributes']['status']).to eq('valid')
        end
      end

      it 'returns a list of errors when invalid hitting EVSS' do
        VCR.use_cassette('evss/disability_compensation_form/form_526_invalid_validation') do
          post '/services/claims/v0/forms/526/validate', params: data, headers: headers
          parsed = JSON.parse(response.body)
          expect(response.status).to eq(422)
          expect(parsed['errors'].size).to eq(2)
        end
      end

      it 'increment counters for statsd' do
        VCR.use_cassette('evss/disability_compensation_form/form_526_invalid_validation') do
          expect(StatsD).to receive(:increment).at_least(:once)
          post '/services/claims/v0/forms/526/validate', params: data, headers: headers
        end
      end

      it 'returns a list of errors when invalid via internal validation' do
        json_data = JSON.parse data
        params = json_data
        params['data']['attributes']['veteran']['currentMailingAddress'] = {}
        post '/services/claims/v0/forms/526/validate', params: params.to_json, headers: headers
        parsed = JSON.parse(response.body)
        expect(response.status).to eq(422)
        expect(parsed['errors'].size).to eq(6)
      end
    end
  end

  describe '#upload_supporting_documents' do
    let(:auto_claim) { create(:auto_established_claim) }
    let(:params) do
      { 'attachment': Rack::Test::UploadedFile.new("#{::Rails.root}/modules/claims_api/spec/fixtures/extras.pdf") }
    end

    it 'increases the supporting document count' do
      allow_any_instance_of(ClaimsApi::SupportingDocumentUploader).to receive(:store!)
      count = auto_claim.supporting_documents.count
      post "/services/claims/v0/forms/526/#{auto_claim.id}/attachments", params: params, headers: headers
      auto_claim.reload
      expect(auto_claim.supporting_documents.count).to eq(count + 1)
    end
  end
end<|MERGE_RESOLUTION|>--- conflicted
+++ resolved
@@ -45,20 +45,7 @@
       end
     end
 
-<<<<<<< HEAD
-    it 'should create the sidekick job' do
-=======
-    it 'returns an unsuccessful response with an error message' do
-      VCR.use_cassette('evss/intent_to_file/active_compensation') do
-        post path, params: data, headers: headers
-        parsed = JSON.parse(response.body)
-        expect(response.status).to eq(422)
-        expect(parsed['errors'].first['details']).to eq('Intent to File Expiration Date not valid, resubmit ITF.')
-      end
-    end
-
     it 'creates the sidekick job' do
->>>>>>> 4334742f
       VCR.use_cassette('evss/intent_to_file/active_compensation_future_date') do
         klass = EVSS::DisabilityCompensationForm::ServiceAllClaim
         expect_any_instance_of(klass).to receive(:validate_form526).and_return(true)
