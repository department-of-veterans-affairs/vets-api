--- conflicted
+++ resolved
@@ -7,15 +7,12 @@
     class ClaimOverviewSerializer
       include JSONAPI::Serializer
       attributes :subtype, :completed, :date_filed, :updated_at
-<<<<<<< HEAD
-=======
 
-      def self.record_hash(record, fieldset, params = {})
+      def self.record_hash(record, fieldset, includes_list, params = {})
         h = super
         h[:type] = record.class.name.split('::').last.underscore.to_sym
         h
       end
->>>>>>> 63823f37
     end
   end
 end