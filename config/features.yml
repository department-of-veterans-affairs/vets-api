--- conflicted
+++ resolved
@@ -2023,13 +2023,9 @@
   show_rudisill_1995:
     actor_type: user
     description: If enabled, show rudisill review in 22-1995
-<<<<<<< HEAD
+  enable_lighthouse:
+    actor_type: user
+    description: If enabled, user will connect to lighthouse api in sob instead of evss
   virtual_agent_enable_datadog_logging:
     actor_type: user
-    description: If enabled, allows for the use of Datadog logging for the chatbot
-  
-=======
-  enable_lighthouse:
-    actor_type: user
-    description: If enabled, user will connect to lighthouse api in sob instead of evss
->>>>>>> 91f74de9
+    description: If enabled, allows for the use of Datadog logging for the chatbot