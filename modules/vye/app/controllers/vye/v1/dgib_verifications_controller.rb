--- conflicted
+++ resolved
@@ -9,7 +9,6 @@
   module Vye::V1
     class Vye::V1::DgibVerificationsController < Vye::V1::ApplicationController
       def verification_record
-<<<<<<< HEAD
         authorized = authorize user_info, policy_class: UserInfoPolicy
         if authorized
           Rails.logger.debug 'Calling verification_record'
@@ -24,42 +23,19 @@
       def verify_claimant
         authorized = authorize user_info, policy_class: UserInfoPolicy
         if authorized
-          response =
-            verify_claimant_service
-            .verify_claimant(
-              params[:claimant_id],
-              params[:verified_period_begin_date],
-              params[:verified_period_end_date],
-              params[:verfied_through_date]
-            )
-
+          response = verify_claimant_service.verify_claimant(
+            params[:claimant_id],
+            params[:verified_period_begin_date],
+            params[:verified_period_end_date],
+            params[:verified_through_date],
+            params[:verification_method],
+            params.dig(:app_communication, :response_type)
+          )
           serializer = Vye::VerifyClaimantSerializer
           process_response(response, serializer)
         else
           head :forbidden
         end
-=======
-        authorize user_info, policy_class: UserInfoPolicy
-
-        response = verification_service.get_verification_record(params[:claimant_id])
-        serializer = Vye::ClaimantVerificationSerializer
-        process_response(response, serializer)
-      end
-
-      def verify_claimant
-        authorize user_info, policy_class: UserInfoPolicy
-
-        response = verify_claimant_service.verify_claimant(
-          params[:claimant_id],
-          params[:verified_period_begin_date],
-          params[:verified_period_end_date],
-          params[:verified_through_date],
-          params[:verification_method],
-          params.dig(:app_communication, :response_type)
-        )
-        serializer = Vye::VerifyClaimantSerializer
-        process_response(response, serializer)
->>>>>>> 89dfb8fa
       end
 
       # the serializer for this endpoint is the same as for verify_claimant
@@ -75,7 +51,6 @@
       end
 
       def claimant_lookup
-<<<<<<< HEAD
         authorized = authorize user_info, policy_class: UserInfoPolicy
         if authorized
           response = claimant_lookup_service.claimant_lookup(current_user.ssn)
@@ -84,13 +59,6 @@
         else
           head :forbidden
         end
-=======
-        authorize user_info, policy_class: UserInfoPolicy
-
-        response = claimant_lookup_service.claimant_lookup('017170017')
-        serializer = Vye::ClaimantLookupSerializer
-        process_response(response, serializer)
->>>>>>> 89dfb8fa
       end
 
       private
