# frozen_string_literal: true

module RepresentationManagement
  module V0
    class PdfGenerator2122Controller < RepresentationManagement::V0::PdfGeneratorBaseController
      def create
        binding.pry
        FactoryBot.create(:accredited_individual) if AccreditedIndividual.count.zero?
        FactoryBot.create(:accredited_organization) if AccreditedOrganization.count.zero?
        form = RepresentationManagement::Form2122Data.new(flatten_form_params)

        if form.valid?
          Tempfile.create do |tempfile|
            tempfile.binmode
            RepresentationManagement::V0::PdfConstructor::Form2122.new(tempfile).construct(form)
            send_data tempfile.read,
                      filename: '21-22.pdf',
                      type: 'application/pdf',
                      disposition: 'attachment',
                      status: :ok
          end
          # The Tempfile is automatically deleted after the block ends
        else
          render json: { errors: form.errors.full_messages }, status: :unprocessable_entity
        end
      end

      private

      def form_params
        params.require(:pdf_generator2122).permit(params_permitted)
      end

      def flatten_form_params
        {
<<<<<<< HEAD
          organization_name: form_params[:representative][:organization_name],
          representative_id: form_params[:representative][:id],
=======
          organization_id: form_params[:representative][:organization_id],
>>>>>>> e7e664fd
          record_consent: form_params[:record_consent],
          consent_limits: form_params[:consent_limits],
          consent_address_change: form_params[:consent_address_change]
        }.merge(flatten_veteran_params(form_params))
          .merge(flatten_claimant_params(form_params))
      end

      def flatten_veteran_params(veteran_params)
        super.merge(veteran_insurance_numbers: veteran_params.dig(:veteran, :insurance_numbers))
      end
    end
  end
end<|MERGE_RESOLUTION|>--- conflicted
+++ resolved
@@ -33,12 +33,8 @@
 
       def flatten_form_params
         {
-<<<<<<< HEAD
-          organization_name: form_params[:representative][:organization_name],
           representative_id: form_params[:representative][:id],
-=======
           organization_id: form_params[:representative][:organization_id],
->>>>>>> e7e664fd
           record_consent: form_params[:record_consent],
           consent_limits: form_params[:consent_limits],
           consent_address_change: form_params[:consent_address_change]
