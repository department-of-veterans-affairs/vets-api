--- conflicted
+++ resolved
@@ -36,13 +36,8 @@
         scheduling_request_type: 'NEXT_AVAILABLE_APPT',
         type: 'REGULAR',
         appointment_kind: 'TRADITIONAL',
-<<<<<<< HEAD
-        desired_date: '2020-01-20T20:51:59.292+0000',
-        date_time: '2020-01-20T20:51:59.292+0000',
-=======
         desired_date: 5.days.from_now.utc.iso8601,
         date_time: 5.days.from_now.utc.iso8601,
->>>>>>> 6ee1c597
         duration: 20,
         booking_notes: 'tummy hurts',
         patient_information: {
