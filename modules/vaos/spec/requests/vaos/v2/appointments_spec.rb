--- conflicted
+++ resolved
@@ -1253,18 +1253,6 @@
       }
     end
 
-<<<<<<< HEAD
-=======
-    let(:referral_detail) do
-      instance_double(Ccra::ReferralDetail,
-                      provider_specialty: specialty,
-                      referral_number: 'ref-123',
-                      expiration_date: end_date,
-                      provider_npi: npi,
-                      referral_date: start_date,
-                      treating_facility_address: address)
-    end
->>>>>>> e1b5daec
     let(:referral_identifiers) do
       {
         data: {
@@ -1590,30 +1578,10 @@
           draft_params[:referral_number] = 'ref-124'
           VCR.use_cassette('vaos/v2/appointments/get_appointments_200',
                            match_requests_on: %i[method path query], allow_playback_repeats: true, tag: :force_utf8) do
-<<<<<<< HEAD
             VCR.use_cassette('vaos/ccra/post_get_referral_ref_123', match_requests_on: %i[method path]) do
               expect_metric_increment(described_class::APPT_DRAFT_CREATION_FAILURE_METRIC) do
                 post '/vaos/v2/appointments/draft', params: draft_params, headers: inflection_header
               end
-=======
-            referral_data = {
-              referral_number: 'ref-124',
-              npi:,
-              start_date:,
-              end_date:
-            }
-
-            # Set up the test referral for this test case
-            specific_referral_detail = instance_double(Ccra::ReferralDetail,
-                                                       referral_number: referral_data[:referral_number],
-                                                       expiration_date: referral_data[:end_date],
-                                                       provider_npi: referral_data[:npi],
-                                                       referral_date: referral_data[:start_date])
-
-            allow_any_instance_of(Ccra::ReferralService).to receive(:get_referral)
-              .with(referral_data[:referral_consult_id], current_user.icn)
-              .and_return(specific_referral_detail)
->>>>>>> e1b5daec
 
               response_obj = JSON.parse(response.body)
               expect(response).to have_http_status(:unprocessable_entity)
@@ -1656,27 +1624,6 @@
           )
           allow_any_instance_of(Eps::AppointmentService).to receive(:get_appointments).and_return(eps_appointments)
 
-<<<<<<< HEAD
-=======
-          referral_data = {
-            referral_number: 'ref-126',
-            npi:,
-            start_date:,
-            end_date:
-          }
-
-          # Set up the test referral for this test case
-          ref126_detail = instance_double(Ccra::ReferralDetail,
-                                          referral_number: referral_data[:referral_number],
-                                          expiration_date: referral_data[:end_date],
-                                          provider_npi: referral_data[:npi],
-                                          referral_date: referral_data[:start_date])
-
-          allow_any_instance_of(Ccra::ReferralService).to receive(:get_referral)
-            .with(referral_data[:referral_consult_id], current_user.icn)
-            .and_return(ref126_detail)
-
->>>>>>> e1b5daec
           draft_params[:referral_number] = 'ref-126'
           VCR.use_cassette('vaos/ccra/post_get_referral_ref_123', match_requests_on: %i[method path]) do
             expect_metric_increment(described_class::APPT_DRAFT_CREATION_FAILURE_METRIC) do
