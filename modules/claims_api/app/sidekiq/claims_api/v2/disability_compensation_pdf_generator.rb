--- conflicted
+++ resolved
@@ -81,17 +81,12 @@
 
       private
 
-<<<<<<< HEAD
       def start_docker_container_job(auto_claim, perform_async = true) # rubocop:disable Style/OptionalBooleanParameter
         if perform_async
           docker_contaner_service.perform_async(auto_claim)
         else
           docker_contaner_service.new.perform(auto_claim)
         end
-=======
-      def start_docker_container_job(auto_claim)
-        docker_container_service.perform_async(auto_claim)
->>>>>>> c25e7c8a
       end
 
       def docker_container_service
