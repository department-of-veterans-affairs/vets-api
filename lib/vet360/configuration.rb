--- conflicted
+++ resolved
@@ -6,11 +6,7 @@
   class Configuration < Common::Client::Configuration::REST
 
     def self.base_request_headers
-<<<<<<< HEAD
-      super.merge({ 'cufSystemName' => Settings.vet360.cuf_system_name })
-=======
       super.merge('cufSystemName' => Settings.vet360.system_name)
->>>>>>> bb7009b9
     end
 
     # TODO: research the middleware settings needed for Vet360
