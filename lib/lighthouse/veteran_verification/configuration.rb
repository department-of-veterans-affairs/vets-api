--- conflicted
+++ resolved
@@ -69,13 +69,8 @@
     # @return [Faraday::Connection] a Faraday connection instance.
     #
     def connection
-<<<<<<< HEAD
-      @conn ||= Faraday.new(base_path, headers: base_request_headers, request: request_options) do |faraday|
-        faraday.use :breakers
-=======
       @conn ||= Faraday.new(base_api_path, headers: base_request_headers, request: request_options) do |faraday|
         faraday.use(:breakers, service_name:)
->>>>>>> ecbebb54
         faraday.use Faraday::Response::RaiseError
 
         faraday.request :multipart
