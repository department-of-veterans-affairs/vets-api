# frozen_string_literal: true

require 'rails_helper'
require 'mvi/service'
require 'mvi/responses/find_profile_response'

describe MVI::Service do
  let(:user_hash) do
    {
      first_name: 'Mitchell',
      last_name: 'Jenkins',
      middle_name: 'G',
      birth_date: '1949-03-04',
      ssn: '796122306'
    }
  end

  let(:user) { build(:user, :loa3, user_hash) }
  let(:icn_with_aaid) { '1008714701V416111^NI^200M^USVHA' }
  let(:not_found) { MVI::Responses::FindProfileResponse::RESPONSE_STATUS[:not_found] }
  let(:server_error) { MVI::Responses::FindProfileResponse::RESPONSE_STATUS[:server_error] }

  let(:mvi_profile) do
    build(
      :mvi_profile_response,
      :missing_attrs,
      :address_austin,
      given_names: %w[Mitchell G],
      vha_facility_ids: [],
      sec_id: '1008714701',
      historical_icns: nil,
      icn_with_aaid: icn_with_aaid,
      full_mvi_ids: [
        '1008714701V416111^NI^200M^USVHA^P',
        '796122306^PI^200BRLS^USVBA^A',
        '9100792239^PI^200CORP^USVBA^A',
        '1008714701^PN^200PROV^USDVA^A',
        '32383600^PI^200CORP^USVBA^L'
      ]
    )
  end

  describe '.find_profile with icn', run_at: 'Wed, 21 Feb 2018 20:19:01 GMT' do
    before(:each) do
      expect(MVI::Messages::FindProfileMessageIcn).to receive(:new).once.and_call_original
    end

    context 'valid requests' do
      it 'fetches profile when icn has ^NI^200M^USVHA^P' do
        allow(user).to receive(:mhv_icn).and_return('1008714701V416111^NI^200M^USVHA^P')

        VCR.use_cassette('mvi/find_candidate/valid_icn_full') do
          response = subject.find_profile(user)
          expect(response.status).to eq('OK')
          expect(response.profile).to have_deep_attributes(mvi_profile)
        end
      end

      it 'fetches profile when icn has ^NI' do
        allow(user).to receive(:mhv_icn).and_return('1008714701V416111^NI')

        VCR.use_cassette('mvi/find_candidate/valid_icn_ni_only') do
          response = subject.find_profile(user)
          expect(response.status).to eq('OK')
          expect(response.profile).to have_deep_attributes(mvi_profile)
        end
      end

      it 'fetches profile when icn is just basic icn' do
        allow(user).to receive(:mhv_icn).and_return('1008714701V416111')

        VCR.use_cassette('mvi/find_candidate/valid_icn_without_ni') do
          response = subject.find_profile(user)
          expect(response.status).to eq('OK')
          expect(response.profile).to have_deep_attributes(mvi_profile)
        end
      end

      it 'correctly parses vet360 id if it exists', run_at: 'Wed, 21 Feb 2018 20:19:01 GMT' do
        allow(user).to receive(:mhv_icn).and_return('1008787551V609092^NI^200M^USVHA^P')

        VCR.use_cassette('mvi/find_candidate/valid_vet360_id') do
          response = subject.find_profile(user)
          expect(response.status).to eq('OK')
          expect(response.profile['vet360_id']).to eq('80')
        end
      end

      it 'fetches historical icns if they exist', run_at: 'Wed, 21 Feb 2018 20:19:01 GMT' do
        allow(user).to receive(:mhv_icn).and_return('1008787551V609092^NI^200M^USVHA^P')
        allow(SecureRandom).to receive(:uuid).and_return('5e819d17-ce9b-4860-929e-f9062836ebd0')

        match = { match_requests_on: %i[method uri headers body] }
        VCR.use_cassette('mvi/find_candidate/historical_icns_with_icn', match) do
          response = subject.find_profile(user)
          expect(response.status).to eq('OK')
          expect(response.profile['historical_icns']).to eq(
            %w[1008692852V724999 1008787550V443247 1008787485V229771 1008795715V162680
               1008795714V030791 1008795629V076564 1008795718V643356]
          )
        end
      end

      it 'fetches no historical icns if none exist', run_at: 'Wed, 21 Feb 2018 20:19:01 GMT' do
        allow(user).to receive(:mhv_icn).and_return('1008710003V120120^NI^200M^USVHA^P')
        allow(SecureRandom).to receive(:uuid).and_return('5e819d17-ce9b-4860-929e-f9062836ebd0')

        VCR.use_cassette('mvi/find_candidate/historical_icns_empty', VCR::MATCH_EVERYTHING) do
          response = subject.find_profile(user)
          expect(response.status).to eq('OK')
          expect(response.profile['historical_icns']).to eq([])
        end
      end

      it 'returns no errors' do
        allow(user).to receive(:mhv_icn).and_return('1008714701V416111^NI^200M^USVHA^P')

        VCR.use_cassette('mvi/find_candidate/valid_icn_full') do
          response = subject.find_profile(user)

          expect(response.error).to be_nil
        end
      end
    end

    context 'invalid requests' do
      it 'responds with a SERVER_ERROR if ICN is invalid', :aggregate_failures do
        allow(user).to receive(:mhv_icn).and_return('invalid-icn-is-here^NI')
        expect(subject).to receive(:log_message_to_sentry).with(
          'MVI Invalid Request (Possible RecordNotFound)', :error
        )

        VCR.use_cassette('mvi/find_candidate/invalid_icn') do
          response = subject.find_profile(user)

          server_error_502_expectations_for(response)
        end
      end

      it 'responds with a SERVER_ERROR if ICN has no matches', :aggregate_failures do
        allow(user).to receive(:mhv_icn).and_return('1008714781V416999')
        expect(subject).to receive(:log_message_to_sentry).with(
          'MVI Invalid Request (Possible RecordNotFound)', :error
        )

        VCR.use_cassette('mvi/find_candidate/icn_not_found') do
          response = subject.find_profile(user)

          server_error_502_expectations_for(response)
        end
      end
    end
  end

  describe '.find_profile with edipi', run_at: 'Wed, 21 Feb 2018 20:19:01 GMT' do
    around(:each) do |example|
      Settings.mvi.edipi_search = true
      example.run
      Settings.mvi.edipi_search = false
    end

    before(:each) do
      expect(MVI::Messages::FindProfileMessageEdipi).to receive(:new).once.and_call_original
    end

    context 'valid requests' do
      it 'fetches profile when no mhv_icn exists but dslogon_edipi is present' do
        allow(user).to receive(:dslogon_edipi).and_return('1025062341')

        VCR.use_cassette('mvi/find_candidate/edipi_present') do
          response = subject.find_profile(user)
          expect(response.status).to eq('OK')
          expect(response.profile.given_names).to eq(%w[Benjamiin Two])
          expect(response.profile.family_name).to eq('Chesney')
          expect(response.profile.full_mvi_ids).to eq(
            [
              '1061810166V222862^NI^200M^USVHA^P',
              '0000001061810166V222862000000^PI^200ESR^USVHA^A',
              '1025062341^NI^200DOD^USDOD^A',
              'UNK^PI^200BRLS^USVBA^FAULT',
              'UNK^PI^200CORP^USVBA^FAULT'
            ]
          )
        end
      end
    end
  end

  describe '.find_profile without icn' do
    context 'valid request' do
      before(:each) do
        expect(MVI::Messages::FindProfileMessage).to receive(:new).once.and_call_original
      end

      it 'calls the find_profile endpoint with a find candidate message' do
        VCR.use_cassette('mvi/find_candidate/valid') do
          response = subject.find_profile(user)
          expect(response.status).to eq('OK')
          expect(response.profile).to have_deep_attributes(mvi_profile)
        end
      end

      context 'with historical icns' do
        let(:user_hash) do
          {
            first_name: 'RFIRST',
            last_name: 'RLAST',
            birth_date: '19790812',
            gender: 'M',
            ssn: '768598574'
          }
        end

        it 'fetches historical icns when available', run_at: 'Thu, 29 Aug 2019 13:56:24 GMT' do
          allow(SecureRandom).to receive(:uuid).and_return('5e819d17-ce9b-4860-929e-f9062836ebd0')

          VCR.use_cassette('mvi/find_candidate/historical_icns_with_traits', VCR::MATCH_EVERYTHING) do
            response = subject.find_profile(user)
            expect(response.status).to eq('OK')
            expect(response.profile['historical_icns']).to eq(
              %w[1008692852V724999 1008787550V443247 1008787485V229771 1008795715V162680
                 1008795714V030791 1008795629V076564 1008795718V643356]
            )
          end
        end
      end

      context 'without gender' do
        let(:user_hash) do
          {
            first_name: 'Mitchell',
            last_name: 'Jenkins',
            middle_name: 'G',
            birth_date: '1949-03-04',
            ssn: '796122306',
            gender: nil
          }
        end

        it 'calls the find_profile endpoint with a find candidate message' do
          VCR.use_cassette('mvi/find_candidate/valid_no_gender') do
            response = subject.find_profile(user)
            expect(response.profile).to have_deep_attributes(mvi_profile)
          end
        end
      end
    end

    context 'when a MVI invalid request response is returned' do
      it 'should raise a invalid request error', :aggregate_failures do
        invalid_xml = File.read('spec/support/mvi/find_candidate_invalid_request.xml')
        allow_any_instance_of(MVI::Service).to receive(:create_profile_message).and_return(invalid_xml)
        expect(subject).to receive(:log_message_to_sentry).with(
          'MVI Invalid Request', :error
        )
        VCR.use_cassette('mvi/find_candidate/invalid') do
          response = subject.find_profile(user)
          server_error_502_expectations_for(response)
        end
      end
    end

    context 'when a MVI internal system problem response is returned' do
      it 'should raise a invalid request error', :aggregate_failures do
        expect(subject).to receive(:log_message_to_sentry).with(
          'MVI Failed Request', :error
        )
        # See comment in cassette before making changes
        VCR.use_cassette('mvi/find_candidate/legacy_mvi_system_error_response') do
          response = subject.find_profile(user)
          server_error_502_expectations_for(response)
        end
      end
    end

    context 'with an MVI timeout' do
      let(:base_path) { MVI::Configuration.instance.base_path }
      it 'should raise a service error', :aggregate_failures do
        allow_any_instance_of(Faraday::Connection).to receive(:post).and_raise(Faraday::TimeoutError)
        expect(Rails.logger).to receive(:warn).with(
          'Could not load MVI SSL cert: No such file or directory @ rb_sysopen - /fake/client/cert/path'
        )
        expect(subject).to receive(:log_console_and_sentry).with(
          'MVI find_profile error: Gateway timeout',
          :warn
        )
        response = subject.find_profile(user)

        server_error_504_expectations_for(response)
      end
    end

    context 'when a status of 500 is returned' do
      it 'should raise a request failure error', :aggregate_failures do
        allow_any_instance_of(MVI::Service).to receive(:create_profile_message).and_return('<nobeuno></nobeuno>')
        expect(subject).to receive(:log_message_to_sentry).with(
          'MVI find_profile error: SOAP HTTP call failed',
          :warn
        )
        VCR.use_cassette('mvi/find_candidate/five_hundred') do
          response = subject.find_profile(user)
          server_error_504_expectations_for(response)
        end
      end
    end

    context 'when no subject is returned in the response body' do
      before(:each) do
        expect(MVI::Messages::FindProfileMessage).to receive(:new).once.and_call_original
      end

      let(:user_hash) do
        {
          first_name: 'Earl',
          last_name: 'Stephens',
          middle_name: 'M',
          birth_date: '1978-06-11',
          ssn: '796188587'
        }
      end

      it 'returns not found, does not log sentry', :aggregate_failures do
        VCR.use_cassette('mvi/find_candidate/no_subject') do
          expect(subject).not_to receive(:log_message_to_sentry)
          response = subject.find_profile(user)

          record_not_found_404_expectations_for(response)
        end
      end

      context 'with an invalid historical icn user' do
        let(:user_hash) do
          {
            first_name: 'sdf',
            last_name: 'sdgsdf',
            birth_date: '19800812',
            gender: 'M',
            ssn: '111222333'
          }
        end

        it 'returns not found for COMP2 requests, does not log sentry', run_at: 'Wed, 21 Feb 2018 20:19:01 GMT' do
          allow(SecureRandom).to receive(:uuid).and_return('5e819d17-ce9b-4860-929e-f9062836ebd0')

          VCR.use_cassette('mvi/find_candidate/historical_icns_user_not_found', VCR::MATCH_EVERYTHING) do
            expect(subject).not_to receive(:log_message_to_sentry)
            response = subject.find_profile(user)

            record_not_found_404_expectations_for(response)
          end
        end
      end

      context 'with an ongoing breakers outage' do
        it 'returns the correct thing', :aggregate_failures do
          MVI::Configuration.instance.breakers_service.begin_forced_outage!
          expect(Raven).to receive(:extra_context).once
          response = subject.find_profile(user)

          server_error_503_expectations_for(response)
        end
      end
    end

    context 'when MVI returns 500 but VAAFI sends 200' do
      before(:each) do
        expect(MVI::Messages::FindProfileMessage).to receive(:new).once.and_call_original
      end

<<<<<<< HEAD
      %w[internal_server_error internal_server_error_2].each do |cassette|
        it 'raises an Common::Client::Errors::HTTPError', :aggregate_failures do
          expect(subject).to receive(:log_message_to_sentry).with(
            'MVI find_profile error: SOAP service returned internal server error',
            :error
          )
          VCR.use_cassette("mvi/find_candidate/#{cassette}") do
            response = subject.find_profile(user)
=======
      it 'raises an Common::Client::Errors::HTTPError', :aggregate_failures do
        expect(subject).to receive(:log_message_to_sentry).with(
          'MVI find_profile error: SOAP service returned internal server error',
          :warn
        )
        VCR.use_cassette('mvi/find_candidate/internal_server_error') do
          response = subject.find_profile(user)
>>>>>>> 838570e0

            server_error_504_expectations_for(response)
          end
        end
      end
    end

    context 'when MVI multiple match failure response' do
      before(:each) do
        expect(MVI::Messages::FindProfileMessage).to receive(:new).once.and_call_original
      end

      it 'raises MVI::Errors::RecordNotFound', :aggregate_failures do
        expect(subject).to receive(:log_message_to_sentry).with(
          'MVI Duplicate Record', :warn
        )

        VCR.use_cassette('mvi/find_candidate/failure_multiple_matches') do
          response = subject.find_profile(user)

          record_not_found_404_expectations_for(response)
        end
      end
    end
  end

  describe '.find_profile monitoring' do
    context 'with a successful request' do
      it 'should increment find_profile total' do
        allow(user).to receive(:mhv_icn)

        allow(StatsD).to receive(:increment)
        VCR.use_cassette('mvi/find_candidate/valid') do
          subject.find_profile(user)
        end
        expect(StatsD).to have_received(:increment).with('api.mvi.find_profile.total')
      end

      it 'should log the request and response data' do
        expect do
          VCR.use_cassette('mvi/find_candidate/valid') do
            Settings.mvi.pii_logging = true
            subject.find_profile(user)
            Settings.mvi.pii_logging = false
          end
        end.to change { PersonalInformationLog.count }.by(1)
      end
    end

    context 'with an unsuccessful request' do
      it 'should increment find_profile fail and total', :aggregate_failures do
        allow_any_instance_of(Faraday::Connection).to receive(:post).and_raise(Faraday::TimeoutError)
        expect(StatsD).to receive(:increment).once.with(
          'api.mvi.find_profile.fail', tags: ['error:Common::Exceptions::GatewayTimeout']
        )
        expect(StatsD).to receive(:increment).once.with('api.mvi.find_profile.total')
        response = subject.find_profile(user)

        server_error_504_expectations_for(response)
      end
    end
  end
end

def server_error_502_expectations_for(response)
  exception = response.error.errors.first

  expect(response.class).to eq MVI::Responses::FindProfileResponse
  expect(response.status).to eq server_error
  expect(response.profile).to be_nil
  expect(exception.title).to eq 'Bad Gateway'
  expect(exception.code).to eq 'MVI_502'
  expect(exception.status).to eq '502'
  expect(exception.source).to eq MVI::Service
end

def server_error_503_expectations_for(response)
  exception = response.error.errors.first

  expect(response.class).to eq MVI::Responses::FindProfileResponse
  expect(response.status).to eq server_error
  expect(response.profile).to be_nil
  expect(exception.title).to eq 'Service unavailable'
  expect(exception.code).to eq 'MVI_503'
  expect(exception.status).to eq '503'
  expect(exception.source).to eq MVI::Service
end

def server_error_504_expectations_for(response)
  exception = response.error.errors.first

  expect(response.class).to eq MVI::Responses::FindProfileResponse
  expect(response.status).to eq server_error
  expect(response.profile).to be_nil
  expect(exception.title).to eq 'Gateway timeout'
  expect(exception.code).to eq 'MVI_504'
  expect(exception.status).to eq '504'
  expect(exception.source).to eq MVI::Service
end

def record_not_found_404_expectations_for(response)
  exception = response.error.errors.first

  expect(response.class).to eq MVI::Responses::FindProfileResponse
  expect(response.status).to eq not_found
  expect(response.profile).to be_nil
  expect(exception.title).to eq 'Record not found'
  expect(exception.code).to eq 'MVI_404'
  expect(exception.status).to eq '404'
  expect(exception.source).to eq MVI::Service
end<|MERGE_RESOLUTION|>--- conflicted
+++ resolved
@@ -367,24 +367,14 @@
         expect(MVI::Messages::FindProfileMessage).to receive(:new).once.and_call_original
       end
 
-<<<<<<< HEAD
       %w[internal_server_error internal_server_error_2].each do |cassette|
         it 'raises an Common::Client::Errors::HTTPError', :aggregate_failures do
           expect(subject).to receive(:log_message_to_sentry).with(
             'MVI find_profile error: SOAP service returned internal server error',
-            :error
+            :warn
           )
           VCR.use_cassette("mvi/find_candidate/#{cassette}") do
             response = subject.find_profile(user)
-=======
-      it 'raises an Common::Client::Errors::HTTPError', :aggregate_failures do
-        expect(subject).to receive(:log_message_to_sentry).with(
-          'MVI find_profile error: SOAP service returned internal server error',
-          :warn
-        )
-        VCR.use_cassette('mvi/find_candidate/internal_server_error') do
-          response = subject.find_profile(user)
->>>>>>> 838570e0
 
             server_error_504_expectations_for(response)
           end
