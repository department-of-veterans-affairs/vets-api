--- conflicted
+++ resolved
@@ -2,12 +2,9 @@
 
 require 'rails_helper'
 require 'rx/client'
-<<<<<<< HEAD
+require 'rx/configuration'
 require 'vets/collection'
-=======
-require 'rx/configuration'
 
->>>>>>> 41a48b0d
 # Mock upstream request to return source app for Rx client
 class UpstreamRequest
   def self.env
