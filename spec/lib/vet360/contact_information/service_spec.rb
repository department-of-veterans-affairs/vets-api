# frozen_string_literal: true

require 'rails_helper'

describe Vet360::ContactInformation::Service do
  let(:user) { build(:user, :loa3) }
  subject { described_class.new(user) }

  before do
    allow(user).to receive(:vet360_id).and_return('1')
  end

  describe '#get_person' do
    context 'when successful' do
      it 'returns a status of 200' do
        VCR.use_cassette('vet360/contact_information/person', VCR::MATCH_EVERYTHING) do
          response = subject.get_person
          expect(response).to be_ok
          expect(response.person).to be_a(Vet360::Models::Person)
        end
      end
    end

    context 'when not successful' do
      it 'returns a status of 404' do
        VCR.use_cassette('vet360/contact_information/person_error', VCR::MATCH_EVERYTHING) do
          expect { subject.get_person }.to raise_error do |e|
            expect(e).to be_a(Common::Exceptions::BackendServiceException)
            expect(e.status_code).to eq(404)
            expect(e.errors.first.code).to eq('VET360_CORE103')
            expect(e.errors.first.title).to eq('Not Found')
          end
        end
      end
    end
  end

<<<<<<< HEAD
  describe '#get_email_transaction_status' do
    context 'when successful' do
      let(:transaction_id) { 'd47b3d96-9ddd-42be-ac57-8e564aa38029' }
      let(:transaction) { Vet360::Models::Transaction.new(id: transaction_id) }

      it 'returns a status of 200' do
        VCR.use_cassette('vet360/contact_information/email_transaction_status', VCR::MATCH_EVERYTHING) do
          response = subject.get_email_transaction_status(transaction)
          expect(response).to be_ok
          expect(response.transaction).to be_a(Vet360::Models::Transaction)
=======
  describe '#post_email' do
    let(:email) { build(:email, vet360_id: user.vet360_id) }
    context 'when successful' do
      it 'returns a status of 200' do
        VCR.use_cassette('vet360/contact_information/post_email_success', VCR::MATCH_EVERYTHING) do
          email.id = nil
          email.email_address = 'person42@example.com'
          response = subject.post_email(email)
          expect(response).to be_ok
        end
      end
    end

    context 'when a duplicate exists' do
      it 'raises an exception' do
        VCR.use_cassette('vet360/contact_information/post_email_duplicate_error', VCR::MATCH_EVERYTHING) do
          email.id = nil
          email.email_address = 'person42@example.com'
          expect { subject.post_email(email) }.to raise_error do |e|
            expect(e).to be_a(Common::Exceptions::BackendServiceException)
            expect(e.status_code).to eq(400)
            expect(e.errors.first.code).to eq('VET360_EMAIL301')
            expect(e.errors.first.title).to eq('Email Address Already Exists')
          end
        end
      end
    end

    context 'when an ID is included' do
      it 'raises an exception' do
        VCR.use_cassette('vet360/contact_information/post_email_w_id_error', VCR::MATCH_EVERYTHING) do
          email.id = 42
          email.email_address = 'person42@example.com'
          expect { subject.post_email(email) }.to raise_error do |e|
            expect(e).to be_a(Common::Exceptions::BackendServiceException)
            expect(e.status_code).to eq(400)
            expect(e.errors.first.code).to eq('VET360_EMAIL200')
          end
        end
      end
    end
  end

  describe '#put_email' do
    let(:email) { build(:email, vet360_id: user.vet360_id) }
    context 'when successful' do
      it 'returns a status of 200' do
        VCR.use_cassette('vet360/contact_information/put_email_success', VCR::MATCH_EVERYTHING) do
          email.id = 42
          email.email_address = 'person42@example.com'
          response = subject.put_email(email)
          expect(response.transaction.id).to eq('7f441880-173f-4deb-aa8b-c26b794eb3e1')
          expect(response).to be_ok
>>>>>>> 038c707e
        end
      end
    end
  end
end<|MERGE_RESOLUTION|>--- conflicted
+++ resolved
@@ -35,18 +35,6 @@
     end
   end
 
-<<<<<<< HEAD
-  describe '#get_email_transaction_status' do
-    context 'when successful' do
-      let(:transaction_id) { 'd47b3d96-9ddd-42be-ac57-8e564aa38029' }
-      let(:transaction) { Vet360::Models::Transaction.new(id: transaction_id) }
-
-      it 'returns a status of 200' do
-        VCR.use_cassette('vet360/contact_information/email_transaction_status', VCR::MATCH_EVERYTHING) do
-          response = subject.get_email_transaction_status(transaction)
-          expect(response).to be_ok
-          expect(response.transaction).to be_a(Vet360::Models::Transaction)
-=======
   describe '#post_email' do
     let(:email) { build(:email, vet360_id: user.vet360_id) }
     context 'when successful' do
@@ -100,7 +88,21 @@
           response = subject.put_email(email)
           expect(response.transaction.id).to eq('7f441880-173f-4deb-aa8b-c26b794eb3e1')
           expect(response).to be_ok
->>>>>>> 038c707e
+        end
+      end
+    end
+  end
+
+  describe '#get_email_transaction_status' do
+    context 'when successful' do
+      let(:transaction_id) { 'd47b3d96-9ddd-42be-ac57-8e564aa38029' }
+      let(:transaction) { Vet360::Models::Transaction.new(id: transaction_id) }
+
+      it 'returns a status of 200' do
+        VCR.use_cassette('vet360/contact_information/email_transaction_status', VCR::MATCH_EVERYTHING) do
+          response = subject.get_email_transaction_status(transaction)
+          expect(response).to be_ok
+          expect(response.transaction).to be_a(Vet360::Models::Transaction)
         end
       end
     end
