--- conflicted
+++ resolved
@@ -3,13 +3,34 @@
 module AsyncTransaction
   module Vet360
     class Base < AsyncTransaction::Base
-<<<<<<< HEAD
+
       FINAL_STATUSES = %w[
         REJECTED
         COMPLETED_SUCCESS
         COMPLETED_NO_CHANGES_DETECTED
         COMPLETED_FAILURE
       ].freeze
+
+      REQUESTED = 'requested'
+      COMPLETED = 'completed'
+
+      # Creates an initial AsyncTransaction record for ongoing tracking
+      #
+      # @param user [User] The user associated with the transaction
+      # @param response [Vet360::ContactInformation::TransactionResponse] An instance of
+      #   a Vet360::ContactInformation::TransactionResponse class, be it Email, Address, etc.
+      # @return [AsyncTransaction::Vet360::Base] A AsyncTransaction::Vet360::Base record, be it Email, Address, etc.
+      #
+      def self.start(user, response)
+        create(
+          user_uuid: user.uuid,
+          source_id: user.vet360_id,
+          source: 'vet360',
+          status: REQUESTED,
+          transaction_id: response.transaction.id,
+          transaction_status: response.transaction.status
+        )
+      end
 
       # Updates the status and transaction_status with fresh API data
       # @params user [User] the user whose tx data is being updated
@@ -53,27 +74,6 @@
         return true if FINAL_STATUSES.include? transaction_status
         return true if COMPLETED == status
         false
-=======
-      REQUESTED = 'requested'
-      COMPLETED = 'completed'
-
-      # Creates an initial AsyncTransaction record for ongoing tracking
-      #
-      # @param user [User] The user associated with the transaction
-      # @param response [Vet360::ContactInformation::TransactionResponse] An instance of
-      #   a Vet360::ContactInformation::TransactionResponse class, be it Email, Address, etc.
-      # @return [AsyncTransaction::Vet360::Base] A AsyncTransaction::Vet360::Base record, be it Email, Address, etc.
-      #
-      def self.start(user, response)
-        create(
-          user_uuid: user.uuid,
-          source_id: user.vet360_id,
-          source: 'vet360',
-          status: REQUESTED,
-          transaction_id: response.transaction.id,
-          transaction_status: response.transaction.status
-        )
->>>>>>> 7fe39751
       end
     end
   end
