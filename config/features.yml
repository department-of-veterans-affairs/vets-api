--- conflicted
+++ resolved
@@ -1411,8 +1411,6 @@
     actor_type: user
     description: Enables CCD downloads in XML, HTML, PDF w/ support for OH and VistA facilities
     enable_in_development: true
-<<<<<<< HEAD
-=======
   mhv_medical_records_display_conditions:
     actor_type: user
     description: Show/hide content related to Health Conditions in Medical Records
@@ -1449,7 +1447,6 @@
     actor_type: user
     description: Combines CVIX lab record list with the SCDF/Unified lab record list
     enable_in_development: true
->>>>>>> 07212736
   mhv_medical_records_migrate_ccd_to_s3:
     actor_type: user
     description: Enables the switch to an s3 bucket for the CCD endpoints
