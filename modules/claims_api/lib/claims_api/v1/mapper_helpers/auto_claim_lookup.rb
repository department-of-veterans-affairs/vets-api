--- conflicted
+++ resolved
@@ -26,9 +26,7 @@
         reserves_obligation_to: %w[serviceInformation reservesNationalGuardService obligationTermOfServiceToDate],
         reserves_title_10_activation: %w[serviceInformation reservesNationalGuardService title10Activation],
         reserves_alternate_names: %w[serviceInformation alternateNames],
-<<<<<<< HEAD
-        service_confinements: %w[serviceInformation confinements]
-=======
+        service_confinements: %w[serviceInformation confinements],
         # SECTION 7: Service Pay
         service_pay: %w[servicePay],
         service_pay_military_retired_pay: %w[servicePay militaryRetiredPay],
@@ -45,7 +43,6 @@
         separation_pay_received_date: %w[servicePay separationPay receivedDate],
         separation_pay_branch_of_service: %w[servicePay separationPay payment serviceBranch],
         separation_pay_amount: %w[servicePay separationPay payment amount]
->>>>>>> 1a1b7a10
       }.freeze
 
       def lookup_in_auto_claim(path_key)
