--- conflicted
+++ resolved
@@ -112,31 +112,17 @@
       ##
       # IntentToFileWebServiceBean
       #
-<<<<<<< HEAD
       module IntentToFileWebServiceBean
         DEFINITION =
           Bean.new(
             path: 'IntentToFileWebServiceBean',
             namespaces: Namespaces.new(
               target: 'http://intenttofile.services.vetsnet.vba.va.gov/',
-=======
-
-      ##
-      # OrgWebServiceBean
-      #
-      module OrgWebServiceBean
-        DEFINITION =
-          Bean.new(
-            path: 'OrgWebServiceBean',
-            namespaces: Namespaces.new(
-              target: 'http://org.services.vetsnet.vba.va.gov/',
->>>>>>> 0b760f32
-              data: nil
-            )
-          )
-      end
-
-<<<<<<< HEAD
+              data: nil
+            )
+          )
+      end
+
       module IntentToFileWebService
         DEFINITION =
           Service.new(
@@ -159,7 +145,24 @@
               service: IntentToFileWebService::DEFINITION,
               name: 'findIntentToFileByPtcpntIdItfTypeCd',
               key: 'return'
-=======
+            )
+        end
+      end
+
+      ##
+      # OrgWebServiceBean
+      #
+      module OrgWebServiceBean
+        DEFINITION =
+          Bean.new(
+            path: 'OrgWebServiceBean',
+            namespaces: Namespaces.new(
+              target: 'http://org.services.vetsnet.vba.va.gov/',
+              data: nil
+            )
+          )
+      end
+
       module OrgWebService
         DEFINITION =
           Service.new(
@@ -173,7 +176,6 @@
               service: OrgWebService::DEFINITION,
               name: 'findPoaHistoryByPtcpntId',
               key: 'PoaHistory'
->>>>>>> 0b760f32
             )
         end
       end
@@ -268,8 +270,6 @@
       end
 
       module VeteranRepresentativeService
-<<<<<<< HEAD
-=======
         DEFINITION =
           Service.new(
             bean: VdcBean::DEFINITION,
@@ -341,7 +341,6 @@
       end
 
       module VnpPersonService
->>>>>>> 0b760f32
         DEFINITION =
           Service.new(
             bean: VnpPersonWebServiceBean::DEFINITION,
