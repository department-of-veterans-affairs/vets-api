# frozen_string_literal: true

require 'sidekiq/form526_backup_submission_process/processor'

module Sidekiq
  module Form526BackupSubmissionProcess
    class Form526BackgroundLoader
      extend ActiveSupport::Concern
      include Sidekiq::Job
      sidekiq_options retry: false

      def perform(id)
        Processor.new(id, get_upload_location_on_instantiation: false,
                          ignore_expiration: true).upload_pdf_submission_to_s3
      end
    end

    class Submit
      extend ActiveSupport::Concern
      include SentryLogging
      include Sidekiq::Job

      sidekiq_options retry: 14
      STATSD_KEY_PREFIX = 'worker.evss.form526_backup_submission_process'

      sidekiq_retries_exhausted do |msg, _ex|
        job_id = msg['jid']
        error_class = msg['error_class']
        error_message = msg['error_message']
        timestamp = Time.now.utc
        form526_submission_id = msg['args'].first

        form_job_status = Form526JobStatus.find_by(job_id:)
        bgjob_errors = form_job_status.bgjob_errors || {}
        new_error = {
          "#{timestamp.to_i}": {
            caller_method: __method__.to_s,
            error_class:,
            error_message:,
            timestamp:,
            form526_submission_id:
          }
        }
        form_job_status.update(
          status: Form526JobStatus::STATUS[:exhausted],
          bgjob_errors: bgjob_errors.merge(new_error)
        )

        StatsD.increment("#{STATSD_KEY_PREFIX}.exhausted")

        ::Rails.logger.warn(
          'Form 526 Backup Submission Retries exhausted',
          { job_id:, error_class:, error_message:, timestamp:, form526_submission_id: }
        )

<<<<<<< HEAD
        if Flipper.enabled?(:send_backup_submission_exhaustion_email_notice)
=======
        if Flipper.enabled?(:form526_send_backup_submission_exhaustion_email_notice)
>>>>>>> bbdab6b7
          ::Form526SubmissionFailureEmailJob.perform_async(form526_submission_id, Time.now.utc.to_s)
        end
      rescue => e
        ::Rails.logger.error(
          'Failure in Form526BackupSubmission#sidekiq_retries_exhausted',
          {
            messaged_content: e.message,
            job_id:,
            submission_id: form526_submission_id,
            pre_exhaustion_failure: {
              error_class:,
              error_message:
            }
          }
        )
        StatsD.increment('silent_failure', tags: ::Form526SubmissionFailureEmailJob::DD_ZSF_TAGS)
        raise e
      end

      def perform(form526_submission_id)
        return unless Settings.form526_backup.enabled

        Form526Submission.find(form526_submission_id).benefits_intake_api!
        job_status = Form526JobStatus.find_or_initialize_by(job_id: jid)
        job_status.assign_attributes(form526_submission_id:,
                                     job_class: 'BackupSubmission',
                                     status: 'pending')
        job_status.save!

        Processor.new(form526_submission_id).process!
        job_status.update(status: Form526JobStatus::STATUS[:success])
      rescue => e
        ::Rails.logger.warn(
          message: 'Form 526 backup submission failure. retrying...',
          error_message: e.message,
          backtrace: e.backtrace,
          submission_id: form526_submission_id
        )
        update_job_status_bgjob_errors(job_status, e)
        raise e
      end

      private

      def update_job_status_bgjob_errors(job_status, e)
        bgjob_errors = job_status.bgjob_errors || {}
        bgjob_errors.merge!(error_hash_for_job_status(e))
        job_status.update(status: Form526JobStatus::STATUS[:retryable_error], bgjob_errors:)
      end

      def error_hash_for_job_status(e)
        timestamp = Time.zone.now
        {
          "#{timestamp.to_i}": {
            caller_method: __method__.to_s,
            error_class: e.class.to_s,
            error_message: e.message,
            timestamp:
          }
        }
      end
    end
  end
end<|MERGE_RESOLUTION|>--- conflicted
+++ resolved
@@ -53,11 +53,7 @@
           { job_id:, error_class:, error_message:, timestamp:, form526_submission_id: }
         )
 
-<<<<<<< HEAD
-        if Flipper.enabled?(:send_backup_submission_exhaustion_email_notice)
-=======
         if Flipper.enabled?(:form526_send_backup_submission_exhaustion_email_notice)
->>>>>>> bbdab6b7
           ::Form526SubmissionFailureEmailJob.perform_async(form526_submission_id, Time.now.utc.to_s)
         end
       rescue => e
