GIT
  remote: https://github.com/adhocteam/connect_vbms
  revision: 2284b8e9a68d2b44dda52a098ffc83f8fa283211
  tag: v2.1.1
  specs:
    connect_vbms (2.1.1)
      httpclient (~> 2.8.0)
      httpi (~> 4.0)
      mail
      nokogiri (>= 1.8.4)
      nori
      xmldsig (~> 0.3.1)
      xmlenc

GIT
  remote: https://github.com/department-of-veterans-affairs/apivore
  revision: 1c7d19c4a52f71a3ef07940697ad9520f1872dd6
  tag: v2.1.0.vsp
  specs:
    apivore (2.1.0.vsp)
      actionpack (>= 4)
      hashie (~> 5.0)
      json-schema (~> 5.0)
      rspec (~> 3)
      rspec-expectations (~> 3.1)
      rspec-mocks (~> 3.1)

GIT
  remote: https://github.com/department-of-veterans-affairs/betamocks
  revision: b8a833194a3765babda5652fa31526b11f4afb80
  branch: master
  specs:
    betamocks (0.11.0)
      activesupport (>= 4.2)
      adler32
      faraday (>= 1.2.0, < 3.0)

GIT
  remote: https://github.com/department-of-veterans-affairs/bgs-ext.git
  revision: 350e45ae699407948d254d6fadd4f1b249e996f5
  ref: 350e45ae69
  specs:
    bgs_ext (0.23.2)
      httpclient
      nokogiri (>= 1.13.6)
      savon (~> 2.15.1)

GIT
  remote: https://github.com/department-of-veterans-affairs/fhir_client.git
  revision: 52e0197dcb1f940a1f0b28bfa983699f0c199696
  tag: v6.0.0
  specs:
    fhir_client (6.0.0)
      activesupport (>= 3)
      addressable (>= 2.3)
      fhir_dstu2_models (>= 1.1.1)
      fhir_models (>= 4.2.1)
      fhir_stu3_models (>= 3.1.1)
      http (~> 5.1)
      nokogiri (>= 1.10.4)
      oauth2 (>= 1.1)
      rack (>= 1.5)
      tilt (>= 1.1)

GIT
  remote: https://github.com/department-of-veterans-affairs/govdelivery-tms-ruby.git
  revision: f50c995b4a92fa8da4488ed608318eeca723b543
  tag: v4.1.0
  specs:
    govdelivery-tms (4.1.0)
      activesupport (>= 5.2.4.3, < 9.0.0)
      faraday
      mime-types

GIT
  remote: https://github.com/department-of-veterans-affairs/vets-json-schema
<<<<<<< HEAD
  revision: 749f4f4ef04f352b98897801612831b25bfeec97
  branch: fixed_benefits_intake_schema
  specs:
    vets_json_schema (24.15.3)
=======
  revision: 83345d72fc384a1ab02efbe4e0679d779a86f5e1
  branch: master
  specs:
    vets_json_schema (24.16.0)
>>>>>>> f6626491
      multi_json (~> 1.0)
      script_utils (= 0.0.4)

PATH
  remote: modules
  specs:
    accredited_representative_portal (0.1.0)
      blind_index
    appeals_api (0.0.1)
      jsonapi-serializer (>= 2.2.0)
      sidekiq
    apps_api (0.0.1)
      faraday
      sidekiq
    ask_va_api (0.1.0)
    avs (0.1.0)
    banners (0.1.0)
    burials (0.1.0)
    check_in (0.1.0)
    claims_api (0.0.1)
      dry-schema
    claims_evidence_api (0.1.0)
    debts_api (0.1.0)
    decision_reviews (0.1.0)
      rails (>= 7.1.4.1)
    dependents_verification (0.1.0)
    dhp_connected_devices (0.1.0)
    facilities_api (0.1.0)
    income_and_assets (0.1.0)
    income_limits (0.1.0)
    ivc_champva (0.1.0)
    meb_api (0.1.0)
    medical_expense_reports (0.1.0)
    mobile (0.1.0)
      dry-validation
    mocked_authentication (0.1.0)
      rails
    my_health (0.1.0)
      rails
    pensions (0.1.0)
    representation_management (0.1.0)
    simple_forms_api (0.1.0)
    test_user_dashboard (0.1.0)
      rails
    travel_pay (0.1.0)
    va_notify (0.1.0)
    vaos (0.1.0)
      sidekiq
    vba_documents (1.0.0)
      aws-sdk-s3 (~> 1)
      sidekiq
    veteran (0.0.1)
    vre (0.1.0)
    vye (0.1.0)

GEM
  remote: https://rubygems.org/
  specs:
    Ascii85 (2.0.1)
    aasm (5.5.0)
      concurrent-ruby (~> 1.0)
    actioncable (7.2.2.1)
      actionpack (= 7.2.2.1)
      activesupport (= 7.2.2.1)
      nio4r (~> 2.0)
      websocket-driver (>= 0.6.1)
      zeitwerk (~> 2.6)
    actionmailbox (7.2.2.1)
      actionpack (= 7.2.2.1)
      activejob (= 7.2.2.1)
      activerecord (= 7.2.2.1)
      activestorage (= 7.2.2.1)
      activesupport (= 7.2.2.1)
      mail (>= 2.8.0)
    actionmailer (7.2.2.1)
      actionpack (= 7.2.2.1)
      actionview (= 7.2.2.1)
      activejob (= 7.2.2.1)
      activesupport (= 7.2.2.1)
      mail (>= 2.8.0)
      rails-dom-testing (~> 2.2)
    actionpack (7.2.2.1)
      actionview (= 7.2.2.1)
      activesupport (= 7.2.2.1)
      nokogiri (>= 1.8.5)
      racc
      rack (>= 2.2.4, < 3.2)
      rack-session (>= 1.0.1)
      rack-test (>= 0.6.3)
      rails-dom-testing (~> 2.2)
      rails-html-sanitizer (~> 1.6)
      useragent (~> 0.16)
    actiontext (7.2.2.1)
      actionpack (= 7.2.2.1)
      activerecord (= 7.2.2.1)
      activestorage (= 7.2.2.1)
      activesupport (= 7.2.2.1)
      globalid (>= 0.6.0)
      nokogiri (>= 1.8.5)
    actionview (7.2.2.1)
      activesupport (= 7.2.2.1)
      builder (~> 3.1)
      erubi (~> 1.11)
      rails-dom-testing (~> 2.2)
      rails-html-sanitizer (~> 1.6)
    activejob (7.2.2.1)
      activesupport (= 7.2.2.1)
      globalid (>= 0.3.6)
    activemodel (7.2.2.1)
      activesupport (= 7.2.2.1)
    activerecord (7.2.2.1)
      activemodel (= 7.2.2.1)
      activesupport (= 7.2.2.1)
      timeout (>= 0.4.0)
    activerecord-import (2.2.0)
      activerecord (>= 4.2)
    activerecord-postgis-adapter (10.0.1)
      activerecord (~> 7.2.0)
      rgeo-activerecord (~> 8.0.0)
    activestorage (7.2.2.1)
      actionpack (= 7.2.2.1)
      activejob (= 7.2.2.1)
      activerecord (= 7.2.2.1)
      activesupport (= 7.2.2.1)
      marcel (~> 1.0)
    activesupport (7.2.2.1)
      base64
      benchmark (>= 0.3)
      bigdecimal
      concurrent-ruby (~> 1.0, >= 1.3.1)
      connection_pool (>= 2.2.5)
      drb
      i18n (>= 1.6, < 2)
      logger (>= 1.4.2)
      minitest (>= 5.1)
      securerandom (>= 0.3)
      tzinfo (~> 2.0, >= 2.0.5)
    addressable (2.8.7)
      public_suffix (>= 2.0.2, < 7.0)
    adler32 (0.0.2)
    afm (0.2.2)
    akami (1.3.3)
      base64
      gyoku (>= 0.4.0)
      nokogiri
    argon2-kdf (0.3.1)
      fiddle
    ast (2.4.3)
    attr_extras (7.1.0)
    avro (1.12.0)
      multi_json (~> 1.0)
    awesome_print (1.9.2)
    aws-eventstream (1.4.0)
    aws-msk-iam-sasl-signer (0.1.1)
      aws-sdk-kafka
      thor
    aws-partitions (1.1116.0)
    aws-sdk-core (3.225.2)
      aws-eventstream (~> 1, >= 1.3.0)
      aws-partitions (~> 1, >= 1.992.0)
      aws-sigv4 (~> 1.9)
      base64
      jmespath (~> 1, >= 1.6.1)
      logger
    aws-sdk-kafka (1.92.0)
      aws-sdk-core (~> 3, >= 3.225.0)
      aws-sigv4 (~> 1.5)
    aws-sdk-kms (1.104.0)
      aws-sdk-core (~> 3, >= 3.225.0)
      aws-sigv4 (~> 1.5)
    aws-sdk-s3 (1.189.1)
      aws-sdk-core (~> 3, >= 3.225.0)
      aws-sdk-kms (~> 1)
      aws-sigv4 (~> 1.5)
    aws-sdk-sns (1.100.0)
      aws-sdk-core (~> 3, >= 3.225.0)
      aws-sigv4 (~> 1.5)
    aws-sigv4 (1.12.1)
      aws-eventstream (~> 1, >= 1.0.2)
    axiom-types (0.1.1)
      descendants_tracker (~> 0.0.4)
      ice_nine (~> 0.11.0)
      thread_safe (~> 0.3, >= 0.3.1)
    base64 (0.3.0)
    bcp47 (0.3.3)
      i18n
    benchmark (0.4.1)
    bigdecimal (3.2.2)
    bindex (0.8.1)
    blind_index (2.7.0)
      activesupport (>= 7.1)
      argon2-kdf (>= 0.2)
    blueprinter (1.1.2)
    bootsnap (1.18.6)
      msgpack (~> 1.2)
    brakeman (7.0.2)
      racc
    breakers (1.0.1)
      base64 (~> 0.2)
      faraday (>= 1.2.0, < 3.0)
      multi_json (~> 1.0)
    builder (3.3.0)
    bundler-audit (0.9.2)
      bundler (>= 1.2.0, < 3)
      thor (~> 1.0)
    byebug (12.0.0)
    carrierwave (3.1.2)
      activemodel (>= 6.0.0)
      activesupport (>= 6.0.0)
      addressable (~> 2.6)
      image_processing (~> 1.1)
      marcel (~> 1.0.0)
      ssrf_filter (~> 1.0)
    carrierwave-aws (1.6.0)
      aws-sdk-s3 (~> 1.0)
      carrierwave (>= 2.0, < 4)
    claide (1.1.0)
    claide-plugins (0.9.2)
      cork
      nap
      open4 (~> 1.3)
    clamav-client (3.2.0)
    cliver (0.3.2)
    cmdparse (3.0.7)
    coderay (1.1.3)
    coercible (1.0.0)
      descendants_tracker (~> 0.0.1)
    colored2 (3.1.2)
    combine_pdf (1.0.31)
      matrix
      ruby-rc4 (>= 0.1.5)
    committee (5.5.4)
      json_schema (~> 0.14, >= 0.14.3)
      openapi_parser (~> 2.0)
      rack (>= 1.5, < 3.2)
    committee-rails (0.8.0)
      actionpack (>= 6.0)
      activesupport (>= 6.0)
      committee (>= 5.1.0)
      railties (>= 6.0)
    concurrent-ruby (1.3.5)
    config (5.5.2)
      deep_merge (~> 1.2, >= 1.2.1)
      ostruct
    connection_pool (2.5.3)
    content_disposition (1.0.0)
    cork (0.3.0)
      colored2 (~> 3.1)
    coverband (6.1.5)
      base64
      redis (>= 3.0)
    crack (1.0.0)
      bigdecimal
      rexml
    crass (1.0.6)
    csv (3.3.5)
    danger (9.5.1)
      base64 (~> 0.2)
      claide (~> 1.0)
      claide-plugins (>= 0.9.2)
      colored2 (~> 3.1)
      cork (~> 0.1)
      faraday (>= 0.9.0, < 3.0)
      faraday-http-cache (~> 2.0)
      git (~> 1.13)
      kramdown (~> 2.3)
      kramdown-parser-gfm (~> 1.0)
      octokit (>= 4.0)
      pstore (~> 0.1)
      terminal-table (>= 1, < 4)
    database_cleaner (2.1.0)
      database_cleaner-active_record (>= 2, < 3)
    database_cleaner-active_record (2.2.1)
      activerecord (>= 5.a)
      database_cleaner-core (~> 2.0.0)
    database_cleaner-core (2.0.1)
    datadog (2.17.0)
      datadog-ruby_core_source (~> 3.4, >= 3.4.1)
      libdatadog (~> 18.1.0.1.0)
      libddwaf (~> 1.22.0.0.2)
      logger
      msgpack
    datadog-ruby_core_source (3.4.1)
    date (3.4.1)
    date_time_precision (0.8.1)
    date_validator (0.12.0)
      activemodel (>= 3)
      activesupport (>= 3)
    debug (1.10.0)
      irb (~> 1.10)
      reline (>= 0.3.8)
    declarative (0.0.20)
    deep_merge (1.2.2)
    descendants_tracker (0.0.4)
      thread_safe (~> 0.3, >= 0.3.1)
    diff-lcs (1.6.2)
    docile (1.4.1)
    dogstatsd-ruby (5.6.6)
    domain_name (0.6.20240107)
    down (5.4.2)
      addressable (~> 2.8)
    drb (2.2.3)
    dry-configurable (1.3.0)
      dry-core (~> 1.1)
      zeitwerk (~> 2.6)
    dry-core (1.1.0)
      concurrent-ruby (~> 1.0)
      logger
      zeitwerk (~> 2.6)
    dry-inflector (1.2.0)
    dry-initializer (3.2.0)
    dry-logic (1.6.0)
      bigdecimal
      concurrent-ruby (~> 1.0)
      dry-core (~> 1.1)
      zeitwerk (~> 2.6)
    dry-schema (1.14.1)
      concurrent-ruby (~> 1.0)
      dry-configurable (~> 1.0, >= 1.0.1)
      dry-core (~> 1.1)
      dry-initializer (~> 3.2)
      dry-logic (~> 1.5)
      dry-types (~> 1.8)
      zeitwerk (~> 2.6)
    dry-struct (1.8.0)
      dry-core (~> 1.1)
      dry-types (~> 1.8, >= 1.8.2)
      ice_nine (~> 0.11)
      zeitwerk (~> 2.6)
    dry-types (1.8.3)
      bigdecimal (~> 3.0)
      concurrent-ruby (~> 1.0)
      dry-core (~> 1.0)
      dry-inflector (~> 1.0)
      dry-logic (~> 1.4)
      zeitwerk (~> 2.6)
    dry-validation (1.11.1)
      concurrent-ruby (~> 1.0)
      dry-core (~> 1.1)
      dry-initializer (~> 3.2)
      dry-schema (~> 1.14)
      zeitwerk (~> 2.6)
    erb (5.0.1)
    erubi (1.13.1)
    et-orbi (1.2.11)
      tzinfo
    ethon (0.16.0)
      ffi (>= 1.15.0)
    factory_bot (6.5.3)
      activesupport (>= 6.1.0)
    factory_bot_rails (6.4.4)
      factory_bot (~> 6.5)
      railties (>= 5.0.0)
    faker (3.5.1)
      i18n (>= 1.8.11, < 2)
    faraday (2.13.1)
      faraday-net_http (>= 2.0, < 3.5)
      json
      logger
    faraday-follow_redirects (0.3.0)
      faraday (>= 1, < 3)
    faraday-http-cache (2.5.1)
      faraday (>= 0.8)
    faraday-httpclient (2.0.1)
      httpclient (>= 2.2)
    faraday-multipart (1.1.0)
      multipart-post (~> 2.0)
    faraday-net_http (3.4.0)
      net-http (>= 0.5.0)
    faraday-retry (2.3.1)
      faraday (~> 2.0)
    faraday-typhoeus (1.1.0)
      faraday (~> 2.0)
      typhoeus (~> 1.4)
    faraday_curl (0.0.2)
      faraday (>= 0.9.0)
    fastimage (2.4.0)
    ffi (1.17.2)
    ffi (1.17.2-aarch64-linux-gnu)
    ffi (1.17.2-aarch64-linux-musl)
    ffi (1.17.2-arm-linux-gnu)
    ffi (1.17.2-arm-linux-musl)
    ffi (1.17.2-arm64-darwin)
    ffi (1.17.2-x86-linux-gnu)
    ffi (1.17.2-x86-linux-musl)
    ffi (1.17.2-x86_64-darwin)
    ffi (1.17.2-x86_64-linux-gnu)
    ffi (1.17.2-x86_64-linux-musl)
    ffi-compiler (1.3.2)
      ffi (>= 1.15.5)
      rake
    fhir_dstu2_models (1.2.0)
      bcp47 (>= 0.3)
      date_time_precision (>= 0.8)
      mime-types (>= 3.0)
      nokogiri (>= 1.11.4)
    fhir_models (5.0.0)
      bcp47 (>= 0.3)
      date_time_precision (>= 0.8)
      mime-types (>= 3.0)
      nokogiri (>= 1.11.4)
    fhir_stu3_models (3.2.0)
      bcp47 (>= 0.3)
      date_time_precision (>= 0.8)
      mime-types (>= 3.0)
      nokogiri (>= 1.11.4)
    fiddle (1.1.8)
    fitbit_api (1.1.0)
      oauth2 (~> 2.0)
    flipper (1.3.4)
      concurrent-ruby (< 2)
    flipper-active_record (1.3.4)
      activerecord (>= 4.2, < 9)
      flipper (~> 1.3.4)
    flipper-active_support_cache_store (1.3.4)
      activesupport (>= 4.2, < 9)
      flipper (~> 1.3.4)
    flipper-ui (1.3.4)
      erubi (>= 1.0.0, < 2.0.0)
      flipper (~> 1.3.4)
      rack (>= 1.4, < 4)
      rack-protection (>= 1.5.3, < 5.0.0)
      rack-session (>= 1.0.2, < 3.0.0)
      sanitize (< 8)
    foreman (0.88.1)
    formatador (1.1.0)
    fugit (1.11.1)
      et-orbi (~> 1, >= 1.2.11)
      raabro (~> 1.4)
    fuubar (2.5.1)
      rspec-core (~> 3.0)
      ruby-progressbar (~> 1.4)
    gems (1.3.0)
    geom2d (0.4.1)
    git (1.19.1)
      addressable (~> 2.8)
      rchardet (~> 1.8)
    globalid (1.2.1)
      activesupport (>= 6.1)
    google-api-client (0.53.0)
      google-apis-core (~> 0.1)
      google-apis-generator (~> 0.1)
    google-apis-core (0.18.0)
      addressable (~> 2.5, >= 2.5.1)
      googleauth (~> 1.9)
      httpclient (>= 2.8.3, < 3.a)
      mini_mime (~> 1.0)
      mutex_m
      representable (~> 3.0)
      retriable (>= 2.0, < 4.a)
    google-apis-discovery_v1 (0.20.0)
      google-apis-core (>= 0.15.0, < 2.a)
    google-apis-generator (0.18.0)
      activesupport (>= 5.0)
      gems (~> 1.2)
      google-apis-core (>= 0.15.0, < 2.a)
      google-apis-discovery_v1 (~> 0.18)
      thor (>= 0.20, < 2.a)
    google-cloud-env (2.3.1)
      base64 (~> 0.2)
      faraday (>= 1.0, < 3.a)
    google-logging-utils (0.2.0)
    google-protobuf (4.31.1)
      bigdecimal
      rake (>= 13)
    google-protobuf (4.31.1-aarch64-linux-gnu)
      bigdecimal
      rake (>= 13)
    google-protobuf (4.31.1-aarch64-linux-musl)
      bigdecimal
      rake (>= 13)
    google-protobuf (4.31.1-arm64-darwin)
      bigdecimal
      rake (>= 13)
    google-protobuf (4.31.1-x86-linux-gnu)
      bigdecimal
      rake (>= 13)
    google-protobuf (4.31.1-x86-linux-musl)
      bigdecimal
      rake (>= 13)
    google-protobuf (4.31.1-x86_64-darwin)
      bigdecimal
      rake (>= 13)
    google-protobuf (4.31.1-x86_64-linux-gnu)
      bigdecimal
      rake (>= 13)
    google-protobuf (4.31.1-x86_64-linux-musl)
      bigdecimal
      rake (>= 13)
    googleauth (1.14.0)
      faraday (>= 1.0, < 3.a)
      google-cloud-env (~> 2.2)
      google-logging-utils (~> 0.1)
      jwt (>= 1.4, < 3.0)
      multi_json (~> 1.11)
      os (>= 0.9, < 2.0)
      signet (>= 0.16, < 2.a)
    guard (2.19.1)
      formatador (>= 0.2.4)
      listen (>= 2.7, < 4.0)
      logger (~> 1.6)
      lumberjack (>= 1.0.12, < 2.0)
      nenv (~> 0.1)
      notiffany (~> 0.0)
      ostruct (~> 0.6)
      pry (>= 0.13.0)
      shellany (~> 0.0)
      thor (>= 0.18.1)
    guard-compat (1.2.1)
    guard-rspec (4.7.3)
      guard (~> 2.1)
      guard-compat (~> 1.1)
      rspec (>= 2.99.0, < 4.0)
    guard-rubocop (1.5.0)
      guard (~> 2.0)
      rubocop (< 2.0)
    gyoku (1.4.0)
      builder (>= 2.1.2)
      rexml (~> 3.0)
    hana (1.3.7)
    hashdiff (1.2.0)
    hashery (2.1.2)
    hashie (5.0.0)
    hexapdf (1.3.0)
      cmdparse (~> 3.0, >= 3.0.3)
      geom2d (~> 0.4, >= 0.4.1)
      openssl (>= 2.2.1)
      strscan (>= 3.1.2)
    holidays (8.8.0)
    http (5.3.1)
      addressable (~> 2.8)
      http-cookie (~> 1.0)
      http-form_data (~> 2.2)
      llhttp-ffi (~> 0.5.0)
    http-cookie (1.0.8)
      domain_name (~> 0.5)
    http-form_data (2.3.0)
    httpclient (2.8.3)
    httpi (4.0.4)
      base64
      mutex_m
      nkf
      rack (>= 2.0, < 4)
    i18n (1.14.7)
      concurrent-ruby (~> 1.0)
    ice_nine (0.11.2)
    image_processing (1.14.0)
      mini_magick (>= 4.9.5, < 6)
      ruby-vips (>= 2.0.17, < 3)
    io-console (0.8.0)
    irb (1.15.2)
      pp (>= 0.6.0)
      rdoc (>= 4.0.0)
      reline (>= 0.4.2)
    iso_country_codes (0.7.8)
    jmespath (1.6.2)
    json (2.12.2)
    json-schema (5.1.1)
      addressable (~> 2.8)
      bigdecimal (~> 3.1)
    json_schema (0.21.0)
    json_schemer (2.4.0)
      bigdecimal
      hana (~> 1.3)
      regexp_parser (~> 2.0)
      simpleidn (~> 0.2)
    jsonapi-parser (0.1.1)
    jsonapi-serializer (2.2.0)
      activesupport (>= 4.2)
    jwe (1.0.0)
      base64
    jwt (2.10.1)
      base64
    karafka-core (2.5.2)
      karafka-rdkafka (>= 0.19.2, < 0.21.0)
      logger (>= 1.6.0)
    karafka-rdkafka (0.19.5)
      ffi (~> 1.15)
      mini_portile2 (~> 2.6)
      rake (> 12)
    kms_encrypted (1.7.0)
      activesupport (>= 7.1)
      base64
    kramdown (2.5.1)
      rexml (>= 3.3.9)
    kramdown-parser-gfm (1.1.0)
      kramdown (~> 2.0)
    language_server-protocol (3.17.0.5)
    libdatadog (18.1.0.1.0)
    libdatadog (18.1.0.1.0-aarch64-linux)
    libdatadog (18.1.0.1.0-x86_64-linux)
    libddwaf (1.22.0.0.2)
      ffi (~> 1.0)
    libddwaf (1.22.0.0.2-aarch64-linux)
      ffi (~> 1.0)
    libddwaf (1.22.0.0.2-arm64-darwin)
      ffi (~> 1.0)
    libddwaf (1.22.0.0.2-x86_64-darwin)
      ffi (~> 1.0)
    libddwaf (1.22.0.0.2-x86_64-linux)
      ffi (~> 1.0)
    lint_roller (1.1.0)
    liquid (5.8.7)
      bigdecimal
      strscan (>= 3.1.1)
    listen (3.9.0)
      rb-fsevent (~> 0.10, >= 0.10.3)
      rb-inotify (~> 0.9, >= 0.9.10)
    llhttp-ffi (0.5.1)
      ffi-compiler (~> 1.0)
      rake (~> 13.0)
    lockbox (2.0.1)
    logger (1.7.0)
    loofah (2.24.1)
      crass (~> 1.0.2)
      nokogiri (>= 1.12.0)
    lumberjack (1.2.10)
    mail (2.8.1)
      mini_mime (>= 0.1.1)
      net-imap
      net-pop
      net-smtp
    marcel (1.0.4)
    matrix (0.4.2)
    memoist (0.16.2)
    method_source (1.1.0)
    mime-types (3.7.0)
      logger
      mime-types-data (~> 3.2025, >= 3.2025.0507)
    mime-types-data (3.2025.0610)
    mimemagic (0.4.3)
      nokogiri (~> 1)
      rake
    mini_magick (5.2.0)
      benchmark
      logger
    mini_mime (1.1.5)
    mini_portile2 (2.8.9)
    minitest (5.25.5)
    mock_redis (0.50.0)
      redis (~> 5)
    msgpack (1.8.0)
    multi_json (1.15.0)
    multi_xml (0.7.2)
      bigdecimal (~> 3.1)
    multipart-post (2.4.1)
    mutex_m (0.3.0)
    nap (1.1.0)
    nenv (0.3.0)
    net-http (0.6.0)
      uri
    net-imap (0.5.8)
      date
      net-protocol
    net-pop (0.1.2)
      net-protocol
    net-protocol (0.2.2)
      timeout
    net-sftp (4.0.0)
      net-ssh (>= 5.0.0, < 8.0.0)
    net-smtp (0.5.1)
      net-protocol
    net-ssh (7.3.0)
    nio4r (2.7.4)
    nkf (0.2.0)
    nokogiri (1.18.8)
      mini_portile2 (~> 2.8.2)
      racc (~> 1.4)
    nokogiri (1.18.8-aarch64-linux-gnu)
      racc (~> 1.4)
    nokogiri (1.18.8-aarch64-linux-musl)
      racc (~> 1.4)
    nokogiri (1.18.8-arm-linux-gnu)
      racc (~> 1.4)
    nokogiri (1.18.8-arm-linux-musl)
      racc (~> 1.4)
    nokogiri (1.18.8-arm64-darwin)
      racc (~> 1.4)
    nokogiri (1.18.8-x86_64-darwin)
      racc (~> 1.4)
    nokogiri (1.18.8-x86_64-linux-gnu)
      racc (~> 1.4)
    nokogiri (1.18.8-x86_64-linux-musl)
      racc (~> 1.4)
    nori (2.7.1)
      bigdecimal
    notiffany (0.1.3)
      nenv (~> 0.1)
      shellany (~> 0.0)
    notifications-ruby-client (6.2.0)
      jwt (>= 1.5, < 3)
    oauth2 (2.0.12)
      faraday (>= 0.17.3, < 4.0)
      jwt (>= 1.0, < 4.0)
      logger (~> 1.2)
      multi_xml (~> 0.5)
      rack (>= 1.2, < 4)
      snaky_hash (~> 2.0, >= 2.0.3)
      version_gem (>= 1.1.8, < 3)
    octokit (10.0.0)
      faraday (>= 1, < 3)
      sawyer (~> 0.9)
    oj (3.16.11)
      bigdecimal (>= 3.0)
      ostruct (>= 0.2)
    okcomputer (1.19.0)
    olive_branch (4.0.1)
      multi_json
      rails (>= 4.0)
    open4 (1.3.4)
    openapi_parser (2.2.6)
    openssl (3.3.0)
    operating_hours (0.1.0)
    optimist (3.2.1)
    os (1.1.4)
    ostruct (0.6.1)
    ox (2.14.23)
      bigdecimal (>= 3.0)
    parallel (1.27.0)
    parallel_tests (5.3.0)
      parallel
    parser (3.3.8.0)
      ast (~> 2.4.1)
      racc
    patience_diff (1.2.0)
      optimist (~> 3.0)
    pdf-core (0.10.0)
    pdf-forms (1.5.2)
      cliver (~> 0.3.2)
      rexml (~> 3.2, >= 3.2.6)
      safe_shell (>= 1.0.3, < 2.0)
    pdf-inspector (1.3.0)
      pdf-reader (>= 1.0, < 3.0.a)
    pdf-reader (2.14.1)
      Ascii85 (>= 1.0, < 3.0, != 2.0.0)
      afm (~> 0.2.1)
      hashery (~> 2.0)
      ruby-rc4
      ttfunk
    pg (1.5.9)
    pg_query (6.1.0)
      google-protobuf (>= 3.25.3)
    pg_search (2.3.7)
      activerecord (>= 6.1)
      activesupport (>= 6.1)
    pkce_challenge (1.0.0)
    pp (0.6.2)
      prettyprint
    prawn (2.5.0)
      matrix (~> 0.4)
      pdf-core (~> 0.10.0)
      ttfunk (~> 1.8)
    prawn-markup (1.1.0)
      nokogiri
      prawn
      prawn-table
    prawn-table (0.2.2)
      prawn (>= 1.3.0, < 3.0.0)
    prettyprint (0.2.0)
    prism (1.4.0)
    pry (0.15.2)
      coderay (~> 1.1)
      method_source (~> 1.0)
    pry-byebug (3.11.0)
      byebug (~> 12.0)
      pry (>= 0.13, < 0.16)
    pstore (0.2.0)
    psych (5.2.6)
      date
      stringio
    public_suffix (6.0.2)
    puma (6.6.0)
      nio4r (~> 2.0)
    pundit (2.5.0)
      activesupport (>= 3.0.0)
    raabro (1.4.0)
    racc (1.8.1)
    rack (2.2.17)
    rack-attack (6.7.0)
      rack (>= 1.0, < 4)
    rack-cors (2.0.2)
      rack (>= 2.0.0)
    rack-protection (3.2.0)
      base64 (>= 0.1.0)
      rack (~> 2.2, >= 2.2.4)
    rack-session (1.0.2)
      rack (< 3)
    rack-test (2.2.0)
      rack (>= 1.3)
    rack-timeout (0.7.0)
    rack-vcr (0.1.6)
      vcr (>= 2.9)
    rackup (1.0.1)
      rack (< 3)
      webrick
    rails (7.2.2.1)
      actioncable (= 7.2.2.1)
      actionmailbox (= 7.2.2.1)
      actionmailer (= 7.2.2.1)
      actionpack (= 7.2.2.1)
      actiontext (= 7.2.2.1)
      actionview (= 7.2.2.1)
      activejob (= 7.2.2.1)
      activemodel (= 7.2.2.1)
      activerecord (= 7.2.2.1)
      activestorage (= 7.2.2.1)
      activesupport (= 7.2.2.1)
      bundler (>= 1.15.0)
      railties (= 7.2.2.1)
    rails-dom-testing (2.3.0)
      activesupport (>= 5.0.0)
      minitest
      nokogiri (>= 1.6)
    rails-html-sanitizer (1.6.2)
      loofah (~> 2.21)
      nokogiri (>= 1.15.7, != 1.16.7, != 1.16.6, != 1.16.5, != 1.16.4, != 1.16.3, != 1.16.2, != 1.16.1, != 1.16.0.rc1, != 1.16.0)
    rails-session_cookie (0.3.0)
      rails (>= 4.0)
    rails_semantic_logger (4.17.0)
      rack
      railties (>= 5.1)
      semantic_logger (~> 4.16)
    railties (7.2.2.1)
      actionpack (= 7.2.2.1)
      activesupport (= 7.2.2.1)
      irb (~> 1.13)
      rackup (>= 1.0.0)
      rake (>= 12.2)
      thor (~> 1.0, >= 1.2.2)
      zeitwerk (~> 2.6)
    rainbow (3.1.1)
    rake (13.3.0)
    ransack (4.3.0)
      activerecord (>= 6.1.5)
      activesupport (>= 6.1.5)
      i18n
    rb-fsevent (0.11.2)
    rb-inotify (0.11.1)
      ffi (~> 1.0)
    rchardet (1.9.0)
    rdoc (6.14.0)
      erb
      psych (>= 4.0.0)
    redis (5.4.0)
      redis-client (>= 0.22.0)
    redis-client (0.24.0)
      connection_pool
    redis-namespace (1.11.0)
      redis (>= 4)
    regexp_parser (2.10.0)
    reline (0.6.1)
      io-console (~> 0.5)
    representable (3.2.0)
      declarative (< 0.1.0)
      trailblazer-option (>= 0.1.1, < 0.2.0)
      uber (< 0.2.0)
    request_store (1.7.0)
      rack (>= 1.4)
    require_all (3.0.0)
    restforce (8.0.0)
      faraday (>= 1.1.0, < 3.0.0)
      faraday-follow_redirects (<= 0.3.0, < 1.0.0)
      faraday-multipart (>= 1.0.0, < 2.0.0)
      faraday-net_http (< 4.0.0)
      hashie (>= 1.2.0, < 6.0)
      jwt (>= 1.5.6)
    retriable (3.1.2)
    rexml (3.4.1)
    rgeo (3.0.1)
    rgeo-activerecord (8.0.0)
      activerecord (>= 7.0)
      rgeo (>= 3.0)
    rgeo-geojson (2.2.0)
      multi_json (~> 1.15)
      rgeo (>= 1.0.0)
    roo (2.10.1)
      nokogiri (~> 1)
      rubyzip (>= 1.3.0, < 3.0.0)
    rspec (3.13.1)
      rspec-core (~> 3.13.0)
      rspec-expectations (~> 3.13.0)
      rspec-mocks (~> 3.13.0)
    rspec-core (3.13.4)
      rspec-support (~> 3.13.0)
    rspec-expectations (3.13.5)
      diff-lcs (>= 1.2.0, < 2.0)
      rspec-support (~> 3.13.0)
    rspec-instrumentation-matcher (0.0.9)
      activesupport
      rspec-expectations
    rspec-its (2.0.0)
      rspec-core (>= 3.13.0)
      rspec-expectations (>= 3.13.0)
    rspec-mocks (3.13.5)
      diff-lcs (>= 1.2.0, < 2.0)
      rspec-support (~> 3.13.0)
    rspec-rails (8.0.0)
      actionpack (>= 7.2)
      activesupport (>= 7.2)
      railties (>= 7.2)
      rspec-core (~> 3.13)
      rspec-expectations (~> 3.13)
      rspec-mocks (~> 3.13)
      rspec-support (~> 3.13)
    rspec-retry (0.6.2)
      rspec-core (> 3.3)
    rspec-sidekiq (5.1.0)
      rspec-core (~> 3.0)
      rspec-expectations (~> 3.0)
      rspec-mocks (~> 3.0)
      sidekiq (>= 5, < 9)
    rspec-support (3.13.4)
    rspec_junit_formatter (0.6.0)
      rspec-core (>= 2, < 4, != 2.12.0)
    rswag-specs (2.16.0)
      activesupport (>= 5.2, < 8.1)
      json-schema (>= 2.2, < 6.0)
      railties (>= 5.2, < 8.1)
      rspec-core (>= 2.14)
    rswag-ui (2.16.0)
      actionpack (>= 5.2, < 8.1)
      railties (>= 5.2, < 8.1)
    rtesseract (3.1.4)
    rubocop (1.76.1)
      json (~> 2.3)
      language_server-protocol (~> 3.17.0.2)
      lint_roller (~> 1.1.0)
      parallel (~> 1.10)
      parser (>= 3.3.0.2)
      rainbow (>= 2.2.2, < 4.0)
      regexp_parser (>= 2.9.3, < 3.0)
      rubocop-ast (>= 1.45.0, < 2.0)
      ruby-progressbar (~> 1.7)
      unicode-display_width (>= 2.4.0, < 4.0)
    rubocop-ast (1.45.1)
      parser (>= 3.3.7.2)
      prism (~> 1.4)
    rubocop-capybara (2.22.1)
      lint_roller (~> 1.1)
      rubocop (~> 1.72, >= 1.72.1)
    rubocop-factory_bot (2.27.1)
      lint_roller (~> 1.1)
      rubocop (~> 1.72, >= 1.72.1)
    rubocop-junit-formatter (0.1.4)
    rubocop-rails (2.32.0)
      activesupport (>= 4.2.0)
      lint_roller (~> 1.1)
      rack (>= 1.1)
      rubocop (>= 1.75.0, < 2.0)
      rubocop-ast (>= 1.44.0, < 2.0)
    rubocop-rspec (3.6.0)
      lint_roller (~> 1.1)
      rubocop (~> 1.72, >= 1.72.1)
    rubocop-rspec_rails (2.31.0)
      lint_roller (~> 1.1)
      rubocop (~> 1.72, >= 1.72.1)
      rubocop-rspec (~> 3.5)
    rubocop-thread_safety (0.7.2)
      lint_roller (~> 1.1)
      rubocop (~> 1.72, >= 1.72.1)
    ruby-progressbar (1.13.0)
    ruby-rc4 (0.1.5)
    ruby-saml (1.18.0)
      nokogiri (>= 1.13.10)
      rexml
    ruby-vips (2.2.4)
      ffi (~> 1.12)
      logger
    rubyzip (2.4.1)
    rufus-scheduler (3.9.2)
      fugit (~> 1.1, >= 1.11.1)
    safe_shell (1.1.0)
    sanitize (7.0.0)
      crass (~> 1.0.2)
      nokogiri (>= 1.16.8)
    savon (2.15.1)
      akami (~> 1.2)
      builder (>= 2.1.2)
      gyoku (~> 1.2)
      httpi (>= 4, < 5)
      mail (~> 2.5)
      nokogiri (>= 1.8.1)
      nori (~> 2.4)
      wasabi (>= 3.7, < 6)
    sawyer (0.9.2)
      addressable (>= 2.3.5)
      faraday (>= 0.17.3, < 3)
    script_utils (0.0.4)
    securerandom (0.4.1)
    seedbank (0.5.0)
      rake (>= 10.0)
    semantic_logger (4.16.1)
      concurrent-ruby (~> 1.0)
    sentry-ruby (5.25.0)
      bigdecimal
      concurrent-ruby (~> 1.0, >= 1.0.2)
    shellany (0.0.1)
    shoulda-matchers (6.5.0)
      activesupport (>= 5.2.0)
    shrine (3.6.0)
      content_disposition (~> 1.0)
      down (~> 5.1)
    sidekiq (7.3.9)
      base64
      connection_pool (>= 2.3.0)
      logger
      rack (>= 2.2.4)
      redis-client (>= 0.22.2)
    sign_in_service (0.4.0)
      faraday (~> 2.7)
      jwt (~> 2.8)
    signet (0.20.0)
      addressable (~> 2.8)
      faraday (>= 0.17.5, < 3.a)
      jwt (>= 1.5, < 3.0)
      multi_json (~> 1.10)
    simplecov (0.22.0)
      docile (~> 1.1)
      simplecov-html (~> 0.11)
      simplecov_json_formatter (~> 0.1)
    simplecov-html (0.13.1)
    simplecov_json_formatter (0.1.4)
    simpleidn (0.2.3)
    slack-notify (0.6.0)
      faraday (>= 0.9)
      json (>= 1.8)
    snaky_hash (2.0.3)
      hashie (>= 0.1.0, < 6)
      version_gem (>= 1.1.8, < 3)
    socksify (1.7.1)
    ssrf_filter (1.3.0)
    staccato (0.5.3)
    statsd-instrument (3.9.9)
    stringio (3.1.7)
    strong_migrations (2.3.0)
      activerecord (>= 7)
    strscan (3.1.5)
    super_diff (0.15.0)
      attr_extras (>= 6.2.4)
      diff-lcs
      patience_diff
    swagger-blocks (3.0.0)
    terminal-table (1.6.0)
    thor (1.3.2)
    thread_safe (0.3.6)
    tilt (2.6.0)
    timecop (0.9.10)
    timeout (0.4.3)
    trailblazer-option (0.1.2)
    ttfunk (1.8.0)
      bigdecimal (~> 3.1)
    typhoeus (1.4.1)
      ethon (>= 0.9.0)
    tzinfo (2.0.6)
      concurrent-ruby (~> 1.0)
    uber (0.1.0)
    unicode-display_width (3.1.4)
      unicode-emoji (~> 4.0, >= 4.0.4)
    unicode-emoji (4.0.4)
    uri (1.0.3)
    useragent (0.16.11)
    utf8-cleaner (1.0.0)
      activesupport
    vcr (6.3.1)
      base64
    version_gem (1.1.8)
    virtus (2.0.0)
      axiom-types (~> 0.1)
      coercible (~> 1.0)
      descendants_tracker (~> 0.0, >= 0.0.3)
    warden (1.2.9)
      rack (>= 2.0.9)
    warden-github (1.3.2)
      activesupport (> 3.0)
      octokit (> 2.1.0)
      warden (> 1.0)
    wasabi (5.1.0)
      addressable
      faraday (>= 1.9, < 3)
      nokogiri (>= 1.13.9)
    waterdrop (2.8.4)
      karafka-core (>= 2.4.9, < 3.0.0)
      karafka-rdkafka (>= 0.19.2)
      zeitwerk (~> 2.3)
    web-console (4.2.1)
      actionview (>= 6.0.0)
      activemodel (>= 6.0.0)
      bindex (>= 0.4.0)
      railties (>= 6.0.0)
    webmock (3.25.1)
      addressable (>= 2.8.0)
      crack (>= 0.3.2)
      hashdiff (>= 0.4.0, < 2.0.0)
    webrick (1.9.1)
    websocket-driver (0.8.0)
      base64
      websocket-extensions (>= 0.1.0)
    websocket-extensions (0.1.5)
    will_paginate (4.0.1)
    with_advisory_lock (5.3.0)
      activerecord (>= 6.1)
      zeitwerk (>= 2.6)
    xmldsig (0.3.2)
      nokogiri
    xmlenc (0.8.0)
      activemodel (>= 3.0.0)
      activesupport (>= 3.0.0)
      nokogiri (>= 1.6.0, < 2.0.0)
      xmlmapper (>= 0.7.3)
    xmlmapper (0.8.1)
      nokogiri (~> 1.11)
    yard (0.9.37)
    zeitwerk (2.7.3)

PLATFORMS
  aarch64-linux
  aarch64-linux-gnu
  aarch64-linux-musl
  arm-linux-gnu
  arm-linux-musl
  arm64-darwin
  ruby
  x86-linux-gnu
  x86-linux-musl
  x86_64-darwin
  x86_64-linux
  x86_64-linux-gnu
  x86_64-linux-musl

DEPENDENCIES
  aasm
  accredited_representative_portal!
  activerecord-import
  activerecord-postgis-adapter
  addressable
  apivore!
  appeals_api!
  apps_api!
  ask_va_api!
  avro
  avs!
  awesome_print
  aws-msk-iam-sasl-signer (~> 0.1.1)
  aws-sdk-kms
  aws-sdk-s3 (~> 1)
  aws-sdk-sns (~> 1)
  banners!
  betamocks!
  bgs_ext!
  blind_index
  blueprinter
  bootsnap
  brakeman
  breakers
  bundler-audit
  burials!
  byebug
  carrierwave
  carrierwave-aws
  check_in!
  claims_api!
  claims_evidence_api!
  clamav-client
  combine_pdf
  committee-rails
  config
  connect_vbms!
  coverband
  csv
  danger
  database_cleaner
  datadog
  date_validator
  debts_api!
  debug
  decision_reviews!
  dependents_verification!
  dhp_connected_devices!
  dogstatsd-ruby
  dry-struct
  dry-types
  ethon (>= 0.13.0)
  facilities_api!
  factory_bot_rails
  faker
  faraday (~> 2.13)
  faraday-follow_redirects
  faraday-httpclient
  faraday-multipart
  faraday-retry
  faraday-typhoeus
  faraday_curl
  fastimage
  fhir_client!
  fitbit_api
  flipper
  flipper-active_record
  flipper-active_support_cache_store
  flipper-ui
  foreman
  fuubar
  google-api-client
  google-apis-core
  google-apis-generator
  google-protobuf
  googleauth
  govdelivery-tms!
  guard-rspec
  guard-rubocop
  gyoku
  hexapdf
  holidays
  httpclient
  ice_nine
  income_and_assets!
  income_limits!
  iso_country_codes
  ivc_champva!
  json
  json-schema
  json_schemer
  jsonapi-parser
  jsonapi-serializer
  jwe
  jwt
  kms_encrypted
  liquid
  lockbox
  mail
  meb_api!
  medical_expense_reports!
  memoist
  mimemagic
  mini_magick
  mobile!
  mock_redis
  mocked_authentication!
  my_health!
  net-sftp
  nkf
  nokogiri
  notifications-ruby-client
  octokit
  oj
  okcomputer
  olive_branch
  operating_hours
  ox
  parallel
  parallel_tests
  pdf-forms
  pdf-inspector
  pdf-reader
  pensions!
  pg
  pg_query
  pg_search
  pkce_challenge
  prawn
  prawn-markup
  prawn-table
  pry-byebug
  puma
  pundit
  rack (~> 2.2.17)
  rack-attack
  rack-cors
  rack-test (= 2.2.0)
  rack-timeout
  rack-vcr
  rails (~> 7.2.2)
  rails-session_cookie
  rails_semantic_logger
  rainbow
  ransack
  redis
  redis-namespace
  representation_management!
  request_store
  require_all
  restforce
  rgeo-geojson
  roo
  rspec-instrumentation-matcher
  rspec-its
  rspec-rails
  rspec-retry
  rspec-sidekiq
  rspec_junit_formatter
  rswag-specs
  rswag-ui
  rtesseract
  rubocop
  rubocop-capybara
  rubocop-factory_bot
  rubocop-junit-formatter
  rubocop-rails
  rubocop-rspec
  rubocop-rspec_rails
  rubocop-thread_safety
  ruby-saml
  rubyzip
  rufus-scheduler
  savon
  seedbank
  sentry-ruby
  shoulda-matchers
  shrine
  sidekiq
  sign_in_service
  simple_forms_api!
  simplecov
  slack-notify
  socksify
  staccato
  statsd-instrument
  strong_migrations
  super_diff
  swagger-blocks
  test_user_dashboard!
  timecop
  travel_pay!
  tzinfo-data
  utf8-cleaner
  va_notify!
  vaos!
  vba_documents!
  vcr
  veteran!
  vets_json_schema!
  virtus
  vre!
  vye!
  warden-github
  waterdrop
  web-console
  webmock
  webrick
  will_paginate
  with_advisory_lock
  yard

RUBY VERSION
   ruby 3.3.6p108

BUNDLED WITH
   2.5.23<|MERGE_RESOLUTION|>--- conflicted
+++ resolved
@@ -74,17 +74,10 @@
 
 GIT
   remote: https://github.com/department-of-veterans-affairs/vets-json-schema
-<<<<<<< HEAD
   revision: 749f4f4ef04f352b98897801612831b25bfeec97
   branch: fixed_benefits_intake_schema
   specs:
     vets_json_schema (24.15.3)
-=======
-  revision: 83345d72fc384a1ab02efbe4e0679d779a86f5e1
-  branch: master
-  specs:
-    vets_json_schema (24.16.0)
->>>>>>> f6626491
       multi_json (~> 1.0)
       script_utils (= 0.0.4)
 
