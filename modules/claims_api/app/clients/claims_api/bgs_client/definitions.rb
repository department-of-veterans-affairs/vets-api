# frozen_string_literal: true

module ClaimsApi
  module BGSClient
    ##
    # Definitions of BGS services.
    #
    # If you need a particular definition, check for it or add it here.
    # A reference catalog is located at:
    #   https://github.com/department-of-veterans-affairs/bgs-catalog
    #
    # Request and response shapes are shown in files like these:
    #   `VDC/ManageRepresentativeService/ManageRepresentativePortBinding/readPOARequest/request.xml`
    #   `VDC/ManageRepresentativeService/ManageRepresentativePortBinding/readPOARequest/response.xml`
    #
    # ¡Keep these alphabetized by (bean, service, action)!
    #
    module Definitions
      Bean =
        Data.define(
          :path,
          :namespaces
        )

      # Auditing BGS for service actions that use more than one namespace, it
      # turns out that there is at most a second namespace used for data type
      # definitions. As such, we'll hardcode that notion and allow callers of
      # our BGS client to use an alias for it that we yield to them.
      #   https://github.com/department-of-veterans-affairs/bgs-catalog/blob/main/namespaces.xml
      Namespaces =
        Data.define(
          :target,
          :data
        )

      Service =
        Data.define(:bean, :path) do
          def full_path
            [bean.path, path].join('/')
          end
        end

      Action =
        Data.define(
          :service,
          :name,
          :key
        )

      ##
      # ClaimantServiceBean
      #
      module ClaimantServiceBean
        DEFINITION =
          Bean.new(
            path: 'ClaimantServiceBean',
            namespaces: Namespaces.new(
              target: 'http://services.share.benefits.vba.va.gov/',
              data: nil
            )
          )
      end

      ##
<<<<<<< HEAD
      # ContentionServiceBean
      #
      module ContentionService
        DEFINITION =
          Bean.new(
            path: 'ContentionService',
            namespaces: Namespaces.new(
              target: 'http://services.mapd.benefits.vba.va.gov/',
=======
      # CorporateUpdateServiceBean
      #
      module CorporateUpdateServiceBean
        DEFINITION =
          Bean.new(
            path: 'CorporateUpdateServiceBean',
            namespaces: Namespaces.new(
              target: 'http://services.share.benefits.vba.va.gov/',
>>>>>>> 76bf1adf
              data: nil
            )
          )
      end

<<<<<<< HEAD
=======
      module CorporateUpdateWebService
        DEFINITION =
          Service.new(
            bean: CorporateUpdateServiceBean::DEFINITION,
            path: 'CorporateUpdateWebService'
          )

        module UpdatePoaAccess
          DEFINITION =
            Action.new(
              service: CorporateUpdateWebService::DEFINITION,
              name: 'updatePoaAccess',
              key: 'return'
            )
        end
      end

>>>>>>> 76bf1adf
      ##
      # EBenefitsBnftClaimStatusWebServiceBean
      #
      module EBenefitsBnftClaimStatusWebService
        DEFINITION =
          Bean.new(
            path: 'EBenefitsBnftClaimStatusWebServiceBean',
            namespaces: Namespaces.new(
              target: 'http://claimstatus.services.ebenefits.vba.va.gov/',
              data: nil
            )
          )
      end

      ##
      # IntentToFileWebServiceBean
      #
      module IntentToFileWebServiceBean
        DEFINITION =
          Bean.new(
            path: 'IntentToFileWebServiceBean',
            namespaces: Namespaces.new(
              target: 'http://intenttofile.services.vetsnet.vba.va.gov/',
              data: nil
            )
          )
      end

      module IntentToFileWebService
        DEFINITION =
          Service.new(
            bean: IntentToFileWebServiceBean::DEFINITION,
            path: 'IntentToFileWebService'
          )

        module InsertIntentToFile
          DEFINITION =
            Action.new(
              service: IntentToFileWebService::DEFINITION,
              name: 'insertIntentToFile',
              key: 'IntentToFileDTO'
            )
        end

        module FindIntentToFileByPtcpntIdItfTypeCd
          DEFINITION =
            Action.new(
              service: IntentToFileWebService::DEFINITION,
              name: 'findIntentToFileByPtcpntIdItfTypeCd',
              key: 'return'
            )
        end
      end

      ##
      # OrgWebServiceBean
      #
      module OrgWebServiceBean
        DEFINITION =
          Bean.new(
            path: 'OrgWebServiceBean',
            namespaces: Namespaces.new(
              target: 'http://org.services.vetsnet.vba.va.gov/',
              data: nil
            )
          )
      end

      module OrgWebService
        DEFINITION =
          Service.new(
            bean: OrgWebServiceBean::DEFINITION,
            path: 'OrgWebService'
          )

        module FindOrgBySSN
          DEFINITION =
            Action.new(
              service: OrgWebService::DEFINITION,
              name: 'findPoaHistoryByPtcpntId',
              key: 'PoaHistory'
            )
        end
      end

      ##
      # PersonWebServiceBean
      #
      module PersonWebServiceBean
        DEFINITION =
          Bean.new(
            path: 'PersonWebServiceBean',
            namespaces: Namespaces.new(
              target: 'http://person.services.vetsnet.vba.va.gov/',
              data: nil
            )
          )
      end

      module PersonWebService
        DEFINITION =
          Service.new(
            bean: PersonWebServiceBean::DEFINITION,
            path: 'PersonWebService'
          )

        module FindDependentsByPtcpntId
          DEFINITION =
            Action.new(
              service: PersonWebService::DEFINITION,
              name: 'findDependentsByPtcpntId',
              key: 'DependentDTO'
            )
        end

        module FindPersonBySSN
          DEFINITION =
            Action.new(
              service: PersonWebService::DEFINITION,
              name: 'findPersonBySSN',
              key: 'PersonDTO'
            )
        end
      end

      ##
      # StandardDataWebServiceBean
      #
      module StandardDataWebServiceBean
        DEFINITION =
          Bean.new(
            path: 'StandardDataWebServiceBean',
            namespaces: Namespaces.new(
              target: 'http://standarddata.services.vetsnet.vba.va.gov/',
              data: nil
            )
          )
      end

      module StandardDataWebService
        DEFINITION =
          Service.new(
            bean: StandardDataWebServiceBean::DEFINITION,
            path: 'StandardDataWebService'
          )

        module FindPOAs
          DEFINITION =
            Action.new(
              service: StandardDataWebService::DEFINITION,
              name: 'findPOAs',
              key: 'PowerOfAttorneyDTO'
            )
        end
      end

      ##
      # TrackedItemService
      #
      # Adding 'Bean' to the end to differentiate from the service
      module TrackedItemServiceBean
        DEFINITION =
          Bean.new(
            path: 'TrackedItemService',
            namespaces: Namespaces.new(
              target: 'http://services.mapd.benefits.vba.va.gov/',
              data: nil
            )
          )
      end

      module TrackedItemService
        DEFINITION =
          Service.new(
            bean: TrackedItemServiceBean::DEFINITION,
            path: 'TrackedItemService'
          )

        module FindTrackedItems
          DEFINITION =
            Action.new(
              service: TrackedItemService::DEFINITION,
              name: 'findTrackedItems',
              key: 'BenefitClaim'
            )
        end
      end

      ##
      # Vdc
      #
      module Vdc
        DEFINITION =
          Bean.new(
            path: 'VDC',
            namespaces: Namespaces.new(
              target: 'http://gov.va.vba.benefits.vdc/services',
              data: 'http://gov.va.vba.benefits.vdc/data'
            )
          )
      end

      module ManageRepresentativeService
        DEFINITION =
          Service.new(
            bean: Vdc::DEFINITION,
            path: 'ManageRepresentativeService'
          )

        module ReadPoaRequest
          DEFINITION =
            Action.new(
              service: ManageRepresentativeService::DEFINITION,
              name: 'readPOARequest',
              key: 'POARequestRespondReturnVO'
            )
        end

        module ReadPoaRequestByParticipantId
          DEFINITION =
            Action.new(
              service: ManageRepresentativeService::DEFINITION,
              name: 'readPOARequestByPtcpntId',
              key: 'POARequestRespondReturnVO'
            )
        end

        module UpdatePoaRequest
          DEFINITION =
            Action.new(
              service: ManageRepresentativeService::DEFINITION,
              name: 'updatePOARequest',
              key: 'POARequestUpdate'
            )
        end

        module UpdatePoaRelationship
          DEFINITION =
            Action.new(
              service: ManageRepresentativeService::DEFINITION,
              name: 'updatePOARelationship',
              key: 'POARelationshipReturnVO'
            )
        end
      end

      module VeteranRepresentativeService
        DEFINITION =
          Service.new(
            bean: Vdc::DEFINITION,
            path: 'VeteranRepresentativeService'
          )

        module ReadAllVeteranRepresentatives
          DEFINITION =
            Action.new(
              service: VeteranRepresentativeService::DEFINITION,
              name: 'readAllVeteranRepresentatives',
              key: 'VeteranRepresentativeReturnList'
            )
        end

        module CreateVeteranRepresentative
          DEFINITION =
            Action.new(
              service: VeteranRepresentativeService::DEFINITION,
              name: 'createVeteranRepresentative',
              key: 'VeteranRepresentativeReturn'
            )
        end
      end

      ##
      # VetRecordService
      ##
      module VetRecordServiceBean
        DEFINITION =
          Bean.new(
            path: 'VetRecordServiceBean',
            namespaces: Namespaces.new(
              target: 'http://services.share.benefits.vba.va.gov/',
              data: nil
            )
          )
      end

      module VetRecordWebService
        DEFINITION =
          Service.new(
            bean: VetRecordServiceBean::DEFINITION,
            path: 'VetRecordWebService'
          )
      end

      # VnpAtchmsWebServiceBean
      #
      module VnpAtchmsWebServiceBean
        DEFINITION =
          Bean.new(
            path: 'VnpAtchmsWebServiceBean',
            namespaces: Namespaces.new(
              target: 'http://atchmsService.services.vonapp.vba.va.gov/',
              data: nil
            )
          )
      end

      module VnpAtchmsService
        DEFINITION =
          Service.new(
            bean: VnpAtchmsWebServiceBean::DEFINITION,
            path: 'VnpAtchmsService'
          )

        module VnpAtchmsCreate
          DEFINITION =
            Action.new(
              service: VnpAtchmsService::DEFINITION,
              name: 'vnpAtchmsCreate',
              key: 'return'
            )
        end
      end

      ##
      # VnpPersonService
      #
      module VnpPersonWebServiceBean
        DEFINITION =
          Bean.new(
            path: 'VnpPersonWebServiceBean',
            namespaces: Namespaces.new(
              target: 'http://personService.services.vonapp.vba.va.gov/',
              data: nil
            )
          )
      end

      module VnpPersonService
        DEFINITION =
          Service.new(
            bean: VnpPersonWebServiceBean::DEFINITION,
            path: 'VnpPersonService'
          )

        module FindPoaByParticipantId
          DEFINITION =
            Action.new(
              service: VnpPersonService::DEFINITION,
              name: 'vnpPersonCreate',
              key: 'return'
            )
        end
      end

      ##
      # VnpProcFormWebServiceBean
      #
      module VnpProcFormWebServiceBean
        DEFINITION =
          Bean.new(
            path: 'VnpProcFormWebServiceBean',
            namespaces: Namespaces.new(
              target: 'http://procFormService.services.vonapp.vba.va.gov/',
              data: nil
            )
          )
      end

      module VnpProcFormService
        DEFINITION =
          Service.new(
            bean: VnpProcFormWebServiceBean::DEFINITION,
            path: 'VnpProcFormService'
          )

        module VnpProcFormCreate
          DEFINITION =
            Action.new(
              service: VnpProcFormService::DEFINITION,
              name: 'vnpProcFormCreate',
              key: 'return'
            )
        end
      end

      ##
      # VnpProcWebServiceBeanV2
      #
      module VnpProcWebServiceBeanV2
        DEFINITION =
          Bean.new(
            path: 'VnpProcWebServiceBeanV2',
            namespaces: Namespaces.new(
              target: 'http://procService.services.v2.vonapp.vba.va.gov/',
              data: nil
            )
          )
      end

      module VnpProcServiceV2
        DEFINITION =
          Service.new(
            bean: VnpProcWebServiceBeanV2::DEFINITION,
            path: 'VnpProcServiceV2'
          )

        module VnpProcCreate
          DEFINITION =
            Action.new(
              service: VnpProcServiceV2::DEFINITION,
              name: 'vnpProcCreate',
              key: 'return'
            )
        end
      end

      ##
      # VnpPtcpntAddrsWebServiceBean
      #
      module VnpPtcpntAddrsWebServiceBean
        DEFINITION =
          Bean.new(
            path: 'VnpPtcpntAddrsWebServiceBean',
            namespaces: Namespaces.new(
              target: 'http://ptcpntAddrsService.services.vonapp.vba.va.gov/',
              data: nil
            )
          )
      end

      module VnpPtcpntAddrsService
        DEFINITION =
          Service.new(
            bean: VnpPtcpntAddrsWebServiceBean::DEFINITION,
            path: 'VnpPtcpntAddrsService'
          )

        module VnpPtcpntAddrsCreate
          DEFINITION =
            Action.new(
              service: VnpPtcpntAddrsService::DEFINITION,
              name: 'vnpPtcpntAddrsCreate',
              key: 'return'
            )
        end
      end

      ##
      # VnpPtcpntPhoneWebServiceBean
      #
      module VnpPtcpntPhoneWebServiceBean
        DEFINITION =
          Bean.new(
            path: 'VnpPtcpntPhoneWebServiceBean',
            namespaces: Namespaces.new(
              target: 'http://ptcpntPhoneService.services.vonapp.vba.va.gov/',
              data: nil
            )
          )
      end

      module VnpPtcpntPhoneService
        DEFINITION =
          Service.new(
            bean: VnpPtcpntPhoneWebServiceBean::DEFINITION,
            path: 'VnpPtcpntPhoneService'
          )

        module FindPersonBySSN
          DEFINITION =
            Action.new(
              service: VnpPtcpntPhoneService::DEFINITION,
              name: 'vnpPtcpntPhoneCreate',
              key: 'return'
            )
        end
      end

      ##
      # VnpPtcpntWebServiceBean
      #
      module VnpPtcpntWebServiceBean
        DEFINITION =
          Bean.new(
            path: 'VnpPtcpntWebServiceBean',
            namespaces: Namespaces.new(
              target: 'http://ptcpntService.services.vonapp.vba.va.gov/',
              data: nil
            )
          )
      end

      module VnpPtcpntService
        DEFINITION =
          Service.new(
            bean: VnpPtcpntWebServiceBean::DEFINITION,
            path: 'VnpPtcpntService'
          )

        module VnpPtcpntCreate
          DEFINITION =
            Action.new(
              service: VnpPtcpntService::DEFINITION,
              name: 'vnpPtcpntCreate',
              key: 'return'
            )
        end
      end
    end
  end
end<|MERGE_RESOLUTION|>--- conflicted
+++ resolved
@@ -62,7 +62,6 @@
       end
 
       ##
-<<<<<<< HEAD
       # ContentionServiceBean
       #
       module ContentionService
@@ -71,7 +70,11 @@
             path: 'ContentionService',
             namespaces: Namespaces.new(
               target: 'http://services.mapd.benefits.vba.va.gov/',
-=======
+              data: nil
+            )
+          )
+      end
+
       # CorporateUpdateServiceBean
       #
       module CorporateUpdateServiceBean
@@ -80,14 +83,11 @@
             path: 'CorporateUpdateServiceBean',
             namespaces: Namespaces.new(
               target: 'http://services.share.benefits.vba.va.gov/',
->>>>>>> 76bf1adf
-              data: nil
-            )
-          )
-      end
-
-<<<<<<< HEAD
-=======
+              data: nil
+            )
+          )
+      end
+
       module CorporateUpdateWebService
         DEFINITION =
           Service.new(
@@ -105,7 +105,6 @@
         end
       end
 
->>>>>>> 76bf1adf
       ##
       # EBenefitsBnftClaimStatusWebServiceBean
       #
