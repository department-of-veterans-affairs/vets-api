# frozen_string_literal: true

require 'rails_helper'

RSpec.describe AsyncTransaction::VAProfile::Base, type: :model do
<<<<<<< HEAD
  before do
    allow(Flipper).to receive(:enabled?).with(:va_v3_contact_information_service, instance_of(User)).and_return(true)
  end

  describe '.refresh_transaction_status()', :skip_vet360 do
    let(:user) { build(:user, :loa3) }
    let(:transaction1) do
      create(:address_transaction,
             transaction_id: '0ea91332-4713-4008-bd57-40541ee8d4d4',
             user_uuid: user.uuid,
             transaction_status: 'RECEIVED')
=======
  describe 'contact information v1', :skip_va_profile_user do
    before do
      allow(Flipper).to receive(:enabled?).with(:remove_pciu, instance_of(User)).and_return(false)
>>>>>>> 91b6a136
    end
    let(:transaction2) do
      create(:email_transaction,
             transaction_id: '5b4550b3-2bcb-4fef-8906-35d0b4b310a8',
             user_uuid: user.uuid,
             transaction_status: 'RECEIVED')
    end
    let(:service) { VAProfile::V2::ContactInformation::Service.new(user) }

    before do
      # vet360_id appears in the API request URI so we need it to match the cassette
      allow_any_instance_of(MPIData).to receive(:response_from_redis_or_service).and_return(
        create(:find_profile_response, profile: build(:mpi_profile, vet360_id: '1'))
      )
    end

    it 'updates the transaction_status' do
      VCR.use_cassette('va_profile/v2/contact_information/address_transaction_status') do
        updated_transaction = AsyncTransaction::VAProfile::Base.refresh_transaction_status(
          user,
          service,
          transaction1.transaction_id
        )
        expect(updated_transaction.transaction_status).to eq('COMPLETED_SUCCESS')
      end
    end

    it 'updates the status' do
      VCR.use_cassette('va_profile/v2/contact_information/address_transaction_status') do
        updated_transaction = AsyncTransaction::VAProfile::Base.refresh_transaction_status(
          user,
          service,
          transaction1.transaction_id
        )
        expect(updated_transaction.status).to eq(AsyncTransaction::VAProfile::Base::COMPLETED)
      end
    end

    it 'persists the messages from va_profile' do
      VCR.use_cassette('va_profile/v2/contact_information/email_transaction_status') do
        updated_transaction = AsyncTransaction::VAProfile::Base.refresh_transaction_status(
          user,
          service,
          transaction2.transaction_id
        )
        expect(updated_transaction.persisted?).to be(true)
        parsed_metadata = JSON.parse(updated_transaction.metadata)
        expect(parsed_metadata.is_a?(Array)).to be(true)
        expect(updated_transaction.metadata.present?).to be(true)
      end
    end

    it 'raises an exception if transaction not found in db' do
      expect do
        AsyncTransaction::VAProfile::Base.refresh_transaction_status(user, service, 9_999_999)
      end.to raise_exception(ActiveRecord::RecordNotFound)
    end

    it 'does not make an API request if the tx is finished' do
      transaction1.status = AsyncTransaction::VAProfile::Base::COMPLETED
      VCR.use_cassette('va_profile/v2/contact_information/address_transaction_status') do
        AsyncTransaction::VAProfile::Base.refresh_transaction_status(
          user,
          service,
          transaction1.transaction_id
        )
        expect(AsyncTransaction::VAProfile::Base).to receive(:fetch_transaction).at_most(0)
      end
    end
  end

  describe '.start' do
    let(:user) { build(:user, :loa3) }
    let!(:user_verification) { create(:user_verification, idme_uuid: user.idme_uuid) }
    let(:address) { build(:va_profile_v3_address, :mobile) }

    it 'returns an instance with the user uuid', :aggregate_failures do
      VCR.use_cassette('va_profile/v2/contact_information/post_address_success', VCR::MATCH_EVERYTHING) do
        service = VAProfile::V2::ContactInformation::Service.new(user)
        response = service.post_address(address)
        transaction = AsyncTransaction::VAProfile::Base.start(user, response)
        expect(transaction.user_uuid).to eq(user.uuid)
        expect(transaction.user_account).to eq(user.user_account)
        expect(transaction.class).to eq(AsyncTransaction::VAProfile::Base)
      end
    end
  end

  describe '.fetch_transaction' do
    it 'raises an error if passed unrecognized transaction' do
      # Instead of simply calling Struct.new('Surprise'), we need to check that it hasn't been defined already
      # in order to prevent the following warning:
      # warning: redefining constant Struct::Surprise
      surprise_struct = Struct.const_defined?('Surprise') ? Struct::Surprise : Struct.new('Surprise')

      expect do
        AsyncTransaction::VAProfile::Base.fetch_transaction(surprise_struct, nil)
      end.to raise_exception(RuntimeError)
    end
  end

<<<<<<< HEAD
  describe '.refresh_transaction_statuses()' do
    let(:user) { build(:user, :loa3) }
    let(:transaction1) do
      create(:address_transaction,
             transaction_id: '0faf342f-5966-4d3f-8b10-5e9f911d07d2',
             user_uuid: user.uuid,
             status: AsyncTransaction::VAProfile::Base::COMPLETED)
=======
  describe 'contact information v2' do
    before do
      allow(Flipper).to receive(:enabled?).with(:remove_pciu, instance_of(User)).and_return(true)
    end

    describe '.refresh_transaction_status() v2', :skip_vet360 do
      let(:user) { build(:user, :loa3) }
      let(:transaction1) do
        create(:address_transaction,
               transaction_id: '0ea91332-4713-4008-bd57-40541ee8d4d4',
               user_uuid: user.uuid,
               transaction_status: 'RECEIVED')
      end
      let(:transaction2) do
        create(:email_transaction,
               transaction_id: '5b4550b3-2bcb-4fef-8906-35d0b4b310a8',
               user_uuid: user.uuid,
               transaction_status: 'RECEIVED')
      end
      let(:service) { VAProfile::V2::ContactInformation::Service.new(user) }

      before do
        # vet360_id appears in the API request URI so we need it to match the cassette
        allow_any_instance_of(MPIData).to receive(:response_from_redis_or_service).and_return(
          create(:find_profile_response, profile: build(:mpi_profile, vet360_id: '1'))
        )
      end

      it 'updates the transaction_status' do
        VCR.use_cassette('va_profile/v2/contact_information/address_transaction_status') do
          updated_transaction = AsyncTransaction::VAProfile::Base.refresh_transaction_status(
            user,
            service,
            transaction1.transaction_id
          )
          expect(updated_transaction.transaction_status).to eq('COMPLETED_SUCCESS')
        end
      end

      it 'updates the status' do
        VCR.use_cassette('va_profile/v2/contact_information/address_transaction_status') do
          updated_transaction = AsyncTransaction::VAProfile::Base.refresh_transaction_status(
            user,
            service,
            transaction1.transaction_id
          )
          expect(updated_transaction.status).to eq(AsyncTransaction::VAProfile::Base::COMPLETED)
        end
      end

      it 'persists the messages from va_profile' do
        VCR.use_cassette('va_profile/v2/contact_information/email_transaction_status') do
          updated_transaction = AsyncTransaction::VAProfile::Base.refresh_transaction_status(
            user,
            service,
            transaction2.transaction_id
          )
          expect(updated_transaction.persisted?).to be(true)
          parsed_metadata = JSON.parse(updated_transaction.metadata)
          expect(parsed_metadata.is_a?(Array)).to be(true)
          expect(updated_transaction.metadata.present?).to be(true)
        end
      end

      it 'raises an exception if transaction not found in db' do
        expect do
          AsyncTransaction::VAProfile::Base.refresh_transaction_status(user, service, 9_999_999)
        end.to raise_exception(ActiveRecord::RecordNotFound)
      end

      it 'does not make an API request if the tx is finished' do
        transaction1.status = AsyncTransaction::VAProfile::Base::COMPLETED
        VCR.use_cassette('va_profile/v2/contact_information/address_transaction_status') do
          AsyncTransaction::VAProfile::Base.refresh_transaction_status(
            user,
            service,
            transaction1.transaction_id
          )
          expect(AsyncTransaction::VAProfile::Base).to receive(:fetch_transaction).at_most(0)
        end
      end
>>>>>>> 91b6a136
    end
    let(:service) { VAProfile::V2::ContactInformation::Service.new(user) }

    before do
      # vet360_id appears in the API request URI so we need it to match the cassette
      allow_any_instance_of(MPIData).to receive(:response_from_redis_or_service).and_return(
        create(:find_profile_response, profile: build(:mpi_profile, vet360_id: '1'))
      )
    end

    it 'does not return completed transactions (whose status has not changed)' do
      transactions = AsyncTransaction::VAProfile::Base.refresh_transaction_statuses(user, service)
      expect(transactions).to eq([])
    end

    it 'returns only the most recent transaction address/telephone/email transaction' do
      create(:email_transaction,
             transaction_id: 'foo',
             user_uuid: user.uuid,
             transaction_status: 'RECEIVED',
             status: AsyncTransaction::VAProfile::Base::REQUESTED,
             created_at: Time.zone.now - 1)
      transaction = create(:email_transaction,
                           transaction_id: '5b4550b3-2bcb-4fef-8906-35d0b4b310a8',
                           user_uuid: user.uuid,
                           transaction_status: 'RECEIVED',
                           status: AsyncTransaction::VAProfile::Base::REQUESTED)
      VCR.use_cassette('va_profile/v2/contact_information/email_transaction_status', VCR::MATCH_EVERYTHING) do
        transactions = AsyncTransaction::VAProfile::Base.refresh_transaction_statuses(user, service)
        expect(transactions.size).to eq(1)
        expect(transactions.first.transaction_id).to eq(transaction.transaction_id)
      end
    end
  end
end<|MERGE_RESOLUTION|>--- conflicted
+++ resolved
@@ -3,9 +3,8 @@
 require 'rails_helper'
 
 RSpec.describe AsyncTransaction::VAProfile::Base, type: :model do
-<<<<<<< HEAD
   before do
-    allow(Flipper).to receive(:enabled?).with(:va_v3_contact_information_service, instance_of(User)).and_return(true)
+    allow(Flipper).to receive(:enabled?).with(:remove_pciu, instance_of(User)).and_return(true)
   end
 
   describe '.refresh_transaction_status()', :skip_vet360 do
@@ -15,11 +14,6 @@
              transaction_id: '0ea91332-4713-4008-bd57-40541ee8d4d4',
              user_uuid: user.uuid,
              transaction_status: 'RECEIVED')
-=======
-  describe 'contact information v1', :skip_va_profile_user do
-    before do
-      allow(Flipper).to receive(:enabled?).with(:remove_pciu, instance_of(User)).and_return(false)
->>>>>>> 91b6a136
     end
     let(:transaction2) do
       create(:email_transaction,
@@ -34,6 +28,7 @@
       allow_any_instance_of(MPIData).to receive(:response_from_redis_or_service).and_return(
         create(:find_profile_response, profile: build(:mpi_profile, vet360_id: '1'))
       )
+      allow(Flipper).to receive(:enabled?).with(:remove_pciu, instance_of(User)).and_return(false)
     end
 
     it 'updates the transaction_status' do
@@ -121,7 +116,6 @@
     end
   end
 
-<<<<<<< HEAD
   describe '.refresh_transaction_statuses()' do
     let(:user) { build(:user, :loa3) }
     let(:transaction1) do
@@ -129,89 +123,6 @@
              transaction_id: '0faf342f-5966-4d3f-8b10-5e9f911d07d2',
              user_uuid: user.uuid,
              status: AsyncTransaction::VAProfile::Base::COMPLETED)
-=======
-  describe 'contact information v2' do
-    before do
-      allow(Flipper).to receive(:enabled?).with(:remove_pciu, instance_of(User)).and_return(true)
-    end
-
-    describe '.refresh_transaction_status() v2', :skip_vet360 do
-      let(:user) { build(:user, :loa3) }
-      let(:transaction1) do
-        create(:address_transaction,
-               transaction_id: '0ea91332-4713-4008-bd57-40541ee8d4d4',
-               user_uuid: user.uuid,
-               transaction_status: 'RECEIVED')
-      end
-      let(:transaction2) do
-        create(:email_transaction,
-               transaction_id: '5b4550b3-2bcb-4fef-8906-35d0b4b310a8',
-               user_uuid: user.uuid,
-               transaction_status: 'RECEIVED')
-      end
-      let(:service) { VAProfile::V2::ContactInformation::Service.new(user) }
-
-      before do
-        # vet360_id appears in the API request URI so we need it to match the cassette
-        allow_any_instance_of(MPIData).to receive(:response_from_redis_or_service).and_return(
-          create(:find_profile_response, profile: build(:mpi_profile, vet360_id: '1'))
-        )
-      end
-
-      it 'updates the transaction_status' do
-        VCR.use_cassette('va_profile/v2/contact_information/address_transaction_status') do
-          updated_transaction = AsyncTransaction::VAProfile::Base.refresh_transaction_status(
-            user,
-            service,
-            transaction1.transaction_id
-          )
-          expect(updated_transaction.transaction_status).to eq('COMPLETED_SUCCESS')
-        end
-      end
-
-      it 'updates the status' do
-        VCR.use_cassette('va_profile/v2/contact_information/address_transaction_status') do
-          updated_transaction = AsyncTransaction::VAProfile::Base.refresh_transaction_status(
-            user,
-            service,
-            transaction1.transaction_id
-          )
-          expect(updated_transaction.status).to eq(AsyncTransaction::VAProfile::Base::COMPLETED)
-        end
-      end
-
-      it 'persists the messages from va_profile' do
-        VCR.use_cassette('va_profile/v2/contact_information/email_transaction_status') do
-          updated_transaction = AsyncTransaction::VAProfile::Base.refresh_transaction_status(
-            user,
-            service,
-            transaction2.transaction_id
-          )
-          expect(updated_transaction.persisted?).to be(true)
-          parsed_metadata = JSON.parse(updated_transaction.metadata)
-          expect(parsed_metadata.is_a?(Array)).to be(true)
-          expect(updated_transaction.metadata.present?).to be(true)
-        end
-      end
-
-      it 'raises an exception if transaction not found in db' do
-        expect do
-          AsyncTransaction::VAProfile::Base.refresh_transaction_status(user, service, 9_999_999)
-        end.to raise_exception(ActiveRecord::RecordNotFound)
-      end
-
-      it 'does not make an API request if the tx is finished' do
-        transaction1.status = AsyncTransaction::VAProfile::Base::COMPLETED
-        VCR.use_cassette('va_profile/v2/contact_information/address_transaction_status') do
-          AsyncTransaction::VAProfile::Base.refresh_transaction_status(
-            user,
-            service,
-            transaction1.transaction_id
-          )
-          expect(AsyncTransaction::VAProfile::Base).to receive(:fetch_transaction).at_most(0)
-        end
-      end
->>>>>>> 91b6a136
     end
     let(:service) { VAProfile::V2::ContactInformation::Service.new(user) }
 
@@ -220,6 +131,7 @@
       allow_any_instance_of(MPIData).to receive(:response_from_redis_or_service).and_return(
         create(:find_profile_response, profile: build(:mpi_profile, vet360_id: '1'))
       )
+      allow(Flipper).to receive(:enabled?).with(:remove_pciu, instance_of(User)).and_return(true)
     end
 
     it 'does not return completed transactions (whose status has not changed)' do
