# frozen_string_literal: true

module ClaimsApi
  module PowerOfAttorneyRequestService
    class DecisionHandler
      DECISION_HANDLERS = {
        'declined' => ClaimsApi::PowerOfAttorneyRequestService::DeclinedDecisionHandler,
        'accepted' => ClaimsApi::PowerOfAttorneyRequestService::AcceptedDecisionHandler
      }.freeze

      # rubocop:disable Metrics/ParameterLists
<<<<<<< HEAD
      def initialize(decision:, proc_id:, representative_id:, poa_code:, metadata:, veteran:, claimant: nil)
=======
      def initialize(decision:, proc_id:, registration_number:, poa_code:, metadata:, veteran:, claimant: nil)
>>>>>>> e9f6e330
        @decision = decision
        @proc_id = proc_id
        @registration_number = registration_number
        @poa_code = poa_code
        @metadata = metadata
        @veteran = veteran
        @claimant = claimant
      end
      # rubocop:enable Metrics/ParameterLists

      def call
        handler_class = DECISION_HANDLERS[@decision]
        return unless handler_class

        make_call_for_decision(handler_class)
      end

      private

      def make_call_for_decision(handler_class)
        if @decision == 'declined'
          handler_class.new(
            ptcpnt_id: @veteran.participant_id,
            proc_id: @proc_id,
            representative_id: @registration_number
          ).call
        end

        if @decision == 'accepted'
          handler_class.new(
            proc_id: @proc_id,
            poa_code: @poa_code,
<<<<<<< HEAD
            representative_id: @representative_id,
=======
            registration_number: @registration_number,
>>>>>>> e9f6e330
            metadata: @metadata,
            veteran: @veteran,
            claimant: @claimant
          ).call
        end
      end
    end
  end
end<|MERGE_RESOLUTION|>--- conflicted
+++ resolved
@@ -9,11 +9,7 @@
       }.freeze
 
       # rubocop:disable Metrics/ParameterLists
-<<<<<<< HEAD
-      def initialize(decision:, proc_id:, representative_id:, poa_code:, metadata:, veteran:, claimant: nil)
-=======
       def initialize(decision:, proc_id:, registration_number:, poa_code:, metadata:, veteran:, claimant: nil)
->>>>>>> e9f6e330
         @decision = decision
         @proc_id = proc_id
         @registration_number = registration_number
@@ -46,11 +42,7 @@
           handler_class.new(
             proc_id: @proc_id,
             poa_code: @poa_code,
-<<<<<<< HEAD
-            representative_id: @representative_id,
-=======
             registration_number: @registration_number,
->>>>>>> e9f6e330
             metadata: @metadata,
             veteran: @veteran,
             claimant: @claimant
