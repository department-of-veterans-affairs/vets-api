--- conflicted
+++ resolved
@@ -1738,204 +1738,6 @@
       - VRE.VBAANC@va.gov
       - VRE.VBAPIT@va.gov
       - VRE-CMS.VBAVACO@va.gov
-<<<<<<< HEAD
-
-# Settings for connecting to the va.gov Google Analytics for the Cypress Viewport Updater
-google_analytics_cvu:
-  type: service_account
-  project_id: vsp-analytics-and-insights
-  private_key_id: ~
-  private_key: ~
-  client_email: va-gov-top-user-viewports@vsp-analytics-and-insights.iam.gserviceaccount.com
-  client_id: ~
-  auth_uri: https://accounts.google.com/o/oauth2/auth
-  token_uri: https://oauth2.googleapis.com/token
-  auth_provider_x509_cert_url: https://www.googleapis.com/oauth2/v1/certs
-  client_x509_cert_url: https://www.googleapis.com/robot/v1/metadata/x509/va-gov-top-user-viewports%40vsp-analytics-and-insights.iam.gserviceaccount.com
-
-# Settings for connecting to the cypress-viewport-updater-bot GitHub app
-github_cvu:
-  installation_id: ~
-  integration_id: ~
-  private_pem: ~
-
-chip:
-  url: https://vpce-06399548ef94bdb41-lk4qp2nd.execute-api.us-gov-west-1.vpce.amazonaws.com
-  base_path: dev
-  api_gtwy_id: 2dcdrrn5zc
-  mock: true
-  mobile_app:
-    tenant_id: 6f1c8b41-9c77-469d-852d-269c51a7d380
-    username: 'testuser'
-    password: '12345'
-
-check_in:
-  vaos:
-    mock: false
-  map_api:
-    url: https://veteran.apps-staging.va.gov
-    service_name: MAP-API
-  travel_reimbursement_api:
-    auth_url: https://login.microsoftonline.us
-    auth_url_v2: ~
-    tenant_id: abcdefgh-1234-5678-12345-11e8b8ce491e
-    claims_url: https://dev.integration.d365.va.gov
-    claims_url_v2: ~
-    claims_base_path: EC/ClaimIngestSvc
-    redis_token_expiry: 3540 # 59 minutes
-    service_name: BTSSS-API
-  travel_reimbursement_api_v2:
-    auth_url: https://login.microsoftonline.us
-    auth_url_v2: ~
-    tenant_id: abcdefgh-1234-5678-12345-11e8b8ce491e
-    client_id: ~
-    client_secret: ~
-    claims_url: https://dev.integration.d365.va.gov
-    claims_url_v2: ~
-    claims_base_path: ~
-    redis_token_expiry: 3540 # 59 minutes
-    service_name: BTSSS-API
-  authentication:
-    max_auth_retry_limit: 3
-    retry_attempt_expiry: 604800 # 7 Days
-  chip_api_v2:
-    url: https://vpce-06399548ef94bdb41-lk4qp2nd.execute-api.us-gov-west-1.vpce.amazonaws.com
-    base_path: dev
-    tmp_api_user: TzY6DFrnjPE8dwxUMbFf9HjbFqRim2MgXpMpMciXJFVohyURUJAc7W99rpFzhfh2B3sVnn4
-    tmp_api_id: 2dcdrrn5zc
-    tmp_api_username: vetsapiTempUser
-    service_name: CHIP-API
-    mock: false
-    redis_session_prefix: check_in_chip_v2
-  lorota_v2:
-    url: https://vpce-06399548ef94bdb41-lk4qp2nd.execute-api.us-gov-west-1.vpce.amazonaws.com
-    base_path: dev
-    api_id: 22t00c6f97
-    api_key: fake_key
-    service_name: LoROTA-API
-    mock: false
-    key_path: fake_api_path
-    redis_session_prefix: check_in_lorota_v2
-    redis_token_expiry: 43200 # 12 Hours
-
-# Settings for BID Services
-bid:
-  awards:
-    base_url: ~
-    credentials: ~
-    mock: true
-
-rrd:
-  alerts:
-    recipients:
-      - fake_email
-  mas_tracking:
-    recipients:
-      - fake_email
-  mas_all_claims_tracking:
-    recipients:
-      - fake_email
-  pact_tracking:
-    recipients:
-      - fake_email
-
-virtual_regional_office:
-  url: http://localhost:8120
-  api_key: 9d3868d1-ec15-4889-8002-2bff1b50ba62
-  evidence_pdf_path: evidence-pdf
-  max_cfi_path: employee-experience/max-ratings
-
-disability_max_ratings_api:
-  url: http://disability-max-ratings-api-dev.vfs.va.gov
-  ratings_path: /disability-max-ratings
-  open_timeout: 5
-  read_timeout: 10
-
-contention_classification_api:
-  url: http://contention-classification-api-dev.vfs.va.gov/
-  expanded_contention_classification_path: expanded-contention-classification
-  open_timeout: 5
-  read_timeout: 10
-
-# Settings for Test User Dashboard modules
-test_user_dashboard:
-  env: dev
-  github_oauth:
-    client_id:
-    client_secret:
-
-websockets:
-  websocket_settings: false
-
-lighthouse_health_immunization:
-  client_id: "0oad0xggirKLf2ger2p7"
-  audience_claim_url: "https://deptva-eval.okta.com/oauth2/aus8nm1q0f7VQ0a482p7/v1/token"
-  key_path: ~
-  access_token_url: "https://sandbox-api.va.gov/oauth2/health/system/v1/token"
-  api_url: "https://sandbox-api.va.gov/services/fhir/v0/r4"
-  scopes:
-    - "launch launch/patient"
-    - "patient/Immunization.read"
-    - "patient/Location.read"
-
-mobile_lighthouse:
-  client_id: "0oajpx78t3M8kurld2p7"
-  rsa_key: ~
-
-token_validation:
-  url: https://dev-api.va.gov/internal/auth
-
-notifications:
-  public_key: ~
-
-sidekiq:
-  github_organization: ~
-  github_team: ~
-  github_oauth_key: ~
-  github_oauth_secret: ~
-
-flipper:
-  mute_logs: false
-  github_organization: ~
-  github_team: ~
-  github_oauth_key: ~
-  github_oauth_secret: ~
-
-lgy:
-  base_url: http://www.example.com
-  app_id: ~
-  api_key: ~
-  mock_coe: true
-
-lgy_sahsha:
-  base_url: http://www.example.com
-  app_id: ~
-  api_key: ~
-
-form526_backup:
-  enabled: true
-  # Can be single or multi, to send 1 payload or many, to central mail
-  submission_method: "single"
-  api_key: ~
-  url: https://sandbox-api.va.gov/services/vba_documents/v1/
-  aws:
-    bucket: ~
-    region: ~
-    access_key_id: ~
-    secret_access_key: ~
-
-benefits_intake_service:
-  enabled: true
-  api_key: ~
-  url: ~
-  aws:
-    bucket: ~
-    region: ~
-    access_key_id: ~
-    secret_access_key: ~
-
-form526_export:
-=======
 vetext:
   mock: <%= ENV['VETEXT__MOCK'] %>
 vetext_push:
@@ -1945,7 +1747,6 @@
   va_mobile_app_debug_sid: <%= ENV['VETEXT_PUSH__VA_MOBILE_APP_DEBUG_SID'] %>
   va_mobile_app_sid: <%= ENV['VETEXT_PUSH__VA_MOBILE_APP_SID'] %>
 vff_simple_forms:
->>>>>>> 10938381
   aws:
     bucket: <%= ENV['VFF_SIMPLE_FORMS__AWS__BUCKET'] %>
     region: us-gov-west-1
@@ -1985,12 +1786,9 @@
 virtual_hosts: <%= ENV['VIRTUAL_HOSTS'] %>
 virtual_regional_office:
   api_key: <%= ENV['VIRTUAL_REGIONAL_OFFICE__API_KEY'] %>
-  ctn_classification_path: <%= ENV['VIRTUAL_REGIONAL_OFFICE__CTN_CLASSIFICATION_PATH'] %>
   evidence_pdf_path: evidence-pdf
-  expanded_classification_path: contention-classification/expanded-contention-classification
   max_cfi_path: employee-experience/max-ratings
   url: <%= ENV['VIRTUAL_REGIONAL_OFFICE__URL'] %>
-  vagov_classification_path: contention-classification/va-gov-claim-classifier
 vre_counseling:
   prefill: true
 vre_readiness:
