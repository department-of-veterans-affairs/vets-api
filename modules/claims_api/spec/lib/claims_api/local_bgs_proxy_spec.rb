# frozen_string_literal: true

require 'rails_helper'
require 'bgs_service/local_bgs_proxy'

describe ClaimsApi::LocalBGSProxy do
  subject do
    described_class.new(
      external_uid: nil,
      external_key: nil
    )
  end

  expected_instance_methods = {
    convert_nil_values: %i[options],
<<<<<<< HEAD
    find_by_ssn: %i[ssn],
=======
    find_intent_to_file_by_ptcpnt_id_itf_type_cd: %i[id type],
>>>>>>> 107a500a
    find_poa_by_participant_id: %i[id],
    find_poa_history_by_ptcpnt_id: %i[id],
    find_tracked_items: %i[id],
    healthcheck: %i[endpoint],
    jrn: %i[],
    make_request: [endpoint: nil, action: nil, body: nil],
    to_camelcase: [claim: nil],
    transform_bgs_claim_to_evss: %i[claim],
    transform_bgs_claims_to_evss: %i[claims],
    validate_opts!: %i[opts required_keys]
  }

  expected_instance_methods.each_value(&:freeze)
  expected_instance_methods.freeze

  it 'defines the correct set of instance methods' do
    actual = described_class.instance_methods(false) - [:proxied]
    expect(actual).to match_array(expected_instance_methods.keys)
  end

  describe 'claims_api_local_bgs_refactor feature toggling' do
    before do
      expect(Flipper).to(
        receive(:enabled?)
          .with(:claims_api_local_bgs_refactor)
          .and_return(toggle)
      )
    end

    define_singleton_method(:it_delegates_every_instance_method) do |to:|
      it "has a proxied of type #{to}" do
        expect(subject.proxied).to be_a(to)
      end

      expected_instance_methods.each do |meth, args|
        describe "when instance method is `#{meth}`" do
          it "delegates to `#{to}`" do
            if args.empty?
              expect(subject.proxied).to receive(meth).with(no_args).once
              subject.send(meth)
            else
              args = args.deep_dup
              kwargs = args.extract_options!
              expect(subject.proxied).to receive(meth).with(*args, **kwargs).once
              subject.send(meth, *args, **kwargs)
            end
          end
        end
      end
    end

    describe 'with refactor toggled off' do
      let(:toggle) { false }

      it_delegates_every_instance_method(
        to: ClaimsApi::LocalBGS
      )
    end

    describe 'with refactor toggled on' do
      let(:toggle) { true }

      it_delegates_every_instance_method(
        to: ClaimsApi::LocalBGSRefactored
      )
    end
  end
end<|MERGE_RESOLUTION|>--- conflicted
+++ resolved
@@ -13,11 +13,6 @@
 
   expected_instance_methods = {
     convert_nil_values: %i[options],
-<<<<<<< HEAD
-    find_by_ssn: %i[ssn],
-=======
-    find_intent_to_file_by_ptcpnt_id_itf_type_cd: %i[id type],
->>>>>>> 107a500a
     find_poa_by_participant_id: %i[id],
     find_poa_history_by_ptcpnt_id: %i[id],
     find_tracked_items: %i[id],
