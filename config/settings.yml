--- conflicted
+++ resolved
@@ -1765,24 +1765,15 @@
     - VRE.VBAPIT@va.gov
     - VRE-CMS.VBAVACO@va.gov
   email:
-<<<<<<< HEAD
-    error:
-      flipper_id: false
-      template_id: <%= ENV['vanotify__services__va_gov__template_id__form1900_action_needed_email'] %>
-=======
->>>>>>> e3619e4b
     confirmation_lighthouse:
       flipper_id: false
       template_id: <%= ENV['vanotify__services__va_gov__template_id__ch31_central_mail_form_confirmation_email'] %>
     confirmation_vbms:
       flipper_id: false
       template_id: <%= ENV['vanotify__services__va_gov__template_id__ch31_vbms_form_confirmation_email'] %>
-<<<<<<< HEAD
-=======
     error:
       flipper_id: false
       template_id: <%= ENV['vanotify__services__va_gov__template_id__form1900_action_needed_email'] %>
->>>>>>> e3619e4b
 vetext:
   mock: <%= ENV['vetext__mock'] %>
 vetext_push:
