--- conflicted
+++ resolved
@@ -29,7 +29,6 @@
         post_or_put_email(:put, vet360_email)
       end
 
-<<<<<<< HEAD
       def get_email_transaction_status(transaction)
         with_monitoring do
           route = "#{@user.vet360_id}/emails/status/#{transaction.id}"
@@ -39,7 +38,8 @@
         end
       rescue StandardError => e
         handle_error(e)
-=======
+      end
+
       # POSTs a new address to the vet360 API
       # @params address [Vet360::Models::Address] the address to send
       # @returns [Vet360::Models::Transaction] a transaction object to track the status
@@ -52,7 +52,6 @@
       # @returns [Vet360::Models::Transaction] a transaction object to track the status
       def put_address(address)
         post_or_put_address(:put, address)
->>>>>>> 7ad9d89c
       end
 
       private
