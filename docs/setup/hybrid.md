--- conflicted
+++ resolved
@@ -70,8 +70,6 @@
 2. In another terminal window, start `vets-api` as per the [native running instructions](running_natively.md). 
   * Run `bin/setup` first to create the needed database tables.
 3. Confirm the API is successfully running by seeing if you can visit [the local Flipper page.](http://localhost:3000/flipper/features)
-<<<<<<< HEAD
-=======
 
 ### Mock ClamAV
 
@@ -80,5 +78,4 @@
 ```
 clamav:
   mock: true
-```
->>>>>>> cff6907b
+```