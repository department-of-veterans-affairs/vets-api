--- conflicted
+++ resolved
@@ -3,17 +3,6 @@
 require 'rails_helper'
 
 RSpec.describe V0::Form214192Controller, type: :controller do
-<<<<<<< HEAD
-  let(:form_data) do
-    JSON.parse(Rails.root.join('spec', 'fixtures', 'pdf_fill', '21-4192', 'simple.json').read)
-  end
-
-  describe 'POST #create' do
-    it 'returns expected response structure' do
-      form_data = {
-        veteranInformation: { fullName: { first: 'John', last: 'Doe' } },
-        employerInformation: { employerName: 'Acme Corp' }
-=======
   let(:valid_payload) do
     {
       veteranInformation: {
@@ -31,18 +20,17 @@
         },
         typeOfWorkPerformed: 'Machinist',
         beginningDateOfEmployment: '2020-01-01'
->>>>>>> a1deed21
       }
     }
   end
+  
+  let(:form_data) do
+    JSON.parse(Rails.root.join('spec', 'fixtures', 'pdf_fill', '21-4192', 'simple.json').read)
+  end
 
-<<<<<<< HEAD
-      post(:create, body: form_data.to_json, as: :json)
-=======
   describe 'POST #create' do
     it 'returns expected response structure' do
       post(:create, body: valid_payload.to_json, as: :json)
->>>>>>> a1deed21
 
       expect(response).to have_http_status(:ok)
 
@@ -56,83 +44,36 @@
     end
 
     it 'returns a unique confirmation number for each request' do
-<<<<<<< HEAD
-      form_data = {
-        veteranInformation: { fullName: { first: 'John', last: 'Doe' } },
-        employerInformation: { employerName: 'Acme Corp' }
-      }
-
-      post(:create, body: form_data.to_json, as: :json)
-      first_confirmation = JSON.parse(response.body)['data']['attributes']['confirmation_number']
-
-      post(:create, body: form_data.to_json, as: :json)
-=======
       post(:create, body: valid_payload.to_json, as: :json)
       first_confirmation = JSON.parse(response.body)['data']['attributes']['confirmation_number']
 
       post(:create, body: valid_payload.to_json, as: :json)
->>>>>>> a1deed21
       second_confirmation = JSON.parse(response.body)['data']['attributes']['confirmation_number']
 
       expect(first_confirmation).not_to eq(second_confirmation)
     end
 
     it 'returns a valid UUID as confirmation number' do
-<<<<<<< HEAD
-      form_data = {
-        veteranInformation: { fullName: { first: 'John', last: 'Doe' } },
-        employerInformation: { employerName: 'Acme Corp' }
-      }
-
-      post(:create, body: form_data.to_json, as: :json)
-
-      json = JSON.parse(response.body)
-      confirmation = json['data']['attributes']['confirmation_number']
-=======
       post(:create, body: valid_payload.to_json, as: :json)
->>>>>>> a1deed21
 
       confirmation = JSON.parse(response.body).dig('data', 'attributes', 'confirmation_number')
       expect(confirmation).to be_a_uuid
     end
 
     it 'returns ISO 8601 formatted timestamp' do
-<<<<<<< HEAD
-      form_data = {
-        veteranInformation: { fullName: { first: 'John', last: 'Doe' } },
-        employerInformation: { employerName: 'Acme Corp' }
-      }
-
-      post(:create, body: form_data.to_json, as: :json)
-
-      json = JSON.parse(response.body)
-      submitted_at = json['data']['attributes']['submitted_at']
-=======
       post(:create, body: valid_payload.to_json, as: :json)
->>>>>>> a1deed21
 
       submitted_at = JSON.parse(response.body).dig('data', 'attributes', 'submitted_at')
       expect { DateTime.iso8601(submitted_at) }.not_to raise_error
     end
 
     it 'does not require authentication' do
-<<<<<<< HEAD
-      form_data = {
-        veteranInformation: { fullName: { first: 'John', last: 'Doe' } },
-        employerInformation: { employerName: 'Acme Corp' }
-      }
-
-      # Post without signing in
-      post(:create, body: form_data.to_json, as: :json)
-
-=======
       post(:create, body: valid_payload.to_json, as: :json)
->>>>>>> a1deed21
       expect(response).to have_http_status(:ok)
     end
   end
 
-  describe 'POST #download_pdf' do
+ describe 'POST #download_pdf' do
     let(:pdf_content) { 'PDF_BINARY_CONTENT' }
     let(:temp_file_path) { '/tmp/test_pdf.pdf' }
 
@@ -150,7 +91,6 @@
       post(:download_pdf, body: form_data.to_json, as: :json)
 
       expect(response).to have_http_status(:ok)
-<<<<<<< HEAD
       expect(response.headers['Content-Type']).to eq('application/pdf')
       expect(response.body).to eq(pdf_content)
     end
@@ -209,20 +149,14 @@
       post(:download_pdf, body: form_data.to_json, as: :json)
       expect(response).to have_http_status(:internal_server_error)
 
-=======
->>>>>>> a1deed21
       json = JSON.parse(response.body)
       expect(json['errors']).to be_present
       expect(json['errors'].first['title']).to eq('PDF Generation Failed')
     end
 
     it 'does not require authentication' do
-<<<<<<< HEAD
       post(:download_pdf, body: form_data.to_json, as: :json)
 
-=======
-      post(:download_pdf, params: { form: '{}' })
->>>>>>> a1deed21
       expect(response).to have_http_status(:ok)
     end
 
