--- conflicted
+++ resolved
@@ -58,18 +58,6 @@
 
     context 'when successful' do
       it 'retrieves appointment availability' do
-<<<<<<< HEAD
-        VCR.use_cassette('vass/get_availability_success') do
-          result = subject.get_availability(
-            start_date:,
-            end_date:,
-            veteran_id:
-          )
-
-          expect(result['success']).to be true
-          expect(result['data']['availableTimeSlots']).to be_an(Array)
-          expect(result['data']['appointmentDuration']).to eq(30)
-=======
         VCR.use_cassette('vass/oauth_token_success') do
           VCR.use_cassette('vass/get_availability_success') do
             result = subject.get_availability(
@@ -82,7 +70,6 @@
             expect(result['data']['availableTimeSlots']).to be_an(Array)
             expect(result['data']['appointmentDuration']).to eq(30)
           end
->>>>>>> 4cd70684
         end
       end
     end
@@ -100,13 +87,6 @@
 
     context 'when successful' do
       it 'creates a new appointment' do
-<<<<<<< HEAD
-        VCR.use_cassette('vass/save_appointment_success') do
-          result = subject.save_appointment(appointment_params:)
-
-          expect(result['success']).to be true
-          expect(result['data']['appointmentId']).to eq('appt-abc123')
-=======
         VCR.use_cassette('vass/oauth_token_success') do
           VCR.use_cassette('vass/save_appointment_success') do
             result = subject.save_appointment(appointment_params:)
@@ -114,7 +94,6 @@
             expect(result['success']).to be true
             expect(result['data']['appointmentId']).to eq('appt-abc123')
           end
->>>>>>> 4cd70684
         end
       end
     end
@@ -123,13 +102,6 @@
   describe '#cancel_appointment' do
     context 'when successful' do
       it 'cancels an appointment' do
-<<<<<<< HEAD
-        VCR.use_cassette('vass/cancel_appointment_success') do
-          result = subject.cancel_appointment(appointment_id:)
-
-          expect(result['success']).to be true
-          expect(result['message']).to eq('Appointment cancelled successfully')
-=======
         VCR.use_cassette('vass/oauth_token_success') do
           VCR.use_cassette('vass/cancel_appointment_success') do
             result = subject.cancel_appointment(appointment_id:)
@@ -137,26 +109,18 @@
             expect(result['success']).to be true
             expect(result['message']).to eq('Appointment cancelled successfully')
           end
->>>>>>> 4cd70684
         end
       end
     end
 
     context 'when appointment not found' do
       it 'raises NotFoundError' do
-<<<<<<< HEAD
-        VCR.use_cassette('vass/get_appointment_404_not_found') do
-          expect do
-            subject.get_appointment(appointment_id: 'nonexistent-id')
-          end.to raise_error(Vass::Errors::NotFoundError)
-=======
         VCR.use_cassette('vass/oauth_token_success') do
           VCR.use_cassette('vass/get_appointment_404_not_found') do
             expect do
               subject.get_appointment(appointment_id: 'nonexistent-id')
             end.to raise_error(Vass::Errors::NotFoundError)
           end
->>>>>>> 4cd70684
         end
       end
     end
@@ -165,14 +129,6 @@
   describe '#get_appointment' do
     context 'when successful' do
       it 'retrieves a specific appointment' do
-<<<<<<< HEAD
-        VCR.use_cassette('vass/get_appointment_success') do
-          result = subject.get_appointment(appointment_id:)
-
-          expect(result['success']).to be true
-          expect(result['data']['appointmentId']).to eq(appointment_id)
-          expect(result['data']['agentNickname']).to eq('Dr. Smith')
-=======
         VCR.use_cassette('vass/oauth_token_success') do
           VCR.use_cassette('vass/get_appointment_success') do
             result = subject.get_appointment(appointment_id:)
@@ -181,7 +137,6 @@
             expect(result['data']['appointmentId']).to eq(appointment_id)
             expect(result['data']['agentNickname']).to eq('Dr. Smith')
           end
->>>>>>> 4cd70684
         end
       end
     end
@@ -190,15 +145,6 @@
   describe '#get_appointments' do
     context 'when successful' do
       it 'retrieves all appointments for a veteran' do
-<<<<<<< HEAD
-        VCR.use_cassette('vass/get_appointments_success') do
-          result = subject.get_appointments(veteran_id:)
-
-          expect(result['success']).to be true
-          expect(result['data']['veteranId']).to eq(veteran_id)
-          expect(result['data']['appointments']).to be_an(Array)
-          expect(result['data']['appointments'].length).to eq(2)
-=======
         VCR.use_cassette('vass/oauth_token_success') do
           VCR.use_cassette('vass/get_appointments_success') do
             result = subject.get_appointments(veteran_id:)
@@ -208,7 +154,6 @@
             expect(result['data']['appointments']).to be_an(Array)
             expect(result['data']['appointments'].length).to eq(2)
           end
->>>>>>> 4cd70684
         end
       end
     end
@@ -231,14 +176,15 @@
 
     context 'when called without validation params' do
       it 'retrieves veteran information' do
-<<<<<<< HEAD
-        VCR.use_cassette('vass/get_veteran_success') do
-          result = subject.get_veteran_info(veteran_id:)
-
-          expect(result['success']).to be true
-          expect(result['data']['firstName']).to eq('John')
-          expect(result['data']['lastName']).to eq('Doe')
-          expect(result['data']['edipi']).to eq(edipi)
+        VCR.use_cassette('vass/oauth_token_success') do
+          VCR.use_cassette('vass/get_veteran_success') do
+            result = subject.get_veteran_info(veteran_id:)
+
+            expect(result['success']).to be true
+            expect(result['data']['firstName']).to eq('John')
+            expect(result['data']['lastName']).to eq('Doe')
+            expect(result['data']['edipi']).to eq(edipi)
+          end
         end
       end
     end
@@ -315,93 +261,6 @@
           expect do
             service_with_mock_client.get_veteran_info(veteran_id:)
           end.to raise_error(Vass::Errors::VassApiError)
-=======
-        VCR.use_cassette('vass/oauth_token_success') do
-          VCR.use_cassette('vass/get_veteran_success') do
-            result = subject.get_veteran_info(veteran_id:)
-
-            expect(result['success']).to be true
-            expect(result['data']['firstName']).to eq('John')
-            expect(result['data']['lastName']).to eq('Doe')
-            expect(result['data']['edipi']).to eq(edipi)
-          end
->>>>>>> 4cd70684
-        end
-      end
-    end
-
-    context 'when retrieving veteran data' do
-      let(:client) { instance_double(Vass::Client) }
-      let(:service_with_mock_client) do
-        service = described_class.build(edipi:, correlation_id:)
-        allow(service).to receive(:client).and_return(client)
-        service
-      end
-
-      before do
-        allow(client).to receive(:get_veteran).and_return(
-          double(body: veteran_response, status: 200)
-        )
-      end
-
-      it 'returns enriched veteran data with contact info' do
-        result = service_with_mock_client.get_veteran_info(veteran_id:)
-
-        expect(result['success']).to be true
-        expect(result['data']['firstName']).to eq('John')
-        expect(result['data']['lastName']).to eq('Doe')
-        expect(result['contact_method']).to eq('email')
-        expect(result['contact_value']).to eq('john.doe@example.com')
-      end
-
-      context 'when contact info is missing' do
-        let(:veteran_response_no_email) do
-          {
-            'success' => true,
-            'data' => {
-              'firstName' => 'John',
-              'lastName' => 'Doe',
-              'dateOfBirth' => '1990-01-15',
-              'edipi' => edipi,
-              'notificationEmail' => nil
-            }
-          }
-        end
-
-        before do
-          allow(client).to receive(:get_veteran).and_return(
-            double(body: veteran_response_no_email, status: 200)
-          )
-        end
-
-        it 'raises MissingContactInfoError' do
-          expect do
-            service_with_mock_client.get_veteran_info(veteran_id:)
-          end.to raise_error(
-            Vass::Errors::MissingContactInfoError,
-            'Veteran contact information not found'
-          )
-        end
-      end
-
-      context 'when API response is invalid' do
-        let(:invalid_response) do
-          {
-            'success' => false,
-            'message' => 'Veteran not found'
-          }
-        end
-
-        before do
-          allow(client).to receive(:get_veteran).and_return(
-            double(body: invalid_response, status: 200)
-          )
-        end
-
-        it 'raises VassApiError' do
-          expect do
-            service_with_mock_client.get_veteran_info(veteran_id:)
-          end.to raise_error(Vass::Errors::VassApiError)
         end
       end
     end
@@ -410,15 +269,6 @@
   describe '#get_agent_skills' do
     context 'when successful' do
       it 'retrieves available agent skills' do
-<<<<<<< HEAD
-        VCR.use_cassette('vass/get_agent_skills_success') do
-          result = subject.get_agent_skills
-
-          expect(result['success']).to be true
-          expect(result['data']['agentSkills']).to be_an(Array)
-          expect(result['data']['agentSkills'].length).to eq(4)
-          expect(result['data']['agentSkills'].first['skillName']).to eq('Mental Health Counseling')
-=======
         VCR.use_cassette('vass/oauth_token_success') do
           VCR.use_cassette('vass/get_agent_skills_success') do
             result = subject.get_agent_skills
@@ -428,7 +278,6 @@
             expect(result['data']['agentSkills'].length).to eq(4)
             expect(result['data']['agentSkills'].first['skillName']).to eq('Mental Health Counseling')
           end
->>>>>>> 4cd70684
         end
       end
     end
@@ -446,14 +295,6 @@
   describe 'error handling' do
     context 'when server error occurs' do
       it 'raises ServiceError and logs the error' do
-<<<<<<< HEAD
-        VCR.use_cassette('vass/get_appointment_500_server_error') do
-          expect(Rails.logger).to receive(:error)
-
-          expect do
-            subject.get_appointment(appointment_id:)
-          end.to raise_error(Vass::Errors::VassApiError)
-=======
         VCR.use_cassette('vass/oauth_token_success') do
           VCR.use_cassette('vass/get_appointment_500_server_error') do
             expect(Rails.logger).to receive(:error)
@@ -462,7 +303,6 @@
               subject.get_appointment(appointment_id:)
             end.to raise_error(Vass::Errors::VassApiError)
           end
->>>>>>> 4cd70684
         end
       end
     end
