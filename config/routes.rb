--- conflicted
+++ resolved
@@ -315,10 +315,6 @@
     mount VBADocuments::Engine, at: '/vba_documents'
     mount AppealsApi::Engine, at: '/appeals'
     mount ClaimsApi::Engine, at: '/claims'
-<<<<<<< HEAD
-=======
-    mount VaFacilities::Engine, at: '/va_facilities'
->>>>>>> e1f1dd8c
     mount Veteran::Engine, at: '/veteran'
     mount VaForms::Engine, at: '/va_forms'
     mount VeteranVerification::Engine, at: '/veteran_verification'
