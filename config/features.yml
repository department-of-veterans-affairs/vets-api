--- conflicted
+++ resolved
@@ -492,15 +492,11 @@
     description: When enabled, benefits_claims/get_claims service filters 290 EP code claims from the response
   cst_filter_ep_960:
     actor_type: user
-<<<<<<< HEAD
     description: When enabled, benefits_claims/get_claims service filters certain ep codes based on issue 90936 research from the response
-=======
-    description: When enabled, benefits_claims/get_claims service filters 960 EP code claims from the response
   cst_smooth_loading_experience:
     actor_type: user
     description: When enabled, the UI of the CST app will have a smoother loading experience
     enable_in_development: true
->>>>>>> 58ada9b2
   cst_claim_letters_use_lighthouse_api_provider:
     actor_type: user
     description: When enabled, claims_letters from the Lighthouse API Provider
