# frozen_string_literal: true

module Facilities
  class VHAFacility < BaseFacility
    class << self
      attr_writer :validate_on_load

      def pull_source_data
        gis_type = 'FacilitySitePoint_VHA'
        sort_field = 'Sta_No'
        metadata = Facilities::GisMetadataClient.new.get_metadata(gis_type)
        max_record_count = metadata['maxRecordCount']
        resp = Facilities::GisClient.new.get_all_facilities(gis_type, sort_field, max_record_count).map(&method(:new))
        add_websites(resp)
      end

      def add_websites(facilities)
        service = Facilities::WebsiteUrlService.new
        facilities.map do |fac|
          fac.website = service.find_for_station(fac.unique_id, fac.facility_type)
          fac
        end
      end

      def service_list
        %w[PrimaryCare MentalHealthCare DentalServices UrgentCare EmergencyCare Audiology Cardiology Dermatology
           Gastroenterology Gynecology Ophthalmology Optometry Orthopedics Urology WomensHealth]
      end

      def zip_plus_four(attrs)
        zip = attrs['zip']
        zip4_is_empty = attrs['Zip4'].to_s.strip.empty? || attrs['Zip4'].to_s.strip == '0000'
        zip << "-#{attrs['Zip4']}" unless zip4_is_empty
        zip
      end

      def satisfaction_data(attrs)
        result = {}
        datum = FacilitySatisfaction.find(attrs['Sta_No'].upcase)
        if datum.present?
          datum.metrics.each { |k, v| result[k.to_s] = v.present? ? v.round(2).to_f : nil }
          result['effective_date'] = to_date(datum.source_updated)
        end
        result
      end

      def wait_time_data(attrs)
        result = {}
        datum = FacilityWaitTime.find(attrs['Sta_No'].upcase)
        if datum.present?
          datum.metrics.each { |k, v| result[k.to_s] = v }
          result['effective_date'] = to_date(datum.source_updated)
        end
        result
      end

      def identifier
        'Sta_No'
      end

      def attribute_map
        {
          'unique_id' => 'Sta_No',
          'name' => 'NAME',
          'classification' => 'CocClassificationID',
          'phone' => { 'main' => 'Sta_Phone', 'fax' => 'Sta_Fax',
                       'after_hours' => 'afterhoursphone',
                       'patient_advocate' => 'patientadvocatephone',
                       'enrollment_coordinator' => 'enrollmentcoordinatorphone',
                       'pharmacy' => 'pharmacyphone' },
          'physical' => { 'address_1' => 'Address2', 'address_2' => 'Address1',
                          'address_3' => 'Address3', 'city' => 'MUNICIPALITY', 'state' => 'STATE',
                          'zip' => method(:zip_plus_four) },
          'hours' => BaseFacility::HOURS_STANDARD_MAP,
          'access' => { 'health' => method(:wait_time_data) },
          'feedback' => { 'health' => method(:satisfaction_data) },
          'services' => health_services,
<<<<<<< HEAD
          'active_status' => 'Pod',
=======
          'mobile' => 'Mobile',
>>>>>>> d0734711
          'mapped_fields' => mapped_fields_list
        }
      end

      def health_services
        {
          'Audiology' => [],
          'ComplementaryAlternativeMed' => [],
          'DentalServices' => [],
          'DiagnosticServices' => %w[ImagingAndRadiology LabServices],
          'EmergencyDept' => [],
          'EyeCare' => [],
          'MentalHealthCare' => %w[OutpatientMHCare OutpatientSpecMHCare VocationalAssistance],
          'OutpatientMedicalSpecialty' => outpatient_medical_specialty_list,
          'OutpatientSurgicalSpecialty' => outpatient_surgical_specialty_list,
          'PrimaryCare' => [],
          'Rehabilitation' => [],
          'UrgentCare' => [],
          'WellnessAndPreventativeCare' => [],
          'DirectPatientSchedulingFlag' => []
        }
      end

      def outpatient_medical_specialty_list
        %w[
          AllergyAndImmunology CardiologyCareServices DermatologyCareServices
          Diabetes Dialysis Endocrinology Gastroenterology Hematology InfectiousDisease InternalMedicine
          Nephrology Neurology Oncology PulmonaryRespiratoryDisease Rheumatology SleepMedicine
        ]
      end

      def outpatient_surgical_specialty_list
        %w[CardiacSurgery ColoRectalSurgery ENT GeneralSurgery Gynecology Neurosurgery Orthopedics
           PainManagement PlasticSurgery Podiatry ThoracicSurgery Urology VascularSurgery]
      end

      def mapped_fields_list
        %w[Sta_No NAME CocClassificationID LASTUPDATE Address1 Address2 Address3 MUNICIPALITY STATE
           zip Zip4 Sta_Phone Sta_Fax afterhoursphone Mobile
           patientadvocatephone enrollmentcoordinatorphone pharmacyphone Monday
           Tuesday Wednesday Thursday Friday Saturday Sunday Pod]
      end
    end
  end
end<|MERGE_RESOLUTION|>--- conflicted
+++ resolved
@@ -75,11 +75,8 @@
           'access' => { 'health' => method(:wait_time_data) },
           'feedback' => { 'health' => method(:satisfaction_data) },
           'services' => health_services,
-<<<<<<< HEAD
+          'mobile' => 'Mobile',
           'active_status' => 'Pod',
-=======
-          'mobile' => 'Mobile',
->>>>>>> d0734711
           'mapped_fields' => mapped_fields_list
         }
       end
