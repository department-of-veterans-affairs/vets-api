# frozen_string_literal: true

require_relative '../../concerns/my_health/json_api_pagination_links'

module MyHealth
  module V1
    class FoldersController < SMController
      include MyHealth::JsonApiPaginationLinks

      def index
<<<<<<< HEAD
        resource = client.get_folders(@current_user.uuid, use_cache?, requires_oh_messages)

=======
        resource = client.get_folders(@current_user.uuid, use_cache?)
        links = pagination_links(resource)
>>>>>>> 45827754
        resource = resource.paginate(**pagination_params)

        options = { meta: resource.metadata, links: }
        render json: MyHealth::V1::FolderSerializer.new(resource.data, options)
      end

      def show
        id = params[:id].try(:to_i)
        resource = client.get_folder(id, requires_oh_messages)
        raise Common::Exceptions::RecordNotFound, id if resource.blank?

        render json: MyHealth::V1::FolderSerializer.new(resource, { meta: resource.metadata })
      end

      def create
        folder = Folder.new(create_folder_params)
        raise Common::Exceptions::ValidationErrors, folder unless folder.valid?

        resource = client.post_create_folder(folder.name)
        render json: MyHealth::V1::FolderSerializer.new(resource, { meta: resource.metadata }), status: :created
      end

      def update
        folder = Folder.new(create_folder_params)
        raise Common::Exceptions::ValidationErrors, folder unless folder.valid?

        resource = client.post_rename_folder(params[:id], folder.name)
        render json: MyHealth::V1::FolderSerializer.new(resource, { meta: resource.metadata }), status: :created
      end

      def destroy
        client.delete_folder(params[:id])
        head :no_content
      end

      def search
        message_search = MessageSearch.new(search_params)
        resource = client.post_search_folder(params[:id], params[:page], params[:per_page], message_search,
                                             requires_oh_messages)

        render json: resource.data,
               serializer: CollectionSerializer,
               each_serializer: MessagesSerializer,
               meta: resource.metadata
      end

      private

      def create_folder_params
        params.require(:folder).permit(:name)
      end

      def search_params
        params.permit(:exact_match, :sender, :subject, :category, :recipient, :from_date, :to_date, :message_id)
      end

      def requires_oh_messages
        params[:requires_oh_messages].try(:to_s) || '0'
      end
    end
  end
end<|MERGE_RESOLUTION|>--- conflicted
+++ resolved
@@ -8,13 +8,8 @@
       include MyHealth::JsonApiPaginationLinks
 
       def index
-<<<<<<< HEAD
         resource = client.get_folders(@current_user.uuid, use_cache?, requires_oh_messages)
-
-=======
-        resource = client.get_folders(@current_user.uuid, use_cache?)
         links = pagination_links(resource)
->>>>>>> 45827754
         resource = resource.paginate(**pagination_params)
 
         options = { meta: resource.metadata, links: }
