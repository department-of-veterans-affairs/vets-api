--- conflicted
+++ resolved
@@ -74,17 +74,10 @@
 
 GIT
   remote: https://github.com/department-of-veterans-affairs/vets-json-schema
-<<<<<<< HEAD
   revision: 71b49c2d04ab2edd8b5a582c03ab309bfc5500d2
   branch: master
   specs:
     vets_json_schema (24.14.3)
-=======
-  revision: d42fa099e9f30511cedea74aa77676dc1446025b
-  branch: master
-  specs:
-    vets_json_schema (24.14.2)
->>>>>>> 000faf30
       multi_json (~> 1.0)
       script_utils (= 0.0.4)
 
