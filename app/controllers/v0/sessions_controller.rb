# frozen_string_literal: true

module V0
  class SessionsController < ApplicationController
    skip_before_action :authenticate, only: %i[new authn_urls saml_callback saml_logout_callback]

    STATSD_SSO_CALLBACK_KEY = 'api.auth.saml_callback'
    STATSD_SSO_CALLBACK_TOTAL_KEY = 'api.auth.login_callback.total'
    STATSD_SSO_CALLBACK_FAILED_KEY = 'api.auth.login_callback.failed'
    STATSD_LOGIN_NEW_USER_KEY = 'api.auth.new_user'
    STATSD_CONTEXT_MAP = {
      LOA::MAPPING.invert[1] => 'idme',
      'dslogon' => 'dslogon',
      'myhealthevet' => 'myhealthevet',
      LOA::MAPPING.invert[3] => 'idproof',
      'multifactor' => 'multifactor',
      'dslogon_multifactor' => 'dslogon_multifactor',
      'myhealthevet_multifactor' => 'myhealthevet_multifactor'
    }.freeze

    # Collection Action: no auth required
    # Returns the sign-in urls for mhv, dslogon, and ID.me (LOA1 only)
    # authn_context is the policy, connect represents the ID.me flow
    def authn_urls
      render json: {
        mhv: build_url(authn_context: 'myhealthevet', connect: 'myhealthevet'),
        dslogon: build_url(authn_context: 'dslogon', connect: 'dslogon'),
        idme: build_url
      }
    end

    # Member Action: auth token required
    # method is to opt in to MFA for those users who opted out
    # authn_context is the policy, connect represents the ID.me flow
    def multifactor
      policy = @current_user&.authn_context
      authn_context = policy.present? ? "#{policy}_multifactor" : 'multifactor'
      render json: { multifactor_url: build_url(authn_context: authn_context, connect: policy) }
    end

    # Member Action: auth token required
    # method is to verify LOA3. It is not necessary to verify for DSLogon or MHV who are PREMIUM users.
    # These sign-in users return LOA3 from the auth_url flow.
    def identity_proof
      render json: {
        identity_proof_url: build_url(authn_context: LOA::MAPPING.invert[3], connect: @current_user&.authn_context)
      }
    end

    def destroy
      logout_request = OneLogin::RubySaml::Logoutrequest.new
      logger.info "New SP SLO for userid '#{@session.uuid}'"

      saml_settings = saml_settings(name_identifier_value: @session&.uuid)
      # cache the request for @session.token lookup when we receive the response
      SingleLogoutRequest.create(uuid: logout_request.uuid, token: @session.token)

      render json: { logout_via_get: logout_request.create(saml_settings, saml_options) }, status: 202
    end

    def saml_logout_callback
      if params[:SAMLResponse]
        # We initiated an SLO and are receiving the bounce-back after the IDP performed it
        handle_completed_slo
      end
    end

    def saml_callback
      saml_response = OneLogin::RubySaml::Response.new(params[:SAMLResponse], settings: saml_settings)
      @sso_service = SSOService.new(saml_response)

      if @sso_service.persist_authentication!
        @current_user = @sso_service.new_user
        @session = @sso_service.new_session
        async_create_evss_account(@current_user)
        redirect_to saml_callback_success_url

        log_persisted_session_and_warnings
        StatsD.increment(STATSD_LOGIN_NEW_USER_KEY) if @sso_service.new_login?
        StatsD.increment(STATSD_SSO_CALLBACK_KEY, tags: ['status:success', "context:#{context_key}"])
      else
        redirect_to Settings.saml.relay + '?auth=fail'
        StatsD.increment(STATSD_SSO_CALLBACK_KEY, tags: ['status:failure', "context:#{context_key}"])
        StatsD.increment(STATSD_SSO_CALLBACK_FAILED_KEY, tags: [@sso_service.failure_instrumentation_tag])
      end
    ensure
      StatsD.increment(STATSD_SSO_CALLBACK_TOTAL_KEY)
    end

    private

    def log_persisted_session_and_warnings
      obscure_token = Session.obscure_token(@session.token)
      Rails.logger.info("Logged in user with id #{@session.uuid}, token #{obscure_token}")
      # We want to log when SSNs do not match between MVI and SAML Identity. And might take future
      # action if this appears to be happening frquently.
      if @current_user.ssn_mismatch?
        additional_context = StringHelpers.heuristics(@current_user.identity.ssn, @current_user.va_profile.ssn)
        log_message_to_sentry('SSNS DO NOT MATCH!!', :warn, identity_compared_with_mvi: additional_context)
      end
    end

    def async_create_evss_account(user)
      return unless Auth.authorized? user, :evss, :access?
      auth_headers = EVSS::AuthHeaders.new(user).to_h
      EVSS::CreateUserAccountJob.perform_async(auth_headers)
    end

    def handle_completed_slo
      saml_settings = saml_settings(name_identifier_value: @session&.uuid)
      logout_response = OneLogin::RubySaml::Logoutresponse.new(params[:SAMLResponse], saml_settings, get_params: params)
      logout_request  = SingleLogoutRequest.find(logout_response&.in_response_to)
      session         = Session.find(logout_request&.token)
      user            = User.find(session&.uuid)

      errors = build_logout_errors(logout_response, logout_request, session, user)

      if errors.size.positive?
        extra_context = { in_response_to: logout_response&.in_response_to }
        log_message_to_sentry("SAML Logout failed!\n  " + errors.join("\n  "), :error, extra_context)
        redirect_to Settings.saml.logout_relay + '?success=false'
      else
        logout_request.destroy
        session.destroy
        user.destroy
        redirect_to Settings.saml.logout_relay + '?success=true'
        # even if mhv logout raises exception, still consider logout successful from browser POV
        MHVLoggingService.logout(user)
      end
    end

    def build_logout_errors(logout_response, logout_request, session, user)
      errors = []
      errors.concat(logout_response.errors) unless logout_response.validate(true)
      errors << 'inResponseTo attribute is nil!' if logout_response&.in_response_to.nil?
      errors << 'Logout Request not found!' if logout_request.nil?
      errors << 'Session not found!' if session.nil?
      errors << 'User not found!' if user.nil?
      errors
    end

    def saml_options
      Settings.review_instance_slug.blank? ? {} : { RelayState: Settings.review_instance_slug }
    end

    # Builds the urls to trigger varios sign-in, mfa, or verify flows in idme.
    # nil authn_context and nil connect will always default to idme level 1
    # authn_context is the policy, connect represents the ID.me specific flow.
    def build_url(authn_context: LOA::MAPPING.invert[1], connect: nil)
      saml_settings = saml_settings(authn_context: authn_context, name_identifier_value: @session&.uuid)
      saml_auth_request = OneLogin::RubySaml::Authrequest.new
      connect_param = "&connect=#{connect}"
      link = saml_auth_request.create(saml_settings, saml_options)
      connect.present? ? link + connect_param : link
    end

<<<<<<< HEAD
    def saml_callback_success_url
      if current_user.loa[:current] < current_user.loa[:highest]
        build_url(authn_context: LOA::MAPPING.invert[3], connect: @current_user&.authn_context)
      else
        Settings.saml.relay + '?token=' + @session.token
      end
    end

    def context_key
      context = REXML::XPath.first(@saml_response.decrypted_document, '//saml:AuthnContextClassRef')&.text
      STATSD_CONTEXT_MAP[context] || 'unknown'
    rescue
      'unknown'
    end

=======
>>>>>>> 771bee92
    def benchmark_tags(*tags)
      tags << "context:#{context_key}"
      tags << "loa:#{@current_user&.identity ? @current_user.loa[:current] : 'none'}"
      tags << "multifactor:#{@current_user&.identity ? @current_user.multifactor : 'none'}"
      tags
    end

    def context_key
      STATSD_CONTEXT_MAP[real_authn_context] || 'unknown'
    rescue StandardError
      'unknown'
    end
  end
end<|MERGE_RESOLUTION|>--- conflicted
+++ resolved
@@ -154,7 +154,6 @@
       connect.present? ? link + connect_param : link
     end
 
-<<<<<<< HEAD
     def saml_callback_success_url
       if current_user.loa[:current] < current_user.loa[:highest]
         build_url(authn_context: LOA::MAPPING.invert[3], connect: @current_user&.authn_context)
@@ -163,15 +162,6 @@
       end
     end
 
-    def context_key
-      context = REXML::XPath.first(@saml_response.decrypted_document, '//saml:AuthnContextClassRef')&.text
-      STATSD_CONTEXT_MAP[context] || 'unknown'
-    rescue
-      'unknown'
-    end
-
-=======
->>>>>>> 771bee92
     def benchmark_tags(*tags)
       tags << "context:#{context_key}"
       tags << "loa:#{@current_user&.identity ? @current_user.loa[:current] : 'none'}"
