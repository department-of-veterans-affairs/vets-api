# frozen_string_literal: true

require 'json'
require 'common/client/base'
require 'ivc_champva/monitor'
require_relative 'configuration'

module IvcChampva
  module VesApi
    class VesApiError < StandardError; end

    # TODO: define Message response structure

    class Client < Common::Client::Base
      configuration IvcChampva::VesApi::Configuration

      ##
      # HTTP POST call to the VES VFMP CHAMPVA Application service to submit a 10-10d application.
      #
      # @param transaction_uuid [string] the UUID for the application
      # @param acting_user [string, nil] the acting user for the application
<<<<<<< HEAD
      # @param parsed_form_data [hash] form data from frontend to send to VES
      # @return [Array<Message>] the report rows
      def submit_1010d(transaction_uuid, acting_user, parsed_form_data)
=======
      # @param ves_request_data [IvcChampva::VesRequest] preformatted request data
      def submit_1010d(transaction_uuid, acting_user, ves_request_data)
>>>>>>> 51bd9789
        resp = connection.post("#{config.base_path}/champva-applications") do |req|
          req.headers = headers(transaction_uuid, acting_user)
          req.body = ves_request_data.to_json
        end

<<<<<<< HEAD
        monitor.track_ves_response(transaction_uuid, resp.status, resp.body)

        # TODO: check for non-200 responses and handle them appropriately
=======
        # TODO: log the response
>>>>>>> 51bd9789

        raise "response code: #{resp.status}, response body: #{resp.body}" unless resp.status == 200
      rescue => e
        raise VesApiError, e.message.to_s
      end

      ##
      # Assembles headers for the VES API request
      #
      # @param transaction_uuid [string] the start date of the report
      # @param acting_user [string, nil] the end date of the report
      # @return [Hash] the headers
      def headers(transaction_uuid, acting_user)
        {
          :content_type => 'application/json',
          'apiKey' => Settings.ivc_champva.ves_api.api_key.to_s,
          'transactionUUId' => transaction_uuid.to_s,
          'acting-user' => acting_user.to_s
        }
      end
<<<<<<< HEAD

      ##
      # Maps an address property received from the frontend into the structure
      # required by VES. Adds "NA" strings to properties with no value.
      #
      # @param source_address [hash] Address object as received from the frontend
      # @return [hash|nil] TODO: possibly throw an error instead of returning nil?
      #
      def map_address_to_ves_fmt(source_address)
        # Ensure the source address is properly structured before mapping
        return nil unless source_address.is_a?(Hash)

        {
          'streetAddress' => (source_address['street_combined'] || source_address['street']) || 'NA',
          'city' => source_address['city'] || 'NA',
          'state' => source_address['state'] || 'NA',
          'zipCode' => source_address['postal_code'] || 'NA'
        }
      end

      ##
      # Converts the parsed form data received from the frontend into the structure
      # required by VES.
      #
      # @param parsed_form_data [hash] form data received from the frontend
      #
      def convert_to_champva_application(parsed_form_data)
        # TODO: parsed_form_data is currently not exactly compatible with VES.
        # the following still need to be addressed upstream in addition to the mapping below:
        # - Dates: must be YYYY-MM-DD
        # - Phones: Must be (123) 123-1234
        # - Gender must match expected values e.g. "MALE"/"FEMALE" in all caps
        # - Relationship to vet must match expected values e.g. "CHILD", "CAREGIVER", "SPOUSE", "EX_SPOUSE"
        # - For beneficiaries/applicants that are sponsor's child, must have `childType` e.g., "ADOPTED",
        #   "NATURAL", "STEPCHILD"

        # TODO: add safety to this/default values or possibly throw errors based
        # on certain missing values.

        # Initialize the result hash
        result = {}

        # Set applicationType and UUID
        result['applicationType'] = 'vha_10_10d' # TODO: verify this is correct
        result['applicationUUID'] = SecureRandom.uuid # TODO: determine how we want to generate/track these

        # Map veteran data using a helper method
        result['sponsor'] = map_veteran(parsed_form_data['veteran'])

        # Map applicant data
        result['beneficiaries'] = parsed_form_data['applicants'].map { |applicant| map_applicant(applicant) }

        # Map certification data
        result['certification'] = map_certification(
          parsed_form_data['certification'],
          parsed_form_data['statement_of_truth_signature']
        )

        result
      end

      private

      def map_veteran(veteran_data)
        {
          'personUUID' => SecureRandom.uuid, # TODO: determine how we want to generate/track these
          'firstName' => veteran_data.dig('full_name', 'first'),
          'lastName' => veteran_data.dig('full_name', 'last'),
          'ssn' => veteran_data['ssn_or_tin'],
          'dateOfBirth' => veteran_data['date_of_birth'],
          'isDeceased' => veteran_data['sponsor_is_deceased'],
          'dateOfDeath' => veteran_data['date_of_death'],
          'address' => map_address_to_ves_fmt(veteran_data['address'])
        }
      end

      def map_applicant(applicant_data)
        {
          'personUUID' => SecureRandom.uuid, # TODO: determine how we want to generate/track these
          'firstName' => applicant_data.dig('applicant_name', 'first'),
          'middleInitial' => applicant_data.dig('applicant_name', 'middle'),
          'lastName' => applicant_data.dig('applicant_name', 'last'),
          'ssn' => applicant_data.dig('applicant_ssn', 'ssn'),
          'emailAddress' => applicant_data['applicant_email_address'],
          'phoneNumber' => applicant_data['applicant_phone'],
          'gender' => applicant_data.dig('applicant_gender', 'gender'),
          'relationshipToSponsor' => applicant_data.dig('applicant_relationship_to_sponsor', 'relationship_to_veteran'),
          'vetRelationship' => applicant_data['vet_relationship'],
          'childtype' => applicant_data.dig('childtype', 'relationship_to_veteran'),
          'address' => map_address_to_ves_fmt(applicant_data['applicant_address']),
          'dateOfBirth' => applicant_data['applicant_dob'],
          'enrolledInMedicare' => applicant_data.dig('applicant_medicare_status', 'eligibility') == 'enrolled',
          'hasOtherInsurance' => applicant_data.dig('applicant_has_ohi', 'has_ohi') == 'yes',
          'supportingDocuments' => applicant_data['applicant_supporting_documents'] || []
        }
      end

      def map_certification(certification_data, signature)
        {
          'signature' => signature,
          'signatureDate' => certification_data['date'],
          'firstName' => certification_data['first_name'],
          'lastName' => certification_data['last_name'],
          'middleInitial' => certification_data['middle_initial'],
          'phoneNumber' => certification_data['phone_number']
        }
      end

      ##
      # retreive a monitor for tracking
      #
      # @return [IvcChampva::Monitor]
      #
      def monitor
        @monitor ||= IvcChampva::Monitor.new
      end
=======
>>>>>>> 51bd9789
    end
  end
end<|MERGE_RESOLUTION|>--- conflicted
+++ resolved
@@ -19,26 +19,16 @@
       #
       # @param transaction_uuid [string] the UUID for the application
       # @param acting_user [string, nil] the acting user for the application
-<<<<<<< HEAD
-      # @param parsed_form_data [hash] form data from frontend to send to VES
-      # @return [Array<Message>] the report rows
-      def submit_1010d(transaction_uuid, acting_user, parsed_form_data)
-=======
       # @param ves_request_data [IvcChampva::VesRequest] preformatted request data
       def submit_1010d(transaction_uuid, acting_user, ves_request_data)
->>>>>>> 51bd9789
         resp = connection.post("#{config.base_path}/champva-applications") do |req|
           req.headers = headers(transaction_uuid, acting_user)
           req.body = ves_request_data.to_json
         end
 
-<<<<<<< HEAD
         monitor.track_ves_response(transaction_uuid, resp.status, resp.body)
 
         # TODO: check for non-200 responses and handle them appropriately
-=======
-        # TODO: log the response
->>>>>>> 51bd9789
 
         raise "response code: #{resp.status}, response body: #{resp.body}" unless resp.status == 200
       rescue => e
@@ -59,114 +49,6 @@
           'acting-user' => acting_user.to_s
         }
       end
-<<<<<<< HEAD
-
-      ##
-      # Maps an address property received from the frontend into the structure
-      # required by VES. Adds "NA" strings to properties with no value.
-      #
-      # @param source_address [hash] Address object as received from the frontend
-      # @return [hash|nil] TODO: possibly throw an error instead of returning nil?
-      #
-      def map_address_to_ves_fmt(source_address)
-        # Ensure the source address is properly structured before mapping
-        return nil unless source_address.is_a?(Hash)
-
-        {
-          'streetAddress' => (source_address['street_combined'] || source_address['street']) || 'NA',
-          'city' => source_address['city'] || 'NA',
-          'state' => source_address['state'] || 'NA',
-          'zipCode' => source_address['postal_code'] || 'NA'
-        }
-      end
-
-      ##
-      # Converts the parsed form data received from the frontend into the structure
-      # required by VES.
-      #
-      # @param parsed_form_data [hash] form data received from the frontend
-      #
-      def convert_to_champva_application(parsed_form_data)
-        # TODO: parsed_form_data is currently not exactly compatible with VES.
-        # the following still need to be addressed upstream in addition to the mapping below:
-        # - Dates: must be YYYY-MM-DD
-        # - Phones: Must be (123) 123-1234
-        # - Gender must match expected values e.g. "MALE"/"FEMALE" in all caps
-        # - Relationship to vet must match expected values e.g. "CHILD", "CAREGIVER", "SPOUSE", "EX_SPOUSE"
-        # - For beneficiaries/applicants that are sponsor's child, must have `childType` e.g., "ADOPTED",
-        #   "NATURAL", "STEPCHILD"
-
-        # TODO: add safety to this/default values or possibly throw errors based
-        # on certain missing values.
-
-        # Initialize the result hash
-        result = {}
-
-        # Set applicationType and UUID
-        result['applicationType'] = 'vha_10_10d' # TODO: verify this is correct
-        result['applicationUUID'] = SecureRandom.uuid # TODO: determine how we want to generate/track these
-
-        # Map veteran data using a helper method
-        result['sponsor'] = map_veteran(parsed_form_data['veteran'])
-
-        # Map applicant data
-        result['beneficiaries'] = parsed_form_data['applicants'].map { |applicant| map_applicant(applicant) }
-
-        # Map certification data
-        result['certification'] = map_certification(
-          parsed_form_data['certification'],
-          parsed_form_data['statement_of_truth_signature']
-        )
-
-        result
-      end
-
-      private
-
-      def map_veteran(veteran_data)
-        {
-          'personUUID' => SecureRandom.uuid, # TODO: determine how we want to generate/track these
-          'firstName' => veteran_data.dig('full_name', 'first'),
-          'lastName' => veteran_data.dig('full_name', 'last'),
-          'ssn' => veteran_data['ssn_or_tin'],
-          'dateOfBirth' => veteran_data['date_of_birth'],
-          'isDeceased' => veteran_data['sponsor_is_deceased'],
-          'dateOfDeath' => veteran_data['date_of_death'],
-          'address' => map_address_to_ves_fmt(veteran_data['address'])
-        }
-      end
-
-      def map_applicant(applicant_data)
-        {
-          'personUUID' => SecureRandom.uuid, # TODO: determine how we want to generate/track these
-          'firstName' => applicant_data.dig('applicant_name', 'first'),
-          'middleInitial' => applicant_data.dig('applicant_name', 'middle'),
-          'lastName' => applicant_data.dig('applicant_name', 'last'),
-          'ssn' => applicant_data.dig('applicant_ssn', 'ssn'),
-          'emailAddress' => applicant_data['applicant_email_address'],
-          'phoneNumber' => applicant_data['applicant_phone'],
-          'gender' => applicant_data.dig('applicant_gender', 'gender'),
-          'relationshipToSponsor' => applicant_data.dig('applicant_relationship_to_sponsor', 'relationship_to_veteran'),
-          'vetRelationship' => applicant_data['vet_relationship'],
-          'childtype' => applicant_data.dig('childtype', 'relationship_to_veteran'),
-          'address' => map_address_to_ves_fmt(applicant_data['applicant_address']),
-          'dateOfBirth' => applicant_data['applicant_dob'],
-          'enrolledInMedicare' => applicant_data.dig('applicant_medicare_status', 'eligibility') == 'enrolled',
-          'hasOtherInsurance' => applicant_data.dig('applicant_has_ohi', 'has_ohi') == 'yes',
-          'supportingDocuments' => applicant_data['applicant_supporting_documents'] || []
-        }
-      end
-
-      def map_certification(certification_data, signature)
-        {
-          'signature' => signature,
-          'signatureDate' => certification_data['date'],
-          'firstName' => certification_data['first_name'],
-          'lastName' => certification_data['last_name'],
-          'middleInitial' => certification_data['middle_initial'],
-          'phoneNumber' => certification_data['phone_number']
-        }
-      end
 
       ##
       # retreive a monitor for tracking
@@ -176,8 +58,6 @@
       def monitor
         @monitor ||= IvcChampva::Monitor.new
       end
-=======
->>>>>>> 51bd9789
     end
   end
 end