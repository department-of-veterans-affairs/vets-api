---
# Add a new feature toggle here to ensure that it is initialized in all environments.
#
# Features are enabled by default in the test environment and disabled by default in other environments.
# To default a feature to enabled in development, set the `enable_in_development` key to true.
#
# The description should contain any relevant information for an admin who may toggle the feature.
#
# The actor_type should be either `user` for features you want to be "sticky" for a logged in user (default)
#  or `cookie_id` of you wish to use the Google Analytics id as the unique identifier.

# Sorted using http://yaml-sorter.herokuapp.com/

features:
  this_is_only_a_test:
    actor_type: user
    description: Used in feature_toggles_controller_spec.
  this_is_only_a_test_two:
    actor_type: user
    description: Used in feature toggle specs.
  accredited_representative_portal_frontend:
    actor_type: user
    description: Enables the frontend of the accredited representative portal
    enable_in_development: true
  accredited_representative_portal_api:
    actor_type: user
    description: Enables the endpoints of the accredited representative portal
    enable_in_development: true
  accredited_representative_portal_intent_to_file_api:
    actor_type: user
    description: Enables the endpoints of the accredited representative portal intent to file
    enable_in_development: true
  accredited_representative_portal_normalize_path:
    actor_type: user
    description: >
      Enables the path that is passed in to the AccreditedRepresentativePortal::BypassOliveBranch.exclude_arp_route?() method to
      use the function Rack::Attack::PathNormalizer.normalize_path() which removes trailing slashes and resolves redundant parts of the path.
      NOTE: This should only be enabled in localhost and staging.
    enable_in_development: true
  accredited_representative_portal_search:
    actor_type: user
    description: Enables the people search of the accredited representative portal
    enable_in_development: true
  accredited_representative_portal_self_service_auth:
    actor_type: user
    description: Enables the self-service authorization of the accredited representative portal
  accredited_representative_portal_form_21a:
    actor_type: user
    description: >
      When enabled, shows form 21a in the accredited representative portal.
      NOTE: content-build is using "vagovprod: false" to also hide the form 21a in production.
    enable_in_development: true
  accredited_representative_portal_submissions:
    actor_type: user
    description: Enables the form submissions view in the accredited representative portal
    enable_in_development: true
  accredited_representative_portal_email_delivery_callback:
    actor_type: user
    description: Enables a custom email delivery callback to track and log all notification statuses beyond errors
  aedp_vadx:
    actor_type: user
    description: Enables the VADX experimental features in the AEDP application
    enable_in_development: true
  all_claims_add_disabilities_enhancement:
    actor_type: user
    description: Enables enhancement to the 21-526EZ "Add Disabilities" page being implemented by the Conditions Team.
    enable_in_development: true
  appointments_consolidation:
    actor_type: user
    description: For features being tested while merging logic for appointments between web and mobile
  arm_use_datadog_real_user_monitoring:
    actor_type: user
    description: Enables Datadog Real User Monitoring for ARM apps (Find a Rep, Appoint a Rep)
  ask_va_announcement_banner:
    actor_type: cookie_id
    description: >
      The Ask VA announcement banner displays message(s) to visitors
      from the CRM-managed, expirable notifications - as retrieved
      from the /ask_va_api/v0/announcements endpoint.
    enable_in_development: true
  ask_va_alert_link_to_old_portal:
    actor_type: user
    description: >
      The Ask VA form alert banner with a link to the old portal. To use while form is down for maintenance.
    enable_in_development: true
  ask_va_canary_release:
    actor_type: cookie_id
    description: >
      Percent of visitors to keep in the updated Ask VA experience on VA.gov.
      All other users are redirected to the legacy experience.
      To route or retain all users, set to 0% for legacy or 100% for the
      updated experience on VA.gov.
      NOTE: When ready for all users to be in the updated experience on
      VA.gov, set this toggle to "Enabled", rather than specifying 100%
      in the percentage.
    enable_in_development: true
  ask_va_mock_api_for_testing:
    actor_type: cookie_id
    description: >
      Use mock API responses in the Ask VA application UI.
      This is used for testing purposes only and should not be enabled in production.
      We need to remove this feature from the codebase ASAP.
      Mocks shouldn't live in the app logic. If needed, add at the API/middleware level.
    enable_in_development: true
  ask_va_api_maintenance_mode:
    actor_type: user
    description: >
      A system-wide control flag that governs the overall availability of Ask VA API endpoints.
      When enabled, the API restricts external access and returns a service unavailable response across all routes.
      Primarily used for coordinated maintenance windows or temporary system suspensions,
      allowing the team to manage API exposure dynamically without requiring a redeploy.
    enable_in_development: true
  auth_exp_vba_downtime_message:
    actor_type: user
    description: Show downtime message on Profile and My VA for planned VBA maintenance
  avs_enabled:
    actor_type: user
    description: Enables the After Visit Summary API.
    enable_in_development: true
  bcas_letters_use_lighthouse:
    actor_type: user
    description: Use lighthouse instead of EVSS to view/download benefit letters.
    enable_in_development: true
  benefits_documents_filter_duplicates:
    actor_type: user
    description: When enabled, attempt to catch duplicate documents before sending them to LH
    enable_in_development: false
  benefits_documents_use_lighthouse:
    actor_type: user
    description: Use lighthouse instead of EVSS to upload benefits documents.
    enable_in_development: false
  benefits_require_gateway_origin:
    actor_type: user
    description: Requires that all requests made to endpoints in appeals_api and vba_documents be made through the gateway
  bgs_param_logging_enabled:
    actor_type: user
    description: Enables logging of BGS parameters (filtered in production)
  bpds_service_enabled:
    actor_type: user
    description: Enables the BPDS service
  caregiver_use_facilities_API:
    actor_type: cookie_id
    description: Allow list of caregiver facilites to be fetched by way of the Facilities API.
  caregiver_browser_monitoring_enabled:
    actor_type: user
    description: Enables Datadog Real Time User Monitoring
  caregiver_request_duration_monitoring:
    actor_type: user
    description: Enables logging of 10-10CG request durations to StatsD
  caregiver_use_rails_logging_over_sentry:
    actor_type: user
    description: Use Rails for logging instead of Sentry
  decision_reviews_4142_banner:
    actor_type: user
    description: Enables the re-authorization banner on the 4142 legalese page
  document_upload_validation_enabled:
    actor_type: user
    description: Enables stamped PDF validation on document upload
    enable_in_development: true
  hca_browser_monitoring_enabled:
    actor_type: user
    description: Enables browser monitoring for the health care application.
  hca_disable_bgs_service:
    actor_type: user
    description: Do not call the BGS Service when this is turned on. Instead return 0 for rating.
  hca_enrollment_status_override_enabled:
    actor_type: user
    description: Enables override of enrollment status for a user, to allow multiple submissions with same user.
  hca_insurance_v2_enabled:
    actor_type: user
    description: Enables the the upgraded insurance section of the Health Care Application
    enable_in_development: true
  hca_performance_alert_enabled:
    actor_type: user
    description: Enables alert notifying users of a potential issue with application performance.
  hca_reg_only_enabled:
    actor_type: user
    description: Enables the registration-only path for the Health Care Application
    enable_in_development: true
  hca_log_form_attachment_create:
    actor_type: user
    description: Enable logging all successful-looking attachment creation calls to Sentry at info-level
  hca_ez_kafka_submission_enabled:
    actor_type: cookie_id
    description: Enables the 10-10EZ Kafka Event Bus submission
  ezr_prod_enabled:
    actor_type: user
    description: Enables access to the 10-10EZR application in prod for the purposes of conducting user reasearch
    enable_in_development: true
  ezr_download_pdf_enabled:
    actor_type: user
    description: Enables the download of a pre-filled 10-10EZR PDF form.
    enable_in_development: true
  ezr_upload_enabled:
    actor_type: user
    description: Enables Toxic Exposure File Upload for 10-10EZR applicants.
    enable_in_development: true
  ezr_auth_only_enabled:
    actor_type: user
    description: Enables the auth-only experience, allowing only authenticated users to view any part of the form.
    enable_in_development: true
  ezr_emergency_contacts_enabled:
    actor_type: user
    description: Enables emergency contact experience for 10-10EZR applicants.
    enable_in_development: true
  ezr_next_of_kin_enabled:
    actor_type: user
    description: Enables next of kin experience for 10-10EZR applicants.
    enable_in_development: true
  ezr_use_va_notify_on_submission_failure:
    actor_type: user
    description: Send submission failure email to Veteran using VANotify.
    enable_in_development: true
  ezr_use_correct_format_for_file_uploads:
    actor_type: user
    description: Correctly formats the `va:attachments` XML for file uploads
    enable_in_development: true
  ezr_route_guard_enabled:
    actor_type: user
    description: Enables the route guard authentication for 10-10EZR application
    enable_in_development: true
  ezr_form_prefill_with_providers_and_dependents:
    actor_type: user
    description: Adds insurance providers and dependents to ezr prefill data
    enable_in_development: true
  ezr_associations_api_enabled:
    actor_type: user
    description: Enables VES's Associations REST API
  ezr_prefill_contacts:
    actor_type: user
    description: Adds Veteran contacts to ezr prefill data
    enable_in_development: true
  ezr_spouse_confirmation_flow_enabled:
    actor_type: user
    description: Enables the spouse (V2) confirmation flow in the 10-10EZR form.
    enable_in_development: true
  cerner_override_653:
    actor_type: user
    description: This will show the Cerner facility 653 as `isCerner`.
  cerner_override_668:
    actor_type: user
    description: This will show the Cerner facility 668 as `isCerner`.
  cerner_override_687:
    actor_type: user
    description: This will show the Cerner facility 687 as `isCerner`.
  cerner_override_692:
    actor_type: user
    description: This will show the Cerner facility 692 as `isCerner`.
  cerner_override_757:
    actor_type: user
    description: This will show the Cerner facility 757 as `isCerner`.
  champva_vanotify_custom_callback:
    actor_type: user
    description: Enables the custom callback_klass when sending IVC CHAMPVA failure emails with VA Notify
  champva_vanotify_custom_confirmation_callback:
    actor_type: user
    description: Enables the custom callback_klass when sending IVC CHAMPVA confirmation emails with VA Notify
  champva_log_all_s3_uploads:
    actor_type: user
    description: Enables logging for all s3 uploads using UUID or keys for monitoring
  champva_send_to_ves:
    actor_type: user
    description: Enables sending form submission data to the VES API.
  champva_enable_pega_report_check:
    actor_type: user
    description: Enables querying PEGA reporting API from MissingFormStatusJob to determine CHAMPVA form status
  champva_retry_logic_refactor:
    actor_type: user
    description: Enables refactored retry logic for IVC CHAMPVA form submissions
  champva_fmp_single_file_upload:
    actor_type: user
    description: Enables the ability to upload a single merged PDF file for FMP claims
  champva_mpi_validation:
    actor_type: user
    description: Enables MPI veteran and benefificiary validation for IVC CHAMPVA form submissions
  champva_old_records_cleanup_job:
    actor_type: user
    description: Enables the job to cleanup old IVC CHAMPVA form records
  champva_enable_claim_resubmit_question:
    actor_type: user
    description: Enables the claim resubmission screener question page on form 10-7959a
  check_in_experience_enabled:
    actor_type: user
    description: Enables the health care check-in experiences
    enable_in_development: true
  check_in_experience_pre_check_in_enabled:
    actor_type: user
    description: Enables the health care check-in experiences to show the pre-check-in experience.
    enable_in_development: true
  check_in_experience_upcoming_appointments_enabled:
    actor_type: user
    description: Enables the feature to show upcoming appointments to the veterans
    enable_in_development: true
  check_in_experience_translation_disclaimer_spanish_enabled:
    actor_type: user
    description: Enables disclaimer for possible untranslated content on spanish pages
    enable_in_development: true
  check_in_experience_translation_disclaimer_tagalog_enabled:
    actor_type: user
    description: Enables disclaimer for possible untranslated content on tagalog pages
    enable_in_development: true
  check_in_experience_mock_enabled:
    actor_type: user
    description: Enables downstream responses to be returned via betamocks
    enable_in_development: false
  check_in_experience_travel_reimbursement:
    actor_type: user
    description: Enables travel reimbursement workflow for day-of check-in application.
    enable_in_development: true
  check_in_experience_cerner_travel_claims_enabled:
    actor_type: user
    description: Enables travel claims filing for Oracle Health (Cerner) sites
    enable_in_development: true
  check_in_experience_check_claim_status_on_timeout:
    actor_type: user
    description: Uses a background worker to check travel claim status when the submission times out
    enable_in_development: true
  check_in_experience_browser_monitoring:
    actor_type: user
    description: Enables browser monitoring for check-in applications.
    enable_in_development: false
  check_in_experience_medication_review_content:
    actor_type: cookie_id
    description: Enables the medication review content in pre-check-in.
    enable_in_development: true
  claim_letters_access:
    actor_type: user
    description: Enables users to access the claim letters page
    enable_in_development: true
  claims_api_special_issues_updater_uses_local_bgs:
    actor_type: user
    description: Enables special issues updater to use local_bgs
    enable_in_development: true
  claims_api_flash_updater_uses_local_bgs:
    actor_type: user
    description: Enables flash updater to use local_bgs
    enable_in_development: true
  claims_api_poa_vbms_updater_uses_local_bgs:
    actor_type: user
    description: Enables poa vbms updater to use local_bgs
    enable_in_development: true
  claims_api_bd_refactor:
    actor_type: user
    description: Diverts codepath to use refactored BD methods
    enable_in_development: true
  claims_api_ews_updater_enables_local_bgs:
    actor_type: user
    description: Uses local_bgs rather than bgs-ext
    enable_in_development: true
  claims_api_ews_uploads_bd_refactor:
    actor_type: user
    description: When enabled, sends ews forms to BD via the refactored logic
    enable_in_development: true
  claims_api_poa_uploads_bd_refactor:
    actor_type: user
    description: When enabled, sends poa forms to BD via the refactored logic
    enable_in_development: true
  claims_api_526_validations_v1_local_bgs:
    actor_type: user
    description: Enables the method calls in the v1 526 validations use local_bgs
    enable_in_development: true
  claims_api_use_person_web_service:
    actor_type: user
    description: Uses person web service rather than local bgs
    enable_in_development: true
  claims_api_use_update_poa_relationship:
    actor_type: user
    description: Uses local_bgs rather than bgs-ext
    enable_in_development: true
  claims_api_526_v2_uploads_bd_refactor:
    actor_type: user
    description: When enabled, sends 526 forms to BD via the refactored logic
    enable_in_development: true
  claims_api_poa_v1_pdf_gen_fixup_job:
    actor_type: user
    description: Enables POA pdfs to be regenerated & sent to VBMS without requesting a POA change
    enable_in_development: true
  lighthouse_claims_api_add_person_proxy:
    actor_type: user
    description: When enabled, will allow for add_person_proxy call in both versions
    enable_in_development: true
  lighthouse_claims_api_v1_enable_FES:
    actor_type: user
    description: Use new Form526 Establishment Service (FES) for v1 disability compensation claims
    enable_in_development: true
  lighthouse_claims_api_v2_enable_FES:
    actor_type: user
    description: Use new Form526 Establishment Service (FES) for v2 disability compensation claims
    enable_in_development: true
  confirmation_page_new:
    actor_type: user
    description: Enables the 2024 version of the confirmation page view in simple forms
    enable_in_development: true
  lighthouse_claims_api_hardcode_wsdl:
    actor_type: user
    description: Use hardcoded namespaces for WSDL calls to BGS
    enable_in_development: true
  cst_5103_update_enabled:
    actor_type: user
    description: When enabled, claims status tool will use the new 5103 alert designs and hides the ask your claim decision section
    enable_in_development: true
  cst_show_document_upload_status:
    actor_type: user
    description: When enabled, claims status tool will display the upload status that comes from the evidence_submissions table.
    enable_in_development: true
  cst_claim_phases:
    actor_type: user
    description: When enabled, claims status tool uses the new claim phase designs
    enable_in_development: true
  cst_include_ddl_5103_letters:
    actor_type: user
    description: When enabled, the Download Decision Letters feature includes 5103 letters
    enable_in_development: true
  cst_include_ddl_boa_letters:
    actor_type: user
    description: When enabled, the Download Decision Letters feature includes Board of Appeals decision letters
    enable_in_development: true
  cst_include_ddl_sqd_letters:
    actor_type: user
    description: When enabled, the Download Decision Letters feature includes Subsequent Development Letters
    enable_in_development: true
  cst_send_evidence_failure_emails:
    actor_type: user
    description: When enabled, emails will be sent when evidence uploads from the CST fail
    enable_in_development: true
  cst_synchronous_evidence_uploads:
    actor_type: user
    description: When enabled, claims status tool uses synchronous evidence uploads
    enable_in_development: true
  cst_use_dd_rum:
    actor_type: user
    description: When enabled, claims status tool uses DataDog's Real User Monitoring logging
    enable_in_development: false
  cst_suppress_evidence_requests_website:
    actor_type: user
    description: When enabled, CST does not show Attorney Fees, Secondary Action Required, or Stage 2 Development on website
    enable_in_development: false
  cst_suppress_evidence_requests_mobile:
    actor_type: user
    description: When enabled, CST does not show Attorney Fees, Secondary Action Required, or Stage 2 Development on mobile
    enable_in_development: false
  cst_override_pmr_pending_tracked_items:
    actor_type: user
    description: When enabled, CST overrides PMR Pending tracked items to be NEEDED_FROM_OTHERS
    enable_in_development: true
  cst_override_reserve_records_website:
    actor_type: user
    description: When enabled, CST overrides RV1 - Reserve Records Request tracked items to be NEEDED_FROM_OTHERS on vets-website
    enable_in_development: true
  cst_override_reserve_records_mobile:
    actor_type: user
    description: When enabled, CST overrides RV1 - Reserve Records Request tracked items to be NEEDED_FROM_OTHERS on mobile app
    enable_in_development: true
  cst_friendly_evidence_requests:
    actor_type: user
    description: When enabled, CST overrides tracked items' display names and descriptions to be more human-readable
    enable_in_development: true
  cst_filter_ep_codes:
    actor_type: user
    description: When enabled, benefits_claims/get_claims service filters certain ep codes based on issue 90936 research from the response
<<<<<<< HEAD
  cst_smooth_loading_experience:
    actor_type: user
    description: When enabled, the UI of the CST app will have a smoother loading experience
    enable_in_development: true
=======
  cst_claim_letters_use_lighthouse_api_provider:
    actor_type: user
    description: When enabled, claims_letters from the Lighthouse API Provider
  cst_claim_letters_use_lighthouse_api_provider_mobile:
    actor_type: user
    description: When enabled, claims_letters from the Lighthouse API Provider in mobile endpoints
>>>>>>> a5dd47d2
  letters_hide_service_verification_letter:
    actor_type: user
    description: When enabled, CST does not include Service Verification in the list of letters on vets-website
    enable_in_development: true
  coe_access:
    actor_type: user
    description: Feature gates the certificate of eligibility application
    enable_in_development: true
  combined_debt_portal_access:
    actor_type: user
    description: Enables users to interact with combined debt portal experience
    enable_in_development: true
  combined_financial_status_report:
    actor_type: user
    description: Enables users to submit FSR forms for VHA and VBA debts
    enable_in_development: true
  fsr_zero_silent_errors_in_progress_email:
    actor_type: user
    description: Enables sending an email to the veteran when FSR form is in progress
    enable_in_development: true
  communication_preferences:
    actor_type: user
    description: Allow user to access backend communication_preferences API
  claims_claim_uploader_use_bd:
    actor_type: user
    description: Use BDS instead of EVSS to upload to VBMS.
  claims_load_testing:
    actor_type: user
    description: Enables the ability to skip jobs for load testing
  claims_status_v1_bgs_enabled:
    actor_type: user
    description: enables calling BGS instead of EVSS for the claims status v1.
  claims_hourly_slack_error_report_enabled:
    actor: user
    description: Enable/disable the running of the hourly slack alert for errored submissions
    enable_in_development: false
  claims_status_v1_lh_auto_establish_claim_enabled:
    actor_type: user
    description: With feature flag enabled, v1 /526 should use Lighthouse Form526 docker container
  cst_send_evidence_submission_failure_emails:
    actor_type: user
    description: >
      If enabled and a user submits an evidence submission upload that fails to send, an email will be sent to the user and retried.
      When disabled and a user submits an evidence submission upload that fails to send, an email will be sent to the user and not retried.
    enable_in_development: true
  debt_letters_show_letters_vbms:
    actor_type: user
    description: Enables debt letter download from VBMS
  debts_cache_dmc_empty_response:
    actor_type: user
    description: Enables caching of empty DMC response
  debts_copay_logging:
    actor_type: user
    description: Logs copay request data
  debts_silent_failure_mailer:
    actor_type: user
    description: Enables silent failure mailer for the 5655
  debts_sharepoint_error_logging:
    actor_type: user
    description: Logs Sharepoint error data
  decision_review_hlr_email:
    actor_type: user
    description: Send email notification for successful HLR submission
  decision_review_nod_email:
    actor_type: user
    description: Send email notification for successful NOD submission
  decision_review_sc_email:
    actor_type: user
    description: Send email notification for successful SC submission
  decision_review_hlr_status_updater_enabled:
    actor_type: user
    description: Enables the Higher Level Review status update batch job
  decision_review_nod_status_updater_enabled:
    actor_type: user
    description: Enables the Notice of Disagreement status update batch job
  decision_review_sc_status_updater_enabled:
    actor_type: user
    description: Enables the Supplemental Claim status update batch job
  decision_review_icn_updater_enabled:
    actor_type: user
    description: Enables the ICN lookup job
  decision_review_weekly_error_report_enabled:
    actor_type: user
    description: Enables the weekly decision review text error report
  decision_review_daily_error_report_enabled:
    actor_type: user
    description: Enables the daily error report email
  decision_review_daily_stuck_records_report_enabled:
    actor_type: user
    description: Enables the daily decision review stuck records Slack report
  decision_review_monthly_stats_report_enabled:
    actor_type: user
    description: Enables the monthly decision review stats report email
  decision_review_delay_evidence:
    actor_type: user
    description: Ensures that NOD and SC evidence is not received in Central Mail before the appeal itself
  decision_review_hlr_form_v4_enabled:
    actor_type: user
    description: Enable using MAR 2024 revision of 200996 Higher Level Review form when submitting to EMMS for intake
    enable_in_development: false
  decision_review_sc_form_v4_enabled:
    actor_type: user
    description: Enable using MAY 2024 revision of 200995 Supplemental Claim form when submitting to EMMS for intake
    enable_in_development: false
  decision_review_saved_claim_hlr_status_updater_job_enabled:
    actor_type: user
    description: Enable job to set delete_date for completed SavedClaim::HigherLevelReviews
    enable_in_development: true
  decision_review_saved_claim_nod_status_updater_job_enabled:
    actor_type: user
    description: Enable job to set delete_date for completed SavedClaim::NoticeOfDisagreements
    enable_in_development: true
  decision_review_saved_claim_sc_status_updater_job_enabled:
    actor_type: user
    description: Enable job to set delete_date for completed SavedClaim::SupplementalClaims
    enable_in_development: true
  decision_review_delete_saved_claims_job_enabled:
    actor_type: user
    description: Enable job to delete SavedClaim records when the record has a delete_date and the date is in the past
    enable_in_development: true
  decision_review_failure_notification_email_job_enabled:
    actor_type: user
    description: Enable job to send form and evidence failure notification emails
    enable_in_development: true
  decision_review_track_4142_submissions:
    actor_type: user
    description: Enable saving record of 4142 forms submitted to Lighthouse as part of a Supplemental Claim
    enable_in_development: true
  decision_review_notify_4142_failures:
    actor_type: user
    description: Enable sending an email if a 4142 submission is not successful in Lighthouse
    enable_in_development: true
  decision_review_service_common_exceptions_enabled:
    actor_type: user
    description: Enable using Common::Exception classes instead of DecisionReviewV1::ServiceException
  decision_review_notification_form_callbacks:
    actor_type: user
    description: Enable using DecisionReviews::FormNotificationCallback to handle VA Notify notification status changes
  decision_review_notification_evidence_callbacks:
    actor_type: user
    description: Enable using DecisionReviews::EvidenceNotificationCallback to handle VA Notify notification status changes for evidence
  decision_review_notification_secondary_form_callbacks:
    actor_type: user
    description: Enable using DecisionReviews::EvidenceNotificationCallback to handle VA Notify notification status changes for secondary form
  decision_review_form4142_use_2024_template:
    actor_type: user
    description: Enables the use of the 2024 template for form 4142 in decision review applications
  decision_review_form4142_validate_schema:
    actor_type: user
    description: Enables the use of schema validation for form 4142 in decision review applications
    enable_in_development: true
  dependency_verification:
    actor_type: user
    description: Feature gates the dependency verification modal for updating the diaries service.
    enable_in_development: true
  dependents_enqueue_with_user_struct:
    actor_type: user
    description: Manage whether the enqueued job for 686c and 674 will be with a User model or the new User struct
    enable_in_development: true
  dependents_pension_check:
    actor_type: user
    description: Manage whether or not Pension check is enabled for the 686/674
    enable_in_development: true
  dependents_removal_check:
    actor_type: user
    description: Manage whether or not dependent removal claim codes are enabled for the 686
    enable_in_development: true
  dependents_management:
    actor_type: user
    description: Manage dependent removal from view dependent page
    enable_in_development: true
  dependents_claims_evidence_api_upload:
    actor_type: user
    description: Enable using the ClaimsEvidenceAPI module to upload 686/674 documents to VBMS
  dependents_trigger_action_needed_email:
    actor_type: user
    description: Set whether to enable VANotify email to Veteran for Dependents Backup Path failure exhaustion
  dependents_failure_callback_email:
    actor_type: user
    description: Enables the dependents action needed email callback to be used when an action needed email is triggered
  dependents_submitted_email:
    actor_type: cookie_id
    description: Enables the dependents submitted email
  dependents_separate_confirmation_email:
    actor_type: cookie_id
    description: Enables the dependents confirmation/received email to be differentiated by form
  disability_526_form4142_polling_records:
    actor_type: user
    description: enables creation of, and tracking of, sent form 4142 documents, from the 526 flow, to the Lighthouse Benefits Intake API
    enable_in_development: true
  disability_526_form4142_polling_record_failure_email:
    actor_type: user
    description: enables failure email when explicit failure is detected downstream
    enable_in_development: true
  contention_classification_claim_linker:
    actor_type: user
    description: enables sending 526 claim id and vbms submitted claim id to Contention Classification service for linking/monitoring.
    enable_in_development: true
  disability_526_ee_mst_special_issue:
    actor_type: user
    description: enables adding MST special issue to disability_526 prior to submission.
    enable_in_development: true
  disability_526_ee_process_als_flash:
    actor_type: user
    description: enables adding applicable flashes to disability_526 prior to submission.
    enable_in_development: true
  disability_526_call_received_email_from_polling:
    actor_type: user
    description: enables received email in poll_form526_pdf job and disables calling from form526_submission
  disability_526_improved_autosuggestions_add_disabilities_page:
    actor_type: user
    description: enables new version of add disabilities page, with updates to content and search functionality
    enable_in_development: true
  disability_compensation_flashes:
    actor_type: user
    description: enables sending flashes to BGS for disability_compensation submissions.
    enable_in_development: true
  disability_compensation_temp_separation_location_code_string:
    actor_type: user
    description: enables forcing separation location code to be a string in submit_all_claim endpoint.
  disability_compensation_temp_toxic_exposure_optional_dates_fix:
    actor_type: user
    description: enables removing malformed optional dates from the Toxic Exposure node of a Form526Submission at SavedClaim creation.
  disability_compensation_form4142_supplemental:
    actor_type: user
    description: Use Lighthouse API to submit supplemental Form 21-4142 from Form 526EZ submissions
    enable_in_development: true
  disability_compensation_pif_fail_notification:
    actor_type: user
    description: enables sending notifications to vets if their 526 claim submission fails with PIF in Use Error
    enable_in_development: true
  disability_compensation_production_tester:
    actor_type: user
    description: disable certain functionality for production testing of the 526 submission workflow. DO NOT TOGGLE THIS FLAG UNLESS YOU ARE A MEMBER OF DISABILITY BENEFITS EXPERIENCE TEAM.
    enable_in_development: true
  disability_compensation_fail_submission:
    actor_type: user
    description: enable to test the backup submission path. DO NOT TOGGLE THIS FLAG UNLESS YOU ARE A MEMBER OF DISABILITY BENEFITS EXPERIENCE TEAM.
    enable_in_development: true
  disability_compensation_sync_modern_0781_flow:
    actor_type: user
    description: enables a new form flow for 0781 and 0781a in the 526 submission workflow
    enable_in_development: true
  disability_compensation_sync_modern0781_flow_metadata:
    actor_type: user
    description: enables adding new 0781 form indicator to in progress 526 forms and saved claim records for 526 submissions
  disability_compensation_0781_stats_job:
    actor_type: user
    description: enables a job to run that will check DB records and report stats as metrics, into Datadog
    enable_in_development: true
  disability_526_send_form526_submitted_email:
    actor_type: user
    description: enables sending submitted email in both primary and backup paths
  disability_526_send_mas_all_ancillaries:
    actor_type: user
    description: enables sending all 526 uploads and ancillary forms to MAS's APCAS API
  disability_526_send_received_email_from_backup_path:
    actor_type: user
    description: enables received email in complete success state of backup path
  disability_526_form4142_use_2024_template:
    actor_type: user
    description: Enables the use of the 2024 template for form 4142 in disability 526 applications
  disability_526_form4142_validate_schema:
    actor_type: user
    description: Enables the use of schema validation for form 4142 in disability 526 applications
  education_reports_cleanup:
    actor_type: user
    description: Updates to the daily education reports to remove old data that isn't needed in the new fiscal year
    enable_in_development: true
  enrollment_verification:
    actor_type: user
    description: Enables access to the Enrollment Verification app
    enable_in_development: true
  discharge_wizard_features:
    actor_type: user
    description: Iteration of new features for discharge wizard
    enable_in_development: true
  dispute_debt:
    actor_type: user
    description: Enables the Dispute Debt feature
    enable_in_development: true
  event_bus_gateway_emails_enabled:
    actor_type: user
    description: When enabled, vets-api opens an endpoint to Event Bus Gateway for sending notification emails
    enable_in_development: true
  facilities_autosuggest_vamc_services_enabled:
    actor_type: user
    description: Allow use of the VA health facilities auto-suggest feature (versus static dropdown)
    enable_in_development: true
  facilities_ppms_suppress_all:
    actor_type: user
    description: Hide all ppms search options
  facility_locator_mobile_map_update:
    actor_type: user
    description: Use new mobile map features for research
    enable_in_development: true
  facility_locator_predictive_location_search:
    actor_type: user
    description: Use predictive location search in the Facility Locator UI
  facilities_use_fl_progressive_disclosure:
    actor_type: user
    description: Use progressive disclosure in the Facility Locator UI
    enable_in_development: true
  file_upload_short_workflow_enabled:
    actor_type: user
    description: Enables shorter workflow enhancement for file upload component
  fsr_5655_server_side_transform:
    actor_type: user
    description: Update to use BE for business transform logic for Financial Status Report (FSR - 5655) form
    enable_in_development: true
  financial_status_report_debts_api_module:
    actor_type: user
    description: Points to debts-api module routes
    enable_in_development: true
  financial_status_report_expenses_update:
    actor_type: user
    description: Update expense lists in the Financial Status Report (FSR - 5655) form
    enable_in_development: true
  financial_status_report_review_page_navigation:
    actor_type: user
    description: Enables new review page navigation for users completing the Financial Status Report (FSR) form.
    enable_in_development: true
  find_a_representative_enabled:
    actor_type: cookie_id
    description: Generic toggle for gating Find a Rep
    enable_in_development: true
  find_a_representative_enable_api:
    actor_type: user
    description: Enables all Find a Representative api endpoints
    enable_in_development: true
  find_a_representative_enable_frontend:
    actor_type: cookie_id
    description: Enables Find a Representative frontend
    enable_in_development: true
  find_a_representative_flag_results_enabled:
    actor_type: user
    description: Enables flagging feature for Find a Representative frontend
    enable_in_development: true
  find_a_representative_use_accredited_models:
    actor_type: user
    description: Enables Find A Representative APIs using AccreditedX models
    enable_in_development: true
  representative_status_enabled:
    actor_type: cookie_id
    description: Enables flagging feature for Find a Representative frontend
    enable_in_development: true
  form526_include_document_upload_list_in_overflow_text:
    actor_type: user
    description: Appends a list of SupportingEvidenceAttachment filenames the veteran uploaded for a Form 526 into the overflow text in the form submission
  appoint_a_representative_enable_frontend:
    actor_type: cookie_id
    description: Enables Appoint a Representative frontend
    enable_in_development: true
  appoint_a_representative_enable_v2_features:
    actor_type: user
    description: Enables Appoint a Representative 2.0 features for frontend and backend
    enable_in_development: true
  appoint_a_representative_enable_pdf:
    actor_type: user
    description: Enables Appoint a Representative PDF generation endpoint
    enable_in_development: true
  representative_status_enable_v2_features:
    actor_type: user
    description: Enables Representative Status widget 2.0 features for frontend and backend
    enable_in_development: true
  accredited_representative_portal_declination:
    actor_type: user
    description: Enables declination reason feature for frontend and backend
    enable_in_development: true
  form526_legacy:
    actor_type: user
    description: If true, points controllers to the legacy EVSS Form 526 instance. If false, the controllers will use the Dockerized instance running in DVP.
    enable_in_development: true
  form526_send_document_upload_failure_notification:
    actor_type: user
    description: Enables enqueuing a Form526DocumentUploadFailureEmail if a EVSS::DisabilityCompensationForm::SubmitUploads job exhausts its retries
    enable_in_development: true
  form526_send_backup_submission_polling_failure_email_notice:
    actor_type: user
    description: Enables enqueuing a Form526SubmissionFailureEmailJob if a submission is marked as unprocessable through polling of the Benefits Intake API.
    enable_in_development: true
  form526_send_backup_submission_exhaustion_email_notice:
    actor_type: user
    description: Enables enqueuing of a Form526SubmissionFailureEmailJob if a submission exhausts it's attempts to upload to the Benefits Intake API.
    enable_in_development: true
  form526_send_4142_failure_notification:
    actor_type: user
    description: Enables enqueuing of a Form4142DocumentUploadFailureEmail if a SubmitForm4142Job job exhausts its retries
    enable_in_development: true
  form526_send_0781_failure_notification:
    actor_type: user
    description: Enables enqueuing a Form0781DocumentUploadFailureEmail if a SubmitForm0781Job job exhausts its retries
    enable_in_development: true
  form0994_confirmation_email:
    actor_type: user
    description: Enables form 0994 email submission confirmation (VaNotify)
    enable_in_development: true
  form1990_confirmation_email:
    actor_type: user
    description: Enables form 1990 email submission confirmation (VaNotify)
    enable_in_development: true
  form1995_confirmation_email:
    actor_type: user
    description: Enables form 1995 email submission confirmation (VaNotify)
    enable_in_development: true
  form1990e_confirmation_email:
    actor_type: user
    description: Enables form 1990e email submission confirmation (VaNotify)
    enable_in_development: true
  form21_0966_confirmation_email:
    actor_type: user
    description: Enables form 21-0966 email submission confirmation (VaNotify)
    enable_in_development: true
  form21_0966_confirmation_page:
    actor_type: user
    description: Enables form 21-0966 new confirmation page
    enable_in_development: true
  form21_0972_confirmation_email:
    actor_type: user
    description: Enables form 21-0972 email submission confirmation (VaNotify)
    enable_in_development: true
  form21_10203_confirmation_email:
    actor_type: user
    description: Enables form 21-10203 email submission confirmation (VaNotify)
  form21_10210_confirmation_email:
    actor_type: user
    description: Enables form 21-10210 email submission confirmation (VaNotify)
    enable_in_development: true
  form20_10206_confirmation_email:
    actor_type: user
    description: Enables form 20-10206 email submission confirmation (VaNotify)
    enable_in_development: true
  form20_10207_confirmation_email:
    actor_type: user
    description: Enables form 20-10207 email submission confirmation (VaNotify)
    enable_in_development: true
  form21_0845_confirmation_email:
    actor_type: user
    description: Enables form 21-0845 email submission confirmation (VaNotify)
    enable_in_development: true
  form21p_0847_confirmation_email:
    actor_type: user
    description: Enables form 21p-0847 email submission confirmation (VaNotify)
    enable_in_development: true
  form21_4138_confirmation_email:
    actor_type: user
    description: Enables form 21-4138 email submission confirmation (VaNotify)
  form21_4142_confirmation_email:
    actor_type: user
    description: Enables form 21-4142 email submission confirmation (VaNotify)
  form22_10282_confirmation_email:
    actor_type: user
    description: Enables form 22-10282 email submission confirmation (VaNotify)
    enable_in_development: true
  form10297_confirmation_email:
    actor_type: user
    description: Enables form 10297 email submission confirmation (VaNotify)
    enable_in_development: true
  form26_4555_confirmation_email:
    actor_type: user
    description: Enables form 26-4555 email submission confirmation (VaNotify)
    enable_in_development: true
  form_526_required_identifiers_in_user_object:
    actor_type: user
    description: includes a mapping of booleans in the profile section of a serialized user indicating which ids are nil for the user
  form40_0247_confirmation_email:
    actor_type: user
    description: Enables form 40-0247 email submission confirmation (VaNotify)
    enable_in_development: true
  form40_10007_confirmation_email:
    actor_type: user
    description: Enables form 40-10007 email submission error (VaNotify)
    enable_in_development: true
  form1990meb_confirmation_email:
    actor_type: user
    description: Enables form 1990 MEB email submission confirmation (VaNotify)
    enable_in_development: true
  form1990emeb_confirmation_email:
    actor_type: user
    description: Enables form 1990e MEB email submission confirmation (VaNotify)
    enable_in_development: true
  form5490_confirmation_email:
    actor_type: user
    description: Enables form 5490 email submission confirmation (VaNotify)
    enable_in_development: true
  form5495_confirmation_email:
    actor_type: user
    description: Enables form 5495 email submission confirmation (VaNotify)
    enable_in_development: true
  simple_forms_email_notifications:
    actor_type: user
    description: Enables form email notifications upon certain state changes (error and received)
    enable_in_development: true
  form2010206:
    actor_type: user
    description: If enabled shows the digital form experience for form 20-10206
  form2010207:
    actor_type: user
    description: If enabled shows the digital form experience for form 20-10207
  form210845:
    actor_type: user
    description: If enabled shows the digital form experience for form 21-0845
  form210966:
    actor_type: user
    description: If enabled shows the digital form experience for form 21-0966
  form210972:
    actor_type: user
    description: If enabled shows the digital form experience for form 21-0972
  form214138:
    actor_type: user
    description: If enabled shows the digital form experience for form 21-4138
  form214142:
    actor_type: user
    description: If enabled shows the digital form experience for form 21-4142
  form2110210:
    actor_type: user
    description: If enabled shows the digital form experience for form 21-10210
  form21p0847:
    actor_type: user
    description: If enabled shows the digital form experience for form 21P-0847
  form264555:
    actor_type: user
    description: If enabled shows the digital form experience for form 26-4555
  form400247:
    actor_type: user
    description: If enabled shows the digital form experience for form 40-0247
  form1010d_extended:
    actor_type: user
    description: If enabled shows the digital form experience for form 10-10d merged with form 10-7959c
  form1010d_browser_monitoring_enabled:
    actor_type: user
    description: Datadog RUM monitoring for form 10-10d (IVC CHAMPVA)
  form107959c_browser_monitoring_enabled:
    actor_type: user
    description: Datadog RUM monitoring for form 10-7959c (IVC CHAMPVA)
  form107959f1_browser_monitoring_enabled:
    actor_type: user
    description: Datadog RUM monitoring for form 10-7959f-1 (IVC CHAMPVA)
  form107959a_browser_monitoring_enabled:
    actor_type: user
    description: Datadog RUM monitoring for form 10-7959a (IVC CHAMPVA)
  form107959c:
    actor_type: cookie_id
    description: If enabled shows the digital form experience for form 10-7959c (IVC CHAMPVA other health insurance)
  form107959a:
    actor_type: user
    description: If enabled shows the digital form experience for form 10-7959a (IVC CHAMPVA claim form)
  form107959f2:
    actor_type: user
    description: If enabled shows the digital form experience for form 10-7959f-2 (Foreign Medical Program claim form)
  form_upload_flow:
    actor_type: user
    description: If enabled shows the find-a-form widget for the Form Upload Flow
  get_help_ask_form:
    actor_type: user
    description: Enables inquiry form for users to submit questions, suggestions, and complaints.
    enable_in_development: true
  get_help_messages:
    actor_type: user
    description: Enables secure messaging
    enable_in_development: true
  ha_cpap_supplies_cta:
    actor_type: user
    description: Toggle CTA for reordering Hearing Aid and CPAP supplies form within static pages.
  in_progress_form_custom_expiration:
    actor_type: user
    description: Enable/disable custom expiration dates for forms
    enable_in_development: true
  in_progress_form_reminder:
    actor_type: user
    description: Enable/disable in progress form reminders (sent via VaNotify)
    enable_in_development: true
  in_progress_form_reminder_age_param:
    actor_type: user
    description: Enable/disable in progress form reminder age param
    enable_in_development: true
  clear_stale_in_progress_reminders_sent:
    actor_type: user
    description: Enable/disable clearing of one-time in progress reminders after 60 days
    enable_in_development: true
  in_progress_1880_form_cron:
    actor_type: user
    description: Enable/disable scheduled cron for 1880 in progress form reminders (sent via VaNotify)
    enable_in_development: true
  in_progress_1880_form_reminder:
    actor_type: user
    description: Enable/disable 1880 in progress form reminders (sent via VaNotify)
    enable_in_development: true
  in_progress_form_reminder_1010ez:
    actor_type: user
    description: Enable/disable 1010ez in progress form reminders (sent via VaNotify)
    enable_in_development: true
  in_progress_form_reminder_526ez:
    actor_type: user
    description: Enable/disable 526ez in progress form reminders (sent via VaNotify)
    enable_in_development: true
  letters_check_discrepancies:
    actor_type: user
    description: Enables ability to log letter discrepancies between evss and lighthouse
    enable_in_development: true
  letters_page_new_design:
    actor_type: user
    description: Enables ability to show updated letter page design
    enable_in_development: true
  lighthouse_claims_api_v2_add_person_proxy:
    actor_type: user
    description: Lighthouse Benefits Claims API v2 uses add_person_proxy service when target Veteran is missing a Participant ID
    enable_in_development: true
  lighthouse_claims_api_poa_dependent_claimants:
    actor_type: user
    description: Enable/disable dependent claimant support for POA requests
    enable_in_development: true
  lighthouse_claims_api_v2_poa_va_notify:
    actor_type: user
    description: Enable/disable the VA notification emails in V2 POA
    enable_in_development: false
  lighthouse_claims_v2_poa_requests_skip_bgs:
    actor_type: user
    description: Enable/disable skipping BGS calls for POA Requests
    enable_in_development: true
  lighthouse_claims_api_poa_use_bd:
    actor_type: user
    description: Lighthouse Benefits Claims API uses Lighthouse Benefits Documents API to upload POA forms instead of VBMS
    enable_in_development: true
  lighthouse_claims_api_use_birls_id:
    actor_type: user
    description: Lighthouse Benefits Claims API uses MPI birls_id as filenumber parameter to BDS search
    enable_in_development: true
  log_eligible_benefits:
    actor_type: user
    description: Allows log_eligible_benefits_job.rb to run in background.
    enable_in_development: true
  loop_pages:
    actor_type: user
    description: Enable new list loop pattern
    enable_in_development: true
  show_mbs_preneed_change_va_4010007:
    actor_type: user
    description: Updates to text in form VA 40-10007
  medical_copays_six_mo_window:
    actor_type: user
    description: This will filter to only show medical copays within the last 6 months
    enable_in_development: true
  medical_copay_notifications:
    actor_type: user
    description: Enables notifications to be sent for new copay statements
    enable_in_development: true
  mhv_accelerated_delivery_enabled:
    actor_type: user
    description: Control whether vets-api allows fetching MR data from LightHouse
    enable_in_development: false
  mhv_accelerated_delivery_allergies_enabled:
    actor_type: user
    description: Control fetching OH allergies data
    enable_in_development: false
  mhv_accelerated_delivery_labs_and_tests_enabled:
    actor_type: user
    description: Control fetching lab and test data from UHD (SCDF) service (web)
    enable_in_development: false
  mhv_accelerated_delivery_vital_signs_enabled:
    actor_type: user
    description: Control fetching OH vitals data
    enable_in_development: false
  mhv_accelerated_delivery_uhd_enabled:
    actor_type: user
    description: Control whether vets-api allows fetching any MR data from MHV UHD
    enable_in_development: false
  mhv_accelerated_delivery_uhd_oh_lab_type_logging_enabled:
    actor_type: user
    description: Control whether vets-api logs lab types returned for OH patients
    enable_in_development: false
  mhv_accelerated_delivery_uhd_vista_lab_type_logging_enabled:
    actor_type: user
    description: Control whether vets-api logs lab types returned for VistA patients
    enable_in_development: false
  mhv_accelerated_delivery_uhd_sp_enabled:
    actor_type: user
    description: Control whether vets-api allows fetching Surgical Pathology data from MHV UHD
    enable_in_development: false
  mhv_accelerated_delivery_uhd_mb_enabled:
    actor_type: user
    description: Control whether vets-api allows fetching Microbiology data from MHV UHD
    enable_in_development: false
  mhv_accelerated_delivery_uhd_ch_enabled:
    actor_type: user
    description: Control whether vets-api allows fetching Chem/Hem data from MHV UHD
  mhv_va_health_chat_enabled:
    actor_type: user
    description: Enables the VA Health Chat link at /my-health
  mhv_landing_page_show_priority_group:
    actor_type: user
    description: Shows Veterans their Priority Group on the MHV Landing Page
    enable_in_development: true
  mhv_landing_page_personalization:
    actor_type: user
    description: Enables personalized content on the My HealtheVet landing page.
    enable_in_development: true
  mhv_landing_page_show_share_my_health_data_link:
    actor_type: user
    description: Show Share My Health Data (SMHD) link on Medical Records card of the MHV landing page
  mhv_supply_reordering_enabled:
    actor_type: user
    description: Enables the launch of mhv supply reordering application at /my-health/order-medical-supplies
  mhv_secure_messaging_cerner_pilot:
    actor_type: user
    description: Enables/disables Secure Messaging Cerner Transition Pilot environment on VA.gov
  mhv_secure_messaging_filter_accordion:
    actor_type: user
    description: Enables/disables Secure Messaging Filter Accordion re-design updates on VA.gov
    enable_in_development: true
  mhv_secure_messaging_remove_lefthand_nav:
    actor_type: user
    description: Disables/Enables Secure Messaging lefthand navigation for new navigation solution
    enable_in_development: true
  mhv_secure_messaging_triage_group_plain_language:
    actor_type: user
    description: Disables/Enables Secure Messaging recipients group plain language design
    enable_in_development: true
  mhv_secure_messaging_recipient_opt_groups:
    actor_type: user
    description: Disables/Enables Secure Messaging optgroups in recipient dropdown on Start a new message page
    enable_in_development: true
  mhv_secure_messaging_recipient_combobox:
    actor_type: user
    description: Disables/Enables Secure Messaging combobox in recipient dropdown on Start a new message page
  mhv_secure_messaging_migrate_to_api_gateway:
    actor_type: user
    description: Enables/disables Secure Messaging migration to the new API Gateway endpoints
  mhv_secure_messaging_read_receipts:
    actor_type: user
    description: Disables/Enables Secure Messaging read receipts
    enable_in_development: true
  mhv_secure_messaging_milestone_2_aal:
    actor_type: user
    description: Disables/Enables Secure Messaging AAL Milestone 2
    enable_in_development: true
  mhv_secure_messaging_policy_va_patient:
    actor_type: user
    description: Disables/Enables Secure Messaging policy check for VA patient
  mhv_secure_messaging_custom_folders_redesign:
    actor_type: user
    description: Disables/Enables Secure Messaging Custom Folders Redesign
    enable_in_development: true
  mhv_secure_messaging_large_attachments:
    actor_type: user
    description: Disables/Enables Secure Messaging Custom Folders Redesign
    enable_in_development: true
  mhv_bypass_downtime_notification:
    actor_type: user
    description: When enabled, bypass the MHV downtime notification; intended for smoke testing in production
    enable_in_development: true
  mhv_medical_records_allow_txt_downloads:
    actor_type: user
    description: Allows users to download Medical Records data in TXT format
    enable_in_development: true
  mhv_medical_records_display_conditions:
    actor_type: user
    description: Show/hide content related to Health Conditions in Medical Records
    enable_in_development: true
  mhv_medical_records_display_domains:
    actor_type: user
    description: Show/hide in-progress Medical Records domains
    enable_in_development: true
  mhv_medical_records_display_labs_and_tests:
    actor_type: user
    description: Show/hide content related to Labs & Tests in Medical Records
    enable_in_development: true
  mhv_medical_records_display_notes:
    actor_type: user
    description: Show/hide content related to Notes in Medical Records
    enable_in_development: true
  mhv_medical_records_display_sidenav:
    actor_type: user
    description: Show/hide the Medical Records side navigation
    enable_in_development: true
  mhv_medical_records_display_vaccines:
    actor_type: user
    description: Show/hide content related to Vaccines in Medical Records
    enable_in_development: true
  mhv_medical_records_display_settings_page:
    actor_type: user
    description: Show/hide the Settings Page in Medical Records
    enable_in_development: true
  mhv_medical_records_display_vitals:
    actor_type: user
    description: Show/hide content related to Vitals in Medical Records
    enable_in_development: true
  mhv_medical_records_migrate_ccd_to_s3:
    actor_type: user
    description: Enables the switch to an s3 bucket for the CCD endpoints
    enable_in_development: true
  mhv_medical_records_migrate_dicom_to_s3:
    actor_type: user
    description: Enables the switch to an s3 bucket for the DICOM endpoint
    enable_in_development: true
  mhv_medical_records_migrate_to_api_gateway:
    actor_type: user
    description: Enables the switch to the new MHV API Gateway endpoints
    enable_in_development: true
  mhv_medical_records_phr_refresh_on_login:
    actor_type: user
    description: Enables/disables the PHR refresh for MHV users when logging into VA.gov
    enable_in_development: true
  mhv_medical_records_redact_fhir_client_logs:
    actor_type: user
    description: Replaces IDs in fhir_client INFO-level logs with X's when enabled
    enable_in_development: true
  mhv_medical_records_to_va_gov_release:
    actor_type: user
    description: Enables/disables Medical Records on VA.gov (intial transition from MHV to VA.gov)
    enable_in_development: true
  mhv_medical_records_new_eligibility_check:
    actor_type: user
    description: Enables/disables Medical Records new access policy eligibility check endpoint
    enable_in_development: true
  mhv_medical_records_update_landing_page:
    actor_type: user
    description: Enables/disables Medical Records new landing page content
    enable_in_development: true
  mhv_medical_records_filter_and_sort:
    actor_type: user
    description: Enables/disables Medical Records new filter and sort changes
    enable_in_development: true
  mhv_medical_records_use_unified_sei_api:
    actor_type: user
    description: Enables/disables use of the unified API call self-entered information
    enable_in_development: true
  mhv_medical_records_milestone_two:
    actor_type: user
    description: Enables/disables Medical Records new Milestone 2 changes
    enable_in_development: true
  mhv_medical_records_support_backend_pagination_allergy:
    actor_type: user
    description: Enables/disables backend caching/pagination for allergies
    enable_in_development: true
  mhv_medical_records_support_backend_pagination_care_summary_note:
    actor_type: user
    description: Enables/disables backend caching/pagination for care summaries & notes
    enable_in_development: true
  mhv_medical_records_support_backend_pagination_health_condition:
    actor_type: user
    description: Enables/disables backend caching/pagination for health conditions
    enable_in_development: true
  mhv_medical_records_support_backend_pagination_lab_test:
    actor_type: user
    description: Enables/disables backend caching/pagination for labs & tests
    enable_in_development: true
  mhv_medical_records_support_backend_pagination_vaccine:
    actor_type: user
    description: Enables/disables backend caching/pagination for vaccines
    enable_in_development: true
  mhv_medical_records_support_backend_pagination_vital:
    actor_type: user
    description: Enables/disables backend caching/pagination for vitals
    enable_in_development: true
  mhv_medical_records_support_new_model_allergy:
    actor_type: user
    description: Enables/disables the use of pre-transformed allergy objects
    enable_in_development: true
  mhv_medical_records_support_new_model_care_summary_note:
    actor_type: user
    description: Enables/disables the use of pre-transformed care summary/note objects
    enable_in_development: true
  mhv_medical_records_support_new_model_health_condition:
    actor_type: user
    description: Enables/disables the use of pre-transformed health condition objects
    enable_in_development: true
  mhv_accelerated_delivery_vaccines_enabled:
    actor_type: user
    description: Enables/disables the new immunizations v2 endpoint that uses LH as a datasource and aligns with data model that the mobile app uses
    enable_in_development: false
  mhv_medical_records_support_new_model_lab_test:
    actor_type: user
    description: Enables/disables the use of pre-transformed lab/test objects
    enable_in_development: true
  mhv_medical_records_support_new_model_vaccine:
    actor_type: user
    description: Enables/disables the use of pre-transformed vaccine objects
    enable_in_development: true
  mhv_medical_records_support_new_model_vital:
    actor_type: user
    description: Enables/disables the use of pre-transformed vital objects
    enable_in_development: true
  mhv_medications_to_va_gov_release:
    actor_type: user
    description: Enables/disables Medications on VA.gov (initial transition from MHV to VA.gov)
    enable_in_development: true
  mhv_medications_display_refill_content:
    actor_type: user
    description: Enables/disables refill-related content for Medications on VA.gov
    enable_in_development: true
  mhv_medications_display_documentation_content:
    actor_type: user
    description: Enables/disables documentation-related content for Medications on VA.gov
    enable_in_development: true
  mhv_medications_display_allergies:
    actor_type: user
    description: Enables/disables allergies and reactions data
    enable_in_development: true
  mhv_medications_display_filter:
    actor_type: user
    description: Enables/disables filter feature for medications list
    enable_in_development: true
  mhv_medications_display_grouping:
    actor_type: user
    description: Enables/disables grouping medications related work
    enable_in_development: true
  mhv_enable_aal_integration:
    actor_type: user
    description: Enables/disables integration with MHV's AAL-creation endpoint
    enable_in_development: true
  mhv_modern_cta_links:
    actor_type: user
    description: CTA widget links point to va.gov services
  mhv_medications_display_pending_meds:
    actor_type: user
    description: Enables/disables pending medications related work
    enable_in_development: true
  mhv_medications_display_refill_progress:
    actor_type: user
    description: Enables/disables refill progress related work
    enable_in_development: true
  mhv_medications_migrate_to_api_gateway:
    actor_type: user
    description: Enables/disables medications migration to the new API Gateway endpoints
    enable_in_development: true
  mhv_medications_remove_landing_page:
    actor_type: user
    description: Enables/disables removal of landing page
    enable_in_development: true
  mhv_medications_show_ipe_content:
    actor_type: user
    description: Enables/disables ipe content
    enable_in_development: true
  mhv_medications_dont_increment_ipe_count:
    actor_type: user
    description: when this flag is on the count will not be incremented for ipe
    enable_in_development: true
  mhv_medications_partial_fill_content:
    actor_type: user
    description: Enables/disables partial fill content
    enable_in_development: true
  mhv_medications_new_policy:
    actor_type: user
    description: Updates MHV Medications policy based on recent updates to MHV Account Creation API
  mhv_milestone_2_changes_enabled:
    actor_type: user
    description: Enables MHV Milestone 2 changes
  mhv_header_links:
    actor_type: user
    description: Display My HealtheVet and My VA links in the site header
    enable_in_development: true
  mobile_allergy_intolerance_model:
    actor_type: user
    description: For mobile app, enalbes use of strict models for parsing allergy intolerance
  mobile_api:
    actor_type: user
    description: API endpoints consumed by the VA Mobile App (iOS/Android)
  mobile_filter_doc_27_decision_letters_out:
    actor_type: user
    description: filters out doc type 27 decision letters out of list of decision letters for mobile
    enable_in_development: false
  mobile_claims_log_decision_letter_sent:
    actor_type: user
    description: Logs decision letter info on both claims and decision letter endpoint
    enable_in_development: true
  multiple_address_10_10ez:
    actor_type: cookie_id
    description: >
      [Front-end only] When enabled, the 10-10EZ will collect a home and mailing address for the veteran
      vs only collecting a single, "permanent" address.
  organic_conversion_experiment:
    actor_type: user
    description: Toggle to enable login.gov create account experiment
  pcpg_trigger_action_needed_email:
    actor_type: user
    description: Set whether to enable VANotify email to Veteran for PCPG failure exhaustion
  pension_income_and_assets_clarification:
    actor_type: user
    description: >
      When enabled, 21P-527EZ will display additional explanations for the income and assets requirement.
  pension_income_and_assets_overflow_pdf_redesign:
    actor_type: user
    description: >
      When enabled, 21P-0969 will use the new extras redesign when generating the overflow pdf.
  pension_medical_evidence_clarification:
    actor_type: user
    description: >
      [Front-end only] When enabled, 21P-527EZ will display additional explanations for the medical evidence requirement.
  pension_error_email_notification:
    actor_type: cookie_id
    description: Toggle sending of the Action Needed email notification
  pension_submitted_email_notification:
    actor_type: cookie_id
    description: Toggle sending of the Submission in Progress email notification
  pension_received_email_notification:
    actor_type: cookie_id
    description: Toggle sending of the Received email notification
  pre_entry_covid19_screener:
    actor_type: user
    description: >
      Toggle for the entire pre-entry covid 19 self-screener available at /covid19screener and to be used by visitors
      to VHA facilities in lieu of manual screening with a VHA employee.
      This toggle is owned by Patrick B. and the rest of the CTO Health Products team.
  profile_contact_info_page_ui_refresh:
    actor_type: user
    description: Display updated UI/UX for the profile Contact Information page.
  profile_enhanced_military_info:
    actor_type: user
    description: When enabled, /v1/profile/military_info endpoint will return all military information for a user.
  profile_international_phone_numbers:
    actor_type: user
    description: Enables international phone number support on VA.gov profile.
  profile_lighthouse_rating_info:
    actor_type: user
    description: When enabled, will request disability rating info data from lighthouse API.
  profile_user_claims:
    actor_type: user
    description: When enabled, /v0/user will return user profile claims for accessing service endpoints.
  profile_show_mhv_notification_settings_email_appointment_reminders:
    actor_type: user
    description: Show/Hide the email channel for Health appointment reminders notifications
  profile_show_mhv_notification_settings_email_rx_shipment:
    actor_type: user
    description: Show/Hide the email channel for Prescription shipping notifications
  profile_show_mhv_notification_settings_new_secure_messaging:
    actor_type: user
    description: Display MHV notification settings - New secure message notifications
  profile_show_mhv_notification_settings_medical_images:
    actor_type: user
    description: Display MHV notification settings - Medical images/reports notifications
  profile_show_military_academy_attendance:
    actor_type: user
    description: When enabled, profile service history will include military academy attendance.
    enable_in_development: true
  profile_hide_direct_deposit:
    actor_type: user
    description: Hides the Profile - Direct Deposit page content during a service outage
    enable_in_development: false
  profile_limit_direct_deposit_for_non_beneficiaries:
    actor_type: user
    description: Limits the Direct Deposit page functionality based on the veteranStatus property.
    enable_in_development: true
  profile_show_credential_retirement_messaging:
    actor_type: user
    description: Show/hide MHV and DS Logon credential retirement messaging in profile
  profile_show_new_health_care_copay_bill_notification_setting:
    actor_type: user
    description: Show/Hide the Health care copay bill section of notifications in profile
  profile_show_privacy_policy:
    actor_type: user
    description: Show/Hide the privacy policy section on profile pages
  profile_show_pronouns_and_sexual_orientation:
    actor_type: user
    description: Show/hide Pronouns and Sexual Orientation fields on profile page
  profile_show_quick_submit_notification_setting:
    actor_type: user
    description: Show/Hide the quick submit section of notification settings in profile
  profile_show_no_validation_key_address_alert:
    actor_type: user
    description: Show/Hide alert messages when no validationKey is returned from the address_validation endpoint
  profile_use_experimental:
    description: Use experimental features for Profile application - Do not remove
    enable_in_development: true
    actor_type: user
  profile_use_vafsc:
    description: Use VA Forms System Core for forms instead of schema based forms
    actor_type: user
    enable_in_development: true
  pw_ehr_cta_use_slo:
    actor_type: user
    description: Use single-logout (SLO) paths for Public Websites-managed EHR CTAs
  my_va_experimental:
    actor_type: user
    description: Use for experimental features for My VA application (general)
  my_va_experimental_frontend:
    actor_type: user
    description: Use for experimental features for My VA application (frontend)
  my_va_experimental_fullstack:
    actor_type: user
    description: Use for experimental features for My VA application (fullstack)
    enable_in_development: true
  my_va_hide_notifications_section:
    actor_type: user
    description: Hides the Notifications section on My VA
    enable_in_development: true
  my_va_notification_component:
    actor_type: user
    description: Enable users to see va-notification component on My VA
    enable_in_development: true
  my_va_notification_dot_indicator:
    actor_type: user
    description: Enable dot indicator for notifications
  my_va_enable_mhv_link:
    actor_type: user
    description: Enables the "Visit MHV" CTA link under Health care section
  my_va_new_mhv_urls:
    actor_type: user
    description: Updates URLs for the "Health care" section of My VA
  my_va_mhv_link_design_update:
    actor_type: user
    description: Updates to hyperlink design for the "Health care" section of My VA
  my_va_update_errors_warnings:
    actor_type: user
    description: Update all errors and warnings on My VA for consistency (will remove when va-notification component is released)
  my_va_lighthouse_uploads_report:
    actor_type: user
    description: Use lighthouse /uploads/report endpoint for Form status
  my_va_form_submission_pdf_link:
    actor_type: user
    description: Enables users to view PDF link within submitted forms cards
  rated_disabilities_detect_discrepancies:
    actor_type: user
    description:
      When enabled, the rated disabilities application will check for discrepancies between
      the number of rated disabilities returned by EVSS and Lighthouse
    enable_in_development: true
  rated_disabilities_sort_ab_test:
    actor_type: user
    description: Allows us to set up AB test of sorting on rated disabilities app
  rated_disabilities_use_lighthouse:
    actor_type: user
    description: When enabled, the rated disabilities application uses Lighthouse instead of EVSS
    enable_in_development: true
  saved_claim_pdf_overflow_tracking:
    actor_type: user
    description: When enabled, record metrics for claims which have overflow in the generated pdf
    enable_in_development: true
  schema_contract_appointments_index:
    actor_type: user
    description: Enables schema validation for the appointments service index fetch.
  schema_contract_claims_and_appeals_get_claim:
    actor_type: user
    description: Enables schema validation for the claims and appeals service get claim fetch.
  search_representative:
    actor_type: user
    description: Enable frontend application and cta for Search Representative application
    enable_in_development: true
  search_gov_maintenance:
    actor_type: user
    description: Use when Search.gov system maintenance impacts sitewide search
    enable_in_development: true
  show526_wizard:
    actor_type: user
    description: This determines when the wizard should show up on the form 526 intro page
    enable_in_development: true
  show_edu_benefits_0994_wizard:
    actor_type: user
    description: This determines when the wizard should show up on the 0994 introduction page
  show_edu_benefits_1990_wizard:
    actor_type: user
    description: This determines when the wizard should show up on the 1990 introduction page
  show_edu_benefits_1990e_wizard:
    actor_type: user
    description: This determines when the wizard should show up on the 1990e introduction page
  show_edu_benefits_1990n_wizard:
    actor_type: user
    description: This determines when the wizard should show up on the 1990N introduction page
  show_edu_benefits_1995_wizard:
    actor_type: user
    description: This determines when the wizard should show up on the 1995 introduction page
  show_edu_benefits_5490_wizard:
    actor_type: user
    description: This determines when the wizard should show up on the 5490 introduction page
  show_edu_benefits_5495_wizard:
    actor_type: user
    description: This determines when the wizard should show up on the 5495 introduction page
  show_financial_status_report:
    actor_type: user
    description: Enables VA Form 5655 (Financial Status Report)
    enable_in_development: true
  show_financial_status_report_wizard:
    actor_type: user
    description: Enables the Wizard for VA Form 5655 (Financial Status Report)
    enable_in_development: true
  show_financial_status_report_streamlined_waiver:
    actor_type: user
    description: Enables the Streamlined Waiver for VA Form 5655 (Financial Status Report)
    enable_in_development: true
  show_form_i18n:
    actor_type: user
    description: Enables the internationalization features for forms
    enable_in_development: true
  show_dgi_direct_deposit_1990EZ:
    actor_type: user
    description: Displays prefill enabled direct deposit component on 1990EZ form.
    enable_in_development: false
  show_meb_1990EZ_maintenance_alert:
    actor_type: user
    description: Displays an alert to users on 1990EZ intro page that the Backend Service is Down.
    enable_in_development: false
  show_meb_1990EZ_R6_maintenance_message:
    actor_type: user
    description: Displays an alert to users on 1990EZ intro page that the Backend Service is Down.
    enable_in_development: false
  show_meb_1990E_maintenance_alert:
    actor_type: user
    description: Displays an alert to users on 1990E intro page that the Backend Service is Down.
    enable_in_development: false
  show_meb_1990E_R6_maintenance_message:
    actor_type: user
    description: Displays an alert to users on 1990E intro page that the Backend Service is Down.
    enable_in_development: false
  show_meb_letters_maintenance_alert:
    actor_type: user
    description: Displays an alert to users on Letters Inbox page that the Backend Service is Down.
    enable_in_development: false
  show_meb_enrollment_verification_maintenance_alert:
    actor_type: user
    description: Displays an alert to users on Enrollment Verification intro page that the Backend Service is Down.
    enable_in_development: false
  show_meb_international_address_prefill:
    actor_type: user
    description: Enhances form prefilling to include international address.
    enable_in_development: true
  show_meb_service_history_categorize_disagreement:
    actor_type: user
    enable_in_development: false
  show_meb_5490_maintenance_alert:
    actor_type: user
    description: Displays an alert to users on 5490 intro page that the Backend Service is Down.
    enable_in_development: false
  show_meb_5490_1990e_text_update:
    actor_type: user
    description: Displays updated text to more clearly explain who needs to fill out form
    enable_in_development: false
  show_one_va_debt_letter:
    actor_type: user
    description: Enables the One VA Debt Letter feature
    enable_in_development: true
  show_cdp_one_thing_per_page:
    actor_type: user
    description: Enables the Payment History MVP features for development
    enable_in_development: true
  vha_show_payment_history:
    actor_type: user
    description: Enables the VHA Payment history (including copay resolution) feature for combined debt portal
    enable_in_development: true
  meb_1606_30_automation:
    actor_type: user
    description: Enables MEB form to handle Chapter 1606/30 forms as well as Chapter 33.
  meb_exclusion_period_enabled:
    actor_type: user
    description: enables exclusion period checks
    enable_in_development: false
  meb_dpo_address_option_enabled:
    actor_type: user
    description: enables DPO option on address field
    enable_in_development: false
  meb_kicker_notification_enabled:
    actor_type: user
    description: enables kicker notification on additional consideration questions
    enable_in_development: false
  meb_auto_populate_relinquishment_date:
    actor_type: user
    description: Flag to autofill datepicker for reliinquishment date
    enable_in_development: true
  dgi_rudisill_hide_benefits_selection_step:
    actor_type: user
    description: Hides benefit selection page on original claims application.
    enable_in_development: false
  show_forms_app:
    actor_type: user
    description: Enables the TOE form to be displayed.
    enable_in_development: true
  sign_in_service_enabled:
    actor_type: cookie_id
    description: Enables the ability to use OAuth authentication via the Sign in Service (Identity)
    enable_in_development: true
  mhv_credential_button_disabled:
    actor_type: user
    description: Enables the ability to hide the My HealtheVet sign in button (Identity)
    enable_in_development: true
  sign_in_modal_v2:
    actor_type: user
    description: Enables new page design of Sign In modal and USiP
    enable_in_development: false
  dslogon_interstitial_redirect:
    actor_type: user
    description: Enables DS Logon users to be redirected to the DS Logon deprecation interstitial page (Identity)
    enable_in_development: false
  dslogon_button_disabled:
    actor_type: user
    description: Hides the DS Logon button credential on sign-in page + modal (Identity)
    enable_in_development: false
  medical_copays_zero_debt:
    actor_type: user
    description: Enables zero debt balances feature on the medical copays application
    enable_in_development: false
  show_healthcare_experience_questionnaire:
    actor_type: cookie_id
    description: Enables showing the pre-appointment questionnaire feature.
    enable_in_development: true
  show_generic_debt_card_myva:
    actor_type: user
    description: Enables the generic debt card on My VA
    enable_in_development: true
  show_new_refill_track_prescriptions_page:
    actor_type: user
    description: This will show the non-Cerner-user and Cerner-user content for the page /health-care/refill-track-prescriptions/
  show_new_schedule_view_appointments_page:
    actor_type: user
    description: This will show the non-Cerner-user and Cerner-user content for the page /health-care/schedule-view-va-appointments/
  show_preneed_mulesoft_integration:
    actor_type: user
    description: Show the va.gov to mulsoft work for Pre-Need form.
  show_updated_fry_dea_app:
    actor_type: user
    description: Show the new version of the Fry/DEA form.
  spool_testing_error_2:
    actor_type: user
    description: Enables Slack notifications for CreateDailySpoolFiles
  spool_testing_error_3:
    actor_type: user
    description: Enables email notifications for CreateDailySpoolFiles errors
  subform_8940_4192:
    actor_type: user
    description: Form 526 subforms for unemployability & connected employment information
    enable_in_development: true
  use_veteran_models_for_appoint:
    actor_type: user
    description: Use the original veteran_x models to power Appoint a Rep entity search
    enable_in_development: true
  va1010_forms_enrollment_system_service_enabled:
    actor_type: user
    description: Enables the VA1010Forms enrollment system service
    enable_in_development: true
  va1010_forms_eesummary_rest_api_enabled:
    actor_type: user
    description: Utilizes the Enrollment System's eeSummary REST API
    enable_in_development: true
  va_notify_custom_errors:
    actor_type: user
    description: Custom error classes instead of the generic Common::Exceptions::BackendServiceException
  va_notify_custom_bearer_tokens:
    actor_type: user
    description: Iterates through Settings.vanotify.service_callback_tokens for token matching
  va_online_scheduling:
    actor_type: user
    description: Allows veterans to view their VA and Community Care appointments
    enable_in_development: true
  va_online_scheduling_booking_exclusion:
    actor_type: user
    description: Permits the exclusion of Lovell sites from being scheduled prior to Oracle Health cutover
    enable_in_development: true
  va_online_scheduling_cancellation_exclusion:
    actor_type: user
    description: Permits the exclusion of Lovell sites from cancellations prior to Oracle Health cutover
    enable_in_development: true
  va_online_scheduling_cancel:
    actor_type: user
    description: Allows veterans to cancel VA appointments
    enable_in_development: true
  va_online_scheduling_community_care:
    actor_type: user
    description: Allows veterans to submit requests for Community Care appointments
    enable_in_development: true
  va_online_scheduling_direct:
    actor_type: user
    description: Allows veterans to directly schedule VA appointments
    enable_in_development: true
  va_online_scheduling_requests:
    actor_type: user
    description: Allows veterans to submit requests for VA appointments
    enable_in_development: true
  va_online_scheduling_vaos_alternate_route:
    actor_type: user
    enable_in_development: false
    description: Toggle for the vaos module to use an alternate vaos-service route
  va_dependents_verification:
    actor_type: user
    description: Toggles new features for the dependents verification form
  va_dependents_v2:
    actor_type: user
    description: Allows us to toggle bewteen V1 and V2 of the 686c-674 forms.
  va_dependents_v2_banner:
    actor_type: user
    description: Allows us to toggle a form maintenance banner on the V1 form for pre-launch.
  va_dependents_browser_monitoring_enabled:
    actor_type: user
    description: Allows us to toggle Datadog RUM/LOG monitoring for the 686C-674
  va_dependents_new_fields_for_pdf:
    actor_typer: user
    description: Allows us to toggle the new fields on the front end for 686C-674
  va_online_scheduling_enable_OH_cancellations:
    actor_type: user
    enable_in_development: true
    description: Allows appointment cancellations to be routed to Oracle Health sites.
  va_online_scheduling_enable_OH_eligibility:
    actor_type: user
    enable_in_development: true
    description: Toggle for routing eligibility requests to the VetsAPI Gateway Service(VPG) instead of vaos-service
  va_online_scheduling_enable_OH_slots_search:
    actor_type: user
    enable_in_development: true
    description: Toggle for routing slots search requests to the VetsAPI Gateway Service(VPG) instead of vaos-service
  va_online_scheduling_cc_direct_scheduling:
    actor_type: user
    description: Enables CC direct scheduling.
    enable_in_development: true
  va_online_scheduling_use_vpg:
    actor_type: user
    enable_in_development: true
    description: Toggle for routing appointment requests to the VetsAPI Gateway Service(VPG) instead of vaos-service.
  va_online_scheduling_recent_locations_filter:
    actor_type: user
    enable_in_development: true
    description: Toggle for displaying the most recent facilities on the Choose your VA location page.
  va_online_scheduling_OH_direct_schedule:
    actor_type: user
    enable_in_development: true
    description: Toggle to enable direct scheduling workflow for Oracle Health appointments.
  va_online_scheduling_OH_request:
    actor_type: user
    enable_in_development: true
    description: Toggle to enable request workflow for Oracle Health appointments.
  va_online_scheduling_remove_podiatry:
    actor_type: user
    enable_in_development: true
    description: Toggle to remove Podiatry from the type of care list when scheduling an online appointment.
  va_online_scheduling_fe_source_of_truth_telehealth:
    actor_type: user
    enable_in_development: true
    description: Toggle to use API response as the source of truth in FE for Video at VA, Video at ATLAS, Video at Home modalities.
  vaos_appointment_notification_callback:
    actor_type: user
    enable_in_development: true
    description: Enables custom email delivery callback for VAOS appointment status notifications
  vba_documents_virus_scan:
    actor_type: user
    description: ClamAV virus scanning for Benefits Intake API upload submissions
  veteran_onboarding_beta_flow:
    actor_type: user
    description: Conditionally display the new veteran onboarding flow to user
  veteran_onboarding_show_to_newly_onboarded:
    actor_type: user
    description: Conditionally display the new veteran onboarding flow to user, based upon number of days since verified
  veteran_onboarding_show_welcome_message_to_new_users:
    actor_type: user
    description: Conditionally display the "Welcome to VA" message to new (LOA1 or LOA3) users
    enable_in_development: false
  vet_status_pdf_logging:
    actor_type: user
    description: Enables the Veteran Status Card to log PDF download events/failures
  vet_status_stage_1:
    actor_type: user
    description: Enables the stage 1 features of the veteran status card
  vre_cutover_notice:
    actor_type: user
    description: Enables the cutover notice for VR&E users, indicating the timeframe for new form version
  vre_trigger_action_needed_email:
    actor_type: user
    description: Set whether to enable VANotify email to Veteran for VRE failure exhaustion
  vre_modular_api:
    actor_type: user
    description: Enables calls to the modularized VRE API
  priority_processing_request_apply_vsi_flash:
    actor_type: user
    description: Enables VSI (Very Seriously Injured) flash functionality for form 20-10207 submissions
    enable_in_development: false
  show_edu_benefits_1990EZ_Wizard:
    actor_type: user
    description: Navigates user to 1990EZ or 1990 depending on form questions.
    enable_in_development: true
  show_dashboard_notifications:
    actor_type: user
    description: Enables on-site notifications
  check_va_inbox_enabled:
    actor_type: user
    description: Enables check inbox link
  dhp_connected_devices_fitbit:
    actor_type: user
    description: Enables linking between VA.gov account and fitbit account
  payment_history:
    actor_type: user
    description: Allows manual enabling/disabling payment history when BGS is acting up (5 min response times)
    enable_in_development: true
  cdp_payment_history_vba:
    actor_type: user
    description: Enables showing the overpayment and summary pages for the CDP Payment History
    enable_in_development: true
  show_meb_dgi40_features:
    actor_type: user
    description: Enables the UI integration with the meb dgi
    enable_in_development: true
  show_meb_dgi42_features:
    actor_type: user
    description: Enables UI updates for meb dgi 42
    enable_in_development: true
  show_meb_enhancements:
    actor_type: user
    description: Provides a flag wrapper for minor code changes to be gated from Prod.
    enable_in_development: true
  show_meb_enhancements_06:
    actor_type: user
    description: Provides a flag wrapper for minor code changes to be gated from Prod.
  show_meb_enhancements_08:
    actor_type: user
    description: Provides a flag wrapper for minor code changes to be gated from Prod.
    enable_in_development: true
  show_meb_enhancements_09:
    actor_type: user
    description: Provides a flag wrapper for minor code changes to be gated from Prod.
    enable_in_development: true
  meb_gate_person_criteria:
    actor_type: user
    description: Flag to use Person Criteria on Submission service
    enable_in_development: true
  supply_reordering_sleep_apnea_enabled:
    actor_type: user
    description: Enables sleep apnea supplies to be ordered in the supply reorder tool / MDOT.
    enable_in_development: true
  toe_dup_contact_info_call:
    actor_type: user
    description: Flag to use contact info call and modal
    enable_in_development: true
  toe_short_circuit_bgs_failure:
    actor_type: user
    description: Flag to use begin rescue block for BGS call
    enable_in_development: true
  toe_high_school_info_change:
    actor_type: user
    description: Flag to change order of high school info page
    enable_in_development: false
  toe_light_house_dgi_direct_deposit:
    actor_type: user
    description: Uses lighthouse api for direct deposit information in TOE.
    enable_in_development: false
  move_form_back_button:
    actor_type: user
    description: Test moving form back button to the top of the page
  mobile_cerner_transition:
    actor_type: user
    description: For mobile app, a facility is being transitioned to cerner.
  mobile_iam_authentication_disabled:
    actor_type: user
    description: For mobile app, disable iam authentication method.
  mobile_lighthouse_letters:
    actor_type: user
    description: For mobile app, use Lighthouse instead of EVSS for our letters endpoints upstream service
  mobile_lighthouse_claims:
    actor_type: user
    description: For mobile app, use Lighthouse instead of EVSS for our claims endpoints upstream service
  mobile_lighthouse_request_decision:
    actor_type: user
    description: For mobile app, use Lighthouse instead of EVSS for our request decision endpoints upstream service
  mobile_lighthouse_document_upload:
    actor_type: user
    description: For mobile app, use Lighthouse instead of EVSS for our document uploads
  mobile_military_indicator_logger:
    actor_type: user
    description: For mobile app, enables logging of military discharge codes
  mobile_appeal_model:
    actor_type: user
    description: For mobile app, enables use of strict models for parsing appeals
  mobile_push_register_logging:
    actor_type: user
    description: For mobile app, logs push register errors for debugging
  form526_backup_submission_temp_killswitch:
    actor_type: user
    description: Provide a temporary killswitch to disable form526 backup submission if something were to go awry
  virtual_agent_show_floating_chatbot:
    actor_type: user
    description: Enables a floating chatbot on the chatbot page - managed by virtual agent team
  disability_compensation_email_veteran_on_polled_lighthouse_doc_failure:
    actor_type: user
    description: Sends document upload failure emails when polled doc uploaded to Lighthouse has failed to process at Lighthouse
  disability_compensation_lighthouse_document_service_provider:
    actor_type: user
    description: If enabled uses the lighthouse documents service
  disability_compensation_prevent_submission_job:
    actor_type: user
    description: If enabled, the submission form526 record will be created, but there will be submission job
  disability_compensation_use_api_provider_for_bdd_instructions:
    actor_type: user
    description: Provide a temporary killswitch for using the ApiProviderFactory to select an API for uploading BDD instructions
  disability_compensation_upload_bdd_instructions_to_lighthouse:
    actor_type: user
    description: If enabled uploads BDD instructions to Lighthouse Benefits Documents API instead of EVSS
  disability_compensation_0781v2_extras_redesign:
    actor_type: user
    description: If enabled, the 0781v2 overflow page will use the new design
    enable_in_development: true
  disability_compensation_use_api_provider_for_0781_uploads:
    actor_type: user
    description: Provide a temporary killswitch for using the ApiProviderFactory to select an API for uploading 0781/a forms
  disability_compensation_upload_0781_to_lighthouse:
    actor_type: user
    description: If enabled uploads 0781/a forms to Lighthouse Benefits Documents API instead of EVSS
  disability_compensation_use_api_provider_for_submit_veteran_upload:
    actor_type: user
    description: Provide a temporary killswitch for using the ApiProviderFactory to select an API for uploading Veteran Evidence
  disability_compensation_upload_veteran_evidence_to_lighthouse:
    actor_type: user
    description: If enabled uploads Veteran Evidence to Lighthouse Benefits Documents API instead of EVSS
  disablity_benefits_browser_monitoring_enabled:
    actor_type: user
    description: Datadog RUM monitoring for disability benefits applications
  virtual_agent_use_sts_authentication:
    actor_type: user
    description: Use STS authentication for the virtual agent chatbot application
  notification_center:
    actor_type: user
    description: Enable Notification Center
    enable_in_development: true
  nod_part3_update:
    actor_type: user
    description: NOD update to latest form, part III box 11
    enable_in_development: true
  nod_browser_monitoring_enabled:
    actor_type: user
    description: NOD Datadog RUM monitoring
  nod_callbacks_endpoint:
    actor_type: user
    description: Enables Decision Review endpoint to process VANotify notification callbacks
    enable_in_development: true
  sc_new_form:
    actor_type: user
    description: Supplemental Claim new form updates
    enable_in_development: true
  hlr_browser_monitoring_enabled:
    actor_type: user
    description: HLR Datadog RUM monitoring
  sc_browser_monitoring_enabled:
    actor_type: user
    description: Supplemental Claim Datadog RUM monitoring
  terms_of_use:
    actor_type: user
    description: This determines whether a user is redirected to the Terms of Use page
    enable_in_development: true
  burial_form_enabled:
    actor_type: user
    description: Enable the burial form
  burial_confirmation_page:
    actor_type: user
    description: Toggle showing the updated confirmation page
    enable_in_development: true
  burial_error_email_notification:
    actor_type: cookie_id
    description: Toggle sending of the Action Needed email notification
  burial_received_email_notification:
    actor_type: cookie_id
    description: Toggle sending of the Received email notification
  burial_submitted_email_notification:
    actor_type: cookie_id
    description: Toggle sending of the Burial Submission in Progress email notification
  burial_browser_monitoring_enabled:
    actor_type: user
    description: Burial Datadog RUM monitoring
  pension_form_enabled:
    actor_type: user
    description: Enable the pension form
  pension_browser_monitoring_enabled:
    actor_type: user
    description: Pension Datadog RUM monitoring
  pension_multiple_page_response:
    actor_type: user
    description: Implement multiple page response pattern
    enable_in_development: true
  pension_form_profile_module_enabled:
    actor_type: user
    description: Use the module version of the FormProfile
  pension_kafka_event_bus_submission_enabled:
    actor_type: user
    description: Enable the EventBusSubmissionJob for Kafka
  pension_itf_enabled:
    actor_type: user
    description: Enable the Intent to File for Pension
    enable_in_development: true
  pension_itf_show_alert:
    actor_type: user
    description: Show the alert on frontend for the Intent to File for Pension
    enable_in_development: true
  income_and_assets_form_enabled:
    actor_type: user
    description: Enable form 21P-0969 Update Income and Assets Evidence Form
  income_and_assets_content_updates:
    actor_type: user
    description: Implement plain language and content updates
  income_and_assets_error_email_notification:
    actor_type: cookie_id
    description: Toggle sending of the Action Needed email notification
  income_and_assets_received_email_notification:
    actor_type: cookie_id
    description: Toggle sending of the Received email notification
  income_and_assets_submitted_email_notification:
    actor_type: user
    description: Toggle sending of the Submission in Progress email notification
  intent_to_file_synchronous_enabled:
    actor_type: user
    description: Enable ITF synchronous call logic
  central_mail_benefits_intake_submission:
    actor_type: user
    description: Enable central mail claims submission uses Benefits Intake API
  ecc_benefits_intake_submission:
    actor_type: user
    description: Enable education and career counseling claim submissions to use Benefits Intake API
  sob_updated_design:
    actor_type: user
    description: >-
      Controls how the GI Bill State of Benefits (SOB) application is presented.
      When enabled: it use the new SOB application that works 24/7.
      When disabled: it will use the old SOB application that only works from 0600 to 2200 hrs
  travel_pay_power_switch:
    actor_type: user
    enable_in_development: true
    description: >-
      Main switch for the Travel Pay feature on VA.gov using the new BTSSS (travel pay) API.
      Enabled - Requests are handled as normal.
      Disabled - Requests are not handled. Server returns a 503 (Service Unavailable) until re-enabled.
  travel_pay_view_claim_details:
    actor_type: user
    enable_in_development: true
    description: >-
      A frontend-focused switch that toggles visibility of and access to the Travel Pay claim details page and entry point (features toggled together).
      Enabled - Entry point link and claim details page are viewable.
      Disabled - Entry point link and claim details page are not viewable.
  travel_pay_submit_mileage_expense:
    actor_type: user
    enable_in_development: true
    description: >-
      A switch that toggles availability of the submit mileage expense feature.
      Enabled - Requests are handled as normal. Frontend features are available per toggle settings.
      Disabled - Requests are not handled. Server returns a 503 (Service Unavailable) until re-enabled. Frontend features are not available.
  travel_pay_claims_management:
    actor_type: user
    enable_in_development: true
    description: >-
      A switch that toggles new claims management functionality.
  yellow_ribbon_automated_date_on_school_search:
    actor_type: user
    description: Enable the automated date displayed in the Find a Yellow Ribbon school search results
  accredited_representative_portal_pilot:
    actor_type: user
    description: Enable the Accredited Representative Portal for the pilot
    enable_in_development: true
  toggle_vye_address_direct_deposit_forms:
    actor_type: user
    description: Enable mailing address and direct deposit for VYE
  vye_login_widget:
    actor_type: user
    description: Enable Vye authentication widget
  toggle_vye_address_direct_deposit_forms_in_profile:
    actor_type: user
    description: Enable mailing address and direct deposit for VYE in profile page
  toggle_vye_application:
    actor_type: user
    description: Enable VYE
  military_benefit_estimates:
    actor_type: user
    description: swap order of the military details in GI search filters
  merge_1995_and_5490:
    actore_type: user
    description: Activating the combined 1995 and 5490 form
  mgib_verifications_maintenance:
    actor_type: user
    description: Used to show  maintenance alert for MGIB Verifications
  search_use_v2_gsa:
    actor_type: cookie_id
    description: Swaps the Search Service's for one with an updated api.gsa.gov address
    enable_in_development: true
  remove_pciu:
    actor_type: user
    description: If enabled, VA Profile is used to populate contact information with PCIU backup calls
    enable_in_development: true
  override_address_pou:
    actor_type: user
    description: If enabled, ADDRESS_POU == RESIDENCE/CHOICE
    enable_in_development: true
  show_yellow_ribbon_table:
    actor_type: cookie_id
    description: Used to show yellow ribbon table in Comparison Tool
  banner_update_alternative_banners:
    actor_type: user
    description: Used to toggle the DB updating of alternative banners
  banner_use_alternative_banners:
    actor_type: user
    description: Used to toggle use of alternative banners.
  fsr_wizard:
    actor_type: user
    description: Used to toggle the FSR wizard
  gi_comparison_tool_show_ratings:
    actor_type: user
    description: Display Veteran student ratings in GI comparison Tool
  gi_comparison_tool_programs_toggle_flag:
    actor_type: user
    description: Used to show links to programs page in comparison tool
  gi_comparison_tool_lce_toggle_flag:
    actor_type: user
    description: Used to show lce page in comparison tool
  va_notify_in_progress_metadata:
    actor_type: user
    description: If enabled, emails and sms sent through VaNotify::Service will be stored as notifications.
  va_notify_notification_creation:
    actor_type: user
    description: If enabled, emails and sms sent through VaNotify::Service will be stored as notifications.
  is_DGIB_endpoint:
    actor_type: user
    description: used to call data from DGIB endpoints for MGIB VYE application
  lighthouse_veterans_health_debug_logging:
    actor_type: user
    description: Enable debug logging for Lighthouse Veterans Health API
    enable_in_development: false
  benefits_non_disability_ch31_v2:
    actor_type: user
    description: If enabled, use new form and api endpoint for Ch31 VR&E form
  is_updated_gi:
    actor_type: cookie_id
    description: If enabled, use updated gi design
  gi_ct_collab:
    actor_type: cookie_id
    description: If enabled, use VEBT/EDM team GI Comparison Tool homepage
  show_rudisill_1995:
    actor_type: user
    description: If enabled, show rudisill review in 22-1995
  enable_lighthouse:
    actor_type: user
    description: If enabled, user will connect to lighthouse api in sob instead of evss
  benefits_intake_submission_status_job:
    actor_type: user
    description: Batch process FormSubmissionAttempts using ::BenefitsIntake::SubmissionStatusJob
  kafka_producer:
    actor_type: cookie_id
    description: Enables the Kafka producer for the VA.gov platform
  show_about_yellow_ribbon_program:
    actor_type: user
    description: If enabled, show additional info about the yellow ribbon program
  accredited_representative_portal_sort_by:
    actor_type: user
    description: Enables sort by in POA Request Search page
  accredited_representative_portal_help:
    actor_type: user
    description: Enables Get Help link on navigation
  accredited_representative_portal_profile:
    actor_type: user
    description: Enables Profile link on navigation dropdown
  forms_10215_10216_release:
    actor_type: user
    description: If enabled, show links to new forms instead of download links on SCO page
  form_10282_sftp_upload:
    actor_type: user
    description: If enabled, run daily job to process 10282 form submissions and upload resulting data to SFTP
  disable_bdn_processing:
    actor_type: user
    description: If enabled, skip all BDN-related processing for VYE
  my_va_auth_exp_redesign_enabled:
    actor_type: user
    description: When enabled, a user will see the redesigned experience of MyVA.
  vff_force_unique_file_name_date_property:
    actor_type: user
    description: Forces the unique_file_name method to use the date property in submission_archive.rb
  gi_ct_mapbox_mitigation:
    actor_type: user
    description: If enabled, hides search by location feature affected by MapBox loss
  accredited_representative_portal_form:
    actor_type: user
    description: Enables form with new options for rep
  my_va_display_all_lighthouse_benefits_intake_forms:
    actor_type: user
    description: When enabled, a user will see all submitted Lighthouse Benefits Intake forms in My VA for form status.
  va_online_scheduling_mental_health_history_filtering:
    actor_type: user
    enable_in_development: true
    description: When enabled, allows past visit filtering for Mental Health
  is_dgib_call_only:
    actor_type: user
    description: If enabled, the DGIB endpoint will only be called for MGIB VYE application<|MERGE_RESOLUTION|>--- conflicted
+++ resolved
@@ -458,19 +458,16 @@
   cst_filter_ep_codes:
     actor_type: user
     description: When enabled, benefits_claims/get_claims service filters certain ep codes based on issue 90936 research from the response
-<<<<<<< HEAD
   cst_smooth_loading_experience:
     actor_type: user
     description: When enabled, the UI of the CST app will have a smoother loading experience
     enable_in_development: true
-=======
   cst_claim_letters_use_lighthouse_api_provider:
     actor_type: user
     description: When enabled, claims_letters from the Lighthouse API Provider
   cst_claim_letters_use_lighthouse_api_provider_mobile:
     actor_type: user
     description: When enabled, claims_letters from the Lighthouse API Provider in mobile endpoints
->>>>>>> a5dd47d2
   letters_hide_service_verification_letter:
     actor_type: user
     description: When enabled, CST does not include Service Verification in the list of letters on vets-website
