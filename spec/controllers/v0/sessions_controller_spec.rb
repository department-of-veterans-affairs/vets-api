--- conflicted
+++ resolved
@@ -92,10 +92,8 @@
   let(:succesful_logout_response) do
     double('logout_response', validate: true, success?: true, in_response_to: logout_uuid, errors: [])
   end
-<<<<<<< HEAD
+
   let(:decrypter) { Aes256CbcEncryptor.new(Settings.sso.cookie_key, Settings.sso.cookie_iv) }
-=======
->>>>>>> fe407e6f
 
   before do
     allow(SAML::SettingsService).to receive(:saml_settings).and_return(rubysaml_settings)
@@ -202,16 +200,13 @@
         mhv_account = double('mhv_account', ineligible?: false, needs_terms_acceptance?: false, upgraded?: true)
         allow(MhvAccount).to receive(:find_or_initialize_by).and_return(mhv_account)
         allow(OneLogin::RubySaml::Logoutrequest).to receive(:new).and_return(logout_request)
-<<<<<<< HEAD
-        request.cookies['va_session'] = 'bar'
+        request.cookies['vagov_session_dev'] = 'bar'
       end
 
       around(:each) do |example|
         Settings.sso.cookie_enabled = true
         example.run
         Settings.sso.cookie_enabled = false
-=======
->>>>>>> fe407e6f
       end
 
       context 'cannot find a session' do
@@ -228,25 +223,20 @@
       end
 
       context 'can find an active session' do
-<<<<<<< HEAD
-        it 'destroys the user and session, and cookie, persists logout_request object, redirects to SLO url' do
-=======
-        it 'destroys the user and session, persists logout_request object, redirects to SLO url' do
->>>>>>> fe407e6f
+        it 'destroys the user, session, and cookie, persists logout_request object, redirects to SLO url' do
           # these should have been destroyed yet
           expect(Session.find(token)).to_not be_nil
           expect(User.find(uuid)).to_not be_nil
           # this should not exist yet
           expect(SingleLogoutRequest.find(logout_request.uuid)).to be_nil
-<<<<<<< HEAD
           # it has the cookie set
-=======
->>>>>>> fe407e6f
+          expect(cookies['vagov_session_dev']).to_not be_nil
           get(:logout, session: Base64.urlsafe_encode64(token))
           expect(response.location).to match('https://api.idmelabs.com/saml/SingleLogoutService')
           # these should be destroyed.
           expect(Session.find(token)).to be_nil
           expect(User.find(uuid)).to be_nil
+          expect(cookies['vagov_session_dev']).to be_nil
           # this should be created in redis
           expect(SingleLogoutRequest.find(logout_request.uuid)).to_not be_nil
         end
@@ -341,14 +331,11 @@
         expect(new_user.loa).to eq(highest: LOA::THREE, current: LOA::THREE)
         expect(new_user.multifactor).to be_falsey
         expect(new_user.last_signed_in).not_to eq(existing_user.last_signed_in)
-<<<<<<< HEAD
         expect(cookies['vagov_session_dev']).not_to be_nil
         expect(JSON.parse(decrypter.decrypt(cookies['vagov_session_dev'])))
           .to eq('patientIcn' => loa3_user.icn,
                  'mhvCorrelationId' => loa3_user.mhv_correlation_id,
                  'expirationTime' => expire_at.iso8601(0))
-=======
->>>>>>> fe407e6f
       end
 
       it 'does not log to sentry when SSN matches', :aggregate_failures do
@@ -360,14 +347,11 @@
         new_user = User.find(uuid)
         expect(new_user.ssn).to eq('796111863')
         expect(new_user.va_profile.ssn).to eq('796111863')
-<<<<<<< HEAD
         expect(cookies['vagov_session_dev']).not_to be_nil
         expect(JSON.parse(decrypter.decrypt(cookies['vagov_session_dev'])))
           .to eq('patientIcn' => loa3_user.icn,
                  'mhvCorrelationId' => loa3_user.mhv_correlation_id,
                  'expirationTime' => expire_at.iso8601(0))
-=======
->>>>>>> fe407e6f
       end
 
       context 'changing multifactor' do
@@ -387,7 +371,6 @@
           expect(new_user.multifactor).to be_truthy
           expect(new_user.last_signed_in).to eq(existing_user.last_signed_in)
         end
-<<<<<<< HEAD
 
         it 'has a cookie, but values are nil because loa1 user', :aggregate_failures do
           post :saml_callback
@@ -395,8 +378,6 @@
           expect(JSON.parse(decrypter.decrypt(cookies['vagov_session_dev'])))
             .to eq('patientIcn' => nil, 'mhvCorrelationId' => nil, 'expirationTime' => expire_at.iso8601(0))
         end
-=======
->>>>>>> fe407e6f
       end
 
       context 'when user has LOA current 1 and highest 3' do
@@ -409,12 +390,9 @@
         it 'redirects to identity proof URL', :aggregate_failures do
           expect(SAML::SettingsService).to receive(:idme_loa3_url)
           post :saml_callback
-<<<<<<< HEAD
           expect(cookies['vagov_session_dev']).not_to be_nil
           expect(JSON.parse(decrypter.decrypt(cookies['vagov_session_dev'])))
             .to eq('patientIcn' => nil, 'mhvCorrelationId' => nil, 'expirationTime' => expire_at.iso8601(0))
-=======
->>>>>>> fe407e6f
         end
       end
 
@@ -429,12 +407,9 @@
           expect(controller).to receive(:log_message_to_sentry).with('ID.me did not provide LOA.highest!', :error)
           post :saml_callback
           expect(response.location).to start_with(Settings.saml.relays.vetsgov + '?token=')
-<<<<<<< HEAD
           expect(cookies['vagov_session_dev']).not_to be_nil
           expect(JSON.parse(decrypter.decrypt(cookies['vagov_session_dev'])))
             .to eq('patientIcn' => nil, 'mhvCorrelationId' => nil, 'expirationTime' => expire_at.iso8601(0))
-=======
->>>>>>> fe407e6f
         end
       end
 
@@ -466,10 +441,7 @@
           expect(Rails.logger).to receive(:warn).with(/#{SAML::AuthFailHandler::TOO_LATE_MSG}/)
           expect(post(:saml_callback)).to redirect_to(Settings.saml.relays.vetsgov + '?auth=fail&code=002')
           expect(response).to have_http_status(:found)
-<<<<<<< HEAD
           expect(cookies['vagov_session_dev']).to be_nil
-=======
->>>>>>> fe407e6f
         end
       end
 
@@ -480,10 +452,7 @@
           expect(Rails.logger).to receive(:error).with(/#{SAML::AuthFailHandler::TOO_EARLY_MSG}/)
           expect(post(:saml_callback)).to redirect_to(Settings.saml.relays.vetsgov + '?auth=fail&code=003')
           expect(response).to have_http_status(:found)
-<<<<<<< HEAD
           expect(cookies['vagov_session_dev']).to be_nil
-=======
->>>>>>> fe407e6f
         end
 
         it 'increments the failed and total statsd counters' do
@@ -515,10 +484,7 @@
             )
           expect(post(:saml_callback)).to redirect_to(Settings.saml.relays.vetsgov + '?auth=fail&code=007')
           expect(response).to have_http_status(:found)
-<<<<<<< HEAD
           expect(cookies['vagov_session_dev']).to be_nil
-=======
->>>>>>> fe407e6f
         end
 
         it 'increments the failed and total statsd counters' do
@@ -550,10 +516,7 @@
             )
           expect(post(:saml_callback)).to redirect_to(Settings.saml.relays.vetsgov + '?auth=fail&code=001')
           expect(response).to have_http_status(:found)
-<<<<<<< HEAD
           expect(cookies['vagov_session_dev']).to be_nil
-=======
->>>>>>> fe407e6f
         end
 
         it 'increments the failed and total statsd counters' do
@@ -592,10 +555,7 @@
             )
           expect(post(:saml_callback)).to redirect_to(Settings.saml.relays.vetsgov + '?auth=fail&code=')
           expect(response).to have_http_status(:found)
-<<<<<<< HEAD
           expect(cookies['vagov_session_dev']).to be_nil
-=======
->>>>>>> fe407e6f
         end
 
         it 'increments the failed and total statsd counters' do
