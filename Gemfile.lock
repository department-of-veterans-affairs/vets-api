--- conflicted
+++ resolved
@@ -65,17 +65,10 @@
 
 GIT
   remote: https://github.com/department-of-veterans-affairs/vets-json-schema
-<<<<<<< HEAD
   revision: 17c2992bce1572a67490d76193e0568177810399
   branch: 10-10cg-new-version
   specs:
     vets_json_schema (18.0.0)
-=======
-  revision: 4f2d386700245582301ae2b04ddd629e422697a0
-  branch: master
-  specs:
-    vets_json_schema (17.3.3)
->>>>>>> 5e116b48
       multi_json (~> 1.0)
       script_utils (= 0.0.4)
 
