--- conflicted
+++ resolved
@@ -48,27 +48,20 @@
 
 GIT
   remote: https://github.com/department-of-veterans-affairs/lighthouse-bgs.git
-  revision: 3a9cf80e0d542e9869de8c1a8cd7e4d0eac11864
+  revision: a149a1734c1bf6e241ac5818f36aa5a3e1fef727
   branch: master
   specs:
-    lighthouse_bgs (0.13.0)
+    lighthouse_bgs (0.12.1)
       httpclient
       nokogiri (>= 1.8.5)
       savon (~> 2.12)
 
 GIT
   remote: https://github.com/department-of-veterans-affairs/vets-json-schema
-<<<<<<< HEAD
-  revision: 5e77830c0a49085e741a0774ded1d52881a8a79c
-  ref: 5e77830c0a49085e741a0774ded1d52881a8a79c
-  specs:
-    vets_json_schema (4.2.3)
-=======
-  revision: b881833ad211daa3b6013807f0fb7767b684d4bc
+  revision: a481b70ca4ffef305d19ac1bd2b16a8c1149a31e
   branch: master
   specs:
     vets_json_schema (5.0.1)
->>>>>>> 41b4feaa
       multi_json (~> 1.0)
       script_utils (= 0.0.4)
 
@@ -238,7 +231,7 @@
     bundler-audit (0.6.1)
       bundler (>= 1.2.0, < 3)
       thor (~> 0.18)
-    byebug (11.1.3)
+    byebug (11.1.2)
     carrierwave (0.11.2)
       activemodel (>= 3.2.0)
       activesupport (>= 3.2.0)
@@ -350,10 +343,10 @@
       tzinfo
     ethon (0.12.0)
       ffi (>= 1.3.0)
-    factory_bot (5.2.0)
+    factory_bot (5.1.1)
       activesupport (>= 4.2.0)
-    factory_bot_rails (5.2.0)
-      factory_bot (~> 5.2.0)
+    factory_bot_rails (5.1.1)
+      factory_bot (~> 5.1.0)
       railties (>= 4.2.0)
     faker (2.11.0)
       i18n (>= 1.6, < 2)
@@ -517,7 +510,7 @@
       activerecord (>= 4.2)
       request_store (~> 1.1)
     parallel (1.19.1)
-    parser (2.7.1.1)
+    parser (2.7.1.0)
       ast (~> 2.4.0)
     pdf-core (0.7.0)
     pdf-forms (1.2.0)
@@ -642,7 +635,7 @@
     rspec-support (3.9.2)
     rspec_junit_formatter (0.4.1)
       rspec-core (>= 2, < 4, != 2.12.0)
-    rubocop (0.82.0)
+    rubocop (0.81.0)
       jaro_winkler (~> 1.5.1)
       parallel (~> 1.10)
       parser (>= 2.7.0.1)
