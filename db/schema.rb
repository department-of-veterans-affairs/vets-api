--- conflicted
+++ resolved
@@ -10,11 +10,7 @@
 #
 # It's strongly recommended that you check this file into your version control system.
 
-<<<<<<< HEAD
 ActiveRecord::Schema[7.1].define(version: 2024_10_23_222045) do
-=======
-ActiveRecord::Schema[7.1].define(version: 2024_10_21_182334) do
->>>>>>> fd92db67
   # These are extensions that must be enabled in order to support this database
   enable_extension "btree_gin"
   enable_extension "fuzzystrmatch"
