--- conflicted
+++ resolved
@@ -20,11 +20,7 @@
       STATUSES    = [ACTIVE, WARNING, CRITICAL, MAINTENANCE, DISABLED].freeze
 
       attribute :service, String
-<<<<<<< HEAD
-      attribute :short_name, String
-=======
       attribute :service_id, String
->>>>>>> 10f72fee
       attribute :status, String
       attribute :last_incident_timestamp, Common::ISO8601Time
 
@@ -54,11 +50,7 @@
         def build!(service)
           external_service = Service.new(
             service: external_service_in(service),
-<<<<<<< HEAD
-            short_name: service_map[service['id']],
-=======
             service_id: PagerDuty::Configuration.service_map[service['id']].to_s,
->>>>>>> 10f72fee
             status: service['status'],
             last_incident_timestamp: service['last_incident_timestamp']
           )
@@ -68,11 +60,6 @@
 
         def external_service_in(service)
           service['name'].split('External:').last.strip
-        end
-
-#todo don't duplicate
-        def service_map
-          Settings.maintenance.services&.to_hash&.invert || {}
         end
 
         def name_present!(service)
