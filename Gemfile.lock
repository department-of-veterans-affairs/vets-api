GIT
  remote: https://github.com/corgibytes/ruby-debug-ide
  revision: 4869a6721579a7d88b7d105929c27325e184a5dd
  branch: feature-add-fixed-port-range
  specs:
    ruby-debug-ide (0.7.2)
      rake (>= 0.8.1)

GIT
  remote: https://github.com/department-of-veterans-affairs/active_model_serializers
  revision: 19015caa80227e5ae5d62179129edcaa43fb3d9d
  branch: master
  specs:
    active_model_serializers (0.10.4.vsp)
      actionpack (>= 4.1)
      activemodel (>= 4.1)
      case_transform (>= 0.2)
      jsonapi (= 0.1.1.beta6)

GIT
  remote: https://github.com/department-of-veterans-affairs/apivore
  revision: b5b6c9803334f9ddc1c11e4f201fdc9f6353ef59
  branch: master
  specs:
    apivore (1.6.2.vsp)
      actionpack (>= 4)
      hashie (~> 3.3)
      json-schema (~> 2.5)
      rspec (~> 3)
      rspec-expectations (~> 3.1)
      rspec-mocks (~> 3.1)

GIT
  remote: https://github.com/department-of-veterans-affairs/betamocks
  revision: d73d334c2c22ddffbec19695ecfa55aa8934a535
  branch: master
  specs:
    betamocks (0.8.0)
      activesupport (>= 4.2)
      adler32
      faraday (>= 0.7.4, < 2.0)

GIT
  remote: https://github.com/department-of-veterans-affairs/bgs-ext.git
  revision: 2b6dd9454241cf395af7d42b7f36449522c0a109
  specs:
    bgs_ext (0.21.0)
      httpclient
      nokogiri (>= 1.8.5)
      savon (~> 2.12)

GIT
  remote: https://github.com/department-of-veterans-affairs/connect_vbms.git
  revision: 049b3c5068fa6c6d1cae0b58654529316b84be57
  branch: master
  specs:
    connect_vbms (1.2.0)
      httpclient (~> 2.8.0)
      httpi (~> 2.4)
      mail
      nokogiri (>= 1.8.4)
      nori
      xmldsig (~> 0.3.1)
      xmlenc

GIT
  remote: https://github.com/department-of-veterans-affairs/vets-json-schema
<<<<<<< HEAD
  revision: d0b449f8684b7cbbd57fdb209d0edc3e40de2e64
  branch: space-force
  specs:
    vets_json_schema (20.6.0)
=======
  revision: 358f9e41f2fb1be893d213ce7820e936563c0909
  branch: master
  specs:
    vets_json_schema (20.5.2)
>>>>>>> 7b3253bd
      multi_json (~> 1.0)
      script_utils (= 0.0.4)

PATH
  remote: modules
  specs:
    appeals_api (0.0.1)
      sidekiq
    apps_api (0.0.1)
      faraday
      sidekiq
    check_in (0.1.0)
    claims_api (0.0.1)
    covid_research (0.1.0)
      rails (~> 6.0.3, >= 6.0.3.2)
      sidekiq
    covid_vaccine (0.1.0)
      sidekiq
    facilities_api (0.1.0)
    health_quest (0.1.0)
    identity (0.1.0)
    mobile (0.1.0)
      dry-validation
    openid_auth (0.0.1)
    test_user_dashboard (0.1.0)
      rails (~> 6.0.3, >= 6.0.3.2)
    va_forms (0.0.1)
      faraday
      nokogiri
      paper_trail
      sidekiq
    vaos (0.1.0)
      sidekiq
    vba_documents (1.0.0)
      aws-sdk-s3 (~> 1)
      sidekiq
    veteran (0.0.1)
    veteran_confirmation (0.0.1)
    veteran_verification (0.0.1)

GEM
  remote: https://rubygems.org/
  remote: https://enterprise.contribsys.com/
  specs:
    Ascii85 (1.0.3)
    aasm (5.2.0)
      concurrent-ruby (~> 1.0)
    actioncable (6.0.3.7)
      actionpack (= 6.0.3.7)
      nio4r (~> 2.0)
      websocket-driver (>= 0.6.1)
    actionmailbox (6.0.3.7)
      actionpack (= 6.0.3.7)
      activejob (= 6.0.3.7)
      activerecord (= 6.0.3.7)
      activestorage (= 6.0.3.7)
      activesupport (= 6.0.3.7)
      mail (>= 2.7.1)
    actionmailer (6.0.3.7)
      actionpack (= 6.0.3.7)
      actionview (= 6.0.3.7)
      activejob (= 6.0.3.7)
      mail (~> 2.5, >= 2.5.4)
      rails-dom-testing (~> 2.0)
    actionpack (6.0.3.7)
      actionview (= 6.0.3.7)
      activesupport (= 6.0.3.7)
      rack (~> 2.0, >= 2.0.8)
      rack-test (>= 0.6.3)
      rails-dom-testing (~> 2.0)
      rails-html-sanitizer (~> 1.0, >= 1.2.0)
    actiontext (6.0.3.7)
      actionpack (= 6.0.3.7)
      activerecord (= 6.0.3.7)
      activestorage (= 6.0.3.7)
      activesupport (= 6.0.3.7)
      nokogiri (>= 1.8.5)
    actionview (6.0.3.7)
      activesupport (= 6.0.3.7)
      builder (~> 3.1)
      erubi (~> 1.4)
      rails-dom-testing (~> 2.0)
      rails-html-sanitizer (~> 1.1, >= 1.2.0)
    activejob (6.0.3.7)
      activesupport (= 6.0.3.7)
      globalid (>= 0.3.6)
    activemodel (6.0.3.7)
      activesupport (= 6.0.3.7)
    activerecord (6.0.3.7)
      activemodel (= 6.0.3.7)
      activesupport (= 6.0.3.7)
    activerecord-import (1.1.0)
      activerecord (>= 3.2)
    activerecord-postgis-adapter (6.0.2)
      activerecord (~> 6.0.0)
      rgeo-activerecord (~> 6.0)
    activestorage (6.0.3.7)
      actionpack (= 6.0.3.7)
      activejob (= 6.0.3.7)
      activerecord (= 6.0.3.7)
      marcel (~> 1.0.0)
    activesupport (6.0.3.7)
      concurrent-ruby (~> 1.0, >= 1.0.2)
      i18n (>= 0.7, < 2)
      minitest (~> 5.1)
      tzinfo (~> 1.1)
      zeitwerk (~> 2.2, >= 2.2.2)
    addressable (2.7.0)
      public_suffix (>= 2.0.2, < 5.0)
    adler32 (0.0.2)
    afm (0.2.2)
    akami (1.3.1)
      gyoku (>= 0.4.0)
      nokogiri
    ast (2.4.2)
    attr_encrypted (3.1.0)
      encryptor (~> 3.0.0)
    attr_extras (6.2.4)
    awesome_print (1.9.2)
    aws-eventstream (1.1.1)
    aws-partitions (1.461.0)
    aws-sdk-core (3.114.0)
      aws-eventstream (~> 1, >= 1.0.2)
      aws-partitions (~> 1, >= 1.239.0)
      aws-sigv4 (~> 1.1)
      jmespath (~> 1.0)
    aws-sdk-kms (1.43.0)
      aws-sdk-core (~> 3, >= 3.112.0)
      aws-sigv4 (~> 1.1)
    aws-sdk-s3 (1.95.0)
      aws-sdk-core (~> 3, >= 3.112.0)
      aws-sdk-kms (~> 1)
      aws-sigv4 (~> 1.1)
    aws-sdk-sns (1.41.0)
      aws-sdk-core (~> 3, >= 3.112.0)
      aws-sigv4 (~> 1.1)
    aws-sigv4 (1.2.3)
      aws-eventstream (~> 1, >= 1.0.2)
    axiom-types (0.1.1)
      descendants_tracker (~> 0.0.4)
      ice_nine (~> 0.11.0)
      thread_safe (~> 0.3, >= 0.3.1)
    bcp47 (0.3.3)
      i18n
    bindex (0.8.1)
    bootsnap (1.7.5)
      msgpack (~> 1.0)
    brakeman (5.0.4)
    breakers (0.5.0)
      faraday (>= 0.7.4, < 2.0)
      multi_json (~> 1.0)
    builder (3.2.4)
    bundler-audit (0.8.0)
      bundler (>= 1.2.0, < 3)
      thor (~> 1.0)
    byebug (11.1.3)
    carrierwave (2.2.2)
      activemodel (>= 5.0.0)
      activesupport (>= 5.0.0)
      addressable (~> 2.6)
      image_processing (~> 1.1)
      marcel (~> 1.0.0)
      mini_mime (>= 0.1.3)
      ssrf_filter (~> 1.0)
    carrierwave-aws (1.5.0)
      aws-sdk-s3 (~> 1.0)
      carrierwave (~> 2.0)
    case_transform (0.2)
      activesupport
    childprocess (4.0.0)
    claide (1.0.3)
    claide-plugins (0.9.2)
      cork
      nap
      open4 (~> 1.3)
    clam_scan (0.0.2)
    cliver (0.3.2)
    coderay (1.1.3)
    coercible (1.0.0)
      descendants_tracker (~> 0.0.1)
    colored2 (3.1.2)
    combine_pdf (1.0.21)
      ruby-rc4 (>= 0.1.5)
    concurrent-ruby (1.1.8)
    config (3.1.0)
      deep_merge (~> 1.2, >= 1.2.1)
      dry-validation (~> 1.0, >= 1.0.0)
    connection_pool (2.2.5)
    content_disposition (1.0.0)
    cork (0.3.0)
      colored2 (~> 3.1)
    crack (0.4.3)
      safe_yaml (~> 1.0.0)
    crass (1.0.6)
    danger (8.2.3)
      claide (~> 1.0)
      claide-plugins (>= 0.9.2)
      colored2 (~> 3.1)
      cork (~> 0.1)
      faraday (>= 0.9.0, < 2.0)
      faraday-http-cache (~> 2.0)
      git (~> 1.7)
      kramdown (~> 2.3)
      kramdown-parser-gfm (~> 1.0)
      no_proxy_fix
      octokit (~> 4.7)
      terminal-table (>= 1, < 4)
    database_cleaner (2.0.1)
      database_cleaner-active_record (~> 2.0.0)
    database_cleaner-active_record (2.0.0)
      activerecord (>= 5.a)
      database_cleaner-core (~> 2.0.0)
    database_cleaner-core (2.0.1)
    date_time_precision (0.8.1)
    date_validator (0.11.0)
      activemodel (>= 3)
      activesupport (>= 3)
    debase (0.2.4.1)
      debase-ruby_core_source (>= 0.10.2)
    debase-ruby_core_source (0.10.11)
    declarative (0.0.20)
    declarative-option (0.1.0)
    deep_merge (1.2.1)
    descendants_tracker (0.0.4)
      thread_safe (~> 0.3, >= 0.3.1)
    diff-lcs (1.4.4)
    docile (1.3.5)
    domain_name (0.5.20190701)
      unf (>= 0.0.5, < 1.0.0)
    down (5.2.0)
      addressable (~> 2.5)
    dry-configurable (0.12.1)
      concurrent-ruby (~> 1.0)
      dry-core (~> 0.5, >= 0.5.0)
    dry-container (0.7.2)
      concurrent-ruby (~> 1.0)
      dry-configurable (~> 0.1, >= 0.1.3)
    dry-core (0.5.0)
      concurrent-ruby (~> 1.0)
    dry-equalizer (0.3.0)
    dry-inflector (0.2.0)
    dry-initializer (3.0.4)
    dry-logic (1.2.0)
      concurrent-ruby (~> 1.0)
      dry-core (~> 0.5, >= 0.5)
    dry-schema (1.6.2)
      concurrent-ruby (~> 1.0)
      dry-configurable (~> 0.8, >= 0.8.3)
      dry-core (~> 0.5, >= 0.5)
      dry-initializer (~> 3.0)
      dry-logic (~> 1.0)
      dry-types (~> 1.5)
    dry-struct (1.4.0)
      dry-core (~> 0.5, >= 0.5)
      dry-types (~> 1.5)
      ice_nine (~> 0.11)
    dry-types (1.5.1)
      concurrent-ruby (~> 1.0)
      dry-container (~> 0.3)
      dry-core (~> 0.5, >= 0.5)
      dry-inflector (~> 0.1, >= 0.1.2)
      dry-logic (~> 1.0, >= 1.0.2)
    dry-validation (1.6.0)
      concurrent-ruby (~> 1.0)
      dry-container (~> 0.7, >= 0.7.1)
      dry-core (~> 0.4)
      dry-equalizer (~> 0.2)
      dry-initializer (~> 3.0)
      dry-schema (~> 1.5, >= 1.5.2)
    e2mmap (0.1.0)
    ecma-re-validator (0.3.0)
      regexp_parser (~> 2.0)
    einhorn (0.7.4)
    encryptor (3.0.0)
    equalizer (0.0.11)
    erubi (1.10.0)
    et-orbi (1.2.4)
      tzinfo
    ethon (0.12.0)
      ffi (>= 1.3.0)
    factory_bot (6.2.0)
      activesupport (>= 5.0.0)
    factory_bot_rails (6.2.0)
      factory_bot (~> 6.2.0)
      railties (>= 5.0.0)
    faker (2.18.0)
      i18n (>= 1.6, < 2)
    fakeredis (0.8.0)
      redis (~> 4.1)
    faraday (0.17.4)
      multipart-post (>= 1.2, < 3)
    faraday-http-cache (2.2.0)
      faraday (>= 0.8)
    faraday_adapter_socks (0.1.1)
      faraday (~> 0.9)
      socksify (~> 1.7)
    faraday_curl (0.0.2)
      faraday (>= 0.9.0)
    faraday_middleware (0.14.0)
      faraday (>= 0.7.4, < 1.0)
    fast_jsonapi (1.5)
      activesupport (>= 4.2)
    fastimage (2.2.4)
    ffi (1.15.1)
    fhir_client (4.0.6)
      activesupport (>= 3)
      addressable (>= 2.3)
      fhir_dstu2_models (>= 1.0.10)
      fhir_models (>= 4.0.2)
      fhir_stu3_models (>= 3.0.1)
      nokogiri (>= 1.10.4)
      oauth2 (~> 1.1)
      rack (>= 1.5)
      rest-client (~> 2.0)
      tilt (>= 1.1)
    fhir_dstu2_models (1.0.11)
      bcp47 (>= 0.3)
      date_time_precision (>= 0.8)
      mime-types (>= 3.0)
      nokogiri (>= 1.10.4)
    fhir_models (4.1.2)
      bcp47 (>= 0.3)
      date_time_precision (>= 0.8)
      mime-types (>= 3.0)
      nokogiri (>= 1.10.4)
    fhir_stu3_models (3.0.2)
      bcp47 (>= 0.3)
      date_time_precision (>= 0.8)
      mime-types (>= 3.0)
      nokogiri (>= 1.10.4)
    filelock (1.1.1)
    find_a_port (1.0.1)
    flipper (0.20.4)
    flipper-active_record (0.20.4)
      activerecord (>= 5.0, < 7)
      flipper (~> 0.20.4)
    flipper-active_support_cache_store (0.20.4)
      activesupport (>= 5.0, < 7)
      flipper (~> 0.20.4)
    flipper-ui (0.20.4)
      erubi (>= 1.0.0, < 2.0.0)
      flipper (~> 0.20.4)
      rack (>= 1.4, < 3)
      rack-protection (>= 1.5.3, < 2.2.0)
    foreman (0.87.2)
    formatador (0.2.5)
    fugit (1.4.5)
      et-orbi (~> 1.1, >= 1.1.8)
      raabro (~> 1.4)
    fuubar (2.5.1)
      rspec-core (~> 3.0)
      ruby-progressbar (~> 1.4)
    gems (1.2.0)
    git (1.7.0)
      rchardet (~> 1.8)
    globalid (0.4.2)
      activesupport (>= 4.2.0)
    google-api-client (0.53.0)
      google-apis-core (~> 0.1)
      google-apis-generator (~> 0.1)
    google-apis-core (0.3.0)
      addressable (~> 2.5, >= 2.5.1)
      googleauth (~> 0.14)
      httpclient (>= 2.8.1, < 3.0)
      mini_mime (~> 1.0)
      representable (~> 3.0)
      retriable (>= 2.0, < 4.0)
      rexml
      signet (~> 0.14)
      webrick
    google-apis-discovery_v1 (0.2.0)
      google-apis-core (~> 0.1)
    google-apis-generator (0.3.0)
      activesupport (>= 5.0)
      gems (~> 1.2)
      google-apis-core (~> 0.1)
      google-apis-discovery_v1 (~> 0.0)
      thor (>= 0.20, < 2.a)
    google-protobuf (3.15.8)
    googleauth (0.16.2)
      faraday (>= 0.17.3, < 2.0)
      jwt (>= 1.4, < 3.0)
      memoist (~> 0.16)
      multi_json (~> 1.11)
      os (>= 0.9, < 2.0)
      signet (~> 0.14)
    govdelivery-tms (2.8.4)
      activesupport
      faraday
      faraday_middleware
      mime-types
    guard (2.16.2)
      formatador (>= 0.2.4)
      listen (>= 2.7, < 4.0)
      lumberjack (>= 1.0.12, < 2.0)
      nenv (~> 0.1)
      notiffany (~> 0.0)
      pry (>= 0.9.12)
      shellany (~> 0.0)
      thor (>= 0.18.1)
    guard-compat (1.2.1)
    guard-rspec (4.7.3)
      guard (~> 2.1)
      guard-compat (~> 1.1)
      rspec (>= 2.99.0, < 4.0)
    guard-rubocop (1.4.0)
      guard (~> 2.0)
      rubocop (< 2.0)
    gyoku (1.3.1)
      builder (>= 2.1.2)
    hana (1.3.7)
    hashdiff (1.0.1)
    hashery (2.1.2)
    hashie (3.6.0)
    holidays (8.4.1)
    http-accept (1.7.0)
    http-cookie (1.0.3)
      domain_name (~> 0.5)
    httpclient (2.8.3)
    httpi (2.4.5)
      rack
      socksify
    i18n (1.8.10)
      concurrent-ruby (~> 1.0)
    ice_nine (0.11.2)
    image_processing (1.12.1)
      mini_magick (>= 4.9.5, < 5)
      ruby-vips (>= 2.0.17, < 3)
    iniparse (1.5.0)
    iso_country_codes (0.7.8)
    jmespath (1.4.0)
    json (2.5.1)
    json-schema (2.8.1)
      addressable (>= 2.4)
    json_schemer (0.2.18)
      ecma-re-validator (~> 0.3)
      hana (~> 1.3)
      regexp_parser (~> 2.0)
      uri_template (~> 0.7)
    jsonapi (0.1.1.beta6)
      jsonapi-parser (= 0.1.1.beta3)
      jsonapi-renderer (= 0.1.1.beta1)
    jsonapi-parser (0.1.1.beta3)
    jsonapi-renderer (0.1.1.beta1)
    jwt (2.2.3)
    kramdown (2.3.1)
      rexml
    kramdown-parser-gfm (1.1.0)
      kramdown (~> 2.0)
    levenshtein-ffi (1.1.0)
      ffi (~> 1.9)
    liquid (5.0.1)
    listen (3.2.1)
      rb-fsevent (~> 0.10, >= 0.10.3)
      rb-inotify (~> 0.9, >= 0.9.10)
    loofah (2.9.1)
      crass (~> 1.0.2)
      nokogiri (>= 1.5.9)
    lumberjack (1.2.4)
    mail (2.7.1)
      mini_mime (>= 0.1.1)
    marcel (1.0.1)
    memoist (0.16.2)
    method_source (1.0.0)
    mime-types (3.3.1)
      mime-types-data (~> 3.2015)
    mime-types-data (3.2021.0225)
    mimemagic (0.4.3)
      nokogiri (~> 1)
      rake
    mini_magick (4.11.0)
    mini_mime (1.1.0)
    mini_portile2 (2.5.3)
    minitest (5.14.4)
    msgpack (1.3.3)
    multi_json (1.15.0)
    multi_xml (0.6.0)
    multipart-post (2.1.1)
    nap (1.1.0)
    nenv (0.3.0)
    net-sftp (3.0.0)
      net-ssh (>= 5.0.0, < 7.0.0)
    net-ssh (6.1.0)
    netrc (0.11.0)
    nio4r (2.5.7)
    no_proxy_fix (0.1.2)
    nokogiri (1.11.7)
      mini_portile2 (~> 2.5.0)
      racc (~> 1.4)
    nori (2.6.0)
    notiffany (0.1.3)
      nenv (~> 0.1)
      shellany (~> 0.0)
    notifications-ruby-client (5.3.0)
      jwt (>= 1.5, < 3)
    oauth2 (1.4.7)
      faraday (>= 0.8, < 2.0)
      jwt (>= 1.0, < 3.0)
      multi_json (~> 1.3)
      multi_xml (~> 0.5)
      rack (>= 1.2, < 3)
    octokit (4.21.0)
      faraday (>= 0.9)
      sawyer (~> 0.8.0, >= 0.5.3)
    oj (3.11.5)
    okcomputer (1.18.4)
    olive_branch (4.0.0)
      multi_json
      rails (>= 4.0)
    open4 (1.3.4)
    operating_hours (0.1.0)
    optimist (3.0.1)
    os (1.1.1)
    overcommit (0.58.0)
      childprocess (>= 0.6.3, < 5)
      iniparse (~> 1.4)
      rexml (~> 3.2)
    ox (2.14.4)
    pact (1.57.0)
      pact-mock_service (~> 3.0, >= 3.3.1)
      pact-support (~> 1.15)
      rack-test (>= 0.6.3, < 2.0.0)
      rspec (~> 3.0)
      term-ansicolor (~> 1.0)
      thor (>= 0.20, < 2.0)
      webrick (~> 1.3)
    pact-mock_service (3.9.1)
      filelock (~> 1.1)
      find_a_port (~> 1.0.1)
      json
      pact-support (~> 1.16, >= 1.16.4)
      rack (~> 2.0)
      rspec (>= 2.14)
      term-ansicolor (~> 1.0)
      thor (>= 0.19, < 2.0)
      webrick (~> 1.3)
    pact-support (1.16.7)
      awesome_print (~> 1.1)
      diff-lcs (~> 1.4)
      randexp (~> 0.1.7)
      term-ansicolor (~> 1.0)
    paper_trail (12.0.0)
      activerecord (>= 5.2)
      request_store (~> 1.1)
    parallel (1.20.1)
    parallel_tests (3.7.0)
      parallel
    parser (3.0.1.1)
      ast (~> 2.4.1)
    patience_diff (1.2.0)
      optimist (~> 3.0)
    pdf-core (0.9.0)
    pdf-forms (1.3.0)
      cliver (~> 0.3.2)
      safe_shell (>= 1.0.3, < 2.0)
    pdf-inspector (1.3.0)
      pdf-reader (>= 1.0, < 3.0.a)
    pdf-reader (2.4.2)
      Ascii85 (~> 1.0)
      afm (~> 0.2.1)
      hashery (~> 2.0)
      ruby-rc4
      ttfunk
    pg (1.2.3)
    pg_query (2.0.3)
      google-protobuf (~> 3.15.5)
    pg_search (2.3.5)
      activerecord (>= 5.2)
      activesupport (>= 5.2)
    pghero (2.8.1)
      activerecord (>= 5)
    prawn (2.4.0)
      pdf-core (~> 0.9.0)
      ttfunk (~> 1.7)
    prawn-table (0.2.2)
      prawn (>= 1.3.0, < 3.0.0)
    pry (0.13.1)
      coderay (~> 1.1)
      method_source (~> 1.0)
    pry-byebug (3.9.0)
      byebug (~> 11.0)
      pry (~> 0.13.0)
    public_suffix (4.0.6)
    puma (4.3.8)
      nio4r (~> 2.0)
    puma-plugin-statsd (1.2.1)
      puma (>= 3.12, < 6)
    pundit (2.1.0)
      activesupport (>= 3.0.0)
    raabro (1.4.0)
    racc (1.5.2)
    rack (2.2.3)
    rack-attack (6.5.0)
      rack (>= 1.0, < 3)
    rack-cors (1.1.1)
      rack (>= 2.0.0)
    rack-protection (2.1.0)
      rack
    rack-test (1.1.0)
      rack (>= 1.0, < 3)
    rack-vcr (0.1.6)
      vcr (>= 2.9)
    rails (6.0.3.7)
      actioncable (= 6.0.3.7)
      actionmailbox (= 6.0.3.7)
      actionmailer (= 6.0.3.7)
      actionpack (= 6.0.3.7)
      actiontext (= 6.0.3.7)
      actionview (= 6.0.3.7)
      activejob (= 6.0.3.7)
      activemodel (= 6.0.3.7)
      activerecord (= 6.0.3.7)
      activestorage (= 6.0.3.7)
      activesupport (= 6.0.3.7)
      bundler (>= 1.3.0)
      railties (= 6.0.3.7)
      sprockets-rails (>= 2.0.0)
    rails-dom-testing (2.0.3)
      activesupport (>= 4.2.0)
      nokogiri (>= 1.6)
    rails-html-sanitizer (1.3.0)
      loofah (~> 2.3)
    rails-session_cookie (0.2.2)
      rails (>= 4.0)
    rails_semantic_logger (4.5.1)
      rack
      railties (>= 3.2)
      semantic_logger (~> 4.4)
    railties (6.0.3.7)
      actionpack (= 6.0.3.7)
      activesupport (= 6.0.3.7)
      method_source
      rake (>= 0.8.7)
      thor (>= 0.20.3, < 2.0)
    rainbow (3.0.0)
    rake (13.0.3)
    randexp (0.1.7)
    rb-fsevent (0.10.3)
    rb-inotify (0.10.1)
      ffi (~> 1.0)
    rchardet (1.8.0)
    redis (4.1.4)
    redis-namespace (1.8.1)
      redis (>= 3.0.4)
    regexp_parser (2.1.1)
    representable (3.0.4)
      declarative (< 0.1.0)
      declarative-option (< 0.2.0)
      uber (< 0.2.0)
    request_store (1.5.0)
      rack (>= 1.4)
    rest-client (2.1.0)
      http-accept (>= 1.7.0, < 2.0)
      http-cookie (>= 1.0.2, < 2.0)
      mime-types (>= 1.16, < 4.0)
      netrc (~> 0.8)
    restforce (5.0.5)
      faraday (>= 0.9.0, <= 2.0)
      faraday_middleware (>= 0.8.8, <= 2.0)
      hashie (>= 1.2.0, < 5.0)
      jwt (>= 1.5.6)
    retriable (3.1.2)
    rexml (3.2.5)
    rgeo (2.0.1)
    rgeo-activerecord (6.2.2)
      activerecord (>= 5.0)
      rgeo (>= 1.0.0)
    rgeo-geojson (2.1.1)
      rgeo (>= 1.0.0)
    rspec (3.10.0)
      rspec-core (~> 3.10.0)
      rspec-expectations (~> 3.10.0)
      rspec-mocks (~> 3.10.0)
    rspec-core (3.10.1)
      rspec-support (~> 3.10.0)
    rspec-expectations (3.10.1)
      diff-lcs (>= 1.2.0, < 2.0)
      rspec-support (~> 3.10.0)
    rspec-instrumentation-matcher (0.0.9)
      activesupport
      rspec-expectations
    rspec-its (1.3.0)
      rspec-core (>= 3.0.0)
      rspec-expectations (>= 3.0.0)
    rspec-mocks (3.10.2)
      diff-lcs (>= 1.2.0, < 2.0)
      rspec-support (~> 3.10.0)
    rspec-rails (5.0.1)
      actionpack (>= 5.2)
      activesupport (>= 5.2)
      railties (>= 5.2)
      rspec-core (~> 3.10)
      rspec-expectations (~> 3.10)
      rspec-mocks (~> 3.10)
      rspec-support (~> 3.10)
    rspec-retry (0.6.2)
      rspec-core (> 3.3)
    rspec-support (3.10.2)
    rspec_junit_formatter (0.4.1)
      rspec-core (>= 2, < 4, != 2.12.0)
    rswag (2.4.0)
      rswag-api (= 2.4.0)
      rswag-specs (= 2.4.0)
      rswag-ui (= 2.4.0)
    rswag-api (2.4.0)
      railties (>= 3.1, < 7.0)
    rswag-specs (2.4.0)
      activesupport (>= 3.1, < 7.0)
      json-schema (~> 2.2)
      railties (>= 3.1, < 7.0)
    rswag-ui (2.4.0)
      actionpack (>= 3.1, < 7.0)
      railties (>= 3.1, < 7.0)
    rubocop (1.16.0)
      parallel (~> 1.10)
      parser (>= 3.0.0.0)
      rainbow (>= 2.2.2, < 4.0)
      regexp_parser (>= 1.8, < 3.0)
      rexml
      rubocop-ast (>= 1.7.0, < 2.0)
      ruby-progressbar (~> 1.7)
      unicode-display_width (>= 1.4.0, < 3.0)
    rubocop-ast (1.7.0)
      parser (>= 3.0.1.1)
    rubocop-junit-formatter (0.1.4)
    rubocop-rails (2.10.1)
      activesupport (>= 4.2.0)
      rack (>= 1.1)
      rubocop (>= 1.7.0, < 2.0)
    rubocop-rspec (2.3.0)
      rubocop (~> 1.0)
      rubocop-ast (>= 1.1.0)
    rubocop-thread_safety (0.4.2)
      rubocop (>= 0.53.0)
    ruby-progressbar (1.11.0)
    ruby-rc4 (0.1.5)
    ruby-saml (1.12.2)
      nokogiri (>= 1.10.5)
      rexml
    ruby-vips (2.1.2)
      ffi (~> 1.12)
    rubyzip (2.3.0)
    rufus-scheduler (3.7.0)
      fugit (~> 1.1, >= 1.1.6)
    safe_shell (1.1.0)
    safe_yaml (1.0.5)
    sass-rails (6.0.0)
      sassc-rails (~> 2.1, >= 2.1.1)
    sassc (2.4.0)
      ffi (~> 1.9)
    sassc-rails (2.1.2)
      railties (>= 4.0.0)
      sassc (>= 2.0)
      sprockets (> 3.0)
      sprockets-rails
      tilt
    savon (2.12.1)
      akami (~> 1.2)
      builder (>= 2.1.2)
      gyoku (~> 1.2)
      httpi (~> 2.3)
      nokogiri (>= 1.8.1)
      nori (~> 2.4)
      wasabi (~> 3.4)
    sawyer (0.8.2)
      addressable (>= 2.3.5)
      faraday (> 0.8, < 2.0)
    script_utils (0.0.4)
    seedbank (0.5.0)
      rake (>= 10.0)
    semantic_logger (4.7.4)
      concurrent-ruby (~> 1.0)
    sentry-raven (2.13.0)
      faraday (>= 0.7.6, < 1.0)
    shellany (0.0.1)
    shrine (3.3.0)
      content_disposition (~> 1.0)
      down (~> 5.1)
    sidekiq (5.2.9)
      connection_pool (~> 2.2, >= 2.2.2)
      rack (~> 2.0)
      rack-protection (>= 1.5.0)
      redis (>= 3.3.5, < 4.2)
    sidekiq-ent (1.8.1)
      einhorn (= 0.7.4)
      sidekiq (>= 5.2.3)
      sidekiq-pro (>= 4.0.4)
    sidekiq-pro (5.0.0)
      concurrent-ruby (>= 1.0.5)
      sidekiq (>= 5.2.7)
    sidekiq-scheduler (3.1.0)
      e2mmap
      redis (>= 3, < 5)
      rufus-scheduler (~> 3.2)
      sidekiq (>= 3)
      thwait
      tilt (>= 1.4.0)
    signet (0.15.0)
      addressable (~> 2.3)
      faraday (>= 0.17.3, < 2.0)
      jwt (>= 1.5, < 3.0)
      multi_json (~> 1.10)
    simplecov (0.21.2)
      docile (~> 1.1)
      simplecov-html (~> 0.11)
      simplecov_json_formatter (~> 0.1)
    simplecov-html (0.12.3)
    simplecov_json_formatter (0.1.2)
    slack-notify (0.6.0)
      faraday (>= 0.9)
      json (>= 1.8)
    socksify (1.7.1)
    spring (2.1.1)
    spring-commands-rspec (1.0.4)
      spring (>= 0.9.1)
    sprockets (4.0.2)
      concurrent-ruby (~> 1.0)
      rack (> 1, < 3)
    sprockets-rails (3.2.2)
      actionpack (>= 4.0)
      activesupport (>= 4.0)
      sprockets (>= 3.0.0)
    ssrf_filter (1.0.7)
    staccato (0.5.3)
    statsd-instrument (2.6.0)
    strong_migrations (0.7.6)
      activerecord (>= 5)
    super_diff (0.8.0)
      attr_extras (>= 6.2.4)
      diff-lcs
      patience_diff
    swagger-blocks (3.0.0)
    sync (0.5.0)
    term-ansicolor (1.7.1)
      tins (~> 1.0)
    terminal-table (1.8.0)
      unicode-display_width (~> 1.1, >= 1.1.1)
    thor (1.1.0)
    thread_safe (0.3.6)
    thwait (0.2.0)
      e2mmap
    tilt (2.0.10)
    timecop (0.9.4)
    tins (1.29.1)
      sync
    ttfunk (1.7.0)
    typhoeus (1.4.0)
      ethon (>= 0.9.0)
    tzinfo (1.2.9)
      thread_safe (~> 0.1)
    uber (0.1.0)
    unf (0.1.4)
      unf_ext
    unf_ext (0.0.7.7)
    unicode-display_width (1.7.0)
    uri_template (0.7.0)
    utf8-cleaner (1.0.0)
      activesupport
    vcr (6.0.0)
    virtus (1.0.5)
      axiom-types (~> 0.1)
      coercible (~> 1.0)
      descendants_tracker (~> 0.0, >= 0.0.3)
      equalizer (~> 0.0, >= 0.0.9)
    wasabi (3.6.1)
      addressable
      httpi (~> 2.0)
      nokogiri (>= 1.4.2)
    web-console (4.1.0)
      actionview (>= 6.0.0)
      activemodel (>= 6.0.0)
      bindex (>= 0.4.0)
      railties (>= 6.0.0)
    webmock (3.13.0)
      addressable (>= 2.3.6)
      crack (>= 0.3.2)
      hashdiff (>= 0.4.0, < 2.0.0)
    webrick (1.7.0)
    websocket-driver (0.7.3)
      websocket-extensions (>= 0.1.0)
    websocket-extensions (0.1.5)
    will_paginate (3.3.0)
    with_advisory_lock (4.6.0)
      activerecord (>= 4.2)
    xmldsig (0.3.2)
      nokogiri
    xmlenc (0.7.1)
      activemodel (>= 3.0.0)
      activesupport (>= 3.0.0)
      nokogiri (>= 1.6.0, < 2.0.0)
      xmlmapper (>= 0.7.3)
    xmlmapper (0.7.3)
      nokogiri (~> 1.5)
    yard (0.9.26)
    zeitwerk (2.4.2)

PLATFORMS
  ruby

DEPENDENCIES
  aasm
  active_model_serializers!
  activerecord-import
  activerecord-postgis-adapter (~> 6.0.0)
  addressable
  apivore!
  appeals_api!
  apps_api!
  attr_encrypted (= 3.1.0)
  awesome_print (~> 1.9)
  aws-sdk-s3 (~> 1)
  aws-sdk-sns (~> 1)
  betamocks!
  bgs_ext!
  bootsnap
  brakeman (~> 5.0)
  breakers
  bundler-audit
  byebug
  carrierwave
  carrierwave-aws
  check_in!
  claims_api!
  clam_scan
  combine_pdf
  config
  connect_vbms!
  covid_research!
  covid_vaccine!
  danger
  database_cleaner
  date_validator
  debase
  dry-struct
  dry-types
  facilities_api!
  factory_bot_rails (> 5)
  faker
  fakeredis
  faraday
  faraday_adapter_socks
  faraday_curl
  faraday_middleware
  fast_jsonapi
  fastimage
  fhir_client (~> 4.0.6)
  flipper (~> 0.20.4)
  flipper-active_record (~> 0.20.4)
  flipper-active_support_cache_store (~> 0.20.4)
  flipper-ui (~> 0.20.4)
  foreman
  fuubar
  google-api-client
  google-apis-core
  google-apis-generator
  googleauth
  govdelivery-tms (= 2.8.4)
  guard-rspec (~> 4.7)
  guard-rubocop
  gyoku
  health_quest!
  holidays
  httpclient
  ice_nine
  identity!
  iso_country_codes
  json (>= 2.3.0)
  json-schema
  json_schemer
  jsonapi-parser
  jwt
  levenshtein-ffi
  liquid
  mail (= 2.7.1)
  memoist
  mimemagic (~> 0.4.3)
  mini_magick (~> 4.11.0)
  mobile!
  net-sftp
  nokogiri (~> 1.11)
  notifications-ruby-client (~> 5.3)
  octokit
  oj
  okcomputer
  olive_branch
  openid_auth!
  operating_hours
  overcommit
  ox
  pact
  pact-mock_service
  paper_trail
  parallel
  parallel_tests
  pdf-forms
  pdf-inspector
  pdf-reader
  pg
  pg_query (>= 0.9.0)
  pg_search
  pghero
  prawn
  prawn-table
  pry-byebug
  puma (~> 4.3.8)
  puma-plugin-statsd (~> 1.2.1)
  pundit
  rack
  rack-attack
  rack-cors
  rack-test
  rack-vcr
  rails (~> 6.0.3)
  rails-session_cookie
  rails_semantic_logger (~> 4.5)
  rainbow
  redis
  redis-namespace
  request_store
  restforce
  rgeo-geojson
  rspec-instrumentation-matcher
  rspec-its
  rspec-rails
  rspec-retry
  rspec_junit_formatter
  rswag
  rubocop
  rubocop-junit-formatter
  rubocop-rails
  rubocop-rspec
  rubocop-thread_safety
  ruby-debug-ide!
  ruby-saml
  rubyzip (>= 1.3.0)
  sass-rails (>= 6)
  savon
  seedbank
  sentry-raven
  shrine
  sidekiq (~> 5.0)
  sidekiq-ent!
  sidekiq-pro!
  sidekiq-scheduler (~> 3.1)
  simplecov
  slack-notify
  spring
  spring-commands-rspec
  staccato
  statsd-instrument (~> 2.6.0)
  strong_migrations
  super_diff
  swagger-blocks
  test_user_dashboard!
  timecop
  typhoeus
  tzinfo-data
  utf8-cleaner
  va_forms!
  vaos!
  vba_documents!
  vcr
  veteran!
  veteran_confirmation!
  veteran_verification!
  vets_json_schema!
  virtus
  web-console
  webmock
  webrick (>= 1.6.1)
  websocket-extensions (>= 0.1.5)
  will_paginate
  with_advisory_lock
  yard

RUBY VERSION
   ruby 2.6.6p146

BUNDLED WITH
   1.17.3<|MERGE_RESOLUTION|>--- conflicted
+++ resolved
@@ -65,17 +65,10 @@
 
 GIT
   remote: https://github.com/department-of-veterans-affairs/vets-json-schema
-<<<<<<< HEAD
   revision: d0b449f8684b7cbbd57fdb209d0edc3e40de2e64
   branch: space-force
   specs:
     vets_json_schema (20.6.0)
-=======
-  revision: 358f9e41f2fb1be893d213ce7820e936563c0909
-  branch: master
-  specs:
-    vets_json_schema (20.5.2)
->>>>>>> 7b3253bd
       multi_json (~> 1.0)
       script_utils (= 0.0.4)
 
