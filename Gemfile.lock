--- conflicted
+++ resolved
@@ -525,18 +525,11 @@
     mime-types (3.3.1)
       mime-types-data (~> 3.2015)
     mime-types-data (3.2020.0512)
-<<<<<<< HEAD
     mimemagic (0.3.10)
       nokogiri (~> 1)
       rake
-    mini_magick (4.10.1)
-    mini_mime (1.1.0)
-=======
-    mimemagic (0.3.7)
-      nokogiri (~> 1.11.2)
     mini_magick (4.11.0)
     mini_mime (1.0.2)
->>>>>>> cd098ba0
     mini_portile2 (2.5.0)
     minitest (5.14.4)
     msgpack (1.3.3)
