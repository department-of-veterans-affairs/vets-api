# frozen_string_literal: true

require 'caseflow/service'
require 'central_mail/service'
require 'emis/service'
require 'evss/service'
require 'gibft/service'
require 'iam_ssoe_oauth/session_manager'
require 'mpi/service'
require 'saml/errors'
require 'saml/responses/base'
require 'saml/user'
require 'stats_d_metric'
require 'search/service'
require 'search_click_tracking/service'
require 'search_typeahead/service'
require 'va_profile/exceptions/parser'
require 'va_profile/service'
require 'va_notify/service'

Rails.application.reloader.to_prepare do
  host = Settings.statsd.host
  port = Settings.statsd.port

  StatsD.backend = if host.present? && port.present?
                     StatsD::Instrument::Backends::UDPBackend.new("#{host}:#{port}", :datadog)
                   else
                     StatsD::Instrument::Backends::LoggerBackend.new(Rails.logger)
                   end

  # Initialize session controller metric counters at 0
  LOGIN_ERRORS = SAML::Responses::Base::ERRORS.values +
                 UserSessionForm::ERRORS.values +
                 SAML::UserAttributeError::ERRORS.values
  %w[v0 v1].each do |v|
    StatsD.increment(V1::SessionsController::STATSD_SSO_CALLBACK_TOTAL_KEY, 0,
                     tags: ["version:#{v}"])
    StatsD.increment(V1::SessionsController::STATSD_LOGIN_NEW_USER_KEY, 0,
                     tags: ["version:#{v}"])
    V1::SessionsController::REDIRECT_URLS.each do |t|
      StatsD.increment(V1::SessionsController::STATSD_SSO_NEW_KEY, 0,
                       tags: ["version:#{v}", "context:#{t}"])
      StatsD.increment(V1::SessionsController::STATSD_LOGIN_STATUS_SUCCESS, 0,
                       tags: ["version:#{v}", "context:#{t}"])

      LOGIN_ERRORS.each do |err|
        StatsD.increment(V1::SessionsController::STATSD_LOGIN_STATUS_FAILURE, 0,
                         tags: ["version:#{v}", "context:#{t}", "error:#{err[:code]}"])
      end
    end
    %w[success failure].each do |s|
      (SAML::User::AUTHN_CONTEXTS.keys + [SAML::User::UNKNOWN_AUTHN_CONTEXT]).each do |ctx|
        StatsD.increment(V1::SessionsController::STATSD_SSO_CALLBACK_KEY, 0,
                         tags: ["version:#{v}", "status:#{s}", "context:#{ctx}"])
      end
    end
    (SAML::User::AUTHN_CONTEXTS.keys + [SAML::User::UNKNOWN_AUTHN_CONTEXT]).each do |ctx|
      V1::SessionsController::REDIRECT_URLS.each do |t|
        StatsD.increment(V1::SessionsController::STATSD_SSO_SAMLREQUEST_KEY, 0,
                         tags: ["version:#{v}", "context:#{ctx}", "type:#{t}"])
        StatsD.increment(V1::SessionsController::STATSD_SSO_SAMLRESPONSE_KEY, 0,
                         tags: ["version:#{v}", "context:#{ctx}", "type:#{t}"])
        StatsD.increment(V1::SessionsController::STATSD_SSO_SAMLTRACKER_KEY, 0,
                         tags: ["version:#{v}", "context:#{ctx}", "type:#{t}"])
      end
    end
    LOGIN_ERRORS.each do |err|
      StatsD.increment(V1::SessionsController::STATSD_SSO_CALLBACK_FAILED_KEY, 0,
                       tags: ["version:#{v}", "error:#{err[:tag]}"])
    end
  end

  # init GiBillStatus stats to 0
  StatsD.increment(V0::Post911GIBillStatusesController::STATSD_GI_BILL_TOTAL_KEY, 0)
  StatsD.increment(V0::Post911GIBillStatusesController::STATSD_GI_BILL_FAIL_KEY, 0, tags: ['error:unknown'])
  StatsD.increment(V0::Post911GIBillStatusesController::STATSD_GI_BILL_FAIL_KEY, 0, tags: ['error:scheduled_downtime'])
  EVSS::GiBillStatus::GiBillStatusResponse::KNOWN_ERRORS.each_value do |error_val|
    StatsD.increment(V0::Post911GIBillStatusesController::STATSD_GI_BILL_FAIL_KEY, 0, tags: ["error:#{error_val}"])
  end

  # init letters/pciu address
  StatsD.increment("#{EVSS::Service::STATSD_KEY_PREFIX}.get_letters.total", 0)
  StatsD.increment("#{EVSS::Service::STATSD_KEY_PREFIX}.get_letters.fail", 0)
  StatsD.increment("#{EVSS::Service::STATSD_KEY_PREFIX}.get_letter_beneficiary.total", 0)
  StatsD.increment("#{EVSS::Service::STATSD_KEY_PREFIX}.get_letter_beneficiary.fail", 0)
  StatsD.increment("#{EVSS::Service::STATSD_KEY_PREFIX}.get_countries.total", 0)
  StatsD.increment("#{EVSS::Service::STATSD_KEY_PREFIX}.get_countries.fail", 0)
  StatsD.increment("#{EVSS::Service::STATSD_KEY_PREFIX}.get_states.total", 0)
  StatsD.increment("#{EVSS::Service::STATSD_KEY_PREFIX}.get_states.fail", 0)
  StatsD.increment("#{EVSS::Service::STATSD_KEY_PREFIX}.get_address.total", 0)
  StatsD.increment("#{EVSS::Service::STATSD_KEY_PREFIX}.get_address.fail", 0)
  StatsD.increment("#{EVSS::Service::STATSD_KEY_PREFIX}.update_address.total", 0)
  StatsD.increment("#{EVSS::Service::STATSD_KEY_PREFIX}.update_address.fail", 0)
  StatsD.increment("#{EVSS::Service::STATSD_KEY_PREFIX}.policy.success", 0)
  StatsD.increment("#{EVSS::Service::STATSD_KEY_PREFIX}.policy.failure", 0)

  # init caseflow
  StatsD.increment("#{Caseflow::Service::STATSD_KEY_PREFIX}.get_appeals.total", 0)
  StatsD.increment("#{Caseflow::Service::STATSD_KEY_PREFIX}.get_appeals.fail", 0)

  # init  mvi
  StatsD.increment("#{MPI::Service::STATSD_KEY_PREFIX}.find_profile.total", 0)
  StatsD.increment("#{MPI::Service::STATSD_KEY_PREFIX}.find_profile.fail", 0)

  # init Vet360
  VAProfile::Exceptions::Parser.instance.known_keys.each do |key|
    StatsD.increment("#{VAProfile::Service::STATSD_KEY_PREFIX}.exceptions", 0, tags: ["exception:#{key}"])
  end
  StatsD.increment("#{VAProfile::Service::STATSD_KEY_PREFIX}.total_operations", 0)
  StatsD.increment("#{VAProfile::Service::STATSD_KEY_PREFIX}.posts_and_puts.success", 0)
  StatsD.increment("#{VAProfile::Service::STATSD_KEY_PREFIX}.posts_and_puts.failure", 0)
  StatsD.increment("#{VAProfile::Service::STATSD_KEY_PREFIX}.init_vet360_id.success", 0)
  StatsD.increment("#{VAProfile::Service::STATSD_KEY_PREFIX}.init_vet360_id.failure", 0)

  # init eMIS
  StatsD.increment("#{EMIS::Service::STATSD_KEY_PREFIX}.edipi", 0, tags: ['present:true', 'present:false'])
  StatsD.increment("#{EMIS::Service::STATSD_KEY_PREFIX}.service_history", 0, tags: ['present:true', 'present:false'])

  # init CentralMail
  StatsD.increment("#{CentralMail::Service::STATSD_KEY_PREFIX}.upload.total", 0)
  StatsD.increment("#{CentralMail::Service::STATSD_KEY_PREFIX}.upload.fail", 0)

  # init SentryJob error monitoring
  StatsD.increment(SentryJob::STATSD_ERROR_KEY, 0)

  # init Search
  StatsD.increment("#{Search::Service::STATSD_KEY_PREFIX}.exceptions", 0, tags: ['exception:429'])

  # init Search Typeahead
  StatsD.increment("#{SearchTypeahead::Service::STATSD_KEY_PREFIX}.exceptions", 0, tags: ['exception:400'])

  # init SearchClickTracking
  StatsD.increment("#{SearchClickTracking::Service::STATSD_KEY_PREFIX}.exceptions", 0, tags: ['exception:400'])

  # init Form1010cg
  StatsD.increment(Form1010cg::Auditor.metrics.submission.attempt, 0)
  StatsD.increment(Form1010cg::Auditor.metrics.submission.success, 0)
  StatsD.increment(Form1010cg::Auditor.metrics.submission.failure.client.data, 0)
  StatsD.increment(Form1010cg::Auditor.metrics.submission.failure.client.qualification, 0)
  StatsD.increment(Form1010cg::Auditor.metrics.pdf_download, 0)

  # init form 526 - disability compenstation
  StatsD.increment("#{EVSS::Service::STATSD_KEY_PREFIX}.submit_form526.total", 0)
  StatsD.increment("#{EVSS::Service::STATSD_KEY_PREFIX}.submit_form526.fail", 0)

  %w[try success non_retryable_error retryable_error exhausted].each do |str|
    StatsD.increment("#{EVSS::DisabilityCompensationForm::SubmitForm526::STATSD_KEY_PREFIX}.#{str}", 0)
    StatsD.increment("#{EVSS::DisabilityCompensationForm::SubmitUploads::STATSD_KEY_PREFIX}.#{str}", 0)
    StatsD.increment("#{CentralMail::SubmitForm4142Job::STATSD_KEY_PREFIX}.#{str}", 0)
    StatsD.increment("#{EVSS::DisabilityCompensationForm::SubmitForm0781::STATSD_KEY_PREFIX}.#{str}", 0)
    StatsD.increment("#{EVSS::DisabilityCompensationForm::SubmitForm8940::STATSD_KEY_PREFIX}.#{str}", 0)
    StatsD.increment("#{EVSS::DisabilityCompensationForm::SubmitForm526Cleanup::STATSD_KEY_PREFIX}.#{str}", 0)
  end
  StatsD.increment(Form526ConfirmationEmailJob::STATSD_ERROR_NAME, 0)
  StatsD.increment(Form526ConfirmationEmailJob::STATSD_SUCCESS_NAME, 0)

  # init Higher Level Review

  # Notice of Disagreement
  StatsD.increment("#{DecisionReview::SubmitUpload::STATSD_KEY_PREFIX}.success", 0)
  StatsD.increment("#{DecisionReview::SubmitUpload::STATSD_KEY_PREFIX}.error", 0)

  # init VaNotify
  StatsD.increment("#{VaNotify::Service::STATSD_KEY_PREFIX}.send_email.total", 0)
  StatsD.increment("#{VaNotify::Service::STATSD_KEY_PREFIX}.send_email.fail", 0)

  ActiveSupport::Notifications.subscribe('process_action.action_controller') do |_, _, _, _, payload|
    tags = ["controller:#{payload.dig(:params, :controller)}", "action:#{payload.dig(:params, :action)}",
            "status:#{payload[:status]}"]
    StatsD.measure('api.request.db_runtime', payload[:db_runtime].to_i, tags: tags)
    StatsD.measure('api.request.view_runtime', payload[:view_runtime].to_i, tags: tags)
  end

  # init gibft
  StatsD.increment("#{Gibft::Service::STATSD_KEY_PREFIX}.submit.total", 0)
  StatsD.increment("#{Gibft::Service::STATSD_KEY_PREFIX}.submit.fail", 0)

  all_keys = StatsDMetric.keys
  all_keys.each do |key|
    StatsD.increment(key.to_s, 0)
  end

  # init Facilities Jobs
  StatsD.increment('shared.sidekiq.default.Facilities_InitializingErrorMetric.error', 0)

  ActiveSupport::Notifications.subscribe('facilities.ppms.request.faraday') do |_name, start_time, end_time, _id, payload|
    payload_statuses = ["http_status:#{payload.status}"]
    StatsD.increment('facilities.ppms.response.failures', tags: payload_statuses) unless payload.success?
    StatsD.increment('facilities.ppms.response.total', tags: payload_statuses)

    duration = end_time - start_time
    measurement = case payload[:url].path
                  when /ProviderLocator/
                    'facilities.ppms.provider_locator'
                  when /PlaceOfServiceLocator/
                    'facilities.ppms.place_of_service_locator'
                  when %r{Providers\(\d+\)/ProviderServices}
                    'facilities.ppms.providers.provider_services'
                  when /Providers\(\d+\)/
                    'facilities.ppms.providers'
                  end

    if measurement
      tags = ['facilities.ppms']
      params = Rack::Utils.parse_nested_query payload[:url].query

      if params['radius']
        tags << "facilities.ppms.radius:#{params['radius']}"
        tags << "facilities.ppms.results:#{payload[:body].is_a?(Array) ? payload[:body]&.count : 0}"
      end

      StatsD.measure(measurement, duration, tags: tags)
    end
  end

  ActiveSupport::Notifications.subscribe('lighthouse.facilities.request.faraday') do |_, start_time, end_time, _, payload|
    payload_statuses = ["http_status:#{payload.status}"]
    StatsD.increment('facilities.lighthouse.response.failures', tags: payload_statuses) unless payload.success?
    StatsD.increment('facilities.lighthouse.response.total', tags: payload_statuses)

    duration = end_time - start_time
    StatsD.measure('facilities.lighthouse', duration, tags: ['facilities.lighthouse'])
  end
<<<<<<< HEAD

  # IAM SSOe session metrics
  StatsD.set('iam_ssoe_oauth.users', 0)

  IAMSSOeOAuth::SessionManager.extend StatsD::Instrument
  IAMSSOeOAuth::SessionManager.statsd_count_success :create_user_session,
                                                    'iam_ssoe_oauth.create_user_session'
  IAMSSOeOAuth::SessionManager.statsd_measure :create_user_session,
                                              'iam_ssoe_oauth.create_user_session.measure'
  StatsD.increment('iam_ssoe_oauth.create_user_session.success', 0)
  StatsD.increment('iam_ssoe_oauth.create_user_session.failure', 0)
  StatsD.increment('iam_ssoe_oauth.inactive_session', 0)

  StatsD.increment('iam_ssoe_oauth.auth_type', 0)

  # init VEText Push Notifications
  VEText::Service.extend StatsD::Instrument
  VEText::Service.statsd_count_success :register,
                                       "#{VEText::Service::STATSD_KEY_PREFIX}.register"
  VEText::Service.statsd_count_success :get_preferences,
                                       "#{VEText::Service::STATSD_KEY_PREFIX}.get_prefs"
  VEText::Service.statsd_count_success :set_preference,
                                       "#{VEText::Service::STATSD_KEY_PREFIX}.set_pref"
  VEText::Service.statsd_count_success :send_notification,
                                       "#{VEText::Service::STATSD_KEY_PREFIX}.send_notification"
  VEText::Service.statsd_count_success :app_sid,
                                       "#{VEText::Service::STATSD_KEY_PREFIX}.app_lookup"

  StatsD.increment("#{VEText::Service::STATSD_KEY_PREFIX}.register.success", 0)
  StatsD.increment("#{VEText::Service::STATSD_KEY_PREFIX}.register.failure", 0)

  StatsD.increment("#{VEText::Service::STATSD_KEY_PREFIX}.get_prefs.success", 0)
  StatsD.increment("#{VEText::Service::STATSD_KEY_PREFIX}.get_prefs.failure", 0)

  StatsD.increment("#{VEText::Service::STATSD_KEY_PREFIX}.set_pref.success", 0)
  StatsD.increment("#{VEText::Service::STATSD_KEY_PREFIX}.set_pref.failure", 0)

  StatsD.increment("#{VEText::Service::STATSD_KEY_PREFIX}.send_notification.success", 0)
  StatsD.increment("#{VEText::Service::STATSD_KEY_PREFIX}.send_notification.failure", 0)

  StatsD.increment("#{VEText::Service::STATSD_KEY_PREFIX}.app_lookup.success", 0)
  StatsD.increment("#{VEText::Service::STATSD_KEY_PREFIX}.app_lookup.failure", 0)
end
=======
end

ActiveSupport::Notifications.subscribe('lighthouse.facilities.request.faraday') do |_, start_time, end_time, _, payload|
  payload_statuses = ["http_status:#{payload.status}"]
  StatsD.increment('facilities.lighthouse.response.failures', tags: payload_statuses) unless payload.success?
  StatsD.increment('facilities.lighthouse.response.total', tags: payload_statuses)

  duration = end_time - start_time
  StatsD.measure('facilities.lighthouse', duration, tags: ['facilities.lighthouse'])
end

# IAM SSOe session metrics
StatsD.set('iam_ssoe_oauth.users', 0)

IAMSSOeOAuth::SessionManager.extend StatsD::Instrument
IAMSSOeOAuth::SessionManager.statsd_count_success :create_user_session,
                                                  'iam_ssoe_oauth.create_user_session'
IAMSSOeOAuth::SessionManager.statsd_measure :create_user_session,
                                            'iam_ssoe_oauth.create_user_session.measure'
StatsD.increment('iam_ssoe_oauth.create_user_session.success', 0)
StatsD.increment('iam_ssoe_oauth.create_user_session.failure', 0)
StatsD.increment('iam_ssoe_oauth.inactive_session', 0)

%w[IDME MHV DSL].each do |cred|
  StatsD.increment(IAMSSOeOAuth::SessionManager::STATSD_OAUTH_SESSION_KEY, 0, tags: ['type:new', "credential:#{cred}"])
  StatsD.increment(IAMSSOeOAuth::SessionManager::STATSD_OAUTH_SESSION_KEY, 0,
                   tags: ['type:refresh', "credential:#{cred}"])
end

# init VEText Push Notifications
VEText::Service.extend StatsD::Instrument
VEText::Service.statsd_count_success :register,
                                     "#{VEText::Service::STATSD_KEY_PREFIX}.register"
VEText::Service.statsd_count_success :get_preferences,
                                     "#{VEText::Service::STATSD_KEY_PREFIX}.get_prefs"
VEText::Service.statsd_count_success :set_preference,
                                     "#{VEText::Service::STATSD_KEY_PREFIX}.set_pref"
VEText::Service.statsd_count_success :send_notification,
                                     "#{VEText::Service::STATSD_KEY_PREFIX}.send_notification"
VEText::Service.statsd_count_success :app_sid,
                                     "#{VEText::Service::STATSD_KEY_PREFIX}.app_lookup"

StatsD.increment("#{VEText::Service::STATSD_KEY_PREFIX}.register.success", 0)
StatsD.increment("#{VEText::Service::STATSD_KEY_PREFIX}.register.failure", 0)

StatsD.increment("#{VEText::Service::STATSD_KEY_PREFIX}.get_prefs.success", 0)
StatsD.increment("#{VEText::Service::STATSD_KEY_PREFIX}.get_prefs.failure", 0)

StatsD.increment("#{VEText::Service::STATSD_KEY_PREFIX}.set_pref.success", 0)
StatsD.increment("#{VEText::Service::STATSD_KEY_PREFIX}.set_pref.failure", 0)

StatsD.increment("#{VEText::Service::STATSD_KEY_PREFIX}.send_notification.success", 0)
StatsD.increment("#{VEText::Service::STATSD_KEY_PREFIX}.send_notification.failure", 0)

StatsD.increment("#{VEText::Service::STATSD_KEY_PREFIX}.app_lookup.success", 0)
StatsD.increment("#{VEText::Service::STATSD_KEY_PREFIX}.app_lookup.failure", 0)
>>>>>>> 8d2c848d
<|MERGE_RESOLUTION|>--- conflicted
+++ resolved
@@ -221,7 +221,6 @@
     duration = end_time - start_time
     StatsD.measure('facilities.lighthouse', duration, tags: ['facilities.lighthouse'])
   end
-<<<<<<< HEAD
 
   # IAM SSOe session metrics
   StatsD.set('iam_ssoe_oauth.users', 0)
@@ -235,7 +234,11 @@
   StatsD.increment('iam_ssoe_oauth.create_user_session.failure', 0)
   StatsD.increment('iam_ssoe_oauth.inactive_session', 0)
 
-  StatsD.increment('iam_ssoe_oauth.auth_type', 0)
+  %w[IDME MHV DSL].each do |cred|
+    StatsD.increment(IAMSSOeOAuth::SessionManager::STATSD_OAUTH_SESSION_KEY, 0, tags: ['type:new', "credential:#{cred}"])
+    StatsD.increment(IAMSSOeOAuth::SessionManager::STATSD_OAUTH_SESSION_KEY, 0,
+                     tags: ['type:refresh', "credential:#{cred}"])
+  end
 
   # init VEText Push Notifications
   VEText::Service.extend StatsD::Instrument
@@ -264,62 +267,4 @@
 
   StatsD.increment("#{VEText::Service::STATSD_KEY_PREFIX}.app_lookup.success", 0)
   StatsD.increment("#{VEText::Service::STATSD_KEY_PREFIX}.app_lookup.failure", 0)
-end
-=======
-end
-
-ActiveSupport::Notifications.subscribe('lighthouse.facilities.request.faraday') do |_, start_time, end_time, _, payload|
-  payload_statuses = ["http_status:#{payload.status}"]
-  StatsD.increment('facilities.lighthouse.response.failures', tags: payload_statuses) unless payload.success?
-  StatsD.increment('facilities.lighthouse.response.total', tags: payload_statuses)
-
-  duration = end_time - start_time
-  StatsD.measure('facilities.lighthouse', duration, tags: ['facilities.lighthouse'])
-end
-
-# IAM SSOe session metrics
-StatsD.set('iam_ssoe_oauth.users', 0)
-
-IAMSSOeOAuth::SessionManager.extend StatsD::Instrument
-IAMSSOeOAuth::SessionManager.statsd_count_success :create_user_session,
-                                                  'iam_ssoe_oauth.create_user_session'
-IAMSSOeOAuth::SessionManager.statsd_measure :create_user_session,
-                                            'iam_ssoe_oauth.create_user_session.measure'
-StatsD.increment('iam_ssoe_oauth.create_user_session.success', 0)
-StatsD.increment('iam_ssoe_oauth.create_user_session.failure', 0)
-StatsD.increment('iam_ssoe_oauth.inactive_session', 0)
-
-%w[IDME MHV DSL].each do |cred|
-  StatsD.increment(IAMSSOeOAuth::SessionManager::STATSD_OAUTH_SESSION_KEY, 0, tags: ['type:new', "credential:#{cred}"])
-  StatsD.increment(IAMSSOeOAuth::SessionManager::STATSD_OAUTH_SESSION_KEY, 0,
-                   tags: ['type:refresh', "credential:#{cred}"])
-end
-
-# init VEText Push Notifications
-VEText::Service.extend StatsD::Instrument
-VEText::Service.statsd_count_success :register,
-                                     "#{VEText::Service::STATSD_KEY_PREFIX}.register"
-VEText::Service.statsd_count_success :get_preferences,
-                                     "#{VEText::Service::STATSD_KEY_PREFIX}.get_prefs"
-VEText::Service.statsd_count_success :set_preference,
-                                     "#{VEText::Service::STATSD_KEY_PREFIX}.set_pref"
-VEText::Service.statsd_count_success :send_notification,
-                                     "#{VEText::Service::STATSD_KEY_PREFIX}.send_notification"
-VEText::Service.statsd_count_success :app_sid,
-                                     "#{VEText::Service::STATSD_KEY_PREFIX}.app_lookup"
-
-StatsD.increment("#{VEText::Service::STATSD_KEY_PREFIX}.register.success", 0)
-StatsD.increment("#{VEText::Service::STATSD_KEY_PREFIX}.register.failure", 0)
-
-StatsD.increment("#{VEText::Service::STATSD_KEY_PREFIX}.get_prefs.success", 0)
-StatsD.increment("#{VEText::Service::STATSD_KEY_PREFIX}.get_prefs.failure", 0)
-
-StatsD.increment("#{VEText::Service::STATSD_KEY_PREFIX}.set_pref.success", 0)
-StatsD.increment("#{VEText::Service::STATSD_KEY_PREFIX}.set_pref.failure", 0)
-
-StatsD.increment("#{VEText::Service::STATSD_KEY_PREFIX}.send_notification.success", 0)
-StatsD.increment("#{VEText::Service::STATSD_KEY_PREFIX}.send_notification.failure", 0)
-
-StatsD.increment("#{VEText::Service::STATSD_KEY_PREFIX}.app_lookup.success", 0)
-StatsD.increment("#{VEText::Service::STATSD_KEY_PREFIX}.app_lookup.failure", 0)
->>>>>>> 8d2c848d
+end