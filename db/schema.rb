# This file is auto-generated from the current state of the database. Instead
# of editing this file, please use the migrations feature of Active Record to
# incrementally modify your database, and then regenerate this schema definition.
#
# Note that this schema.rb definition is the authoritative source for your
# database schema. If you need to create the application database on another
# system, you should be using db:schema:load, not running all the migrations
# from scratch. The latter is a flawed and unsustainable approach (the more migrations
# you'll amass, the slower it'll run and the greater likelihood for issues).
#
# It's strongly recommended that you check this file into your version control system.

<<<<<<< HEAD
ActiveRecord::Schema.define(version: 2020_02_24_143703) do
=======
ActiveRecord::Schema.define(version: 2020_02_13_160814) do
>>>>>>> bd8f2ff4

  # These are extensions that must be enabled in order to support this database
  enable_extension "btree_gin"
  enable_extension "pg_trgm"
  enable_extension "pgcrypto"
  enable_extension "plpgsql"
  enable_extension "postgis"
  enable_extension "uuid-ossp"

  create_table "accounts", id: :serial, force: :cascade do |t|
    t.uuid "uuid", null: false
    t.string "idme_uuid"
    t.string "icn"
    t.string "edipi"
    t.datetime "created_at", null: false
    t.datetime "updated_at", null: false
    t.index ["idme_uuid"], name: "index_accounts_on_idme_uuid", unique: true
    t.index ["uuid"], name: "index_accounts_on_uuid", unique: true
  end

  create_table "async_transactions", id: :serial, force: :cascade do |t|
    t.string "type"
    t.string "user_uuid"
    t.string "source_id"
    t.string "source"
    t.string "status"
    t.string "transaction_id"
    t.string "transaction_status"
    t.datetime "created_at", null: false
    t.datetime "updated_at", null: false
    t.string "encrypted_metadata"
    t.string "encrypted_metadata_iv"
    t.index ["source_id"], name: "index_async_transactions_on_source_id"
    t.index ["transaction_id", "source"], name: "index_async_transactions_on_transaction_id_and_source", unique: true
    t.index ["transaction_id"], name: "index_async_transactions_on_transaction_id"
    t.index ["user_uuid"], name: "index_async_transactions_on_user_uuid"
  end

  create_table "base_facilities", id: false, force: :cascade do |t|
    t.string "unique_id", null: false
    t.string "name", null: false
    t.string "facility_type", null: false
    t.string "classification"
    t.string "website"
    t.float "lat", null: false
    t.float "long", null: false
    t.jsonb "address"
    t.jsonb "phone"
    t.jsonb "hours"
    t.jsonb "services"
    t.jsonb "feedback"
    t.jsonb "access"
    t.string "fingerprint"
    t.datetime "created_at", null: false
    t.datetime "updated_at", null: false
    t.geography "location", limit: {:srid=>4326, :type=>"st_point", :geographic=>true}
    t.boolean "mobile"
    t.string "active_status"
    t.string "visn"
    t.index ["location"], name: "index_base_facilities_on_location", using: :gist
    t.index ["name"], name: "index_base_facilities_on_name", using: :gin
    t.index ["unique_id", "facility_type"], name: "index_base_facilities_on_unique_id_and_facility_type", unique: true
  end

  create_table "beta_registrations", id: :serial, force: :cascade do |t|
    t.string "user_uuid", null: false
    t.string "feature", null: false
    t.datetime "created_at", null: false
    t.datetime "updated_at", null: false
    t.index ["user_uuid", "feature"], name: "index_beta_registrations_on_user_uuid_and_feature", unique: true
  end

  create_table "central_mail_submissions", id: :serial, force: :cascade do |t|
    t.string "state", default: "pending", null: false
    t.integer "saved_claim_id", null: false
    t.index ["saved_claim_id"], name: "index_central_mail_submissions_on_saved_claim_id"
    t.index ["state"], name: "index_central_mail_submissions_on_state"
  end

  create_table "claims_api_auto_established_claims", id: :uuid, default: -> { "uuid_generate_v4()" }, force: :cascade do |t|
    t.string "status"
    t.string "encrypted_form_data"
    t.string "encrypted_form_data_iv"
    t.string "encrypted_auth_headers"
    t.string "encrypted_auth_headers_iv"
    t.integer "evss_id"
    t.datetime "created_at", null: false
    t.datetime "updated_at", null: false
    t.string "md5"
    t.string "source"
    t.string "encrypted_file_data"
    t.string "encrypted_file_data_iv"
    t.string "encrypted_evss_response"
    t.string "encrypted_evss_response_iv"
  end

  create_table "claims_api_power_of_attorneys", id: :uuid, default: -> { "gen_random_uuid()" }, force: :cascade do |t|
    t.string "status"
    t.string "current_poa"
    t.string "encrypted_form_data"
    t.string "encrypted_form_data_iv"
    t.string "encrypted_auth_headers"
    t.string "encrypted_auth_headers_iv"
    t.string "encrypted_file_data"
    t.string "encrypted_file_data_iv"
    t.string "md5"
    t.datetime "created_at", null: false
    t.datetime "updated_at", null: false
    t.string "vbms_new_document_version_ref_id"
    t.string "vbms_document_series_ref_id"
    t.string "vbms_error_message"
    t.integer "vbms_upload_failure_count", default: 0
    t.string "encrypted_source_data"
    t.string "encrypted_source_data_iv"
    t.string "header_md5"
    t.index ["header_md5"], name: "index_claims_api_power_of_attorneys_on_header_md5"
  end

  create_table "claims_api_supporting_documents", id: :uuid, default: -> { "uuid_generate_v4()" }, force: :cascade do |t|
    t.string "encrypted_file_data", null: false
    t.string "encrypted_file_data_iv", null: false
    t.datetime "created_at", null: false
    t.datetime "updated_at", null: false
    t.uuid "auto_established_claim_id", null: false
  end

  create_table "disability_compensation_job_statuses", id: :serial, force: :cascade do |t|
    t.integer "disability_compensation_submission_id", null: false
    t.string "job_id", null: false
    t.string "job_class", null: false
    t.string "status", null: false
    t.string "error_message"
    t.datetime "updated_at", null: false
    t.index ["disability_compensation_submission_id"], name: "index_disability_compensation_job_statuses_on_dsc_id"
    t.index ["job_id"], name: "index_disability_compensation_job_statuses_on_job_id", unique: true
  end

  create_table "disability_compensation_submissions", id: :serial, force: :cascade do |t|
    t.datetime "created_at", null: false
    t.datetime "updated_at", null: false
    t.integer "disability_compensation_id"
    t.integer "va526ez_submit_transaction_id"
    t.boolean "complete", default: false
  end

  create_table "disability_contentions", id: :serial, force: :cascade do |t|
    t.integer "code", null: false
    t.string "medical_term", null: false
    t.string "lay_term"
    t.datetime "created_at", null: false
    t.datetime "updated_at", null: false
    t.index ["code"], name: "index_disability_contentions_on_code", unique: true
    t.index ["lay_term"], name: "index_disability_contentions_on_lay_term", using: :gin
    t.index ["medical_term"], name: "index_disability_contentions_on_medical_term", using: :gin
  end

  create_table "drivetime_bands", force: :cascade do |t|
    t.string "name"
    t.string "unit"
    t.geography "polygon", limit: {:srid=>4326, :type=>"st_polygon", :geographic=>true}, null: false
    t.string "vha_facility_id", null: false
    t.datetime "created_at", null: false
    t.datetime "updated_at", null: false
    t.integer "min"
    t.integer "max"
<<<<<<< HEAD
    t.datetime "vssc_extract_date", default: "2001-01-01 00:00:00"
=======
    t.datetime "vssc_extract_date"
>>>>>>> bd8f2ff4
    t.index ["polygon"], name: "index_drivetime_bands_on_polygon", using: :gist
  end

  create_table "education_benefits_claims", id: :serial, force: :cascade do |t|
    t.datetime "submitted_at"
    t.datetime "processed_at"
    t.datetime "created_at", null: false
    t.datetime "updated_at", null: false
    t.string "encrypted_form"
    t.string "encrypted_form_iv"
    t.string "regional_processing_office", null: false
    t.string "form_type", default: "1990"
    t.integer "saved_claim_id", null: false
    t.index ["created_at"], name: "index_education_benefits_claims_on_created_at"
    t.index ["saved_claim_id"], name: "index_education_benefits_claims_on_saved_claim_id"
    t.index ["submitted_at"], name: "index_education_benefits_claims_on_submitted_at"
  end

  create_table "education_benefits_submissions", id: :serial, force: :cascade do |t|
    t.string "region", null: false
    t.datetime "created_at", null: false
    t.datetime "updated_at", null: false
    t.boolean "chapter33", default: false, null: false
    t.boolean "chapter30", default: false, null: false
    t.boolean "chapter1606", default: false, null: false
    t.boolean "chapter32", default: false, null: false
    t.string "status", default: "submitted", null: false
    t.integer "education_benefits_claim_id"
    t.string "form_type", default: "1990", null: false
    t.boolean "chapter35", default: false, null: false
    t.boolean "transfer_of_entitlement", default: false, null: false
    t.boolean "chapter1607", default: false, null: false
    t.boolean "vettec", default: false
    t.index ["education_benefits_claim_id"], name: "index_education_benefits_claim_id", unique: true
    t.index ["region", "created_at", "form_type"], name: "index_edu_benefits_subs_ytd"
  end

  create_table "evss_claims", id: :serial, force: :cascade do |t|
    t.integer "evss_id", null: false
    t.json "data", null: false
    t.datetime "created_at", null: false
    t.datetime "updated_at", null: false
    t.string "user_uuid", null: false
    t.json "list_data", default: {}, null: false
    t.boolean "requested_decision", default: false, null: false
    t.index ["user_uuid"], name: "index_evss_claims_on_user_uuid"
  end

  create_table "feature_toggle_events", force: :cascade do |t|
    t.string "feature_name"
    t.string "operation"
    t.string "gate_name"
    t.string "value"
    t.string "user"
    t.datetime "created_at", null: false
    t.datetime "updated_at", null: false
    t.index ["feature_name"], name: "index_feature_toggle_events_on_feature_name"
  end

  create_table "flipper_features", force: :cascade do |t|
    t.string "key", null: false
    t.datetime "created_at", null: false
    t.datetime "updated_at", null: false
  end

  create_table "flipper_gates", force: :cascade do |t|
    t.string "feature_key", null: false
    t.string "key", null: false
    t.string "value"
    t.datetime "created_at", null: false
    t.datetime "updated_at", null: false
  end

  create_table "form526_job_statuses", id: :serial, force: :cascade do |t|
    t.integer "form526_submission_id", null: false
    t.string "job_id", null: false
    t.string "job_class", null: false
    t.string "status", null: false
    t.string "error_class"
    t.string "error_message"
    t.datetime "updated_at", null: false
    t.index ["form526_submission_id"], name: "index_form526_job_statuses_on_form526_submission_id"
    t.index ["job_id"], name: "index_form526_job_statuses_on_job_id", unique: true
  end

  create_table "form526_opt_ins", id: :serial, force: :cascade do |t|
    t.string "user_uuid", null: false
    t.string "encrypted_email", null: false
    t.string "encrypted_email_iv", null: false
    t.datetime "created_at", null: false
    t.datetime "updated_at", null: false
    t.index ["user_uuid"], name: "index_form526_opt_ins_on_user_uuid", unique: true
  end

  create_table "form526_submissions", id: :serial, force: :cascade do |t|
    t.string "user_uuid", null: false
    t.integer "saved_claim_id", null: false
    t.integer "submitted_claim_id"
    t.string "encrypted_auth_headers_json", null: false
    t.string "encrypted_auth_headers_json_iv", null: false
    t.string "encrypted_form_json", null: false
    t.string "encrypted_form_json_iv", null: false
    t.boolean "workflow_complete", default: false, null: false
    t.datetime "created_at", null: false
    t.datetime "updated_at", null: false
    t.index ["saved_claim_id"], name: "index_form526_submissions_on_saved_claim_id", unique: true
    t.index ["submitted_claim_id"], name: "index_form526_submissions_on_submitted_claim_id", unique: true
    t.index ["user_uuid"], name: "index_form526_submissions_on_user_uuid"
  end

  create_table "form_attachments", id: :serial, force: :cascade do |t|
    t.datetime "created_at", null: false
    t.datetime "updated_at", null: false
    t.uuid "guid", null: false
    t.string "encrypted_file_data", null: false
    t.string "encrypted_file_data_iv", null: false
    t.string "type", null: false
    t.index ["guid", "type"], name: "index_form_attachments_on_guid_and_type", unique: true
  end

  create_table "gibs_not_found_users", id: :serial, force: :cascade do |t|
    t.string "edipi", null: false
    t.string "first_name", null: false
    t.string "last_name", null: false
    t.string "encrypted_ssn", null: false
    t.string "encrypted_ssn_iv", null: false
    t.datetime "dob", null: false
    t.datetime "created_at", null: false
    t.datetime "updated_at", null: false
    t.index ["edipi"], name: "index_gibs_not_found_users_on_edipi"
  end

  create_table "health_care_applications", id: :serial, force: :cascade do |t|
    t.datetime "created_at", null: false
    t.datetime "updated_at", null: false
    t.string "state", default: "pending", null: false
    t.string "form_submission_id_string"
    t.string "timestamp"
  end

  create_table "id_card_announcement_subscriptions", id: :serial, force: :cascade do |t|
    t.string "email", null: false
    t.datetime "created_at", null: false
    t.datetime "updated_at", null: false
    t.index ["email"], name: "index_id_card_announcement_subscriptions_on_email", unique: true
  end

  create_table "in_progress_forms", id: :serial, force: :cascade do |t|
    t.string "user_uuid", null: false
    t.string "form_id", null: false
    t.string "encrypted_form_data", null: false
    t.string "encrypted_form_data_iv", null: false
    t.datetime "created_at", null: false
    t.datetime "updated_at", null: false
    t.json "metadata"
    t.datetime "expires_at"
    t.index ["form_id", "user_uuid"], name: "index_in_progress_forms_on_form_id_and_user_uuid", unique: true
    t.index ["user_uuid"], name: "index_in_progress_forms_on_user_uuid"
  end

  create_table "invalid_letter_address_edipis", id: :serial, force: :cascade do |t|
    t.string "edipi", null: false
    t.datetime "created_at", null: false
    t.datetime "updated_at", null: false
    t.index ["edipi"], name: "index_invalid_letter_address_edipis_on_edipi"
  end

  create_table "maintenance_windows", id: :serial, force: :cascade do |t|
    t.string "pagerduty_id"
    t.string "external_service"
    t.datetime "start_time"
    t.datetime "end_time"
    t.string "description"
    t.datetime "created_at", null: false
    t.datetime "updated_at", null: false
    t.index ["end_time"], name: "index_maintenance_windows_on_end_time"
    t.index ["pagerduty_id"], name: "index_maintenance_windows_on_pagerduty_id"
    t.index ["start_time"], name: "index_maintenance_windows_on_start_time"
  end

  create_table "mhv_accounts", id: :serial, force: :cascade do |t|
    t.string "user_uuid", null: false
    t.string "account_state", null: false
    t.datetime "registered_at"
    t.datetime "upgraded_at"
    t.datetime "created_at", null: false
    t.datetime "updated_at", null: false
    t.string "mhv_correlation_id"
    t.index ["user_uuid", "mhv_correlation_id"], name: "index_mhv_accounts_on_user_uuid_and_mhv_correlation_id", unique: true
  end

  create_table "notifications", id: :serial, force: :cascade do |t|
    t.integer "account_id", null: false
    t.integer "subject", null: false
    t.integer "status"
    t.datetime "status_effective_at"
    t.datetime "read_at"
    t.datetime "created_at", null: false
    t.datetime "updated_at", null: false
    t.index ["account_id", "subject"], name: "index_notifications_on_account_id_and_subject", unique: true
    t.index ["account_id"], name: "index_notifications_on_account_id"
    t.index ["status"], name: "index_notifications_on_status"
    t.index ["subject"], name: "index_notifications_on_subject"
  end

  create_table "persistent_attachments", id: :serial, force: :cascade do |t|
    t.uuid "guid"
    t.string "type"
    t.string "form_id"
    t.datetime "created_at", null: false
    t.datetime "updated_at", null: false
    t.integer "saved_claim_id"
    t.datetime "completed_at"
    t.string "encrypted_file_data", null: false
    t.string "encrypted_file_data_iv", null: false
    t.index ["guid"], name: "index_persistent_attachments_on_guid", unique: true
    t.index ["saved_claim_id"], name: "index_persistent_attachments_on_saved_claim_id"
  end

  create_table "personal_information_logs", id: :serial, force: :cascade do |t|
    t.jsonb "data", null: false
    t.string "error_class", null: false
    t.datetime "created_at", null: false
    t.datetime "updated_at", null: false
    t.index ["created_at"], name: "index_personal_information_logs_on_created_at"
    t.index ["error_class"], name: "index_personal_information_logs_on_error_class"
  end

  create_table "preference_choices", id: :serial, force: :cascade do |t|
    t.string "code"
    t.string "description"
    t.integer "preference_id"
    t.datetime "created_at", null: false
    t.datetime "updated_at", null: false
    t.index ["preference_id"], name: "index_preference_choices_on_preference_id"
  end

  create_table "preferences", id: :serial, force: :cascade do |t|
    t.string "code", null: false
    t.string "title"
    t.datetime "created_at", null: false
    t.datetime "updated_at", null: false
    t.index ["code"], name: "index_preferences_on_code", unique: true
  end

  create_table "preneed_submissions", id: :serial, force: :cascade do |t|
    t.string "tracking_number", null: false
    t.string "application_uuid"
    t.string "return_description", null: false
    t.integer "return_code"
    t.datetime "created_at", null: false
    t.datetime "updated_at", null: false
    t.index ["application_uuid"], name: "index_preneed_submissions_on_application_uuid", unique: true
    t.index ["tracking_number"], name: "index_preneed_submissions_on_tracking_number", unique: true
  end

  create_table "saved_claims", id: :serial, force: :cascade do |t|
    t.datetime "created_at"
    t.datetime "updated_at"
    t.string "encrypted_form", null: false
    t.string "encrypted_form_iv", null: false
    t.string "form_id"
    t.uuid "guid", null: false
    t.string "type"
    t.index ["created_at", "type"], name: "index_saved_claims_on_created_at_and_type"
    t.index ["guid"], name: "index_saved_claims_on_guid", unique: true
  end

  create_table "session_activities", id: :serial, force: :cascade do |t|
    t.uuid "originating_request_id", null: false
    t.string "originating_ip_address", null: false
    t.text "generated_url", null: false
    t.string "name", null: false
    t.string "status", default: "incomplete", null: false
    t.uuid "user_uuid"
    t.string "sign_in_service_name"
    t.string "sign_in_account_type"
    t.boolean "multifactor_enabled"
    t.boolean "idme_verified"
    t.integer "duration"
    t.jsonb "additional_data"
    t.datetime "created_at", null: false
    t.datetime "updated_at", null: false
    t.index ["name"], name: "index_session_activities_on_name"
    t.index ["status"], name: "index_session_activities_on_status"
    t.index ["user_uuid"], name: "index_session_activities_on_user_uuid"
  end

  create_table "terms_and_conditions", id: :serial, force: :cascade do |t|
    t.string "name"
    t.string "title"
    t.text "terms_content"
    t.text "header_content"
    t.string "yes_content"
    t.string "no_content"
    t.string "footer_content"
    t.string "version"
    t.boolean "latest", default: false
    t.datetime "created_at"
    t.datetime "updated_at"
    t.index ["name", "latest"], name: "index_terms_and_conditions_on_name_and_latest"
  end

  create_table "terms_and_conditions_acceptances", id: false, force: :cascade do |t|
    t.string "user_uuid"
    t.integer "terms_and_conditions_id"
    t.datetime "created_at"
    t.datetime "updated_at"
    t.index ["user_uuid"], name: "index_terms_and_conditions_acceptances_on_user_uuid"
  end

  create_table "user_preferences", id: :serial, force: :cascade do |t|
    t.integer "account_id", null: false
    t.integer "preference_id", null: false
    t.integer "preference_choice_id", null: false
    t.datetime "created_at", null: false
    t.datetime "updated_at", null: false
    t.index ["account_id"], name: "index_user_preferences_on_account_id"
    t.index ["preference_choice_id"], name: "index_user_preferences_on_preference_choice_id"
    t.index ["preference_id"], name: "index_user_preferences_on_preference_id"
  end

  create_table "va_forms_forms", force: :cascade do |t|
    t.string "form_name"
    t.string "url"
    t.string "title"
    t.date "first_issued_on"
    t.date "last_revision_on"
    t.integer "pages"
    t.string "sha256"
    t.datetime "created_at", null: false
    t.datetime "updated_at", null: false
    t.boolean "valid_pdf", default: false
    t.index ["valid_pdf"], name: "index_va_forms_forms_on_valid_pdf"
  end

  create_table "vba_documents_upload_submissions", id: :serial, force: :cascade do |t|
    t.uuid "guid", null: false
    t.string "status", default: "pending", null: false
    t.string "code"
    t.string "detail"
    t.datetime "created_at", null: false
    t.datetime "updated_at", null: false
    t.boolean "s3_deleted"
    t.string "consumer_name"
    t.uuid "consumer_id"
    t.index ["guid"], name: "index_vba_documents_upload_submissions_on_guid"
    t.index ["status"], name: "index_vba_documents_upload_submissions_on_status"
  end

  create_table "versions", force: :cascade do |t|
    t.string "item_type", null: false
    t.bigint "item_id", null: false
    t.string "event", null: false
    t.string "whodunnit"
    t.text "object"
    t.datetime "created_at"
    t.text "object_changes"
    t.index ["item_type", "item_id"], name: "index_versions_on_item_type_and_item_id"
  end

  create_table "veteran_organizations", id: false, force: :cascade do |t|
    t.string "poa", limit: 3
    t.string "name"
    t.string "phone"
    t.string "state", limit: 2
    t.datetime "created_at", null: false
    t.datetime "updated_at", null: false
    t.index ["poa"], name: "index_veteran_organizations_on_poa", unique: true
  end

  create_table "veteran_representatives", id: false, force: :cascade do |t|
    t.string "representative_id"
    t.string "first_name"
    t.string "last_name"
    t.string "email"
    t.string "phone"
    t.datetime "created_at", null: false
    t.datetime "updated_at", null: false
    t.string "encrypted_ssn"
    t.string "encrypted_ssn_iv"
    t.string "encrypted_dob"
    t.string "encrypted_dob_iv"
    t.string "poa_codes", default: [], array: true
    t.string "user_types", default: [], array: true
    t.index ["representative_id", "first_name", "last_name"], name: "index_vso_grp", unique: true
  end

  create_table "vic_submissions", id: :serial, force: :cascade do |t|
    t.datetime "created_at", null: false
    t.datetime "updated_at", null: false
    t.string "state", default: "pending", null: false
    t.uuid "guid", null: false
    t.json "response"
    t.index ["guid"], name: "index_vic_submissions_on_guid", unique: true
  end

end<|MERGE_RESOLUTION|>--- conflicted
+++ resolved
@@ -10,11 +10,7 @@
 #
 # It's strongly recommended that you check this file into your version control system.
 
-<<<<<<< HEAD
 ActiveRecord::Schema.define(version: 2020_02_24_143703) do
-=======
-ActiveRecord::Schema.define(version: 2020_02_13_160814) do
->>>>>>> bd8f2ff4
 
   # These are extensions that must be enabled in order to support this database
   enable_extension "btree_gin"
@@ -180,11 +176,7 @@
     t.datetime "updated_at", null: false
     t.integer "min"
     t.integer "max"
-<<<<<<< HEAD
     t.datetime "vssc_extract_date", default: "2001-01-01 00:00:00"
-=======
-    t.datetime "vssc_extract_date"
->>>>>>> bd8f2ff4
     t.index ["polygon"], name: "index_drivetime_bands_on_polygon", using: :gist
   end
 
