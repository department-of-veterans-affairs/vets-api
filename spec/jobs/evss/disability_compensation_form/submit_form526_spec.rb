--- conflicted
+++ resolved
@@ -160,7 +160,6 @@
     end
 
     context 'with a server error' do
-<<<<<<< HEAD
       let(:expected_errors) do
         [
           {
@@ -171,20 +170,13 @@
         ]
       end
 
-      it 'sets the transaction to "retrying"' do
+      it 'sets the transaction to non_retryable_error"' do
         VCR.use_cassette('evss/disability_compensation_form/submit_500_with_err_msg') do
           subject.perform_async(user.uuid, auth_headers, claim.id, submission)
           expect(AsyncTransaction::EVSS::VA526ezSubmitTransaction).to receive(:update_transaction).with(
-            anything, :retrying, expected_errors
-          )
-          expect { described_class.drain }.to raise_error(EVSS::DisabilityCompensationForm::ServiceException)
-=======
-      it 'sets the transaction to "non_retryable_error"' do
-        VCR.use_cassette('evss/disability_compensation_form/submit_500_with_err_msg') do
-          subject.perform_async(user.uuid, auth_headers, claim.id, valid_form_content, nil, nil)
-          described_class.drain
-          expect(last_transaction.transaction_status).to eq 'non_retryable_error'
->>>>>>> fe457339
+            anything, :non_retryable_error, expected_errors
+          )
+          described_class.drain
         end
       end
     end
