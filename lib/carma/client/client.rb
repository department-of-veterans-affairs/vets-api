--- conflicted
+++ resolved
@@ -18,11 +18,7 @@
 
       def create_submission(payload)
         with_monitoring do
-<<<<<<< HEAD
-          client.post(
-=======
           restforce.post(
->>>>>>> 36d8d886
             '/services/apexrest/carma/v1/1010-cg-submissions',
             payload,
             'Content-Type': 'application/json',
@@ -46,11 +42,7 @@
 
       def upload_attachments(payload)
         with_monitoring do
-<<<<<<< HEAD
-          client.post(
-=======
           restforce.post(
->>>>>>> 36d8d886
             '/services/data/v47.0/composite/tree/ContentVersion',
             payload,
             'Content-Type': 'application/json'
@@ -73,11 +65,7 @@
 
       private
 
-<<<<<<< HEAD
-      def client
-=======
       def restforce
->>>>>>> 36d8d886
         @client ||= get_client
       end
     end
