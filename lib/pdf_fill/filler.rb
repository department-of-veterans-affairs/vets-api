--- conflicted
+++ resolved
@@ -8,11 +8,7 @@
     FORM_CLASSES = {
       '21P-527EZ' => PdfFill::Forms::Va21p527ez,
       '21P-530' => PdfFill::Forms::Va21p530,
-<<<<<<< HEAD
-      '21-4142' => PdfFill::Forms::Va21_4142
-=======
       '21-4142' => PdfFill::Forms::Va214142
->>>>>>> aa1ae630
     }.freeze
 
     def combine_extras(old_file_path, extras_generator)
@@ -75,9 +71,5 @@
 
       combine_extras(file_path, hash_converter.extras_generator)
     end
-<<<<<<< HEAD
-
-=======
->>>>>>> aa1ae630
   end
 end