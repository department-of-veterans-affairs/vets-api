# frozen_string_literal: true

# Add your own tasks in files placed in lib/tasks ending in .rake,
# for example lib/tasks/capistrano.rake, and they will automatically be available to Rake.

require 'rake'
# require 'ddtrace'
require_relative 'config/application'

<<<<<<< HEAD
# Datadog.configure do |c|
#   c.use :rake
# end
=======
Datadog.configure do |c|
  c.tracing.instrument :rake
end
>>>>>>> 5aa94fd3

# Load rake support files
Dir[Rails.root.join('lib', 'tasks', 'support', '**', '*.rb')].sort.each { |f| require f }
Rake.add_rakelib 'rakelib/prod'
Rails.application.load_tasks

unless Rails.env.production?
  require 'rspec/core/rake_task'
  require 'pact/tasks'
  task(spec: :environment).clear
  RSpec::Core::RakeTask.new(:spec) do |t|
    t.pattern = Dir.glob(['spec/**/*_spec.rb', 'modules/*/spec/**/*_spec.rb'])
    t.verbose = false
  end

  task default: 'pact:verify'
end<|MERGE_RESOLUTION|>--- conflicted
+++ resolved
@@ -4,18 +4,12 @@
 # for example lib/tasks/capistrano.rake, and they will automatically be available to Rake.
 
 require 'rake'
-# require 'ddtrace'
+require 'ddtrace'
 require_relative 'config/application'
 
-<<<<<<< HEAD
-# Datadog.configure do |c|
-#   c.use :rake
-# end
-=======
 Datadog.configure do |c|
   c.tracing.instrument :rake
 end
->>>>>>> 5aa94fd3
 
 # Load rake support files
 Dir[Rails.root.join('lib', 'tasks', 'support', '**', '*.rb')].sort.each { |f| require f }
