--- conflicted
+++ resolved
@@ -67,15 +67,9 @@
     # @return [Boolean] True if the cache operation was successful
     def save_referral_data(referral_data:)
       Rails.cache.write(
-<<<<<<< HEAD
         "vaos_eps_referral_identifier_#{referral_data[:referral_number]}",
         referral_data,
         namespace: 'vaos-eps-cache',
-=======
-        "vaos_eps_referral_identifier_#{referral_number}",
-        referral,
-        namespace: 'eps-access-token',
->>>>>>> e37ef52d
         expires_in: redis_token_expiry
       )
     end
