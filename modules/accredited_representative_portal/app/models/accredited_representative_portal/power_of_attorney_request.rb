# frozen_string_literal: true

module AccreditedRepresentativePortal
  class PowerOfAttorneyRequest < ApplicationRecord
    module ClaimantTypes
      DEPENDENT = 'dependent'
      VETERAN = 'veteran'
    end

    belongs_to :claimant, class_name: 'UserAccount'

    has_one :power_of_attorney_form,
            class_name: 'AccreditedRepresentativePortal::PowerOfAttorneyForm',
            inverse_of: :power_of_attorney_request,
            required: true

    has_one :resolution,
            class_name: 'AccreditedRepresentativePortal::PowerOfAttorneyRequestResolution',
            inverse_of: :power_of_attorney_request

    before_validation :set_claimant_type

    private

    def set_claimant_type
<<<<<<< HEAD
      if power_of_attorney_form.parsed_data['dependent']
        self.claimant_type = ClaimantTypes::DEPENDENT
        return
      end

      if power_of_attorney_form.parsed_data['veteran']
        self.claimant_type = ClaimantTypes::VETERAN
        nil
      end
=======
      self.claimant_type = if power_of_attorney_form.parsed_data['dependent']
                             ClaimantTypes::DEPENDENT
                           elsif power_of_attorney_form.parsed_data['veteran']
                             ClaimantTypes::VETERAN
                           end
>>>>>>> 3c61cf13
    end
  end
end<|MERGE_RESOLUTION|>--- conflicted
+++ resolved
@@ -23,23 +23,11 @@
     private
 
     def set_claimant_type
-<<<<<<< HEAD
-      if power_of_attorney_form.parsed_data['dependent']
-        self.claimant_type = ClaimantTypes::DEPENDENT
-        return
-      end
-
-      if power_of_attorney_form.parsed_data['veteran']
-        self.claimant_type = ClaimantTypes::VETERAN
-        nil
-      end
-=======
       self.claimant_type = if power_of_attorney_form.parsed_data['dependent']
                              ClaimantTypes::DEPENDENT
                            elsif power_of_attorney_form.parsed_data['veteran']
                              ClaimantTypes::VETERAN
                            end
->>>>>>> 3c61cf13
     end
   end
 end