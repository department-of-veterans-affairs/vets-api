--- conflicted
+++ resolved
@@ -693,11 +693,7 @@
       activerecord (>= 6.1)
       request_store (~> 1.4)
     parallel (1.24.0)
-<<<<<<< HEAD
-    parallel_tests (4.3.0)
-=======
     parallel_tests (4.4.0)
->>>>>>> e19c8b1e
       parallel
     parser (3.3.0.2)
       ast (~> 2.4.1)
