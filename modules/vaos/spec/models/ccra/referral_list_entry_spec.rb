--- conflicted
+++ resolved
@@ -108,17 +108,12 @@
 
     it 'sets correct attributes for each entry' do
       result = described_class.build_collection(referral_data)
-<<<<<<< HEAD
       expect(result[0].category_of_care).to eq('CARDIOLOGY')
-      expect(result[1].category_of_care).to eq('PODIATRY')
-=======
-      expect(result[0].type_of_care).to eq('CARDIOLOGY')
       expect(result[0].referral_number).to eq('5682')
       expect(result[0].uuid).to be_nil
-      expect(result[1].type_of_care).to eq('PODIATRY')
+      expect(result[1].category_of_care).to eq('PODIATRY')
       expect(result[1].referral_number).to eq('5683')
       expect(result[1].uuid).to be_nil
->>>>>>> 73da1ec7
     end
 
     context 'with nil input' do
