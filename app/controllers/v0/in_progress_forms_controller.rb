# frozen_string_literal: true
module V0
  class InProgressFormsController < ApplicationController
<<<<<<< HEAD
    before_action :ensure_uuid
=======
    before_action :check_access_denied
>>>>>>> 48536ba9

    def index
      render json: InProgressForm.where(user_uuid: @current_user.uuid)
    end

    def show
      form_id = params[:id]
      form = InProgressForm.form_for_user(form_id, @current_user)
      if form
        render json: form.data_and_metadata
      elsif @current_user.can_access_prefill_data?
        render json: FormProfile.for(form_id).prefill(@current_user)
      else
        head 404
      end
    end

    def update
      form = InProgressForm.where(form_id: params[:id], user_uuid: @current_user.uuid).first_or_initialize
      result = form.update(form_data: params[:form_data], metadata: params[:metadata])
      raise Common::Exceptions::InternalServerError unless result
      render json: form
    end

    def destroy
      form = InProgressForm.form_for_user(params[:id], @current_user)
      form.destroy
      render json: form
    end

    private

<<<<<<< HEAD
    def ensure_uuid
      # There have been several errors where `@current_user.uuid` is being coerced to `nil`
      # by activerecord. This checks the the `uuid` against the same regex and logs an error
      # if we see a 'malformed' id.
      uuid_format = ActiveRecord::ConnectionAdapters::PostgreSQL::OID::Uuid::ACCEPTABLE_UUID
      # We should always have a uuid on @current_user. If this fails, that's another issue
      unless @current_user.uuid.to_s[uuid_format, 0]
        log_message_to_sentry('Invalid UUID for AR/PG', :error, user_uuid: @current_user.uuid,
                                                                session_uuid: @session.uuid)
      end
=======
    def check_access_denied
      return if @current_user.can_save_partial_forms?
      raise Common::Exceptions::Unauthorized, detail: 'You do not have access to save in progress forms'
>>>>>>> 48536ba9
    end
  end
end<|MERGE_RESOLUTION|>--- conflicted
+++ resolved
@@ -1,11 +1,8 @@
 # frozen_string_literal: true
 module V0
   class InProgressFormsController < ApplicationController
-<<<<<<< HEAD
     before_action :ensure_uuid
-=======
     before_action :check_access_denied
->>>>>>> 48536ba9
 
     def index
       render json: InProgressForm.where(user_uuid: @current_user.uuid)
@@ -38,7 +35,6 @@
 
     private
 
-<<<<<<< HEAD
     def ensure_uuid
       # There have been several errors where `@current_user.uuid` is being coerced to `nil`
       # by activerecord. This checks the the `uuid` against the same regex and logs an error
@@ -49,11 +45,11 @@
         log_message_to_sentry('Invalid UUID for AR/PG', :error, user_uuid: @current_user.uuid,
                                                                 session_uuid: @session.uuid)
       end
-=======
+    end
+      
     def check_access_denied
       return if @current_user.can_save_partial_forms?
       raise Common::Exceptions::Unauthorized, detail: 'You do not have access to save in progress forms'
->>>>>>> 48536ba9
     end
   end
 end