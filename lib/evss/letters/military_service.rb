# frozen_string_literal: true

require 'vets/model'

module EVSS
  module Letters
    include Vets::Model
    ##
    # Model for a user's military service
    #
    # @!attribute branch
    #   @return [String] The relevant branch of the military
    # @!attribute character_of_service
    #   @return [String] The character of the veteran's service
    #   (i.e. "HONORABLE", "OTHER_THAN_HONORABLE", "GENERAL")
    # @!attribute entered_date
    #   @return [DateTime] The date the veteran entered service
    # @!attribute released_date
    #   @return [DateTime] The date the veteran was released from service
    #
    class MilitaryService
<<<<<<< HEAD
=======
      include Vets::Model

>>>>>>> d531a9c1
      attribute :branch, String
      attribute :character_of_service, String
      attribute :entered_date, DateTime
      attribute :released_date, DateTime
    end
  end
end<|MERGE_RESOLUTION|>--- conflicted
+++ resolved
@@ -1,10 +1,9 @@
 # frozen_string_literal: true
 
-require 'vets/model'
+require 'common/models/base'
 
 module EVSS
   module Letters
-    include Vets::Model
     ##
     # Model for a user's military service
     #
@@ -18,12 +17,7 @@
     # @!attribute released_date
     #   @return [DateTime] The date the veteran was released from service
     #
-    class MilitaryService
-<<<<<<< HEAD
-=======
-      include Vets::Model
-
->>>>>>> d531a9c1
+    class MilitaryService < Common::Base
       attribute :branch, String
       attribute :character_of_service, String
       attribute :entered_date, DateTime
