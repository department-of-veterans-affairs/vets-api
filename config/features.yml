--- conflicted
+++ resolved
@@ -1999,11 +1999,7 @@
     description: If enabled, use updated gi design
   show_rudisill_1995:
     actor_type: user
-<<<<<<< HEAD
     description: If enabled, show rudisill review in 22-1995
   enable_lighthouse:
     actor_type: user
-    description: If enabled, user will connect to lighthouse api in sob instead of evss
-=======
-    description: If enabled, show rudisill review in 22-1995
->>>>>>> 03e13a95
+    description: If enabled, user will connect to lighthouse api in sob instead of evss