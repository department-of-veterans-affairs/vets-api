--- conflicted
+++ resolved
@@ -9,9 +9,6 @@
 
   before { sign_in_as(user) }
 
-  it('is present') { expect(described_class).to be_truthy }
-
-<<<<<<< HEAD
   describe '#create' do
     def personal_information_logs
       PersonalInformationLog.where 'error_class like ?', 'V0::NoticeOfDisagreementsController#create exception % (NOD)'
@@ -49,7 +46,10 @@
         %w[message backtrace key response_values original_status original_body]
           .each { |key| expect(pil.data['error'][key]).to be_truthy }
         expect(pil.data['additional_data']['request']['body']).not_to be_empty
-=======
+      end
+    end
+  end
+
   describe '#show' do
     subject { get "/v0/notice_of_disagreements/#{uuid}" }
 
@@ -60,7 +60,6 @@
         subject
         expect(response).to be_successful
         expect(JSON.parse(response.body)['data']['id']).to eq uuid
->>>>>>> c0d19334
       end
     end
   end
