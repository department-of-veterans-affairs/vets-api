# frozen_string_literal: true

require 'rails_helper'
require 'medical_records/bb_internal/client'
require 'stringio'

UUID_REGEX = /^[0-9a-f]{8}-[0-9a-f]{4}-[0-9a-f]{4}-[0-9a-f]{4}-[0-9a-f]{12}$/i

describe BBInternal::Client do
  let(:client) { @client }

  RSpec.shared_context 'redis setup' do
    let(:redis) { instance_double(Redis::Namespace) }
    let(:study_id) { '453-2487450' }
    let(:uuid) { 'c9396040-23b7-44bc-a505-9127ed968b0d' }
    let(:cached_data) do
      {
        uuid => study_id
      }.to_json
    end
    let(:namespace) { REDIS_CONFIG[:bb_internal_store][:namespace] }
    let(:study_data_key) { 'study_data-11382904' }

    before do
      allow(Redis::Namespace).to receive(:new).with(namespace, redis: $redis).and_return(redis)
      allow(redis).to receive(:get).with(study_data_key).and_return(cached_data)
    end
  end

  context 'using API Gateway endpoints' do
    before do
      allow(Flipper).to receive(:enabled?).with(:mhv_medical_records_migrate_to_api_gateway).and_return(true)
      VCR.use_cassette 'mr_client/bb_internal/apigw_session_auth' do
        @client ||= begin
          client = BBInternal::Client.new(session: { user_id: '11375034', icn: '1012740022V620959' })
          client.authenticate
          client
        end
      end
    end

    describe '#list_radiology' do
      it 'gets the radiology records' do
        VCR.use_cassette 'mr_client/bb_internal/apigw_get_radiology' do
          radiology_results = client.list_radiology
          expect(radiology_results).to be_an(Array)
          result = radiology_results[0]
          expect(result).to be_a(Hash)
          expect(result).to have_key('procedureName')
        end
      end
    end

    describe '#get_bbmi_notification_setting' do
      it 'retrieves the BBMI notification setting' do
        VCR.use_cassette 'mr_client/bb_internal/apigw_get_bbmi_notification_setting' do
          notification_setting = client.get_bbmi_notification_setting

          expect(notification_setting).to be_a(Hash)
          expect(notification_setting).to have_key('flag')
          expect(notification_setting['flag']).to be(true)
        end
      end
    end
  end

  context 'using legacy endpoints' do
    before do
      allow(Flipper).to receive(:enabled?).with(:mhv_medical_records_migrate_to_api_gateway).and_return(false)
      VCR.use_cassette 'mr_client/bb_internal/session_auth' do
        @client ||= begin
          client = BBInternal::Client.new(session: { user_id: '11375034', icn: '1012740022V620959' })
          client.authenticate
          client
        end
      end
    end

    describe 'session' do
      it 'preserves ICN' do
        expect(client.session.icn).to equal('1012740022V620959')
      end
    end

    describe '#list_radiology' do
      it 'gets the radiology records' do
        VCR.use_cassette 'mr_client/bb_internal/get_radiology' do
          radiology_results = client.list_radiology
          expect(radiology_results).to be_an(Array)
          result = radiology_results[0]
          expect(result).to be_a(Hash)
          expect(result).to have_key('procedureName')
        end
      end
    end

    describe '#list_imaging_studies' do
      it 'gets the list of imaging studies' do
        VCR.use_cassette 'mr_client/bb_internal/get_imaging_studies' do
          studies = client.list_imaging_studies
          expect(studies).to be_an(Array)
          expect(studies.first).to have_key('studyIdUrn')
          expect(studies.first).to have_key('studyIdUrn')

          # Check if 'studyIdUrn' was replaced by a UUID
          expect(studies.first['studyIdUrn']).to match(UUID_REGEX)
        end
      end
    end

    describe '#request_study' do
      include_context 'redis setup'

      it 'requests a study by study_id' do
        VCR.use_cassette 'mr_client/bb_internal/request_study' do
          result = client.request_study(uuid)
          expect(result).to be_a(Hash)
          expect(result).to have_key('status')
          expect(result).to have_key('studyIdUrn')

          # 'studyIdUrn' should match a specific UUID
          expect(result['studyIdUrn']).to equal(uuid)
        end
      end
    end

    describe '#list_images' do
      include_context 'redis setup'

      it 'lists the images for a given study' do
        VCR.use_cassette 'mr_client/bb_internal/list_images' do
          images = client.list_images(uuid)
          expect(images).to be_an(Array)
          expect(images.first).to be_a(String)
        end
      end
    end

    describe '#get_image' do
      include_context 'redis setup'

      it 'streams an image successfully' do
        series = '01'
        image = '01'
        yielder = StringIO.new

        VCR.use_cassette 'mr_client/bb_internal/get_image' do
          client.get_image(uuid, series, image, ->(headers) {}, yielder)
          expect(yielder.string).not_to be_empty
        end
      end
    end

    describe '#get_dicom' do
      include_context 'redis setup'

      it 'streams a DICOM zip successfully' do
        yielder = StringIO.new

        VCR.use_cassette 'mr_client/bb_internal/get_dicom' do
          client.get_dicom(uuid, ->(headers) {}, yielder)
          expect(yielder.string).not_to be_empty
        end
      end
    end

    describe '#get_generate_ccd' do
      let(:icn) { '1000000000V000000' }
      let(:last_name_with_space) { 'DOE SMITH' }
      let(:expected_escaped_last_name) { 'DOE%20SMITH' }

      it 'requests a CCD be generated and returns the correct structure' do
        VCR.use_cassette 'mr_client/bb_internal/generate_ccd' do
          ccd_list = client.get_generate_ccd(client.session.icn, 'DOE')

          expect(ccd_list).to be_an(Array)
          expect(ccd_list).not_to be_empty

          first_ccd = ccd_list.first
          expect(first_ccd).to be_a(Hash)
          expect(first_ccd).to have_key('dateGenerated')
          expect(first_ccd['dateGenerated']).to be_a(String)

          expect(first_ccd).to have_key('status')
          expect(first_ccd['status']).to be_a(String)
        end
      end

      it 'ensures the URL contains no spaces by escaping them' do
        # Mock the `perform` method to intercept the URL
        allow(client).to receive(:perform).and_wrap_original do |_original_method, _method, url, _body, _headers|
          # Verify the URL contains no spaces
          expect(url).to include(expected_escaped_last_name)
          expect(url).not_to include(' ')
          # Return a mock response to satisfy the method call
          double('Response', body: [])
        end

        # Call the method
        client.get_generate_ccd(icn, last_name_with_space)
      end
    end

    describe '#get_download_ccd' do
      let(:date) { '2024-10-23T12:42:48.000-0400' }
      let(:expected_url) do
        "#{Settings.mhv.medical_records.host}/mhvapi/v1/bluebutton/healthsummary/#{date}/fileFormat/XML/ccdType/XML"
      end
      let(:response_body) { '<ClinicalDocument>...</ClinicalDocument>' }

      context 'when using VCR' do
        it 'retrieves a previously generated CCD as XML' do
          VCR.use_cassette 'mr_client/bb_internal/download_ccd' do
            ccd = client.get_download_ccd(date)

            expect(ccd).to be_a(String)
            expect(ccd).to include('<ClinicalDocument')
          end
        end
      end

      context 'when verifying headers with WebMock' do
        it 'sends the correct Accept header' do
          stub_request(:get, expected_url)
            .with(headers: { 'Accept' => 'application/xml' })
            .to_return(status: 200, body: response_body, headers: { 'Content-Type' => 'application/xml' })

          ccd = client.get_download_ccd(date)

          expect(ccd).to be_a(String)
          expect(ccd).to include('<ClinicalDocument')
        end
      end
    end

    describe '#get_study_status' do
      it 'retrieves the status of all study jobs' do
        VCR.use_cassette 'mr_client/bb_internal/study_status' do
          study_job_list = client.get_study_status

          expect(study_job_list).to be_an(Array)
          expect(study_job_list).not_to be_empty

          first_study_job = study_job_list.first
          expect(first_study_job).to be_a(Hash)

          expect(first_study_job).to have_key('status')
          expect(first_study_job['status']).to be_a(String)
          expect(first_study_job).to have_key('studyIdUrn')
          expect(first_study_job['studyIdUrn']).to be_a(String)

          # Check if 'studyIdUrn' was replaced by a UUID
          expect(first_study_job['studyIdUrn']).to match(UUID_REGEX)
        end
      end
    end

    describe '#get_bbmi_notification_setting' do
      it 'retrieves the BBMI notification setting' do
        VCR.use_cassette 'mr_client/bb_internal/get_bbmi_notification_setting' do
          notification_setting = client.get_bbmi_notification_setting

          expect(notification_setting).to be_a(Hash)
          expect(notification_setting).to have_key('flag')
          expect(notification_setting['flag']).to be(true)
        end
      end
    end

    describe '#get_patient' do
      it 'retrieves the patient information by user ID' do
        VCR.use_cassette 'mr_client/bb_internal/get_patient' do
          patient = client.get_patient

          expect(patient).to be_a(Hash)

          expect(patient).to have_key('ipas')
          expect(patient['ipas']).to be_an(Array)
          expect(patient['ipas']).not_to be_empty

          expect(patient).to have_key('facilities')
          expect(patient['facilities']).to be_an(Array)
          expect(patient['facilities']).not_to be_empty

          first_facility = patient['facilities'].first
          expect(first_facility).to be_a(Hash)
          expect(first_facility['facilityInfo']).to have_key('name')
        end
      end

      it 'raises a ServiceError when the patient is not found' do
        empty_response = double('Response', body: nil)
        allow(client).to receive(:perform).and_return(empty_response)

        expect { client.get_patient }.to raise_error(Common::Exceptions::ServiceError) do |error|
          expect(error.errors.first[:detail]).to eq('Patient not found')
        end
      end

      describe '#get_sei_vital_signs_summary' do
        it 'retrieves the SEI vital signs' do
          VCR.use_cassette 'mr_client/bb_internal/get_sei_vital_signs_summary' do
            response = client.get_sei_vital_signs_summary

            expect(response).to be_a(Hash)
            expect(response).to have_key('bloodPreassureReadings')
            expect(response).to have_key('bloodSugarReadings')
            expect(response).to have_key('bodyTemperatureReadings')
            expect(response).to have_key('bodyWeightReadings')
            expect(response).to have_key('cholesterolReadings')
            expect(response).to have_key('heartRateReadings')
            expect(response).to have_key('inrReadings')
            expect(response).to have_key('lipidReadings')
            expect(response).to have_key('painReadings')
            expect(response).to have_key('pulseOximetryReadings')
          end
        end
      end

      describe '#get_sei_allergies' do
        it 'retrieves the SEI allergies' do
          VCR.use_cassette 'mr_client/bb_internal/get_sei_allergies' do
            response = client.get_sei_allergies

            expect(response).to be_a(Hash)
            expect(response).to have_key('pojoObject')
            expect(response['pojoObject'][0]).to have_key('allergiesId')
          end
        end
      end

      describe '#get_sei_family_health_history' do
        it 'retrieves the SEI family health history' do
          VCR.use_cassette 'mr_client/bb_internal/get_sei_family_health_history' do
            response = client.get_sei_family_health_history

            expect(response).to be_a(Hash)
            expect(response).to have_key('pojoObject')
            expect(response['pojoObject'][0]).to have_key('relationship')
          end
        end
      end

      describe '#get_sei_immunizations' do
        it 'retrieves the SEI immunizations' do
          VCR.use_cassette 'mr_client/bb_internal/get_sei_immunizations' do
            response = client.get_sei_immunizations

            expect(response).to be_a(Hash)
            expect(response).to have_key('pojoObject')
            expect(response['pojoObject'][0]).to have_key('immunizationId')
          end
        end
      end

      describe '#get_sei_test_entries' do
        it 'retrieves the SEI test entries' do
          VCR.use_cassette 'mr_client/bb_internal/get_sei_test_entries' do
            response = client.get_sei_test_entries

            expect(response).to be_a(Hash)
            expect(response).to have_key('pojoObject')
          end
        end
      end

      describe '#get_sei_medical_events' do
        it 'retrieves the SEI medical events' do
          VCR.use_cassette 'mr_client/bb_internal/get_sei_medical_events' do
            response = client.get_sei_medical_events

            expect(response).to be_a(Hash)
            expect(response).to have_key('pojoObject')
            expect(response['pojoObject'][0]).to have_key('medicalEventId')
          end
        end
      end

      describe '#get_sei_military_history' do
        it 'retrieves the SEI miltary history' do
          VCR.use_cassette 'mr_client/bb_internal/get_sei_military_history' do
            response = client.get_sei_military_history

            expect(response).to be_a(Hash)
            expect(response).to have_key('pojoObject')
            expect(response['pojoObject'][0]).to have_key('serviceBranch')
          end
        end
      end

      describe '#get_sei_healthcare_providers' do
        it 'retrieves the SEI healthcare providers' do
          VCR.use_cassette 'mr_client/bb_internal/get_sei_healthcare_providers' do
            response = client.get_sei_healthcare_providers

            expect(response).to be_an(Array)
            expect(response[0]).to have_key('healthCareProviderId')
          end
        end
      end

      describe '#get_sei_health_insurance' do
        it 'retrieves the SEI health insurance' do
          VCR.use_cassette 'mr_client/bb_internal/get_sei_health_insurance' do
            response = client.get_sei_health_insurance

            expect(response).to be_an(Array)
            expect(response[0]).to have_key('healthInsuranceId')
          end
        end
      end

      describe '#get_sei_treatment_facilities' do
        it 'retrieves the SEI treatment facilities' do
          VCR.use_cassette 'mr_client/bb_internal/get_sei_treatment_facilities' do
            response = client.get_sei_treatment_facilities

            expect(response).to be_an(Array)
            expect(response[0]).to have_key('treatmentFacilityId')
          end
        end
      end

      describe '#get_sei_food_journal' do
        it 'retrieves the SEI food journal' do
          VCR.use_cassette 'mr_client/bb_internal/get_sei_food_journal' do
            response = client.get_sei_food_journal

            expect(response).to be_an(Array)
            expect(response[0]).to have_key('foodJournalId')
          end
        end
      end

      describe '#get_sei_activity_journal' do
        it 'retrieves the SEI activity journal' do
          VCR.use_cassette 'mr_client/bb_internal/get_sei_activity_journal' do
            response = client.get_sei_activity_journal

            expect(response).to be_an(Array)
            expect(response[0]).to have_key('activityJournalId')
          end
        end
      end

      describe '#get_sei_medications' do
        it 'retrieves the SEI activity journal' do
          VCR.use_cassette 'mr_client/bb_internal/get_sei_medications' do
            response = client.get_sei_medications

            expect(response).to be_an(Array)
            expect(response[0]).to have_key('medicationId')
          end
        end
      end
    end

    describe '#get_demographic_info' do
      it 'retrieves the patient demographic information' do
        VCR.use_cassette 'mr_client/bb_internal/get_demographic_info' do
          demographic_info = client.get_demographic_info

          expect(demographic_info).to be_a(Hash)
          expect(demographic_info).to have_key('content')
          expect(demographic_info['content']).to be_an(Array)
          expect(demographic_info['content']).not_to be_empty

          first_record = demographic_info['content'].first
          expect(first_record).to be_a(Hash)
          expect(first_record).to have_key('firstName')
          expect(first_record['firstName']).to be_a(String)
          expect(first_record).to have_key('lastName')
          expect(first_record['lastName']).to be_a(String)
          expect(first_record).to have_key('dateOfBirthString')
          expect(first_record['dateOfBirthString']).to be_a(String)
          expect(first_record).to have_key('gender')
          expect(first_record['gender']).to be_a(String)
          expect(first_record).to have_key('permCity')
          expect(first_record['permCity']).to be_a(String)
          expect(first_record).to have_key('permState')
          expect(first_record['permState']).to be_a(String)
        end
      end
    end

<<<<<<< HEAD
    describe '#invalid?' do
      let(:session_data) { OpenStruct.new(icn:, patient_id:, expired?: session_expired) }
=======
  describe '#get_sei_emergency_contacts' do
    it "retrieves the patient's emergency contacts" do
      VCR.use_cassette 'mr_client/bb_internal/get_sei_emergency_contacts' do
        emergency_contacts = client.get_sei_emergency_contacts

        expect(emergency_contacts).to be_an(Array)
        expect(emergency_contacts).not_to be_empty

        first_record = emergency_contacts.first
        expect(first_record).to be_a(Hash)
        expect(first_record).to have_key('firstName')
        expect(first_record['firstName']).to be_a(String)
        expect(first_record).to have_key('lastName')
        expect(first_record['lastName']).to be_a(String)
        expect(first_record).to have_key('contactInfoContactMethod')
        expect(first_record['contactInfoContactMethod']).to be_a(String)
        expect(first_record).to have_key('contactInfoEmail')
        expect(first_record['contactInfoEmail']).to be_a(String)
        expect(first_record).to have_key('addressStreet1')
        expect(first_record['addressStreet1']).to be_a(String)
        expect(first_record).to have_key('addressCity')
        expect(first_record['addressCity']).to be_a(String)
        expect(first_record).to have_key('addressState')
        expect(first_record['addressState']).to be_a(String)
        expect(first_record).to have_key('addressPostalCode')
        expect(first_record['addressPostalCode']).to be_a(String)
      end
    end
  end

  describe '#invalid?' do
    let(:session_data) { OpenStruct.new(icn:, patient_id:, expired?: session_expired) }
>>>>>>> 8fe0baf7

      context 'when session is expired' do
        let(:session_expired) { true }
        let(:icn) { '1000000000V000000' }
        let(:patient_id) { '12345' }

        it 'returns true' do
          expect(client.send(:invalid?, session_data)).to be true
        end
      end

      context 'when session has no icn' do
        let(:session_expired) { false }
        let(:icn) { nil }
        let(:patient_id) { '12345' }

        it 'returns true' do
          expect(client.send(:invalid?, session_data)).to be true
        end
      end

      context 'when session has no patient_id' do
        let(:session_expired) { false }
        let(:icn) { '1000000000V000000' }
        let(:patient_id) { nil }

        it 'returns true' do
          expect(client.send(:invalid?, session_data)).to be true
        end
      end

      context 'when session is valid' do
        let(:session_expired) { false }
        let(:icn) { '1000000000V000000' }
        let(:patient_id) { '12345' }

        it 'returns false' do
          expect(client.send(:invalid?, session_data)).to be false
        end
      end
    end
  end
end<|MERGE_RESOLUTION|>--- conflicted
+++ resolved
@@ -483,43 +483,8 @@
       end
     end
 
-<<<<<<< HEAD
     describe '#invalid?' do
       let(:session_data) { OpenStruct.new(icn:, patient_id:, expired?: session_expired) }
-=======
-  describe '#get_sei_emergency_contacts' do
-    it "retrieves the patient's emergency contacts" do
-      VCR.use_cassette 'mr_client/bb_internal/get_sei_emergency_contacts' do
-        emergency_contacts = client.get_sei_emergency_contacts
-
-        expect(emergency_contacts).to be_an(Array)
-        expect(emergency_contacts).not_to be_empty
-
-        first_record = emergency_contacts.first
-        expect(first_record).to be_a(Hash)
-        expect(first_record).to have_key('firstName')
-        expect(first_record['firstName']).to be_a(String)
-        expect(first_record).to have_key('lastName')
-        expect(first_record['lastName']).to be_a(String)
-        expect(first_record).to have_key('contactInfoContactMethod')
-        expect(first_record['contactInfoContactMethod']).to be_a(String)
-        expect(first_record).to have_key('contactInfoEmail')
-        expect(first_record['contactInfoEmail']).to be_a(String)
-        expect(first_record).to have_key('addressStreet1')
-        expect(first_record['addressStreet1']).to be_a(String)
-        expect(first_record).to have_key('addressCity')
-        expect(first_record['addressCity']).to be_a(String)
-        expect(first_record).to have_key('addressState')
-        expect(first_record['addressState']).to be_a(String)
-        expect(first_record).to have_key('addressPostalCode')
-        expect(first_record['addressPostalCode']).to be_a(String)
-      end
-    end
-  end
-
-  describe '#invalid?' do
-    let(:session_data) { OpenStruct.new(icn:, patient_id:, expired?: session_expired) }
->>>>>>> 8fe0baf7
 
       context 'when session is expired' do
         let(:session_expired) { true }
@@ -561,5 +526,35 @@
         end
       end
     end
+
+    describe '#get_sei_emergency_contacts' do
+      it "retrieves the patient's emergency contacts" do
+        VCR.use_cassette 'mr_client/bb_internal/get_sei_emergency_contacts' do
+          emergency_contacts = client.get_sei_emergency_contacts
+
+          expect(emergency_contacts).to be_an(Array)
+          expect(emergency_contacts).not_to be_empty
+
+          first_record = emergency_contacts.first
+          expect(first_record).to be_a(Hash)
+          expect(first_record).to have_key('firstName')
+          expect(first_record['firstName']).to be_a(String)
+          expect(first_record).to have_key('lastName')
+          expect(first_record['lastName']).to be_a(String)
+          expect(first_record).to have_key('contactInfoContactMethod')
+          expect(first_record['contactInfoContactMethod']).to be_a(String)
+          expect(first_record).to have_key('contactInfoEmail')
+          expect(first_record['contactInfoEmail']).to be_a(String)
+          expect(first_record).to have_key('addressStreet1')
+          expect(first_record['addressStreet1']).to be_a(String)
+          expect(first_record).to have_key('addressCity')
+          expect(first_record['addressCity']).to be_a(String)
+          expect(first_record).to have_key('addressState')
+          expect(first_record['addressState']).to be_a(String)
+          expect(first_record).to have_key('addressPostalCode')
+          expect(first_record['addressPostalCode']).to be_a(String)
+        end
+      end
+    end
   end
 end