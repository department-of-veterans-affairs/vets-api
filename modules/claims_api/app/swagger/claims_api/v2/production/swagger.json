{
  "openapi": "3.0.1",
  "info": {
    "title": "Benefits Claims",
    "version": "v2",
    "description": "## Background\n\nThe Benefits Claims API Version 2 lets internal consumers: \n\n-   Retrieve existing claim information, including status, by claim ID\n-   Automatically establish an Intent To File (21-0966) in VBMS\n-   Automatically establish a disability compensation claim (21-526EZ) in VBMS\n-   Digitally submit supporting documentation for disability compensation claims\n-   Retrieve the active Power of Attorney for a Veteran\n\nAdditional functionality will be added over time.\n\nYou should use the [Benefits Claims API Version 1](https://developer.va.gov/explore/benefits/docs/claims?version=current) if: \n\n-   You are a consumer outside of VA and do not have the necessary VA agreements to use this API, and/or\n-   You want automatic establishment of power of attorney (21-22 or 21-22a)\n    \n## Technical Overview\n\nThis API accepts a payload of requests and responses with the payload identifying the claim and Veteran. Responses provide the submission’s processing status. Responses also provide a unique ID which can be used with the appropriate GET endpoint to return detailed, end-to-end claims status tracking. \n\nEnd-to-end claims tracking provides the status of claims as they move through the submission process, but does not return whether the claim was approved or denied. \n\n### Claim statuses\n\nClaims are first submitted by this API and then established in Veterans Benefits Management System (VBMS). A 200 response means that the claim was successfully submitted by the API. It does not mean VA has received the claim. Use the appropriate GET endpoint and the ID returned with your submission response to confirm the status of the submission. Statuses are:\n\n-   Pending - the claim is successfully submitted for processing\n-   Errored -  the submission encountered upstream errors\n-   Canceled -  the claim was identified as a duplicate or another issue caused the claim to be canceled. For duplicate claims,  the tracking of the claim's progress happens under a different Claim ID . \n\nOther statuses this API returns align with the [VA.gov](http://va.gov/) [claim status descriptions](https://www.va.gov/resources/what-your-claim-status-means/), which are:\n\n-   Claim received\n-   Initial review\n-   Evidence gathering, review, and decision\n-   Preparation for notification\n-   Complete\n\n### Finding a Veteran's unique VA ID\n\nThis API uses a unique Veteran identifier to identify the subject of each API request. This Veteran identifier can be retrieved by passing the Veteran’s first name, last name, DOB, and SSN to the ‘/veteran-id’ endpoint. This identifier should then be used as the Veteran ID parameter in request URLs.\n\nNote: though Veteran identifiers are typically static, they may change over time. If a specific Veteran ID suddenly responds with a ‘404 not found’ error, the identifier may have changed. It’s a good idea to periodically check the identifier for each Veteran.\n\n### Authentication and authorization\n\nThe authentication model for the Benefits Claims Version 2 is based on OAuth 2.0 / OpenID Connect and supports the [client credentials grant](https://developer.va.gov/explore/authorization/docs/client-credentials?api=claims).\n\n**Important**: To get production access, you must either work for VA or have specific VA agreements in place. If you have questions, [contact us](https://developer.va.gov/support/contact-us).\n\n### Test data for sandbox environment use\n\nWe use mock [test data in the sandbox environment](https://github.com/department-of-veterans-affairs/vets-api-clients/blob/master/test_accounts.md). Sandbox test data and test users for the Benefits Claims API are valid for all versions of the API.\n"
  },
  "tags": [
    {
      "name": "Veteran Identifier",
      "description": "Allows authenticated veterans and veteran representatives to retrieve a veteran's id."
    },
    {
      "name": "Claims",
      "description": "Allows authenticated and authorized users to access claims data for a given Veteran. No data is returned if the user is not authenticated and authorized.\n"
    },
    {
      "name": "5103 Waiver",
      "description": "Allows authenticated and authorized users to file a 5103 Notice Response on a claim."
    },
    {
      "name": "Intent to File",
      "description": "Allows authenticated and authorized users to automatically establish an Intent to File (21-0966) in VBMS.\n"
    },
    {
      "name": "Disability Compensation Claims",
      "description": "Allows authenticated and authorized users to automatically establish a Disability Compensation Claim (21-526EZ) in VBMS\n"
    },
    {
      "name": "Power of Attorney",
      "description": "Allows authenticated and authorized users to retrieve the active power of attorney for a Veteran\n"
    }
  ],
  "components": {
    "securitySchemes": {
      "bearer_token": {
        "type": "http",
        "scheme": "bearer",
        "bearerFormat": "JWT"
      },
      "productionOauth": {
        "type": "oauth2",
        "description": "This API uses OAuth 2 with the client credential grant flow. [More info](https://developer.va.gov/explore/api/benefits-claims/client-credentials)",
        "flows": {
          "authorizationCode": {
            "authorizationUrl": "https://api.va.gov/oauth2/authorization",
            "tokenUrl": "https://api.va.gov/oauth2/token",
            "scopes": {
              "system/claim.read": "Retrieve claim data",
              "system/claim.write": "Submit claim data"
            }
          }
        }
      },
      "sandboxOauth": {
        "type": "oauth2",
        "description": "This API uses OAuth 2 with the client credential grant flow. [More info](https://developer.va.gov/explore/api/benefits-claims/client-credentials)",
        "flows": {
          "authorizationCode": {
            "authorizationUrl": "https://sandbox-api.va.gov/oauth2/authorization",
            "tokenUrl": "https://sandbox-api.va.gov/oauth2/token",
            "scopes": {
              "system/claim.read": "Retrieve claim data",
              "system/claim.write": "Submit claim data"
            }
          }
        }
      }
    }
  },
  "paths": {
    "/veteran-id:find": {
      "post": {
        "summary": "Retrieve Veteran ID.",
        "tags": [
          "Veteran Identifier"
        ],
        "operationId": "postVeteranId",
        "security": [
          {
            "productionOauth": [
              "system/claim.read"
            ]
          },
          {
            "sandboxOauth": [
              "system/claim.read"
            ]
          },
          {
            "bearer_token": [

            ]
          }
        ],
        "description": "Allows authenticated and authorized users to retrieve a Veteran's ID.",
        "parameters": [

        ],
        "responses": {
          "201": {
            "description": "Veteran's unique identifier",
            "content": {
              "application/json": {
                "example": {
                  "id": "1012667145V762142"
                },
                "schema": {
                  "additionalProperties": false,
                  "properties": {
                    "id": {
                      "type": "string",
                      "example": "1012667145V762142"
                    }
                  }
                }
              }
            }
          },
          "400": {
            "description": "Bad Request",
            "content": {
              "application/json": {
                "example": {
                  "errors": [
                    {
                      "title": "invalid value for SSN",
                      "detail": "blank is not valid for SSN"
                    }
                  ]
                },
                "schema": {
                  "required": [
                    "errors"
                  ],
                  "properties": {
                    "errors": {
                      "type": "array",
                      "items": {
                        "additionalProperties": false,
                        "required": [
                          "title",
                          "detail"
                        ],
                        "properties": {
                          "title": {
                            "type": "string",
                            "description": "HTTP error title"
                          },
                          "detail": {
                            "type": "string",
                            "description": "HTTP error detail"
                          },
                          "source": {
                            "type": "object",
                            "additionalProperties": false,
                            "description": "Source of error",
                            "properties": {
                              "pointer": {
                                "type": "string",
                                "description": "Pointer to source of error"
                              }
                            }
                          }
                        }
                      }
                    }
                  }
                }
              }
            }
          },
          "401": {
            "description": "Unauthorized",
            "content": {
              "application/json": {
                "example": {
                  "errors": [
                    {
                      "title": "Not authorized",
                      "detail": "Not authorized"
                    }
                  ]
                },
                "schema": {
                  "required": [
                    "errors"
                  ],
                  "properties": {
                    "errors": {
                      "type": "array",
                      "items": {
                        "additionalProperties": false,
                        "required": [
                          "title",
                          "detail"
                        ],
                        "properties": {
                          "title": {
                            "type": "string",
                            "description": "HTTP error title"
                          },
                          "detail": {
                            "type": "string",
                            "description": "HTTP error detail"
                          },
                          "source": {
                            "type": "object",
                            "additionalProperties": false,
                            "description": "Source of error",
                            "properties": {
                              "pointer": {
                                "type": "string",
                                "description": "Pointer to source of error"
                              }
                            }
                          }
                        }
                      }
                    }
                  }
                }
              }
            }
          },
          "404": {
            "description": "Resource not found",
            "content": {
              "application/json": {
                "example": {
                  "errors": [
                    {
                      "title": "Resource not found",
                      "detail": "Resource not found"
                    }
                  ]
                },
                "schema": {
                  "required": [
                    "errors"
                  ],
                  "properties": {
                    "errors": {
                      "type": "array",
                      "items": {
                        "additionalProperties": false,
                        "required": [
                          "title",
                          "detail"
                        ],
                        "properties": {
                          "title": {
                            "type": "string",
                            "description": "HTTP error title"
                          },
                          "detail": {
                            "type": "string",
                            "description": "HTTP error detail"
                          },
                          "source": {
                            "type": "object",
                            "additionalProperties": false,
                            "description": "Source of error",
                            "properties": {
                              "pointer": {
                                "type": "string",
                                "description": "Pointer to source of error"
                              }
                            }
                          }
                        }
                      }
                    }
                  }
                }
              }
            }
          }
        },
        "requestBody": {
          "content": {
            "application/json": {
              "schema": {
                "type": "object",
                "required": [
                  "ssn",
                  "birthdate",
                  "firstName",
                  "lastName"
                ],
                "properties": {
                  "ssn": {
                    "type": "string",
                    "example": "796130115",
                    "description": "SSN of Veteran being represented"
                  },
                  "firstName": {
                    "type": "string",
                    "example": "Tamara",
                    "description": "First name of Veteran being represented"
                  },
                  "lastName": {
                    "type": "string",
                    "example": "Ellis",
                    "description": "Last name of Veteran being represented"
                  },
                  "birthdate": {
                    "type": "string",
                    "example": "1967-06-19",
                    "description": "Date of birth of Veteran being represented, in ISO8601 format"
                  }
                },
                "example": {
                  "ssn": "796130115",
                  "firstName": "Tamara",
                  "lastName": "Ellis",
                  "birthdate": "1967-06-19"
                }
              }
            }
          },
          "required": true
        }
      }
    },
    "/veterans/{veteranId}/claims": {
      "get": {
        "summary": "Find all benefits claims for a Veteran.",
        "tags": [
          "Claims"
        ],
        "operationId": "findClaims",
        "security": [
          {
            "productionOauth": [
              "system/claim.read"
            ]
          },
          {
            "sandboxOauth": [
              "system/claim.read"
            ]
          },
          {
            "bearer_token": [

            ]
          }
        ],
        "parameters": [
          {
            "name": "veteranId",
            "in": "path",
            "required": true,
            "example": "1012667145V762142",
            "description": "ID of Veteran",
            "schema": {
              "type": "string"
            }
          }
        ],
        "responses": {
          "200": {
            "description": "claim response",
            "content": {
              "application/json": {
                "example": {
                  "data": [
                    {
                      "id": "555555555",
                      "type": "claim",
                      "attributes": {
                        "baseEndProductCode": "400",
                        "claimDate": "2017-05-02",
                        "claimPhaseDates": {
                          "phaseChangeDate": "2017-10-18"
                        },
                        "claimType": "Compensation",
                        "closeDate": "2017-10-18",
                        "decisionLetterSent": false,
                        "developmentLetterSent": false,
                        "documentsNeeded": false,
                        "endProductCode": "404",
                        "evidenceWaiverSubmitted5103": false,
                        "lighthouseId": null,
                        "status": "COMPLETE"
                      }
                    }
                  ]
                },
                "schema": {
                  "$schema": "http://json-schema.org/draft-04/schema#",
                  "type": "object",
                  "required": [
                    "data"
                  ],
                  "properties": {
                    "data": {
                      "type": "array",
                      "items": {
                        "required": [
                          "id",
                          "type",
                          "attributes"
                        ],
                        "additionalProperties": false,
                        "description": "Claim details",
                        "properties": {
                          "id": {
                            "type": "string",
                            "nullable": true,
                            "description": "Claim ID in VBMS. If a claim was submitted with Lighthouse and not successfully established upstream, it could have a null claimId.",
                            "example": "600131328"
                          },
                          "type": {
                            "type": "string",
                            "example": "claim"
                          },
                          "attributes": {
                            "type": "object",
                            "required": [
                              "baseEndProductCode",
                              "claimType",
                              "claimDate",
                              "claimPhaseDates",
                              "closeDate",
                              "developmentLetterSent",
                              "decisionLetterSent",
                              "documentsNeeded",
                              "endProductCode",
                              "evidenceWaiverSubmitted5103",
                              "lighthouseId",
                              "status"
                            ],
                            "properties": {
                              "baseEndProductCode": {
                                "type": "string",
                                "description": "Base end product code for claim",
                                "example": "400"
                              },
                              "claimType": {
                                "type": "string",
                                "description": "Name of claim type",
                                "example": "Compensation"
                              },
                              "claimDate": {
                                "format": "date",
                                "type": "string",
                                "description": "Date the claim was first filed. In YYYY-MM-DD format.",
                                "example": "2018-06-04"
                              },
                              "claimPhaseDates": {
                                "type": "object",
                                "properties": {
                                  "phaseChangeDate": {
                                    "format": "date",
                                    "type": "string",
                                    "description": "The date that the claim changed to its current phase",
                                    "example": "2017-10-18"
                                  }
                                }
                              },
                              "closeDate": {
                                "format": "date",
                                "type": "string",
                                "description": "Date claim was closed",
                                "example": "2019-09-04"
                              },
                              "developmentLetterSent": {
                                "type": "boolean",
                                "description": "If true, a development letter has been sent to the claimant regarding a benefit claim",
                                "example": "false"
                              },
                              "decisionLetterSent": {
                                "type": "boolean",
                                "description": "If true, a decision letter has been sent to the claimant regarding a benefit claim",
                                "example": "false"
                              },
                              "documentsNeeded": {
                                "type": "boolean",
                                "description": "If true, the claim requires additional documents to be submitted",
                                "example": "false"
                              },
                              "endProductCode": {
                                "type": "string",
                                "description": "End product code of claim"
                              },
                              "evidenceWaiverSubmitted5103": {
                                "type": "boolean",
                                "nullable": true,
                                "description": "If true, indicates a decision has been requested and/or a Waiver 5103 has been submitted",
                                "example": "false"
                              },
                              "lighthouseId": {
                                "type": "string",
                                "nullable": true,
                                "description": "Claim ID in Lighthouse",
                                "example": "0BAEFC26-1CE4-4046-9B3C-3071055603DB"
                              },
                              "status": {
                                "type": "string",
                                "description": "Status of claim",
                                "enum": [
                                  "PENDING",
                                  "CLAIM_RECEIVED",
                                  "INITIAL_REVIEW",
                                  "EVIDENCE_GATHERING_REVIEW_DECISION",
                                  "PREPARATION_FOR_NOTIFICATION",
                                  "COMPLETE",
                                  "ERRORED",
                                  "CANCELED"
                                ]
                              }
                            }
                          }
                        }
                      }
                    }
                  }
                }
              }
            }
          },
          "401": {
            "description": "Unauthorized",
            "content": {
              "application/json": {
                "example": {
                  "errors": [
                    {
                      "title": "Not authorized",
                      "detail": "Not authorized"
                    }
                  ]
                },
                "schema": {
                  "required": [
                    "errors"
                  ],
                  "properties": {
                    "errors": {
                      "type": "array",
                      "items": {
                        "additionalProperties": false,
                        "required": [
                          "title",
                          "detail"
                        ],
                        "properties": {
                          "title": {
                            "type": "string",
                            "description": "HTTP error title"
                          },
                          "detail": {
                            "type": "string",
                            "description": "HTTP error detail"
                          },
                          "source": {
                            "type": "object",
                            "additionalProperties": false,
                            "description": "Source of error",
                            "properties": {
                              "pointer": {
                                "type": "string",
                                "description": "Pointer to source of error"
                              }
                            }
                          }
                        }
                      }
                    }
                  }
                }
              }
            }
          }
        }
      }
    },
    "/veterans/{veteranId}/claims/{id}": {
      "get": {
        "summary": "Find claim by ID.",
        "tags": [
          "Claims"
        ],
        "operationId": "findClaimById",
        "security": [
          {
            "productionOauth": [
              "system/claim.read"
            ]
          },
          {
            "sandboxOauth": [
              "system/claim.read"
            ]
          },
          {
            "bearer_token": [

            ]
          }
        ],
        "description": "Retrieves a specific claim for a Veteran",
        "parameters": [
          {
            "name": "id",
            "in": "path",
            "example": "600400703",
            "description": "The ID of the claim being requested",
            "required": true,
            "schema": {
              "type": "string"
            }
          },
          {
            "name": "veteranId",
            "in": "path",
            "required": true,
            "example": "1012667145V762142",
            "description": "ID of Veteran",
            "schema": {
              "type": "string"
            }
          }
        ],
        "responses": {
          "200": {
            "description": "claim response",
            "content": {
              "application/json": {
                "example": {
                  "data": {
                    "id": "555555555",
                    "type": "claim",
                    "attributes": {
                      "claimTypeCode": "400PREDSCHRG",
                      "claimDate": "2017-05-02",
                      "claimPhaseDates": {
                        "phaseChangeDate": "2017-10-18",
                        "currentPhaseBack": false,
                        "latestPhaseType": "COMPLETE",
                        "previousPhases": {
                          "phase7CompleteDate": "2017-10-18"
                        }
                      },
                      "claimType": "Compensation",
                      "closeDate": "2017-10-18",
                      "contentions": [
                        {
                          "name": "abnormal heart (New)"
                        },
                        {
                          "name": "abscess kidney (New)"
                        },
                        {
                          "name": "encephalitis lethargica residuals (New)"
                        },
                        {
                          "name": "dracunculiasis (New)"
                        },
                        {
                          "name": "gingivitis (New)"
                        },
                        {
                          "name": "abnormal weight loss (New)"
                        },
                        {
                          "name": "groin condition (New)"
                        },
                        {
                          "name": "metritis (New)"
                        }
                      ],
                      "decisionLetterSent": false,
                      "developmentLetterSent": false,
                      "documentsNeeded": false,
                      "endProductCode": "404",
                      "evidenceWaiverSubmitted5103": false,
                      "errors": [

                      ],
                      "jurisdiction": "National Work Queue",
                      "lighthouseId": null,
                      "maxEstClaimDate": null,
                      "minEstClaimDate": null,
                      "status": "COMPLETE",
                      "submitterApplicationCode": "EBN",
                      "submitterRoleCode": "VET",
                      "supportingDocuments": [
                        {
                          "documentId": "{54EF0C16-A9E7-4C3F-B876-B2C7BEC1F834}",
                          "documentTypeLabel": "Medical",
                          "originalFileName": null,
                          "trackedItemId": null,
                          "uploadDate": null
                        }
                      ],
                      "tempJurisdiction": null,
                      "trackedItems": [
                        {
                          "closedDate": "2021-06-04",
                          "description": null,
                          "displayName": "21-4142a",
                          "overdue": false,
                          "receivedDate": null,
                          "requestedDate": "2021-05-05",
                          "status": "NO_LONGER_REQUIRED",
                          "suspenseDate": "2021-06-04",
                          "id": 293440,
                          "uploadsAllowed": false
                        },
                        {
                          "closedDate": "2021-06-04",
                          "description": null,
                          "displayName": "Employment info needed",
                          "overdue": false,
                          "receivedDate": null,
                          "requestedDate": "2021-05-05",
                          "status": "NO_LONGER_REQUIRED",
                          "suspenseDate": "2021-06-04",
                          "id": 293443,
                          "uploadsAllowed": false
                        },
                        {
                          "closedDate": "2021-06-04",
                          "description": null,
                          "displayName": "Accidental injury - 21-4176 needed",
                          "overdue": false,
                          "receivedDate": null,
                          "requestedDate": "2021-05-05",
                          "status": "NO_LONGER_REQUIRED",
                          "suspenseDate": "2021-06-04",
                          "id": 293444,
                          "uploadsAllowed": false
                        },
                        {
                          "closedDate": "2021-06-04",
                          "description": null,
                          "displayName": "Buddy mentioned - No complete address",
                          "overdue": false,
                          "receivedDate": null,
                          "requestedDate": "2021-05-05",
                          "status": "NO_LONGER_REQUIRED",
                          "suspenseDate": "2021-06-04",
                          "id": 293446,
                          "uploadsAllowed": false
                        }
                      ]
                    }
                  }
                },
                "schema": {
                  "$schema": "http://json-schema.org/draft-04/schema#",
                  "type": "object",
                  "required": [
                    "data"
                  ],
                  "properties": {
                    "data": {
                      "type": "object",
                      "required": [
                        "id",
                        "type",
                        "attributes"
                      ],
                      "additionalProperties": false,
                      "description": "Claim details",
                      "properties": {
                        "id": {
                          "type": "string",
                          "nullable": true,
                          "description": "Claim ID in VBMS. If a claim was submitted with Lighthouse and not successfully established upstream, it could have a null claimId.",
                          "example": "600131328"
                        },
                        "type": {
                          "type": "string",
                          "example": "evss_claims"
                        },
                        "attributes": {
                          "type": "object",
                          "additionalProperties": false,
                          "required": [
                            "claimTypeCode",
                            "claimDate",
                            "claimPhaseDates",
                            "claimType",
                            "closeDate",
                            "contentions",
                            "decisionLetterSent",
                            "developmentLetterSent",
                            "documentsNeeded",
                            "endProductCode",
                            "evidenceWaiverSubmitted5103",
                            "errors",
                            "jurisdiction",
                            "lighthouseId",
                            "maxEstClaimDate",
                            "minEstClaimDate",
                            "status",
                            "submitterApplicationCode",
                            "submitterRoleCode",
                            "supportingDocuments",
                            "tempJurisdiction",
                            "trackedItems"
                          ],
                          "properties": {
                            "claimTypeCode": {
                              "type": "string",
                              "description": "Type code of benefit claim",
                              "example": "400PREDSCHRG"
                            },
                            "claimType": {
                              "type": "string",
                              "description": "Name of claim type",
                              "example": "Compensation"
                            },
                            "contentions": {
                              "type": "array",
                              "description": "The contentions being submitted with a claim",
                              "items": {
                                "type": "object",
                                "properties": {
                                  "name": {
                                    "type": "string",
                                    "example": "abscess kidney (New)"
                                  }
                                }
                              }
                            },
                            "claimDate": {
                              "format": "date",
                              "type": "string",
                              "nullable": true,
                              "description": "The date a claim was filed",
                              "example": "2017-10-18"
                            },
                            "claimPhaseDates": {
                              "type": "object",
                              "properties": {
                                "currentPhaseBack": {
                                  "type": "boolean",
                                  "description": "Indicates whether the current phase is moving backward."
                                },
                                "latestPhaseType": {
                                  "type": "string",
                                  "enum": [
                                    "CLAIM_RECEIVED",
                                    "UNDER_REVIEW",
                                    "GATHERING_OF_EVIDENCE",
                                    "REVIEW_OF_EVIDENCE",
                                    "PREPARATION_FOR_DECISION",
                                    "PENDING_DECISION_APPROVAL",
                                    "PREPARATION_FOR_NOTIFICATION",
                                    "COMPLETE"
                                  ],
                                  "nullable": true,
                                  "description": "The most current phase for the claim"
                                },
                                "phaseChangeDate": {
                                  "format": "date",
                                  "type": "string",
                                  "nullable": true,
                                  "description": "The date that the claim changed to its current phase",
                                  "example": "2017-10-18"
                                },
                                "previousPhases": {
                                  "type": "object",
                                  "properties": {
                                    "phase1CompleteDate": {
                                      "format": "date",
                                      "type": "string",
                                      "description": "Completed date of the claim received phase.",
                                      "example": "2017-10-18"
                                    },
                                    "phase2CompleteDate": {
                                      "format": "date",
                                      "type": "string",
                                      "description": "Completed date of the initial review phase.",
                                      "example": "2017-10-18"
                                    },
                                    "phase3CompleteDate": {
                                      "format": "date",
                                      "type": "string",
                                      "description": "Completed date of the gathering of evidence phase.",
                                      "example": "2017-10-18"
                                    },
                                    "phase4CompleteDate": {
                                      "format": "date",
                                      "type": "string",
                                      "description": "Completed date of the reviewing of evidence phase.",
                                      "example": "2017-10-18"
                                    },
                                    "phase5CompleteDate": {
                                      "format": "date",
                                      "type": "string",
                                      "description": "Completed date of the preparation for decision phase.",
                                      "example": "2017-10-18"
                                    },
                                    "phase6CompleteDate": {
                                      "format": "date",
                                      "type": "string",
                                      "description": "Completed date of the pending decision approval phase.",
                                      "example": "2017-10-18"
                                    },
                                    "phase7CompleteDate": {
                                      "format": "date",
                                      "type": "string",
                                      "description": "Completed date of the preparation for notification phase.",
                                      "example": "2017-10-18"
                                    },
                                    "phase8CompleteDate": {
                                      "format": "date",
                                      "type": "string",
                                      "description": "Completed date of the completed phase.",
                                      "example": "2017-10-18"
                                    }
                                  }
                                }
                              }
                            },
                            "closeDate": {
                              "format": "date",
                              "type": "string",
                              "nullable": true,
                              "description": "Date claim was closed",
                              "example": "2019-09-04"
                            },
                            "decisionLetterSent": {
                              "type": "boolean",
                              "description": "If true, a decision letter has been sent to the claimant regarding a benefit claim"
                            },
                            "developmentLetterSent": {
                              "type": "boolean",
                              "description": "If true, a development letter has been sent to the claimant regarding a benefit claim"
                            },
                            "documentsNeeded": {
                              "type": "boolean",
                              "description": "If true, the claim requires additional documents to be submitted"
                            },
                            "endProductCode": {
                              "type": "string",
                              "description": "End product code of claim",
                              "example": "930"
                            },
                            "evidenceWaiverSubmitted5103": {
                              "type": "boolean",
                              "nullable": true,
                              "description": "If true, indicates a decision has been requested and/or a Waiver 5103 has been submitted",
                              "example": "false"
                            },
                            "errors": {
                              "type": "array",
                              "description": "Error details if claim is in an errored state.",
                              "items": {
                                "properties": {
                                  "detail": {
                                    "type": "string",
                                    "example": "Something happened"
                                  },
                                  "source": {
                                    "type": "string",
                                    "example": "some/error/path"
                                  }
                                }
                              }
                            },
                            "jurisdiction": {
                              "type": "string",
                              "description": "Regional office to which the claim is currently assigned."
                            },
                            "lighthouseId": {
                              "type": "string",
                              "nullable": true,
                              "description": "Claim ID in Lighthouse",
                              "example": "0BAEFC26-1CE4-4046-9B3C-3071055603DB"
                            },
                            "minEstClaimDate": {
                              "format": "date",
                              "type": "string",
                              "nullable": true,
                              "description": "Minimum estimated claim completion date",
                              "example": "2019-06-04"
                            },
                            "maxEstClaimDate": {
                              "format": "date",
                              "type": "string",
                              "nullable": true,
                              "description": "Maximum estimated claim completion date",
                              "example": "2019-09-04"
                            },
                            "status": {
                              "type": "string",
                              "description": "Status of claim",
                              "enum": [
                                "PENDING",
                                "CLAIM_RECEIVED",
                                "INITIAL_REVIEW",
                                "EVIDENCE_GATHERING_REVIEW_DECISION",
                                "PREPARATION_FOR_NOTIFICATION",
                                "COMPLETE",
                                "ERRORED",
                                "CANCELED"
                              ]
                            },
                            "submitterApplicationCode": {
                              "type": "string",
                              "description": "Application code of benefit claim submitter",
                              "example": "EBN"
                            },
                            "submitterRoleCode": {
                              "type": "string",
                              "description": "Role code of benefit claim submitter",
                              "example": "VET"
                            },
                            "supportingDocuments": {
                              "type": "array",
                              "description": "Information regarding any supported documents attached to a claim",
                              "items": {
                                "properties": {
                                  "documentId": {
                                    "type": "string",
                                    "description": "Unique identifier of document"
                                  },
                                  "documentTypeLabel": {
                                    "type": "string",
                                    "nullable": true
                                  },
                                  "originalFileName": {
                                    "type": "string",
                                    "description": "Name of document",
                                    "nullable": true
                                  },
                                  "trackedItemId": {
                                    "type": "string",
                                    "nullable": true
                                  },
                                  "uploadDate": {
                                    "format": "date",
                                    "type": "string",
                                    "description": "Date and time document was uploaded",
                                    "nullable": true
                                  }
                                }
                              }
                            },
                            "tempJurisdiction": {
                              "type": "string",
                              "description": "Temporary jurisdiction of claim"
                            },
                            "trackedItems": {
                              "type": "array",
                              "description": "",
                              "items": {
                                "type": "object",
                                "additionalProperties": false,
                                "properties": {
                                  "closedDate": {
                                    "format": "date",
                                    "type": "string",
                                    "nullable": true,
                                    "description": "Date the tracked item was closed",
                                    "example": "2017-10-18"
                                  },
                                  "description": {
                                    "type": "string",
                                    "nullable": true,
                                    "description": "Description of the tracked item",
                                    "example": "You may also submit statements from individuals having knowledge of your claimed condition."
                                  },
                                  "requestedDate": {
                                    "format": "date",
                                    "type": "string",
                                    "nullable": true,
                                    "description": "Date the tracked item was requested",
                                    "example": "2017-10-18"
                                  },
                                  "id": {
                                    "type": "integer",
                                    "description": "ID of the tracked item",
                                    "example": 293454
                                  },
                                  "displayName": {
                                    "type": "string",
                                    "nullable": true,
                                    "description": "Description of the tracked item",
                                    "example": "Submit buddy statement(s)"
                                  },
                                  "receivedDate": {
                                    "format": "date",
                                    "type": "string",
                                    "nullable": true,
                                    "description": "Date the tracked item was received",
                                    "example": "2017-10-18"
                                  },
                                  "overdue": {
                                    "type": "boolean",
                                    "nullable": true,
                                    "description": "True if the item is overdue",
                                    "example": true
                                  },
                                  "status": {
                                    "type": "string",
                                    "nullable": true,
                                    "description": "Enum with the status of the tracked item",
                                    "example": "NO_LONGER_REQUIRED",
                                    "enum": [
                                      "ACCEPTED",
                                      "INITIAL_REVIEW_COMPLETE",
                                      "NEEDED_FROM_YOU",
                                      "NEEDED_FROM_OTHERS",
                                      "NO_LONGER_REQUIRED",
                                      "SUBMITTED_AWAITING_REVIEW"
                                    ]
                                  },
                                  "suspenseDate": {
                                    "format": "date",
                                    "type": "string",
                                    "nullable": true,
                                    "example": "2017-10-18"
                                  },
                                  "uploadsAllowed": {
                                    "type": "boolean",
                                    "example": true
                                  }
                                }
                              }
                            }
                          }
                        }
                      }
                    }
                  }
                }
              }
            }
          },
          "401": {
            "description": "Unauthorized",
            "content": {
              "application/json": {
                "example": {
                  "errors": [
                    {
                      "title": "Not authorized",
                      "detail": "Not authorized"
                    }
                  ]
                },
                "schema": {
                  "required": [
                    "errors"
                  ],
                  "properties": {
                    "errors": {
                      "type": "array",
                      "items": {
                        "additionalProperties": false,
                        "required": [
                          "title",
                          "detail"
                        ],
                        "properties": {
                          "title": {
                            "type": "string",
                            "description": "HTTP error title"
                          },
                          "detail": {
                            "type": "string",
                            "description": "HTTP error detail"
                          },
                          "source": {
                            "type": "object",
                            "additionalProperties": false,
                            "description": "Source of error",
                            "properties": {
                              "pointer": {
                                "type": "string",
                                "description": "Pointer to source of error"
                              }
                            }
                          }
                        }
                      }
                    }
                  }
                }
              }
            }
          },
          "404": {
            "description": "Resource not found",
            "content": {
              "application/json": {
                "example": {
                  "errors": [
                    {
                      "title": "Resource not found",
                      "detail": "Claim not found"
                    }
                  ]
                },
                "schema": {
                  "required": [
                    "errors"
                  ],
                  "properties": {
                    "errors": {
                      "type": "array",
                      "items": {
                        "additionalProperties": false,
                        "required": [
                          "title",
                          "detail"
                        ],
                        "properties": {
                          "title": {
                            "type": "string",
                            "description": "HTTP error title"
                          },
                          "detail": {
                            "type": "string",
                            "description": "HTTP error detail"
                          },
                          "source": {
                            "type": "object",
                            "additionalProperties": false,
                            "description": "Source of error",
                            "properties": {
                              "pointer": {
                                "type": "string",
                                "description": "Pointer to source of error"
                              }
                            }
                          }
                        }
                      }
                    }
                  }
                }
              }
            }
          }
        }
      }
    },
    "/veterans/{veteranId}/526": {
      "post": {
        "summary": "Submits form 526",
        "tags": [
          "Disability Compensation Claims"
        ],
        "operationId": "post526Claim",
        "security": [
          {
            "productionOauth": [
              "system/claim.read",
              "system/claim.write"
            ]
          },
          {
            "sandboxOauth": [
              "system/claim.read",
              "system/claim.write"
            ]
          },
          {
            "bearer_token": [

            ]
          }
        ],
        "description": "Automatically establishes a disability compensation claim (21-526EZ) in Veterans Benefits Management System (VBMS). \nThis endpoint generates a filled and electronically signed 526EZ form, establishes the disability claim in VBMS, and \nsubmits the form to the Veteran's eFolder.\n\nA 202 response indicates the API submission was accepted. The claim has not reached VBMS until it has a CLAIM_RECEIVED status. \nCheck claim status using the GET veterans/{veteranId}/claims/{id} endpoint.\n\n**A substantially complete 526EZ claim must include:**\n* Veteran's name\n* Sufficient service information for VA to verify the claimed service\n* At least one claimed disability or medical condition and how it relates to service\n* Veteran and/or Representative signature\n\n**Standard and fully developed claims (FDCs)**\n\n[Fully developed claims (FDCs)](https://www.va.gov/disability/how-to-file-claim/evidence-needed/fully-developed-claims/)\nare claims certified by the submitter to include all information needed for processing. These claims process faster \nthan claims submitted through the standard claim process. If a claim is certified for the FDC, but is missing needed information, \nit will be processed as a standard claim.\n\nTo certify a claim for the FDC process, set the claimProcessType to FDC_PROGRAM.\n",
        "parameters": [
          {
            "name": "veteranId",
            "in": "path",
            "required": true,
            "example": "1012667145V762142",
            "description": "ID of Veteran",
            "schema": {
              "type": "string"
            }
          }
        ],
        "responses": {
          "202": {
            "description": "Successful response with disability",
            "content": {
              "application/json": {
                "example": {
                  "data": {
<<<<<<< HEAD
                    "id": "c08ca11d-1310-4c38-ad93-14d363daf9c0",
=======
                    "id": "1c24ba1a-935c-47d7-b3c9-989dea3c7b11",
>>>>>>> a8ddc666
                    "type": "forms/526",
                    "attributes": {
                      "claimProcessType": "STANDARD_CLAIM_PROCESS",
                      "veteranIdentification": {
                        "serviceNumber": "123456789",
                        "veteranNumber": {
                          "telephone": "5555555555",
                          "internationalTelephone": "+44 20 1234 5678"
                        },
                        "mailingAddress": {
                          "addressLine1": "1234 Couch Street",
                          "addressLine2": "Unit 4",
                          "addressLine3": "Room 1",
                          "city": "Portland",
                          "state": "OR",
                          "country": "USA",
                          "zipFirstFive": "41726",
                          "zipLastFour": "1234"
                        },
                        "emailAddress": {
                          "email": "valid@somedomain.com",
                          "agreeToEmailRelatedToClaim": true
                        },
                        "currentVaEmployee": false
                      },
                      "changeOfAddress": {
                        "typeOfAddressChange": "TEMPORARY",
                        "addressLine1": "10 Peach St",
                        "addressLine2": "Unit 4",
                        "addressLine3": "Room 1",
                        "city": "Atlanta",
                        "state": "GA",
                        "country": "USA",
                        "zipFirstFive": "42220",
                        "zipLastFour": "9897",
                        "dates": {
                          "beginDate": "2023-06-04",
                          "endDate": "2023-12-04"
                        }
                      },
                      "homeless": {
                        "currentlyHomeless": {
                          "homelessSituationOptions": "FLEEING_CURRENT_RESIDENCE",
                          "otherDescription": "ABCDEFGHIJKLM"
                        },
                        "pointOfContact": "john stewart",
                        "pointOfContactNumber": {
                          "telephone": "5555555555",
                          "internationalTelephone": "+44 20 1234 5678"
                        }
                      },
                      "toxicExposure": {
                        "gulfWarHazardService": {
                          "servedInGulfWarHazardLocations": "YES",
                          "serviceDates": {
                            "beginDate": "2018-07",
                            "endDate": "2018-08"
                          }
                        },
                        "herbicideHazardService": {
                          "servedInHerbicideHazardLocations": "YES",
                          "otherLocationsServed": "ABCDEFGHIJKLM",
                          "serviceDates": {
                            "beginDate": "2018-07",
                            "endDate": "2018-08"
                          }
                        },
                        "additionalHazardExposures": {
                          "additionalExposures": [
                            "ASBESTOS",
                            "SHIPBOARD_HAZARD_AND_DEFENSE"
                          ],
                          "specifyOtherExposures": "Other exposure details",
                          "exposureDates": {
                            "beginDate": "2018-07",
                            "endDate": "2018-08"
                          }
                        },
                        "multipleExposures": [
                          {
                            "hazardExposedTo": "RADIATION",
                            "exposureLocation": "Guam",
                            "exposureDates": {
                              "beginDate": "2012-12",
                              "endDate": "2013-07"
                            }
                          }
                        ]
                      },
                      "disabilities": [
                        {
                          "name": "Traumatic Brain Injury",
                          "exposureOrEventOrInjury": "EXPOSURE",
                          "serviceRelevance": "ABCDEFG",
                          "approximateDate": "2018-03-11",
                          "disabilityActionType": "NEW",
                          "classificationCode": "9014",
                          "ratedDisabilityId": "ABCDEFGHIJKLMNOPQRSTUVWX",
                          "diagnosticCode": 9020,
                          "isRelatedToToxicExposure": true,
                          "secondaryDisabilities": [
                            {
                              "name": "Post Traumatic Stress Disorder (PTSD) Combat - Mental Disorders",
                              "exposureOrEventOrInjury": "EXPOSURE",
                              "serviceRelevance": "ABCDEFGHIJKLMNOPQ",
                              "disabilityActionType": "SECONDARY",
                              "approximateDate": "2018-03-12",
                              "classificationCode": "9014"
                            }
                          ]
                        },
                        {
                          "name": "Cancer - Musculoskeletal - Elbow",
                          "exposureOrEventOrInjury": "EXPOSURE",
                          "approximateDate": "2018-03-02",
                          "serviceRelevance": "ABCDEFG",
                          "disabilityActionType": "NEW",
                          "classificationCode": "9014",
                          "ratedDisabilityId": "ABCDEFGHIJKLMNOPQRSTUVWX",
                          "diagnosticCode": 249470,
                          "isRelatedToToxicExposure": true
                        },
                        {
                          "name": "Cancer - Musculoskeletal - Knee",
                          "exposureOrEventOrInjury": "EXPOSURE",
                          "approximateDate": "2015",
                          "serviceRelevance": "ABCDEFG",
                          "disabilityActionType": "NEW",
                          "classificationCode": "9014",
                          "ratedDisabilityId": "ABCDEFGHIJKLMNOPQRSTUVWX",
                          "diagnosticCode": 249470,
                          "isRelatedToToxicExposure": true
                        }
                      ],
                      "treatments": [
                        {
                          "beginDate": "2009-03",
                          "treatedDisabilityNames": [
                            "Traumatic Brain Injury",
                            "Post Traumatic Stress Disorder (PTSD) Combat - Mental Disorders",
                            "Cancer - Musculoskeletal - Elbow"
                          ],
                          "center": {
                            "name": "Center One",
                            "city": "Decatur",
                            "state": "GA"
                          }
                        }
                      ],
                      "serviceInformation": {
                        "alternateNames": [
                          "john jacob",
                          "johnny smith"
                        ],
                        "servicePeriods": [
                          {
                            "serviceBranch": "Public Health Service",
                            "serviceComponent": "Active",
                            "activeDutyBeginDate": "2008-11-14",
                            "activeDutyEndDate": "2023-10-30",
                            "separationLocationCode": "98282"
                          }
                        ],
                        "servedInActiveCombatSince911": "NO",
                        "reservesNationalGuardService": {
                          "component": "National Guard",
                          "obligationTermsOfService": {
                            "beginDate": "2019-06-04",
                            "endDate": "2020-06-04"
                          },
                          "unitName": "National Guard Unit Name",
                          "unitAddress": "1243 pine court",
                          "unitPhone": {
                            "areaCode": "555",
                            "phoneNumber": "5555555"
                          },
                          "receivingInactiveDutyTrainingPay": "YES"
                        },
                        "federalActivation": {
                          "activationDate": "2023-10-01",
                          "anticipatedSeparationDate": "2024-01-21"
                        },
                        "confinements": [
                          {
                            "approximateBeginDate": "2018-06-04",
                            "approximateEndDate": "2018-07-04"
                          },
                          {
                            "approximateBeginDate": "2020-06",
                            "approximateEndDate": "2020-07"
                          }
                        ]
                      },
                      "servicePay": {
                        "receivingMilitaryRetiredPay": "NO",
                        "futureMilitaryRetiredPay": "YES",
                        "futureMilitaryRetiredPayExplanation": "ABCDEFGHIJKLMNOPQRSTUVW",
                        "militaryRetiredPay": {
                          "branchOfService": "Army",
                          "monthlyAmount": 840.75
                        },
                        "retiredStatus": "PERMANENT_DISABILITY_RETIRED_LIST",
                        "favorMilitaryRetiredPay": false,
                        "receivedSeparationOrSeverancePay": "NO",
                        "separationSeverancePay": {
                          "datePaymentReceived": "2022-03-12",
                          "branchOfService": "Naval Academy",
                          "preTaxAmountReceived": 379.25
                        },
                        "favorTrainingPay": true
                      },
                      "directDeposit": {
                        "noAccount": false,
                        "accountNumber": "ABCDEF",
                        "accountType": "CHECKING",
                        "financialInstitutionName": "Chase",
                        "routingNumber": "123123123"
                      },
                      "claimantCertification": true
                    }
                  }
                },
                "schema": {
                  "name": "data",
                  "required": [
                    "data"
                  ],
                  "properties": {
                    "data": {
                      "type": "object",
                      "required": [
                        "id",
                        "type",
                        "attributes"
                      ],
                      "properties": {
                        "id": {
                          "type": "string",
                          "example": "7d0de77e-b7bd-4db7-a8d9-69a25482c80a"
                        },
                        "type": {
                          "type": "string",
                          "example": "form/526"
                        },
                        "attributes": {
                          "description": "Claims API 526 Schema",
                          "type": "object",
                          "additionalProperties": false,
                          "required": [
                            "claimantCertification",
                            "claimProcessType",
                            "disabilities",
                            "serviceInformation",
                            "veteranIdentification"
                          ],
                          "properties": {
                            "claimProcessType": {
                              "type": "string",
                              "description": "Select type of claim program/process that applies to the Veteran.",
                              "enum": [
                                "STANDARD_CLAIM_PROCESS",
                                "FDC_PROGRAM",
                                "BDD_PROGRAM"
                              ]
                            },
                            "veteranIdentification": {
                              "type": "object",
                              "additionalProperties": false,
                              "required": [
                                "mailingAddress",
                                "currentVaEmployee"
                              ],
                              "properties": {
                                "serviceNumber": {
                                  "type": "string",
                                  "description": "Service identification number",
                                  "nullable": true
                                },
                                "veteranNumber": {
                                  "description": "If there is no phone number in VBMS for the Veteran, the exams will not be ordered. Including the phone number is recommended to avoid claim processing delays.",
                                  "type": "object",
                                  "nullable": true,
                                  "properties": {
                                    "telephone": {
                                      "description": "Veteran's phone number.",
                                      "type": "string",
                                      "pattern": "^\\d{10}?$",
                                      "example": "5555555",
                                      "minLength": 10,
                                      "maxLength": 10,
                                      "nullable": true
                                    },
                                    "internationalTelephone": {
                                      "type": "string",
                                      "description": "Veteran's international phone number.",
                                      "example": "+44 20 1234 5678",
                                      "nullable": true
                                    }
                                  }
                                },
                                "mailingAddress": {
                                  "type": "object",
                                  "additionalProperties": false,
                                  "required": [
                                    "addressLine1",
                                    "city",
                                    "state",
                                    "zipFirstFive",
                                    "country"
                                  ],
                                  "properties": {
                                    "addressLine1": {
                                      "description": "Address line 1 for the Veteran's current mailing address.",
                                      "type": "string",
                                      "pattern": "^([-a-zA-Z0-9'.,&#]([-a-zA-Z0-9'.,&# ])?)+$",
                                      "maxLength": 20,
                                      "example": "1234 Couch Street"
                                    },
                                    "addressLine2": {
                                      "description": "Address line 2 for the Veteran's current mailing address.",
                                      "type": "string",
                                      "pattern": "^([-a-zA-Z0-9'.,&#]([-a-zA-Z0-9'.,&# ])?)+$",
                                      "maxLength": 20,
                                      "example": "Unit 4",
                                      "nullable": true
                                    },
                                    "addressLine3": {
                                      "description": "Address line 3 for the Veteran's current mailing address.",
                                      "type": "string",
                                      "pattern": "^([-a-zA-Z0-9'.,&#]([-a-zA-Z0-9'.,&# ])?)+$",
                                      "maxLength": 20,
                                      "example": "Room 1",
                                      "nullable": true
                                    },
                                    "city": {
                                      "description": "City for the Veteran's current mailing address.",
                                      "type": "string",
                                      "pattern": "^([-a-zA-Z0-9'.#]([-a-zA-Z0-9'.# ])?)+$",
                                      "example": "Portland"
                                    },
                                    "state": {
                                      "description": "State for the Veteran's current mailing address.",
                                      "type": "string",
                                      "pattern": "^[a-z,A-Z]{2}$",
                                      "example": "OR"
                                    },
                                    "country": {
                                      "description": "Country for the Veteran's current mailing address.  Must match the values returned by the /countries endpoint on the [Benefits Reference Data API](https://developer.va.gov/explore/benefits/docs/benefits_reference_data?version=current).",
                                      "type": "string",
                                      "example": "USA"
                                    },
                                    "zipFirstFive": {
                                      "description": "Zip code (First 5 digits) for the Veteran's current mailing address.",
                                      "type": "string",
                                      "pattern": "^\\d{5}?$",
                                      "example": "12345"
                                    },
                                    "zipLastFour": {
                                      "description": "Zip code (Last 4 digits) for the Veteran's current mailing address.",
                                      "type": "string",
                                      "pattern": "^\\d{4}?$",
                                      "example": "6789",
                                      "nullable": true
                                    }
                                  }
                                },
                                "emailAddress": {
                                  "description": "Information associated with the Veteran's email address.",
                                  "type": "object",
                                  "nullable": true,
                                  "properties": {
                                    "email": {
                                      "type": "string",
                                      "pattern": "^\\w+([\\.-]?\\w+)*@\\w+([\\.-]?\\w+)*(\\.\\w{2,3})+$",
                                      "description": "The most current email address of the Veteran.",
                                      "maxLength": 50,
                                      "nullable": true
                                    },
                                    "agreeToEmailRelatedToClaim": {
                                      "type": "boolean",
                                      "description": "Agreement to email information relating to this claim.",
                                      "example": true,
                                      "default": false,
                                      "nullable": true
                                    }
                                  }
                                },
                                "currentVaEmployee": {
                                  "type": "boolean",
                                  "description": "Set to true if Veteran is a VA employee.",
                                  "nullable": false
                                }
                              }
                            },
                            "changeOfAddress": {
                              "description": "If 'changeOfAddress' is included, the following attributes are required: 'typeOfAddressChange', 'dates.beginDate', 'addressLine1', 'city', 'state', 'country', 'zipFirstFive'.",
                              "type": "object",
                              "nullable": true,
                              "additionalProperties": false,
                              "properties": {
                                "typeOfAddressChange": {
                                  "description": "Temporary or Permanent change of address. If 'TEMPORARY', 'beginDate' and 'endDate' are required.",
                                  "type": "string",
                                  "enum": [
                                    "TEMPORARY",
                                    "PERMANENT"
                                  ],
                                  "example": "PERMANENT"
                                },
                                "addressLine1": {
                                  "description": "Address line 1 for the Veteran's new address.",
                                  "type": "string",
                                  "pattern": "^$|^([-a-zA-Z0-9'.,&#]([-a-zA-Z0-9'.,&# ])?)+$",
                                  "maxLength": 20,
                                  "example": "1234 Couch Street"
                                },
                                "addressLine2": {
                                  "description": "Address line 2 for the Veteran's new address.",
                                  "type": "string",
                                  "maxLength": 20,
                                  "example": "Unit 4",
                                  "nullable": true
                                },
                                "addressLine3": {
                                  "description": "Address line 3 for the Veteran's new address.",
                                  "type": "string",
                                  "maxLength": 20,
                                  "example": "Room 1",
                                  "nullable": true
                                },
                                "city": {
                                  "description": "City for the Veteran's new address.",
                                  "type": "string",
                                  "pattern": "^$|^([-a-zA-Z0-9'.#]([-a-zA-Z0-9'.# ])?)+$",
                                  "example": "Portland"
                                },
                                "state": {
                                  "description": "State for the Veteran's new address.",
                                  "type": "string",
                                  "pattern": "^$|^[a-z,A-Z]{2}$",
                                  "example": "OR"
                                },
                                "country": {
                                  "description": "Country for the Veteran's new address. Value must match the values returned by the /countries endpoint on the [Benefits Reference Data API](https://developer.va.gov/explore/benefits/docs/benefits_reference_data?version=current).",
                                  "type": "string",
                                  "example": "USA"
                                },
                                "zipFirstFive": {
                                  "description": "Zip code (First 5 digits) for the Veteran's new address.",
                                  "type": "string",
                                  "pattern": "^$|^\\d{5}?$",
                                  "example": "12345"
                                },
                                "zipLastFour": {
                                  "description": "Zip code (Last 4 digits) for the Veteran's new address.",
                                  "type": "string",
                                  "nullable": true,
                                  "pattern": "^$|^\\d{4}?$",
                                  "example": "6789"
                                },
                                "dates": {
                                  "type": "object",
                                  "properties": {
                                    "beginDate": {
                                      "description": "Begin date for the Veteran's new address.",
                                      "pattern": "^(?:[0-9]{4})-(?:0[1-9]|1[0-2])-(?:0[1-9]|[1-2][0-9]|3[0-1])$",
                                      "type": "string",
                                      "example": "2018-06-04"
                                    },
                                    "endDate": {
                                      "description": "Date in YYYY-MM-DD the changed address expires, if change is temporary.",
                                      "type": "string",
                                      "nullable": true,
                                      "pattern": "^(?:[0-9]{4})-(?:0[1-9]|1[0-2])-(?:0[1-9]|[1-2][0-9]|3[0-1])$",
                                      "example": "2018-06-04"
                                    }
                                  }
                                }
                              }
                            },
                            "homeless": {
                              "type": "object",
                              "nullable": true,
                              "additionalProperties": false,
                              "properties": {
                                "currentlyHomeless": {
                                  "type": "object",
                                  "nullable": true,
                                  "additionalProperties": false,
                                  "properties": {
                                    "homelessSituationOptions": {
                                      "description": "Veteran's living situation.",
                                      "type": "string",
                                      "nullable": true,
                                      "default": "other",
                                      "enum": [
                                        "LIVING_IN_A_HOMELESS_SHELTER",
                                        "NOT_CURRENTLY_IN_A_SHELTERED_ENVIRONMENT",
                                        "STAYING_WITH_ANOTHER_PERSON",
                                        "FLEEING_CURRENT_RESIDENCE",
                                        "OTHER"
                                      ],
                                      "example": "FLEEING_CURRENT_RESIDENCE"
                                    },
                                    "otherDescription": {
                                      "description": "Explanation of living situation. Required if 'homelessSituationOptions' is 'OTHER'.",
                                      "type": "string",
                                      "nullable": true,
                                      "maxLength": 500,
                                      "example": "other living situation"
                                    }
                                  }
                                },
                                "riskOfBecomingHomeless": {
                                  "type": "object",
                                  "nullable": true,
                                  "additionalProperties": false,
                                  "properties": {
                                    "livingSituationOptions": {
                                      "type": "string",
                                      "nullable": true,
                                      "default": "HOUSING_WILL_BE_LOST_IN_30_DAYS",
                                      "enum": [
                                        "HOUSING_WILL_BE_LOST_IN_30_DAYS",
                                        "LEAVING_PUBLICLY_FUNDED_SYSTEM_OF_CARE",
                                        "OTHER"
                                      ]
                                    },
                                    "otherDescription": {
                                      "description": "Explanation of living situation. Required if 'livingSituationOptions' is 'OTHER'.",
                                      "type": "string",
                                      "nullable": true,
                                      "maxLength": 500,
                                      "example": "other living situation"
                                    }
                                  }
                                },
                                "pointOfContact": {
                                  "description": "Individual in direct contact with Veteran.",
                                  "type": "string",
                                  "nullable": true,
                                  "minLength": 1,
                                  "maxLength": 100,
                                  "pattern": "^([-a-zA-Z0-9/']+( ?))*$",
                                  "example": "Jane Doe"
                                },
                                "pointOfContactNumber": {
                                  "type": "object",
                                  "nullable": true,
                                  "additionalProperties": false,
                                  "properties": {
                                    "telephone": {
                                      "description": "Primary phone of point of contact.",
                                      "type": "string",
                                      "pattern": "^\\d{10}?$",
                                      "example": "5555555",
                                      "minLength": 10,
                                      "maxLength": 10,
                                      "nullable": true
                                    },
                                    "internationalTelephone": {
                                      "description": "International phone of point of contact.",
                                      "type": "string",
                                      "example": "+44 20 1234 5678",
                                      "nullable": true
                                    }
                                  }
                                }
                              }
                            },
                            "toxicExposure": {
                              "type": "object",
                              "nullable": true,
                              "properties": {
                                "gulfWarHazardService": {
                                  "type": "object",
                                  "nullable": true,
                                  "description": "Toxic exposure related to the Gulf war.",
                                  "properties": {
                                    "servedInGulfWarHazardLocations": {
                                      "type": "string",
                                      "description": "Set to true if the Veteran served in any of the following Gulf War hazard locations: Iraq; Kuwait; Saudi Arabia; the neutral zone between Iraq and Saudi Arabia; Bahrain; Qatar; the United Arab Emirates; Oman; Yemen; Lebanon; Somalia; Afghanistan; Israel; Egypt; Turkey; Syria; Jordan; Djibouti; Uzbekistan; the Gulf of Aden; the Gulf of Oman; the Persian Gulf; the Arabian Sea; and the Red Sea.",
                                      "example": "YES",
                                      "enum": [
                                        "NO",
                                        "YES"
                                      ],
                                      "nullable": true
                                    },
                                    "serviceDates": {
                                      "type": "object",
                                      "nullable": true,
                                      "description": "Date range for when the exposure happened.",
                                      "properties": {
                                        "beginDate": {
                                          "type": "string",
                                          "nullable": true,
                                          "description": "Approximate begin date for serving in Gulf War hazard location.",
                                          "example": "2018-06 or 2018"
                                        },
                                        "endDate": {
                                          "type": "string",
                                          "nullable": true,
                                          "description": "Approximate end date for serving in Gulf War hazard location.",
                                          "example": "2018-06 or 2018"
                                        }
                                      }
                                    }
                                  }
                                },
                                "herbicideHazardService": {
                                  "description": "Toxic exposure related to herbicide (Agent Orange) hazards.",
                                  "type": "object",
                                  "nullable": true,
                                  "properties": {
                                    "servedInHerbicideHazardLocations": {
                                      "type": "string",
                                      "description": "Set to true if the Veteran served in any of the following herbicide/Agent Orange locations: Republic of Vietnam to include the 12 nautical mile territorial waters; Thailand at any United States or Royal Thai base; Laos; Cambodia at Mimot or Krek; Kampong Cham Province; Guam or American Samoa; or in the territorial waters thereof; Johnston Atoll or a ship that called at Johnston Atoll; Korean demilitarized zone; aboard (to include repeated operations and maintenance with) a C-123 aircraft known to have been used to spray an herbicide agent (during service in the Air Force and Air Force Reserves).",
                                      "example": "YES",
                                      "enum": [
                                        "NO",
                                        "YES"
                                      ],
                                      "nullable": true
                                    },
                                    "otherLocationsServed": {
                                      "type": "string",
                                      "nullable": true,
                                      "pattern": "^([-a-zA-Z0-9'.,&#]([-a-zA-Z0-9'.,&# ])?)+$",
                                      "description": "Other location(s) where Veteran served."
                                    },
                                    "serviceDates": {
                                      "description": "Date range for exposure in herbicide hazard location.",
                                      "type": "object",
                                      "nullable": true,
                                      "properties": {
                                        "beginDate": {
                                          "type": "string",
                                          "nullable": true,
                                          "description": "Approximate begin date for serving in herbicide location.",
                                          "pattern": "^(?:19|20)[0-9][0-9]$|^(?:19|20)[0-9][0-9]-(0[1-9]|1[0-2])$",
                                          "example": "2018-06 or 2018"
                                        },
                                        "endDate": {
                                          "type": "string",
                                          "nullable": true,
                                          "description": "Approximate end date for serving in herbicide location.",
                                          "pattern": "^(?:19|20)[0-9][0-9]$|^(?:19|20)[0-9][0-9]-(0[1-9]|1[0-2])$",
                                          "example": "2018-06 or 2018"
                                        }
                                      }
                                    }
                                  }
                                },
                                "additionalHazardExposures": {
                                  "type": "object",
                                  "nullable": true,
                                  "description": "Additional hazardous exposures.",
                                  "properties": {
                                    "additionalExposures": {
                                      "description": "Additional exposure incidents.",
                                      "type": "array",
                                      "nullable": true,
                                      "uniqueItems": true,
                                      "items": {
                                        "type": "string",
                                        "additionalProperties": false,
                                        "enum": [
                                          "ASBESTOS",
                                          "MUSTARD_GAS",
                                          "RADIATION",
                                          "SHIPBOARD_HAZARD_AND_DEFENSE",
                                          "MILITARY_OCCUPATIONAL_SPECIALTY_RELATED_TOXIN",
                                          "CONTAMINATED_WATER_AT_CAMP_LEJEUNE",
                                          "OTHER"
                                        ]
                                      }
                                    },
                                    "specifyOtherExposures": {
                                      "type": "string",
                                      "nullable": true,
                                      "pattern": "^([-a-zA-Z0-9'.,&#]([-a-zA-Z0-9'.,&# ])?)+$",
                                      "description": "Exposure to asbestos."
                                    },
                                    "exposureDates": {
                                      "type": "object",
                                      "nullable": true,
                                      "description": "Date range for when the exposure happened.",
                                      "properties": {
                                        "beginDate": {
                                          "type": "string",
                                          "nullable": true,
                                          "description": "Approximate begin date for exposure.",
                                          "pattern": "^(?:19|20)[0-9][0-9]$|^(?:19|20)[0-9][0-9]-(0[1-9]|1[0-2])$",
                                          "example": "2018-06 or 2018"
                                        },
                                        "endDate": {
                                          "type": "string",
                                          "nullable": true,
                                          "description": "Approximate end date for exposure.",
                                          "pattern": "^(?:19|20)[0-9][0-9]$|^(?:19|20)[0-9][0-9]-(0[1-9]|1[0-2])$",
                                          "example": "2018-06 or 2018"
                                        }
                                      }
                                    }
                                  }
                                },
                                "multipleExposures": {
                                  "type": "array",
                                  "nullable": true,
                                  "minItems": 1,
                                  "uniqueItems": true,
                                  "items": {
                                    "type": "object",
                                    "additionalProperties": false,
                                    "properties": {
                                      "hazardExposedTo": {
                                        "type": "string",
                                        "nullable": true,
                                        "pattern": "^([-a-zA-Z0-9'.,&#]([-a-zA-Z0-9'.,&# ])?)+$",
                                        "description": "Hazard the Veteran was exposed to."
                                      },
                                      "exposureLocation": {
                                        "type": "string",
                                        "nullable": true,
                                        "pattern": "^([-a-zA-Z0-9'.,&#]([-a-zA-Z0-9'.,&# ])?)+$",
                                        "description": "Location where the exposure happened."
                                      },
                                      "exposureDates": {
                                        "type": "object",
                                        "nullable": true,
                                        "description": "Date range for when the exposure happened.",
                                        "properties": {
                                          "beginDate": {
                                            "type": "string",
                                            "nullable": true,
                                            "description": "Approximate begin date for exposure.",
                                            "pattern": "^(?:19|20)[0-9][0-9]$|^(?:19|20)[0-9][0-9]-(0[1-9]|1[0-2])$",
                                            "example": "2018-06 or 2018"
                                          },
                                          "endDate": {
                                            "type": "string",
                                            "nullable": true,
                                            "description": "Approximate end date for exposure.",
                                            "pattern": "^(?:19|20)[0-9][0-9]$|^(?:19|20)[0-9][0-9]-(0[1-9]|1[0-2])$",
                                            "example": "2018-06 or 2018"
                                          }
                                        }
                                      }
                                    }
                                  }
                                }
                              }
                            },
                            "disabilities": {
                              "description": "Any current disabilities or symptoms the Veteran is claiming are related to their military service and/or are service-connected.",
                              "type": "array",
                              "minItems": 1,
                              "items": {
                                "type": "object",
                                "additionalProperties": false,
                                "required": [
                                  "disabilityActionType",
                                  "name"
                                ],
                                "properties": {
                                  "name": {
                                    "description": "Name of the disability. The /disabilities endpoint on the [Benefits Reference Data API](https://developer.va.gov/explore/benefits/docs/benefits_reference_data?version=current) may be used to retrieve possible disability names.",
                                    "type": "string",
                                    "pattern": "^$|([a-zA-Z0-9\"\\/&\\(\\)\\-'.,# ]([a-zA-Z0-9(\\)\\-'.,# ])?)+$",
                                    "example": "PTSD (post traumatic stress disorder)",
                                    "maxLength": 255
                                  },
                                  "exposureOrEventOrInjury": {
                                    "type": "string",
                                    "description": "What caused the disability?",
                                    "nullable": true,
                                    "examples": [
                                      "Agent Orange",
                                      "radiation",
                                      "burn pits"
                                    ]
                                  },
                                  "serviceRelevance": {
                                    "description": "Explanation of how the disability(ies) relates to the in-service event/exposure/injury. If the disabilityActionType is 'NEW', the serviceRelevance is required.",
                                    "type": "string",
                                    "nullable": true,
                                    "example": "Heavy equipment operator in service."
                                  },
                                  "approximateDate": {
                                    "description": "Approximate date disability began. Date must be in the past. \n Format can be either YYYY-MM-DD or YYYY-MM or YYYY",
                                    "type": "string",
                                    "pattern": "^(?:[0-9]{4}(?:-(?!00)(?:0[1-9]|1[0-2])(?:-(?:0[1-9]|[1-2][0-9]|3[0-1]))?)?)$",
                                    "example": "2018-03-02 or 2018-03 or 2018",
                                    "nullable": true
                                  },
                                  "disabilityActionType": {
                                    "description": "Action type requested for the disability. If 'INCREASE' or 'NONE', then 'ratedDisabilityId' and 'diagnosticCode' should be included. 'NONE' should be used when including a secondary disability.",
                                    "type": "string",
                                    "enum": [
                                      "NONE",
                                      "NEW",
                                      "INCREASE"
                                    ],
                                    "example": "NEW"
                                  },
                                  "classificationCode": {
                                    "type": "string",
                                    "description": "Classification code for the associated body system. Must match an active code returned by the /disabilities endpoint on the [Benefits Reference Data API](https://developer.va.gov/explore/benefits/docs/benefits_reference_data?version=current).",
                                    "example": "249470",
                                    "nullable": true
                                  },
                                  "ratedDisabilityId": {
                                    "description": "When submitting a contention with action type 'INCREASE', the previously rated disability id may be included.",
                                    "type": "string",
                                    "example": "1100583",
                                    "nullable": true
                                  },
                                  "diagnosticCode": {
                                    "description": "If the disabilityActionType is 'NONE' or 'INCREASE', the diagnosticCode should correspond to an existing rated disability.",
                                    "type": "integer",
                                    "example": 9999,
                                    "nullable": true
                                  },
                                  "isRelatedToToxicExposure": {
                                    "type": "boolean",
                                    "description": "Is the disability related to toxic exposures? If true, related 'toxicExposure' must be included.",
                                    "example": true,
                                    "default": false,
                                    "nullable": true
                                  },
                                  "secondaryDisabilities": {
                                    "description": "If secondaryDisability is included, the following attributes are required: 'secondaryDisability.name', 'secondaryDisability.disabilityActionType' and 'secondaryDisability.serviceRelevance'",
                                    "type": "array",
                                    "items": {
                                      "type": "object",
                                      "additionalProperties": false,
                                      "properties": {
                                        "name": {
                                          "description": "Name of the disability. The /disabilities endpoint on the [Benefits Reference Data API](https://developer.va.gov/explore/benefits/docs/benefits_reference_data?version=current) may be used to retrieve possible disability names.",
                                          "type": "string",
                                          "pattern": "^$|([a-zA-Z0-9\"\\/&\\(\\)\\-'.,# ]([a-zA-Z0-9(\\)\\-'.,# ])?)+$",
                                          "example": "PTSD (post traumatic stress disorder)",
                                          "maxLength": 255
                                        },
                                        "exposureOrEventOrInjury": {
                                          "type": "string",
                                          "description": "What caused the disability?",
                                          "nullable": true,
                                          "examples": [
                                            "Agent Orange",
                                            "radiation",
                                            "burn pits"
                                          ]
                                        },
                                        "serviceRelevance": {
                                          "description": "Explanation of how the disability(ies) relates to the in-service event/exposure/injury.",
                                          "type": "string",
                                          "nullable": true,
                                          "example": "Heavy equipment operator in service."
                                        },
                                        "disabilityActionType": {
                                          "description": "The status of the secondary disability.",
                                          "type": "string",
                                          "example": "SECONDARY",
                                          "enum": [
                                            "SECONDARY"
                                          ]
                                        },
                                        "approximateDate": {
                                          "description": "Approximate date disability began. Date must be in the past. \n Format can be either YYYY-MM-DD or YYYY-MM or YYYY",
                                          "type": "string",
                                          "pattern": "^(?:[0-9]{4}(?:-(?!00)(?:0[1-9]|1[0-2])(?:-(?:0[1-9]|[1-2][0-9]|3[0-1]))?)?)$",
                                          "example": "2018-03-02 or 2018-03 or 2018",
                                          "nullable": true
                                        },
                                        "classificationCode": {
                                          "type": "string",
                                          "description": "Classification code for the associated body system. Must match an active code returned by the /disabilities endpoint on the [Benefits Reference Data API](https://developer.va.gov/explore/benefits/docs/benefits_reference_data?version=current).",
                                          "example": "249470",
                                          "nullable": true
                                        }
                                      }
                                    }
                                  }
                                }
                              }
                            },
                            "treatments": {
                              "description": "Identifies the Service Treatment information of the Veteran.",
                              "type": "array",
                              "nullable": true,
                              "uniqueItems": true,
                              "items": {
                                "type": "object",
                                "additionalProperties": false,
                                "properties": {
                                  "beginDate": {
                                    "description": "Begin date for treatment. If treatment began from 2005 to present, you do not need to provide dates. Each treatment begin date must be after the first 'servicePeriod.activeDutyBeginDate'.",
                                    "type": "string",
                                    "pattern": "^(?:19|20)[0-9][0-9]$|^(?:19|20)[0-9][0-9]-(0[1-9]|1[0-2])$",
                                    "example": "2018-06 or 2018",
                                    "nullable": true
                                  },
                                  "treatedDisabilityNames": {
                                    "description": "Name(s) of disabilities treated in this time frame. Name must match 'name' of a disability included on this claim.",
                                    "type": "array",
                                    "nullable": true,
                                    "maxItems": 101,
                                    "items": {
                                      "type": "string",
                                      "additionalProperties": false,
                                      "example": [
                                        "PTSD (post traumatic stress disorder)",
                                        "Trauma"
                                      ]
                                    }
                                  },
                                  "center": {
                                    "description": "VA Medical Center(s) and Department of Defense Military Treatment Facilities where the Veteran received treatment after discharge for any claimed disabilities.",
                                    "type": "object",
                                    "nullable": true,
                                    "additionalProperties": false,
                                    "properties": {
                                      "name": {
                                        "description": "Name of facility Veteran was treated in. The /treatment-centers endpoint on the [Benefits Reference Data API](https://developer.va.gov/explore/benefits/docs/benefits_reference_data?version=current) may be used to retrieve possible treatment center names.",
                                        "type": "string",
                                        "nullable": true,
                                        "pattern": "^$|(?!(?: )$)([a-zA-Z0-9\"\\/&\\(\\)\\-'.,# ]([a-zA-Z0-9(\\)\\-'.,# ])?)+$",
                                        "example": "Private Facility 2",
                                        "maxLength": 100
                                      },
                                      "city": {
                                        "description": "City of treatment facility.",
                                        "type": "string",
                                        "pattern": "^$|^([-a-zA-Z'.#]([-a-zA-Z'.# ])?)+$",
                                        "example": "Portland",
                                        "nullable": true
                                      },
                                      "state": {
                                        "description": "State of treatment facility.",
                                        "type": "string",
                                        "pattern": "^$|^[a-z,A-Z]{2}$",
                                        "example": "OR",
                                        "nullable": true
                                      }
                                    }
                                  }
                                }
                              }
                            },
                            "serviceInformation": {
                              "type": "object",
                              "additionalProperties": false,
                              "required": [
                                "servicePeriods"
                              ],
                              "properties": {
                                "alternateNames": {
                                  "description": "List any other names under which the Veteran served, if applicable.",
                                  "type": "array",
                                  "nullable": true,
                                  "maxItems": 100,
                                  "uniqueItems": true,
                                  "items": {
                                    "type": "string",
                                    "additionalProperties": false,
                                    "examples": [
                                      "jane",
                                      "janey lee",
                                      "jane lee MacDonald"
                                    ]
                                  }
                                },
                                "servicePeriods": {
                                  "description": "Identifies the Service dates and Branch the Veteran served in.",
                                  "type": "array",
                                  "minItems": 1,
                                  "uniqueItems": true,
                                  "items": {
                                    "type": "object",
                                    "required": [
                                      "serviceBranch",
                                      "serviceComponent",
                                      "activeDutyBeginDate",
                                      "activeDutyEndDate"
                                    ],
                                    "properties": {
                                      "serviceBranch": {
                                        "description": "Branch of service during period. The /service-branches endpoint on the [Benefits Reference Data API](https://developer.va.gov/explore/benefits/docs/benefits_reference_data?version=current) may be used to retrieve list of possible service branches.",
                                        "type": "string",
                                        "example": "Air Force"
                                      },
                                      "serviceComponent": {
                                        "type": "string",
                                        "description": "",
                                        "enum": [
                                          "Active",
                                          "Reserves",
                                          "National Guard"
                                        ]
                                      },
                                      "activeDutyBeginDate": {
                                        "description": "Date started active duty.",
                                        "type": "string",
                                        "pattern": "^(?:[0-9]{4})-(?:0[1-9]|1[0-2])-(?:0[1-9]|[1-2][0-9]|3[0-1])$",
                                        "example": "2018-06-06"
                                      },
                                      "activeDutyEndDate": {
                                        "description": "Date completed active duty.  If in the future, 'separationLocationCode' is required.",
                                        "type": "string",
                                        "pattern": "^(?:[0-9]{4})-(?:0[1-9]|1[0-2])-(?:0[1-9]|[1-2][0-9]|3[0-1])$",
                                        "example": "2018-06-06"
                                      },
                                      "separationLocationCode": {
                                        "description": "Location code for the facility the Veteran plans to separate from. Required if 'servicePeriod.activeDutyEndDate' is in the future. Code must match the values returned by the /intake-sites endpoint on the [Benefits reference Data API](https://developer.va.gov/explore/benefits/docs/benefits_reference_data?version=current).",
                                        "type": "string",
                                        "nullable": true,
                                        "example": "98283"
                                      }
                                    }
                                  }
                                },
                                "servedInActiveCombatSince911": {
                                  "type": "string",
                                  "enum": [
                                    "YES",
                                    "NO"
                                  ],
                                  "description": "Did Veteran serve in a combat zone since 9-11-2001?",
                                  "example": "YES",
                                  "nullable": true
                                },
                                "reservesNationalGuardService": {
                                  "type": "object",
                                  "nullable": true,
                                  "additionalProperties": false,
                                  "properties": {
                                    "component": {
                                      "type": "string",
                                      "nullable": true,
                                      "description": "",
                                      "enum": [
                                        "Reserves",
                                        "National Guard"
                                      ]
                                    },
                                    "obligationTermsOfService": {
                                      "type": "object",
                                      "nullable": true,
                                      "description": "If 'obligationTermsOfService' is included, the following attributes are required: 'beginDate ' and 'endDate'.",
                                      "additionalProperties": false,
                                      "properties": {
                                        "beginDate": {
                                          "type": "string",
                                          "nullable": true,
                                          "pattern": "^(?:[0-9]{4})-(?:0[1-9]|1[0-2])-(?:0[1-9]|[1-2][0-9]|3[0-1])$",
                                          "example": "2018-06-06"
                                        },
                                        "endDate": {
                                          "type": "string",
                                          "nullable": true,
                                          "pattern": "^(?:[0-9]{4})-(?:0[1-9]|1[0-2])-(?:0[1-9]|[1-2][0-9]|3[0-1])$",
                                          "example": "2018-06-06"
                                        }
                                      }
                                    },
                                    "unitName": {
                                      "type": "string",
                                      "nullable": true,
                                      "pattern": "^$|([a-zA-Z0-9\\-'.,# ][a-zA-Z0-9\\-'.,# ]?)*$"
                                    },
                                    "unitAddress": {
                                      "type": "string",
                                      "pattern": "^$|^([-a-zA-Z0-9'.,&#]([-a-zA-Z0-9'.,&# ])?)+$",
                                      "nullable": true
                                    },
                                    "unitPhone": {
                                      "type": "object",
                                      "nullable": true,
                                      "additionalProperties": false,
                                      "properties": {
                                        "areaCode": {
                                          "type": "string",
                                          "nullable": true,
                                          "maxLength": 3,
                                          "pattern": "^$|^\\d{3}$",
                                          "example": "555"
                                        },
                                        "phoneNumber": {
                                          "type": "string",
                                          "nullable": true,
                                          "maxLength": 20,
                                          "example": "5555555"
                                        }
                                      }
                                    },
                                    "receivingInactiveDutyTrainingPay": {
                                      "type": "string",
                                      "enum": [
                                        "YES",
                                        "NO"
                                      ],
                                      "nullable": true,
                                      "example": "YES"
                                    }
                                  }
                                },
                                "federalActivation": {
                                  "type": "object",
                                  "nullable": true,
                                  "additionalProperties": false,
                                  "properties": {
                                    "activationDate": {
                                      "description": "Date cannot be in the future and must be after the earliest servicePeriod.activeDutyBeginDate.",
                                      "type": "string",
                                      "pattern": "^(?:[0-9]{4})-(?:0[1-9]|1[0-2])-(?:0[1-9]|[1-2][0-9]|3[0-1])$",
                                      "example": "2018-06-06",
                                      "nullable": true
                                    },
                                    "anticipatedSeparationDate": {
                                      "description": "Anticipated date of separation. Date must be in the future.",
                                      "type": "string",
                                      "pattern": "^(?:[0-9]{4})-(?:0[1-9]|1[0-2])-(?:0[1-9]|[1-2][0-9]|3[0-1])$",
                                      "example": "2018-06-06",
                                      "nullable": true
                                    }
                                  }
                                },
                                "confinements": {
                                  "type": "array",
                                  "nullable": true,
                                  "uniqueItems": true,
                                  "items": {
                                    "additionalProperties": false,
                                    "type": "object",
                                    "properties": {
                                      "approximateBeginDate": {
                                        "description": "The approximateBeginDate must be after the earliest servicePeriod activeDutyBeginDate.",
                                        "type": "string",
                                        "nullable": true,
                                        "pattern": "^(?:[0-9]{4})-(?:0[1-9]|1[0-2])-(?:0[1-9]|[1-2][0-9]|3[0-1])$|(?:[0-9]{4})-(?:0[1-9]|1[0-2])$",
                                        "example": "2018-06-06 or 2018-06"
                                      },
                                      "approximateEndDate": {
                                        "type": "string",
                                        "nullable": true,
                                        "pattern": "^(?:[0-9]{4})-(?:0[1-9]|1[0-2])-(?:0[1-9]|[1-2][0-9]|3[0-1])$|(?:[0-9]{4})-(?:0[1-9]|1[0-2])$",
                                        "example": "2018-06-06 or 2018-06"
                                      }
                                    }
                                  }
                                }
                              }
                            },
                            "servicePay": {
                              "type": "object",
                              "nullable": true,
                              "additionalProperties": false,
                              "properties": {
                                "receivingMilitaryRetiredPay": {
                                  "description": "Is the Veteran receiving military retired pay?",
                                  "type": "string",
                                  "enum": [
                                    "YES",
                                    "NO"
                                  ],
                                  "example": "YES",
                                  "nullable": true
                                },
                                "futureMilitaryRetiredPay": {
                                  "description": "Will the Veteran receive military retired pay pay in future? \n If true, then 'futurePayExplanation' is required.",
                                  "type": "string",
                                  "enum": [
                                    "YES",
                                    "NO"
                                  ],
                                  "example": "YES",
                                  "nullable": true
                                },
                                "futureMilitaryRetiredPayExplanation": {
                                  "description": "Explains why future pay will be received.",
                                  "type": "string",
                                  "example": "Will be retiring soon.",
                                  "nullable": true
                                },
                                "militaryRetiredPay": {
                                  "type": "object",
                                  "nullable": true,
                                  "description": "",
                                  "properties": {
                                    "branchOfService": {
                                      "description": "Branch of service. The /service-branches endpoint on the [Benefits Reference Data API](https://developer.va.gov/explore/benefits/docs/benefits_reference_data?version=current) may be used to retrieve list of possible service branches.",
                                      "type": "string",
                                      "nullable": true,
                                      "example": "Air Force"
                                    },
                                    "monthlyAmount": {
                                      "description": "Amount being received.",
                                      "type": "number",
                                      "nullable": true,
                                      "minimum": 1,
                                      "maximum": 999999,
                                      "example": 100
                                    }
                                  }
                                },
                                "retiredStatus": {
                                  "type": "string",
                                  "nullable": true,
                                  "description": "",
                                  "enum": [
                                    "RETIRED",
                                    "TEMPORARY_DISABILITY_RETIRED_LIST",
                                    "PERMANENT_DISABILITY_RETIRED_LIST"
                                  ]
                                },
                                "favorMilitaryRetiredPay": {
                                  "description": "Is the Veteran waiving VA benefits to retain military retired pay? See item 26 on form 21-526EZ for more details.",
                                  "type": "boolean",
                                  "nullable": true,
                                  "example": true,
                                  "default": false
                                },
                                "receivedSeparationOrSeverancePay": {
                                  "description": "Has the Veteran ever received separation pay, disability severance pay, or any other lump sum payment from their branch of service?",
                                  "type": "string",
                                  "enum": [
                                    "YES",
                                    "NO"
                                  ],
                                  "example": "YES",
                                  "nullable": true
                                },
                                "separationSeverancePay": {
                                  "type": "object",
                                  "nullable": true,
                                  "description": "",
                                  "properties": {
                                    "datePaymentReceived": {
                                      "description": "Approximate date separation pay was received. \n Format can be either YYYY-MM-DD or YYYY-MM or YYYY",
                                      "type": "string",
                                      "pattern": "^(?:[0-9]{4})-(?:0[1-9]|1[0-2])-(?:0[1-9]|[1-2][0-9]|3[0-1])$|(?:[0-9]{4})$|(?:[0-9]{4})-(?:0[1-9]|1[0-2])$",
                                      "example": "2018-03-02 or 2018-03 or 2018"
                                    },
                                    "branchOfService": {
                                      "description": "Branch of service. The /service-branches endpoint on the [Benefits Reference Data API](https://developer.va.gov/explore/benefits/docs/benefits_reference_data?version=current) may be used to retrieve list of possible service branches.",
                                      "type": "string",
                                      "nullable": true,
                                      "example": "Air Force"
                                    },
                                    "preTaxAmountReceived": {
                                      "description": "Amount being received.",
                                      "type": "number",
                                      "nullable": true,
                                      "minimum": 1,
                                      "maximum": 999999,
                                      "example": 100
                                    }
                                  }
                                },
                                "favorTrainingPay": {
                                  "description": "Is the Veteran waiving VA benefits to retain training pay? See item 28 on form 21-526EZ for more details. ",
                                  "type": "boolean",
                                  "nullable": true,
                                  "example": true,
                                  "default": false
                                }
                              }
                            },
                            "directDeposit": {
                              "type": "object",
                              "nullable": true,
                              "additionalProperties": false,
                              "description": "If direct deposit information is included, the following attributes are required: accountType, accountNumber, routingNumber.",
                              "properties": {
                                "noAccount": {
                                  "type": "boolean",
                                  "nullable": true,
                                  "description": "Claimant certifies that they do not have an account with a financial institution or certified payment agent.",
                                  "default": false
                                },
                                "accountNumber": {
                                  "description": "Account number for the direct deposit.",
                                  "pattern": "^(?:[a-zA-Z0-9]{4,17})?$",
                                  "type": "string",
                                  "nullable": true,
                                  "example": "123123123123"
                                },
                                "accountType": {
                                  "description": "Account type for the direct deposit.",
                                  "type": "string",
                                  "nullable": true,
                                  "example": "CHECKING",
                                  "enum": [
                                    "CHECKING",
                                    "SAVINGS"
                                  ]
                                },
                                "financialInstitutionName": {
                                  "description": "Provide the name of the financial institution where the Veteran wants the direct deposit.",
                                  "maxLength": 35,
                                  "type": "string",
                                  "nullable": true,
                                  "example": "Some Bank"
                                },
                                "routingNumber": {
                                  "description": "Routing number for the direct deposit.",
                                  "type": "string",
                                  "nullable": true,
                                  "pattern": "^(?:\\d{9})?$",
                                  "example": "123123123"
                                }
                              }
                            },
                            "claimantCertification": {
                              "type": "boolean",
                              "description": "Claimant certifies and authorizes release of information.",
                              "default": false
                            }
                          }
                        }
                      }
                    }
                  }
                }
              }
            }
          },
          "401": {
            "description": "Unauthorized",
            "content": {
              "application/json": {
                "example": {
                  "errors": [
                    {
                      "title": "Not authorized",
                      "status": "401",
                      "detail": "Not authorized"
                    }
                  ]
                },
                "schema": {
                  "required": [
                    "errors"
                  ],
                  "properties": {
                    "errors": {
                      "type": "array",
                      "items": {
                        "additionalProperties": false,
                        "required": [
                          "title",
                          "detail"
                        ],
                        "properties": {
                          "title": {
                            "type": "string",
                            "description": "HTTP error title"
                          },
                          "detail": {
                            "type": "string",
                            "description": "HTTP error detail"
                          },
                          "status": {
                            "type": "string",
                            "description": "HTTP error status code"
                          },
                          "source": {
                            "type": "object",
                            "additionalProperties": false,
                            "description": "Source of error",
                            "properties": {
                              "pointer": {
                                "type": "string",
                                "description": "Pointer to source of error"
                              }
                            }
                          }
                        }
                      }
                    }
                  }
                }
              }
            }
          },
          "422": {
            "description": "Unprocessable entity",
            "content": {
              "application/json": {
                "examples": {
                  "Violates JSON Schema": {
                    "value": {
                      "errors": [
                        {
                          "title": "Unprocessable entity",
                          "detail": "The property / did not contain the required key claimProcessType",
                          "status": "422",
                          "source": {
                            "pointer": "data/attributes/"
                          }
                        },
                        {
                          "title": "Unprocessable entity",
                          "detail": "The property / did not contain the required key disabilities",
                          "status": "422",
                          "source": {
                            "pointer": "data/attributes/"
                          }
                        },
                        {
                          "title": "Unprocessable entity",
                          "detail": "The property / did not contain the required key serviceInformation",
                          "status": "422",
                          "source": {
                            "pointer": "data/attributes/"
                          }
                        },
                        {
                          "title": "Unprocessable entity",
                          "detail": "The property / did not contain the required key veteranIdentification",
                          "status": "422",
                          "source": {
                            "pointer": "data/attributes/"
                          }
                        }
                      ]
                    }
                  },
                  "Not a JSON Object": {
                    "value": {
                      "errors": [
                        {
                          "title": "Unprocessable entity",
                          "status": "422",
                          "detail": "The request body is not a valid JSON object: This is not valid JSON",
                          "source": {
                            "pointer": null
                          }
                        }
                      ]
                    }
                  }
                },
                "schema": {
                  "required": [
                    "errors"
                  ],
                  "properties": {
                    "errors": {
                      "type": "array",
                      "items": {
                        "additionalProperties": false,
                        "required": [
                          "title",
                          "status",
                          "detail"
                        ],
                        "properties": {
                          "status": {
                            "type": "string",
                            "description": "HTTP error code"
                          },
                          "detail": {
                            "type": "string",
                            "description": "HTTP error detail"
                          },
                          "source": {
                            "type": "object",
                            "pointer": {
                              "type": "string"
                            }
                          },
                          "title": {
                            "type": "string"
                          }
                        }
                      }
                    }
                  }
                }
              }
            }
          }
        },
        "requestBody": {
          "content": {
            "application/json": {
              "schema": {
                "type": "object",
                "required": [
                  "data"
                ],
                "properties": {
                  "data": {
                    "type": "object",
                    "required": [
                      "attributes",
                      null
                    ],
                    "properties": {
                      "attributes": {
                        "$schema": "http://json-schema.org/draft-07/schema#",
                        "description": "Claims API 526 Schema",
                        "type": "object",
                        "additionalProperties": false,
                        "required": [
                          "claimantCertification",
                          "claimProcessType",
                          "disabilities",
                          "serviceInformation",
                          "veteranIdentification"
                        ],
                        "properties": {
                          "claimProcessType": {
                            "type": "string",
                            "description": "Select type of claim program/process that applies to the Veteran.",
                            "enum": [
                              "STANDARD_CLAIM_PROCESS",
                              "FDC_PROGRAM",
                              "BDD_PROGRAM"
                            ]
                          },
                          "veteranIdentification": {
                            "type": "object",
                            "additionalProperties": false,
                            "required": [
                              "mailingAddress",
                              "currentVaEmployee"
                            ],
                            "properties": {
                              "serviceNumber": {
                                "type": "string",
                                "description": "Service identification number",
                                "nullable": true
                              },
                              "veteranNumber": {
                                "description": "If there is no phone number in VBMS for the Veteran, the exams will not be ordered. Including the phone number is recommended to avoid claim processing delays.",
                                "type": "object",
                                "nullable": true,
                                "properties": {
                                  "telephone": {
                                    "description": "Veteran's phone number.",
                                    "type": "string",
                                    "pattern": "^\\d{10}?$",
                                    "example": "5555555",
                                    "minLength": 10,
                                    "maxLength": 10,
                                    "nullable": true
                                  },
                                  "internationalTelephone": {
                                    "type": "string",
                                    "description": "Veteran's international phone number.",
                                    "example": "+44 20 1234 5678",
                                    "nullable": true
                                  }
                                }
                              },
                              "mailingAddress": {
                                "type": "object",
                                "additionalProperties": false,
                                "required": [
                                  "addressLine1",
                                  "city",
                                  "state",
                                  "zipFirstFive",
                                  "country"
                                ],
                                "properties": {
                                  "addressLine1": {
                                    "description": "Address line 1 for the Veteran's current mailing address.",
                                    "type": "string",
                                    "pattern": "^([-a-zA-Z0-9'.,&#]([-a-zA-Z0-9'.,&# ])?)+$",
                                    "maxLength": 20,
                                    "example": "1234 Couch Street"
                                  },
                                  "addressLine2": {
                                    "description": "Address line 2 for the Veteran's current mailing address.",
                                    "type": "string",
                                    "pattern": "^([-a-zA-Z0-9'.,&#]([-a-zA-Z0-9'.,&# ])?)+$",
                                    "maxLength": 20,
                                    "example": "Unit 4",
                                    "nullable": true
                                  },
                                  "addressLine3": {
                                    "description": "Address line 3 for the Veteran's current mailing address.",
                                    "type": "string",
                                    "pattern": "^([-a-zA-Z0-9'.,&#]([-a-zA-Z0-9'.,&# ])?)+$",
                                    "maxLength": 20,
                                    "example": "Room 1",
                                    "nullable": true
                                  },
                                  "city": {
                                    "description": "City for the Veteran's current mailing address.",
                                    "type": "string",
                                    "pattern": "^([-a-zA-Z0-9'.#]([-a-zA-Z0-9'.# ])?)+$",
                                    "example": "Portland"
                                  },
                                  "state": {
                                    "description": "State for the Veteran's current mailing address.",
                                    "type": "string",
                                    "pattern": "^[a-z,A-Z]{2}$",
                                    "example": "OR"
                                  },
                                  "country": {
                                    "description": "Country for the Veteran's current mailing address.  Must match the values returned by the /countries endpoint on the [Benefits Reference Data API](https://developer.va.gov/explore/benefits/docs/benefits_reference_data?version=current).",
                                    "type": "string",
                                    "example": "USA"
                                  },
                                  "zipFirstFive": {
                                    "description": "Zip code (First 5 digits) for the Veteran's current mailing address.",
                                    "type": "string",
                                    "pattern": "^\\d{5}?$",
                                    "example": "12345"
                                  },
                                  "zipLastFour": {
                                    "description": "Zip code (Last 4 digits) for the Veteran's current mailing address.",
                                    "type": "string",
                                    "pattern": "^\\d{4}?$",
                                    "example": "6789",
                                    "nullable": true
                                  }
                                }
                              },
                              "emailAddress": {
                                "description": "Information associated with the Veteran's email address.",
                                "type": "object",
                                "nullable": true,
                                "properties": {
                                  "email": {
                                    "type": "string",
                                    "pattern": "^\\w+([\\.-]?\\w+)*@\\w+([\\.-]?\\w+)*(\\.\\w{2,3})+$",
                                    "description": "The most current email address of the Veteran.",
                                    "maxLength": 50,
                                    "nullable": true
                                  },
                                  "agreeToEmailRelatedToClaim": {
                                    "type": "boolean",
                                    "description": "Agreement to email information relating to this claim.",
                                    "example": true,
                                    "default": false,
                                    "nullable": true
                                  }
                                }
                              },
                              "currentVaEmployee": {
                                "type": "boolean",
                                "description": "Set to true if Veteran is a VA employee.",
                                "nullable": false
                              }
                            }
                          },
                          "changeOfAddress": {
                            "description": "If 'changeOfAddress' is included, the following attributes are required: 'typeOfAddressChange', 'dates.beginDate', 'addressLine1', 'city', 'state', 'country', 'zipFirstFive'.",
                            "type": "object",
                            "nullable": true,
                            "additionalProperties": false,
                            "properties": {
                              "typeOfAddressChange": {
                                "description": "Temporary or Permanent change of address. If 'TEMPORARY', 'beginDate' and 'endDate' are required.",
                                "type": "string",
                                "enum": [
                                  "TEMPORARY",
                                  "PERMANENT"
                                ],
                                "example": "PERMANENT"
                              },
                              "addressLine1": {
                                "description": "Address line 1 for the Veteran's new address.",
                                "type": "string",
                                "pattern": "^$|^([-a-zA-Z0-9'.,&#]([-a-zA-Z0-9'.,&# ])?)+$",
                                "maxLength": 20,
                                "example": "1234 Couch Street"
                              },
                              "addressLine2": {
                                "description": "Address line 2 for the Veteran's new address.",
                                "type": "string",
                                "maxLength": 20,
                                "example": "Unit 4",
                                "nullable": true
                              },
                              "addressLine3": {
                                "description": "Address line 3 for the Veteran's new address.",
                                "type": "string",
                                "maxLength": 20,
                                "example": "Room 1",
                                "nullable": true
                              },
                              "city": {
                                "description": "City for the Veteran's new address.",
                                "type": "string",
                                "pattern": "^$|^([-a-zA-Z0-9'.#]([-a-zA-Z0-9'.# ])?)+$",
                                "example": "Portland"
                              },
                              "state": {
                                "description": "State for the Veteran's new address.",
                                "type": "string",
                                "pattern": "^$|^[a-z,A-Z]{2}$",
                                "example": "OR"
                              },
                              "country": {
                                "description": "Country for the Veteran's new address. Value must match the values returned by the /countries endpoint on the [Benefits Reference Data API](https://developer.va.gov/explore/benefits/docs/benefits_reference_data?version=current).",
                                "type": "string",
                                "example": "USA"
                              },
                              "zipFirstFive": {
                                "description": "Zip code (First 5 digits) for the Veteran's new address.",
                                "type": "string",
                                "pattern": "^$|^\\d{5}?$",
                                "example": "12345"
                              },
                              "zipLastFour": {
                                "description": "Zip code (Last 4 digits) for the Veteran's new address.",
                                "type": "string",
                                "nullable": true,
                                "pattern": "^$|^\\d{4}?$",
                                "example": "6789"
                              },
                              "dates": {
                                "type": "object",
                                "properties": {
                                  "beginDate": {
                                    "description": "Begin date for the Veteran's new address.",
                                    "pattern": "^(?:[0-9]{4})-(?:0[1-9]|1[0-2])-(?:0[1-9]|[1-2][0-9]|3[0-1])$",
                                    "type": "string",
                                    "example": "2018-06-04"
                                  },
                                  "endDate": {
                                    "description": "Date in YYYY-MM-DD the changed address expires, if change is temporary.",
                                    "type": "string",
                                    "nullable": true,
                                    "pattern": "^(?:[0-9]{4})-(?:0[1-9]|1[0-2])-(?:0[1-9]|[1-2][0-9]|3[0-1])$",
                                    "example": "2018-06-04"
                                  }
                                }
                              }
                            }
                          },
                          "homeless": {
                            "type": "object",
                            "nullable": true,
                            "additionalProperties": false,
                            "properties": {
                              "currentlyHomeless": {
                                "type": "object",
                                "nullable": true,
                                "additionalProperties": false,
                                "properties": {
                                  "homelessSituationOptions": {
                                    "description": "Veteran's living situation.",
                                    "type": "string",
                                    "nullable": true,
                                    "default": "other",
                                    "enum": [
                                      "LIVING_IN_A_HOMELESS_SHELTER",
                                      "NOT_CURRENTLY_IN_A_SHELTERED_ENVIRONMENT",
                                      "STAYING_WITH_ANOTHER_PERSON",
                                      "FLEEING_CURRENT_RESIDENCE",
                                      "OTHER"
                                    ],
                                    "example": "FLEEING_CURRENT_RESIDENCE"
                                  },
                                  "otherDescription": {
                                    "description": "Explanation of living situation. Required if 'homelessSituationOptions' is 'OTHER'.",
                                    "type": "string",
                                    "nullable": true,
                                    "maxLength": 500,
                                    "example": "other living situation"
                                  }
                                }
                              },
                              "riskOfBecomingHomeless": {
                                "type": "object",
                                "nullable": true,
                                "additionalProperties": false,
                                "properties": {
                                  "livingSituationOptions": {
                                    "type": "string",
                                    "nullable": true,
                                    "default": "HOUSING_WILL_BE_LOST_IN_30_DAYS",
                                    "enum": [
                                      "HOUSING_WILL_BE_LOST_IN_30_DAYS",
                                      "LEAVING_PUBLICLY_FUNDED_SYSTEM_OF_CARE",
                                      "OTHER"
                                    ]
                                  },
                                  "otherDescription": {
                                    "description": "Explanation of living situation. Required if 'livingSituationOptions' is 'OTHER'.",
                                    "type": "string",
                                    "nullable": true,
                                    "maxLength": 500,
                                    "example": "other living situation"
                                  }
                                }
                              },
                              "pointOfContact": {
                                "description": "Individual in direct contact with Veteran.",
                                "type": "string",
                                "nullable": true,
                                "minLength": 1,
                                "maxLength": 100,
                                "pattern": "^([-a-zA-Z0-9/']+( ?))*$",
                                "example": "Jane Doe"
                              },
                              "pointOfContactNumber": {
                                "type": "object",
                                "nullable": true,
                                "additionalProperties": false,
                                "properties": {
                                  "telephone": {
                                    "description": "Primary phone of point of contact.",
                                    "type": "string",
                                    "pattern": "^\\d{10}?$",
                                    "example": "5555555",
                                    "minLength": 10,
                                    "maxLength": 10,
                                    "nullable": true
                                  },
                                  "internationalTelephone": {
                                    "description": "International phone of point of contact.",
                                    "type": "string",
                                    "example": "+44 20 1234 5678",
                                    "nullable": true
                                  }
                                }
                              }
                            }
                          },
                          "toxicExposure": {
                            "type": "object",
                            "nullable": true,
                            "properties": {
                              "gulfWarHazardService": {
                                "type": "object",
                                "nullable": true,
                                "description": "Toxic exposure related to the Gulf war.",
                                "properties": {
                                  "servedInGulfWarHazardLocations": {
                                    "type": "string",
                                    "description": "Set to true if the Veteran served in any of the following Gulf War hazard locations: Iraq; Kuwait; Saudi Arabia; the neutral zone between Iraq and Saudi Arabia; Bahrain; Qatar; the United Arab Emirates; Oman; Yemen; Lebanon; Somalia; Afghanistan; Israel; Egypt; Turkey; Syria; Jordan; Djibouti; Uzbekistan; the Gulf of Aden; the Gulf of Oman; the Persian Gulf; the Arabian Sea; and the Red Sea.",
                                    "example": "YES",
                                    "enum": [
                                      "NO",
                                      "YES"
                                    ],
                                    "nullable": true
                                  },
                                  "serviceDates": {
                                    "type": "object",
                                    "nullable": true,
                                    "description": "Date range for when the exposure happened.",
                                    "properties": {
                                      "beginDate": {
                                        "type": "string",
                                        "nullable": true,
                                        "description": "Approximate begin date for serving in Gulf War hazard location.",
                                        "example": "2018-06 or 2018"
                                      },
                                      "endDate": {
                                        "type": "string",
                                        "nullable": true,
                                        "description": "Approximate end date for serving in Gulf War hazard location.",
                                        "example": "2018-06 or 2018"
                                      }
                                    }
                                  }
                                }
                              },
                              "herbicideHazardService": {
                                "description": "Toxic exposure related to herbicide (Agent Orange) hazards.",
                                "type": "object",
                                "nullable": true,
                                "properties": {
                                  "servedInHerbicideHazardLocations": {
                                    "type": "string",
                                    "description": "Set to true if the Veteran served in any of the following herbicide/Agent Orange locations: Republic of Vietnam to include the 12 nautical mile territorial waters; Thailand at any United States or Royal Thai base; Laos; Cambodia at Mimot or Krek; Kampong Cham Province; Guam or American Samoa; or in the territorial waters thereof; Johnston Atoll or a ship that called at Johnston Atoll; Korean demilitarized zone; aboard (to include repeated operations and maintenance with) a C-123 aircraft known to have been used to spray an herbicide agent (during service in the Air Force and Air Force Reserves).",
                                    "example": "YES",
                                    "enum": [
                                      "NO",
                                      "YES"
                                    ],
                                    "nullable": true
                                  },
                                  "otherLocationsServed": {
                                    "type": "string",
                                    "nullable": true,
                                    "pattern": "^([-a-zA-Z0-9'.,&#]([-a-zA-Z0-9'.,&# ])?)+$",
                                    "description": "Other location(s) where Veteran served."
                                  },
                                  "serviceDates": {
                                    "description": "Date range for exposure in herbicide hazard location.",
                                    "type": "object",
                                    "nullable": true,
                                    "properties": {
                                      "beginDate": {
                                        "type": "string",
                                        "nullable": true,
                                        "description": "Approximate begin date for serving in herbicide location.",
                                        "pattern": "^(?:19|20)[0-9][0-9]$|^(?:19|20)[0-9][0-9]-(0[1-9]|1[0-2])$",
                                        "example": "2018-06 or 2018"
                                      },
                                      "endDate": {
                                        "type": "string",
                                        "nullable": true,
                                        "description": "Approximate end date for serving in herbicide location.",
                                        "pattern": "^(?:19|20)[0-9][0-9]$|^(?:19|20)[0-9][0-9]-(0[1-9]|1[0-2])$",
                                        "example": "2018-06 or 2018"
                                      }
                                    }
                                  }
                                }
                              },
                              "additionalHazardExposures": {
                                "type": "object",
                                "nullable": true,
                                "description": "Additional hazardous exposures.",
                                "properties": {
                                  "additionalExposures": {
                                    "description": "Additional exposure incidents.",
                                    "type": "array",
                                    "nullable": true,
                                    "uniqueItems": true,
                                    "items": {
                                      "type": "string",
                                      "additionalProperties": false,
                                      "enum": [
                                        "ASBESTOS",
                                        "MUSTARD_GAS",
                                        "RADIATION",
                                        "SHIPBOARD_HAZARD_AND_DEFENSE",
                                        "MILITARY_OCCUPATIONAL_SPECIALTY_RELATED_TOXIN",
                                        "CONTAMINATED_WATER_AT_CAMP_LEJEUNE",
                                        "OTHER"
                                      ]
                                    }
                                  },
                                  "specifyOtherExposures": {
                                    "type": "string",
                                    "nullable": true,
                                    "pattern": "^([-a-zA-Z0-9'.,&#]([-a-zA-Z0-9'.,&# ])?)+$",
                                    "description": "Exposure to asbestos."
                                  },
                                  "exposureDates": {
                                    "type": "object",
                                    "nullable": true,
                                    "description": "Date range for when the exposure happened.",
                                    "properties": {
                                      "beginDate": {
                                        "type": "string",
                                        "nullable": true,
                                        "description": "Approximate begin date for exposure.",
                                        "pattern": "^(?:19|20)[0-9][0-9]$|^(?:19|20)[0-9][0-9]-(0[1-9]|1[0-2])$",
                                        "example": "2018-06 or 2018"
                                      },
                                      "endDate": {
                                        "type": "string",
                                        "nullable": true,
                                        "description": "Approximate end date for exposure.",
                                        "pattern": "^(?:19|20)[0-9][0-9]$|^(?:19|20)[0-9][0-9]-(0[1-9]|1[0-2])$",
                                        "example": "2018-06 or 2018"
                                      }
                                    }
                                  }
                                }
                              },
                              "multipleExposures": {
                                "type": "array",
                                "nullable": true,
                                "minItems": 1,
                                "uniqueItems": true,
                                "items": {
                                  "type": "object",
                                  "additionalProperties": false,
                                  "properties": {
                                    "hazardExposedTo": {
                                      "type": "string",
                                      "nullable": true,
                                      "pattern": "^([-a-zA-Z0-9'.,&#]([-a-zA-Z0-9'.,&# ])?)+$",
                                      "description": "Hazard the Veteran was exposed to."
                                    },
                                    "exposureLocation": {
                                      "type": "string",
                                      "nullable": true,
                                      "pattern": "^([-a-zA-Z0-9'.,&#]([-a-zA-Z0-9'.,&# ])?)+$",
                                      "description": "Location where the exposure happened."
                                    },
                                    "exposureDates": {
                                      "type": "object",
                                      "nullable": true,
                                      "description": "Date range for when the exposure happened.",
                                      "properties": {
                                        "beginDate": {
                                          "type": "string",
                                          "nullable": true,
                                          "description": "Approximate begin date for exposure.",
                                          "pattern": "^(?:19|20)[0-9][0-9]$|^(?:19|20)[0-9][0-9]-(0[1-9]|1[0-2])$",
                                          "example": "2018-06 or 2018"
                                        },
                                        "endDate": {
                                          "type": "string",
                                          "nullable": true,
                                          "description": "Approximate end date for exposure.",
                                          "pattern": "^(?:19|20)[0-9][0-9]$|^(?:19|20)[0-9][0-9]-(0[1-9]|1[0-2])$",
                                          "example": "2018-06 or 2018"
                                        }
                                      }
                                    }
                                  }
                                }
                              }
                            }
                          },
                          "disabilities": {
                            "description": "Any current disabilities or symptoms the Veteran is claiming are related to their military service and/or are service-connected.",
                            "type": "array",
                            "minItems": 1,
                            "items": {
                              "type": "object",
                              "additionalProperties": false,
                              "required": [
                                "disabilityActionType",
                                "name"
                              ],
                              "properties": {
                                "name": {
                                  "description": "Name of the disability. The /disabilities endpoint on the [Benefits Reference Data API](https://developer.va.gov/explore/benefits/docs/benefits_reference_data?version=current) may be used to retrieve possible disability names.",
                                  "type": "string",
                                  "pattern": "^$|([a-zA-Z0-9\"\\/&\\(\\)\\-'.,# ]([a-zA-Z0-9(\\)\\-'.,# ])?)+$",
                                  "example": "PTSD (post traumatic stress disorder)",
                                  "maxLength": 255
                                },
                                "exposureOrEventOrInjury": {
                                  "type": "string",
                                  "description": "What caused the disability?",
                                  "nullable": true,
                                  "examples": [
                                    "Agent Orange",
                                    "radiation",
                                    "burn pits"
                                  ]
                                },
                                "serviceRelevance": {
                                  "description": "Explanation of how the disability(ies) relates to the in-service event/exposure/injury. If the disabilityActionType is 'NEW', the serviceRelevance is required.",
                                  "type": "string",
                                  "nullable": true,
                                  "example": "Heavy equipment operator in service."
                                },
                                "approximateDate": {
                                  "description": "Approximate date disability began. Date must be in the past. \n Format can be either YYYY-MM-DD or YYYY-MM or YYYY",
                                  "type": "string",
                                  "pattern": "^(?:[0-9]{4}(?:-(?!00)(?:0[1-9]|1[0-2])(?:-(?:0[1-9]|[1-2][0-9]|3[0-1]))?)?)$",
                                  "example": "2018-03-02 or 2018-03 or 2018",
                                  "nullable": true
                                },
                                "disabilityActionType": {
                                  "description": "Action type requested for the disability. If 'INCREASE' or 'NONE', then 'ratedDisabilityId' and 'diagnosticCode' should be included. 'NONE' should be used when including a secondary disability.",
                                  "type": "string",
                                  "enum": [
                                    "NONE",
                                    "NEW",
                                    "INCREASE"
                                  ],
                                  "example": "NEW"
                                },
                                "classificationCode": {
                                  "type": "string",
                                  "description": "Classification code for the associated body system. Must match an active code returned by the /disabilities endpoint on the [Benefits Reference Data API](https://developer.va.gov/explore/benefits/docs/benefits_reference_data?version=current).",
                                  "example": "249470",
                                  "nullable": true
                                },
                                "ratedDisabilityId": {
                                  "description": "When submitting a contention with action type 'INCREASE', the previously rated disability id may be included.",
                                  "type": "string",
                                  "example": "1100583",
                                  "nullable": true
                                },
                                "diagnosticCode": {
                                  "description": "If the disabilityActionType is 'NONE' or 'INCREASE', the diagnosticCode should correspond to an existing rated disability.",
                                  "type": "integer",
                                  "example": 9999,
                                  "nullable": true
                                },
                                "isRelatedToToxicExposure": {
                                  "type": "boolean",
                                  "description": "Is the disability related to toxic exposures? If true, related 'toxicExposure' must be included.",
                                  "example": true,
                                  "default": false,
                                  "nullable": true
                                },
                                "secondaryDisabilities": {
                                  "description": "If secondaryDisability is included, the following attributes are required: 'secondaryDisability.name', 'secondaryDisability.disabilityActionType' and 'secondaryDisability.serviceRelevance'",
                                  "type": "array",
                                  "items": {
                                    "type": "object",
                                    "additionalProperties": false,
                                    "properties": {
                                      "name": {
                                        "description": "Name of the disability. The /disabilities endpoint on the [Benefits Reference Data API](https://developer.va.gov/explore/benefits/docs/benefits_reference_data?version=current) may be used to retrieve possible disability names.",
                                        "type": "string",
                                        "pattern": "^$|([a-zA-Z0-9\"\\/&\\(\\)\\-'.,# ]([a-zA-Z0-9(\\)\\-'.,# ])?)+$",
                                        "example": "PTSD (post traumatic stress disorder)",
                                        "maxLength": 255
                                      },
                                      "exposureOrEventOrInjury": {
                                        "type": "string",
                                        "description": "What caused the disability?",
                                        "nullable": true,
                                        "examples": [
                                          "Agent Orange",
                                          "radiation",
                                          "burn pits"
                                        ]
                                      },
                                      "serviceRelevance": {
                                        "description": "Explanation of how the disability(ies) relates to the in-service event/exposure/injury.",
                                        "type": "string",
                                        "nullable": true,
                                        "example": "Heavy equipment operator in service."
                                      },
                                      "disabilityActionType": {
                                        "description": "The status of the secondary disability.",
                                        "type": "string",
                                        "example": "SECONDARY",
                                        "enum": [
                                          "SECONDARY"
                                        ]
                                      },
                                      "approximateDate": {
                                        "description": "Approximate date disability began. Date must be in the past. \n Format can be either YYYY-MM-DD or YYYY-MM or YYYY",
                                        "type": "string",
                                        "pattern": "^(?:[0-9]{4}(?:-(?!00)(?:0[1-9]|1[0-2])(?:-(?:0[1-9]|[1-2][0-9]|3[0-1]))?)?)$",
                                        "example": "2018-03-02 or 2018-03 or 2018",
                                        "nullable": true
                                      },
                                      "classificationCode": {
                                        "type": "string",
                                        "description": "Classification code for the associated body system. Must match an active code returned by the /disabilities endpoint on the [Benefits Reference Data API](https://developer.va.gov/explore/benefits/docs/benefits_reference_data?version=current).",
                                        "example": "249470",
                                        "nullable": true
                                      }
                                    }
                                  }
                                }
                              }
                            }
                          },
                          "treatments": {
                            "description": "Identifies the Service Treatment information of the Veteran.",
                            "type": "array",
                            "nullable": true,
                            "uniqueItems": true,
                            "items": {
                              "type": "object",
                              "additionalProperties": false,
                              "properties": {
                                "beginDate": {
                                  "description": "Begin date for treatment. If treatment began from 2005 to present, you do not need to provide dates. Each treatment begin date must be after the first 'servicePeriod.activeDutyBeginDate'.",
                                  "type": "string",
                                  "pattern": "^(?:19|20)[0-9][0-9]$|^(?:19|20)[0-9][0-9]-(0[1-9]|1[0-2])$",
                                  "example": "2018-06 or 2018",
                                  "nullable": true
                                },
                                "treatedDisabilityNames": {
                                  "description": "Name(s) of disabilities treated in this time frame. Name must match 'name' of a disability included on this claim.",
                                  "type": "array",
                                  "nullable": true,
                                  "maxItems": 101,
                                  "items": {
                                    "type": "string",
                                    "additionalProperties": false,
                                    "example": [
                                      "PTSD (post traumatic stress disorder)",
                                      "Trauma"
                                    ]
                                  }
                                },
                                "center": {
                                  "description": "VA Medical Center(s) and Department of Defense Military Treatment Facilities where the Veteran received treatment after discharge for any claimed disabilities.",
                                  "type": "object",
                                  "nullable": true,
                                  "additionalProperties": false,
                                  "properties": {
                                    "name": {
                                      "description": "Name of facility Veteran was treated in. The /treatment-centers endpoint on the [Benefits Reference Data API](https://developer.va.gov/explore/benefits/docs/benefits_reference_data?version=current) may be used to retrieve possible treatment center names.",
                                      "type": "string",
                                      "nullable": true,
                                      "pattern": "^$|(?!(?: )$)([a-zA-Z0-9\"\\/&\\(\\)\\-'.,# ]([a-zA-Z0-9(\\)\\-'.,# ])?)+$",
                                      "example": "Private Facility 2",
                                      "maxLength": 100
                                    },
                                    "city": {
                                      "description": "City of treatment facility.",
                                      "type": "string",
                                      "pattern": "^$|^([-a-zA-Z'.#]([-a-zA-Z'.# ])?)+$",
                                      "example": "Portland",
                                      "nullable": true
                                    },
                                    "state": {
                                      "description": "State of treatment facility.",
                                      "type": "string",
                                      "pattern": "^$|^[a-z,A-Z]{2}$",
                                      "example": "OR",
                                      "nullable": true
                                    }
                                  }
                                }
                              }
                            }
                          },
                          "serviceInformation": {
                            "type": "object",
                            "additionalProperties": false,
                            "required": [
                              "servicePeriods"
                            ],
                            "properties": {
                              "alternateNames": {
                                "description": "List any other names under which the Veteran served, if applicable.",
                                "type": "array",
                                "nullable": true,
                                "maxItems": 100,
                                "uniqueItems": true,
                                "items": {
                                  "type": "string",
                                  "additionalProperties": false,
                                  "examples": [
                                    "jane",
                                    "janey lee",
                                    "jane lee MacDonald"
                                  ]
                                }
                              },
                              "servicePeriods": {
                                "description": "Identifies the Service dates and Branch the Veteran served in.",
                                "type": "array",
                                "minItems": 1,
                                "uniqueItems": true,
                                "items": {
                                  "type": "object",
                                  "required": [
                                    "serviceBranch",
                                    "serviceComponent",
                                    "activeDutyBeginDate",
                                    "activeDutyEndDate"
                                  ],
                                  "properties": {
                                    "serviceBranch": {
                                      "description": "Branch of service during period. The /service-branches endpoint on the [Benefits Reference Data API](https://developer.va.gov/explore/benefits/docs/benefits_reference_data?version=current) may be used to retrieve list of possible service branches.",
                                      "type": "string",
                                      "example": "Air Force"
                                    },
                                    "serviceComponent": {
                                      "type": "string",
                                      "description": "",
                                      "enum": [
                                        "Active",
                                        "Reserves",
                                        "National Guard"
                                      ]
                                    },
                                    "activeDutyBeginDate": {
                                      "description": "Date started active duty.",
                                      "type": "string",
                                      "pattern": "^(?:[0-9]{4})-(?:0[1-9]|1[0-2])-(?:0[1-9]|[1-2][0-9]|3[0-1])$",
                                      "example": "2018-06-06"
                                    },
                                    "activeDutyEndDate": {
                                      "description": "Date completed active duty.  If in the future, 'separationLocationCode' is required.",
                                      "type": "string",
                                      "pattern": "^(?:[0-9]{4})-(?:0[1-9]|1[0-2])-(?:0[1-9]|[1-2][0-9]|3[0-1])$",
                                      "example": "2018-06-06"
                                    },
                                    "separationLocationCode": {
                                      "description": "Location code for the facility the Veteran plans to separate from. Required if 'servicePeriod.activeDutyEndDate' is in the future. Code must match the values returned by the /intake-sites endpoint on the [Benefits reference Data API](https://developer.va.gov/explore/benefits/docs/benefits_reference_data?version=current).",
                                      "type": "string",
                                      "nullable": true,
                                      "example": "98283"
                                    }
                                  }
                                }
                              },
                              "servedInActiveCombatSince911": {
                                "type": "string",
                                "enum": [
                                  "YES",
                                  "NO"
                                ],
                                "description": "Did Veteran serve in a combat zone since 9-11-2001?",
                                "example": "YES",
                                "nullable": true
                              },
                              "reservesNationalGuardService": {
                                "type": "object",
                                "nullable": true,
                                "additionalProperties": false,
                                "properties": {
                                  "component": {
                                    "type": "string",
                                    "nullable": true,
                                    "description": "",
                                    "enum": [
                                      "Reserves",
                                      "National Guard"
                                    ]
                                  },
                                  "obligationTermsOfService": {
                                    "type": "object",
                                    "nullable": true,
                                    "description": "If 'obligationTermsOfService' is included, the following attributes are required: 'beginDate ' and 'endDate'.",
                                    "additionalProperties": false,
                                    "properties": {
                                      "beginDate": {
                                        "type": "string",
                                        "nullable": true,
                                        "pattern": "^(?:[0-9]{4})-(?:0[1-9]|1[0-2])-(?:0[1-9]|[1-2][0-9]|3[0-1])$",
                                        "example": "2018-06-06"
                                      },
                                      "endDate": {
                                        "type": "string",
                                        "nullable": true,
                                        "pattern": "^(?:[0-9]{4})-(?:0[1-9]|1[0-2])-(?:0[1-9]|[1-2][0-9]|3[0-1])$",
                                        "example": "2018-06-06"
                                      }
                                    }
                                  },
                                  "unitName": {
                                    "type": "string",
                                    "nullable": true,
                                    "pattern": "^$|([a-zA-Z0-9\\-'.,# ][a-zA-Z0-9\\-'.,# ]?)*$"
                                  },
                                  "unitAddress": {
                                    "type": "string",
                                    "pattern": "^$|^([-a-zA-Z0-9'.,&#]([-a-zA-Z0-9'.,&# ])?)+$",
                                    "nullable": true
                                  },
                                  "unitPhone": {
                                    "type": "object",
                                    "nullable": true,
                                    "additionalProperties": false,
                                    "properties": {
                                      "areaCode": {
                                        "type": "string",
                                        "nullable": true,
                                        "maxLength": 3,
                                        "pattern": "^$|^\\d{3}$",
                                        "example": "555"
                                      },
                                      "phoneNumber": {
                                        "type": "string",
                                        "nullable": true,
                                        "maxLength": 20,
                                        "example": "5555555"
                                      }
                                    }
                                  },
                                  "receivingInactiveDutyTrainingPay": {
                                    "type": "string",
                                    "enum": [
                                      "YES",
                                      "NO"
                                    ],
                                    "nullable": true,
                                    "example": "YES"
                                  }
                                }
                              },
                              "federalActivation": {
                                "type": "object",
                                "nullable": true,
                                "additionalProperties": false,
                                "properties": {
                                  "activationDate": {
                                    "description": "Date cannot be in the future and must be after the earliest servicePeriod.activeDutyBeginDate.",
                                    "type": "string",
                                    "pattern": "^(?:[0-9]{4})-(?:0[1-9]|1[0-2])-(?:0[1-9]|[1-2][0-9]|3[0-1])$",
                                    "example": "2018-06-06",
                                    "nullable": true
                                  },
                                  "anticipatedSeparationDate": {
                                    "description": "Anticipated date of separation. Date must be in the future.",
                                    "type": "string",
                                    "pattern": "^(?:[0-9]{4})-(?:0[1-9]|1[0-2])-(?:0[1-9]|[1-2][0-9]|3[0-1])$",
                                    "example": "2018-06-06",
                                    "nullable": true
                                  }
                                }
                              },
                              "confinements": {
                                "type": "array",
                                "nullable": true,
                                "uniqueItems": true,
                                "items": {
                                  "additionalProperties": false,
                                  "type": "object",
                                  "properties": {
                                    "approximateBeginDate": {
                                      "description": "The approximateBeginDate must be after the earliest servicePeriod activeDutyBeginDate.",
                                      "type": "string",
                                      "nullable": true,
                                      "pattern": "^(?:[0-9]{4})-(?:0[1-9]|1[0-2])-(?:0[1-9]|[1-2][0-9]|3[0-1])$|(?:[0-9]{4})-(?:0[1-9]|1[0-2])$",
                                      "example": "2018-06-06 or 2018-06"
                                    },
                                    "approximateEndDate": {
                                      "type": "string",
                                      "nullable": true,
                                      "pattern": "^(?:[0-9]{4})-(?:0[1-9]|1[0-2])-(?:0[1-9]|[1-2][0-9]|3[0-1])$|(?:[0-9]{4})-(?:0[1-9]|1[0-2])$",
                                      "example": "2018-06-06 or 2018-06"
                                    }
                                  }
                                }
                              }
                            }
                          },
                          "servicePay": {
                            "type": "object",
                            "nullable": true,
                            "additionalProperties": false,
                            "properties": {
                              "receivingMilitaryRetiredPay": {
                                "description": "Is the Veteran receiving military retired pay?",
                                "type": "string",
                                "enum": [
                                  "YES",
                                  "NO"
                                ],
                                "example": "YES",
                                "nullable": true
                              },
                              "futureMilitaryRetiredPay": {
                                "description": "Will the Veteran receive military retired pay pay in future? \n If true, then 'futurePayExplanation' is required.",
                                "type": "string",
                                "enum": [
                                  "YES",
                                  "NO"
                                ],
                                "example": "YES",
                                "nullable": true
                              },
                              "futureMilitaryRetiredPayExplanation": {
                                "description": "Explains why future pay will be received.",
                                "type": "string",
                                "example": "Will be retiring soon.",
                                "nullable": true
                              },
                              "militaryRetiredPay": {
                                "type": "object",
                                "nullable": true,
                                "description": "",
                                "properties": {
                                  "branchOfService": {
                                    "description": "Branch of service. The /service-branches endpoint on the [Benefits Reference Data API](https://developer.va.gov/explore/benefits/docs/benefits_reference_data?version=current) may be used to retrieve list of possible service branches.",
                                    "type": "string",
                                    "nullable": true,
                                    "example": "Air Force"
                                  },
                                  "monthlyAmount": {
                                    "description": "Amount being received.",
                                    "type": "number",
                                    "nullable": true,
                                    "minimum": 1,
                                    "maximum": 999999,
                                    "example": 100
                                  }
                                }
                              },
                              "retiredStatus": {
                                "type": "string",
                                "nullable": true,
                                "description": "",
                                "enum": [
                                  "RETIRED",
                                  "TEMPORARY_DISABILITY_RETIRED_LIST",
                                  "PERMANENT_DISABILITY_RETIRED_LIST"
                                ]
                              },
                              "favorMilitaryRetiredPay": {
                                "description": "Is the Veteran waiving VA benefits to retain military retired pay? See item 26 on form 21-526EZ for more details.",
                                "type": "boolean",
                                "nullable": true,
                                "example": true,
                                "default": false
                              },
                              "receivedSeparationOrSeverancePay": {
                                "description": "Has the Veteran ever received separation pay, disability severance pay, or any other lump sum payment from their branch of service?",
                                "type": "string",
                                "enum": [
                                  "YES",
                                  "NO"
                                ],
                                "example": "YES",
                                "nullable": true
                              },
                              "separationSeverancePay": {
                                "type": "object",
                                "nullable": true,
                                "description": "",
                                "properties": {
                                  "datePaymentReceived": {
                                    "description": "Approximate date separation pay was received. \n Format can be either YYYY-MM-DD or YYYY-MM or YYYY",
                                    "type": "string",
                                    "pattern": "^(?:[0-9]{4})-(?:0[1-9]|1[0-2])-(?:0[1-9]|[1-2][0-9]|3[0-1])$|(?:[0-9]{4})$|(?:[0-9]{4})-(?:0[1-9]|1[0-2])$",
                                    "example": "2018-03-02 or 2018-03 or 2018"
                                  },
                                  "branchOfService": {
                                    "description": "Branch of service. The /service-branches endpoint on the [Benefits Reference Data API](https://developer.va.gov/explore/benefits/docs/benefits_reference_data?version=current) may be used to retrieve list of possible service branches.",
                                    "type": "string",
                                    "nullable": true,
                                    "example": "Air Force"
                                  },
                                  "preTaxAmountReceived": {
                                    "description": "Amount being received.",
                                    "type": "number",
                                    "nullable": true,
                                    "minimum": 1,
                                    "maximum": 999999,
                                    "example": 100
                                  }
                                }
                              },
                              "favorTrainingPay": {
                                "description": "Is the Veteran waiving VA benefits to retain training pay? See item 28 on form 21-526EZ for more details. ",
                                "type": "boolean",
                                "nullable": true,
                                "example": true,
                                "default": false
                              }
                            }
                          },
                          "directDeposit": {
                            "type": "object",
                            "nullable": true,
                            "additionalProperties": false,
                            "description": "If direct deposit information is included, the following attributes are required: accountType, accountNumber, routingNumber.",
                            "properties": {
                              "noAccount": {
                                "type": "boolean",
                                "nullable": true,
                                "description": "Claimant certifies that they do not have an account with a financial institution or certified payment agent.",
                                "default": false
                              },
                              "accountNumber": {
                                "description": "Account number for the direct deposit.",
                                "pattern": "^(?:[a-zA-Z0-9]{4,17})?$",
                                "type": "string",
                                "nullable": true,
                                "example": "123123123123"
                              },
                              "accountType": {
                                "description": "Account type for the direct deposit.",
                                "type": "string",
                                "nullable": true,
                                "example": "CHECKING",
                                "enum": [
                                  "CHECKING",
                                  "SAVINGS"
                                ]
                              },
                              "financialInstitutionName": {
                                "description": "Provide the name of the financial institution where the Veteran wants the direct deposit.",
                                "maxLength": 35,
                                "type": "string",
                                "nullable": true,
                                "example": "Some Bank"
                              },
                              "routingNumber": {
                                "description": "Routing number for the direct deposit.",
                                "type": "string",
                                "nullable": true,
                                "pattern": "^(?:\\d{9})?$",
                                "example": "123123123"
                              }
                            }
                          },
                          "claimantCertification": {
                            "type": "boolean",
                            "description": "Claimant certifies and authorizes release of information.",
                            "default": false
                          }
                        }
                      }
                    }
                  }
                },
                "example": {
                  "data": {
                    "type": "form/526",
                    "attributes": {
                      "claimProcessType": "STANDARD_CLAIM_PROCESS",
                      "veteranIdentification": {
                        "serviceNumber": "123456789",
                        "veteranNumber": {
                          "telephone": "5555555555"
                        },
                        "mailingAddress": {
                          "addressLine1": "123 Main Street",
                          "addressLine2": "Unit 1",
                          "addressLine3": "Room 2",
                          "city": "Portland",
                          "state": "OR",
                          "country": "USA",
                          "zipFirstFive": "41726",
                          "zipLastFour": "1234"
                        },
                        "emailAddress": {
                          "email": "valid@somedomain.com",
                          "agreeToEmailRelatedToClaim": true
                        },
                        "currentVaEmployee": false
                      },
                      "changeOfAddress": {
                        "typeOfAddressChange": "TEMPORARY",
                        "addressLine1": "456 Main Street",
                        "addressLine2": "Unit 3",
                        "addressLine3": "Room 4",
                        "city": "Atlanta",
                        "state": "GA",
                        "country": "USA",
                        "zipFirstFive": "42220",
                        "zipLastFour": "9897",
                        "dates": {
                          "beginDate": "2025-06-04",
                          "endDate": "2026-06-04"
                        }
                      },
                      "homeless": {
                        "currentlyHomeless": {
                          "homelessSituationOptions": "OTHER",
                          "otherDescription": "Other living situation"
                        },
                        "pointOfContact": "John Doe",
                        "pointOfContactNumber": {
                          "telephone": "5555555555"
                        }
                      },
                      "toxicExposure": {
                        "gulfWarHazardService": {
                          "servedInGulfWarHazardLocations": "NO"
                        },
                        "herbicideHazardService": {
                          "servedInHerbicideHazardLocations": "YES",
                          "otherLocationsServed": "Other locations served",
                          "serviceDates": {
                            "beginDate": "1972-05",
                            "endDate": "1980-10"
                          }
                        },
                        "additionalHazardExposures": {
                          "additionalExposures": [
                            "OTHER"
                          ],
                          "specifyOtherExposures": "Agent Orange",
                          "exposureDates": {
                            "beginDate": "1972-05",
                            "endDate": "1980-10"
                          }
                        },
                        "multipleExposures": [
                          {
                            "hazardExposedTo": "Agent Orange",
                            "exposureLocation": "Vietnam",
                            "exposureDates": {
                              "beginDate": "1972-05",
                              "endDate": "1973-01"
                            }
                          },
                          {
                            "hazardExposedTo": "Agent Orange",
                            "exposureLocation": "Vietnam",
                            "exposureDates": {
                              "beginDate": "1979-04",
                              "endDate": "1980-10"
                            }
                          }
                        ]
                      },
                      "disabilities": [
                        {
                          "name": "Diabetes",
                          "exposureOrEventOrInjury": "Agent Orange",
                          "serviceRelevance": "Service in Vietnam War",
                          "approximateDate": "1975-05",
                          "disabilityActionType": "NEW",
                          "isRelatedToToxicExposure": true
                        },
                        {
                          "name": "Hearing Loss",
                          "exposureOrEventOrInjury": "Noise",
                          "serviceRelevance": "Heavy equipment operator in service",
                          "approximateDate": "1968-07",
                          "disabilityActionType": "INCREASE",
                          "classificationCode": "8987",
                          "ratedDisabilityId": "1234567",
                          "diagnosticCode": 5678,
                          "isRelatedToToxicExposure": false
                        }
                      ],
                      "treatments": [
                        {
                          "beginDate": "2021-04",
                          "treatedDisabilityNames": [
                            "Diabetes"
                          ],
                          "center": {
                            "name": "ATLANTA VA MEDICAL CENTER",
                            "state": "GA",
                            "city": "ATLANTA"
                          }
                        },
                        {
                          "beginDate": "1996-03",
                          "treatedDisabilityNames": [
                            "Hearing Loss"
                          ],
                          "center": {
                            "name": "ATLANTA VA MEDICAL CENTER",
                            "state": "GA",
                            "city": "ATLANTA"
                          }
                        }
                      ],
                      "serviceInformation": {
                        "alternateNames": [
                          "Jon Doe",
                          "Jane Doe"
                        ],
                        "servicePeriods": [
                          {
                            "serviceBranch": "Air Force",
                            "serviceComponent": "Active",
                            "activeDutyBeginDate": "1964-11-14",
                            "activeDutyEndDate": "1980-10-30",
                            "separationLocationCode": "98289"
                          }
                        ],
                        "servedInActiveCombatSince911": "NO",
                        "reservesNationalGuardService": {
                          "component": "National Guard",
                          "obligationTermsOfService": {
                            "beginDate": "1990-11-24",
                            "endDate": "1995-11-17"
                          },
                          "unitName": "National Guard Unit Name",
                          "unitAddress": "1243 Main Street",
                          "unitPhone": {
                            "areaCode": "555",
                            "phoneNumber": "5555555"
                          },
                          "receivingInactiveDutyTrainingPay": "YES"
                        },
                        "confinements": [
                          {
                            "approximateBeginDate": "1970-06-11",
                            "approximateEndDate": "1970-09-11"
                          }
                        ]
                      },
                      "servicePay": {
                        "receivingMilitaryRetiredPay": "NO",
                        "futureMilitaryRetiredPay": "NO",
                        "futureMilitaryRetiredPayExplanation": "Explanation of future military retired pay",
                        "militaryRetiredPay": {
                          "branchOfService": "Air Force",
                          "monthlyAmount": 240.75
                        },
                        "retiredStatus": "PERMANENT_DISABILITY_RETIRED_LIST",
                        "favorMilitaryRetiredPay": false,
                        "receivedSeparationOrSeverancePay": "YES",
                        "separationSeverancePay": {
                          "datePaymentReceived": "2018-07-31",
                          "branchOfService": "Air Force",
                          "preTaxAmountReceived": 179.25
                        },
                        "favorTrainingPay": false
                      },
                      "directDeposit": {
                        "accountNumber": "123123123123",
                        "accountType": "CHECKING",
                        "financialInstitutionName": "Chase",
                        "routingNumber": "123456789"
                      },
                      "claimantCertification": true
                    }
                  }
                }
              }
            }
          },
          "required": true
        }
      }
    },
    "/veterans/{veteranId}/526/validate": {
      "post": {
        "summary": "Validates a 526 claim form submission.",
        "tags": [
          "Disability Compensation Claims"
        ],
        "operationId": "post526ClaimValidate",
        "security": [
          {
            "productionOauth": [
              "system/claim.read",
              "system/claim.write"
            ]
          },
          {
            "sandboxOauth": [
              "system/claim.read",
              "system/claim.write"
            ]
          },
          {
            "bearer_token": [

            ]
          }
        ],
        "description": "Validates a request for a disability compensation claim submission (21-526EZ).\nThis endpoint can be used to test the request parameters for your /526 submission.\n",
        "parameters": [
          {
            "name": "veteranId",
            "in": "path",
            "required": true,
            "example": "1012667145V762142",
            "description": "ID of Veteran",
            "schema": {
              "type": "string"
            }
          }
        ],
        "responses": {
          "200": {
            "description": "Successful response with disability",
            "content": {
              "application/json": {
                "example": {
                  "data": {
                    "type": "claims_api_auto_established_claim_validation",
                    "attributes": {
                      "status": "valid"
                    }
                  }
                },
                "schema": {
                  "$schema": "http://json-schema.org/draft-04/schema#",
                  "type": "object",
                  "required": [
                    "data"
                  ],
                  "properties": {
                    "data": {
                      "type": "object",
                      "additionalProperties": false,
                      "required": [
                        "type",
                        "attributes"
                      ],
                      "properties": {
                        "type": {
                          "type": "string"
                        },
                        "attributes": {
                          "type": "object",
                          "additionalProperties": false,
                          "required": [
                            "status"
                          ],
                          "properties": {
                            "status": {
                              "type": "string",
                              "enum": [
                                "valid"
                              ],
                              "description": "Return whether or not whether or not the payload is valid"
                            }
                          }
                        }
                      }
                    }
                  }
                }
              }
            }
          },
          "401": {
            "description": "Unauthorized",
            "content": {
              "application/json": {
                "example": {
                  "errors": [
                    {
                      "title": "Not authorized",
                      "status": "401",
                      "detail": "Not authorized"
                    }
                  ]
                },
                "schema": {
                  "required": [
                    "errors"
                  ],
                  "properties": {
                    "errors": {
                      "type": "array",
                      "items": {
                        "additionalProperties": false,
                        "required": [
                          "title",
                          "detail"
                        ],
                        "properties": {
                          "title": {
                            "type": "string",
                            "description": "HTTP error title"
                          },
                          "detail": {
                            "type": "string",
                            "description": "HTTP error detail"
                          },
                          "status": {
                            "type": "string",
                            "description": "HTTP error status code"
                          },
                          "source": {
                            "type": "object",
                            "additionalProperties": false,
                            "description": "Source of error",
                            "properties": {
                              "pointer": {
                                "type": "string",
                                "description": "Pointer to source of error"
                              }
                            }
                          }
                        }
                      }
                    }
                  }
                }
              }
            }
          },
          "422": {
            "description": "Unprocessable entity",
            "content": {
              "application/json": {
                "example": {
                  "errors": [
                    {
                      "title": "Unprocessable entity",
                      "detail": "The property / did not contain the required key claimProcessType",
                      "status": "422",
                      "source": {
                        "pointer": "data/attributes/"
                      }
                    },
                    {
                      "title": "Unprocessable entity",
                      "detail": "The property / did not contain the required key disabilities",
                      "status": "422",
                      "source": {
                        "pointer": "data/attributes/"
                      }
                    },
                    {
                      "title": "Unprocessable entity",
                      "detail": "The property / did not contain the required key serviceInformation",
                      "status": "422",
                      "source": {
                        "pointer": "data/attributes/"
                      }
                    },
                    {
                      "title": "Unprocessable entity",
                      "detail": "The property / did not contain the required key veteranIdentification",
                      "status": "422",
                      "source": {
                        "pointer": "data/attributes/"
                      }
                    }
                  ]
                },
                "schema": {
                  "required": [
                    "errors"
                  ],
                  "properties": {
                    "errors": {
                      "type": "array",
                      "items": {
                        "additionalProperties": false,
                        "required": [
                          "title",
                          "status",
                          "detail"
                        ],
                        "properties": {
                          "status": {
                            "type": "string",
                            "description": "HTTP error code"
                          },
                          "detail": {
                            "type": "string",
                            "description": "HTTP error detail"
                          },
                          "source": {
                            "type": "object",
                            "pointer": {
                              "type": "string"
                            }
                          },
                          "title": {
                            "type": "string"
                          }
                        }
                      }
                    }
                  }
                }
              }
            }
          }
        },
        "requestBody": {
          "content": {
            "application/json": {
              "schema": {
                "type": "object",
                "required": [
                  "data"
                ],
                "properties": {
                  "data": {
                    "type": "object",
                    "required": [
                      "attributes",
                      null
                    ],
                    "properties": {
                      "attributes": {
                        "$schema": "http://json-schema.org/draft-07/schema#",
                        "description": "Claims API 526 Schema",
                        "type": "object",
                        "additionalProperties": false,
                        "required": [
                          "claimantCertification",
                          "claimProcessType",
                          "disabilities",
                          "serviceInformation",
                          "veteranIdentification"
                        ],
                        "properties": {
                          "claimProcessType": {
                            "type": "string",
                            "description": "Select type of claim program/process that applies to the Veteran.",
                            "enum": [
                              "STANDARD_CLAIM_PROCESS",
                              "FDC_PROGRAM",
                              "BDD_PROGRAM"
                            ]
                          },
                          "veteranIdentification": {
                            "type": "object",
                            "additionalProperties": false,
                            "required": [
                              "mailingAddress",
                              "currentVaEmployee"
                            ],
                            "properties": {
                              "serviceNumber": {
                                "type": "string",
                                "description": "Service identification number",
                                "nullable": true
                              },
                              "veteranNumber": {
                                "description": "If there is no phone number in VBMS for the Veteran, the exams will not be ordered. Including the phone number is recommended to avoid claim processing delays.",
                                "type": "object",
                                "nullable": true,
                                "properties": {
                                  "telephone": {
                                    "description": "Veteran's phone number.",
                                    "type": "string",
                                    "pattern": "^\\d{10}?$",
                                    "example": "5555555",
                                    "minLength": 10,
                                    "maxLength": 10,
                                    "nullable": true
                                  },
                                  "internationalTelephone": {
                                    "type": "string",
                                    "description": "Veteran's international phone number.",
                                    "example": "+44 20 1234 5678",
                                    "nullable": true
                                  }
                                }
                              },
                              "mailingAddress": {
                                "type": "object",
                                "additionalProperties": false,
                                "required": [
                                  "addressLine1",
                                  "city",
                                  "state",
                                  "zipFirstFive",
                                  "country"
                                ],
                                "properties": {
                                  "addressLine1": {
                                    "description": "Address line 1 for the Veteran's current mailing address.",
                                    "type": "string",
                                    "pattern": "^([-a-zA-Z0-9'.,&#]([-a-zA-Z0-9'.,&# ])?)+$",
                                    "maxLength": 20,
                                    "example": "1234 Couch Street"
                                  },
                                  "addressLine2": {
                                    "description": "Address line 2 for the Veteran's current mailing address.",
                                    "type": "string",
                                    "pattern": "^([-a-zA-Z0-9'.,&#]([-a-zA-Z0-9'.,&# ])?)+$",
                                    "maxLength": 20,
                                    "example": "Unit 4",
                                    "nullable": true
                                  },
                                  "addressLine3": {
                                    "description": "Address line 3 for the Veteran's current mailing address.",
                                    "type": "string",
                                    "pattern": "^([-a-zA-Z0-9'.,&#]([-a-zA-Z0-9'.,&# ])?)+$",
                                    "maxLength": 20,
                                    "example": "Room 1",
                                    "nullable": true
                                  },
                                  "city": {
                                    "description": "City for the Veteran's current mailing address.",
                                    "type": "string",
                                    "pattern": "^([-a-zA-Z0-9'.#]([-a-zA-Z0-9'.# ])?)+$",
                                    "example": "Portland"
                                  },
                                  "state": {
                                    "description": "State for the Veteran's current mailing address.",
                                    "type": "string",
                                    "pattern": "^[a-z,A-Z]{2}$",
                                    "example": "OR"
                                  },
                                  "country": {
                                    "description": "Country for the Veteran's current mailing address.  Must match the values returned by the /countries endpoint on the [Benefits Reference Data API](https://developer.va.gov/explore/benefits/docs/benefits_reference_data?version=current).",
                                    "type": "string",
                                    "example": "USA"
                                  },
                                  "zipFirstFive": {
                                    "description": "Zip code (First 5 digits) for the Veteran's current mailing address.",
                                    "type": "string",
                                    "pattern": "^\\d{5}?$",
                                    "example": "12345"
                                  },
                                  "zipLastFour": {
                                    "description": "Zip code (Last 4 digits) for the Veteran's current mailing address.",
                                    "type": "string",
                                    "pattern": "^\\d{4}?$",
                                    "example": "6789",
                                    "nullable": true
                                  }
                                }
                              },
                              "emailAddress": {
                                "description": "Information associated with the Veteran's email address.",
                                "type": "object",
                                "nullable": true,
                                "properties": {
                                  "email": {
                                    "type": "string",
                                    "pattern": "^\\w+([\\.-]?\\w+)*@\\w+([\\.-]?\\w+)*(\\.\\w{2,3})+$",
                                    "description": "The most current email address of the Veteran.",
                                    "maxLength": 50,
                                    "nullable": true
                                  },
                                  "agreeToEmailRelatedToClaim": {
                                    "type": "boolean",
                                    "description": "Agreement to email information relating to this claim.",
                                    "example": true,
                                    "default": false,
                                    "nullable": true
                                  }
                                }
                              },
                              "currentVaEmployee": {
                                "type": "boolean",
                                "description": "Set to true if Veteran is a VA employee.",
                                "nullable": false
                              }
                            }
                          },
                          "changeOfAddress": {
                            "description": "If 'changeOfAddress' is included, the following attributes are required: 'typeOfAddressChange', 'dates.beginDate', 'addressLine1', 'city', 'state', 'country', 'zipFirstFive'.",
                            "type": "object",
                            "nullable": true,
                            "additionalProperties": false,
                            "properties": {
                              "typeOfAddressChange": {
                                "description": "Temporary or Permanent change of address. If 'TEMPORARY', 'beginDate' and 'endDate' are required.",
                                "type": "string",
                                "enum": [
                                  "TEMPORARY",
                                  "PERMANENT"
                                ],
                                "example": "PERMANENT"
                              },
                              "addressLine1": {
                                "description": "Address line 1 for the Veteran's new address.",
                                "type": "string",
                                "pattern": "^$|^([-a-zA-Z0-9'.,&#]([-a-zA-Z0-9'.,&# ])?)+$",
                                "maxLength": 20,
                                "example": "1234 Couch Street"
                              },
                              "addressLine2": {
                                "description": "Address line 2 for the Veteran's new address.",
                                "type": "string",
                                "maxLength": 20,
                                "example": "Unit 4",
                                "nullable": true
                              },
                              "addressLine3": {
                                "description": "Address line 3 for the Veteran's new address.",
                                "type": "string",
                                "maxLength": 20,
                                "example": "Room 1",
                                "nullable": true
                              },
                              "city": {
                                "description": "City for the Veteran's new address.",
                                "type": "string",
                                "pattern": "^$|^([-a-zA-Z0-9'.#]([-a-zA-Z0-9'.# ])?)+$",
                                "example": "Portland"
                              },
                              "state": {
                                "description": "State for the Veteran's new address.",
                                "type": "string",
                                "pattern": "^$|^[a-z,A-Z]{2}$",
                                "example": "OR"
                              },
                              "country": {
                                "description": "Country for the Veteran's new address. Value must match the values returned by the /countries endpoint on the [Benefits Reference Data API](https://developer.va.gov/explore/benefits/docs/benefits_reference_data?version=current).",
                                "type": "string",
                                "example": "USA"
                              },
                              "zipFirstFive": {
                                "description": "Zip code (First 5 digits) for the Veteran's new address.",
                                "type": "string",
                                "pattern": "^$|^\\d{5}?$",
                                "example": "12345"
                              },
                              "zipLastFour": {
                                "description": "Zip code (Last 4 digits) for the Veteran's new address.",
                                "type": "string",
                                "nullable": true,
                                "pattern": "^$|^\\d{4}?$",
                                "example": "6789"
                              },
                              "dates": {
                                "type": "object",
                                "properties": {
                                  "beginDate": {
                                    "description": "Begin date for the Veteran's new address.",
                                    "pattern": "^(?:[0-9]{4})-(?:0[1-9]|1[0-2])-(?:0[1-9]|[1-2][0-9]|3[0-1])$",
                                    "type": "string",
                                    "example": "2018-06-04"
                                  },
                                  "endDate": {
                                    "description": "Date in YYYY-MM-DD the changed address expires, if change is temporary.",
                                    "type": "string",
                                    "nullable": true,
                                    "pattern": "^(?:[0-9]{4})-(?:0[1-9]|1[0-2])-(?:0[1-9]|[1-2][0-9]|3[0-1])$",
                                    "example": "2018-06-04"
                                  }
                                }
                              }
                            }
                          },
                          "homeless": {
                            "type": "object",
                            "nullable": true,
                            "additionalProperties": false,
                            "properties": {
                              "currentlyHomeless": {
                                "type": "object",
                                "nullable": true,
                                "additionalProperties": false,
                                "properties": {
                                  "homelessSituationOptions": {
                                    "description": "Veteran's living situation.",
                                    "type": "string",
                                    "nullable": true,
                                    "default": "other",
                                    "enum": [
                                      "LIVING_IN_A_HOMELESS_SHELTER",
                                      "NOT_CURRENTLY_IN_A_SHELTERED_ENVIRONMENT",
                                      "STAYING_WITH_ANOTHER_PERSON",
                                      "FLEEING_CURRENT_RESIDENCE",
                                      "OTHER"
                                    ],
                                    "example": "FLEEING_CURRENT_RESIDENCE"
                                  },
                                  "otherDescription": {
                                    "description": "Explanation of living situation. Required if 'homelessSituationOptions' is 'OTHER'.",
                                    "type": "string",
                                    "nullable": true,
                                    "maxLength": 500,
                                    "example": "other living situation"
                                  }
                                }
                              },
                              "riskOfBecomingHomeless": {
                                "type": "object",
                                "nullable": true,
                                "additionalProperties": false,
                                "properties": {
                                  "livingSituationOptions": {
                                    "type": "string",
                                    "nullable": true,
                                    "default": "HOUSING_WILL_BE_LOST_IN_30_DAYS",
                                    "enum": [
                                      "HOUSING_WILL_BE_LOST_IN_30_DAYS",
                                      "LEAVING_PUBLICLY_FUNDED_SYSTEM_OF_CARE",
                                      "OTHER"
                                    ]
                                  },
                                  "otherDescription": {
                                    "description": "Explanation of living situation. Required if 'livingSituationOptions' is 'OTHER'.",
                                    "type": "string",
                                    "nullable": true,
                                    "maxLength": 500,
                                    "example": "other living situation"
                                  }
                                }
                              },
                              "pointOfContact": {
                                "description": "Individual in direct contact with Veteran.",
                                "type": "string",
                                "nullable": true,
                                "minLength": 1,
                                "maxLength": 100,
                                "pattern": "^([-a-zA-Z0-9/']+( ?))*$",
                                "example": "Jane Doe"
                              },
                              "pointOfContactNumber": {
                                "type": "object",
                                "nullable": true,
                                "additionalProperties": false,
                                "properties": {
                                  "telephone": {
                                    "description": "Primary phone of point of contact.",
                                    "type": "string",
                                    "pattern": "^\\d{10}?$",
                                    "example": "5555555",
                                    "minLength": 10,
                                    "maxLength": 10,
                                    "nullable": true
                                  },
                                  "internationalTelephone": {
                                    "description": "International phone of point of contact.",
                                    "type": "string",
                                    "example": "+44 20 1234 5678",
                                    "nullable": true
                                  }
                                }
                              }
                            }
                          },
                          "toxicExposure": {
                            "type": "object",
                            "nullable": true,
                            "properties": {
                              "gulfWarHazardService": {
                                "type": "object",
                                "nullable": true,
                                "description": "Toxic exposure related to the Gulf war.",
                                "properties": {
                                  "servedInGulfWarHazardLocations": {
                                    "type": "string",
                                    "description": "Set to true if the Veteran served in any of the following Gulf War hazard locations: Iraq; Kuwait; Saudi Arabia; the neutral zone between Iraq and Saudi Arabia; Bahrain; Qatar; the United Arab Emirates; Oman; Yemen; Lebanon; Somalia; Afghanistan; Israel; Egypt; Turkey; Syria; Jordan; Djibouti; Uzbekistan; the Gulf of Aden; the Gulf of Oman; the Persian Gulf; the Arabian Sea; and the Red Sea.",
                                    "example": "YES",
                                    "enum": [
                                      "NO",
                                      "YES"
                                    ],
                                    "nullable": true
                                  },
                                  "serviceDates": {
                                    "type": "object",
                                    "nullable": true,
                                    "description": "Date range for when the exposure happened.",
                                    "properties": {
                                      "beginDate": {
                                        "type": "string",
                                        "nullable": true,
                                        "description": "Approximate begin date for serving in Gulf War hazard location.",
                                        "example": "2018-06 or 2018"
                                      },
                                      "endDate": {
                                        "type": "string",
                                        "nullable": true,
                                        "description": "Approximate end date for serving in Gulf War hazard location.",
                                        "example": "2018-06 or 2018"
                                      }
                                    }
                                  }
                                }
                              },
                              "herbicideHazardService": {
                                "description": "Toxic exposure related to herbicide (Agent Orange) hazards.",
                                "type": "object",
                                "nullable": true,
                                "properties": {
                                  "servedInHerbicideHazardLocations": {
                                    "type": "string",
                                    "description": "Set to true if the Veteran served in any of the following herbicide/Agent Orange locations: Republic of Vietnam to include the 12 nautical mile territorial waters; Thailand at any United States or Royal Thai base; Laos; Cambodia at Mimot or Krek; Kampong Cham Province; Guam or American Samoa; or in the territorial waters thereof; Johnston Atoll or a ship that called at Johnston Atoll; Korean demilitarized zone; aboard (to include repeated operations and maintenance with) a C-123 aircraft known to have been used to spray an herbicide agent (during service in the Air Force and Air Force Reserves).",
                                    "example": "YES",
                                    "enum": [
                                      "NO",
                                      "YES"
                                    ],
                                    "nullable": true
                                  },
                                  "otherLocationsServed": {
                                    "type": "string",
                                    "nullable": true,
                                    "pattern": "^([-a-zA-Z0-9'.,&#]([-a-zA-Z0-9'.,&# ])?)+$",
                                    "description": "Other location(s) where Veteran served."
                                  },
                                  "serviceDates": {
                                    "description": "Date range for exposure in herbicide hazard location.",
                                    "type": "object",
                                    "nullable": true,
                                    "properties": {
                                      "beginDate": {
                                        "type": "string",
                                        "nullable": true,
                                        "description": "Approximate begin date for serving in herbicide location.",
                                        "pattern": "^(?:19|20)[0-9][0-9]$|^(?:19|20)[0-9][0-9]-(0[1-9]|1[0-2])$",
                                        "example": "2018-06 or 2018"
                                      },
                                      "endDate": {
                                        "type": "string",
                                        "nullable": true,
                                        "description": "Approximate end date for serving in herbicide location.",
                                        "pattern": "^(?:19|20)[0-9][0-9]$|^(?:19|20)[0-9][0-9]-(0[1-9]|1[0-2])$",
                                        "example": "2018-06 or 2018"
                                      }
                                    }
                                  }
                                }
                              },
                              "additionalHazardExposures": {
                                "type": "object",
                                "nullable": true,
                                "description": "Additional hazardous exposures.",
                                "properties": {
                                  "additionalExposures": {
                                    "description": "Additional exposure incidents.",
                                    "type": "array",
                                    "nullable": true,
                                    "uniqueItems": true,
                                    "items": {
                                      "type": "string",
                                      "additionalProperties": false,
                                      "enum": [
                                        "ASBESTOS",
                                        "MUSTARD_GAS",
                                        "RADIATION",
                                        "SHIPBOARD_HAZARD_AND_DEFENSE",
                                        "MILITARY_OCCUPATIONAL_SPECIALTY_RELATED_TOXIN",
                                        "CONTAMINATED_WATER_AT_CAMP_LEJEUNE",
                                        "OTHER"
                                      ]
                                    }
                                  },
                                  "specifyOtherExposures": {
                                    "type": "string",
                                    "nullable": true,
                                    "pattern": "^([-a-zA-Z0-9'.,&#]([-a-zA-Z0-9'.,&# ])?)+$",
                                    "description": "Exposure to asbestos."
                                  },
                                  "exposureDates": {
                                    "type": "object",
                                    "nullable": true,
                                    "description": "Date range for when the exposure happened.",
                                    "properties": {
                                      "beginDate": {
                                        "type": "string",
                                        "nullable": true,
                                        "description": "Approximate begin date for exposure.",
                                        "pattern": "^(?:19|20)[0-9][0-9]$|^(?:19|20)[0-9][0-9]-(0[1-9]|1[0-2])$",
                                        "example": "2018-06 or 2018"
                                      },
                                      "endDate": {
                                        "type": "string",
                                        "nullable": true,
                                        "description": "Approximate end date for exposure.",
                                        "pattern": "^(?:19|20)[0-9][0-9]$|^(?:19|20)[0-9][0-9]-(0[1-9]|1[0-2])$",
                                        "example": "2018-06 or 2018"
                                      }
                                    }
                                  }
                                }
                              },
                              "multipleExposures": {
                                "type": "array",
                                "nullable": true,
                                "minItems": 1,
                                "uniqueItems": true,
                                "items": {
                                  "type": "object",
                                  "additionalProperties": false,
                                  "properties": {
                                    "hazardExposedTo": {
                                      "type": "string",
                                      "nullable": true,
                                      "pattern": "^([-a-zA-Z0-9'.,&#]([-a-zA-Z0-9'.,&# ])?)+$",
                                      "description": "Hazard the Veteran was exposed to."
                                    },
                                    "exposureLocation": {
                                      "type": "string",
                                      "nullable": true,
                                      "pattern": "^([-a-zA-Z0-9'.,&#]([-a-zA-Z0-9'.,&# ])?)+$",
                                      "description": "Location where the exposure happened."
                                    },
                                    "exposureDates": {
                                      "type": "object",
                                      "nullable": true,
                                      "description": "Date range for when the exposure happened.",
                                      "properties": {
                                        "beginDate": {
                                          "type": "string",
                                          "nullable": true,
                                          "description": "Approximate begin date for exposure.",
                                          "pattern": "^(?:19|20)[0-9][0-9]$|^(?:19|20)[0-9][0-9]-(0[1-9]|1[0-2])$",
                                          "example": "2018-06 or 2018"
                                        },
                                        "endDate": {
                                          "type": "string",
                                          "nullable": true,
                                          "description": "Approximate end date for exposure.",
                                          "pattern": "^(?:19|20)[0-9][0-9]$|^(?:19|20)[0-9][0-9]-(0[1-9]|1[0-2])$",
                                          "example": "2018-06 or 2018"
                                        }
                                      }
                                    }
                                  }
                                }
                              }
                            }
                          },
                          "disabilities": {
                            "description": "Any current disabilities or symptoms the Veteran is claiming are related to their military service and/or are service-connected.",
                            "type": "array",
                            "minItems": 1,
                            "items": {
                              "type": "object",
                              "additionalProperties": false,
                              "required": [
                                "disabilityActionType",
                                "name"
                              ],
                              "properties": {
                                "name": {
                                  "description": "Name of the disability. The /disabilities endpoint on the [Benefits Reference Data API](https://developer.va.gov/explore/benefits/docs/benefits_reference_data?version=current) may be used to retrieve possible disability names.",
                                  "type": "string",
                                  "pattern": "^$|([a-zA-Z0-9\"\\/&\\(\\)\\-'.,# ]([a-zA-Z0-9(\\)\\-'.,# ])?)+$",
                                  "example": "PTSD (post traumatic stress disorder)",
                                  "maxLength": 255
                                },
                                "exposureOrEventOrInjury": {
                                  "type": "string",
                                  "description": "What caused the disability?",
                                  "nullable": true,
                                  "examples": [
                                    "Agent Orange",
                                    "radiation",
                                    "burn pits"
                                  ]
                                },
                                "serviceRelevance": {
                                  "description": "Explanation of how the disability(ies) relates to the in-service event/exposure/injury. If the disabilityActionType is 'NEW', the serviceRelevance is required.",
                                  "type": "string",
                                  "nullable": true,
                                  "example": "Heavy equipment operator in service."
                                },
                                "approximateDate": {
                                  "description": "Approximate date disability began. Date must be in the past. \n Format can be either YYYY-MM-DD or YYYY-MM or YYYY",
                                  "type": "string",
                                  "pattern": "^(?:[0-9]{4}(?:-(?!00)(?:0[1-9]|1[0-2])(?:-(?:0[1-9]|[1-2][0-9]|3[0-1]))?)?)$",
                                  "example": "2018-03-02 or 2018-03 or 2018",
                                  "nullable": true
                                },
                                "disabilityActionType": {
                                  "description": "Action type requested for the disability. If 'INCREASE' or 'NONE', then 'ratedDisabilityId' and 'diagnosticCode' should be included. 'NONE' should be used when including a secondary disability.",
                                  "type": "string",
                                  "enum": [
                                    "NONE",
                                    "NEW",
                                    "INCREASE"
                                  ],
                                  "example": "NEW"
                                },
                                "classificationCode": {
                                  "type": "string",
                                  "description": "Classification code for the associated body system. Must match an active code returned by the /disabilities endpoint on the [Benefits Reference Data API](https://developer.va.gov/explore/benefits/docs/benefits_reference_data?version=current).",
                                  "example": "249470",
                                  "nullable": true
                                },
                                "ratedDisabilityId": {
                                  "description": "When submitting a contention with action type 'INCREASE', the previously rated disability id may be included.",
                                  "type": "string",
                                  "example": "1100583",
                                  "nullable": true
                                },
                                "diagnosticCode": {
                                  "description": "If the disabilityActionType is 'NONE' or 'INCREASE', the diagnosticCode should correspond to an existing rated disability.",
                                  "type": "integer",
                                  "example": 9999,
                                  "nullable": true
                                },
                                "isRelatedToToxicExposure": {
                                  "type": "boolean",
                                  "description": "Is the disability related to toxic exposures? If true, related 'toxicExposure' must be included.",
                                  "example": true,
                                  "default": false,
                                  "nullable": true
                                },
                                "secondaryDisabilities": {
                                  "description": "If secondaryDisability is included, the following attributes are required: 'secondaryDisability.name', 'secondaryDisability.disabilityActionType' and 'secondaryDisability.serviceRelevance'",
                                  "type": "array",
                                  "items": {
                                    "type": "object",
                                    "additionalProperties": false,
                                    "properties": {
                                      "name": {
                                        "description": "Name of the disability. The /disabilities endpoint on the [Benefits Reference Data API](https://developer.va.gov/explore/benefits/docs/benefits_reference_data?version=current) may be used to retrieve possible disability names.",
                                        "type": "string",
                                        "pattern": "^$|([a-zA-Z0-9\"\\/&\\(\\)\\-'.,# ]([a-zA-Z0-9(\\)\\-'.,# ])?)+$",
                                        "example": "PTSD (post traumatic stress disorder)",
                                        "maxLength": 255
                                      },
                                      "exposureOrEventOrInjury": {
                                        "type": "string",
                                        "description": "What caused the disability?",
                                        "nullable": true,
                                        "examples": [
                                          "Agent Orange",
                                          "radiation",
                                          "burn pits"
                                        ]
                                      },
                                      "serviceRelevance": {
                                        "description": "Explanation of how the disability(ies) relates to the in-service event/exposure/injury.",
                                        "type": "string",
                                        "nullable": true,
                                        "example": "Heavy equipment operator in service."
                                      },
                                      "disabilityActionType": {
                                        "description": "The status of the secondary disability.",
                                        "type": "string",
                                        "example": "SECONDARY",
                                        "enum": [
                                          "SECONDARY"
                                        ]
                                      },
                                      "approximateDate": {
                                        "description": "Approximate date disability began. Date must be in the past. \n Format can be either YYYY-MM-DD or YYYY-MM or YYYY",
                                        "type": "string",
                                        "pattern": "^(?:[0-9]{4}(?:-(?!00)(?:0[1-9]|1[0-2])(?:-(?:0[1-9]|[1-2][0-9]|3[0-1]))?)?)$",
                                        "example": "2018-03-02 or 2018-03 or 2018",
                                        "nullable": true
                                      },
                                      "classificationCode": {
                                        "type": "string",
                                        "description": "Classification code for the associated body system. Must match an active code returned by the /disabilities endpoint on the [Benefits Reference Data API](https://developer.va.gov/explore/benefits/docs/benefits_reference_data?version=current).",
                                        "example": "249470",
                                        "nullable": true
                                      }
                                    }
                                  }
                                }
                              }
                            }
                          },
                          "treatments": {
                            "description": "Identifies the Service Treatment information of the Veteran.",
                            "type": "array",
                            "nullable": true,
                            "uniqueItems": true,
                            "items": {
                              "type": "object",
                              "additionalProperties": false,
                              "properties": {
                                "beginDate": {
                                  "description": "Begin date for treatment. If treatment began from 2005 to present, you do not need to provide dates. Each treatment begin date must be after the first 'servicePeriod.activeDutyBeginDate'.",
                                  "type": "string",
                                  "pattern": "^(?:19|20)[0-9][0-9]$|^(?:19|20)[0-9][0-9]-(0[1-9]|1[0-2])$",
                                  "example": "2018-06 or 2018",
                                  "nullable": true
                                },
                                "treatedDisabilityNames": {
                                  "description": "Name(s) of disabilities treated in this time frame. Name must match 'name' of a disability included on this claim.",
                                  "type": "array",
                                  "nullable": true,
                                  "maxItems": 101,
                                  "items": {
                                    "type": "string",
                                    "additionalProperties": false,
                                    "example": [
                                      "PTSD (post traumatic stress disorder)",
                                      "Trauma"
                                    ]
                                  }
                                },
                                "center": {
                                  "description": "VA Medical Center(s) and Department of Defense Military Treatment Facilities where the Veteran received treatment after discharge for any claimed disabilities.",
                                  "type": "object",
                                  "nullable": true,
                                  "additionalProperties": false,
                                  "properties": {
                                    "name": {
                                      "description": "Name of facility Veteran was treated in. The /treatment-centers endpoint on the [Benefits Reference Data API](https://developer.va.gov/explore/benefits/docs/benefits_reference_data?version=current) may be used to retrieve possible treatment center names.",
                                      "type": "string",
                                      "nullable": true,
                                      "pattern": "^$|(?!(?: )$)([a-zA-Z0-9\"\\/&\\(\\)\\-'.,# ]([a-zA-Z0-9(\\)\\-'.,# ])?)+$",
                                      "example": "Private Facility 2",
                                      "maxLength": 100
                                    },
                                    "city": {
                                      "description": "City of treatment facility.",
                                      "type": "string",
                                      "pattern": "^$|^([-a-zA-Z'.#]([-a-zA-Z'.# ])?)+$",
                                      "example": "Portland",
                                      "nullable": true
                                    },
                                    "state": {
                                      "description": "State of treatment facility.",
                                      "type": "string",
                                      "pattern": "^$|^[a-z,A-Z]{2}$",
                                      "example": "OR",
                                      "nullable": true
                                    }
                                  }
                                }
                              }
                            }
                          },
                          "serviceInformation": {
                            "type": "object",
                            "additionalProperties": false,
                            "required": [
                              "servicePeriods"
                            ],
                            "properties": {
                              "alternateNames": {
                                "description": "List any other names under which the Veteran served, if applicable.",
                                "type": "array",
                                "nullable": true,
                                "maxItems": 100,
                                "uniqueItems": true,
                                "items": {
                                  "type": "string",
                                  "additionalProperties": false,
                                  "examples": [
                                    "jane",
                                    "janey lee",
                                    "jane lee MacDonald"
                                  ]
                                }
                              },
                              "servicePeriods": {
                                "description": "Identifies the Service dates and Branch the Veteran served in.",
                                "type": "array",
                                "minItems": 1,
                                "uniqueItems": true,
                                "items": {
                                  "type": "object",
                                  "required": [
                                    "serviceBranch",
                                    "serviceComponent",
                                    "activeDutyBeginDate",
                                    "activeDutyEndDate"
                                  ],
                                  "properties": {
                                    "serviceBranch": {
                                      "description": "Branch of service during period. The /service-branches endpoint on the [Benefits Reference Data API](https://developer.va.gov/explore/benefits/docs/benefits_reference_data?version=current) may be used to retrieve list of possible service branches.",
                                      "type": "string",
                                      "example": "Air Force"
                                    },
                                    "serviceComponent": {
                                      "type": "string",
                                      "description": "",
                                      "enum": [
                                        "Active",
                                        "Reserves",
                                        "National Guard"
                                      ]
                                    },
                                    "activeDutyBeginDate": {
                                      "description": "Date started active duty.",
                                      "type": "string",
                                      "pattern": "^(?:[0-9]{4})-(?:0[1-9]|1[0-2])-(?:0[1-9]|[1-2][0-9]|3[0-1])$",
                                      "example": "2018-06-06"
                                    },
                                    "activeDutyEndDate": {
                                      "description": "Date completed active duty.  If in the future, 'separationLocationCode' is required.",
                                      "type": "string",
                                      "pattern": "^(?:[0-9]{4})-(?:0[1-9]|1[0-2])-(?:0[1-9]|[1-2][0-9]|3[0-1])$",
                                      "example": "2018-06-06"
                                    },
                                    "separationLocationCode": {
                                      "description": "Location code for the facility the Veteran plans to separate from. Required if 'servicePeriod.activeDutyEndDate' is in the future. Code must match the values returned by the /intake-sites endpoint on the [Benefits reference Data API](https://developer.va.gov/explore/benefits/docs/benefits_reference_data?version=current).",
                                      "type": "string",
                                      "nullable": true,
                                      "example": "98283"
                                    }
                                  }
                                }
                              },
                              "servedInActiveCombatSince911": {
                                "type": "string",
                                "enum": [
                                  "YES",
                                  "NO"
                                ],
                                "description": "Did Veteran serve in a combat zone since 9-11-2001?",
                                "example": "YES",
                                "nullable": true
                              },
                              "reservesNationalGuardService": {
                                "type": "object",
                                "nullable": true,
                                "additionalProperties": false,
                                "properties": {
                                  "component": {
                                    "type": "string",
                                    "nullable": true,
                                    "description": "",
                                    "enum": [
                                      "Reserves",
                                      "National Guard"
                                    ]
                                  },
                                  "obligationTermsOfService": {
                                    "type": "object",
                                    "nullable": true,
                                    "description": "If 'obligationTermsOfService' is included, the following attributes are required: 'beginDate ' and 'endDate'.",
                                    "additionalProperties": false,
                                    "properties": {
                                      "beginDate": {
                                        "type": "string",
                                        "nullable": true,
                                        "pattern": "^(?:[0-9]{4})-(?:0[1-9]|1[0-2])-(?:0[1-9]|[1-2][0-9]|3[0-1])$",
                                        "example": "2018-06-06"
                                      },
                                      "endDate": {
                                        "type": "string",
                                        "nullable": true,
                                        "pattern": "^(?:[0-9]{4})-(?:0[1-9]|1[0-2])-(?:0[1-9]|[1-2][0-9]|3[0-1])$",
                                        "example": "2018-06-06"
                                      }
                                    }
                                  },
                                  "unitName": {
                                    "type": "string",
                                    "nullable": true,
                                    "pattern": "^$|([a-zA-Z0-9\\-'.,# ][a-zA-Z0-9\\-'.,# ]?)*$"
                                  },
                                  "unitAddress": {
                                    "type": "string",
                                    "pattern": "^$|^([-a-zA-Z0-9'.,&#]([-a-zA-Z0-9'.,&# ])?)+$",
                                    "nullable": true
                                  },
                                  "unitPhone": {
                                    "type": "object",
                                    "nullable": true,
                                    "additionalProperties": false,
                                    "properties": {
                                      "areaCode": {
                                        "type": "string",
                                        "nullable": true,
                                        "maxLength": 3,
                                        "pattern": "^$|^\\d{3}$",
                                        "example": "555"
                                      },
                                      "phoneNumber": {
                                        "type": "string",
                                        "nullable": true,
                                        "maxLength": 20,
                                        "example": "5555555"
                                      }
                                    }
                                  },
                                  "receivingInactiveDutyTrainingPay": {
                                    "type": "string",
                                    "enum": [
                                      "YES",
                                      "NO"
                                    ],
                                    "nullable": true,
                                    "example": "YES"
                                  }
                                }
                              },
                              "federalActivation": {
                                "type": "object",
                                "nullable": true,
                                "additionalProperties": false,
                                "properties": {
                                  "activationDate": {
                                    "description": "Date cannot be in the future and must be after the earliest servicePeriod.activeDutyBeginDate.",
                                    "type": "string",
                                    "pattern": "^(?:[0-9]{4})-(?:0[1-9]|1[0-2])-(?:0[1-9]|[1-2][0-9]|3[0-1])$",
                                    "example": "2018-06-06",
                                    "nullable": true
                                  },
                                  "anticipatedSeparationDate": {
                                    "description": "Anticipated date of separation. Date must be in the future.",
                                    "type": "string",
                                    "pattern": "^(?:[0-9]{4})-(?:0[1-9]|1[0-2])-(?:0[1-9]|[1-2][0-9]|3[0-1])$",
                                    "example": "2018-06-06",
                                    "nullable": true
                                  }
                                }
                              },
                              "confinements": {
                                "type": "array",
                                "nullable": true,
                                "uniqueItems": true,
                                "items": {
                                  "additionalProperties": false,
                                  "type": "object",
                                  "properties": {
                                    "approximateBeginDate": {
                                      "description": "The approximateBeginDate must be after the earliest servicePeriod activeDutyBeginDate.",
                                      "type": "string",
                                      "nullable": true,
                                      "pattern": "^(?:[0-9]{4})-(?:0[1-9]|1[0-2])-(?:0[1-9]|[1-2][0-9]|3[0-1])$|(?:[0-9]{4})-(?:0[1-9]|1[0-2])$",
                                      "example": "2018-06-06 or 2018-06"
                                    },
                                    "approximateEndDate": {
                                      "type": "string",
                                      "nullable": true,
                                      "pattern": "^(?:[0-9]{4})-(?:0[1-9]|1[0-2])-(?:0[1-9]|[1-2][0-9]|3[0-1])$|(?:[0-9]{4})-(?:0[1-9]|1[0-2])$",
                                      "example": "2018-06-06 or 2018-06"
                                    }
                                  }
                                }
                              }
                            }
                          },
                          "servicePay": {
                            "type": "object",
                            "nullable": true,
                            "additionalProperties": false,
                            "properties": {
                              "receivingMilitaryRetiredPay": {
                                "description": "Is the Veteran receiving military retired pay?",
                                "type": "string",
                                "enum": [
                                  "YES",
                                  "NO"
                                ],
                                "example": "YES",
                                "nullable": true
                              },
                              "futureMilitaryRetiredPay": {
                                "description": "Will the Veteran receive military retired pay pay in future? \n If true, then 'futurePayExplanation' is required.",
                                "type": "string",
                                "enum": [
                                  "YES",
                                  "NO"
                                ],
                                "example": "YES",
                                "nullable": true
                              },
                              "futureMilitaryRetiredPayExplanation": {
                                "description": "Explains why future pay will be received.",
                                "type": "string",
                                "example": "Will be retiring soon.",
                                "nullable": true
                              },
                              "militaryRetiredPay": {
                                "type": "object",
                                "nullable": true,
                                "description": "",
                                "properties": {
                                  "branchOfService": {
                                    "description": "Branch of service. The /service-branches endpoint on the [Benefits Reference Data API](https://developer.va.gov/explore/benefits/docs/benefits_reference_data?version=current) may be used to retrieve list of possible service branches.",
                                    "type": "string",
                                    "nullable": true,
                                    "example": "Air Force"
                                  },
                                  "monthlyAmount": {
                                    "description": "Amount being received.",
                                    "type": "number",
                                    "nullable": true,
                                    "minimum": 1,
                                    "maximum": 999999,
                                    "example": 100
                                  }
                                }
                              },
                              "retiredStatus": {
                                "type": "string",
                                "nullable": true,
                                "description": "",
                                "enum": [
                                  "RETIRED",
                                  "TEMPORARY_DISABILITY_RETIRED_LIST",
                                  "PERMANENT_DISABILITY_RETIRED_LIST"
                                ]
                              },
                              "favorMilitaryRetiredPay": {
                                "description": "Is the Veteran waiving VA benefits to retain military retired pay? See item 26 on form 21-526EZ for more details.",
                                "type": "boolean",
                                "nullable": true,
                                "example": true,
                                "default": false
                              },
                              "receivedSeparationOrSeverancePay": {
                                "description": "Has the Veteran ever received separation pay, disability severance pay, or any other lump sum payment from their branch of service?",
                                "type": "string",
                                "enum": [
                                  "YES",
                                  "NO"
                                ],
                                "example": "YES",
                                "nullable": true
                              },
                              "separationSeverancePay": {
                                "type": "object",
                                "nullable": true,
                                "description": "",
                                "properties": {
                                  "datePaymentReceived": {
                                    "description": "Approximate date separation pay was received. \n Format can be either YYYY-MM-DD or YYYY-MM or YYYY",
                                    "type": "string",
                                    "pattern": "^(?:[0-9]{4})-(?:0[1-9]|1[0-2])-(?:0[1-9]|[1-2][0-9]|3[0-1])$|(?:[0-9]{4})$|(?:[0-9]{4})-(?:0[1-9]|1[0-2])$",
                                    "example": "2018-03-02 or 2018-03 or 2018"
                                  },
                                  "branchOfService": {
                                    "description": "Branch of service. The /service-branches endpoint on the [Benefits Reference Data API](https://developer.va.gov/explore/benefits/docs/benefits_reference_data?version=current) may be used to retrieve list of possible service branches.",
                                    "type": "string",
                                    "nullable": true,
                                    "example": "Air Force"
                                  },
                                  "preTaxAmountReceived": {
                                    "description": "Amount being received.",
                                    "type": "number",
                                    "nullable": true,
                                    "minimum": 1,
                                    "maximum": 999999,
                                    "example": 100
                                  }
                                }
                              },
                              "favorTrainingPay": {
                                "description": "Is the Veteran waiving VA benefits to retain training pay? See item 28 on form 21-526EZ for more details. ",
                                "type": "boolean",
                                "nullable": true,
                                "example": true,
                                "default": false
                              }
                            }
                          },
                          "directDeposit": {
                            "type": "object",
                            "nullable": true,
                            "additionalProperties": false,
                            "description": "If direct deposit information is included, the following attributes are required: accountType, accountNumber, routingNumber.",
                            "properties": {
                              "noAccount": {
                                "type": "boolean",
                                "nullable": true,
                                "description": "Claimant certifies that they do not have an account with a financial institution or certified payment agent.",
                                "default": false
                              },
                              "accountNumber": {
                                "description": "Account number for the direct deposit.",
                                "pattern": "^(?:[a-zA-Z0-9]{4,17})?$",
                                "type": "string",
                                "nullable": true,
                                "example": "123123123123"
                              },
                              "accountType": {
                                "description": "Account type for the direct deposit.",
                                "type": "string",
                                "nullable": true,
                                "example": "CHECKING",
                                "enum": [
                                  "CHECKING",
                                  "SAVINGS"
                                ]
                              },
                              "financialInstitutionName": {
                                "description": "Provide the name of the financial institution where the Veteran wants the direct deposit.",
                                "maxLength": 35,
                                "type": "string",
                                "nullable": true,
                                "example": "Some Bank"
                              },
                              "routingNumber": {
                                "description": "Routing number for the direct deposit.",
                                "type": "string",
                                "nullable": true,
                                "pattern": "^(?:\\d{9})?$",
                                "example": "123123123"
                              }
                            }
                          },
                          "claimantCertification": {
                            "type": "boolean",
                            "description": "Claimant certifies and authorizes release of information.",
                            "default": false
                          }
                        }
                      }
                    }
                  }
                },
                "example": {
                  "data": {
                    "type": "form/526",
                    "attributes": {
                      "claimProcessType": "STANDARD_CLAIM_PROCESS",
                      "veteranIdentification": {
                        "serviceNumber": "123456789",
                        "veteranNumber": {
                          "telephone": "5555555555"
                        },
                        "mailingAddress": {
                          "addressLine1": "123 Main Street",
                          "addressLine2": "Unit 1",
                          "addressLine3": "Room 2",
                          "city": "Portland",
                          "state": "OR",
                          "country": "USA",
                          "zipFirstFive": "41726",
                          "zipLastFour": "1234"
                        },
                        "emailAddress": {
                          "email": "valid@somedomain.com",
                          "agreeToEmailRelatedToClaim": true
                        },
                        "currentVaEmployee": false
                      },
                      "changeOfAddress": {
                        "typeOfAddressChange": "TEMPORARY",
                        "addressLine1": "456 Main Street",
                        "addressLine2": "Unit 3",
                        "addressLine3": "Room 4",
                        "city": "Atlanta",
                        "state": "GA",
                        "country": "USA",
                        "zipFirstFive": "42220",
                        "zipLastFour": "9897",
                        "dates": {
                          "beginDate": "2025-06-04",
                          "endDate": "2026-06-04"
                        }
                      },
                      "homeless": {
                        "currentlyHomeless": {
                          "homelessSituationOptions": "OTHER",
                          "otherDescription": "Other living situation"
                        },
                        "pointOfContact": "John Doe",
                        "pointOfContactNumber": {
                          "telephone": "5555555555"
                        }
                      },
                      "toxicExposure": {
                        "gulfWarHazardService": {
                          "servedInGulfWarHazardLocations": "NO"
                        },
                        "herbicideHazardService": {
                          "servedInHerbicideHazardLocations": "YES",
                          "otherLocationsServed": "Other locations served",
                          "serviceDates": {
                            "beginDate": "1972-05",
                            "endDate": "1980-10"
                          }
                        },
                        "additionalHazardExposures": {
                          "additionalExposures": [
                            "OTHER"
                          ],
                          "specifyOtherExposures": "Agent Orange",
                          "exposureDates": {
                            "beginDate": "1972-05",
                            "endDate": "1980-10"
                          }
                        },
                        "multipleExposures": [
                          {
                            "hazardExposedTo": "Agent Orange",
                            "exposureLocation": "Vietnam",
                            "exposureDates": {
                              "beginDate": "1972-05",
                              "endDate": "1973-01"
                            }
                          },
                          {
                            "hazardExposedTo": "Agent Orange",
                            "exposureLocation": "Vietnam",
                            "exposureDates": {
                              "beginDate": "1979-04",
                              "endDate": "1980-10"
                            }
                          }
                        ]
                      },
                      "disabilities": [
                        {
                          "name": "Diabetes",
                          "exposureOrEventOrInjury": "Agent Orange",
                          "serviceRelevance": "Service in Vietnam War",
                          "approximateDate": "1975-05",
                          "disabilityActionType": "NEW",
                          "isRelatedToToxicExposure": true
                        },
                        {
                          "name": "Hearing Loss",
                          "exposureOrEventOrInjury": "Noise",
                          "serviceRelevance": "Heavy equipment operator in service",
                          "approximateDate": "1968-07",
                          "disabilityActionType": "INCREASE",
                          "classificationCode": "8987",
                          "ratedDisabilityId": "1234567",
                          "diagnosticCode": 5678,
                          "isRelatedToToxicExposure": false
                        }
                      ],
                      "treatments": [
                        {
                          "beginDate": "2021-04",
                          "treatedDisabilityNames": [
                            "Diabetes"
                          ],
                          "center": {
                            "name": "ATLANTA VA MEDICAL CENTER",
                            "state": "GA",
                            "city": "ATLANTA"
                          }
                        },
                        {
                          "beginDate": "1996-03",
                          "treatedDisabilityNames": [
                            "Hearing Loss"
                          ],
                          "center": {
                            "name": "ATLANTA VA MEDICAL CENTER",
                            "state": "GA",
                            "city": "ATLANTA"
                          }
                        }
                      ],
                      "serviceInformation": {
                        "alternateNames": [
                          "Jon Doe",
                          "Jane Doe"
                        ],
                        "servicePeriods": [
                          {
                            "serviceBranch": "Air Force",
                            "serviceComponent": "Active",
                            "activeDutyBeginDate": "1964-11-14",
                            "activeDutyEndDate": "1980-10-30",
                            "separationLocationCode": "98289"
                          }
                        ],
                        "servedInActiveCombatSince911": "NO",
                        "reservesNationalGuardService": {
                          "component": "National Guard",
                          "obligationTermsOfService": {
                            "beginDate": "1990-11-24",
                            "endDate": "1995-11-17"
                          },
                          "unitName": "National Guard Unit Name",
                          "unitAddress": "1243 Main Street",
                          "unitPhone": {
                            "areaCode": "555",
                            "phoneNumber": "5555555"
                          },
                          "receivingInactiveDutyTrainingPay": "YES"
                        },
                        "confinements": [
                          {
                            "approximateBeginDate": "1970-06-11",
                            "approximateEndDate": "1970-09-11"
                          }
                        ]
                      },
                      "servicePay": {
                        "receivingMilitaryRetiredPay": "NO",
                        "futureMilitaryRetiredPay": "NO",
                        "futureMilitaryRetiredPayExplanation": "Explanation of future military retired pay",
                        "militaryRetiredPay": {
                          "branchOfService": "Air Force",
                          "monthlyAmount": 240.75
                        },
                        "retiredStatus": "PERMANENT_DISABILITY_RETIRED_LIST",
                        "favorMilitaryRetiredPay": false,
                        "receivedSeparationOrSeverancePay": "YES",
                        "separationSeverancePay": {
                          "datePaymentReceived": "2018-07-31",
                          "branchOfService": "Air Force",
                          "preTaxAmountReceived": 179.25
                        },
                        "favorTrainingPay": false
                      },
                      "directDeposit": {
                        "accountNumber": "123123123123",
                        "accountType": "CHECKING",
                        "financialInstitutionName": "Chase",
                        "routingNumber": "123456789"
                      },
                      "claimantCertification": true
                    }
                  }
                }
              }
            }
          },
          "required": true
        }
      }
    },
    "/veterans/{veteranId}/526/{id}/attachments": {
      "post": {
        "summary": "Upload documents supporting a 526 claim",
        "tags": [
          "Disability Compensation Claims"
        ],
        "operationId": "upload526Attachments",
        "security": [
          {
            "productionOauth": [
              "system/claim.read",
              "system/claim.write"
            ]
          },
          {
            "sandboxOauth": [
              "system/claim.read",
              "system/claim.write"
            ]
          },
          {
            "bearer_token": [

            ]
          }
        ],
        "description": "Uploads supporting documents related to a disability compensation claim. This endpoint accepts a document binary PDF as part of a multi-part payload.\n",
        "parameters": [
          {
            "name": "id",
            "in": "path",
            "required": true,
            "description": "UUID given when Disability Claim was submitted",
            "schema": {
              "type": "string"
            }
          },
          {
            "name": "veteranId",
            "in": "path",
            "required": true,
            "example": "1012667145V762142",
            "description": "ID of Veteran",
            "schema": {
              "type": "string"
            }
          }
        ],
        "responses": {
          "202": {
            "description": "upload response",
            "content": {
              "application/json": {
                "example": {
                  "data": {
<<<<<<< HEAD
                    "id": "5942fed0-f4b8-4ea2-ad59-e6bbdd6b1f7c",
=======
                    "id": "4eb408b0-932a-42c6-97a2-b05be0bf86fa",
>>>>>>> a8ddc666
                    "type": "forms/526",
                    "attributes": {
                      "veteran": {
                        "flashes": [
                          "Hardship",
                          "Homeless"
                        ],
                        "currentlyVAEmployee": false,
                        "currentMailingAddress": {
                          "city": "Portland",
                          "country": "USA",
                          "zipFirstFive": "12345",
                          "addressLine1": "1234 Couch Street",
                          "addressLine2": "Apt. 22",
                          "type": "DOMESTIC",
                          "zipLastFour": "6789",
                          "state": "OR"
                        },
                        "homelessness": {
                          "currentlyHomeless": {
                            "homelessSituationType": "fleeing",
                            "otherLivingSituation": "none"
                          },
                          "pointOfContact": {
                            "pointOfContactName": "Firstname Lastname",
                            "primaryPhone": {
                              "areaCode": "123",
                              "phoneNumber": "5551234"
                            }
                          }
                        }
                      },
                      "claimantCertification": true,
                      "disabilities": [
                        {
                          "ratedDisabilityId": "1100583",
                          "diagnosticCode": 9999,
                          "disabilityActionType": "NEW",
                          "name": "PTSD (post traumatic stress disorder)",
                          "specialIssues": [
                            "Fully Developed Claim",
                            "PTSD/2"
                          ],
                          "secondaryDisabilities": [
                            {
                              "name": "PTSD personal trauma",
                              "disabilityActionType": "SECONDARY",
                              "serviceRelevance": "Caused by a service-connected disability\\nLengthy description"
                            }
                          ]
                        }
                      ],
                      "standardClaim": false,
                      "autoCestPDFGenerationDisabled": true,
                      "claimDate": "1990-01-03",
                      "applicationExpirationDate": "2055-08-28T19:53:45+00:00",
                      "serviceInformation": {
                        "servicePeriods": [
                          {
                            "activeDutyEndDate": "1990-01-02",
                            "serviceBranch": "Air Force",
                            "activeDutyBeginDate": "1980-02-05"
                          },
                          {
                            "activeDutyEndDate": "1999-01-01",
                            "serviceBranch": "Air Force",
                            "activeDutyBeginDate": "1990-04-05"
                          }
                        ],
                        "reservesNationalGuardService": {
                          "obligationTermOfServiceFromDate": "2000-01-01",
                          "obligationTermOfServiceToDate": "2000-01-02",
                          "unitName": "A name, with commas, and  double  spaces"
                        }
                      }
                    }
                  }
                }
              }
            }
          },
          "401": {
            "description": "Unauthorized",
            "content": {
              "application/json": {
                "example": {
                  "errors": [
                    {
                      "title": "Not authorized",
                      "status": "401",
                      "detail": "Not authorized"
                    }
                  ]
                },
                "schema": {
                  "required": [
                    "errors"
                  ],
                  "properties": {
                    "errors": {
                      "type": "array",
                      "items": {
                        "additionalProperties": false,
                        "required": [
                          "title",
                          "detail"
                        ],
                        "properties": {
                          "title": {
                            "type": "string",
                            "description": "HTTP error title"
                          },
                          "detail": {
                            "type": "string",
                            "description": "HTTP error detail"
                          },
                          "status": {
                            "type": "string",
                            "description": "HTTP error status code"
                          },
                          "source": {
                            "type": "object",
                            "additionalProperties": false,
                            "description": "Source of error",
                            "properties": {
                              "pointer": {
                                "type": "string",
                                "description": "Pointer to source of error"
                              }
                            }
                          }
                        }
                      }
                    }
                  }
                }
              }
            }
          },
          "404": {
            "description": "Resource not found",
            "content": {
              "application/json": {
                "example": {
                  "errors": [
                    {
                      "title": "Resource not found",
                      "status": "404",
                      "detail": "Resource not found",
                      "source": {
                        "pointer": "/modules/claims_api/app/controllers/claims_api/v2/veterans/disability_compensation_controller.rb:66:in `attachments'"
                      }
                    }
                  ]
                },
                "schema": {
                  "required": [
                    "errors"
                  ],
                  "properties": {
                    "errors": {
                      "type": "array",
                      "items": {
                        "additionalProperties": false,
                        "required": [
                          "title",
                          "detail"
                        ],
                        "properties": {
                          "title": {
                            "type": "string",
                            "description": "HTTP error title"
                          },
                          "detail": {
                            "type": "string",
                            "description": "HTTP error detail"
                          },
                          "status": {
                            "type": "string",
                            "description": "HTTP error status code"
                          },
                          "source": {
                            "type": "object",
                            "additionalProperties": false,
                            "description": "Source of error",
                            "properties": {
                              "pointer": {
                                "type": "string",
                                "description": "Pointer to source of error"
                              }
                            }
                          }
                        }
                      }
                    }
                  }
                }
              }
            }
          }
        },
        "requestBody": {
          "content": {
            "multipart/form-data": {
              "schema": {
                "type": "object",
                "properties": {
                  "attachment1": {
                    "type": "file",
                    "description": "Attachment contents. Must be provided in binary PDF or [base64 string](https://raw.githubusercontent.com/department-of-veterans-affairs/vets-api/master/modules/claims_api/spec/fixtures/base64pdf) format and less than 11 in x 11 in.\n"
                  },
                  "attachment2": {
                    "type": "file",
                    "description": "Attachment contents. Must be provided in binary PDF or [base64 string](https://raw.githubusercontent.com/department-of-veterans-affairs/vets-api/master/modules/claims_api/spec/fixtures/base64pdf) format and less than 11 in x 11 in.\n"
                  }
                }
              }
            }
          }
        }
      }
    },
    "/veterans/{veteranId}/claims/{id}/5103": {
      "post": {
        "summary": "Submit Evidence Waiver 5103",
        "tags": [
          "5103 Waiver"
        ],
        "operationId": "submitEvidenceWaiver5103",
        "security": [
          {
            "productionOauth": [
              "system/claim.write"
            ]
          },
          {
            "sandboxOauth": [
              "system/claim.write"
            ]
          },
          {
            "bearer_token": [

            ]
          }
        ],
        "description": "Submit Evidence Waiver 5103 for Veteran.",
        "parameters": [
          {
            "name": "id",
            "in": "path",
            "example": "1234",
            "description": "The ID of the claim being requested",
            "required": true,
            "schema": {
              "type": "string"
            }
          },
          {
            "name": "veteranId",
            "in": "path",
            "required": true,
            "example": "1012667145V762142",
            "description": "ID of Veteran",
            "schema": {
              "type": "string"
            }
          },
          {
            "name": "sponsorIcn",
            "in": "query",
            "required": false,
            "example": "1012861229V078999",
            "description": "ICN of the veteran affiliated with the dependent",
            "schema": {
              "type": "string"
            }
          }
        ],
        "responses": {
          "200": {
            "description": "Successful response",
            "content": {
              "application/json": {
                "example": {
                  "success": true
                },
                "schema": {
                  "type": "object",
                  "additionalProperties": true,
                  "properties": {
                    "success": {
                      "type": "boolean",
                      "example": "true"
                    }
                  }
                }
              }
            }
          },
          "401": {
            "description": "Unauthorized",
            "content": {
              "application/json": {
                "example": {
                  "errors": [
                    {
                      "title": "Not authorized",
                      "detail": "Not authorized"
                    }
                  ]
                },
                "schema": {
                  "required": [
                    "errors"
                  ],
                  "properties": {
                    "errors": {
                      "type": "array",
                      "items": {
                        "additionalProperties": false,
                        "required": [
                          "title",
                          "detail"
                        ],
                        "properties": {
                          "title": {
                            "type": "string",
                            "description": "HTTP error title"
                          },
                          "detail": {
                            "type": "string",
                            "description": "HTTP error detail"
                          },
                          "source": {
                            "type": "object",
                            "additionalProperties": false,
                            "description": "Source of error",
                            "properties": {
                              "pointer": {
                                "type": "string",
                                "description": "Pointer to source of error"
                              }
                            }
                          }
                        }
                      }
                    }
                  }
                }
              }
            }
          },
          "404": {
            "description": "NotFound",
            "content": {
              "application/json": {
                "example": {
                  "errors": [
                    {
                      "title": "Resource not found",
                      "detail": "Claim not found"
                    }
                  ]
                },
                "schema": {
                  "required": [
                    "errors"
                  ],
                  "properties": {
                    "errors": {
                      "type": "array",
                      "items": {
                        "additionalProperties": false,
                        "required": [
                          "title",
                          "detail"
                        ],
                        "properties": {
                          "title": {
                            "type": "string",
                            "description": "HTTP error title"
                          },
                          "detail": {
                            "type": "string",
                            "description": "HTTP error detail"
                          },
                          "source": {
                            "type": "object",
                            "additionalProperties": false,
                            "description": "Source of error",
                            "properties": {
                              "pointer": {
                                "type": "string",
                                "description": "Pointer to source of error"
                              }
                            }
                          }
                        }
                      }
                    }
                  }
                }
              }
            }
          }
        }
      }
    },
    "/veterans/{veteranId}/intent-to-file/{type}": {
      "get": {
        "summary": "Returns last active Intent to File form submission for given 'type'.",
        "tags": [
          "Intent to File"
        ],
        "operationId": "active0966itf",
        "security": [
          {
            "productionOauth": [
              "system/claim.read"
            ]
          },
          {
            "sandboxOauth": [
              "system/claim.read"
            ]
          },
          {
            "bearer_token": [

            ]
          }
        ],
        "description": "Returns Veteran's last active Intent to File submission for given benefit type.",
        "parameters": [
          {
            "name": "veteranId",
            "in": "path",
            "required": true,
            "example": "1012667145V762142",
            "description": "ID of Veteran",
            "schema": {
              "type": "string"
            }
          },
          {
            "name": "type",
            "in": "path",
            "required": true,
            "description": "Type of Intent to File to return. Available values - compensation, pension, survivor.",
            "schema": {
              "type": "string"
            }
          }
        ],
        "responses": {
          "200": {
            "description": "Successful response with active Intent to File",
            "content": {
              "application/json": {
                "example": {
                  "data": {
                    "id": "193685",
                    "type": "intent_to_file",
                    "attributes": {
                      "creationDate": "2021-03-16T19:15:21.000-05:00",
                      "expirationDate": "2022-03-16T19:15:20.000-05:00",
                      "type": "compensation",
                      "status": "active"
                    }
                  }
                },
                "schema": {
                  "$schema": "http://json-schema.org/draft-04/schema#",
                  "required": [
                    "data"
                  ],
                  "properties": {
                    "data": {
                      "type": "object",
                      "additionalProperties": false,
                      "required": [
                        "id",
                        "type",
                        "attributes"
                      ],
                      "properties": {
                        "id": {
                          "type": "string",
                          "description": "Intent To File ID",
                          "example": "600131328"
                        },
                        "type": {
                          "type": "string",
                          "example": "intent_to_file"
                        },
                        "attributes": {
                          "required": [
                            "creationDate",
                            "expirationDate",
                            "status",
                            "type"
                          ],
                          "properties": {
                            "creationDate": {
                              "type": "string",
                              "format": "date",
                              "description": "Date the Intent to File was received at the VA"
                            },
                            "expirationDate": {
                              "type": "string",
                              "format": "date",
                              "description": "Date the Intent to File expires, this is 1 year from the createdDate"
                            },
                            "status": {
                              "type": "string",
                              "description": "The status of the Intent to File",
                              "example": "active"
                            },
                            "type": {
                              "type": "string",
                              "description": "The type of Intent to File filed.",
                              "example": "compensation"
                            }
                          }
                        }
                      }
                    }
                  }
                }
              }
            }
          },
          "401": {
            "description": "Unauthorized",
            "content": {
              "application/json": {
                "example": {
                  "errors": [
                    {
                      "title": "Not authorized",
                      "detail": "Not authorized"
                    }
                  ]
                },
                "schema": {
                  "required": [
                    "errors"
                  ],
                  "properties": {
                    "errors": {
                      "type": "array",
                      "items": {
                        "additionalProperties": false,
                        "required": [
                          "title",
                          "detail"
                        ],
                        "properties": {
                          "title": {
                            "type": "string",
                            "description": "HTTP error title"
                          },
                          "detail": {
                            "type": "string",
                            "description": "HTTP error detail"
                          },
                          "source": {
                            "type": "object",
                            "additionalProperties": false,
                            "description": "Source of error",
                            "properties": {
                              "pointer": {
                                "type": "string",
                                "description": "Pointer to source of error"
                              }
                            }
                          }
                        }
                      }
                    }
                  }
                }
              }
            }
          },
          "404": {
            "description": "Resource not found",
            "content": {
              "application/json": {
                "example": {
                  "errors": [
                    {
                      "title": "Resource not found",
                      "detail": "No active 'C' intent to file found."
                    }
                  ]
                },
                "schema": {
                  "required": [
                    "errors"
                  ],
                  "properties": {
                    "errors": {
                      "type": "array",
                      "items": {
                        "additionalProperties": false,
                        "required": [
                          "title",
                          "detail"
                        ],
                        "properties": {
                          "title": {
                            "type": "string",
                            "description": "HTTP error title"
                          },
                          "detail": {
                            "type": "string",
                            "description": "HTTP error detail"
                          },
                          "source": {
                            "type": "object",
                            "additionalProperties": false,
                            "description": "Source of error",
                            "properties": {
                              "pointer": {
                                "type": "string",
                                "description": "Pointer to source of error"
                              }
                            }
                          }
                        }
                      }
                    }
                  }
                }
              }
            }
          }
        }
      }
    },
    "/veterans/{veteranId}/intent-to-file": {
      "post": {
        "summary": "Submit form 0966 Intent to File.",
        "tags": [
          "Intent to File"
        ],
        "operationId": "post0966itf",
        "security": [
          {
            "productionOauth": [
              "system/claim.read",
              "system/claim.write"
            ]
          },
          {
            "sandboxOauth": [
              "system/claim.read",
              "system/claim.write"
            ]
          },
          {
            "bearer_token": [

            ]
          }
        ],
        "description": "Establishes an Intent to File for disability compensation, pension, and survivor claims.",
        "parameters": [
          {
            "name": "veteranId",
            "in": "path",
            "required": true,
            "example": "1012667145V762142",
            "description": "ID of Veteran",
            "schema": {
              "type": "string"
            }
          }
        ],
        "responses": {
          "200": {
            "description": "0966 Response",
            "content": {
              "application/json": {
                "example": {
                  "data": {
                    "id": "1",
                    "type": "intent_to_file",
                    "attributes": {
                      "creationDate": "2024-01-19",
                      "expirationDate": "2025-01-19",
                      "type": "compensation",
                      "status": "active"
                    }
                  }
                },
                "schema": {
                  "$schema": "http://json-schema.org/draft-04/schema#",
                  "required": [
                    "data"
                  ],
                  "properties": {
                    "data": {
                      "type": "object",
                      "additionalProperties": false,
                      "required": [
                        "id",
                        "type",
                        "attributes"
                      ],
                      "properties": {
                        "id": {
                          "type": "string",
                          "description": "Intent To File ID",
                          "example": "600131328"
                        },
                        "type": {
                          "type": "string",
                          "example": "intent_to_file"
                        },
                        "attributes": {
                          "required": [
                            "creationDate",
                            "expirationDate",
                            "status",
                            "type"
                          ],
                          "properties": {
                            "creationDate": {
                              "type": "string",
                              "format": "date",
                              "description": "Date the Intent to File was received at the VA"
                            },
                            "expirationDate": {
                              "type": "string",
                              "format": "date",
                              "description": "Date the Intent to File expires, this is 1 year from the createdDate"
                            },
                            "status": {
                              "type": "string",
                              "description": "The status of the Intent to File",
                              "example": "active"
                            },
                            "type": {
                              "type": "string",
                              "description": "The type of Intent to File filed.",
                              "example": "compensation"
                            }
                          }
                        }
                      }
                    }
                  }
                }
              }
            }
          },
          "400": {
            "description": "Bad Request",
            "content": {
              "application/json": {
                "example": {
                  "errors": [
                    {
                      "title": "invalid value for type",
                      "detail": "some-invalid-value is not valid for type"
                    }
                  ]
                },
                "schema": {
                  "required": [
                    "errors"
                  ],
                  "properties": {
                    "errors": {
                      "type": "array",
                      "items": {
                        "additionalProperties": false,
                        "required": [
                          "title",
                          "detail"
                        ],
                        "properties": {
                          "title": {
                            "type": "string",
                            "description": "HTTP error title"
                          },
                          "detail": {
                            "type": "string",
                            "description": "HTTP error detail"
                          },
                          "source": {
                            "type": "object",
                            "additionalProperties": false,
                            "description": "Source of error",
                            "properties": {
                              "pointer": {
                                "type": "string",
                                "description": "Pointer to source of error"
                              }
                            }
                          }
                        }
                      }
                    }
                  }
                }
              }
            }
          },
          "401": {
            "description": "Unauthorized",
            "content": {
              "application/json": {
                "example": {
                  "errors": [
                    {
                      "title": "Not authorized",
                      "detail": "Not authorized"
                    }
                  ]
                },
                "schema": {
                  "required": [
                    "errors"
                  ],
                  "properties": {
                    "errors": {
                      "type": "array",
                      "items": {
                        "additionalProperties": false,
                        "required": [
                          "title",
                          "detail"
                        ],
                        "properties": {
                          "title": {
                            "type": "string",
                            "description": "HTTP error title"
                          },
                          "detail": {
                            "type": "string",
                            "description": "HTTP error detail"
                          },
                          "source": {
                            "type": "object",
                            "additionalProperties": false,
                            "description": "Source of error",
                            "properties": {
                              "pointer": {
                                "type": "string",
                                "description": "Pointer to source of error"
                              }
                            }
                          }
                        }
                      }
                    }
                  }
                }
              }
            }
          },
          "422": {
            "description": "Unprocessable entity",
            "content": {
              "application/json": {
                "example": {
                  "errors": [
                    {
                      "title": "Unprocessable Entity",
                      "detail": "Invalid claimantSsn parameter"
                    }
                  ]
                },
                "schema": {
                  "required": [
                    "errors"
                  ],
                  "properties": {
                    "errors": {
                      "type": "array",
                      "items": {
                        "additionalProperties": false,
                        "required": [
                          "title",
                          "detail"
                        ],
                        "properties": {
                          "title": {
                            "type": "string",
                            "description": "HTTP error title"
                          },
                          "detail": {
                            "type": "string",
                            "description": "HTTP error detail"
                          },
                          "source": {
                            "type": "object",
                            "additionalProperties": false,
                            "description": "Source of error",
                            "properties": {
                              "pointer": {
                                "type": "string",
                                "description": "Pointer to source of error"
                              }
                            }
                          }
                        }
                      }
                    }
                  }
                }
              }
            }
          }
        },
        "requestBody": {
          "content": {
            "application/json": {
              "schema": {
                "type": "object",
                "required": [
                  "data"
                ],
                "properties": {
                  "data": {
                    "type": "object",
                    "required": [
                      "attributes"
                    ],
                    "properties": {
                      "attributes": {
                        "required": [
                          "type"
                        ],
                        "properties": {
                          "type": {
                            "type": "string",
                            "example": "compensation",
                            "description": "Type of Intent To File being submitted. For type \"survivor\", the request must include claimantSsn and be made by a valid Veteran Representative. If the Representative is not a Veteran or a VA employee, this method is currently not available to them, and they should use the Benefits Intake API as an alternative.",
                            "enum": [
                              "compensation",
                              "pension",
                              "survivor"
                            ]
                          },
                          "claimantSsn": {
                            "type": "string",
                            "example": "001122334",
                            "description": "SSN of the Claimant."
                          }
                        },
                        "example": {
                          "type": "compensation"
                        }
                      }
                    }
                  }
                },
                "example": {
                  "data": {
                    "type": "intent_to_file",
                    "attributes": {
                      "type": "compensation"
                    }
                  }
                }
              }
            }
          },
          "required": true
        }
      }
    },
    "/veterans/{veteranId}/intent-to-file/validate": {
      "post": {
        "summary": "Validate form 0966 Intent to File.",
        "tags": [
          "Intent to File"
        ],
        "operationId": "validate0966itf",
        "security": [
          {
            "productionOauth": [
              "system/claim.read",
              "system/claim.write"
            ]
          },
          {
            "sandboxOauth": [
              "system/claim.read",
              "system/claim.write"
            ]
          },
          {
            "bearer_token": [

            ]
          }
        ],
        "description": "Validates an Intent to File for disability compensation, pension, and survivor claims.",
        "parameters": [
          {
            "name": "veteranId",
            "in": "path",
            "required": true,
            "example": "1012667145V762142",
            "description": "ID of Veteran",
            "schema": {
              "type": "string"
            }
          }
        ],
        "responses": {
          "200": {
            "description": "0966 Response",
            "content": {
              "application/json": {
                "example": {
                  "data": {
                    "type": "intent_to_file_validation",
                    "attributes": {
                      "status": "valid"
                    }
                  }
                },
                "schema": {
                  "required": [
                    "data"
                  ],
                  "properties": {
                    "data": {
                      "type": "object",
                      "additionalProperties": false,
                      "required": [
                        "type",
                        "attributes"
                      ],
                      "properties": {
                        "type": {
                          "type": "string"
                        },
                        "attributes": {
                          "type": "object",
                          "additionalProperties": false,
                          "required": [
                            "status"
                          ],
                          "properties": {
                            "status": {
                              "type": "string",
                              "description": "The status of the Intent to File",
                              "enum": [
                                "valid"
                              ]
                            }
                          }
                        }
                      }
                    }
                  }
                }
              }
            }
          },
          "400": {
            "description": "Bad Request",
            "content": {
              "application/json": {
                "example": {
                  "errors": [
                    {
                      "title": "invalid value for type",
                      "detail": "some-invalid-value is not valid for type"
                    }
                  ]
                },
                "schema": {
                  "required": [
                    "errors"
                  ],
                  "properties": {
                    "errors": {
                      "type": "array",
                      "items": {
                        "additionalProperties": false,
                        "required": [
                          "title",
                          "detail"
                        ],
                        "properties": {
                          "title": {
                            "type": "string",
                            "description": "HTTP error title"
                          },
                          "detail": {
                            "type": "string",
                            "description": "HTTP error detail"
                          },
                          "source": {
                            "type": "object",
                            "additionalProperties": false,
                            "description": "Source of error",
                            "properties": {
                              "pointer": {
                                "type": "string",
                                "description": "Pointer to source of error"
                              }
                            }
                          }
                        }
                      }
                    }
                  }
                }
              }
            }
          },
          "401": {
            "description": "Unauthorized",
            "content": {
              "application/json": {
                "example": {
                  "errors": [
                    {
                      "title": "Not authorized",
                      "detail": "Not authorized"
                    }
                  ]
                },
                "schema": {
                  "required": [
                    "errors"
                  ],
                  "properties": {
                    "errors": {
                      "type": "array",
                      "items": {
                        "additionalProperties": false,
                        "required": [
                          "title",
                          "detail"
                        ],
                        "properties": {
                          "title": {
                            "type": "string",
                            "description": "HTTP error title"
                          },
                          "detail": {
                            "type": "string",
                            "description": "HTTP error detail"
                          },
                          "source": {
                            "type": "object",
                            "additionalProperties": false,
                            "description": "Source of error",
                            "properties": {
                              "pointer": {
                                "type": "string",
                                "description": "Pointer to source of error"
                              }
                            }
                          }
                        }
                      }
                    }
                  }
                }
              }
            }
          }
        },
        "requestBody": {
          "content": {
            "application/json": {
              "schema": {
                "type": "object",
                "required": [
                  "data"
                ],
                "properties": {
                  "data": {
                    "type": "object",
                    "required": [
                      "attributes"
                    ],
                    "properties": {
                      "attributes": {
                        "required": [
                          "type"
                        ],
                        "properties": {
                          "type": {
                            "type": "string",
                            "example": "compensation",
                            "description": "Type of Intent To File being submitted. For type \"survivor\", the request must include claimantSsn and be made by a valid Veteran Representative. If the Representative is not a Veteran or a VA employee, this method is currently not available to them, and they should use the Benefits Intake API as an alternative.",
                            "enum": [
                              "compensation",
                              "pension",
                              "survivor"
                            ]
                          },
                          "claimantSsn": {
                            "type": "string",
                            "example": "001122334",
                            "description": "SSN of the Claimant."
                          }
                        },
                        "example": {
                          "type": "compensation"
                        }
                      }
                    }
                  }
                },
                "example": {
                  "data": {
                    "type": "intent_to_file",
                    "attributes": {
                      "type": "compensation"
                    }
                  }
                }
              }
            }
          },
          "required": true
        }
      }
    },
    "/veterans/{veteranId}/power-of-attorney": {
      "get": {
        "summary": "Find current Power of Attorney for a Veteran.",
        "tags": [
          "Power of Attorney"
        ],
        "operationId": "findPowerOfAttorney",
        "security": [
          {
            "productionOauth": [
              "system/claim.read",
              "system/system/claim.write"
            ]
          },
          {
            "sandboxOauth": [
              "system/claim.read",
              "system/system/claim.write"
            ]
          },
          {
            "bearer_token": [

            ]
          }
        ],
        "description": "Retrieves current Power of Attorney for Veteran or empty data if no POA is assigned.",
        "parameters": [
          {
            "name": "veteranId",
            "in": "path",
            "required": true,
            "description": "ID of Veteran",
            "schema": {
              "type": "string"
            }
          }
        ],
        "responses": {
          "200": {
            "description": "Successful response with a current Power of Attorney",
            "content": {
              "application/json": {
                "example": {
                  "data": {
                    "id": null,
                    "type": "individual",
                    "attributes": {
                      "code": "A1Q",
                      "name": "Firstname Lastname",
                      "phoneNumber": "555-555-5555"
                    }
                  }
                },
                "schema": {
                  "type": "object",
                  "required": [
                    "data"
                  ],
                  "properties": {
                    "data": {
                      "type": "object",
                      "additionalProperties": false,
                      "required": [
                        "id",
                        "type",
                        "attributes"
                      ],
                      "properties": {
                        "id": {
                          "type": "string",
                          "nullable": true
                        },
                        "type": {
                          "type": "string",
                          "nullable": true,
                          "description": "Type of representative, organization or individual",
                          "example": "individual"
                        },
                        "attributes": {
                          "type": "object",
                          "additionalProperties": false,
                          "required": [
                            "code",
                            "name",
                            "phoneNumber"
                          ],
                          "properties": {
                            "code": {
                              "type": "string",
                              "nullable": true,
                              "description": "Power of Attorney Code currently assigned to Veteran"
                            },
                            "name": {
                              "description": "Name of individual representative or organization",
                              "type": "string",
                              "nullable": true,
                              "example": "Jane Smith"
                            },
                            "phoneNumber": {
                              "description": "Phone number of representative. Can be organization or individual phone number.",
                              "type": "string",
                              "nullable": true,
                              "example": "555-555-5555"
                            }
                          }
                        }
                      }
                    }
                  }
                }
              }
            }
          },
          "401": {
            "description": "Unauthorized",
            "content": {
              "application/json": {
                "example": {
                  "errors": [
                    {
                      "title": "Not authorized",
                      "status": "401",
                      "detail": "Not authorized"
                    }
                  ]
                },
                "schema": {
                  "required": [
                    "errors"
                  ],
                  "properties": {
                    "errors": {
                      "type": "array",
                      "items": {
                        "additionalProperties": false,
                        "required": [
                          "title",
                          "detail"
                        ],
                        "properties": {
                          "title": {
                            "type": "string",
                            "description": "HTTP error title"
                          },
                          "detail": {
                            "type": "string",
                            "description": "HTTP error detail"
                          },
                          "status": {
                            "type": "string",
                            "description": "HTTP error status code"
                          },
                          "source": {
                            "type": "object",
                            "additionalProperties": false,
                            "description": "Source of error",
                            "properties": {
                              "pointer": {
                                "type": "string",
                                "description": "Pointer to source of error"
                              }
                            }
                          }
                        }
                      }
                    }
                  }
                }
              }
            }
          },
          "422": {
            "description": "Unprocessable Entity",
            "content": {
              "application/json": {
                "example": {
                  "errors": [
                    {
                      "title": "Unprocessable entity",
                      "status": "422",
                      "detail": "Could not retrieve Power of Attorney due to multiple representatives with code: A1Q",
                      "source": {
                        "pointer": "/modules/claims_api/app/controllers/claims_api/v2/veterans/power_of_attorney_controller.rb:85:in `representative'"
                      }
                    }
                  ]
                },
                "schema": {
                  "required": [
                    "errors"
                  ],
                  "properties": {
                    "errors": {
                      "type": "array",
                      "items": {
                        "additionalProperties": false,
                        "required": [
                          "title",
                          "detail"
                        ],
                        "properties": {
                          "title": {
                            "type": "string",
                            "description": "HTTP error title"
                          },
                          "detail": {
                            "type": "string",
                            "description": "HTTP error detail"
                          },
                          "status": {
                            "type": "string",
                            "description": "HTTP error status code"
                          },
                          "source": {
                            "type": "object",
                            "additionalProperties": false,
                            "description": "Source of error",
                            "properties": {
                              "pointer": {
                                "type": "string",
                                "description": "Pointer to source of error"
                              }
                            }
                          }
                        }
                      }
                    }
                  }
                }
              }
            }
          }
        }
      }
    }
  },
  "servers": [
    {
      "url": "https://sandbox-api.va.gov/services/claims/{version}",
      "description": "VA.gov API sandbox environment",
      "variables": {
        "version": {
          "default": "v2"
        }
      }
    },
    {
      "url": "https://api.va.gov/services/claims/{version}",
      "description": "VA.gov API production environment",
      "variables": {
        "version": {
          "default": "v2"
        }
      }
    }
  ]
}<|MERGE_RESOLUTION|>--- conflicted
+++ resolved
@@ -1290,11 +1290,7 @@
               "application/json": {
                 "example": {
                   "data": {
-<<<<<<< HEAD
-                    "id": "c08ca11d-1310-4c38-ad93-14d363daf9c0",
-=======
-                    "id": "1c24ba1a-935c-47d7-b3c9-989dea3c7b11",
->>>>>>> a8ddc666
+                    "id": "a04f4c7b-f8d1-49f4-832d-e15961927e7a",
                     "type": "forms/526",
                     "attributes": {
                       "claimProcessType": "STANDARD_CLAIM_PROCESS",
@@ -1475,7 +1471,7 @@
                         },
                         "federalActivation": {
                           "activationDate": "2023-10-01",
-                          "anticipatedSeparationDate": "2024-01-21"
+                          "anticipatedSeparationDate": "2024-01-24"
                         },
                         "confinements": [
                           {
@@ -5680,11 +5676,7 @@
               "application/json": {
                 "example": {
                   "data": {
-<<<<<<< HEAD
-                    "id": "5942fed0-f4b8-4ea2-ad59-e6bbdd6b1f7c",
-=======
-                    "id": "4eb408b0-932a-42c6-97a2-b05be0bf86fa",
->>>>>>> a8ddc666
+                    "id": "1f207604-f344-4143-95d0-70a4b9dd112a",
                     "type": "forms/526",
                     "attributes": {
                       "veteran": {
@@ -6376,8 +6368,8 @@
                     "id": "1",
                     "type": "intent_to_file",
                     "attributes": {
-                      "creationDate": "2024-01-19",
-                      "expirationDate": "2025-01-19",
+                      "creationDate": "2024-01-22",
+                      "expirationDate": "2025-01-22",
                       "type": "compensation",
                       "status": "active"
                     }
