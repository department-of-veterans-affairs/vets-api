---
# Add a new feature toggle here to ensure that it is initialized in all environments.
#
# Features are enabled by default in the test environment and disabled by default in other environments.
# To default a feature to enabled in development, set the `enable_in_development` key to true.
#
# The description should contain any relevant information for an admin who may toggle the feature.
#
# The actor_type should be either `user` for features you want to be "sticky" for a logged in user (default)
#  or `cookie_id` of you wish to use the Google Analytics id as the unique identifier.

# Sorted using http://yaml-sorter.herokuapp.com/

features:
  this_is_only_a_test:
    actor_type: user
    description: Used in feature_toggles_controller_spec.
  accredited_representative_portal_frontend:
    actor_type: user
    description: Enables the frontend of the accredited representative portal
    enable_in_development: true
  accredited_representative_portal_api:
    actor_type: user
    description: Enables the endpoints of the accredited representative portal
    enable_in_development: true
  accredited_representative_portal_intent_to_file_api:
    actor_type: user
    description: Enables the endpoints of the accredited representative portal intent to file
    enable_in_development: true
  accredited_representative_portal_search:
    actor_type: user
    description: Enables the people search of the accredited representative portal 
    enable_in_development: true
  aedp_vadx:
    actor_type: user
    description: Enables the VADX experimental features in the AEDP application
    enable_in_development: true
  all_claims_add_disabilities_enhancement:
    actor_type: user
    description: Enables enhancement to the 21-526EZ "Add Disabilities" page being implemented by the Conditions Team.
    enable_in_development: true
  appointments_consolidation:
    actor_type: user
    description: For features being tested while merging logic for appointments between web and mobile
  ask_va_announcement_banner:
    actor_type: cookie_id
    description: >
      The Ask VA announcement banner displays message(s) to visitors
      from the CRM-managed, expirable notifications - as retrieved
      from the /ask_va_api/v0/announcements endpoint.
    enable_in_development: true
  ask_va_canary_release:
    actor_type: cookie_id
    description: >
      Percent of visitors to keep in the updated Ask VA experience on VA.gov.
      All other users are redirected to the legacy experience.
      To route or retain all users, set to 0% for legacy or 100% for the
      updated experience on VA.gov.
      NOTE: When ready for all users to be in the updated experience on
      VA.gov, set this toggle to "Enabled", rather than specifying 100%
      in the percentage.
    enable_in_development: true
  ask_va_mock_api_for_testing:
    actor_type: cookie_id
    description: >
      Use mock API responses in the Ask VA application UI.
      This is used for testing purposes only and should not be enabled in production.
      We need to remove this feature from the codebase ASAP.
      Mocks shouldn't live in the app logic. If needed, add at the API/middleware level.
    enable_in_development: true
  auth_exp_vba_downtime_message:
    actor_type: user
    description: Show downtime message on Profile and My VA for planned VBA maintenance
  avs_enabled:
    actor_type: user
    description: Enables the After Visit Summary API.
    enable_in_development: true
  bcas_letters_use_lighthouse:
    actor_type: user
    description: Use lighthouse instead of EVSS to view/download benefit letters.
    enable_in_development: true
  benefits_documents_use_lighthouse:
    actor_type: user
    description: Use lighthouse instead of EVSS to upload benefits documents.
    enable_in_development: false
  benefits_education_use_lighthouse:
    actor_type: user
    description: Use lighthouse instead of EVSS to retrieve GI Bill Statement of benefits
    enable_in_development: true
  benefits_require_gateway_origin:
    actor_type: user
    description: Requires that all requests made to endpoints in appeals_api and vba_documents be made through the gateway
  bpds_service_enabled:
    actor_type: user
    description: Enables the BPDS service
  caregiver_use_facilities_API:
    actor_type: cookie_id
    description: Allow list of caregiver facilites to be fetched by way of the Facilities API.
  caregiver_use_facilities_API_V2:
    actor_type: cookie_id
    description: Allow list of caregiver facilites to be fetched with the V2 facilities client.
  caregiver_browser_monitoring_enabled:
    actor_type: user
    description: Enables Datadog Real Time User Monitoring
  caregiver_carma_submitted_at:
    actor_type: user
    description: Enables sending CARMA the creation timestamp of a claim as a metadata submitted_at value
  caregiver_retry_form_validation:
    actor_type: user
    description: Enables 1010CG to retry schema validation
  caregiver_retry_pdf_fill:
    actor_type: user
    description: Enables 1010CG to retry pdf fill for download_pdf endpoint
  document_upload_validation_enabled:
    actor_type: user
    description: Enables stamped PDF validation on document upload
    enable_in_development: true
  hca_browser_monitoring_enabled:
    actor_type: user
    description: Enables browser monitoring for the health care application.
  hca_disable_bgs_service:
    actor_type: user
    description: Do not call the BGS Service when this is turned on. Instead return 0 for rating.
  hca_enrollment_status_override_enabled:
    actor_type: user
    description: Enables override of enrollment status for a user, to allow multiple submissions with same user.
  hca_insurance_v2_enabled:
    actor_type: user
    description: Enables the the upgraded insurance section of the Health Care Application
    enable_in_development: true
  hca_download_completed_pdf:
    actor_type: user
    description: Enables downloading a filled out 10-10EZ Form Pdf upon submission
    enable_in_development: true
  hca_performance_alert_enabled:
    actor_type: user
    description: Enables alert notifying users of a potential issue with application performance.
  hca_reg_only_enabled:
    actor_type: user
    description: Enables the registration-only path for the Health Care Application
    enable_in_development: true
  hca_log_form_attachment_create:
    actor_type: user
    description: Enable logging all successful-looking attachment creation calls to Sentry at info-level
<<<<<<< HEAD
  hca_ez_kafka_submission_enabled:
    actor_type: cookie_id
    description: Enables the 10-10EZ Kafka Event Bus submission 
  cg1010_oauth_2_enabled:
    actor_type: user
    description: Use OAuth 2.0 Authentication for 10-10CG Form Mulesoft integration.
=======
>>>>>>> 0a9a539d
  ezr_prod_enabled:
    actor_type: user
    description: Enables access to the 10-10EZR application in prod for the purposes of conducting user reasearch
    enable_in_development: true
  ezr_upload_enabled:
    actor_type: user
    description: Enables Toxic Exposure File Upload for 10-10EZR applicants.
    enable_in_development: true
  ezr_auth_only_enabled:
    actor_type: user
    description: Enables the auth-only experience, allowing only authenticated users to view any part of the form.
    enable_in_development: true
  ezr_emergency_contacts_enabled:
    actor_type: user
    description: Enables emergency contact experience for 10-10EZR applicants.
    enable_in_development: true
  ezr_next_of_kin_enabled:
    actor_type: user
    description: Enables next of kin experience for 10-10EZR applicants.
    enable_in_development: true
  ezr_use_va_notify_on_submission_failure:
    actor_type: user
    description: Send submission failure email to Veteran using VANotify.
    enable_in_development: true
  ezr_use_correct_format_for_file_uploads:
    actor_type: user
    description: Correctly formats the `va:attachments` XML for file uploads
    enable_in_development: true
  ezr_route_guard_enabled:
    actor_type: user
    description: Enables the route guard authentication for 10-10EZR application
    enable_in_development: true
  ezr_form_prefill_with_providers_and_dependents:
    actor_type: user
    description: Adds insurance providers and dependents to ezr prefill data
    enable_in_development: true
  cerner_override_653:
    actor_type: user
    description: This will show the Cerner facility 653 as `isCerner`.
  cerner_override_668:
    actor_type: user
    description: This will show the Cerner facility 668 as `isCerner`.
  cerner_override_687:
    actor_type: user
    description: This will show the Cerner facility 687 as `isCerner`.
  cerner_override_692:
    actor_type: user
    description: This will show the Cerner facility 692 as `isCerner`.
  cerner_override_757:
    actor_type: user
    description: This will show the Cerner facility 757 as `isCerner`.
  champva_vanotify_custom_callback:
    actor_type: user
    description: Enables the custom callback_klass when sending IVC CHAMPVA failure emails with VA Notify
  champva_vanotify_custom_confirmation_callback:
    actor_type: user
    description: Enables the custom callback_klass when sending IVC CHAMPVA confirmation emails with VA Notify
  champva_log_all_s3_uploads:
    actor_type: user
    description: Enables logging for all s3 uploads using UUID or keys for monitoring
  champva_send_to_ves:
    actor_type: user
    description: Enables sending form submission data to the VES API.
  champva_enable_pega_report_check:
    actor_type: user
    description: Enables querying PEGA reporting API from MissingFormStatusJob to determine CHAMPVA form status
  champva_retry_logic_refactor:
    actor_type: user
    description: Enables refactored retry logic for IVC CHAMPVA form submissions
  champva_pega_applicant_metadata_enabled:
    actor_type: user
    description: Enables including applicant data in the S3 metadata sent to PEGA
  check_in_experience_enabled:
    actor_type: user
    description: Enables the health care check-in experiences
    enable_in_development: true
  champva_fmp_single_file_upload:
    actor_type: user
    description: Enables the ability to upload a single merged PDF file for FMP claims
  check_in_experience_pre_check_in_enabled:
    actor_type: user
    description: Enables the health care check-in experiences to show the pre-check-in experience.
    enable_in_development: true
  check_in_experience_upcoming_appointments_enabled:
    actor_type: user
    description: Enables the feature to show upcoming appointments to the veterans
    enable_in_development: true
  check_in_experience_translation_disclaimer_spanish_enabled:
    actor_type: user
    description: Enables disclaimer for possible untranslated content on spanish pages
    enable_in_development: true
  check_in_experience_translation_disclaimer_tagalog_enabled:
    actor_type: user
    description: Enables disclaimer for possible untranslated content on tagalog pages
    enable_in_development: true
  check_in_experience_mock_enabled:
    actor_type: user
    description: Enables downstream responses to be returned via betamocks
    enable_in_development: false
  check_in_experience_travel_reimbursement:
    actor_type: user
    description: Enables travel reimbursement workflow for day-of check-in application.
    enable_in_development: true
  check_in_experience_cerner_travel_claims_enabled:
    actor_type: user
    description: Enables travel claims filing for Oracle Health (Cerner) sites
    enable_in_development: true
  check_in_experience_check_claim_status_on_timeout:
    actor_type: user
    description: Uses a background worker to check travel claim status when the submission times out
    enable_in_development: true
  check_in_experience_browser_monitoring:
    actor_type: user
    description: Enables browser monitoring for check-in applications.
    enable_in_development: false
  check_in_experience_medication_review_content:
    actor_type: cookie_id
    description: Enables the medication review content in pre-check-in.
    enable_in_development: true
  claim_letters_access:
    actor_type: user
    description: Enables users to access the claim letters page
    enable_in_development: true
  claims_api_special_issues_updater_uses_local_bgs:
    actor_type: user
    description: Enables special issues updater to use local_bgs
    enable_in_development: true
  claims_api_flash_updater_uses_local_bgs:
    actor_type: user
    description: Enables flash updater to use local_bgs
    enable_in_development: true
  claims_api_poa_vbms_updater_uses_local_bgs:
    actor_type: user
    description: Enables poa vbms updater to use local_bgs
    enable_in_development: true
  claims_api_bd_refactor:
    actor_type: user
    description: Diverts codepath to use refactored BD methods
    enable_in_development: true
  claims_api_ews_updater_enables_local_bgs:
    actor_type: user
    description: Uses local_bgs rather than bgs-ext
    enable_in_development: true
  claims_api_ews_uploads_bd_refactor:
    actor_type: user
    description: When enabled, sends ews forms to BD via the refactored logic
    enable_in_development: true
  claims_api_poa_uploads_bd_refactor:
    actor_type: user
    description: When enabled, sends poa forms to BD via the refactored logic
    enable_in_development: true
  claims_api_526_validations_v1_local_bgs:
    actor_type: user
    description: Enables the method calls in the v1 526 validations use local_bgs
    enable_in_development: true
  claims_api_use_person_web_service:
    actor_type: user
    description: Uses person web service rather than local bgs
    enable_in_development: true
  claims_api_use_update_poa_relationship:
    actor_type: user
    description: Uses local_bgs rather than bgs-ext
    enable_in_development: true
  claims_api_526_v2_uploads_bd_refactor:
    actor_type: user
    description: When enabled, sends 526 forms to BD via the refactored logic
    enable_in_development: true
  lighthouse_claims_api_add_person_proxy:
    actor_type: user
    description: When enabled, will allow for add_person_proxy call in both versions
    enable_in_development: true
  confirmation_page_new:
    actor_type: user
    description: Enables the 2024 version of the confirmation page view in simple forms
    enable_in_development: true
  lighthouse_claims_api_hardcode_wsdl:
    actor_type: user
    description: Use hardcoded namespaces for WSDL calls to BGS
    enable_in_development: true
  cst_5103_update_enabled:
    actor_type: user
    description: When enabled, claims status tool will use the new 5103 alert designs and hides the ask your claim decision section
    enable_in_development: true
  cst_show_document_upload_status:
    actor_type: user
    description: When enabled, claims status tool will display the upload status that comes from the evidence_submissions table.
    enable_in_development: true
  cst_claim_phases:
    actor_type: user
    description: When enabled, claims status tool uses the new claim phase designs
    enable_in_development: true
  cst_include_ddl_5103_letters:
    actor_type: user
    description: When enabled, the Download Decision Letters feature includes 5103 letters
    enable_in_development: true
  cst_include_ddl_boa_letters:
    actor_type: user
    description: When enabled, the Download Decision Letters feature includes Board of Appeals decision letters
    enable_in_development: true
  cst_include_ddl_sqd_letters:
    actor_type: user
    description: When enabled, the Download Decision Letters feature includes Subsequent Development Letters
    enable_in_development: true
  cst_send_evidence_failure_emails:
    actor_type: user
    description: When enabled, emails will be sent when evidence uploads from the CST fail
    enable_in_development: true
  cst_synchronous_evidence_uploads:
    actor_type: user
    description: When enabled, claims status tool uses synchronous evidence uploads
    enable_in_development: true
  cst_use_dd_rum:
    actor_type: user
    description: When enabled, claims status tool uses DataDog's Real User Monitoring logging
    enable_in_development: false
  cst_suppress_evidence_requests_website:
    actor_type: user
    description: When enabled, CST does not show Attorney Fees, Secondary Action Required, or Stage 2 Development on website
    enable_in_development: false
  cst_suppress_evidence_requests_mobile:
    actor_type: user
    description: When enabled, CST does not show Attorney Fees, Secondary Action Required, or Stage 2 Development on mobile
    enable_in_development: false
  cst_override_pmr_pending_tracked_items:
    actor_type: user
    description: When enabled, CST overrides PMR Pending tracked items to be NEEDED_FROM_OTHERS
    enable_in_development: true
  cst_override_reserve_records_website:
    actor_type: user
    description: When enabled, CST overrides RV1 - Reserve Records Request tracked items to be NEEDED_FROM_OTHERS on vets-website
    enable_in_development: true
  cst_override_reserve_records_mobile:
    actor_type: user
    description: When enabled, CST overrides RV1 - Reserve Records Request tracked items to be NEEDED_FROM_OTHERS on mobile app
    enable_in_development: true
  cst_friendly_evidence_requests:
    actor_type: user
    description: When enabled, CST overrides tracked items' display names and descriptions to be more human-readable
    enable_in_development: true
  letters_hide_service_verification_letter:
    actor_type: user
    description: When enabled, CST does not include Service Verification in the list of letters on vets-website
    enable_in_development: true
  coe_access:
    actor_type: user
    description: Feature gates the certificate of eligibility application
    enable_in_development: true
  combined_debt_portal_access:
    actor_type: user
    description: Enables users to interact with combined debt portal experience
    enable_in_development: true
  combined_financial_status_report:
    actor_type: user
    description: Enables users to submit FSR forms for VHA and VBA debts
    enable_in_development: true
  communication_preferences:
    actor_type: user
    description: Allow user to access backend communication_preferences API
  claims_claim_uploader_use_bd:
    actor_type: user
    description: Use BDS instead of EVSS to upload to VBMS.
  claims_load_testing:
    actor_type: user
    description: Enables the ability to skip jobs for load testing
  claims_status_v1_bgs_enabled:
    actor_type: user
    description: enables calling BGS instead of EVSS for the claims status v1.
  claims_hourly_slack_error_report_enabled:
    actor: user
    description: Enable/disable the running of the hourly slack alert for errored submissions
    enable_in_development: false
  claims_status_v1_lh_auto_establish_claim_enabled:
    actor_type: user
    description: With feature flag enabled, v1 /526 should use Lighthouse Form526 docker container
  cst_send_evidence_submission_failure_emails:
    actor_type: user
    description: >
      If enabled and a user submits an evidence submission upload that fails to send, an email will be sent to the user and retried.
      When disabled and a user submits an evidence submission upload that fails to send, an email will be sent to the user and not retried.
    enable_in_development: true
  debt_letters_show_letters_vbms:
    actor_type: user
    description: Enables debt letter download from VBMS
  debts_cache_dmc_empty_response:
    actor_type: user
    description: Enables caching of empty DMC response
  debts_cache_vbs_copays_empty_response:
    actor_type: user
    description: Enables caching of empty VBS medical copay response
  debts_copay_logging:
    actor_type: user
    description: Logs copay request data
  debts_silent_failure_mailer:
    actor_type: user
    description: Enables silent failure mailer for the 5655
  debts_sharepoint_error_logging:
    actor_type: user
    description: Logs Sharepoint error data
  decision_review_hlr_email:
    actor_type: user
    description: Send email notification for successful HLR submission
  decision_review_nod_email:
    actor_type: user
    description: Send email notification for successful NOD submission
  decision_review_sc_email:
    actor_type: user
    description: Send email notification for successful SC submission
  decision_review_hlr_status_updater_enabled:
    actor_type: user
    description: Enables the Higher Level Review status update batch job
  decision_review_nod_status_updater_enabled:
    actor_type: user
    description: Enables the Notice of Disagreement status update batch job
  decision_review_sc_status_updater_enabled:
    actor_type: user
    description: Enables the Supplemental Claim status update batch job
  decision_review_icn_updater_enabled:
    actor_type: user
    description: Enables the ICN lookup job
  decision_review_weekly_error_report_enabled:
    actor_type: user
    description: Enables the weekly decision review text error report
  decision_review_daily_error_report_enabled:
    actor_type: user
    description: Enables the daily error report email
  decision_review_daily_stuck_records_report_enabled:
    actor_type: user
    description: Enables the daily decision review stuck records Slack report
  decision_review_monthly_stats_report_enabled:
    actor_type: user
    description: Enables the monthly decision review stats report email
  decision_review_delay_evidence:
    actor_type: user
    description: Ensures that NOD and SC evidence is not received in Central Mail before the appeal itself
  decision_review_hlr_form_v4_enabled:
    actor_type: user
    description: Enable using MAR 2024 revision of 200996 Higher Level Review form when submitting to EMMS for intake
    enable_in_development: false
  decision_review_sc_form_v4_enabled:
    actor_type: user
    description: Enable using MAY 2024 revision of 200995 Supplemental Claim form when submitting to EMMS for intake
    enable_in_development: false
  decision_review_saved_claim_hlr_status_updater_job_enabled:
    actor_type: user
    description: Enable job to set delete_date for completed SavedClaim::HigherLevelReviews
    enable_in_development: true
  decision_review_saved_claim_nod_status_updater_job_enabled:
    actor_type: user
    description: Enable job to set delete_date for completed SavedClaim::NoticeOfDisagreements
    enable_in_development: true
  decision_review_saved_claim_sc_status_updater_job_enabled:
    actor_type: user
    description: Enable job to set delete_date for completed SavedClaim::SupplementalClaims
    enable_in_development: true
  decision_review_delete_saved_claims_job_enabled:
    actor_type: user
    description: Enable job to delete SavedClaim records when the record has a delete_date and the date is in the past
    enable_in_development: true
  decision_review_failure_notification_email_job_enabled:
    actor_type: user
    description: Enable job to send form and evidence failure notification emails
    enable_in_development: true
  decision_review_track_4142_submissions:
    actor_type: user
    description: Enable saving record of 4142 forms submitted to Lighthouse as part of a Supplemental Claim
    enable_in_development: true
  decision_review_notify_4142_failures:
    actor_type: user
    description: Enable sending an email if a 4142 submission is not successful in Lighthouse
    enable_in_development: true
  decision_review_service_common_exceptions_enabled:
    actor_type: user
    description: Enable using Common::Exception classes instead of DecisionReviewV1::ServiceException
  decision_review_notification_form_callbacks:
    actor_type: user
    description: Enable using DecisionReviews::FormNotificationCallback to handle VA Notify notification status changes
  decision_review_notification_evidence_callbacks:
    actor_type: user
    description: Enable using DecisionReviews::EvidenceNotificationCallback to handle VA Notify notification status changes for evidence
  decision_review_notification_secondary_form_callbacks:
    actor_type: user
    description: Enable using DecisionReviews::EvidenceNotificationCallback to handle VA Notify notification status changes for secondary form
  dependency_verification:
    actor_type: user
    description: Feature gates the dependency verification modal for updating the diaries service.
    enable_in_development: true
  dependents_enqueue_with_user_struct:
    actor_type: user
    description: Manage whether the enqueued job for 686c and 674 will be with a User model or the new User struct
    enable_in_development: true
  dependents_pension_check:
    actor_type: user
    description: Manage whether or not Pension check is enabled for the 686/674
    enable_in_development: true
  dependents_removal_check:
    actor_type: user
    description: Manage whether or not dependent removal claim codes are enabled for the 686
    enable_in_development: true
  dependents_management:
    actor_type: user
    description: Manage dependent removal from view dependent page
    enable_in_development: true
  dependents_trigger_action_needed_email:
    actor_type: user
    description: Set whether to enable VANotify email to Veteran for Dependents Backup Path failure exhaustion
  dependents_failure_callback_email:
    actor_type: user
    description: Enables the dependents action needed email callback to be used when an action needed email is triggered
  disability_526_form4142_polling_records:
    actor_type: user
    description: enables creation of, and tracking of, sent form 4142 documents, from the 526 flow, to the Lighthouse Benefits Intake API
    enable_in_development: true
  disability_526_form4142_polling_record_failure_email:
    actor_type: user
    description: enables failure email when explicit failure is detected downstream
    enable_in_development: true
  contention_classification_claim_linker:
    actor_type: user
    description: enables sending 526 claim id and vbms submitted claim id to Contention Classification service for linking/monitoring.
    enable_in_development: true
  disability_526_ee_process_als_flash:
    actor_type: user
    description: enables adding applicable flashes to disability_526 prior to submission.
    enable_in_development: true
  disability_526_call_received_email_from_polling:
    actor_type: user
    description: enables received email in poll_form526_pdf job and disables calling from form526_submission
  disability_526_improved_autosuggestions_add_disabilities_page:
    actor_type: user
    description: enables new version of add disabilities page, with updates to content and search functionality
    enable_in_development: true
  disability_compensation_flashes:
    actor_type: user
    description: enables sending flashes to BGS for disability_compensation submissions.
    enable_in_development: true
  disability_compensation_temp_separation_location_code_string:
    actor_type: user
    description: enables forcing separation location code to be a string in submit_all_claim endpoint.
  disability_compensation_temp_toxic_exposure_optional_dates_fix:
    actor_type: user
    description: enables removing malformed optional dates from the Toxic Exposure node of a Form526Submission at SavedClaim creation.
  disability_compensation_form4142_supplemental:
    actor_type: user
    description: Use Lighthouse API to submit supplemental Form 21-4142 from Form 526EZ submissions
    enable_in_development: true
  disability_compensation_pif_fail_notification:
    actor_type: user
    description: enables sending notifications to vets if their 526 claim submission fails with PIF in Use Error
    enable_in_development: true
  disability_compensation_production_tester:
    actor_type: user
    description: disable certain functionality for production testing of the 526 submission workflow. DO NOT TOGGLE THIS FLAG UNLESS YOU ARE A MEMBER OF DISABILITY BENEFITS EXPERIENCE TEAM.
    enable_in_development: true
  disability_compensation_fail_submission:
    actor_type: user
    description: enable to test the backup submission path. DO NOT TOGGLE THIS FLAG UNLESS YOU ARE A MEMBER OF DISABILITY BENEFITS EXPERIENCE TEAM.
    enable_in_development: true
  disability_compensation_sync_modern_0781_flow:
    actor_type: user
    description: enables a new form flow for 0781 and 0781a in the 526 submission workflow
    enable_in_development: true
  disability_526_send_form526_submitted_email:
    actor_type: user
    description: enables sending submitted email in both primary and backup paths
  disability_526_send_received_email_from_backup_path:
    actor_type: user
    description: enables received email in complete success state of backup path
  education_reports_cleanup:
    actor_type: user
    description: Updates to the daily education reports to remove old data that isn't needed in the new fiscal year
    enable_in_development: true
  enrollment_verification:
    actor_type: user
    description: Enables access to the Enrollment Verification app
    enable_in_development: true
  discharge_wizard_features:
    actor_type: user
    description: Iteration of new features for discharge wizard
    enable_in_development: true
  dispute_debt:
    actor_type: user
    description: Enables the Dispute Debt feature
    enable_in_development: true
  facilities_autosuggest_vamc_services_enabled:
    actor_type: user
    description: Allow use of the VA health facilities auto-suggest feature (versus static dropdown)
    enable_in_development: true
  facilities_ppms_suppress_all:
    actor_type: user
    description: Hide all ppms search options
  facility_locator_mobile_map_update:
    actor_type: user
    description: Use new mobile map features for research
    enable_in_development: true
  facility_locator_predictive_location_search:
    actor_type: user
    description: Use predictive location search in the Facility Locator UI
  facilities_use_fl_progressive_disclosure:
    actor_type: user
    description: Use progressive disclosure in the Facility Locator UI
    enable_in_development: true
  file_upload_short_workflow_enabled:
    actor_type: user
    description: Enables shorter workflow enhancement for file upload component
  fsr_5655_server_side_transform:
    actor_type: user
    description: Update to use BE for business transform logic for Financial Status Report (FSR - 5655) form
    enable_in_development: true
  financial_status_report_debts_api_module:
    actor_type: user
    description: Points to debts-api module routes
    enable_in_development: true
  financial_status_report_expenses_update:
    actor_type: user
    description: Update expense lists in the Financial Status Report (FSR - 5655) form
    enable_in_development: true
  financial_status_report_review_page_navigation:
    actor_type: user
    description: Enables new review page navigation for users completing the Financial Status Report (FSR) form.
    enable_in_development: true
  find_a_representative_enabled:
    actor_type: cookie_id
    description: Generic toggle for gating Find a Rep
    enable_in_development: true
  find_a_representative_enable_api:
    actor_type: user
    description: Enables all Find a Representative api endpoints
    enable_in_development: true
  find_a_representative_enable_frontend:
    actor_type: cookie_id
    description: Enables Find a Representative frontend
    enable_in_development: true
  find_a_representative_flag_results_enabled:
    actor_type: user
    description: Enables flagging feature for Find a Representative frontend
    enable_in_development: true
  find_a_representative_use_accredited_models:
    actor_type: user
    description: Enables Find A Representative APIs using AccreditedX models
    enable_in_development: true
  representative_status_enabled:
    actor_type: cookie_id
    description: Enables flagging feature for Find a Representative frontend
    enable_in_development: true
  form526_include_document_upload_list_in_overflow_text:
    actor_type: user
    description: Appends a list of SupportingEvidenceAttachment filenames the veteran uploaded for a Form 526 into the overflow text in the form submission
  appoint_a_representative_enable_frontend:
    actor_type: cookie_id
    description: Enables Appoint a Representative frontend
    enable_in_development: true
  appoint_a_representative_enable_v2_features:
    actor_type: user
    description: Enables Appoint a Representative 2.0 features for frontend and backend
    enable_in_development: true
  appoint_a_representative_enable_pdf:
    actor_type: user
    description: Enables Appoint a Representative PDF generation endpoint
    enable_in_development: true
  representative_status_enable_v2_features:
    actor_type: user
    description: Enables Representative Status widget 2.0 features for frontend and backend
    enable_in_development: true
  form4142_validate_schema:
    actor_type: user
    description: Enable validation of form 4142 in Form4142Processor
  form526_legacy:
    actor_type: user
    description: If true, points controllers to the legacy EVSS Form 526 instance. If false, the controllers will use the Dockerized instance running in DVP.
    enable_in_development: true
  form526_send_document_upload_failure_notification:
    actor_type: user
    description: Enables enqueuing a Form526DocumentUploadFailureEmail if a EVSS::DisabilityCompensationForm::SubmitUploads job exhausts its retries
    enable_in_development: true
  form526_send_backup_submission_polling_failure_email_notice:
    actor_type: user
    description: Enables enqueuing a Form526SubmissionFailureEmailJob if a submission is marked as unprocessable through polling of the Benefits Intake API.
    enable_in_development: true
  form526_send_backup_submission_exhaustion_email_notice:
    actor_type: user
    description: Enables enqueuing of a Form526SubmissionFailureEmailJob if a submission exhausts it's attempts to upload to the Benefits Intake API.
    enable_in_development: true
  form526_send_4142_failure_notification:
    actor_type: user
    description: Enables enqueuing of a Form4142DocumentUploadFailureEmail if a SubmitForm4142Job job exhausts its retries
    enable_in_development: true
  form526_send_0781_failure_notification:
    actor_type: user
    description: Enables enqueuing a Form0781DocumentUploadFailureEmail if a SubmitForm0781Job job exhausts its retries
    enable_in_development: true
  form0994_confirmation_email:
    actor_type: user
    description: Enables form 0994 email submission confirmation (VaNotify)
    enable_in_development: true
  form1990_confirmation_email:
    actor_type: user
    description: Enables form 1990 email submission confirmation (VaNotify)
    enable_in_development: true
  form1995_confirmation_email:
    actor_type: user
    description: Enables form 1995 email submission confirmation (VaNotify)
    enable_in_development: true
  form1990e_confirmation_email:
    actor_type: user
    description: Enables form 1990e email submission confirmation (VaNotify)
    enable_in_development: true
  form21_0966_confirmation_email:
    actor_type: user
    description: Enables form 21-0966 email submission confirmation (VaNotify)
    enable_in_development: true
  form21_0966_confirmation_page:
    actor_type: user
    description: Enables form 21-0966 new confirmation page
    enable_in_development: true
  form21_0972_confirmation_email:
    actor_type: user
    description: Enables form 21-0972 email submission confirmation (VaNotify)
    enable_in_development: true
  form21_10203_confirmation_email:
    actor_type: user
    description: Enables form 21-10203 email submission confirmation (VaNotify)
  form21_10210_confirmation_email:
    actor_type: user
    description: Enables form 21-10210 email submission confirmation (VaNotify)
    enable_in_development: true
  form20_10206_confirmation_email:
    actor_type: user
    description: Enables form 20-10206 email submission confirmation (VaNotify)
    enable_in_development: true
  form20_10207_confirmation_email:
    actor_type: user
    description: Enables form 20-10207 email submission confirmation (VaNotify)
    enable_in_development: true
  form21_0845_confirmation_email:
    actor_type: user
    description: Enables form 21-0845 email submission confirmation (VaNotify)
    enable_in_development: true
  form21p_0847_confirmation_email:
    actor_type: user
    description: Enables form 21p-0847 email submission confirmation (VaNotify)
    enable_in_development: true
  form21_4138_confirmation_email:
    actor_type: user
    description: Enables form 21-4138 email submission confirmation (VaNotify)
  form21_4142_confirmation_email:
    actor_type: user
    description: Enables form 21-4142 email submission confirmation (VaNotify)
  form22_10282_confirmation_email:
    actor_type: user
    description: Enables form 22-10282 email submission confirmation (VaNotify)
    enable_in_development: true
  form26_4555_confirmation_email:
    actor_type: user
    description: Enables form 26-4555 email submission confirmation (VaNotify)
    enable_in_development: true
  form_526_required_identifiers_in_user_object:
    actor_type: user
    description: includes a mapping of booleans in the profile section of a serialized user indicating which ids are nil for the user
  form40_0247_confirmation_email:
    actor_type: user
    description: Enables form 40-0247 email submission confirmation (VaNotify)
    enable_in_development: true
  form40_10007_confirmation_email:
    actor_type: user
    description: Enables form 40-10007 email submission error (VaNotify)
    enable_in_development: true
  form1990meb_confirmation_email:
    actor_type: user
    description: Enables form 1990 MEB email submission confirmation (VaNotify)
    enable_in_development: true
  form1990emeb_confirmation_email:
    actor_type: user
    description: Enables form 1990e MEB email submission confirmation (VaNotify)
    enable_in_development: true
  form5490_confirmation_email:
    actor_type: user
    description: Enables form 5490 email submission confirmation (VaNotify)
    enable_in_development: true
  form5495_confirmation_email:
    actor_type: user
    description: Enables form 5495 email submission confirmation (VaNotify)
    enable_in_development: true
  simple_forms_email_notifications:
    actor_type: user
    description: Enables form email notifications upon certain state changes (error and received)
    enable_in_development: true
  form2010206:
    actor_type: user
    description: If enabled shows the digital form experience for form 20-10206
  form2010207:
    actor_type: user
    description: If enabled shows the digital form experience for form 20-10207
  form210845:
    actor_type: user
    description: If enabled shows the digital form experience for form 21-0845
  form210966:
    actor_type: user
    description: If enabled shows the digital form experience for form 21-0966
  form210972:
    actor_type: user
    description: If enabled shows the digital form experience for form 21-0972
  form214138:
    actor_type: user
    description: If enabled shows the digital form experience for form 21-4138
  form214142:
    actor_type: user
    description: If enabled shows the digital form experience for form 21-4142
  form2110210:
    actor_type: user
    description: If enabled shows the digital form experience for form 21-10210
  form21p0847:
    actor_type: user
    description: If enabled shows the digital form experience for form 21P-0847
  form264555:
    actor_type: user
    description: If enabled shows the digital form experience for form 26-4555
  form400247:
    actor_type: user
    description: If enabled shows the digital form experience for form 40-0247
  form1010d_browser_monitoring_enabled:
    actor_type: user
    description: Datadog RUM monitoring for form 10-10d (IVC CHAMPVA)
  form107959c:
    actor_type: cookie_id
    description: If enabled shows the digital form experience for form 10-7959c (IVC CHAMPVA other health insurance)
  form107959a:
    actor_type: user
    description: If enabled shows the digital form experience for form 10-7959a (IVC CHAMPVA claim form)
  form107959f2:
    actor_type: user
    description: If enabled shows the digital form experience for form 10-7959f-2 (Foreign Medical Program claim form)
  form_upload_flow:
    actor_type: user
    description: If enabled shows the find-a-form widget for the Form Upload Flow
  get_help_ask_form:
    actor_type: user
    description: Enables inquiry form for users to submit questions, suggestions, and complaints.
    enable_in_development: true
  get_help_messages:
    actor_type: user
    description: Enables secure messaging
    enable_in_development: true
  ha_cpap_supplies_cta:
    actor_type: user
    description: Toggle CTA for reordering Hearing Aid and CPAP supplies form within static pages.
  in_progress_form_custom_expiration:
    actor_type: user
    description: Enable/disable custom expiration dates for forms
    enable_in_development: true
  in_progress_form_reminder:
    actor_type: user
    description: Enable/disable in progress form reminders (sent via VaNotify)
    enable_in_development: true
  in_progress_form_reminder_age_param:
    actor_type: user
    description: Enable/disable in progress form reminder age param
    enable_in_development: true
  clear_stale_in_progress_reminders_sent:
    actor_type: user
    description: Enable/disable clearing of one-time in progress reminders after 60 days
    enable_in_development: true
  in_progress_1880_form_cron:
    actor_type: user
    description: Enable/disable scheduled cron for 1880 in progress form reminders (sent via VaNotify)
    enable_in_development: true
  in_progress_1880_form_reminder:
    actor_type: user
    description: Enable/disable 1880 in progress form reminders (sent via VaNotify)
    enable_in_development: true
  in_progress_form_reminder_1010ez:
    actor_type: user
    description: Enable/disable 1010ez in progress form reminders (sent via VaNotify)
    enable_in_development: true
  in_progress_form_reminder_526ez:
    actor_type: user
    description: Enable/disable 526ez in progress form reminders (sent via VaNotify)
    enable_in_development: true
  letters_check_discrepancies:
    actor_type: user
    description: Enables ability to log letter discrepancies between evss and lighthouse
    enable_in_development: true
  letters_page_new_design:
    actor_type: user
    description: Enables ability to show updated letter page design
    enable_in_development: true
  lighthouse_claims_api_v2_add_person_proxy:
    actor_type: user
    description: Lighthouse Benefits Claims API v2 uses add_person_proxy service when target Veteran is missing a Participant ID
    enable_in_development: true
  lighthouse_claims_api_poa_dependent_claimants:
    actor_type: user
    description: Enable/disable dependent claimant support for POA requests
    enable_in_development: true
  lighthouse_claims_api_v2_poa_va_notify:
    actor_type: user
    description: Enable/disable the VA notification emails in V2 POA
    enable_in_development: false
  lighthouse_claims_v2_poa_requests_skip_bgs:
    actor_type: user
    description: Enable/disable skipping BGS calls for POA Requests
    enable_in_development: true
  lighthouse_claims_api_poa_use_bd:
    actor_type: user
    description: Lighthouse Benefits Claims API uses Lighthouse Benefits Documents API to upload POA forms instead of VBMS
    enable_in_development: true
  lighthouse_claims_api_use_birls_id:
    actor_type: user
    description: Lighthouse Benefits Claims API uses MPI birls_id as filenumber parameter to BDS search
    enable_in_development: true
  loop_pages:
    actor_type: user
    description: Enable new list loop pattern
    enable_in_development: true
  show_mbs_preneed_change_va_4010007:
    actor_type: user
    description: Updates to text in form VA 40-10007
  medical_copays_six_mo_window:
    actor_type: user
    description: This will filter to only show medical copays within the last 6 months
    enable_in_development: true
  medical_copays_api_key_change:
    actor_type: user
    description: This will use new API key name when available
    enable_in_development: true
  medical_copay_notifications:
    actor_type: user
    description: Enables notifications to be sent for new copay statements
    enable_in_development: true
  mhv_accelerated_delivery_enabled:
    actor_type: user
    description: Control whether vets-api allows fetching MR data from LightHouse
    enable_in_development: false
  mhv_accelerated_delivery_allergies_enabled:
    actor_type: user
    description: Control fetching OH allergies data
    enable_in_development: false
  mhv_accelerated_delivery_labs_and_tests_enabled:
    actor_type: user
    description: Control fetching lab and test data from UHD (SCDF) service (web)
    enable_in_development: false
  mhv_accelerated_delivery_vital_signs_enabled:
    actor_type: user
    description: Control fetching OH vitals data
    enable_in_development: false
  mhv_accelerated_delivery_uhd_enabled:
    actor_type: user
    description: Control whether vets-api allows fetching any MR data from MHV UHD
    enable_in_development: false
  mhv_accelerated_delivery_uhd_sp_enabled:
    actor_type: user
    description: Control whether vets-api allows fetching Surgical Pathology data from MHV UHD
    enable_in_development: false
  mhv_accelerated_delivery_uhd_ch_enabled:
    actor_type: user
    description: Control whether vets-api allows fetching Chem/Hem data from MHV UHD
  mhv_va_health_chat_enabled:
    actor_type: user
    description: Enables the VA Health Chat link at /my-health
  mhv_landing_page_show_priority_group:
    actor_type: user
    description: Shows Veterans their Priority Group on the MHV Landing Page
    enable_in_development: true
  mhv_landing_page_personalization:
    actor_type: user
    description: Enables personalized content on the My HealtheVet landing page.
    enable_in_development: true
  mhv_transitional_medical_records_landing_page:
    actor_type: user
    description: Enables the transitional Medical Records page at /my-health/records
  mhv_integration_medical_records_to_phase_1:
    actor_type: user
    description: Enables MHV integration to point the Medical Records application on VA.gov
    enable_in_development: true
  mhv_interstitial_enabled:
    actor_type: user
    descriptiom: Enables interstitial for upcoming mhv deprecation
    enable_in_development: false
  mhv_secure_messaging_cerner_pilot:
    actor_type: user
    description: Enables/disables Secure Messaging Cerner Transition Pilot environment on VA.gov
  mhv_secure_messaging_filter_accordion:
    actor_type: user
    description: Enables/disables Secure Messaging Filter Accordion re-design updates on VA.gov
    enable_in_development: true
  mhv_secure_messaging_remove_lefthand_nav:
    actor_type: user
    description: Disables/Enables Secure Messaging lefthand navigation for new navigation solution
    enable_in_development: true
  mhv_secure_messaging_edit_contact_list:
    actor_type: user
    description: Disables/Enables Secure Messaging edit contact list page
  mhv_secure_messaging_triage_group_plain_language:
    actor_type: user
    description: Disables/Enables Secure Messaging recipients group plain language design
    enable_in_development: true
  mhv_secure_messaging_recipient_opt_groups:
    actor_type: user
    description: Disables/Enables Secure Messaging optgroups in recipient dropdown on Start a new message page
    enable_in_development: true
  mhv_secure_messaging_recipient_combobox:
    actor_type: user
    description: Disables/Enables Secure Messaging combobox in recipient dropdown on Start a new message page
  mhv_secure_messaging_remove_landing_page:
    actor_type: user
    description: Disables/Enables Secure Messaging Messages landing page and its components from view on VA.gov
    enable_in_development: true
  mhv_secure_messaging_signature_settings:
    actor_type: user
    description: Disables/Enables Secure Messaging Signature Settings in the VA Personal Information Settings
    enable_in_development: true
  mhv_medical_records_allow_txt_downloads:
    actor_type: user
    description: Allows users to download Medical Records data in TXT format
    enable_in_development: true
  mhv_medical_records_display_conditions:
    actor_type: user
    description: Show/hide content related to Health Conditions in Medical Records
    enable_in_development: true
  mhv_medical_records_display_domains:
    actor_type: user
    description: Show/hide in-progress Medical Records domains
    enable_in_development: true
  mhv_medical_records_display_labs_and_tests:
    actor_type: user
    description: Show/hide content related to Labs & Tests in Medical Records
    enable_in_development: true
  mhv_medical_records_display_notes:
    actor_type: user
    description: Show/hide content related to Notes in Medical Records
    enable_in_development: true
  mhv_medical_records_display_sidenav:
    actor_type: user
    description: Show/hide the Medical Records side navigation
    enable_in_development: true
  mhv_medical_records_display_vaccines:
    actor_type: user
    description: Show/hide content related to Vaccines in Medical Records
    enable_in_development: true
  mhv_medical_records_display_settings_page:
    actor_type: user
    description: Show/hide the Settings Page in Medical Records
    enable_in_development: true
  mhv_medical_records_display_vitals:
    actor_type: user
    description: Show/hide content related to Vitals in Medical Records
    enable_in_development: true
  mhv_medical_records_migrate_to_api_gateway:
    actor_type: user
    description: Enables the switch to the new MHV API Gateway endpoints
    enable_in_development: true
  mhv_medical_records_phr_refresh_on_login:
    actor_type: user
    description: Enables/disables the PHR refresh for MHV users when logging into VA.gov
    enable_in_development: true
  mhv_medical_records_redact_fhir_client_logs:
    actor_type: user
    description: Replaces IDs in fhir_client INFO-level logs with X's when enabled
    enable_in_development: true
  mhv_medical_records_to_va_gov_release:
    actor_type: user
    description: Enables/disables Medical Records on VA.gov (intial transition from MHV to VA.gov)
    enable_in_development: true
  mhv_medical_records_new_eligibility_check:
    actor_type: user
    description: Enables/disables Medical Records new access policy eligibility check endpoint
    enable_in_development: true
  mhv_medical_records_update_landing_page:
    actor_type: user
    description: Enables/disables Medical Records new landing page content
    enable_in_development: true
  mhv_medical_records_filter_and_sort:
    actor_type: user
    description: Enables/disables Medical Records new filter and sort changes
    enable_in_development: true
  mhv_medications_to_va_gov_release:
    actor_type: user
    description: Enables/disables Medications on VA.gov (initial transition from MHV to VA.gov)
    enable_in_development: true
  mhv_medications_display_refill_content:
    actor_type: user
    description: Enables/disables refill-related content for Medications on VA.gov
    enable_in_development: true
  mhv_medications_display_documentation_content:
    actor_type: user
    description: Enables/disables documentation-related content for Medications on VA.gov
    enable_in_development: true
  mhv_medications_display_allergies:
    actor_type: user
    description: Enables/disables allergies and reactions data
    enable_in_development: true
  mhv_medications_display_filter:
    actor_type: user
    description: Enables/disables filter feature for medications list
    enable_in_development: true
  mhv_medications_display_grouping:
    actor_type: user
    description: Enables/disables grouping medications related work
    enable_in_development: true
  mhv_medications_client_test:
    actor_type: user
    description: Toggles testing memoization medications client
    enable_in_development: true
  mhv_modern_cta_links:
    actor_type: user
    description: CTA widget links point to va.gov services
  mhv_medications_display_pending_meds:
    actor_type: user
    description: Enables/disables pending medications related work
    enable_in_development: true
  mhv_medications_display_refill_progress:
    actor_type: user
    description: Enables/disables refill progress related work
    enable_in_development: true
  mhv_medications_remove_landing_page:
    actor_type: user
    description: Enables/disables removal of landing page
    enable_in_development: true
  mhv_medications_show_ipe_content:
    actor_type: user
    description: Enables/disables ipe content
    enable_in_development: true
  mhv_medications_partial_fill_content:
    actor_type: user
    description: Enables/disables partial fill content
    enable_in_development: true
  mobile_allergy_intolerance_model:
    actor_type: user
    description: For mobile app, enalbes use of strict models for parsing allergy intolerance
  mobile_api:
    actor_type: user
    description: API endpoints consumed by the VA Mobile App (iOS/Android)
  mobile_filter_doc_27_decision_letters_out:
    actor_type: user
    description: filters out doc type 27 decision letters out of list of decision letters for mobile
    enable_in_development: false
  mobile_claims_log_decision_letter_sent:
    actor_type: user
    description: Logs decision letter info on both claims and decision letter endpoint
    enable_in_development: true
  multiple_address_10_10ez:
    actor_type: cookie_id
    description: >
      [Front-end only] When enabled, the 10-10EZ will collect a home and mailing address for the veteran
      vs only collecting a single, "permanent" address.
  organic_conversion_experiment:
    actor_type: user
    description: Toggle to enable login.gov create account experiment
  pcpg_trigger_action_needed_email:
    actor_type: user
    description: Set whether to enable VANotify email to Veteran for PCPG failure exhaustion
  pension_income_and_assets_clarification:
    actor_type: user
    description: >
      When enabled, 21P-527EZ will display additional explanations for the income and assets requirement.
  pension_medical_evidence_clarification:
    actor_type: user
    description: >
      [Front-end only] When enabled, 21P-527EZ will display additional explanations for the medical evidence requirement.
  pension_error_email_notification:
    actor_type: cookie_id
    description: Toggle sending of the Action Needed email notification
  pension_submitted_email_notification:
    actor_type: cookie_id
    description: Toggle sending of the Submission in Progress email notification
  pension_received_email_notification:
    actor_type: cookie_id
    description: Toggle sending of the Received email notification
  pre_entry_covid19_screener:
    actor_type: user
    description: >
      Toggle for the entire pre-entry covid 19 self-screener available at /covid19screener and to be used by visitors
      to VHA facilities in lieu of manual screening with a VHA employee.
      This toggle is owned by Patrick B. and the rest of the CTO Health Products team.
  profile_ppiu_reject_requests:
    actor_type: user
    description: When enabled, requests to the PPIU controller will return a routing error.
  profile_enhanced_military_info:
    actor_type: user
    description: When enabled, /v1/profile/military_info endpoint will return all military information for a user.
  profile_lighthouse_rating_info:
    actor_type: user
    description: When enabled, will request disability rating info data from lighthouse API.
  profile_user_claims:
    actor_type: user
    description: When enabled, /v0/user will return user profile claims for accessing service endpoints.
  profile_show_mhv_notification_settings_email_appointment_reminders:
    actor_type: user
    description: Show/Hide the email channel for Health appointment reminders notifications
  profile_show_mhv_notification_settings_email_rx_shipment:
    actor_type: user
    description: Show/Hide the email channel for Prescription shipping notifications
  profile_show_mhv_notification_settings_new_secure_messaging:
    actor_type: user
    description: Display MHV notification settings - New secure message notifications
  profile_show_mhv_notification_settings_medical_images:
    actor_type: user
    description: Display MHV notification settings - Medical images/reports notifications
  profile_show_military_academy_attendance:
    actor_type: user
    description: When enabled, profile service history will include military academy attendance.
    enable_in_development: true
  profile_hide_direct_deposit:
    actor_type: user
    description: Hides the Profile - Direct Deposit page content during a service outage
    enable_in_development: false
  profile_show_credential_retirement_messaging:
    actor_type: user
    description: Show/hide MHV and DS Logon credential retirement messaging in profile
  profile_show_payments_notification_setting:
    actor_type: user
    description: Show/Hide the payments section of notifications in profile
  profile_show_new_benefit_overpayment_debt_notification_setting:
    actor_type: user
    description: Show/Hide the Benefit overpayment debt notification item of notifications in profile
  profile_show_new_health_care_copay_bill_notification_setting:
    actor_type: user
    description: Show/Hide the Health care copay bill section of notifications in profile
  profile_show_privacy_policy:
    actor_type: user
    description: Show/Hide the privacy policy section on profile pages
  profile_show_pronouns_and_sexual_orientation:
    actor_type: user
    description: Show/hide Pronouns and Sexual Orientation fields on profile page
  profile_show_quick_submit_notification_setting:
    actor_type: user
    description: Show/Hide the quick submit section of notification settings in profile
  profile_show_no_validation_key_address_alert:
    actor_type: user
    description: Show/Hide alert messages when no validationKey is returned from the address_validation endpoint
  profile_use_experimental:
    description: Use experimental features for Profile application - Do not remove
    enable_in_development: true
    actor_type: user
  profile_use_vafsc:
    description: Use VA Forms System Core for forms instead of schema based forms
    actor_type: user
    enable_in_development: true
  pw_ehr_cta_use_slo:
    actor_type: user
    description: Use single-logout (SLO) paths for Public Websites-managed EHR CTAs
  my_va_experimental:
    actor_type: user
    description: Use for experimental features for My VA application (general)
  my_va_experimental_frontend:
    actor_type: user
    description: Use for experimental features for My VA application (frontend)
  my_va_experimental_fullstack:
    actor_type: user
    description: Use for experimental features for My VA application (fullstack)
    enable_in_development: true
  my_va_hide_notifications_section:
    actor_type: user
    description: Hides the Notifications section on My VA
    enable_in_development: true
  my_va_notification_component:
    actor_type: user
    description: Enable users to see va-notification component on My VA
    enable_in_development: true
  my_va_notification_dot_indicator:
    actor_type: user
    description: Enable dot indicator for notifications
  my_va_enable_mhv_link:
    actor_type: user
    description: Enables the "Visit MHV" CTA link under Health care section
  my_va_new_mhv_urls:
    actor_type: user
    description: Updates URLs for the "Health care" section of My VA
  my_va_mhv_link_design_update:
    actor_type: user
    description: Updates to hyperlink design for the "Health care" section of My VA
  my_va_update_errors_warnings:
    actor_type: user
    description: Update all errors and warnings on My VA for consistency (will remove when va-notification component is released)
  my_va_lighthouse_uploads_report:
    actor_type: user
    description: Use lighthouse /uploads/report endpoint for Form status
  my_va_form_submission_pdf_link:
    actor_type: user
    description: Enables users to view PDF link within submitted forms cards
  rated_disabilities_detect_discrepancies:
    actor_type: user
    description:
      When enabled, the rated disabilities application will check for discrepancies between
      the number of rated disabilities returned by EVSS and Lighthouse
    enable_in_development: true
  rated_disabilities_sort_ab_test:
    actor_type: user
    description: Allows us to set up AB test of sorting on rated disabilities app
  rated_disabilities_use_lighthouse:
    actor_type: user
    description: When enabled, the rated disabilities application uses Lighthouse instead of EVSS
    enable_in_development: true
  saved_claim_pdf_overflow_tracking:
    actor_type: user
    description: When enabled, record metrics for claims which have overflow in the generated pdf
    enable_in_development: true
  schema_contract_appointments_index:
    actor_type: user
    description: Enables schema validation for the appointments service index fetch.
  search_representative:
    actor_type: user
    description: Enable frontend application and cta for Search Representative application
    enable_in_development: true
  search_gov_maintenance:
    actor_type: user
    description: Use when Search.gov system maintenance impacts sitewide search
    enable_in_development: true
  show526_wizard:
    actor_type: user
    description: This determines when the wizard should show up on the form 526 intro page
    enable_in_development: true
  show_edu_benefits_0994_wizard:
    actor_type: user
    description: This determines when the wizard should show up on the 0994 introduction page
  show_edu_benefits_1990_wizard:
    actor_type: user
    description: This determines when the wizard should show up on the 1990 introduction page
  show_edu_benefits_1990e_wizard:
    actor_type: user
    description: This determines when the wizard should show up on the 1990e introduction page
  show_edu_benefits_1990n_wizard:
    actor_type: user
    description: This determines when the wizard should show up on the 1990N introduction page
  show_edu_benefits_1995_wizard:
    actor_type: user
    description: This determines when the wizard should show up on the 1995 introduction page
  show_edu_benefits_5490_wizard:
    actor_type: user
    description: This determines when the wizard should show up on the 5490 introduction page
  show_edu_benefits_5495_wizard:
    actor_type: user
    description: This determines when the wizard should show up on the 5495 introduction page
  show_financial_status_report:
    actor_type: user
    description: Enables VA Form 5655 (Financial Status Report)
    enable_in_development: true
  show_financial_status_report_wizard:
    actor_type: user
    description: Enables the Wizard for VA Form 5655 (Financial Status Report)
    enable_in_development: true
  show_financial_status_report_streamlined_waiver:
    actor_type: user
    description: Enables the Streamlined Waiver for VA Form 5655 (Financial Status Report)
    enable_in_development: true
  show_form_i18n:
    actor_type: user
    description: Enables the internationalization features for forms
    enable_in_development: true
  show_dgi_direct_deposit_1990EZ:
    actor_type: user
    description: Displays prefill enabled direct deposit component on 1990EZ form.
    enable_in_development: false
  show_meb_1990EZ_maintenance_alert:
    actor_type: user
    description: Displays an alert to users on 1990EZ intro page that the Backend Service is Down.
    enable_in_development: false
  show_meb_1990EZ_R6_maintenance_message:
    actor_type: user
    description: Displays an alert to users on 1990EZ intro page that the Backend Service is Down.
    enable_in_development: false
  show_meb_1990E_maintenance_alert:
    actor_type: user
    description: Displays an alert to users on 1990E intro page that the Backend Service is Down.
    enable_in_development: false
  show_meb_1990E_R6_maintenance_message:
    actor_type: user
    description: Displays an alert to users on 1990E intro page that the Backend Service is Down.
    enable_in_development: false
  show_meb_letters_maintenance_alert:
    actor_type: user
    description: Displays an alert to users on Letters Inbox page that the Backend Service is Down.
    enable_in_development: false
  show_meb_enrollment_verification_maintenance_alert:
    actor_type: user
    description: Displays an alert to users on Enrollment Verification intro page that the Backend Service is Down.
    enable_in_development: false
  show_meb_international_address_prefill:
    actor_type: user
    description: Enhances form prefilling to include international address.
    enable_in_development: true
  show_meb_service_history_categorize_disagreement:
    actor_type: user
    enable_in_development: false
  show_meb_5490_maintenance_alert:
    actor_type: user
    description: Displays an alert to users on 5490 intro page that the Backend Service is Down.
    enable_in_development: false
  show_one_va_debt_letter:
    actor_type: user
    description: Enables the One VA Debt Letter feature
    enable_in_development: true
  show_payment_history_mvp:
    actor_type: user
    description: Enables the Payment History MVP features for development
    enable_in_development: true
  vha_show_payment_history:
    actor_type: user
    description: Enables the VHA Payment history (including copay resolution) feature for combined debt portal
    enable_in_development: true
  meb_1606_30_automation:
    actor_type: user
    description: Enables MEB form to handle Chapter 1606/30 forms as well as Chapter 33.
  meb_exclusion_period_enabled:
    actor_type: user
    description: enables exclusion period checks
    enable_in_development: false
  meb_dpo_address_option_enabled:
    actor_type: user
    description: enables DPO option on address field
    enable_in_development: false
  meb_kicker_notification_enabled:
    actor_type: user
    description: enables kicker notification on additional consideration questions
    enable_in_development: false
  meb_auto_populate_relinquishment_date:
    actor_type: user
    description: Flag to autofill datepicker for reliinquishment date
    enable_in_development: true
  dgi_rudisill_hide_benefits_selection_step:
    actor_type: user
    description: Hides benefit selection page on original claims application.
    enable_in_development: false
  show_forms_app:
    actor_type: user
    description: Enables the TOE form to be displayed.
    enable_in_development: true
  sign_in_service_enabled:
    actor_type: cookie_id
    description: Enables the ability to use OAuth authentication via the Sign in Service (Identity)
    enable_in_development: true
  mhv_credential_button_disabled:
    actor_type: user
    description: Enables the ability to hide the My HealtheVet sign in button (Identity)
    enable_in_development: true
  sign_in_modal_v2:
    actor_type: user
    description: Enables new page design of Sign In modal and USiP
    enable_in_development: false
  medical_copays_zero_debt:
    actor_type: user
    description: Enables zero debt balances feature on the medical copays application
    enable_in_development: false
  show_healthcare_experience_questionnaire:
    actor_type: cookie_id
    description: Enables showing the pre-appointment questionnaire feature.
    enable_in_development: true
  show_generic_debt_card_myva:
    actor_type: user
    description: Enables the generic debt card on My VA
    enable_in_development: true
  show_new_refill_track_prescriptions_page:
    actor_type: user
    description: This will show the non-Cerner-user and Cerner-user content for the page /health-care/refill-track-prescriptions/
  show_new_schedule_view_appointments_page:
    actor_type: user
    description: This will show the non-Cerner-user and Cerner-user content for the page /health-care/schedule-view-va-appointments/
  show_updated_fry_dea_app:
    actor_type: user
    description: Show the new version of the Fry/DEA form.
  spool_testing_error_2:
    actor_type: user
    description: Enables Slack notifications for CreateDailySpoolFiles
  spool_testing_error_3:
    actor_type: user
    description: Enables email notifications for CreateDailySpoolFiles errors
  stem_automated_decision:
    actor_type: user
    description: Add automated decision to 10203 application workflow
    enable_in_development: true
  subform_8940_4192:
    actor_type: user
    description: Form 526 subforms for unemployability & connected employment information
    enable_in_development: true
  use_veteran_models_for_appoint:
    actor_type: user
    description: Use the original veteran_x models to power Appoint a Rep entity search
    enable_in_development: true
  va1010_forms_enrollment_system_service_enabled:
    actor_type: user
    description: Enables the VA1010Forms enrollment system service
    enable_in_development: true
  va1010_forms_eesummary_rest_api_enabled:
    actor_type: user
    description: Utilizes the Enrollment System's eeSummary REST API
    enable_in_development: true
  va_notify_custom_errors:
    actor_type: user
    description: Custom error classes instead of the generic Common::Exceptions::BackendServiceException
  va_notify_custom_bearer_tokens:
    actor_type: user
    description: Iterates through Settings.vanotify.service_callback_tokens for token matching
  va_online_scheduling:
    actor_type: user
    description: Allows veterans to view their VA and Community Care appointments
    enable_in_development: true
  va_online_scheduling_booking_exclusion:
    actor_type: user
    description: Permits the exclusion of Lovell sites from being scheduled prior to Oracle Health cutover
    enable_in_development: true
  va_online_scheduling_cancellation_exclusion:
    actor_type: user
    description: Permits the exclusion of Lovell sites from cancellations prior to Oracle Health cutover
    enable_in_development: true
  va_online_scheduling_cancel:
    actor_type: user
    description: Allows veterans to cancel VA appointments
    enable_in_development: true
  va_online_scheduling_community_care:
    actor_type: user
    description: Allows veterans to submit requests for Community Care appointments
    enable_in_development: true
  va_online_scheduling_direct:
    actor_type: user
    description: Allows veterans to directly schedule VA appointments
    enable_in_development: true
  va_online_scheduling_requests:
    actor_type: user
    description: Allows veterans to submit requests for VA appointments
    enable_in_development: true
  va_online_scheduling_static_landing_page:
    actor_type: user
    description: Allows updates to the static landing widget on the Public Websites page
    enable_in_development: true
  va_online_scheduling_vaos_service_cc_appointments:
    actor_type: user
    description: Toggle for new vaos service cc appointments.
    enable_in_development: true
  va_online_scheduling_vaos_service_requests:
    actor_type: user
    description: Toggle for new vaos service requests.
    enable_in_development: true
  va_online_scheduling_vaos_service_va_appointments:
    actor_type: user
    description: Toggle for new vaos service va appointments.
    enable_in_development: true
  va_online_scheduling_vaos_alternate_route:
    actor_type: user
    enable_in_development: false
    description: Toggle for the vaos module to use an alternate vaos-service route
  va_online_scheduling_clinic_filter:
    actor_type: user
    enable_in_development: true
    description: Toggle for VAOS direct scheduling & appointment request clinic filtering
  va_online_scheduling_breadcrumb_url_update:
    actor_type: user
    enable_in_development: true
    description: Toggle for the breadcrumb and url changes for mhv
  va_dependents_v2:
    actor_type: user
    description: Allows us to toggle bewteen V1 and V2 of the 686c-674 forms.
  va_dependents_v2_banner:
    actor_type: user
    description: Allows us to toggle a form maintenance banner on the V1 form for pre-launch.
  va_dependents_new_fields_for_pdf:
    actor_typer: user
    description: Allows us to toggle the new fields on the front end for 686C-674
  va_dependents_submit674:
    actor_type: user
    description: Allows submission of 674 without MANUAL_VAGOV flag
  va_online_scheduling_enable_OH_cancellations:
    actor_type: user
    enable_in_development: true
    description: Allows appointment cancellations to be routed to Oracle Health sites.
  va_online_scheduling_enable_OH_eligibility:
    actor_type: user
    enable_in_development: true
    description: Toggle for routing eligibility requests to the VetsAPI Gateway Service(VPG) instead of vaos-service
  va_online_scheduling_enable_OH_slots_search:
    actor_type: user
    enable_in_development: true
    description: Toggle for routing slots search requests to the VetsAPI Gateway Service(VPG) instead of vaos-service
  va_online_scheduling_cc_direct_scheduling:
    actor_type: user
    description: Enables CC direct scheduling.
    enable_in_development: true
  va_online_scheduling_use_vpg:
    actor_type: user
    enable_in_development: true
    description: Toggle for routing appointment requests to the VetsAPI Gateway Service(VPG) instead of vaos-service.
  va_online_scheduling_recent_locations_filter:
    actor_type: user
    enable_in_development: true
    description: Toggle for displaying the most recent facilities on the Choose your VA location page.
  va_online_scheduling_OH_direct_schedule:
    actor_type: user
    enable_in_development: true
    description: Toggle to enable direct scheduling workflow for Oracle Health appointments.
  va_online_scheduling_OH_request:
    actor_type: user
    enable_in_development: true
    description: Toggle to enable request workflow for Oracle Health appointments.
  va_online_scheduling_remove_podiatry:
    actor_type: user
    enable_in_development: true
    description: Toggle to remove Podiatry from the type of care list when scheduling an online appointment.
  vaos_online_scheduling_use_va_date:
    actor_type: user
    enable_in_development: true
    description: Toggle to use VaDate/VaDateField.
  va_online_scheduling_fe_source_of_truth:
    actor_type: user
    enable_in_development: true
    description: Toggle to use API response as the source of truth in FE for upcoming/past/pending appointments.
  va_online_scheduling_fe_source_of_truth_va:
    actor_type: user
    enable_in_development: true
    description: Toggle to use API response as the source of truth in FE for VA appointment and request types.
  va_online_scheduling_fe_source_of_truth_cc:
    actor_type: user
    enable_in_development: true
    description: Toggle to use API response as the source of truth in FE for CC appointment and request types.
  va_online_scheduling_fe_source_of_truth_modality:
    actor_type: user
    enable_in_development: true
    description: Toggle to use API response as the source of truth in FE for in person, phone, claims exam, covid vaccine modalities.
  va_online_scheduling_fe_source_of_truth_telehealth:
    actor_type: user
    enable_in_development: true
    description: Toggle to use API response as the source of truth in FE for Video at VA, Video at ATLAS, Video at Home modalities.
  va_online_scheduling_past_appt_date_range:
    actor_type: user
    enable_in_development: true
    description: Toggle for modifying the date range selection on the Past appointments page.
  va_online_scheduling_mhv_route_guards:
    actor_type: user
    enable_in_development: true
    description: Toggle for adopting MHV route guards for the appointment tool.
  va_online_scheduling_direct_schedule_appointment_conflict:
    actor_type: user
    enable_in_development: true
    description: Toggle for warning user of appointment conflicts on the direct scheduling calendar during booking.
  va_online_scheduling_display_past_cancelled_appointments:
    actor_type: user
    enable_in_development: true
    description: Toggle for displaying past cancelled appointments.
  va_online_scheduling_patient_history_future_appts:
    actor_type: user
    enable_in_development: true
    description: Toggle for including future appointments in the patient history retrieval.
  veteran_onboarding_beta_flow:
    actor_type: user
    description: Conditionally display the new veteran onboarding flow to user
  veteran_onboarding_show_to_newly_onboarded:
    actor_type: user
    description: Conditionally display the new veteran onboarding flow to user, based upon number of days since verified
  veteran_onboarding_show_welcome_message_to_new_users:
    actor_type: user
    description: Conditionally display the "Welcome to VA" message to new (LOA1 or LOA3) users
    enable_in_development: false
  vre_trigger_action_needed_email:
    actor_type: user
    description: Set whether to enable VANotify email to Veteran for VRE failure exhaustion
  vre_modular_api:
    actor_type: user
    description: Enables calls to the modularized VRE API
  show_edu_benefits_1990EZ_Wizard:
    actor_type: user
    description: Navigates user to 1990EZ or 1990 depending on form questions.
    enable_in_development: true
  show_dashboard_notifications:
    actor_type: user
    description: Enables on-site notifications
  check_va_inbox_enabled:
    actor_type: user
    description: Enables check inbox link
  dhp_connected_devices_fitbit:
    actor_type: user
    description: Enables linking between VA.gov account and fitbit account
  payment_history:
    actor_type: user
    description: Allows manual enabling/disabling payment history when BGS is acting up (5 min response times)
    enable_in_development: true
  payment_history_exclude_third_party_disbursements:
    actor_type: user
    description: When enabled, a user viewing the payment history will only see payments disbursed to them.
    enable_in_development: false
  payment_history_recategorize_hardship:
    actor_type: user
    description: When enabled, recategorize Hardship payments sent to the veteran as Ch33 Hardship
    enable_in_development: false
  cdp_payment_history_vba:
    actor_type: user
    description: Enables showing the overpayment and summary pages for the CDP Payment History
    enable_in_development: true
  show_digital_form_1095b:
    actor_type: user
    description: Enables access to digital 1095-B form download
    enable_in_development: true
  show_meb_dgi40_features:
    actor_type: user
    description: Enables the UI integration with the meb dgi
    enable_in_development: true
  show_meb_dgi42_features:
    actor_type: user
    description: Enables UI updates for meb dgi 42
    enable_in_development: true
  show_meb_enhancements:
    actor_type: user
    description: Provides a flag wrapper for minor code changes to be gated from Prod.
    enable_in_development: true
  show_meb_enhancements_06:
    actor_type: user
    description: Provides a flag wrapper for minor code changes to be gated from Prod.
  show_meb_enhancements_08:
    actor_type: user
    description: Provides a flag wrapper for minor code changes to be gated from Prod.
    enable_in_development: true
  show_meb_enhancements_09:
    actor_type: user
    description: Provides a flag wrapper for minor code changes to be gated from Prod.
    enable_in_development: true
  meb_gate_person_criteria:
    actor_type: user
    description: Flag to use Person Criteria on Submission service
    enable_in_development: true
  supply_reordering_sleep_apnea_enabled:
    actor_type: user
    description: Enables sleep apnea supplies to be ordered in the supply reorder tool / MDOT.
    enable_in_development: true
  toe_dup_contact_info_call:
    actor_type: user
    description: Flag to use contact info call and modal
    enable_in_development: true
  toe_short_circuit_bgs_failure:
    actor_type: user
    description: Flag to use begin rescue block for BGS call
    enable_in_development: true
  toe_high_school_info_change:
    actor_type: user
    description: Flag to change order of high school info page
    enable_in_development: false
  toe_light_house_dgi_direct_deposit:
    actor_type: user
    description: Uses lighthouse api for direct deposit information in TOE.
    enable_in_development: false
  move_form_back_button:
    actor_type: user
    description: Test moving form back button to the top of the page
  mobile_cerner_transition:
    actor_type: user
    description: For mobile app, a facility is being transitioned to cerner.
  mobile_lighthouse_letters:
    actor_type: user
    description: For mobile app, use Lighthouse instead of EVSS for our letters endpoints upstream service
  mobile_lighthouse_direct_deposit:
    actor_type: user
    description: For mobile app, use Lighthouse instead of EVSS for our direct deposit interactions
  mobile_lighthouse_claims:
    actor_type: user
    description: For mobile app, use Lighthouse instead of EVSS for our claims endpoints upstream service
  mobile_lighthouse_request_decision:
    actor_type: user
    description: For mobile app, use Lighthouse instead of EVSS for our request decision endpoints upstream service
  mobile_lighthouse_document_upload:
    actor_type: user
    description: For mobile app, use Lighthouse instead of EVSS for our document uploads
  mobile_lighthouse_disability_ratings:
    actor_type: user
    description: For mobile app, use Lighthouse instead of EVSS for our disability ratings endpoints upstream service
  mobile_military_indicator_logger:
    actor_type: user
    description: For mobile app, enables logging of military discharge codes
  mobile_appeal_model:
    actor_type: user
    description: For mobile app, enables use of strict models for parsing appeals
  mobile_push_register_logging:
    actor_type: user
    description: For mobile app, logs push register errors for debugging
  form526_backup_submission_temp_killswitch:
    actor_type: user
    description: Provide a temporary killswitch to disable form526 backup submission if something were to go awry
  virtual_agent_show_floating_chatbot:
    actor_type: user
    description: Enables a floating chatbot on the chatbot page - managed by virtual agent team
  disability_compensation_email_veteran_on_polled_lighthouse_doc_failure:
    actor_type: user
    description: Sends document upload failure emails when polled doc uploaded to Lighthouse has failed to process at Lighthouse
  disability_compensation_lighthouse_document_service_provider:
    actor_type: user
    description: If enabled uses the lighthouse documents service
  disability_compensation_prevent_submission_job:
    actor_type: user
    description: If enabled, the submission form526 record will be created, but there will be submission job
  disability_compensation_use_api_provider_for_bdd_instructions:
    actor_type: user
    description: Provide a temporary killswitch for using the ApiProviderFactory to select an API for uploading BDD instructions
  disability_compensation_upload_bdd_instructions_to_lighthouse:
    actor_type: user
    description: If enabled uploads BDD instructions to Lighthouse Benefits Documents API instead of EVSS
  disability_compensation_0781v2_extras_redesign:
    actor_type: user
    description: If enabled, the 0781v2 overflow page will use the new design
    enable_in_development: true
  disability_compensation_use_api_provider_for_0781_uploads:
    actor_type: user
    description: Provide a temporary killswitch for using the ApiProviderFactory to select an API for uploading 0781/a forms
  disability_compensation_upload_0781_to_lighthouse:
    actor_type: user
    description: If enabled uploads 0781/a forms to Lighthouse Benefits Documents API instead of EVSS
  disability_compensation_use_api_provider_for_submit_veteran_upload:
    actor_type: user
    description: Provide a temporary killswitch for using the ApiProviderFactory to select an API for uploading Veteran Evidence
  disability_compensation_upload_veteran_evidence_to_lighthouse:
    actor_type: user
    description: If enabled uploads Veteran Evidence to Lighthouse Benefits Documents API instead of EVSS
  disablity_benefits_browser_monitoring_enabled:
    actor_type: user
    description: Datadog RUM monitoring for disability benefits applications
  virtual_agent_fetch_jwt_token:
    actor_type: user
    description: Enable the fetching of a JWT token to access MAP environment
  virtual_agent_lighthouse_claims:
    actor_type: user
    description: Use lighthouse instead of EVSS to view benefit claims for virtual agent chatbot application
  virtual_agent_voice:
    actor_type: user
    description: Enable the voice feature of the VA Chatbot
  notification_center:
    actor_type: user
    description: Enable Notification Center
    enable_in_development: true
  nod_part3_update:
    actor_type: user
    description: NOD update to latest form, part III box 11
    enable_in_development: true
  nod_browser_monitoring_enabled:
    actor_type: user
    description: NOD Datadog RUM monitoring
  nod_callbacks_endpoint:
    actor_type: user
    description: Enables Decision Review endpoint to process VANotify notification callbacks
    enable_in_development: true
  sc_new_form:
    actor_type: user
    description: Supplemental Claim new form updates
    enable_in_development: true
  hlr_browser_monitoring_enabled:
    actor_type: user
    description: HLR Datadog RUM monitoring
  sc_browser_monitoring_enabled:
    actor_type: user
    description: Supplemental Claim Datadog RUM monitoring
  virtual_agent_enable_pva2_chatbot:
    actor_type: user
    description: If enabled, switches VA chatbot from PVA1 to PVA2
  virtual_agent_enable_root_bot:
    actor_type: user
    description: If enabled, switches VA chatbot from PVA to Root Bot
  virtual_agent_component_testing:
    actor_type: user
    description: If enabled, allows for testing of the chatbot components
  terms_of_use:
    actor_type: user
    description: This determines whether a user is redirected to the Terms of Use page
    enable_in_development: true
  burial_form_enabled:
    actor_type: user
    description: Enable the burial form
  burial_confirmation_page:
    actor_type: user
    description: Toggle showing the updated confirmation page
    enable_in_development: true
  burial_error_email_notification:
    actor_type: cookie_id
    description: Toggle sending of the Action Needed email notification
  burial_received_email_notification:
    actor_type: cookie_id
    description: Toggle sending of the Received email notification
  burial_submitted_email_notification:
    actor_type: cookie_id
    description: Toggle sending of the Burial Submission in Progress email notification
  burial_browser_monitoring_enabled:
    actor_type: user
    description: Burial Datadog RUM monitoring
  pension_form_enabled:
    actor_type: user
    description: Enable the pension form
  pension_browser_monitoring_enabled:
    actor_type: user
    description: Pension Datadog RUM monitoring
  pension_multiple_page_response:
    actor_type: user
    description: Implement multiple page response pattern
    enable_in_development: true
  pension_form_profile_module_enabled:
    actor_type: user
    description: Use the module version of the FormProfile
  pension_kafka_event_bus_submission_enabled:
    actor_type: user
    description: Enable the EventBusSubmissionJob for Kafka
  income_and_assets_form_enabled:
    actor_type: user
    description: Enable form 21P-0969 Update Income and Assets Evidence Form
    enable_in_development: true
  intent_to_file_lighthouse_enabled:
    actor_type: user
    description: Enable new Lighthouse ITF logic
    enable_in_development: true
  intent_to_file_synchronous_enabled:
    actor_type: user
    description: Enable ITF synchronous call logic
    enable_in_development: true
  central_mail_benefits_intake_submission:
    actor_type: user
    description: Enable central mail claims submission uses Benefits Intake API
  ecc_benefits_intake_submission:
    actor_type: user
    description: Enable education and career counseling claim submissions to use Benefits Intake API
  virtual_agent_enable_param_error_detection:
    actor_type: user
    description: If enabled, Allows for the detection of errors in the chatbot params
  virtual_agent_enable_msft_pva_testing:
    actor_type: user
    description: If enabled, allows for connecting to MSFT PVA
  virtual_agent_enable_nlu_pva_testing:
    actor_type: user
    description: If enabled, allows for connecting to NLU PVA
  vye_request_allowed:
    actor_type: user
    description: >-
      Master toggle for the VYE (Verify Your Enrollment) project.
      If enabled, requests will be allowed to reach the controllers, otherwise a 400 (Bad Request) will be returned.
  sob_updated_design:
    actor_type: user
    description: >-
      Controls how the GI Bill State of Benefits (SOB) application is presented.
      When enabled: it use the new SOB application that works 24/7.
      When disabled: it will use the old SOB application that only works from 0600 to 2200 hrs
  travel_pay_power_switch:
    actor_type: user
    enable_in_development: true
    description: >-
      Main switch for the Travel Pay feature on VA.gov using the new BTSSS (travel pay) API.
      Enabled - Requests are handled as normal.
      Disabled - Requests are not handled. Server returns a 503 (Service Unavailable) until re-enabled.
  travel_pay_view_claim_details:
    actor_type: user
    enable_in_development: true
    description: >-
      A frontend-focused switch that toggles visibility of and access to the Travel Pay claim details page and entry point (features toggled together).
      Enabled - Entry point link and claim details page are viewable.
      Disabled - Entry point link and claim details page are not viewable.
  travel_pay_submit_mileage_expense:
    actor_type: user
    enable_in_development: true
    description: >-
      A switch that toggles availability of the submit mileage expense feature.
      Enabled - Requests are handled as normal. Frontend features are available per toggle settings.
      Disabled - Requests are not handled. Server returns a 503 (Service Unavailable) until re-enabled. Frontend features are not available.
  travel_pay_claims_management:
    actor_type: user
    enable_in_development: true
    description: >-
      A switch that toggles new claims management functionality.
  yellow_ribbon_automated_date_on_school_search:
    actor_type: user
    description: Enable the automated date displayed in the Find a Yellow Ribbon school search results
  accredited_representative_portal_pilot:
    actor_type: user
    description: Enable the Accredited Representative Portal for the pilot
    enable_in_development: true
  toggle_vye_address_direct_deposit_forms:
    actor_type: user
    description: Enable mailing address and direct deposit for VYE
  vye_login_widget:
    actor_type: user
    description: Enable Vye authentication widget
  toggle_vye_address_direct_deposit_forms_in_profile:
    actor_type: user
    description: Enable mailing address and direct deposit for VYE in profile page
  toggle_vye_application:
    actor_type: user
    description: Enable VYE
  military_benefit_estimates:
    actor_type: user
    description: swap order of the military details in GI search filters
  merge_1995_and_5490:
    actore_type: user
    description: Activating the combined 1995 and 5490 form
  mgib_verifications_maintenance:
    actor_type: user
    description: Used to show  maintenance alert for MGIB Verifications
  search_use_v2_gsa:
    actor_type: cookie_id
    description: Swaps the Search Service's for one with an updated api.gsa.gov address
    enable_in_development: true
  remove_pciu:
    actor_type: user
    description: If enabled, VA Profile is used to populate contact information with PCIU backup calls
    enable_in_development: true
  show_yellow_ribbon_table:
    actor_type: cookie_id
    description: Used to show yellow ribbon table in Comparison Tool
  banner_update_alternative_banners:
    actor_type: user
    description: Used to toggle the DB updating of alternative banners
  banner_use_alternative_banners:
    actor_type: user
    description: Used to toggle use of alternative banners.
  fsr_wizard:
    actor_type: user
    description: Used to toggle the FSR wizard
  gi_comparison_tool_show_ratings:
    actor_type: user
    description: Display Veteran student ratings in GI comparison Tool
  gi_comparison_tool_programs_toggle_flag:
    actor_type: user
    description: Used to show links to programs page in comparison tool
  gi_comparison_tool_lce_toggle_flag:
    actor_type: user
    description: Used to show lce page in comparison tool
  va_notify_in_progress_metadata:
    actor_type: user
    description: If enabled, emails and sms sent through VaNotify::Service will be stored as notifications.
  va_notify_notification_creation:
    actor_type: user
    description: If enabled, emails and sms sent through VaNotify::Service will be stored as notifications.
  is_DGIB_endpoint:
    actor_type: user
    description: used to call data from DGIB endpoints for MGIB VYE application
  lighthouse_veterans_health_debug_logging:
    actor_type: user
    description: Enable debug logging for Lighthouse Veterans Health API
    enable_in_development: false
  benefits_non_disability_ch31_v2:
    actor_type: user
    description: If enabled, use new form and api endpoint for Ch31 VR&E form
  is_updated_gi:
    actor_type: cookie_id
    description: If enabled, use updated gi design
  gi_ct_collab:
    actor_type: cookie_id
    description: If enabled, use VEBT/EDM team GI Comparison Tool homepage
  show_rudisill_1995:
    actor_type: user
    description: If enabled, show rudisill review in 22-1995
  enable_lighthouse:
    actor_type: user
    description: If enabled, user will connect to lighthouse api in sob instead of evss
  benefits_intake_submission_status_job:
    actor_type: user
    description: Batch process FormSubmissionAttempts using ::BenefitsIntake::SubmissionStatusJob
  virtual_agent_enable_datadog_logging:
    actor_type: user
    description: If enabled, allows for the use of Datadog logging for the chatbot
  kafka_producer:
    actor_type: cookie_id
    description: Enables the Kafka producer for the VA.gov platform
  show_about_yellow_ribbon_program:
    actor_type: user
    description: If enabled, show additional info about the yellow ribbon program
  accredited_representative_portal_sort_by:
    actor_type: user
    description: Hides sort by in POA Request Search page
  accredited_representative_portal_help:
    actor_type: user
    description: Hides Get Help link on navigation
  accredited_representative_portal_profile:
    actor_type: user
    description: Hides Profile link on navigation dropdown
  forms_10215_10216_release:
    actor_type: user
    description: If enabled, show links to new forms instead of download links on SCO page<|MERGE_RESOLUTION|>--- conflicted
+++ resolved
@@ -142,15 +142,9 @@
   hca_log_form_attachment_create:
     actor_type: user
     description: Enable logging all successful-looking attachment creation calls to Sentry at info-level
-<<<<<<< HEAD
   hca_ez_kafka_submission_enabled:
     actor_type: cookie_id
     description: Enables the 10-10EZ Kafka Event Bus submission 
-  cg1010_oauth_2_enabled:
-    actor_type: user
-    description: Use OAuth 2.0 Authentication for 10-10CG Form Mulesoft integration.
-=======
->>>>>>> 0a9a539d
   ezr_prod_enabled:
     actor_type: user
     description: Enables access to the 10-10EZR application in prod for the purposes of conducting user reasearch
