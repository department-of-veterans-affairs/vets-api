# frozen_string_literal: true

require 'rails_helper'
require 'support/saml/response_builder'

RSpec.describe SAML::User do
  include SAML::ResponseBuilder

  describe 'SSOe' do
<<<<<<< HEAD
    let(:authn_context) { LOA::IDME_LOA1 }
=======
    subject { described_class.new(saml_response) }

    let(:authn_context) { 'urn:oasis:names:tc:SAML:2.0:ac:classes:Password' }
>>>>>>> a5d5155c
    let(:account_type)  { '1' }
    let(:highest_attained_loa) { '1' }
    let(:multifactor) { false }

    let(:saml_response) do
      build_saml_response(
        authn_context: authn_context,
        account_type: account_type,
        level_of_assurance: [highest_attained_loa],
        multifactor: [multifactor],
        issuer: 'https://int.eauth.va.gov/FIM/sps/saml20fedCSP/saml20'
      )
    end

    context 'IDme LOA1 user' do
      it 'has various important attributes' do
        expect(subject.to_hash).to eq(
          dslogon_edipi: '1606997570',
          authn_context: authn_context,
          birth_date: nil,
          first_name: nil,
          last_name: nil,
          middle_name: nil,
          gender: nil,
          ssn: nil,
          zip: nil,
          mhv_icn: nil,
          mhv_correlation_id: nil,
          uuid: '0e1bb5723d7c4f0686f46ca4505642ad',
          email: 'kam+tristanmhv@adhocteam.us',
          multifactor: false,
          loa: { current: 1, highest: 1 },
          sign_in: { service_name: 'idme', account_type: 1 }
        )
      end

      it 'is not changing multifactor' do
        expect(subject).not_to be_changing_multifactor
      end
    end

    context 'MHV non premium user' do
      let(:authn_context) { 'myhealthevet' }
      let(:account_type) { '1' }
      let(:highest_attained_loa) { '3' }

      it 'has various important attributes' do
        expect(subject.to_hash).to eq(
          birth_date: nil,
          authn_context: authn_context,
          dslogon_edipi: '1606997570',
          first_name: nil,
          last_name: nil,
          middle_name: nil,
          gender: nil,
          ssn: nil,
          zip: nil,
          mhv_icn: nil,
          mhv_correlation_id: nil,
          uuid: '0e1bb5723d7c4f0686f46ca4505642ad',
          email: 'kam+tristanmhv@adhocteam.us',
          loa: { current: 1, highest: 3 },
          sign_in: { service_name: 'myhealthevet', account_type: 1 },
          multifactor: multifactor
        )
      end
    end

    context 'DSLogon non premium user' do
      let(:authn_context) { 'dslogon' }
      let(:account_type) { '1' }
      let(:highest_attained_loa) { '3' }

      it 'has various important attributes' do
        expect(subject.to_hash).to eq(
          birth_date: nil,
          authn_context: authn_context,
          dslogon_edipi: '1606997570',
          first_name: nil,
          last_name: nil,
          middle_name: nil,
          gender: nil,
          ssn: nil,
          zip: nil,
          mhv_icn: nil,
          mhv_correlation_id: nil,
          uuid: '0e1bb5723d7c4f0686f46ca4505642ad',
          email: 'kam+tristanmhv@adhocteam.us',
          loa: { current: 1, highest: 3 },
          sign_in: { service_name: 'dslogon', account_type: 1 },
          multifactor: multifactor
        )
      end
    end

    context 'DSLogon premium user' do
      let(:authn_context) { 'dslogon' }
      let(:account_type) { '3' }
      let(:highest_attained_loa) { '3' }

      it 'has various important attributes' do
        expect(subject.to_hash).to eq(
          birth_date: '1735-10-30',
          authn_context: authn_context,
          dslogon_edipi: '1606997570',
          first_name: 'Tristan',
          last_name: 'MHV',
          middle_name: '',
          gender: 'M',
          ssn: '111223333',
          zip: '12345',
          mhv_icn: '0000',
          mhv_correlation_id: '0000',
          uuid: '0e1bb5723d7c4f0686f46ca4505642ad',
          email: 'kam+tristanmhv@adhocteam.us',
          loa: { current: 3, highest: 3 },
          sign_in: { service_name: 'dslogon', account_type: 3 },
          multifactor: multifactor
        )
      end
<<<<<<< HEAD
=======

      it 'is not changing multifactor' do
        expect(subject).not_to be_changing_multifactor
      end
>>>>>>> a5d5155c
    end
  end
end<|MERGE_RESOLUTION|>--- conflicted
+++ resolved
@@ -7,13 +7,8 @@
   include SAML::ResponseBuilder
 
   describe 'SSOe' do
-<<<<<<< HEAD
+    subject { described_class.new(saml_response) }
     let(:authn_context) { LOA::IDME_LOA1 }
-=======
-    subject { described_class.new(saml_response) }
-
-    let(:authn_context) { 'urn:oasis:names:tc:SAML:2.0:ac:classes:Password' }
->>>>>>> a5d5155c
     let(:account_type)  { '1' }
     let(:highest_attained_loa) { '1' }
     let(:multifactor) { false }
@@ -134,13 +129,6 @@
           multifactor: multifactor
         )
       end
-<<<<<<< HEAD
-=======
-
-      it 'is not changing multifactor' do
-        expect(subject).not_to be_changing_multifactor
-      end
->>>>>>> a5d5155c
     end
   end
 end