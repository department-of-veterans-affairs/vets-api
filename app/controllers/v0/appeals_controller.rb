--- conflicted
+++ resolved
@@ -13,7 +13,6 @@
       )
     end
 
-<<<<<<< HEAD
     def show_higher_level_review
       higher_level_review = review_service.get_higher_level_reviews(params[:uuid])
       render json: higher_level_review.body
@@ -27,11 +26,9 @@
     def create_higher_level_review
       review = review_service.post_higher_level_reviews(request.raw_post)
       render status: review.status, json: review.body
-=======
     def show_contestable_issues
       issues = review_service.get_contestable_issues(current_user)
       render json: issues.body
->>>>>>> 4ac771b1
     end
 
     private
