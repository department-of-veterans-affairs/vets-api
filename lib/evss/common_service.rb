--- conflicted
+++ resolved
@@ -3,19 +3,13 @@
 
 module EVSS
   class CommonService < BaseService
-<<<<<<< HEAD
     def find_rating_info(participant_id)
-      post 'ratingInfoService/11.1/findRatingInfoPID',
+      post 'ratingInfoService/11.0/findRatingInfoPID',
            { participantId: participant_id }.to_json
     end
 
     def create_user_account
-      post 'persistentPropertiesService/11.1/createUserAccount'
-=======
-    def find_rating_info
-      post 'ratingInfoService/11.0/findRatingInfoPID',
-           { participantId: @user.participant_id }.to_json
->>>>>>> 764200eb
+      post 'persistentPropertiesService/11.0/createUserAccount'
     end
 
     protected
