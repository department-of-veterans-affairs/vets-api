--- conflicted
+++ resolved
@@ -104,11 +104,6 @@
         end
 
         context 'when toxic exposure' do
-<<<<<<< HEAD
-          before do
-            Flipper.disable('disability_526_toxic_exposure_ipf')
-          end
-
           it 'returns startedFormVersion as 2019 in the response for toxic exposure 1.1 release' do
             VCR.use_cassette('lighthouse/veteran_verification/disability_rating/200_response') do
               get v0_disability_compensation_in_progress_form_url(in_progress_form_lighthouse.form_id), params: nil
@@ -119,8 +114,6 @@
             expect(json_response['formData']['startedFormVersion']).to eq('2019')
           end
 
-=======
->>>>>>> 9b91dfd5
           # if the user with an IPF was not chosen for Toxic Exposure 1.1 release
           it 'does return 2019 as startedFormVersion' do
             VCR.use_cassette('lighthouse/veteran_verification/disability_rating/200_response') do
@@ -142,16 +135,7 @@
         let(:user) { loa1_user }
         let!(:form_id) { '21-526EZ' }
 
-        it 'adds startedFormVersion when corresponding flag is enabled for user' do
-<<<<<<< HEAD
-          get v0_disability_compensation_in_progress_form_url(form_id), params: nil
-          json_response = JSON.parse(response.body)
-          expect(json_response['formData']['startedFormVersion']).to eq('2022')
-        end
-
-        it 'adds default startedFormVersion when corresponding flag is not enabled for user' do
-=======
->>>>>>> 9b91dfd5
+        it 'adds default startedFormVersion' do
           get v0_disability_compensation_in_progress_form_url(form_id), params: nil
           json_response = JSON.parse(response.body)
           expect(json_response['formData']['startedFormVersion']).to eq('2022')
@@ -256,7 +240,6 @@
           end
         end
 
-<<<<<<< HEAD
         context 'when toxic exposure' do
           it 'returns startedFormVersion as 2019 in the response for toxic exposure 1.1 release' do
             VCR.use_cassette('evss/disability_compensation_form/rated_disabilities') do
@@ -293,8 +276,6 @@
           end
         end
 
-=======
->>>>>>> 9b91dfd5
         describe '#index' do
           subject do
             get v0_disability_compensation_in_progress_forms_url, params: nil
