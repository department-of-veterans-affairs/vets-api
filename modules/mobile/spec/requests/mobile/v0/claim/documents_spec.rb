# frozen_string_literal: true

require_relative '../../../../support/helpers/rails_helper'

require 'lighthouse/benefits_documents/service'

RSpec.describe 'Mobile::V0::Claim::Document', :skip_json_api_validation, type: :request do
  include JsonSchemaMatchers

  let!(:user) { sis_user(icn: '24811694708759028') }
  let(:user_account) { create(:user_account) }
  let(:file) { fixture_file_upload('doctors-note.pdf', 'application/pdf') }
  let(:claim_id) { '33' }
  let(:tracked_item_id) { '12345' }
  let(:document_type) { 'L023' }
  let(:json_body_headers) { { 'Content-Type' => 'application/json', 'Accept' => 'application/json' } }

  before do
    token = 'abcdefghijklmnop'
    allow_any_instance_of(BGS::People::Response).to receive(:file_number).and_return('12345')
    allow_any_instance_of(BenefitsDocuments::Configuration).to receive(:access_token).and_return(token)
<<<<<<< HEAD
=======
    allow_any_instance_of(BenefitsDocuments::Service).to receive(:validate_claimant_can_upload).and_return(true)
    allow(Flipper).to receive(:enabled?).with(:mobile_lighthouse_document_upload,
                                              instance_of(User)).and_return(true)
>>>>>>> e29ace47
    allow(Flipper).to receive(:enabled?).with(:cst_synchronous_evidence_uploads,
                                              instance_of(User)).and_return(false)
    user.user_account_uuid = user_account.id
    user.save!
    FileUtils.rm_rf(Rails.root.join('tmp', 'uploads', 'cache', '*'))
  end

  context 'when cst_send_evidence_submission_failure_emails is disabled' do
    before do
      allow(Flipper).to receive(:enabled?).with(:cst_send_evidence_submission_failure_emails).and_return(false)
    end

    it 'uploads a file' do
      params = { file:, claim_id:, tracked_item_id:, document_type: }
      expect do
        post '/mobile/v0/claim/600117255/documents', params:, headers: sis_headers
      end.to change(Lighthouse::EvidenceSubmissions::DocumentUpload.jobs, :size).by(1)

      expect(response).to have_http_status(:accepted)
      expect(response.parsed_body.dig('data',
                                      'jobId')).to eq(Lighthouse::EvidenceSubmissions::DocumentUpload.jobs.first['jid'])
      expect(Lighthouse::EvidenceSubmissions::DocumentUpload.jobs.first.dig('args', 1,
                                                                            'tracked_item_id')).to eq([tracked_item_id])
      expect(EvidenceSubmission.count).to eq(0)
    end

    it 'uploads multiple jpeg files' do
      files = [Base64.encode64(File.read('spec/fixtures/files/doctors-note.jpg')),
               Base64.encode64(File.read('spec/fixtures/files/marriage-cert.jpg'))]
      params = { files:, claim_id:,
                 tracked_item_id:, document_type: }
      expect_any_instance_of(BenefitsDocuments::Service).to receive(:cleanup_after_upload)
      expect do
        post '/mobile/v0/claim/600117255/documents/multi-image', params: params.to_json,
                                                                 headers: sis_headers(json: true)
      end.to change(
        Lighthouse::EvidenceSubmissions::DocumentUpload.jobs, :size
      ).by(1)
      expect(response).to have_http_status(:accepted)
      expect(response.parsed_body.dig('data',
                                      'jobId')).to eq(Lighthouse::EvidenceSubmissions::DocumentUpload.jobs.first['jid'])
      expect(Lighthouse::EvidenceSubmissions::DocumentUpload.jobs.first.dig('args', 1,
                                                                            'tracked_item_id')).to eq([tracked_item_id])
      expect(EvidenceSubmission.count).to eq(0)
    end

    context 'when camel case is used for parameters and camel case header is disabled' do
      it 'uploads a file' do
        params = { file:, claimId: claim_id,
                   trackedItemId: tracked_item_id, documentType: document_type }
        expect do
          post '/mobile/v0/claim/600117255/documents',
               params:, headers: sis_headers(camelize: false)
        end.to change(
          Lighthouse::EvidenceSubmissions::DocumentUpload.jobs, :size
        ).by(1)
        expect(response).to have_http_status(:accepted)
        expect(response.parsed_body.dig('data',
                                        'job_id'))
          .to eq(Lighthouse::EvidenceSubmissions::DocumentUpload.jobs.first['jid'])
        expect(Lighthouse::EvidenceSubmissions::DocumentUpload.jobs.first.dig('args', 1,
                                                                              'tracked_item_id'))
          .to eq([tracked_item_id])
        expect(EvidenceSubmission.count).to eq(0)
      end

      it 'uploads multiple jpeg files' do
        files = [Base64.encode64(File.read('spec/fixtures/files/doctors-note.jpg')),
                 Base64.encode64(File.read('spec/fixtures/files/marriage-cert.jpg'))]
        params = { files:, claimId: claim_id,
                   trackedItemId: tracked_item_id, documentType: document_type }
        expect_any_instance_of(BenefitsDocuments::Service).to receive(:cleanup_after_upload)
        expect do
          post '/mobile/v0/claim/600117255/documents/multi-image', params: params.to_json,
                                                                   headers: sis_headers(camelize: false, json: true)
        end.to change(
          Lighthouse::EvidenceSubmissions::DocumentUpload.jobs, :size
        ).by(1)

        expect(response).to have_http_status(:accepted)
        expect(response.parsed_body.dig('data',
                                        'job_id'))
          .to eq(Lighthouse::EvidenceSubmissions::DocumentUpload.jobs.first['jid'])
        expect(Lighthouse::EvidenceSubmissions::DocumentUpload.jobs.first.dig('args', 1,
                                                                              'tracked_item_id'))
          .to eq([tracked_item_id])
        expect(EvidenceSubmission.count).to eq(0)
      end
    end

    it 'uploads multiple gif files' do
      files = [Base64.encode64(File.read('spec/fixtures/files/doctors-note.gif')),
               Base64.encode64(File.read('spec/fixtures/files/marriage-cert.gif'))]
      params = { files:, claim_id:, tracked_item_id:, document_type: }
      expect_any_instance_of(BenefitsDocuments::Service).to receive(:cleanup_after_upload)

      expect do
        post '/mobile/v0/claim/600117255/documents/multi-image', params: params.to_json,
                                                                 headers: sis_headers(json: true)
      end.to change(Lighthouse::EvidenceSubmissions::DocumentUpload.jobs, :size).by(1)
      expect(response).to have_http_status(:accepted)
      expect(response.parsed_body.dig('data',
                                      'jobId')).to eq(Lighthouse::EvidenceSubmissions::DocumentUpload.jobs.first['jid'])
      expect(EvidenceSubmission.count).to eq(0)
    end

    it 'uploads multiple mixed img files' do
      files = [Base64.encode64(File.read('spec/fixtures/files/doctors-note.jpg')),
               Base64.encode64(File.read('spec/fixtures/files/marriage-cert.gif'))]
      params = { files:, claim_id:, tracked_item_id:, document_type: }
      expect_any_instance_of(BenefitsDocuments::Service).to receive(:cleanup_after_upload)
      expect do
        post '/mobile/v0/claim/600117255/documents/multi-image', params: params.to_json,
                                                                 headers: sis_headers(json: true)
      end.to change(Lighthouse::EvidenceSubmissions::DocumentUpload.jobs, :size).by(1)
      expect(response).to have_http_status(:accepted)
      expect(response.parsed_body.dig('data',
                                      'jobId')).to eq(Lighthouse::EvidenceSubmissions::DocumentUpload.jobs.first['jid'])
      expect(EvidenceSubmission.count).to eq(0)
    end

    it 'rejects files with invalid document_types' do
      params = { file:, claim_id:, tracked_item_id:, document_type: 'Invalid Type' }
      post '/mobile/v0/claim/600117255/documents', params:, headers: sis_headers
      expect(response).to have_http_status(:unprocessable_entity)
      expect(
        response.parsed_body['errors'].first['title']
      ).to eq(I18n.t('errors.messages.uploads.document_type_unknown'))
      expect(EvidenceSubmission.count).to eq(0)
    end

    it 'normalizes requests with a null tracked_item_id' do
      params = { file:, claim_id:, tracked_item_id: nil, document_type: }
      post '/mobile/v0/claim/600117255/documents', params:, headers: sis_headers
      args = Lighthouse::EvidenceSubmissions::DocumentUpload.jobs.first['args'][1]
      expect(response).to have_http_status(:accepted)
      expect(response.parsed_body.dig('data',
                                      'jobId')).to eq(Lighthouse::EvidenceSubmissions::DocumentUpload.jobs.first['jid'])
      expect(args.key?('tracked_item_id')).to be(true)
      expect(args['tracked_item_id']).to be_nil
      expect(EvidenceSubmission.count).to eq(0)
    end

    context 'with a user that has multiple file numbers' do
      before do
        allow_any_instance_of(BGS::People::Response).to receive(:file_number).and_return(%w[12345 56789])
      end

      it 'uploads a file' do
        params = { file:, claim_id:, tracked_item_id:, document_type: }
        expect do
          post '/mobile/v0/claim/600117255/documents', params:, headers: sis_headers
        end.to change(Lighthouse::EvidenceSubmissions::DocumentUpload.jobs, :size).by(1)

        expect(response).to have_http_status(:accepted)
        expect(response.parsed_body.dig('data',
                                        'jobId'))
          .to eq(Lighthouse::EvidenceSubmissions::DocumentUpload.jobs.first['jid'])
        expect(EvidenceSubmission.count).to eq(0)
      end
    end

    context 'with unaccepted file_type' do
      let(:file) { fixture_file_upload('invalid_idme_cert.crt', 'application/x-x509-ca-cert') }

      it 'rejects files with invalid document_types' do
        params = { file:, claim_id:, tracked_item_id:, document_type: }
        post '/mobile/v0/claim/600117255/documents', params:, headers: sis_headers
        expect(response).to have_http_status(:unprocessable_entity)
        expect(response.parsed_body['errors'].first['title']).to eq('File extension is not included in the list')
        expect(EvidenceSubmission.count).to eq(0)
      end
    end

    context 'with locked PDF and no provided password' do
      let(:locked_file) { fixture_file_upload('locked_pdf_password_is_test.pdf', 'application/pdf') }

      it 'rejects locked PDFs if no password is provided' do
        params = { file: locked_file, claim_id:, tracked_item_id:, document_type: }
        post '/mobile/v0/claim/600117255/documents', params:, headers: sis_headers
        expect(response).to have_http_status(:unprocessable_entity)
        expect(response.parsed_body['errors'].first['title']).to eq(I18n.t('errors.messages.uploads.pdf.locked'))
        expect(EvidenceSubmission.count).to eq(0)
      end

      it 'accepts locked PDFs with the correct password' do
        params = { file: locked_file, claimId: claim_id, trackedItemId: tracked_item_id, documentType: document_type,
                   password: 'test' }
        post '/mobile/v0/claim/600117255/documents', params:, headers: sis_headers
        expect(response).to have_http_status(:accepted)
        expect(response.parsed_body.dig('data',
                                        'jobId'))
          .to eq(Lighthouse::EvidenceSubmissions::DocumentUpload.jobs.first['jid'])
        expect(EvidenceSubmission.count).to eq(0)
      end

      it 'rejects locked PDFs with the incorrect password' do
        params = { file: locked_file, claimId: claim_id, trackedItemId: tracked_item_id, documentType: document_type,
                   password: 'bad' }
        post '/mobile/v0/claim/600117255/documents', params:, headers: sis_headers
        expect(response).to have_http_status(:unprocessable_entity)
        expect(
          response.parsed_body['errors'].first['title']
        ).to eq(I18n.t('errors.messages.uploads.pdf.incorrect_password'))
        expect(EvidenceSubmission.count).to eq(0)
      end
    end

    context 'with a false file extension' do
      let(:tempfile) do
        f = Tempfile.new(['not-a', '.pdf'])
        f.write('I am not a PDF')
        f.rewind
        fixture_file_upload(f.path, 'application/pdf')
      end

      it 'rejects a file that is not really a PDF' do
        params = { file: tempfile, claim_id:, tracked_item_id:, document_type: }
        post '/mobile/v0/claim/600117255/documents', params:, headers: sis_headers
        expect(response).to have_http_status(:unprocessable_entity)
        expect(
          response.parsed_body['errors'].first['title']
        ).to eq(I18n.t('errors.messages.uploads.malformed_pdf'))
        expect(EvidenceSubmission.count).to eq(0)
      end
    end

    context 'with no body' do
      let(:file) { fixture_file_upload('empty_file.txt', 'text/plain') }

      it 'rejects a text file with no body' do
        params = { file:, claim_id:, tracked_item_id:, document_type: }
        post '/mobile/v0/claim/600117255/documents', params:, headers: sis_headers
        expect(response).to have_http_status(:internal_server_error)
        expect(response.parsed_body['errors'].first['meta']['exception']).to match(/1 Byte/)
        expect(EvidenceSubmission.count).to eq(0)
      end
    end

    context 'with an emoji in text' do
      let(:tempfile) do
        f = Tempfile.new(['test', '.txt'])
        f.write("I \u2661 Unicode!")
        f.rewind
        fixture_file_upload(f.path, 'text/plain')
      end

      it 'rejects a text file containing untranslatable characters' do
        params = { file: tempfile, claim_id:, tracked_item_id:, document_type: }
        post '/mobile/v0/claim/600117255/documents', params:, headers: sis_headers
        expect(response).to have_http_status(:unprocessable_entity)
        expect(
          response.parsed_body['errors'].first['title']
        ).to eq(I18n.t('errors.messages.uploads.ascii_encoded'))
        expect(EvidenceSubmission.count).to eq(0)
      end
    end

    context 'with UTF-16 ASCII text' do
      let(:tempfile) do
        f = Tempfile.new(['test', '.txt'], encoding: 'utf-16be')
        f.write('I love nulls')
        f.rewind
        fixture_file_upload(f.path, 'text/plain')
      end

      it 'accepts a text file containing translatable characters' do
        params = { file: tempfile, claim_id:, tracked_item_id:, document_type: }
        post '/mobile/v0/claim/600117255/documents', params:, headers: sis_headers
        expect(response).to have_http_status(:accepted)
        expect(response.parsed_body.dig('data',
                                        'jobId'))
          .to eq(Lighthouse::EvidenceSubmissions::DocumentUpload.jobs.first['jid'])
        expect(EvidenceSubmission.count).to eq(0)
      end
    end

    context 'with a PDF pretending to be text' do
      let(:tempfile) do
        f = Tempfile.new(['test', '.txt'], encoding: 'utf-16be')
        pdf = File.open(Rails.root.join(*'/spec/fixtures/files/doctors-note.pdf'.split('/')).to_s, 'rb')
        FileUtils.copy_stream(pdf, f)
        pdf.close
        f.rewind
        fixture_file_upload(f.path, 'text/plain')
      end

      it 'rejects a text file containing binary data' do
        params = { file: tempfile, claim_id:, tracked_item_id:, document_type: }
        post '/mobile/v0/claim/600117255/documents', params:, headers: sis_headers
        expect(response).to have_http_status(:unprocessable_entity)
        expect(
          response.parsed_body['errors'].first['title']
        ).to eq(I18n.t('errors.messages.uploads.ascii_encoded'))
        expect(EvidenceSubmission.count).to eq(0)
      end
    end
  end

  context 'when cst_send_evidence_submission_failure_emails is enabled' do
    before do
      allow(Flipper).to receive(:enabled?).with(:cst_send_evidence_submission_failure_emails).and_return(true)
    end

    it 'uploads a file' do
      params = { file:, claim_id:, tracked_item_id:, document_type: }
      expect do
        post '/mobile/v0/claim/600117255/documents', params:, headers: sis_headers
      end.to change(Lighthouse::EvidenceSubmissions::DocumentUpload.jobs, :size).by(1)
      expect(response).to have_http_status(:accepted)
      expect(response.parsed_body.dig('data',
                                      'jobId')).to eq(Lighthouse::EvidenceSubmissions::DocumentUpload.jobs.first['jid'])
      expect(Lighthouse::EvidenceSubmissions::DocumentUpload.jobs.first.dig('args', 1,
                                                                            'tracked_item_id')).to eq([tracked_item_id])
      expect(EvidenceSubmission.count).to eq(1)
    end

    it 'uploads multiple jpeg files' do
      files = [Base64.encode64(File.read('spec/fixtures/files/doctors-note.jpg')),
               Base64.encode64(File.read('spec/fixtures/files/marriage-cert.jpg'))]
      params = { files:, claim_id:,
                 tracked_item_id:, document_type: }
      expect_any_instance_of(BenefitsDocuments::Service).to receive(:cleanup_after_upload)
      expect do
        post '/mobile/v0/claim/600117255/documents/multi-image', params: params.to_json,
                                                                 headers: sis_headers(json: true)
      end.to change(
        Lighthouse::EvidenceSubmissions::DocumentUpload.jobs, :size
      ).by(1)
      expect(response).to have_http_status(:accepted)
      expect(response.parsed_body.dig('data',
                                      'jobId')).to eq(Lighthouse::EvidenceSubmissions::DocumentUpload.jobs.first['jid'])
      expect(Lighthouse::EvidenceSubmissions::DocumentUpload.jobs.first.dig('args', 1,
                                                                            'tracked_item_id')).to eq([tracked_item_id])
      expect(EvidenceSubmission.count).to eq(1)
    end

    context 'when camel case is used for parameters and camel case header is disabled' do
      it 'uploads a file' do
        params = { file:, claimId: claim_id,
                   trackedItemId: tracked_item_id, documentType: document_type }
        expect do
          post '/mobile/v0/claim/600117255/documents',
               params:, headers: sis_headers(camelize: false)
        end.to change(
          Lighthouse::EvidenceSubmissions::DocumentUpload.jobs, :size
        ).by(1)
        expect(response).to have_http_status(:accepted)
        expect(response.parsed_body.dig('data',
                                        'job_id'))
          .to eq(Lighthouse::EvidenceSubmissions::DocumentUpload.jobs.first['jid'])
        expect(Lighthouse::EvidenceSubmissions::DocumentUpload.jobs.first.dig('args', 1,
                                                                              'tracked_item_id'))
          .to eq([tracked_item_id])
        expect(EvidenceSubmission.count).to eq(1)
      end

      it 'uploads multiple jpeg files' do
        files = [Base64.encode64(File.read('spec/fixtures/files/doctors-note.jpg')),
                 Base64.encode64(File.read('spec/fixtures/files/marriage-cert.jpg'))]
        params = { files:, claimId: claim_id,
                   trackedItemId: tracked_item_id, documentType: document_type }
        expect_any_instance_of(BenefitsDocuments::Service).to receive(:cleanup_after_upload)
        expect do
          post '/mobile/v0/claim/600117255/documents/multi-image', params: params.to_json,
                                                                   headers: sis_headers(camelize: false, json: true)
        end.to change(
          Lighthouse::EvidenceSubmissions::DocumentUpload.jobs, :size
        ).by(1)

        expect(response).to have_http_status(:accepted)
        expect(response.parsed_body.dig('data',
                                        'job_id'))
          .to eq(Lighthouse::EvidenceSubmissions::DocumentUpload.jobs.first['jid'])
        expect(Lighthouse::EvidenceSubmissions::DocumentUpload.jobs.first.dig('args', 1,
                                                                              'tracked_item_id'))
          .to eq([tracked_item_id])
        expect(EvidenceSubmission.count).to eq(1)
      end
    end

    it 'uploads multiple gif files' do
      files = [Base64.encode64(File.read('spec/fixtures/files/doctors-note.gif')),
               Base64.encode64(File.read('spec/fixtures/files/marriage-cert.gif'))]
      params = { files:, claim_id:, tracked_item_id:, document_type: }
      expect_any_instance_of(BenefitsDocuments::Service).to receive(:cleanup_after_upload)

      expect do
        post '/mobile/v0/claim/600117255/documents/multi-image', params: params.to_json,
                                                                 headers: sis_headers(json: true)
      end.to change(Lighthouse::EvidenceSubmissions::DocumentUpload.jobs, :size).by(1)
      expect(response).to have_http_status(:accepted)
      expect(response.parsed_body.dig('data',
                                      'jobId')).to eq(Lighthouse::EvidenceSubmissions::DocumentUpload.jobs.first['jid'])
      expect(EvidenceSubmission.count).to eq(1)
    end

    it 'uploads multiple mixed img files' do
      files = [Base64.encode64(File.read('spec/fixtures/files/doctors-note.jpg')),
               Base64.encode64(File.read('spec/fixtures/files/marriage-cert.gif'))]
      params = { files:, claim_id:, tracked_item_id:, document_type: }
      expect_any_instance_of(BenefitsDocuments::Service).to receive(:cleanup_after_upload)
      expect do
        post '/mobile/v0/claim/600117255/documents/multi-image', params: params.to_json,
                                                                 headers: sis_headers(json: true)
      end.to change(Lighthouse::EvidenceSubmissions::DocumentUpload.jobs, :size).by(1)
      expect(response).to have_http_status(:accepted)
      expect(response.parsed_body.dig('data',
                                      'jobId')).to eq(Lighthouse::EvidenceSubmissions::DocumentUpload.jobs.first['jid'])
      expect(EvidenceSubmission.count).to eq(1)
    end

    it 'rejects files with invalid document_types' do
      params = { file:, claim_id:, tracked_item_id:, document_type: 'Invalid Type' }
      post '/mobile/v0/claim/600117255/documents', params:, headers: sis_headers
      expect(response).to have_http_status(:unprocessable_entity)
      expect(
        response.parsed_body['errors'].first['title']
      ).to eq(I18n.t('errors.messages.uploads.document_type_unknown'))
      expect(EvidenceSubmission.count).to eq(0)
    end

    it 'normalizes requests with a null tracked_item_id' do
      params = { file:, claim_id:, tracked_item_id: nil, document_type: }
      post '/mobile/v0/claim/600117255/documents', params:, headers: sis_headers
      args = Lighthouse::EvidenceSubmissions::DocumentUpload.jobs.first['args'][1]
      expect(response).to have_http_status(:accepted)
      expect(response.parsed_body.dig('data',
                                      'jobId')).to eq(Lighthouse::EvidenceSubmissions::DocumentUpload.jobs.first['jid'])
      expect(args.key?('tracked_item_id')).to be(true)
      expect(args['tracked_item_id']).to be_nil
      expect(EvidenceSubmission.count).to eq(1)
    end

    context 'with a user that has multiple file numbers' do
      before do
        allow_any_instance_of(BGS::People::Response).to receive(:file_number).and_return(%w[12345 56789])
      end

      it 'uploads a file' do
        params = { file:, claim_id:, tracked_item_id:, document_type: }
        expect do
          post '/mobile/v0/claim/600117255/documents', params:, headers: sis_headers
        end.to change(Lighthouse::EvidenceSubmissions::DocumentUpload.jobs, :size).by(1)

        expect(response).to have_http_status(:accepted)
        expect(response.parsed_body.dig('data',
                                        'jobId'))
          .to eq(Lighthouse::EvidenceSubmissions::DocumentUpload.jobs.first['jid'])
        expect(EvidenceSubmission.count).to eq(1)
      end
    end

    context 'with unaccepted file_type' do
      let(:file) { fixture_file_upload('invalid_idme_cert.crt', 'application/x-x509-ca-cert') }

      it 'rejects files with invalid document_types' do
        params = { file:, claim_id:, tracked_item_id:, document_type: }
        post '/mobile/v0/claim/600117255/documents', params:, headers: sis_headers
        expect(response).to have_http_status(:unprocessable_entity)
        expect(response.parsed_body['errors'].first['title']).to eq('File extension is not included in the list')
        expect(EvidenceSubmission.count).to eq(0)
      end
    end

    context 'with locked PDF and no provided password' do
      let(:locked_file) { fixture_file_upload('locked_pdf_password_is_test.pdf', 'application/pdf') }

      it 'rejects locked PDFs if no password is provided' do
        params = { file: locked_file, claim_id:, tracked_item_id:, document_type: }
        post '/mobile/v0/claim/600117255/documents', params:, headers: sis_headers
        expect(response).to have_http_status(:unprocessable_entity)
        expect(response.parsed_body['errors'].first['title']).to eq(I18n.t('errors.messages.uploads.pdf.locked'))
        expect(EvidenceSubmission.count).to eq(0)
      end

      it 'accepts locked PDFs with the correct password' do
        params = { file: locked_file, claimId: claim_id, trackedItemId: tracked_item_id, documentType: document_type,
                   password: 'test' }
        post '/mobile/v0/claim/600117255/documents', params:, headers: sis_headers
        expect(response).to have_http_status(:accepted)
        expect(response.parsed_body.dig('data',
                                        'jobId'))
          .to eq(Lighthouse::EvidenceSubmissions::DocumentUpload.jobs.first['jid'])
        expect(EvidenceSubmission.count).to eq(1)
      end

      it 'rejects locked PDFs with the incorrect password' do
        params = { file: locked_file, claimId: claim_id, trackedItemId: tracked_item_id, documentType: document_type,
                   password: 'bad' }
        post '/mobile/v0/claim/600117255/documents', params:, headers: sis_headers
        expect(response).to have_http_status(:unprocessable_entity)
        expect(
          response.parsed_body['errors'].first['title']
        ).to eq(I18n.t('errors.messages.uploads.pdf.incorrect_password'))
        expect(EvidenceSubmission.count).to eq(0)
      end
    end

    context 'with a false file extension' do
      let(:tempfile) do
        f = Tempfile.new(['not-a', '.pdf'])
        f.write('I am not a PDF')
        f.rewind
        fixture_file_upload(f.path, 'application/pdf')
      end

      it 'rejects a file that is not really a PDF' do
        params = { file: tempfile, claim_id:, tracked_item_id:, document_type: }
        post '/mobile/v0/claim/600117255/documents', params:, headers: sis_headers
        expect(response).to have_http_status(:unprocessable_entity)
        expect(
          response.parsed_body['errors'].first['title']
        ).to eq(I18n.t('errors.messages.uploads.malformed_pdf'))
        expect(EvidenceSubmission.count).to eq(0)
      end
    end

    context 'with no body' do
      let(:file) { fixture_file_upload('empty_file.txt', 'text/plain') }

      it 'rejects a text file with no body' do
        params = { file:, claim_id:, tracked_item_id:, document_type: }
        post '/mobile/v0/claim/600117255/documents', params:, headers: sis_headers
        expect(response).to have_http_status(:internal_server_error)
        expect(response.parsed_body['errors'].first['meta']['exception']).to match(/1 Byte/)
        expect(EvidenceSubmission.count).to eq(0)
      end
    end

    context 'with an emoji in text' do
      let(:tempfile) do
        f = Tempfile.new(['test', '.txt'])
        f.write("I \u2661 Unicode!")
        f.rewind
        fixture_file_upload(f.path, 'text/plain')
      end

      it 'rejects a text file containing untranslatable characters' do
        params = { file: tempfile, claim_id:, tracked_item_id:, document_type: }
        post '/mobile/v0/claim/600117255/documents', params:, headers: sis_headers
        expect(response).to have_http_status(:unprocessable_entity)
        expect(
          response.parsed_body['errors'].first['title']
        ).to eq(I18n.t('errors.messages.uploads.ascii_encoded'))
        expect(EvidenceSubmission.count).to eq(0)
      end
    end

    context 'with UTF-16 ASCII text' do
      let(:tempfile) do
        f = Tempfile.new(['test', '.txt'], encoding: 'utf-16be')
        f.write('I love nulls')
        f.rewind
        fixture_file_upload(f.path, 'text/plain')
      end

      it 'accepts a text file containing translatable characters' do
        params = { file: tempfile, claim_id:, tracked_item_id:, document_type: }
        post '/mobile/v0/claim/600117255/documents', params:, headers: sis_headers
        expect(response).to have_http_status(:accepted)
        expect(response.parsed_body.dig('data',
                                        'jobId'))
          .to eq(Lighthouse::EvidenceSubmissions::DocumentUpload.jobs.first['jid'])
        expect(EvidenceSubmission.count).to eq(1)
      end
    end

    context 'with a PDF pretending to be text' do
      let(:tempfile) do
        f = Tempfile.new(['test', '.txt'], encoding: 'utf-16be')
        pdf = File.open(Rails.root.join(*'/spec/fixtures/files/doctors-note.pdf'.split('/')).to_s, 'rb')
        FileUtils.copy_stream(pdf, f)
        pdf.close
        f.rewind
        fixture_file_upload(f.path, 'text/plain')
      end

      it 'rejects a text file containing binary data' do
        params = { file: tempfile, claim_id:, tracked_item_id:, document_type: }
        post '/mobile/v0/claim/600117255/documents', params:, headers: sis_headers
        expect(response).to have_http_status(:unprocessable_entity)
        expect(
          response.parsed_body['errors'].first['title']
        ).to eq(I18n.t('errors.messages.uploads.ascii_encoded'))
        expect(EvidenceSubmission.count).to eq(0)
      end
    end
  end
end<|MERGE_RESOLUTION|>--- conflicted
+++ resolved
@@ -19,12 +19,7 @@
     token = 'abcdefghijklmnop'
     allow_any_instance_of(BGS::People::Response).to receive(:file_number).and_return('12345')
     allow_any_instance_of(BenefitsDocuments::Configuration).to receive(:access_token).and_return(token)
-<<<<<<< HEAD
-=======
     allow_any_instance_of(BenefitsDocuments::Service).to receive(:validate_claimant_can_upload).and_return(true)
-    allow(Flipper).to receive(:enabled?).with(:mobile_lighthouse_document_upload,
-                                              instance_of(User)).and_return(true)
->>>>>>> e29ace47
     allow(Flipper).to receive(:enabled?).with(:cst_synchronous_evidence_uploads,
                                               instance_of(User)).and_return(false)
     user.user_account_uuid = user_account.id
