# frozen_string_literal: true

require 'feature_flipper'
Rails.application.routes.draw do
  match '/v0/*path', to: 'application#cors_preflight', via: [:options]
  match '/services/*path', to: 'application#cors_preflight', via: [:options]

  get '/saml/metadata', to: 'saml#metadata'
  get '/auth/saml/logout', to: 'v0/sessions#saml_logout_callback', as: 'saml_logout'
  post '/auth/saml/callback', to: 'v0/sessions#saml_callback', module: 'v0'
  get '/sessions/:type/new',
      to: 'v0/sessions#new',
      constraints: ->(request) { V0::SessionsController::REDIRECT_URLS.include?(request.path_parameters[:type]) }

  namespace :v0, defaults: { format: 'json' } do
    resources :in_progress_forms, only: %i[index show update destroy]
    resource :claim_documents, only: [:create]
    resource :claim_attachments, only: [:create], controller: :claim_documents

    resources :letters, only: [:index] do
      collection do
        get 'beneficiary', to: 'letters#beneficiary'
        post ':id', to: 'letters#download'
      end
    end

    resource :disability_compensation_form, only: [] do
      get 'rated_disabilities'
      post 'submit'
    end

    resource :upload_supporting_evidence, only: :create

    resource :sessions, only: :destroy do
      get :authn_urls, on: :collection
      get :multifactor, on: :member
      get :identity_proof, on: :member
      post :saml_callback, to: 'sessions#saml_callback'
      post :saml_slo_callback, to: 'sessions#saml_slo_callback'
    end

    resource :user, only: [:show]
    resource :post911_gi_bill_status, only: [:show]
    resource :feedback, only: [:create]
    resource :vso_appointments, only: [:create]

    resource :education_benefits_claims, only: [:create] do
      collection do
        post(':form_type', action: :create, as: :form_type)
      end
    end

    resource :health_care_applications, only: [:create] do
      collection do
        get(:healthcheck)
      end
    end

    resource :dependents_applications, only: [:create]

    if Settings.pension_burial.upload.enabled
      resources :pension_claims, only: %i[create show]
      resources :burial_claims, only: %i[create show]
    end

    resources :evss_claims, only: %i[index show] do
      post :request_decision, on: :member
      resources :documents, only: [:create]
    end

    get 'intent_to_file', to: 'intent_to_files#index'
    get 'intent_to_file/:type/active', to: 'intent_to_files#active'
    post 'intent_to_file/:type', to: 'intent_to_files#submit'

    get 'welcome', to: 'example#welcome', as: :welcome
    get 'limited', to: 'example#limited', as: :limited
    get 'status', to: 'admin#status'

    resources :maintenance_windows, only: [:index]

    resources :prescriptions, only: %i[index show], defaults: { format: :json } do
      get :active, to: 'prescriptions#index', on: :collection, defaults: { refill_status: 'active' }
      patch :refill, to: 'prescriptions#refill', on: :member
      resources :trackings, only: :index, controller: :trackings
      collection do
        resource :preferences, only: %i[show update], controller: 'prescription_preferences'
      end
    end

    resource :health_records, only: [:create], defaults: { format: :json } do
      get :refresh, to: 'health_records#refresh', on: :collection
      get :eligible_data_classes, to: 'health_records#eligible_data_classes', on: :collection
      get :show, controller: 'health_record_contents', on: :collection
    end

    resources :appeals, only: [:index]

    scope :messaging do
      scope :health do
        resources :triage_teams, only: [:index], defaults: { format: :json }, path: 'recipients'

        resources :folders, only: %i[index show create destroy], defaults: { format: :json } do
          resources :messages, only: [:index], defaults: { format: :json }
        end

        resources :messages, only: %i[show create destroy], defaults: { format: :json } do
          get :thread, on: :member
          get :categories, on: :collection
          patch :move, on: :member
          post :reply, on: :member
          resources :attachments, only: [:show], defaults: { format: :json }
        end

        resources :message_drafts, only: %i[create update], defaults: { format: :json } do
          post ':reply_id/replydraft', on: :collection, action: :create_reply_draft, as: :create_reply
          put ':reply_id/replydraft/:draft_id', on: :collection, action: :update_reply_draft, as: :update_reply
        end

        resource :preferences, only: %i[show update], controller: 'messaging_preferences'
      end
    end

    scope :facilities, module: 'facilities' do
      resources :va, only: %i[index show], defaults: { format: :json }
      get 'suggested', to: 'va#suggested'
    end

    scope :gi, module: 'gi' do
      resources :institutions, only: :show, defaults: { format: :json } do
        get :search, on: :collection
        get :autocomplete, on: :collection
      end

      resources :calculator_constants, only: :index, defaults: { format: :json }
    end

    scope :id_card do
      resource :attributes, only: [:show], controller: 'id_card_attributes'
      resource :announcement_subscription, only: [:create], controller: 'id_card_announcement_subscription'
    end

    namespace :preneeds do
      resources :cemeteries, only: :index, defaults: { format: :json }
      resources :states, only: :index, defaults: { format: :json }
      resources :attachment_types, only: :index, defaults: { format: :json }
      resources :discharge_types, only: :index, defaults: { format: :json }
      resources :military_ranks, only: :index, defaults: { format: :json }
      resources :branches_of_service, only: :index, defaults: { format: :json }
      resources :burial_forms, only: %i[new create], defaults: { format: :json }
      resources :preneed_attachments, only: :create
    end

    namespace :vic do
      resources :profile_photo_attachments, only: %i[create show]
      resources :supporting_documentation_attachments, only: :create
      resources :vic_submissions, only: %i[create show]
    end

    resource :address, only: %i[show update] do
      collection do
        if Settings.evss&.reference_data_service&.enabled
          get 'countries', to: 'addresses#rds_countries'
          get 'states', to: 'addresses#rds_states'
        else
          get 'countries', to: 'addresses#countries'
          get 'states', to: 'addresses#states'
        end
      end
    end

    namespace :profile do
      resource :alternate_phone, only: %i[show create]
      resource :email, only: %i[show create]
      resource :full_name, only: :show
      resource :personal_information, only: :show
      resource :primary_phone, only: %i[show create]
      resource :service_history, only: :show

      # Vet360 Routes
<<<<<<< HEAD
      resource :addresses, only: %i[create update destroy]
      resource :email_addresses, only: %i[create update destroy]
      resource :telephones, only: %i[create update destroy]
=======
      resource :addresses, only: %i[create update]
      resource :email_addresses, only: %i[create update]
      resource :telephones, only: %i[create update]
      post 'initialize_vet360_id', to: 'persons#initialize_vet360_id'
>>>>>>> 5fcc9ae7
      get 'status/:transaction_id', to: 'transactions#status'
      get 'status', to: 'transactions#statuses'
    end

    get 'profile/mailing_address', to: 'addresses#show'
    put 'profile/mailing_address', to: 'addresses#update'

    resources :backend_statuses, param: :service, only: [:show]

    resources :apidocs, only: [:index]

    get 'terms_and_conditions', to: 'terms_and_conditions#index'
    get 'terms_and_conditions/:name/versions/latest', to: 'terms_and_conditions#latest'
    get 'terms_and_conditions/:name/versions/latest/user_data', to: 'terms_and_conditions#latest_user_data'
    post 'terms_and_conditions/:name/versions/latest/user_data', to: 'terms_and_conditions#accept_latest'

    resource :mhv_account, only: %i[show create]

    [
      'profile',
      'dashboard',
      'veteran_id_card',
      FormProfile::EMIS_PREFILL_KEY
    ].each do |feature|
      resource(
        :beta_registrations,
        path: "/beta_registration/#{feature}",
        only: %i[show create destroy],
        defaults: { feature: feature }
      )
    end
  end

  root 'v0/example#index', module: 'v0'

  scope '/services' do
    mount VBADocuments::Engine, at: '/vba_documents'
    mount AppealsApi::Engine, at: '/appeals'
  end

  if Rails.env.development? || Settings.sidekiq_admin_panel
    require 'sidekiq/web'
    require 'sidekiq-scheduler/web'
    mount Sidekiq::Web, at: '/sidekiq'
  end

  # This globs all unmatched routes and routes them as routing errors
  match '*path', to: 'application#routing_error', via: %i[get post put patch delete]
end
# rubocop:enable Metrics/BlockLength<|MERGE_RESOLUTION|>--- conflicted
+++ resolved
@@ -177,16 +177,10 @@
       resource :service_history, only: :show
 
       # Vet360 Routes
-<<<<<<< HEAD
       resource :addresses, only: %i[create update destroy]
       resource :email_addresses, only: %i[create update destroy]
       resource :telephones, only: %i[create update destroy]
-=======
-      resource :addresses, only: %i[create update]
-      resource :email_addresses, only: %i[create update]
-      resource :telephones, only: %i[create update]
       post 'initialize_vet360_id', to: 'persons#initialize_vet360_id'
->>>>>>> 5fcc9ae7
       get 'status/:transaction_id', to: 'transactions#status'
       get 'status', to: 'transactions#statuses'
     end
