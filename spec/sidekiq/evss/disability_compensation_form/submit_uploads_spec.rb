--- conflicted
+++ resolved
@@ -174,11 +174,7 @@
             claim_id: submission.submitted_claim_id,
             participant_id: user.participant_id,
             document_type: upload_data.first['attachmentId'],
-<<<<<<< HEAD
-            file_name: attachment.converted_filename,
-=======
             file_name: upload_data.first['name'],
->>>>>>> bbdab6b7
             supporting_evidence_attachment: attachment
           )
         end
@@ -235,8 +231,6 @@
           expect(Lighthouse526DocumentUpload.where(**upload_attributes).count).to eq(1)
         end
 
-<<<<<<< HEAD
-=======
         # This is a possibility accounted for in the existing EVSS submission code.
         # The original attachment object does not have a converted_filename.
         context 'when the SupportingEvidenceAttachment returns a converted_filename' do
@@ -263,7 +257,6 @@
           end
         end
 
->>>>>>> bbdab6b7
         context 'when Lighthouse returns an error response' do
           let(:error_response_body) do
             # From vcr_cassettes/lighthouse/benefits_claims/documents/lighthouse_form_526_document_upload_400.yml
@@ -325,11 +318,7 @@
           EVSSClaimDocument.new(
             evss_claim_id: submission.submitted_claim_id,
             document_type: upload_data.first['attachmentId'],
-<<<<<<< HEAD
-            file_name: attachment.converted_filename
-=======
             file_name: upload_data.first['name']
->>>>>>> bbdab6b7
           )
         end
 
