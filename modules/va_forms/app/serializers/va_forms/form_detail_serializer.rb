--- conflicted
+++ resolved
@@ -17,13 +17,8 @@
     def versions
       object.versions.map do |v|
         {
-<<<<<<< HEAD
-          sha256: v.changeset['sha256'].try(:last),
-          revision_on: v.created_at.strftime('%Y-%m-%d')
-=======
           sha256: v.changeset['sha256']&.last,
           revision_on: v.created_at&.strftime('%Y-%m-%d')
->>>>>>> acd51b63
         }
       end
     end
