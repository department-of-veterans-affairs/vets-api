--- conflicted
+++ resolved
@@ -3,16 +3,11 @@
 require 'rails_helper'
 
 describe ClaimsApi::PowerOfAttorneyRequestService::AcceptedDecisionHandler do
-<<<<<<< HEAD
   subject { described_class.new(proc_id:, poa_code:, representative_id:, metadata:, veteran:, claimant:) }
 
   let(:clazz) { described_class }
   let(:representative_id) { '12399998' }
-=======
-  subject { described_class.new(proc_id:, poa_code:, metadata:, veteran:, claimant:) }
 
-  let(:clazz) { described_class }
->>>>>>> 4eeea506
   let(:veteran) do
     OpenStruct.new(
       icn: '1012861229V078999',
@@ -34,7 +29,6 @@
   let(:proc_id) { '3864182' }
   let(:poa_code) { '083' }
 
-<<<<<<< HEAD
   context 'for a valid decide request' do
     let(:proc_id) { '3864182' }
     let(:poa_code) { '083' }
@@ -69,137 +63,6 @@
 
       VCR.use_cassette('claims_api/power_of_attorney_request_service/decide/valid_accepted_dependent') do
         subject.call
-=======
-  context 'Gathering all the required POA data' do
-    context 'for a veteran filing' do
-      let(:claimant) {}
-      let(:metadata) do
-        { 'veteran' => { 'vnp_phone_id' => '106175', 'vnp_email_id' => '148885', 'vnp_mail_id' => '148886' } }
-      end
-
-      let(:expected_veteran_response) do
-        {
-          'name' => 'Ralph Lee',
-          'ssn' => '796378782',
-          'file_number' => '796378782',
-          'date_of_birth' => '1948-10-30',
-          'service_number' => '123678453',
-          'insurance_numbers' => '1234567890',
-          'phone_number' => '5555551234',
-          'claimant_relationship' => 'Spouse',
-          'poa_code' => '083',
-          'organization_name' => 'DISABLED AMERICAN VETERANS',
-          'representativeLawFirmOrAgencyName' => nil,
-          'representative_first_name' => 'John',
-          'representative_last_name' => 'Doe',
-          'representative_title' => nil,
-          'section_7332_auth' => 'true',
-          'limitation_alcohol' => 'true',
-          'limitation_drug_abuse' => 'true',
-          'limitation_hiv' => 'true',
-          'limitation_sca' => 'true',
-          'change_address_auth' => 'true',
-          'addrs_one_txt' => '2719 Hyperion Ave',
-          'addrs_two_txt' => 'Apt 2',
-          'city_nm' => 'Los Angeles',
-          'cntry_nm' => 'USA',
-          'postal_cd' => 'CA',
-          'zip_prefix_nbr' => '92264',
-          'zip_first_suffix_nbr' => '0200',
-          'email_addrs_txt' => nil
-        }
-      end
-
-      it 'returns expected data' do
-        VCR.use_cassette('claims_api/power_of_attorney_request_service/decide/valid_accepted_veteran') do
-          res = subject.call
-
-          expect(res).to match(expected_veteran_response)
-        end
-      end
-    end
-
-    context 'for a dependent claimant filing' do
-      let(:claimant) do
-        OpenStruct.new(
-          icn: '1013093331V548481',
-          first_name: 'Wally',
-          last_name: 'Morell',
-          middle_name: nil,
-          birth_date: '1948-10-30',
-          loa: { current: 3, highest: 3 },
-          edipi: nil,
-          ssn: '796378782',
-          participant_id: '600264235',
-          mpi: OpenStruct.new(
-            icn: '1013093331V548481',
-            profile: OpenStruct.new(ssn: '796378782'),
-            birls_id: '796378782'
-          )
-        )
-      end
-      let(:metadata) do
-        {
-          'veteran' => { 'vnp_mail_id' => '157252', 'vnp_email_id' => '157251', 'vnp_phone_id' => '111641' },
-          'claimant' => { 'vnp_mail_id' => '157253', 'vnp_email_id' => '157254', 'vnp_phone_id' => '111642' }
-        }
-      end
-
-      let(:expected_dependent_response) do
-        {
-          'name' => 'Ralph Lee',
-          'ssn' => '796378782',
-          'file_number' => '796378782',
-          'date_of_birth' => '1948-10-30',
-          'service_number' => '123678453',
-          'insurance_numbers' => '1234567890',
-          'phone_number' => '5555551234',
-          'claimant_relationship' => 'Spouse',
-          'poa_code' => '083',
-          'organization_name' => 'DISABLED AMERICAN VETERANS',
-          'representativeLawFirmOrAgencyName' => nil,
-          'representative_first_name' => 'John',
-          'representative_last_name' => 'Doe',
-          'representative_title' => nil,
-          'section_7332_auth' => 'true',
-          'limitation_alcohol' => 'true',
-          'limitation_drug_abuse' => 'true',
-          'limitation_hiv' => 'true',
-          'limitation_sca' => 'true',
-          'change_address_auth' => 'true',
-          'addrs_one_txt' => '2719 Hyperion Ave',
-          'addrs_two_txt' => 'Apt 2',
-          'city_nm' => 'Los Angeles',
-          'cntry_nm' => 'USA',
-          'postal_cd' => 'CA',
-          'zip_prefix_nbr' => '92264',
-          'zip_first_suffix_nbr' => '0200',
-          'email_addrs_txt' => nil,
-          'claimant' => {
-            'name' => 'Wally Morell',
-            'ssn' => '796378782',
-            'file_number' => '796378782',
-            'date_of_birth' => '1948-10-30',
-            'addrs_one_txt' => '123 Main St',
-            'addrs_two_txt' => 'Apt 3',
-            'city_nm' => 'Boston',
-            'cntry_nm' => 'USA',
-            'postal_cd' => 'MA',
-            'zip_prefix_nbr' => '02110',
-            'zip_first_suffix_nbr' => '1000',
-            'email_addrs_txt' => nil,
-            'phone_nbr' => '5555559876'
-          }
-        }
-      end
-
-      it 'returns expected data' do
-        VCR.use_cassette('claims_api/power_of_attorney_request_service/decide/valid_accepted_dependent') do
-          res = subject.call
-
-          expect(res).to match(expected_dependent_response)
-        end
->>>>>>> 4eeea506
       end
     end
   end
