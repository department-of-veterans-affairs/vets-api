--- conflicted
+++ resolved
@@ -53,18 +53,8 @@
         form_686c_data
       end
 
-<<<<<<< HEAD
-      ##
-      # Return the form_id for VA Form 21-686c claims
-      #
-      # @return [String] The VA Form 21-686c form_id
-      #
-      def form_id
-        '21-686C'
-=======
       def claim_class
         AddRemoveDependent
->>>>>>> eabada09
       end
     end
   end
