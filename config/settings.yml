--- conflicted
+++ resolved
@@ -112,13 +112,8 @@
   key_path: ~
   root_cert_path: ~
   versions:
-<<<<<<< HEAD
-    claims: 3.0
+    claims: 3.6
     common: 11.6
-=======
-    claims: 3.6
-    common: 11.0
->>>>>>> cbd43d7b
     documents: 3.6
   s3:
     uploads_enabled: false
