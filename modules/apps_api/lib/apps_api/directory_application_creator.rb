# frozen_string_literal: true

# rubocop:disable Metrics/AbcSize
# rubocop:disable Metrics/MethodLength
module AppsApi
  class DirectoryApplicationCreator
    def call
      DirectoryApplication.find_or_initialize_by(name: 'Apple Health').tap do |app|
        app.logo_url = 'https://dvp-oauth-application-directory-logos.s3-us-gov-west-1.amazonaws.com/AppleHealth+Logo+1024x1024.png'
        app.app_type = 'Third-Party-OAuth'
        app.service_categories = ['Health']
        app.platforms = ['iOS']
        app.app_url = 'https://www.apple.com/ios/health/'
        app.description =
          'With the Apple Health app, you can see all your health records — such as '\
          'medications, immunizations, lab results, and more — in one place. The Health app '\
          'continually updates these records giving you access to a single, integrated snapshot '\
          'of your health profile whenever you want, quickly and privately. All Health Records data '\
          'is encrypted and protected with the user’s iPhone passcode, Touch ID or Face ID.'
        app.privacy_url = 'https://www.apple.com/legal/privacy/'
        app.tos_url = 'https://www.apple.com/legal/sla/'
        app.save
      end
      DirectoryApplication.find_or_initialize_by(name: 'iBlueButton').tap do |app|
        app.logo_url = 'https://dvp-oauth-application-directory-logos.s3-us-gov-west-1.amazonaws.com/iBlueButton+Logo+1024+x+1024.png'
        app.app_type = 'Third-Party-OAuth'
        app.service_categories = ['Health']
        app.platforms = %w[iOS Android]
        app.app_url = 'https://ibluebutton.com'
        app.description =
          'iBlueButton places your VA medical information securely onto your phone or '\
          'tablet, assembled into an interactive health record, with personalized safety '\
          'warnings for severe drug interactions, opioids, chronic condition care guidelines, '\
          'and information regarding and risk for severe COVID-19 infection. iBlueButton '\
          'has been a VA Blue Button health partner since 2012 and is available to Veterans free of charge.'
        app.privacy_url = 'https://ice.ibluebutton.com/docs/ibb/privacy_policy.html'
        app.tos_url = 'https://ice.ibluebutton.com/docs/ibb/eula.html'
        app.save
      end
      DirectoryApplication.find_or_initialize_by(name: 'Coral Health').tap do |app|
        app.logo_url = 'https://dvp-oauth-application-directory-logos.s3-us-gov-west-1.amazonaws.com/CoralHealth+1024x1024.png'
        app.app_type = 'Third-Party-OAuth'
        app.service_categories = ['Health']
        app.platforms = %w[iOS Android]
        app.app_url = 'https://mycoralhealth.com'
        app.description =
          'Coral Health is a free personal healthcare management app that is used to track medications,'\
          ' get medication reminders, consolidate official medical records,'\
          ' and monitor health trends and issues over time.'
        app.privacy_url = 'https://mycoralhealth.com/privacy-policy'
        app.tos_url = 'https://mycoralhealth.com/terms-of-service'
        app.save
      end

      DirectoryApplication.find_or_initialize_by(name: 'MyLinks').tap do |app|
        app.logo_url = 'https://dvp-oauth-application-directory-logos.s3-us-gov-west-1.amazonaws.com/MyLinks+Logo+1024x1024.png'
        app.app_type = 'Third-Party-OAuth'
        app.service_categories = ['Health']
        app.platforms = ['Web']
        app.app_url = 'https://mylinks.com'
        app.description =
          'MyLinks is a free application that provides Veterans '\
          'with their own secure and complete personal health record fully under their control. '\
          'Veterans can gather, aggregate, and share their health records from their VA and '\
          'non-VA health care providers into one place. They can add other important documents '\
          'and images, connect devices, and keep a journal. MyLinks is accessible from any mobile device.'
        app.privacy_url = 'https://mylinks.com/privacypolicy'
        app.tos_url = 'https://mylinks.com/termsofservice'
        app.save
      end
      DirectoryApplication.find_or_initialize_by(name: 'Clinical Trial Selector').tap do |app|
        app.logo_url = 'https://dvp-oauth-application-directory-logos.s3-us-gov-west-1.amazonaws.com/CTS+1024x1024.png'
        app.app_type = 'Third-Party-OAuth'
        app.service_categories = ['Health']
        app.platforms = ['Web']
        app.app_url = 'https://cts.girlscomputingleague.org/'
        app.description =
          'The Clinical Trials Selector is an app that utilizes the Electronic '\
          'Health Records of service-connected Veterans in order to match Veterans '\
          'to clinical trials. The application takes into account, diagnoses, '\
          'demographics, prescribed medications, patient procedures, and laboratory '\
          'values from the EHR to automatically find eligible trials.'
        app.privacy_url = 'https://cts.girlscomputingleague.org/generalprivacypolicy.html'
        app.tos_url = 'https://cts.girlscomputingleague.org/generaltermsofuse.html'
        app.save
      end
      DirectoryApplication.find_or_initialize_by(name: 'OneRecord').tap do |app|
        app.logo_url = 'https://dvp-oauth-application-directory-logos.s3-us-gov-west-1.amazonaws.com/One+Record1024x1024.png'
        app.app_type = 'Third-Party-OAuth'
        app.service_categories = ['Health']
        app.platforms = %w[Web iOS Android]
        app.app_url = 'https://onerecord.com'
        app.description =
          "Your Health, Your Life, Your OneRecord.\n\n"\
          'OneRecord is an app that enables you to build a consolidated medical record of your full health history. '\
          'Whether you have medical records from your time in active duty, your treatment at VA facilities, '\
<<<<<<< HEAD
          "or from doctors and hospitals outside of the military system, '\
          'secure your medical records in one place — your OneRecord.\n\n"\
=======
          'or from doctors and hospitals outside of the military system, '\
          "secure your medical records in one place — your OneRecord.\n\n"\
>>>>>>> 370a8174
          'Available on IOS, Android, and on the web at www.onerecord.com'
        app.privacy_url = 'https://onerecord.com/privacy'
        app.tos_url = 'https://onerecord.com/terms'
        app.save
      end
    end
  end
  # rubocop:enable Metrics/AbcSize
  # rubocop:enable Metrics/MethodLength
end<|MERGE_RESOLUTION|>--- conflicted
+++ resolved
@@ -94,13 +94,8 @@
           "Your Health, Your Life, Your OneRecord.\n\n"\
           'OneRecord is an app that enables you to build a consolidated medical record of your full health history. '\
           'Whether you have medical records from your time in active duty, your treatment at VA facilities, '\
-<<<<<<< HEAD
-          "or from doctors and hospitals outside of the military system, '\
-          'secure your medical records in one place — your OneRecord.\n\n"\
-=======
           'or from doctors and hospitals outside of the military system, '\
           "secure your medical records in one place — your OneRecord.\n\n"\
->>>>>>> 370a8174
           'Available on IOS, Android, and on the web at www.onerecord.com'
         app.privacy_url = 'https://onerecord.com/privacy'
         app.tos_url = 'https://onerecord.com/terms'
