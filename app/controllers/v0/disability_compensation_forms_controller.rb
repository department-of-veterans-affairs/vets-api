# frozen_string_literal: true

require 'evss/common_service'
require 'evss/disability_compensation_auth_headers'
require 'evss/disability_compensation_form/form4142'
require 'evss/disability_compensation_form/service'
require 'evss/reference_data/response_strategy'
require 'disability_compensation/factories/api_provider_factory'

module V0
  class DisabilityCompensationFormsController < ApplicationController
    service_tag 'disability-application'
    before_action(except: :rating_info) { authorize :evss, :access? }
    before_action :auth_rating_info, only: [:rating_info]
    before_action :validate_name_part, only: [:suggested_conditions]

    def rated_disabilities
      invoker = 'V0::DisabilityCompensationFormsController#rated_disabilities'
      api_provider = ApiProviderFactory.call(
        type: ApiProviderFactory::FACTORIES[:rated_disabilities],
        provider: :lighthouse,
        options: { icn: @current_user.icn.to_s, auth_headers: },
        current_user: @current_user,
        feature_toggle: nil
      )

      response = api_provider.get_rated_disabilities(nil, nil, { invoker: })

      render json: RatedDisabilitiesSerializer.new(response)
    end

    def separation_locations
      response = EVSS::ReferenceData::ResponseStrategy.new.cache_by_user_and_type(
        :all_users,
        :get_separation_locations
      ) do
        # A separate provider is needed in order to interact with LH Staging and test BRD e2e properly
<<<<<<< HEAD
        # We use DD_ENV here as RAILS_ENV is set to 'production' in staging
        provider = ENV['DD_ENV'] == 'eks-staging' ? :lighthouse_staging : :lighthouse
=======
        # We use vsp_environment here as RAILS_ENV is set to 'production' in staging
        provider = Settings.vsp_environment == 'staging' ? :lighthouse_staging : :lighthouse
>>>>>>> c5419d64
        api_provider = ApiProviderFactory.call(
          type: ApiProviderFactory::FACTORIES[:brd],
          provider:,
          options: {},
          current_user: @current_user,
          feature_toggle: nil
        )
        api_provider.get_separation_locations
      end
      render json: EVSSSeparationLocationSerializer.new(response)
    end

    def suggested_conditions
      results = DisabilityContention.suggested(params[:name_part])
      render json: DisabilityContentionSerializer.new(results)
    end

    def submit_all_claim
      temp_separation_location_fix if Flipper.enabled?(:disability_compensation_temp_separation_location_code_string,
                                                       @current_user)

      saved_claim = SavedClaim::DisabilityCompensation::Form526AllClaim.from_hash(form_content)
      saved_claim.save ? log_success(saved_claim) : log_failure(saved_claim)
      submission = create_submission(saved_claim)
      # if jid = 0 then the submission was prevented from going any further in the process
      jid = 0

      # Feature flag to stop submission from being submitted to third-party service
      # With this on, the submission will NOT be processed by EVSS or Lighthouse,
      # nor will it go to VBMS,
      # but the line of code before this one creates the submission in the vets-api database
      if Flipper.enabled?(:disability_compensation_prevent_submission_job, @current_user)
        Rails.logger.info("Submission ID: #{submission.id} prevented from sending to third party service.")
      else
        jid = submission.start
      end

      render json: { data: { attributes: { job_id: jid } } },
             status: :ok
    end

    def submission_status
      job_status = Form526JobStatus.where(job_id: params[:job_id]).first
      raise Common::Exceptions::RecordNotFound, params[:job_id] unless job_status

      render json: Form526JobStatusSerializer.new(job_status)
    end

    def rating_info
      if lighthouse?
        service = LighthouseRatedDisabilitiesProvider.new(@current_user.icn)

        disability_rating = service.get_combined_disability_rating

        rating_info = { user_percent_of_disability: disability_rating }
        render json: LighthouseRatingInfoSerializer.new(rating_info)
      else
        rating_info_service = EVSS::CommonService.new(auth_headers)
        response = rating_info_service.get_rating_info

        render json: RatingInfoSerializer.new(response)
      end
    end

    private

    def auth_rating_info
      api = lighthouse? ? :lighthouse : :evss
      authorize(api, :rating_info_access?)
    end

    def form_content
      @form_content ||= JSON.parse(request.body.string)
    end

    def lighthouse?
      Flipper.enabled?(:profile_lighthouse_rating_info, @current_user)
    end

    def create_submission(saved_claim)
      Rails.logger.info('Creating 526 submission', user_uuid: @current_user&.uuid, saved_claim_id: saved_claim&.id)
      submission = Form526Submission.new(
        user_uuid: @current_user.uuid,
        user_account: @current_user.user_account,
        saved_claim_id: saved_claim.id,
        auth_headers_json: auth_headers.to_json,
        form_json: saved_claim.to_submission_data(@current_user),
        submit_endpoint: 'claims_api'
      ) { |sub| sub.add_birls_ids @current_user.birls_id }

      if missing_disabilities?(submission)
        raise Common::Exceptions::UnprocessableEntity.new(
          detail: 'no new or increased disabilities were submitted', source: 'DisabilityCompensationFormsController'
        )
      end

      submission.save! && submission
    rescue PG::NotNullViolation => e
      Rails.logger.error(
        'Creating 526 submission: PG::NotNullViolation', user_uuid: @current_user&.uuid, saved_claim_id: saved_claim&.id
      )
      raise e
    end

    def log_failure(claim)
      StatsD.increment("#{stats_key}.failure")
      raise Common::Exceptions::ValidationErrors, claim
    end

    def log_success(claim)
      StatsD.increment("#{stats_key}.success")
      Rails.logger.info "ClaimID=#{claim.confirmation_number} Form=#{claim.class::FORM}"
    end

    def validate_name_part
      raise Common::Exceptions::ParameterMissing, 'name_part' if params[:name_part].blank?
    end

    def auth_headers
      EVSS::DisabilityCompensationAuthHeaders.new(@current_user).add_headers(EVSS::AuthHeaders.new(@current_user).to_h)
    end

    def stats_key
      'api.disability_compensation'
    end

    def missing_disabilities?(submission)
      if submission.form['form526']['form526']['disabilities'].none?
        StatsD.increment("#{stats_key}.failure")
        Rails.logger.error(
          'Creating 526 submission: no new or increased disabilities were submitted', user_uuid: @current_user&.uuid
        )
        return true
      end
      false
    end

    # TEMPORARY
    # Turn separation location into string
    # 11/18/2024 BRD EVSS -> Lighthouse migration caused separation location to turn into an integer,
    # while SavedClaim (vets-json-schema) is expecting a string
    def temp_separation_location_fix
      if form_content.is_a?(Hash) && form_content['form526'].is_a?(Hash)
        separation_location_code = form_content.dig('form526', 'serviceInformation', 'separationLocation',
                                                    'separationLocationCode')
        unless separation_location_code.nil?
          form_content['form526']['serviceInformation']['separationLocation']['separationLocationCode'] =
            separation_location_code.to_s
        end
      end
    end
    # END TEMPORARY
  end
end<|MERGE_RESOLUTION|>--- conflicted
+++ resolved
@@ -35,13 +35,8 @@
         :get_separation_locations
       ) do
         # A separate provider is needed in order to interact with LH Staging and test BRD e2e properly
-<<<<<<< HEAD
-        # We use DD_ENV here as RAILS_ENV is set to 'production' in staging
-        provider = ENV['DD_ENV'] == 'eks-staging' ? :lighthouse_staging : :lighthouse
-=======
         # We use vsp_environment here as RAILS_ENV is set to 'production' in staging
         provider = Settings.vsp_environment == 'staging' ? :lighthouse_staging : :lighthouse
->>>>>>> c5419d64
         api_provider = ApiProviderFactory.call(
           type: ApiProviderFactory::FACTORIES[:brd],
           provider:,
