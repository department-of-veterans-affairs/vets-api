# frozen_string_literal: true

require 'sidekiq/form526_backup_submission_process/processor'

module Sidekiq
  module Form526BackupSubmissionProcess
    class Form526BackgroundLoader
      extend ActiveSupport::Concern
      include Sidekiq::Job
      sidekiq_options retry: false

      def perform(id)
        Processor.new(id, get_upload_location_on_instantiation: false,
                          ignore_expiration: true).upload_pdf_submission_to_s3
      end
    end

    class Submit
      extend ActiveSupport::Concern
      include SentryLogging
      include Sidekiq::Job

      sidekiq_options retry: 14
      STATSD_KEY_PREFIX = 'worker.evss.form526_backup_submission_process'

      sidekiq_retries_exhausted do |msg, _ex|
        job_id = msg['jid']
        error_class = msg['error_class']
        error_message = msg['error_message']
        timestamp = Time.now.utc
        form526_submission_id = msg['args'].first
        Form526Submission.find(form526_submission_id).fail_backup_delivery!

        form_job_status = Form526JobStatus.find_by(job_id:)
        bgjob_errors = form_job_status.bgjob_errors || {}
        new_error = {
          "#{timestamp.to_i}": {
            caller_method: __method__.to_s,
            error_class:,
            error_message:,
            timestamp:,
            form526_submission_id:
          }
        }
        form_job_status.update(
          status: Form526JobStatus::STATUS[:exhausted],
          bgjob_errors: bgjob_errors.merge(new_error)
        )

        StatsD.increment("#{STATSD_KEY_PREFIX}.exhausted")

        ::Rails.logger.warn(
          'Form 526 Backup Submission Retries exhausted',
          { job_id:, error_class:, error_message:, timestamp:, form526_submission_id: }
        )
      rescue => e
        ::Rails.logger.error(
          'Failure in Form526BackupSubmission#sidekiq_retries_exhausted',
          {
            messaged_content: e.message,
            job_id:,
            submission_id: form526_submission_id,
            pre_exhaustion_failure: {
              error_class:,
              error_message:
            }
          }
        )
        raise e
      end

      # rubocop:disable Metrics/MethodLength
      def perform(form526_submission_id)
        return unless Settings.form526_backup.enabled

        submission = Form526Submission.find(form526_submission_id)
<<<<<<< HEAD
        submission.update(submit_endpoint: 'benefits_intake_api')
=======
        submission.update(submit_endpoint: :benefits_intake_api)
>>>>>>> 53adf449
        job_status = Form526JobStatus.find_or_initialize_by(job_id: jid)
        job_status.assign_attributes(form526_submission_id:,
                                     job_class: 'BackupSubmission',
                                     status: 'pending')
        job_status.save!

        Processor.new(form526_submission_id).process!
        job_status.update(status: Form526JobStatus::STATUS[:success])
        submission.deliver_to_backup!
      rescue => e
        ::Rails.logger.error(
          message: "FORM526 BACKUP SUBMISSION FAILURE. Investigate immediately: #{e.message}.",
          backtrace: e.backtrace,
          submission_id: form526_submission_id
        )
        update_job_status_bgjob_errors(job_status, e)
        raise e
      end
      # rubocop:enable Metrics/MethodLength

      private

      def update_job_status_bgjob_errors(job_status, e)
        bgjob_errors = job_status.bgjob_errors || {}
        bgjob_errors.merge!(error_hash_for_job_status(e))
        job_status.update(status: Form526JobStatus::STATUS[:retryable_error], bgjob_errors:)
      end

      def error_hash_for_job_status(e)
        timestamp = Time.zone.now
        {
          "#{timestamp.to_i}": {
            caller_method: __method__.to_s,
            error_class: e.class.to_s,
            error_message: e.message,
            timestamp:
          }
        }
      end
    end
  end
end<|MERGE_RESOLUTION|>--- conflicted
+++ resolved
@@ -74,11 +74,7 @@
         return unless Settings.form526_backup.enabled
 
         submission = Form526Submission.find(form526_submission_id)
-<<<<<<< HEAD
         submission.update(submit_endpoint: 'benefits_intake_api')
-=======
-        submission.update(submit_endpoint: :benefits_intake_api)
->>>>>>> 53adf449
         job_status = Form526JobStatus.find_or_initialize_by(job_id: jid)
         job_status.assign_attributes(form526_submission_id:,
                                      job_class: 'BackupSubmission',
