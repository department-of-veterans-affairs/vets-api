--- conflicted
+++ resolved
@@ -165,10 +165,7 @@
       expect(subject.overflow_doc_and_hospitals(doctors_care, true)).to eq(
         [
           "VA - Dr. Carl Jenkins, 456 Medical St, Cheyenne, WY 82001\nTreated for: PTSD\nFrom: 2024-01-10, To: 2025-02-20\n", # rubocop:disable Layout/LineLength
-<<<<<<< HEAD
-=======
           "Non-VA - Dr.Nick, 123 frontage St, Cheyenne, WY 82001\nFrom: 2024-01-10, To: 2025-02-20\nFrom: 2024-01-10, To: \n", # rubocop:disable Layout/LineLength
->>>>>>> b359fb5e
           "Non-VA - Dr. Zoidberg, 423 main St, Cheyenne, WY 82001\nFrom: 2024-01-10, To: 2025-02-20\nFrom: 2024-01-10, To: 2025-02-20\n" # rubocop:disable Layout/LineLength
         ]
       )
