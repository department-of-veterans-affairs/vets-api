# frozen_string_literal: true

require_relative '../../../rails_helper'
require 'benefits_intake_service/service'

RSpec.describe AccreditedRepresentativePortal::V0::RepresentativeFormUploadController, type: :request do
  let!(:poa_code) { '067' }
  let(:representative_user) do
    create(:representative_user, email: 'test@va.gov', icn: '123498767V234859', all_emails: ['test@va.gov'])
  end
  let(:service) { BenefitsIntakeService::Service.new }
  let(:pdf_path) { 'random/path/to/pdf' }
  let!(:accredited_individual) do
    create(:user_account_accredited_individual,
           user_account_email: representative_user.email,
           user_account_icn: representative_user.icn,
           accredited_individual_registration_number: '357458',
           poa_code:)
  end
  let!(:representative) do
    create(:representative,
           :vso,
           email: representative_user.email,
           representative_id: accredited_individual.accredited_individual_registration_number,
           poa_codes: [poa_code])
  end

  let!(:vso) { create(:organization, poa: poa_code) }
  let(:form_number) { '21-686c' }
  let(:arp_vcr_path) do
    'accredited_representative_portal/requests/accredited_representative_portal/v0/representative_form_uploads_spec/'
  end

  before do
    login_as(representative_user)

    allow_any_instance_of(AccreditedRepresentativePortal::SubmitBenefitsIntakeClaimJob).to(
      receive(:perform)
    )
  end

  describe '#submit' do
    let(:attachment_guid) { '743a0ec2-6eeb-49b9-bd70-0a195b74e9f3' }
<<<<<<< HEAD
    let!(:attachment) { PersistentAttachments::VAForm.create!(guid: attachment_guid) }
=======
    let(:supporting_attachment_guid) { '743a0ec2-6eeb-49b9-bd70-0a195b74e9f2' }
    let!(:attachment) { PersistentAttachments::VAForm.create!(guid: attachment_guid, form_id: '21-686c') }
    let!(:supporting_attachment) do
      PersistentAttachments::VAFormDocumentation.create!(guid: supporting_attachment_guid, form_id: '21-686c')
    end
>>>>>>> 2b7d105d
    let(:representative_fixture_path) do
      Rails.root.join('modules', 'accredited_representative_portal', 'spec', 'fixtures', 'form_data',
                      'representative_form_upload_21_686c.json')
    end
    let(:veteran_params) do
      JSON.parse(representative_fixture_path.read).tap do |memo|
        memo['representative_form_upload']['confirmationCode'] = attachment_guid
      end
    end
<<<<<<< HEAD
=======

    let(:multi_form_veteran_params) do
      JSON.parse(representative_fixture_path.read).tap do |memo|
        memo['representative_form_upload']['confirmationCode'] = attachment_guid
        memo['representative_form_upload']['supportingDocuments'] = [
          {
            'confirmationCode' => supporting_attachment_guid,
            'name' => 'supporting_document.pdf',
            'size' => 12_345
          }
        ]
      end
    end
>>>>>>> 2b7d105d
    let(:invalid_form_fixture_path) do
      Rails.root.join('modules', 'accredited_representative_portal', 'spec', 'fixtures', 'form_data',
                      'invalid_form_number.json')
    end
    let(:invalid_form_params) do
      JSON.parse(invalid_form_fixture_path.read).merge('confirmationCode' => attachment_guid)
    end

    let(:claimant_fixture_path) do
      Rails.root.join('modules', 'accredited_representative_portal', 'spec', 'fixtures', 'form_data',
                      'claimant_form_upload_21_686c.json')
    end
    let(:claimant_params) do
      JSON.parse(claimant_fixture_path.read).tap do |memo|
        memo['representative_form_upload']['confirmationCode'] = attachment_guid
      end
    end
    let(:form_name) { 'Request for Nursing Home Information in Connection with Claim for Aid and Attendance' }
    let(:pdf_path) do
      Rails.root.join('modules', 'accredited_representative_portal', 'spec', 'fixtures', 'files',
                      '21_686c_empty_form.pdf')
    end
    let!(:representative_user_account) do
      AccreditedRepresentativePortal::RepresentativeUserAccount.create!(icn: representative_user.icn)
    end

    before do
      allow_any_instance_of(Auth::ClientCredentials::Service).to receive(:get_token).and_return('<TOKEN>')
    end

    context 'cannot lookup claimant' do
      it 'returns a 404 error' do
        VCR.use_cassette('mpi/find_candidate/invalid_icn') do
          post('/accredited_representative_portal/v0/submit_representative_form', params: veteran_params)
          expect(response).to have_http_status(:not_found)
        end
      end
    end

    context 'claimant found without matching poa' do
      it 'returns a 403 error' do
        VCR.insert_cassette("#{arp_vcr_path}mpi/invalid_icn_full")
        VCR.use_cassette("#{arp_vcr_path}lighthouse/empty_response") do
          post('/accredited_representative_portal/v0/submit_representative_form', params: veteran_params)
          expect(response).to have_http_status(:forbidden)
        end
        VCR.eject_cassette("#{arp_vcr_path}mpi/invalid_icn_full")
      end
    end

    context 'claimant with matching poa found' do
      around do |example|
        VCR.insert_cassette("#{arp_vcr_path}mpi/valid_icn_full")
        VCR.insert_cassette("#{arp_vcr_path}lighthouse/200_type_organization_response")
        VCR.insert_cassette('lighthouse/benefits_intake/200_lighthouse_intake_upload_location')
        VCR.insert_cassette('lighthouse/benefits_intake/200_lighthouse_intake_upload')
        example.run
        VCR.eject_cassette('lighthouse/benefits_intake/200_lighthouse_intake_upload')
        VCR.eject_cassette('lighthouse/benefits_intake/200_lighthouse_intake_upload_location')
        VCR.eject_cassette("#{arp_vcr_path}lighthouse/200_type_organization_response")
        VCR.eject_cassette("#{arp_vcr_path}mpi/valid_icn_full")
      end

      it 'makes the veteran request' do
        post('/accredited_representative_portal/v0/submit_representative_form', params: veteran_params)
<<<<<<< HEAD
        expect(response).to have_http_status(:ok)
      end

      it 'makes the claimant request' do
        post('/accredited_representative_portal/v0/submit_representative_form', params: claimant_params)
        expect(response).to have_http_status(:ok)
      end
=======
        expect(response).to have_http_status(:ok)
      end

      it 'makes the veteran request with multiple attachments' do
        post('/accredited_representative_portal/v0/submit_representative_form', params: multi_form_veteran_params)
        expect(response).to have_http_status(:ok)
      end

      it 'makes the claimant request' do
        post('/accredited_representative_portal/v0/submit_representative_form', params: claimant_params)
        expect(response).to have_http_status(:ok)
      end
>>>>>>> 2b7d105d
    end
  end

  describe '#upload_scanned_form' do
    it 'renders the attachment as json' do
      clamscan = double(safe?: true)
      allow(Common::VirusScan).to receive(:scan).and_return(clamscan)
      file = fixture_file_upload('doctors-note.gif')

      params = { form_id: form_number, file: }
      allow_any_instance_of(BenefitsIntakeService::Service).to receive(:valid_document?).and_return(pdf_path)

      expect do
        post '/accredited_representative_portal/v0/representative_form_upload', params:
      end.to change(PersistentAttachments::VAForm, :count).by(1)
      attachment = PersistentAttachment.last

      expect(response).to have_http_status(:ok)
      expect(parsed_response).to eq({
                                      'data' => {
                                        'id' => attachment.id.to_s,
                                        'type' => 'persistent_attachment_va_form',
                                        'attributes' => {
                                          'confirmationCode' => attachment.guid,
                                          'name' => 'doctors-note.gif',
                                          'size' => 83_403,
                                          'warnings' => ['wrong_form']
                                        }
                                      }
                                    })
      expect(PersistentAttachment.last).to be_a(PersistentAttachments::VAForm)
    end

    it 'returns an error if the document is invalid' do
      clamscan = double(safe?: true)
      allow(Common::VirusScan).to receive(:scan).and_return(clamscan)
      file = fixture_file_upload('doctors-note.gif')

      params = { form_id: form_number, file: }

      allow_any_instance_of(BenefitsIntakeService::Service).to receive(:valid_document?)
        .and_raise(BenefitsIntakeService::Service::InvalidDocumentError.new('Invalid form'))

      expect do
        post '/accredited_representative_portal/v0/representative_form_upload', params:
      end.not_to change(PersistentAttachments::VAForm, :count)

      expect(response).to have_http_status(:unprocessable_entity)
      expect(parsed_response).to eq({ 'errors' => [{ 'title' => 'Unprocessable Entity', 'detail' => 'Invalid form',
                                                     'code' => '422', 'status' => '422' }] })
    end
  end

  describe '#upload_supporting_documents' do
    it 'renders the attachment as json' do
      clamscan = double(safe?: true)
      allow(Common::VirusScan).to receive(:scan).and_return(clamscan)
      file = fixture_file_upload('doctors-note.gif')

      params = { form_id: form_number, file: }

      allow_any_instance_of(BenefitsIntakeService::Service).to receive(:valid_document?).and_return(pdf_path)

      expect do
        post '/accredited_representative_portal/v0/upload_supporting_documents', params:
      end.to change(PersistentAttachments::VAFormDocumentation, :count).by(1)
      attachment = PersistentAttachment.last

      expect(response).to have_http_status(:ok)
      expect(parsed_response).to eq({
                                      'data' => {
                                        'id' => attachment.id.to_s,
                                        'type' => 'persistent_attachment',
                                        'attributes' => {
                                          'confirmationCode' => attachment.guid,
                                          'name' => 'doctors-note.gif',
                                          'size' => 83_403
                                        }
                                      }
                                    })
      expect(PersistentAttachment.last).to be_a(PersistentAttachments::VAFormDocumentation)
    end

    it 'returns an error if the document is invalid' do
      clamscan = double(safe?: true)
      allow(Common::VirusScan).to receive(:scan).and_return(clamscan)
      file = fixture_file_upload('doctors-note.gif')

      params = { form_id: form_number, file: }

      allow_any_instance_of(BenefitsIntakeService::Service).to receive(:valid_document?)
        .and_raise(BenefitsIntakeService::Service::InvalidDocumentError.new('Invalid form'))

      expect do
        post '/accredited_representative_portal/v0/upload_supporting_documents', params:
      end.not_to change(PersistentAttachments::VAFormDocumentation, :count)

      expect(response).to have_http_status(:unprocessable_entity)
      expect(parsed_response).to eq({ 'errors' => [{ 'title' => 'Unprocessable Entity', 'detail' => 'Invalid form',
                                                     'code' => '422', 'status' => '422' }] })
    end
  end
end<|MERGE_RESOLUTION|>--- conflicted
+++ resolved
@@ -41,15 +41,11 @@
 
   describe '#submit' do
     let(:attachment_guid) { '743a0ec2-6eeb-49b9-bd70-0a195b74e9f3' }
-<<<<<<< HEAD
-    let!(:attachment) { PersistentAttachments::VAForm.create!(guid: attachment_guid) }
-=======
     let(:supporting_attachment_guid) { '743a0ec2-6eeb-49b9-bd70-0a195b74e9f2' }
     let!(:attachment) { PersistentAttachments::VAForm.create!(guid: attachment_guid, form_id: '21-686c') }
     let!(:supporting_attachment) do
       PersistentAttachments::VAFormDocumentation.create!(guid: supporting_attachment_guid, form_id: '21-686c')
     end
->>>>>>> 2b7d105d
     let(:representative_fixture_path) do
       Rails.root.join('modules', 'accredited_representative_portal', 'spec', 'fixtures', 'form_data',
                       'representative_form_upload_21_686c.json')
@@ -59,8 +55,6 @@
         memo['representative_form_upload']['confirmationCode'] = attachment_guid
       end
     end
-<<<<<<< HEAD
-=======
 
     let(:multi_form_veteran_params) do
       JSON.parse(representative_fixture_path.read).tap do |memo|
@@ -74,7 +68,6 @@
         ]
       end
     end
->>>>>>> 2b7d105d
     let(:invalid_form_fixture_path) do
       Rails.root.join('modules', 'accredited_representative_portal', 'spec', 'fixtures', 'form_data',
                       'invalid_form_number.json')
@@ -140,7 +133,11 @@
 
       it 'makes the veteran request' do
         post('/accredited_representative_portal/v0/submit_representative_form', params: veteran_params)
-<<<<<<< HEAD
+        expect(response).to have_http_status(:ok)
+      end
+
+      it 'makes the veteran request with multiple attachments' do
+        post('/accredited_representative_portal/v0/submit_representative_form', params: multi_form_veteran_params)
         expect(response).to have_http_status(:ok)
       end
 
@@ -148,20 +145,6 @@
         post('/accredited_representative_portal/v0/submit_representative_form', params: claimant_params)
         expect(response).to have_http_status(:ok)
       end
-=======
-        expect(response).to have_http_status(:ok)
-      end
-
-      it 'makes the veteran request with multiple attachments' do
-        post('/accredited_representative_portal/v0/submit_representative_form', params: multi_form_veteran_params)
-        expect(response).to have_http_status(:ok)
-      end
-
-      it 'makes the claimant request' do
-        post('/accredited_representative_portal/v0/submit_representative_form', params: claimant_params)
-        expect(response).to have_http_status(:ok)
-      end
->>>>>>> 2b7d105d
     end
   end
 
