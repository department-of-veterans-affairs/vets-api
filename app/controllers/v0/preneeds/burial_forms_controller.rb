# frozen_string_literal: true

require 'sentry_logging'
require 'preneeds/logged_service'

module V0
  module Preneeds
    class BurialFormsController < PreneedsController
      include SentryLogging

      def create
<<<<<<< HEAD
        form = ::Preneeds::BurialForm.new(burial_form_params)
        validate!(Common::HashHelpers.deep_transform_parameters!(burial_form_params) { |k| k.camelize(:lower) })
=======
        @form = ::Preneeds::BurialForm.new(burial_form_params)
        validate!
>>>>>>> 637d13a8

        resource = client.receive_pre_need_application(@form)
        ::Preneeds::PreneedSubmission.create!(
          tracking_number: resource.tracking_number,
          application_uuid: resource.application_uuid,
          return_description: resource.return_description,
          return_code: resource.return_code
        )

        render json: resource, serializer: ReceiveApplicationSerializer
      end

      private

      def client
        @client ||= ::Preneeds::LoggedService.new
      end

      def burial_form_params
        params.require(:application).permit(
          :application_status, :has_currently_buried, :sending_code,
          preneed_attachments: ::Preneeds::PreneedAttachmentHash.permitted_params,
          applicant: ::Preneeds::Applicant.permitted_params,
          claimant: ::Preneeds::Claimant.permitted_params,
          currently_buried_persons: ::Preneeds::CurrentlyBuriedPerson.permitted_params,
          veteran: ::Preneeds::Veteran.permitted_params
        )
      end

      def validate!
        validation_errors = @form.validate

        if validation_errors.present?
          Raven.tags_context(validation: 'preneeds')
          raise Common::Exceptions::SchemaValidationErrors, validation_errors
        end
      end
    end
  end
end<|MERGE_RESOLUTION|>--- conflicted
+++ resolved
@@ -9,13 +9,8 @@
       include SentryLogging
 
       def create
-<<<<<<< HEAD
-        form = ::Preneeds::BurialForm.new(burial_form_params)
-        validate!(Common::HashHelpers.deep_transform_parameters!(burial_form_params) { |k| k.camelize(:lower) })
-=======
         @form = ::Preneeds::BurialForm.new(burial_form_params)
         validate!
->>>>>>> 637d13a8
 
         resource = client.receive_pre_need_application(@form)
         ::Preneeds::PreneedSubmission.create!(
