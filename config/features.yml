--- conflicted
+++ resolved
@@ -28,23 +28,13 @@
       Allows for showing a special COVID19 alert on the My VA Dashboard
   facility_locator_show_community_cares:
     actor_type: user
-<<<<<<< HEAD
-    enable_in_development: true
-=======
-    default_enabled_environments:
-      development: true
->>>>>>> 5ccd77a7
+    enable_in_development: true
     description: >
       On https://www.va.gov/find-locations/ enable veterans to search for Community care by showing that option in the "Search for" box.
       This toggle is owned by Rian
   facility_locator_pull_operating_status_from_lighthouse:
     actor_type: user
-<<<<<<< HEAD
-    enable_in_development: true
-=======
-    default_enabled_environments:
-      development: true
->>>>>>> 5ccd77a7
+    enable_in_development: true
     description: A fast and dirty way to get the operating status from lighthouse
   facility_locator_ppms_legacy_urgent_care_to_pos_locator:
     actor_type: user
@@ -67,22 +57,12 @@
     description: Hide ppms community care searches
   profile_schema_forms:
     actor_type: user
-<<<<<<< HEAD
-    enable_in_development: true
-=======
-    default_enabled_environments:
-      development: true
->>>>>>> 5ccd77a7
+    enable_in_development: true
     description: >
       Enables SchemaForm-based contact info edit forms on the VA.gov Veteran profile page
   profile_show_receive_text_notifications:
     actor_type: user
-<<<<<<< HEAD
-    enable_in_development: true
-=======
-    default_enabled_environments:
-      development: true
->>>>>>> 5ccd77a7
+    enable_in_development: true
     description: >
       https://www.va.gov/profile/ show Receive Text Notifications
   profile_show_profile_2.0:
@@ -93,32 +73,17 @@
       Enables Profile 2.0
   va_online_scheduling:
     actor_type: user
-<<<<<<< HEAD
-    enable_in_development: true
-=======
-    default_enabled_environments:
-      development: true
->>>>>>> 5ccd77a7
+    enable_in_development: true
     description: >
       Allows veterans to view their VA and Community Care appointments
   va_online_scheduling_cancel:
     actor_type: user
-<<<<<<< HEAD
-    enable_in_development: true
-=======
-    default_enabled_environments:
-      development: true
->>>>>>> 5ccd77a7
+    enable_in_development: true
     description: >
       Allows veterans to cancel VA appointments
   va_online_scheduling_requests:
     actor_type: user
-<<<<<<< HEAD
-    enable_in_development: true
-=======
-    default_enabled_environments:
-      development: true
->>>>>>> 5ccd77a7
+    enable_in_development: true
     description: >
       Allows veterans to submit requests for VA appointments
   va_online_scheduling_community_care:
@@ -189,12 +154,7 @@
       Enables ssoe, as opposed to saml authentication wrapped by id.me
   edu_benefits_stem_scholarship:
     actor_type: user
-<<<<<<< HEAD
-    enable_in_development: true
-=======
-    default_enabled_environments:
-      development: true
->>>>>>> 5ccd77a7
+    enable_in_development: true
     description: >
       Enables STEM scholarship functionality
   form526_original_claims:
@@ -211,12 +171,7 @@
       Allows veterans to access the BDD flow in the 526 form. Owned by va-benefits-memorial-1 team.
   form526_confirmation_email:
     actor_type: user
-<<<<<<< HEAD
-    enable_in_development: true
-=======
-    default_enabled_environments:
-      development: true
->>>>>>> 5ccd77a7
+    enable_in_development: true
     description: >
       Allows veterans to receive a confirmation email after submitting form526. Owned by va-notify team.
   va_view_dependents_access:
@@ -245,12 +200,7 @@
       Allows (unauthenticated) users to submit a 10-10CG through VA.gov. This feature is also known as a Caregivers Assistance Claim.
   stub_carma_responses:
     actor_type: user
-<<<<<<< HEAD
-    enable_in_development: true
-=======
-    default_enabled_environments:
-      development: true
->>>>>>> 5ccd77a7
+    enable_in_development: true
     description: >
       All 10-10CG submissions (Caregivers Assistance Claims) will not hit CARMA and instead return a dubmmy response.
   gibct_eyb_bottom_sheet:
