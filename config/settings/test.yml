--- conflicted
+++ resolved
@@ -382,73 +382,7 @@
     base_path: "/sites/vhafinance/MDW"
     authentication_url: "https://accounts.accesscontrol.windows.net"
     mock: false
-<<<<<<< HEAD
-    resource: 00000003-0000-0ff1-ce00-000000000000
-    service_name: VHA-SHAREPOINT
-    sharepoint_url: dvagov.sharepoint.com
-    tenant_id: fake_sharepoint_tenant_id
-vic:
-  s3:
-    aws_access_key_id: ~
-    aws_secret_access_key: ~
-    region: ~
-  signing_key_path: "/fake/signing/key/path"
-  url: https://some.fakesite.com
-virtual_agent:
-  cxdw_app_uri: fake_app_uri
-  cxdw_client_id: fake_id
-  cxdw_client_secret: fake_secret
-  cxdw_dataverse_uri: fake_dataverse_uri
-  cxdw_table_prefix: fake_table_prefix
-  lighthouse_api_key: fake_api_key
-  lighthouse_api_uri: https://sandbox-api.va.gov/services/appeals/v0/appeals
-  speech_token_request_uri: https://eastus.api.cognitive.microsoft.com/sts/v1.0/issuetoken
-  speech_token_subscription_key: fake_speech_token_subscription_key
-  webchat_pva2_secret: fake_secret
-  webchat_root_bot_secret: fake_secret
-  webchat_secret: fake_secret
-  webchat_secret_msft: fake_secret
-  webchat_secret_nlu: fake_secret
-virtual_hosts:
-  - www.example.com
-  - localhost
-  - 127.0.0.1
-  - example.org
-virtual_regional_office:
-  api_key: 9d3868d1-ec15-4889-8002-2bff1b50ba62
-  evidence_pdf_path: evidence-pdf
-  max_cfi_path: employee-experience/max-ratings
-  url: http://localhost:8120
-vre_counseling:
-  prefill: true
-vre_readiness:
-  prefill: true
-vsp_environment: test
-vye:
-  ivr_key: ~
-  s3:
-    access_key_id: ~
-    bucket: ~
-    region: ~
-    secret_access_key: ~
-  scrypt:
-    N: 16384
-    length: 16
-    p: 1
-    r: 8
-    salt: testing-vye-scrypt-salt
-web_origin: http://localhost:3000,http://localhost:3001,http://127.0.0.1:3000,http://127.0.0.1:3001,null
-web_origin_regex: "\\Ahttps?:\\/\\/www\\.va\\.gov\\z"
-webhooks:
-  require_https: true
-websockets:
-  require_https: ~
-  websocket_settings: false
-xlsx_file_fetcher:
-  github_access_token: ~
-=======
-
-mhv:
+
   medical_records:
     app_token: xyz
     host: http://example.org
@@ -519,4 +453,4 @@
       base_uri: https://not.real.com
       repo: faked/fakeness
       path: not_real.csv
->>>>>>> e9259c49
+mhv: