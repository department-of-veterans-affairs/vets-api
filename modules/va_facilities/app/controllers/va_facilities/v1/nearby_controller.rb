# frozen_string_literal: true

require 'will_paginate/array'

require_dependency 'va_facilities/application_controller'
require_dependency 'va_facilities/pagination_headers'
require_dependency 'va_facilities/csv_serializer'
require_dependency 'va_facilities/param_validators'

module VaFacilities
  module V1
    class NearbyController < ApplicationController
      include ActionController::MimeResponds
      include VaFacilities::PaginationHeaders
      include VaFacilities::ParamValidators
      skip_before_action(:authenticate)
      before_action :set_default_format
<<<<<<< HEAD
      before_action :set_type
=======
      before_action :set_facility_type
>>>>>>> 85845d26
      before_action :validate_params, only: [:index]

      REQUIRED_PARAMS = {
        address: %i[street_address city state zip].freeze,
        lat_lng: %i[lat lng].freeze
      }.freeze

      def index
        lat_lng = get_lat_lng(params)
        params[:drive_time] = '30' unless params[:drive_time]
        eligible_facilities = Facilities::VHAFacility.with_services(params[:services]) if params[:services]

        resource = if lat_lng.present?
                     DrivetimeBand.find_within_max_distance(lat_lng[:lat], lat_lng[:lng],
                                                            params[:drive_time], eligible_facilities)
                                  .paginate(page: params[:page], per_page: params[:per_page] || per_page).load
                   else
                     DrivetimeBand.none
                   end

        respond_to do |format|
          format.json do
            render json: resource,
                   each_serializer: VaFacilities::NearbySerializer,
                   meta: metadata(resource),
                   links: relationships(resource)
          end
        end
      end

      protected

      def set_default_format
        request.format = :json if params[:format].nil? && request.headers['HTTP_ACCEPT'].nil?
      end

      def set_facility_type
        params[:type] = 'health'
      end

      private

      def per_page
        20
      end

      def set_type
        params[:type] = 'health'
      end

      def validate_params
        validate_required_nearby_params(REQUIRED_PARAMS)
        validate_street_address
        validate_state_code
        validate_zip
        validate_lat
        validate_lng
        validate_drive_time
        validate_no_services_without_type
        validate_type_and_services_known unless params[:type].nil?
      end

      def get_lat_lng(params)
        obs_fields = params.keys.map(&:to_sym)
        location_type = REQUIRED_PARAMS.find do |loc_type, req_field_names|
          no_missing_fields = (req_field_names - obs_fields).empty?
          break loc_type if no_missing_fields
        end

        if location_type.eql? :address
          GeocodingService.new.query(params[:street_address], params[:city], params[:state], params[:zip])
        else
          params.slice(:lat, :lng)
        end
      end

      def relationships(resource)
        ids = resource.map { |band| "vha_#{band.vha_facility_id}" }.join(',')
        { related: "/services/va_facilities/v0/facilities?ids=#{ids}" }
      end

      def metadata(resource)
        {
          pagination: {
            current_page: resource&.try(:current_page),
            per_page: resource&.try(:per_page),
            total_pages: resource&.try(:total_pages),
            total_entries: resource&.try(:total_entries)
          }
        }
      end
    end
  end
end<|MERGE_RESOLUTION|>--- conflicted
+++ resolved
@@ -15,11 +15,7 @@
       include VaFacilities::ParamValidators
       skip_before_action(:authenticate)
       before_action :set_default_format
-<<<<<<< HEAD
-      before_action :set_type
-=======
       before_action :set_facility_type
->>>>>>> 85845d26
       before_action :validate_params, only: [:index]
 
       REQUIRED_PARAMS = {
@@ -66,10 +62,6 @@
         20
       end
 
-      def set_type
-        params[:type] = 'health'
-      end
-
       def validate_params
         validate_required_nearby_params(REQUIRED_PARAMS)
         validate_street_address
