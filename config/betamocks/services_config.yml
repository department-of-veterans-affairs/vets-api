---
:services:

- :name: 'MHV_Rx'
  :base_uri: <%= "#{URI(Settings.mhv.rx.host).host}:#{URI(Settings.mhv.rx.host).port}" %>
  :endpoints:
    # data classes
    - :method: :get
      :path: "/mhv-api/patient/v1/bluebutton/geteligibledataclass"
      :file_path: "mhv/bluebutton/geteligibledataclass"
      :cache_multiple_responses:
        :uid_location: header
        :uid_locator: 'Token'
    # MHV rx active
    - :method: :get
      :path: "/mhv-api/patient/v1/prescription/getactiverx"
      :file_path: "mhv/prescription/getactiverx"
      :cache_multiple_responses:
        :uid_location: header
        :uid_locator: 'Token'
    # MHV rx history
    - :method: :get
      :path: "/mhv-api/patient/v1/prescription/gethistoryrx"
      :file_path: "mhv/prescription/gethistoryrx"
      :cache_multiple_responses:
        :uid_location: header
        :uid_locator: 'Token'
    # MHV Session
    - :method: :get
      :path: "/mhv-api/patient/v1/session"
      :file_path: "mhv/session"
      :cache_multiple_responses:
        :uid_location: 'header'
        :uid_locator: 'mhvCorrelationId'
    # MHV rx refill
    - :method: :post
      :path: "/mhv-api/patient/v1/prescription/rxrefill/*"
      :file_path: "mhv/prescription/rxrefill"
      :cache_multiple_responses:
        :uid_location: url
        :uid_locator: '\/rxrefill\/(.+)'
    # SM Session
    - :method: :get
      :path: "/mhv-sm-api/patient/v1/session"
      :file_path: "mhv/session"
      :cache_multiple_responses:
        :uid_location: 'header'
        :uid_locator: 'mhvCorrelationId'
    # SM Folders
    - :method: :get
      :path: "/mhv-sm-api/patient/v1/folder"
      :file_path: "mhv/secure_messaging/folders"
      :cache_multiple_responses:
        :uid_location: header
        :uid_locator: 'Token'
    # SM Folder/*
    - :method: :get
      :path: "/mhv-sm-api/patient/v1/folder/*"
      :file_path: "mhv/secure_messaging/folder"
      :cache_multiple_responses:
        :uid_location: url
        :uid_locator: '\/folder\/(.+)'
    # SM Recipients
    - :method: :get
      :path: "/mhv-sm-api/patient/v1/triageteam"
      :file_path: "mhv/secure_messaging/triageteam"
      :cache_multiple_responses:
        :uid_location: header
        :uid_locator: 'Token'
    # SM Folder messages
    - :method: :get
      :path: "/mhv-sm-api/patient/v1/folder/*/message/page/*/pageSize/*"
      :file_path: "mhv/secure_messaging/folder_messages"
      :cache_multiple_responses:
        :uid_location: url
        :uid_locator: '\/folder\/(.+)\/message'
    # SM messages
    - :method: :get
      :path: "/mhv-sm-api/patient/v1/message/*/read"
      :file_path: "mhv/secure_messaging/messages"
      :cache_multiple_responses:
        :uid_location: url
        :uid_locator: '\/message\/(.+)\/read'
    # SM thread
    - :method: :get
      :path: "/mhv-sm-api/patient/v1/message/*/history"
      :file_path: "mhv/secure_messaging/history"
      :cache_multiple_responses:
        :uid_location: url
        :uid_locator: '\/message\/(.+)\/history'
    # MHV account create
    - :method: :post
      :path: '/mhv-api/patient/v1/account/register'
      :file_path: 'mhv/account/register'
      :cache_multiple_responses:
        :uid_location: body
        :uid_locator: 'icn":"(\w+)"'
    # MHV account upgrade
    - :method: :post
      :path: '/mhv-api/patient/v1/account/upgrade'
      :file_path: 'mhv/account/upgrade'
      :cache_multiple_responses:
        :uid_location: body
        :uid_locator: 'userId":(\d+)'

# EVSS
- :name: 'EVSS'
  :base_uri: <%= "#{URI(Settings.evss.url).host}:#{URI(Settings.evss.url).port}" %>
  :endpoints:
  # PCIU email
  - :method: :get
    :path: "/wss-pciu-services-web/rest/pciuServices/v1/emailAddress"
    :file_path: "evss/pciu/email"
    :cache_multiple_responses:
      :uid_location: header
      :uid_locator: 'va_eauth_pnid'
  - :method: :post
    :path: "/wss-pciu-services-web/rest/pciuServices/v1/emailAddress"
    :file_path: "evss/pciu/post_email"
    :cache_multiple_responses:
      :uid_location: header
      :uid_locator: 'va_eauth_pnid'
  # PCIU primary phone
  - :method: :get
    :path: "/wss-pciu-services-web/rest/pciuServices/v1/primaryPhoneNumber"
    :file_path: "evss/pciu/primary_phone"
    :cache_multiple_responses:
      :uid_location: header
      :uid_locator: 'va_eauth_pnid'
  - :method: :post
    :path: "/wss-pciu-services-web/rest/pciuServices/v1/primaryPhoneNumber"
    :file_path: "evss/pciu/post_primary_phone"
    :cache_multiple_responses:
      :uid_location: header
      :uid_locator: 'va_eauth_pnid'
  # PCIU alternate phone
  - :method: :get
    :path: "/wss-pciu-services-web/rest/pciuServices/v1/secondaryPhoneNumber"
    :file_path: "evss/pciu/alternate_phone"
    :cache_multiple_responses:
      :uid_location: header
      :uid_locator: 'va_eauth_pnid'
  - :method: :post
    :path: "/wss-pciu-services-web/rest/pciuServices/v1/secondaryPhoneNumber"
    :file_path: "evss/pciu/post_alternate_phone"
    :cache_multiple_responses:
      :uid_location: header
      :uid_locator: 'va_eauth_pnid'
  # PCIUAddress
  - :method: :get
    :path: "/wss-pciu-services-web/rest/pciuServices/v1/states"
    :file_path: "evss/pciu_address/states"
  - :method: :get
    :path: "/wss-pciu-services-web/rest/pciuServices/v1/countries"
    :file_path: "evss/pciu_address/countries"
  - :method: :get
    :path: "/wss-pciu-services-web/rest/pciuServices/v1/mailingAddress"
    :file_path: "evss/pciu_address/address"
    :cache_multiple_responses:
      :uid_location: header
      :uid_locator: 'va_eauth_pnid'
  - :method: :post
    :path: "/wss-pciu-services-web/rest/pciuServices/v1/mailingAddress"
    :file_path: "evss/pciu_address/address_update"
    :cache_multiple_responses:
      :uid_location: header
      :uid_locator: 'va_eauth_pnid'

  # PPIU payment information
  - :method: :get
    :path: "/wss-ppiu-services-web/rest/ppiuServices/v1/paymentInformation"
    :file_path: "evss/ppiu/payment_information"
  - :method: :post
    :path: "/wss-ppiu-services-web/rest/ppiuServices/v1/paymentInformation"
    :file_path: "evss/ppiu/update_payment_information"

  # Intent To File
  - :method: :get
    :path: "/wss-intenttofile-services-web/rest/intenttofile/v1"
    :file_path: "evss/itf/all_itf"
    :cache_multiple_responses:
      :uid_location: header
      :uid_locator: 'va_eauth_pnid'
  - :method: :get
    :path: "/wss-intenttofile-services-web/rest/intenttofile/v1/compensation/active"
    :file_path: "evss/itf/active_itf"
    :cache_multiple_responses:
      :uid_location: header
      :uid_locator: 'va_eauth_pnid'
  - :method: :post
    :path: "/wss-intenttofile-services-web/rest/intenttofile/v1/compensation"
    :file_path: "evss/itf/post_itf"
    :cache_multiple_responses:
      :uid_location: header
      :uid_locator: 'va_eauth_pnid'

  # Disability Compensation Form
  - :method: :get
    :path: "/wss-form526-services-web/rest/form526/v1/ratedDisabilities"
    :file_path: "evss/disability_form/rated_disabilities"
    :cache_multiple_responses:
      :uid_location: header
      :uid_locator: 'va_eauth_pnid'
  - :method: :get
    :path: "/wss-form526-services-web-v2/rest/form526/v2/ratedDisabilities"
    :file_path: "evss/disability_form/rated_disabilities"
    :cache_multiple_responses:
      :uid_location: header
      :uid_locator: 'va_eauth_pnid'
  - :method: :post
    :path: "/wss-form526-services-web/rest/form526/v1/submit"
    :file_path: "evss/disability_form/submit"
    :cache_multiple_responses:
      :uid_location: header
      :uid_locator: 'va_eauth_pnid'
  - :method: :post
    :path: <%= "/#{Settings.evss.alternate_service_name}/rest/form526/v2/submit" %>
    :file_path: "evss/disability_form/form526"
    :cache_multiple_responses:
      :uid_location: header
      :uid_locator: 'va_eauth_pnid'
  - :method: :post
    :path: <%= "/#{Settings.evss.alternate_service_name}/rest/form526/v2/validate" %>
    :file_path: "evss/disability_form/form526_validate"
    :cache_multiple_responses:
      :uid_location: header
      :uid_locator: 'va_eauth_pnid'

  # Letters
  - :method: :get
    :path: "/wss-lettergenerator-services-web/rest/letters/v1"
    :file_path: "evss/letters/list"
    :cache_multiple_responses:
      :uid_location: header
      :uid_locator: 'va_eauth_pnid'
  - :method: :get
    :path: "/wss-lettergenerator-services-web/rest/letters/v1/letterBeneficiary"
    :file_path: "evss/letters/beneficiary"
    :cache_multiple_responses:
      :uid_location: header
      :uid_locator: 'va_eauth_pnid'
  - :method: :post
    :path: "/wss-lettergenerator-services-web/rest/letters/v1/*"
    :file_path: "evss/letters/download"

  # GIBS
  - :method: :get
    :path: "/wss-education-services-web/rest/education/chapter33/v1"
    :file_path: "evss/gibs"
    :cache_multiple_responses:
      :uid_location: header
      :uid_locator: 'va_eauth_pnid'

  # Claims
  - :method: :get
    :path: <%= "/wss-claims-services-web-#{Settings.evss.versions.claims}/rest/vbaClaimStatusService/getClaims" %>
    :file_path: "evss/claims/index"
    :cache_multiple_responses:
      :uid_location: header
      :uid_locator: 'va_eauth_pnid'

  - :method: :post
    :path: <%= "/wss-claims-services-web-#{Settings.evss.versions.claims}/rest/vbaClaimStatusService/getClaimDetailById" %>
    :file_path: "evss/claims/show"
    :cache_multiple_responses:
      :uid_location: header
      :uid_locator: 'va_eauth_pnid'

  # VSO Search
  - :method: :post
    :path: <%= "/wss-common-services-web-#{Settings.evss.versions.common}/rest/vsoSearch/11.6/getCurrentInfo" %>
    :file_path: "evss/vso_search/get_current_info"
    :cache_multiple_responses:
      :uid_location: header
      :uid_locator: 'va_eauth_pnid'
      :uid_location: header
      :uid_locator: 'ssn'

# MVI
- :name: 'MVI'
  :base_uri: <%= "#{URI(Settings.mvi.url).host}:#{URI(Settings.mvi.url).port}" %>
  :endpoints:
  - :method: :post
    :path: <%= URI(Settings.mvi.url).path %>
    :file_path: "mvi/profile"
    :cache_multiple_responses:
      :uid_location: body
      :uid_locator: '(?:root="2.16.840.1.113883.4.1" )?extension="(\d{9})"(?: root="2.16.840.1.113883.4.1")?'
  - :method: :post
    :path: <%= URI(Settings.mvi.url).path %>
    :file_path: "mvi/profile_icn"
    :cache_multiple_responses:
      :uid_location: body
      :uid_locator: 'id extension="([V0-9]*)"(?: root="2.16.840.1.113883.4.349")'
  - :method: :post
    :path: <%= URI(Settings.mvi.url).path %>
    :file_path: "mvi/profile_icn"
    :cache_multiple_responses:
      :uid_location: body
      :uid_locator: 'id (?:root="2.16.840.1.113883.4.349" )extension="([V0-9]*)"'
  - :method: :post
    :path: <%= URI(Settings.mvi.url).path %>
    :file_path: "mvi/profile_edipi"
    :cache_multiple_responses:
      :uid_location: body
      :uid_locator: '(?:root="2.16.840.1.113883.3.42.10001.100001.12" )?extension="(\d{10})"(?: root="2.16.840.1.113883.3.42.10001.100001.12")?'


# EMIS
- :name: 'EMIS'
  :base_uri: <%= "#{URI(Settings.emis.host).host}:#{URI(Settings.emis.host).port}" %>
  :endpoints:
  - :method: :post
    :path: "/VIERSService/eMIS/v1/VeteranStatusService"
    :file_path: "emis/veteran_status"
    :cache_multiple_responses:
      :uid_location: body
      :uid_locator: '<v13:edipiORicnValue>(\d+)<\/v13:edipiORicnValue>'

  - :method: :post
    :path: "/VIERSService/eMIS/v1/MilitaryInformationService"
    :file_path: "emis/military_service_episodes"
    :cache_multiple_responses:
      :uid_location: body
      :uid_locator: '<v11:eMISserviceEpisodeRequest>\s*<v12:edipiORicn>\s*<v13:edipiORicnValue>(\d+)'

  - :method: :post
    :path: "/VIERSService/eMIS/v1/MilitaryInformationService"
    :file_path: "emis/deployment"
    :cache_multiple_responses:
      :uid_location: body
      :uid_locator: '<v11:eMISdeploymentRequest>\s*<v12:edipiORicn>\s*<v13:edipiORicnValue>(\d+)'

  - :method: :post
    :path: "/VIERSService/eMIS/v1/PaymentService"
    :file_path: "emis/combat_pay"
    :cache_multiple_responses:
      :uid_location: body
      :uid_locator: '<v11:eMIScombatPayRequest>\s*<v12:edipiORicn>\s*<v13:edipiORicnValue>(\d+)'

  - :method: :post
    :path: "/VIERSService/eMIS/v1/MilitaryInformationService"
    :file_path: "emis/disabilities"
    :cache_multiple_responses:
      :uid_location: body
      :uid_locator: '<v11:eMISdisabilitiesRequest>\s*<v12:edipiORicn>\s*<v13:edipiORicnValue>(\d+)'

  - :method: :post
    :path: "/VIERSService/eMIS/v1/MilitaryInformationService"
    :file_path: "emis/guard_reserve_service_periods"
    :cache_multiple_responses:
      :uid_location: body
      :uid_locator: '<v11:eMISguardReserveServicePeriodsRequest>\s*<v12:edipiORicn>\s*<v13:edipiORicnValue>(\d+)'

  - :method: :post
    :path: "/VIERSService/eMIS/v1/MilitaryInformationService"
    :file_path: "emis/military_occupation"
    :cache_multiple_responses:
      :uid_location: body
      :uid_locator: '<v11:eMISmilitaryOccupationRequest>\s*<v12:edipiORicn>\s*<v13:edipiORicnValue>(\d+)'

  - :method: :post
    :path: "/VIERSService/eMIS/v1/MilitaryInformationService"
    :file_path: "emis/military_service_eligibility_info"
    :cache_multiple_responses:
      :uid_location: body
      :uid_locator: '<v11:eMISmilitaryServiceEligibilityRequest>\s*<v12:edipiORicn>\s*<v13:edipiORicnValue>(\d+)'

  - :method: :post
    :path: "/VIERSService/eMIS/v1/PaymentService"
    :file_path: "emis/reserve_drill_days"
    :cache_multiple_responses:
      :uid_location: body
      :uid_locator: '<v11:eMISreserveDrillDaysRequest>\s*<v12:edipiORicn>\s*<v13:edipiORicnValue>(\d+)'

  - :method: :post
    :path: "/VIERSService/eMIS/v1/MilitaryInformationService"
    :file_path: "emis/retirement"
    :cache_multiple_responses:
      :uid_location: body
      :uid_locator: '<v11:eMISretirementRequest>\s*<v12:edipiORicn>\s*<v13:edipiORicnValue>(\d+)'

  - :method: :post
    :path: "/VIERSService/eMIS/v1/PaymentService"
    :file_path: "emis/retirement_pay"
    :cache_multiple_responses:
      :uid_location: body
      :uid_locator: '<v11:eMISretirementPayRequest>\s*<v12:edipiORicn>\s*<v13:edipiORicnValue>(\d+)'

  - :method: :post
    :path: "/VIERSService/eMIS/v1/PaymentService"
    :file_path: "emis/separation_pay"
    :cache_multiple_responses:
      :uid_location: body
      :uid_locator: '<v11:eMISseparationPayRequest>\s*<v12:edipiORicn>\s*<v13:edipiORicnValue>(\d+)'

  - :method: :post
    :path: "/VIERSService/eMIS/v1/MilitaryInformationService"
    :file_path: "emis/unit_information"
    :cache_multiple_responses:
      :uid_location: body
      :uid_locator: '<v11:eMISunitInformationRequest>\s*<v12:edipiORicn>\s*<v13:edipiORicnValue>(\d+)'

# Appeals
- :name: 'Appeals'
  :base_uri: <%= "#{URI(Settings.appeals.host).host}:#{URI(Settings.appeals.host).port}" %>
  :endpoints:
  - :method: :get
    :path: "/api/v2/appeals"
    :file_path: "appeals/get_appeals"
    :cache_multiple_responses:
      :uid_location: header
      :uid_locator: ssn
  - :method: :get
    :path: "/health-check"
    :file_path: "appeals/health-check"

# IHUB
- :name: 'IHub'
  :base_uri: <%= "#{URI(Settings.ihub.url).host}:#{URI(Settings.ihub.url).port}" %>
  :endpoints:
  # Appointments
  - :method: :get
    :path: "/WebParts/DEV/api/Appointments/1.0/json/ftpCRM/*"
    :file_path: "ihub/appointments/default"

# Search
- :name: 'Search'
  :base_uri: <%= "#{URI(Settings.search.url).host}:#{URI(Settings.search.url).port}" %>
  :endpoints:
  # Search results
  - :method: :get
    :path: "/api/v2/search/i14y"
    :file_path: "search/default"

# Okta
- :name: 'Okta'
  :base_uri: <%= "#{URI(Settings.oidc.base_api_url).host}:#{URI(Settings.oidc.base_api_url).port}" %>
  :endpoints:
  # User
  - :method: :get
    :path: "/api/v1/users/*"
    :file_path: "okta/users"
    :cache_multiple_responses:
      :uid_location: url
      :uid_locator:  '\/api\/v1\/users\/(.*)'
  # Keys
  - :method: :get
    :path: "/oauth2/default/v1/keys"
    :file_path: "okta/keys"
  # Metadata
  - :method: :get
    :path: "/oauth2/default/.well-known/oauth-authorization-server"
    :file_path: "okta/metadata"

<<<<<<< HEAD
# VAOS
- :name: 'VAOS'
  :base_uri: <%= "#{URI(Settings.va_mobile.url).host}:#{URI(Settings.va_mobile.url).port}" %>
  :endpoints:
  - :method: :get
    :path: "/appointments/v1/patients/*/appointments"
    :file_path: "vaos/get_appointments"
    :cache_multiple_responses:
      :uid_location: url
      :uid_locator:  '\/appointments\/v1\/patients\/(.*)\/appointments'
=======
#GIS
- :name: 'GIS'
  :base_uri: <%= "#{URI(Settings.locators.gis_base_path).host}:#{URI(Settings.locators.gis_base_path).port}" %>
  :endpoints:
    # VHA
    - :method: :get
      :path: "/server/rest/services/VA/FacilitySitePoint_VHA/FeatureServer/0/query"
      :file_path: "gis/vha/facilities"
    - :method: :get
      :path: "/server/rest/services/VA/FacilitySitePoint_VHA/FeatureServer/0"
      :file_path: "gis/vha/metadata"
>>>>>>> 6dafa7bd
<|MERGE_RESOLUTION|>--- conflicted
+++ resolved
@@ -453,18 +453,6 @@
     :path: "/oauth2/default/.well-known/oauth-authorization-server"
     :file_path: "okta/metadata"
 
-<<<<<<< HEAD
-# VAOS
-- :name: 'VAOS'
-  :base_uri: <%= "#{URI(Settings.va_mobile.url).host}:#{URI(Settings.va_mobile.url).port}" %>
-  :endpoints:
-  - :method: :get
-    :path: "/appointments/v1/patients/*/appointments"
-    :file_path: "vaos/get_appointments"
-    :cache_multiple_responses:
-      :uid_location: url
-      :uid_locator:  '\/appointments\/v1\/patients\/(.*)\/appointments'
-=======
 #GIS
 - :name: 'GIS'
   :base_uri: <%= "#{URI(Settings.locators.gis_base_path).host}:#{URI(Settings.locators.gis_base_path).port}" %>
@@ -475,5 +463,4 @@
       :file_path: "gis/vha/facilities"
     - :method: :get
       :path: "/server/rest/services/VA/FacilitySitePoint_VHA/FeatureServer/0"
-      :file_path: "gis/vha/metadata"
->>>>>>> 6dafa7bd
+      :file_path: "gis/vha/metadata"