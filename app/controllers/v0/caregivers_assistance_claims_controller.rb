--- conflicted
+++ resolved
@@ -10,15 +10,11 @@
     rescue_from ::Form1010cg::Service::InvalidVeteranStatus, with: :backend_service_outage
 
     def create
-<<<<<<< HEAD
-      increment Form1010cg::Service.metrics.attempt
+      increment Form1010cg::Service.metrics.submission.attempt
       # TODO: Works when logged in
       #       otherwise the token is not there because :load_user clears it out...
       # return service_unavailable unless feature_available_for_user
-=======
-      increment Form1010cg::Service.metrics.submission.attempt
       return service_unavailable unless Flipper.enabled?(:allow_online_10_10cg_submissions)
->>>>>>> 14478b98
 
       claim = SavedClaim::CaregiversAssistanceClaim.new(form: form_submission)
 
