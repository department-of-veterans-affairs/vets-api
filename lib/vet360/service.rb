--- conflicted
+++ resolved
@@ -41,11 +41,7 @@
 
     def parse_messages(error)
       messages = error.body&.dig('messages')
-<<<<<<< HEAD
-      Vet360::Models::Message.from_response(messages)
-=======
       messages&.map { |m| Vet360::Models::Message.from_response(m) }
->>>>>>> 4d0b3eb1
     end
 
     def raise_backend_exception(key, source, error = nil)
