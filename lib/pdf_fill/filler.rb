# frozen_string_literal: true

require 'pdf_fill/extras_generator'
require 'pdf_fill/extras_generator_v2'
require 'pdf_fill/pdf_post_processor'
require 'pdf_fill/forms/va214142'
require 'pdf_fill/forms/va2141422024'
require 'pdf_fill/forms/va210781a'
require 'pdf_fill/forms/va210781'
require 'pdf_fill/forms/va210781v2'
require 'pdf_fill/forms/va218940'
require 'pdf_fill/forms/va1010cg'
require 'pdf_fill/forms/va1010ez'
require 'pdf_fill/forms/va1010ezr'
require 'pdf_fill/forms/va686c674'
require 'pdf_fill/forms/va686c674v2'
require 'pdf_fill/forms/va281900'
require 'pdf_fill/forms/va281900v2'
require 'pdf_fill/forms/va288832'
require 'pdf_fill/forms/va21674'
require 'pdf_fill/forms/va21674v2'
require 'pdf_fill/forms/va210538'
require 'pdf_fill/forms/va261880'
require 'pdf_fill/forms/va5655'
require 'pdf_fill/forms/va2210216'
require 'pdf_fill/forms/va2210215'
require 'pdf_fill/forms/va2210215a'
require 'pdf_fill/processors/va2210215_continuation_sheet_processor'
require 'utilities/date_parser'
require 'forwardable'

# rubocop:disable Metrics/ModuleLength
module PdfFill
  # Provides functionality to fill and process PDF forms.
  #
  # This module includes methods to register form classes, fill out PDF forms, and handle extra PDF generation.
  module Filler
    class PdfFillerException < StandardError; end
    module_function

    # A PdfForms instance for handling standard PDF forms.
    PDF_FORMS = PdfForms.new(Settings.binaries.pdftk)

    # A PdfForms instance for handling Unicode PDF forms with XFdf data format.
    UNICODE_PDF_FORMS = PdfForms.new(Settings.binaries.pdftk, data_format: 'XFdf', utf8_fields: true)

    # A hash mapping form IDs to their corresponding form classes.
    # This constant is intentionally mutable.
    FORM_CLASSES = {} # rubocop:disable Style/MutableConstant

    ##
    # Registers a form class with a specific form ID.
    #
    # @param form_id [String] The form ID to register.
    # @param form_class [Class] The class associated with the form ID.
    #
    def register_form(form_id, form_class)
      FORM_CLASSES[form_id] = form_class
    end

    # Registers form classes for various form IDs.
    {
      '21-4142' => PdfFill::Forms::Va214142,
      '21-4142-2024' => PdfFill::Forms::Va2141422024,
      '21-0781a' => PdfFill::Forms::Va210781a,
      '21-0781' => PdfFill::Forms::Va210781,
      '21-0781V2' => PdfFill::Forms::Va210781v2,
      '21-8940' => PdfFill::Forms::Va218940,
      '10-10CG' => PdfFill::Forms::Va1010cg,
      '10-10EZ' => PdfFill::Forms::Va1010ez,
      '10-10EZR' => PdfFill::Forms::Va1010ezr,
      '686C-674' => PdfFill::Forms::Va686c674,
      '686C-674-V2' => PdfFill::Forms::Va686c674v2,
      '28-1900' => PdfFill::Forms::Va281900,
      '28-1900-V2' => PdfFill::Forms::Va281900v2,
      '28-8832' => PdfFill::Forms::Va288832,
      '21-674' => PdfFill::Forms::Va21674,
      '21-674-V2' => PdfFill::Forms::Va21674v2,
      '26-1880' => PdfFill::Forms::Va261880,
      '5655' => PdfFill::Forms::Va5655,
      '22-10216' => PdfFill::Forms::Va2210216,
      '22-10215' => PdfFill::Forms::Va2210215,
      '22-10215a' => PdfFill::Forms::Va2210215a
    }.each do |form_id, form_class|
      register_form(form_id, form_class)
    end

    ##
    # Combines extra pages into the main PDF if necessary.
    #
    # @param old_file_path [String] The path to the original PDF file.
    # @param extras_generator [ExtrasGenerator] The generator for extra pages.
    #
    # @return [String] The path to the final combined PDF.
    #
    def combine_extras(old_file_path, extras_generator, form_class)
      if extras_generator.text?
        file_path = "#{old_file_path.gsub('.pdf', '')}_final.pdf"
        extras_path = extras_generator.generate

        PDF_FORMS.cat(old_file_path, extras_path, file_path)
        # Adds links and destinations to the combined PDF
        if extras_generator.try(:section_coordinates)
          pdf_post_processor = PdfPostProcessor.new(old_file_path, file_path, extras_generator.section_coordinates,
                                                    form_class)
          pdf_post_processor.process!
        end

        File.delete(extras_path)
        File.delete(old_file_path)

        file_path
      else
        old_file_path
      end
    end

    ##
    # Fills a form based on the provided saved claim and options.
    #
    # @param saved_claim [SavedClaim] The saved claim containing form data.
    # @param file_name_extension [String, nil] Optional file name extension.
    # @param fill_options [Hash] Options for filling the form.
    #
    # @raise [PdfFillerException] If the form is not found.
    # @return [String] The path to the filled PDF form.
    #
    def fill_form(saved_claim, file_name_extension = nil, fill_options = {})
      form_id = saved_claim.form_id
      form_class = FORM_CLASSES[form_id]

      raise PdfFillerException, "Form #{form_id} was not found." unless form_class

      process_form(form_id, saved_claim.parsed_form, form_class, file_name_extension || saved_claim.id, fill_options)
    end

    ##
    # Fills an ancillary form based on the provided data and form ID.
    #
    # @param form_data [Hash] The data to fill in the form.
    # @param claim_id [String] The ID of the claim.
    # @param form_id [String] The form ID.
    #
    # @return [String] The path to the filled PDF form.
    #
    def fill_ancillary_form(form_data, claim_id, form_id, fill_options = {})
      process_form(form_id, form_data, FORM_CLASSES[form_id], claim_id, fill_options)
    end

    ##
    # Processes a form by filling it with data and saving it to a file.
    #
    # @param form_id [String] The form ID.
    # @param form_data [Hash] The data to fill in the form.
    # @param form_class [Class] The class associated with the form ID.
    # @param file_name_extension [String] The file name extension for the output PDF.
    # @param fill_options [Hash] Options for filling the form.
    #
    # @return [String] The path to the filled PDF form.
    #
    # rubocop:disable Metrics/MethodLength
    def process_form(form_id, form_data, form_class, file_name_extension, fill_options = {})
      unless fill_options.key?(:show_jumplinks)
        fill_options[:show_jumplinks] = Flipper.enabled?(:pdf_fill_redesign_overflow_jumplinks)
      end

      # Handle 22-10215 overflow with continuation sheets
      if form_id == '22-10215' && form_data['programs'] && form_data['programs'].length > 16
        return process_form_with_continuation_sheets(form_id, form_data, form_class, file_name_extension, fill_options)
      end

      folder = 'tmp/pdfs'
      FileUtils.mkdir_p(folder)
      file_path = "#{folder}/#{form_id}_#{file_name_extension}.pdf"
      merged_form_data = form_class.new(form_data).merge_fields(fill_options)
      submit_date = Utilities::DateParser.parse(
        fill_options[:created_at] || merged_form_data['signatureDate'] || Time.now.utc
      )

      hash_converter = make_hash_converter(form_id, form_class, submit_date, fill_options)
      new_hash = hash_converter.transform_data(form_data: merged_form_data, pdftk_keys: form_class::KEY)

      has_template = form_class.const_defined?(:TEMPLATE)
      template_path = has_template ? form_class::TEMPLATE : "lib/pdf_fill/forms/pdfs/#{form_id}.pdf"
      unicode_pdf_form_list = [SavedClaim::CaregiversAssistanceClaim::FORM,
                               EVSS::DisabilityCompensationForm::SubmitForm0781::FORM_ID_0781V2]
      (form_id.in?(unicode_pdf_form_list) ? UNICODE_PDF_FORMS : PDF_FORMS).fill_form(
        template_path, file_path, new_hash, flatten: Rails.env.production?
      )

<<<<<<< HEAD
      # If the form is being generated with the overflow redesign, stamp the top and bottom of the document before the
      # form is combined with the extras overflow pages. This allows the stamps to be placed correctly for the redesign
      # implemented in lib/pdf_fill/extras_generator_v2.rb.
      # special exception made for dependents which is not currently involved and not getting watermark.
      if (fill_options.fetch(:extras_redesign, false) || dependents) && submit_date.present?
        file_path = stamp_form(file_path, submit_date)
      end
      output = combine_extras(file_path, hash_converter.extras_generator, form_class)
=======
      file_path = stamp_form(file_path, submit_date) if should_stamp_form?(form_id, fill_options, submit_date)
      output = combine_extras(file_path, hash_converter.extras_generator)
>>>>>>> d325f38b
      Rails.logger.info('PdfFill done', fill_options.merge(form_id:, file_name_extension:, extras: output != file_path))
      output
    end
    # rubocop:enable Metrics/MethodLength

    ##
    # Processes 22-10215 forms with continuation sheets for overflow programs.
    #
    # @param form_id [String] The form ID (should be '22-10215').
    # @param form_data [Hash] The data to fill in the form.
    # @param form_class [Class] The class associated with the form ID.
    # @param file_name_extension [String] The file name extension for the output PDF.
    # @param fill_options [Hash] Options for filling the form.
    #
    # @return [String] The path to the combined PDF form.
    #
    def process_form_with_continuation_sheets(_form_id, form_data, _form_class, file_name_extension, fill_options = {})
      processor = PdfFill::Processors::VA2210215ContinuationSheetProcessor.new(
        form_data,
        file_name_extension,
        fill_options,
        self
      )
      processor.process
    end

    def make_hash_converter(form_id, form_class, submit_date, fill_options)
      extras_generator =
        if fill_options.fetch(:extras_redesign, false)
          ExtrasGeneratorV2.new(
            form_name: form_id.sub(/V2\z/, ''),
            submit_date:,
            question_key: form_class::QUESTION_KEY,
            start_page: form_class::START_PAGE,
            sections: form_class::SECTIONS,
            label_width: form_class::DEFAULT_LABEL_WIDTH,
            show_jumplinks: fill_options.fetch(:show_jumplinks, false)
          )
        else
          ExtrasGenerator.new
        end
      HashConverter.new(form_class.date_strftime, extras_generator)
    end

    def should_stamp_form?(form_id, fill_options, submit_date)
      return false if fill_options[:omit_esign_stamp]

      # special exception for dependents that isn't in extras_redesign
      dependents = %w[686C-674 686C-674-V2 21-674 21-674-V2].include?(form_id)

      # If the form is being generated with the overflow redesign, stamp the top and bottom of the document before the
      # form is combined with the extras overflow pages. This allows the stamps to be placed correctly for the redesign
      # implemented in lib/pdf_fill/extras_generator_v2.rb.
      (fill_options[:extras_redesign] || dependents) && submit_date.present?
    end

    def stamp_form(file_path, submit_date)
      original_path = file_path
      sig = "Signed electronically and submitted via VA.gov at #{format_timestamp(submit_date)}. " \
            'Signee signed with an identity-verified account.'
      initial_stamp_path = PDFUtilities::DatestampPdf.new(file_path).run(
        text: sig, x: 5, y: 5, text_only: true, size: 9
      )
      file_path = initial_stamp_path
      file_path = PDFUtilities::DatestampPdf.new(initial_stamp_path).run(
        text: 'VA.gov Submission', x: 510, y: 775, text_only: true, size: 9
      )
      file_path
    rescue => e
      Rails.logger.error("Error stamping form for PdfFill: #{file_path}, error: #{e.message}")
      original_path
    ensure
      File.delete(initial_stamp_path) if initial_stamp_path
    end

    # Formats the timestamp for the PDF footer
    def format_timestamp(datetime)
      return nil if datetime.blank?

      "#{datetime.utc.strftime('%H:%M')} UTC #{datetime.utc.strftime('%Y-%m-%d')}"
    end
  end
end
# rubocop:enable Metrics/ModuleLength<|MERGE_RESOLUTION|>--- conflicted
+++ resolved
@@ -188,19 +188,8 @@
         template_path, file_path, new_hash, flatten: Rails.env.production?
       )
 
-<<<<<<< HEAD
-      # If the form is being generated with the overflow redesign, stamp the top and bottom of the document before the
-      # form is combined with the extras overflow pages. This allows the stamps to be placed correctly for the redesign
-      # implemented in lib/pdf_fill/extras_generator_v2.rb.
-      # special exception made for dependents which is not currently involved and not getting watermark.
-      if (fill_options.fetch(:extras_redesign, false) || dependents) && submit_date.present?
-        file_path = stamp_form(file_path, submit_date)
-      end
+      file_path = stamp_form(file_path, submit_date) if should_stamp_form?(form_id, fill_options, submit_date)
       output = combine_extras(file_path, hash_converter.extras_generator, form_class)
-=======
-      file_path = stamp_form(file_path, submit_date) if should_stamp_form?(form_id, fill_options, submit_date)
-      output = combine_extras(file_path, hash_converter.extras_generator)
->>>>>>> d325f38b
       Rails.logger.info('PdfFill done', fill_options.merge(form_id:, file_name_extension:, extras: output != file_path))
       output
     end
