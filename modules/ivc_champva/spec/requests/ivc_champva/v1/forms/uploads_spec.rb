# frozen_string_literal: true

require 'rails_helper'
require 'ves_api/client'

RSpec.describe 'IvcChampva::V1::Forms::Uploads', type: :request do
  # forms_numbers_and_classes is a hash that maps form numbers if they have attachments
  form_numbers_and_classes = {
    '10-10D' => IvcChampva::VHA1010d,
    '10-7959C' => IvcChampva::VHA107959c,
    '10-7959F-2' => IvcChampva::VHA107959f2,
    '10-7959F-1' => IvcChampva::VHA107959f1,
    '10-7959A' => IvcChampva::VHA107959a
  }

  forms = [
    'vha_10_10d.json',
    'vha_10_7959f_1.json',
    'vha_10_7959f_2.json',
    'vha_10_7959c.json',
    'vha_10_7959a.json'
  ]

  let(:ves_request) { double('IvcChampva::VesRequest') }
  let(:ves_client) { double('IvcChampva::VesApi::Client') }

  before do
    @original_aws_config = Aws.config.dup
    Aws.config.update(stub_responses: true)
    allow(IvcChampva::VesDataFormatter).to receive(:format_for_request).and_return(ves_request)
    allow(IvcChampva::VesApi::Client).to receive(:new).and_return(ves_client)
    allow(ves_client).to receive(:submit_1010d).with(anything, anything, anything)
    allow(ves_request).to receive_messages(transaction_uuid: '78444a0b-3ac8-454d-a28d-8d63cddd0d3b',
                                           application_uuid: 'test-uuid')
    allow(ves_request).to receive(:transaction_uuid=)
    allow(ves_request).to receive(:to_json).and_return('{}')
  end

  after do
    Aws.config = @original_aws_config
  end

  describe 'run this section with both values of champva_retry_logic_refactor expecting identical behavior' do
    retry_logic_refactor_values = [false, true]
    retry_logic_refactor_values.each do |champva_retry_logic_refactor_state|
      describe '#submit with flipper champva_send_to_ves enabled' do
        before do
          allow(Flipper).to receive(:enabled?)
            .with(:champva_send_to_ves, @current_user)
            .and_return(true)
          allow(Flipper).to receive(:enabled?)
            .with(:champva_retry_logic_refactor, @current_user)
            .and_return(champva_retry_logic_refactor_state)
        end

        forms.each do |form|
          fixture_path = Rails.root.join('modules', 'ivc_champva', 'spec', 'fixtures', 'form_json', form)
          data = JSON.parse(fixture_path.read)

          it 'uploads a PDF file to S3' do
            mock_form = double(first_name: 'Veteran', last_name: 'Surname', form_uuid: 'some_uuid')
            allow(PersistentAttachments::MilitaryRecords).to receive(:find_by)
              .and_return(double('Record1', created_at: 1.day.ago, id: 'some_uuid', file: double(id: 'file0')))
            allow(IvcChampvaForm).to receive(:first).and_return(mock_form)
            allow_any_instance_of(Aws::S3::Client).to receive(:put_object).and_return(
              double('response',
                     context: double('context', http_response: double('http_response', status_code: 200)))
            )

            post '/ivc_champva/v1/forms', params: data

            record = IvcChampvaForm.first

            expect(record.first_name).to eq('Veteran')
            expect(record.last_name).to eq('Surname')
            expect(record.form_uuid).to be_present

            expect(response).to have_http_status(:ok)
          end

          it 'returns a 500 error when supporting documents are submitted, but are missing from the database' do
            allow_any_instance_of(Aws::S3::Client).to receive(:put_object).and_return(true)

            # Actual supporting_docs should exist as records in the DB. This test
            # ensures that if they aren't present we won't have a silent failure
            data_with_docs = data.merge({ supporting_docs: [{ confirmation_code: 'NOT_IN_DATABASE' }] })
            post '/ivc_champva/v1/forms', params: data_with_docs

            expect(response).to have_http_status(:internal_server_error)
          end

          context 'when environment is production' do
            it 'does not do any VES processing' do
              with_settings(Settings, vsp_environment: 'production') do
                post '/ivc_champva/v1/forms', params: data
                expect(IvcChampva::VesDataFormatter).not_to have_received(:format_for_request)
                expect(ves_client).not_to have_received(:submit_1010d)
              end
            end
          end

          context 'when environment is not production' do
            it 'does VES processing only for form 10-10D' do
              with_settings(Settings, vsp_environment: 'staging') do
                controller = IvcChampva::V1::UploadsController.new
                allow(controller).to receive_messages(call_handle_file_uploads: [[200], nil],
                                                      call_upload_form: [[200], nil],
                                                      get_file_paths_and_metadata: [[['path'], {}], {}],
                                                      params: ActionController::Parameters.new(data))
                allow(controller).to receive(:render)

                controller.send(:submit)

                if data['form_number'] == '10-10D'
                  expect(IvcChampva::VesDataFormatter).to have_received(:format_for_request)
                  # make sure submit_1010d is called with the request object from the formatter
                  expect(ves_client).to have_received(:submit_1010d).with(anything, anything, ves_request)
                else
                  expect(IvcChampva::VesDataFormatter).not_to have_received(:format_for_request)
                  expect(ves_client).not_to have_received(:submit_1010d)
                end
              end
            end

            it 'returns an error and does proceed when format_for_request throws an error' do
              with_settings(Settings, vsp_environment: 'staging') do
                if data['form_number'] == '10-10D'
                  allow(IvcChampva::VesDataFormatter).to receive(:format_for_request)
                    .and_raise(StandardError.new('oh no'))
                  controller = IvcChampva::V1::UploadsController.new
                  allow(controller).to receive(:call_handle_file_uploads)
                  allow(controller).to receive(:params).and_return(ActionController::Parameters.new(data))
                  allow(controller).to receive(:render)

                  controller.send(:submit)

                  expect(controller).not_to have_received(:call_handle_file_uploads)
                  expect(ves_client).not_to have_received(:submit_1010d)
                  expect(controller).to have_received(:render)
                    .with({ json: { error_message: 'Error: oh no' }, status: :internal_server_error })
                end
              end
            end

            it 'returns an error and does not proceed when format_for_request returns nil' do
              with_settings(Settings, vsp_environment: 'staging') do
                if data['form_number'] == '10-10D'
                  allow(IvcChampva::VesDataFormatter).to receive(:format_for_request).and_return(nil)
                  controller = IvcChampva::V1::UploadsController.new
                  allow(controller).to receive(:call_handle_file_uploads)
                  allow(controller).to receive(:params).and_return(ActionController::Parameters.new(data))
                  allow(controller).to receive(:render)

                  controller.send(:submit)

                  expect(controller).not_to have_received(:call_handle_file_uploads)
                  expect(ves_client).not_to have_received(:submit_1010d)
                  expect(controller).to have_received(:render)
                    .with({
                            json: { error_message: 'Error: Failed to format data for VES submission' },
                            status: :internal_server_error
                          })
                end
              end
            end

            it 'returns an error and does not proceed when handle_file_uploads fails' do
              with_settings(Settings, vsp_environment: 'staging') do
                if data['form_number'] == '10-10D'
                  controller = IvcChampva::V1::UploadsController.new
                  allow(controller).to receive_messages(call_upload_form: [[400], 'oh no'],
                                                        get_file_paths_and_metadata: [[['path'], {}], {}],
                                                        params: ActionController::Parameters.new(data))
                  allow(controller).to receive(:render)

                  controller.send(:submit)

                  expect(ves_client).not_to have_received(:submit_1010d)
                  expect(controller).to have_received(:render)
                    .with({ json: { error_message: 'oh no' }, status: 400 })
                end
              end
            end

            it 'returns ok when submitting to VES results in an error' do
              with_settings(Settings, vsp_environment: 'staging') do
                if data['form_number'] == '10-10D'
                  # These must be mocked in order for submit to be able to complete successfully: find_by, put_object
                  allow(PersistentAttachments::MilitaryRecords).to receive(:find_by)
                    .and_return(double('Record1', created_at: 1.day.ago,
                                                  id: 'some_uuid', file: double(id: 'file0')))
                  allow_any_instance_of(Aws::S3::Client).to receive(:put_object).and_return(
                    double('response',
                           context: double('context', http_response: double('http_response', status_code: 200)))
                  )
                  # Mock VES returning an error
                  allow(ves_client).to receive(:submit_1010d).and_raise(IvcChampva::VesApi::VesApiError.new('oh no'))

                  post '/ivc_champva/v1/forms', params: data

                  expect(response).to have_http_status(:ok)
                end
              end
            end
          end

          context 'with retry feature enabled' do
            before do
              allow(Flipper).to receive(:enabled?).with(:champva_enable_ocr_on_submit, @current_user).and_return(false)
            end
          end

          it 'retries VES submission if it fails' do
            with_settings(Settings, vsp_environment: 'staging') do
              if data['form_number'] == '10-10D'
                allow(ves_request).to receive(:transaction_uuid).and_return('fake-id')

                controller = IvcChampva::V1::UploadsController.new

                allow(ves_client).to receive(:submit_1010d)
                  .with(anything, anything, anything)
                  .and_raise(IvcChampva::VesApi::VesApiError.new('oh no'))

                allow(IvcChampva::VesApi::Client).to receive(:new).and_return(ves_client)

                controller.send(:submit_ves_request, ves_request, {})

                expect(ves_client).to have_received(:submit_1010d).twice
              end
            end
          end
        end
      end
    end
  end

  describe '#submit with flipper champva_send_to_ves disabled' do
    before do
      allow(Flipper).to receive(:enabled?)
        .with(:champva_send_to_ves, @current_user)
        .and_return(false)
    end

    forms.each do |form|
      fixture_path = Rails.root.join('modules', 'ivc_champva', 'spec', 'fixtures', 'form_json', form)
      data = JSON.parse(fixture_path.read)

      it 'does not format data for VES' do
        post '/ivc_champva/v1/forms', params: data
        expect(IvcChampva::VesDataFormatter).not_to have_received(:format_for_request)
      end

      it 'does not submit to VES' do
        post '/ivc_champva/v1/forms', params: data
        expect(ves_client).not_to have_received(:submit_1010d)
      end
    end
  end

  # Copied this test from the #submit endpoint tests above and adjusted to use
  # the new endpoint. We'll need more tests in future, but wanted to have at
  # least one verifying it wasn't throwing rampant errors
  describe '#submit_champva_app_merged' do
    fixture_path = Rails.root.join('modules', 'ivc_champva', 'spec', 'fixtures', 'form_json',
                                   'vha_10_10d_extended.json')
    data = JSON.parse(fixture_path.read)

    it 'uploads a PDF file to S3' do
      mock_form = double(first_name: 'Veteran', last_name: 'Surname', form_uuid: 'some_uuid')
      allow(PersistentAttachments::MilitaryRecords).to receive(:find_by)
        .and_return(double('Record1', created_at: 1.day.ago, id: 'some_uuid', file: double(id: 'file0')))
      allow(IvcChampvaForm).to receive(:first).and_return(mock_form)
      allow_any_instance_of(Aws::S3::Client).to receive(:put_object).and_return(
        double('response',
               context: double('context', http_response: double('http_response', status_code: 200)))
      )

      post '/ivc_champva/v1/forms/10-10d-ext', params: data

      record = IvcChampvaForm.first

      expect(record.first_name).to eq('Veteran')
      expect(record.last_name).to eq('Surname')
      expect(record.form_uuid).to be_present

      expect(response).to have_http_status(:ok)
    end

    # Also taken from the main #submit endpoint tests as they function the same at this level
    it 'returns a 500 error when supporting documents are submitted, but are missing from the database' do
      allow_any_instance_of(Aws::S3::Client).to receive(:put_object).and_return(true)

      # Actual supporting_docs should exist as records in the DB. This test
      # ensures that if they aren't present we won't have a silent failure
      data_with_docs = data.merge({ supporting_docs: [{ confirmation_code: 'NOT_IN_DATABASE' }] })
      post '/ivc_champva/v1/forms/10-10d-ext', params: data_with_docs

      expect(response).to have_http_status(:internal_server_error)
    end
  end

  describe 'stored ves data is encrypted' do
    it 'ves_request_data is encrypted' do
      # This is the only part of the test we actually need
      expect(IvcChampvaForm.new).to encrypt_attr(:ves_request_data)
    end
  end

  describe '#submit_supporting_documents' do
    let(:file) { fixture_file_upload('doctors-note.gif') }

    before do
      allow(Flipper).to receive(:enabled?).with(:champva_enable_ocr_on_submit, @current_user).and_return(true)
    end

    context 'successful transaction' do
      it 'renders the attachment as json' do
        clamscan = double(safe?: true)
        allow(Common::VirusScan).to receive(:scan).and_return(clamscan)

        data_sets = [
          { form_id: '10-10D', file: }
        ]

        data_sets.each do |data|
          expect do
            post '/ivc_champva/v1/forms/submit_supporting_documents', params: data
          end.to change(PersistentAttachment, :count).by(1)

          expect(response).to have_http_status(:ok)
          resp = JSON.parse(response.body)
          expect(resp['data']['attributes'].keys.sort).to eq(%w[confirmation_code name size])
          expect(PersistentAttachment.last).to be_a(PersistentAttachments::MilitaryRecords)
        end
      end
    end

    context 'with an invalid form_id' do
      it 'returns an error' do
        post '/ivc_champva/v1/forms/submit_supporting_documents', params: { form_id: 'invalid', file: }
        expect(response).to have_http_status(:unprocessable_entity)
      end
    end

    context 'with an invalid file format' do
      it 'raises a validation error' do
        allow_any_instance_of(PersistentAttachments::MilitaryRecords).to receive(:valid?).and_return(false)
        post '/ivc_champva/v1/forms/submit_supporting_documents', params: { form_id: '10-10D', file: }
        expect(response).to have_http_status(:internal_server_error)
      end
    end
  end

  describe '#unlock_file' do
    let(:controller) { IvcChampva::V1::UploadsController.new }
    let(:file) { fixture_file_upload('locked_pdf_password_is_test.pdf') }

    before do
      allow(Flipper).to receive(:enabled?).with(:champva_enable_ocr_on_submit, @current_user).and_return(true)
    end

    context 'with locked PDF and no provided password' do
      let(:locked_file) { fixture_file_upload('locked_pdf_password_is_test.pdf', 'application/pdf') }

      it 'rejects locked PDFs if no password is provided' do
        post '/ivc_champva/v1/forms/submit_supporting_documents', params: { form_id: '10-10D', file: locked_file }
        expect(response).to have_http_status(:unprocessable_entity)
        expect(
          response.parsed_body['errors'].first['title']
        ).to eq("File #{I18n.t('errors.messages.uploads.pdf.invalid')}")
      end

      it 'accepts locked PDFs with the correct password' do
        post '/ivc_champva/v1/forms/submit_supporting_documents',
             params: { form_id: '10-10D', file: locked_file, password: 'test' }
        expect(response).to have_http_status(:ok)
      end

      it 'rejects locked PDFs with the incorrect password' do
        post '/ivc_champva/v1/forms/submit_supporting_documents',
             params: { form_id: '10-10D', file: locked_file, password: 'bad' }
        expect(response).to have_http_status(:unprocessable_entity)
      end
    end

    it 'handles non-PDF files' do
      non_pdf_file = fixture_file_upload('doctors-note.gif')
      expect(controller.send(:unlock_file, non_pdf_file, nil)).to eq(non_pdf_file)
    end

    it 'handles PDFs with no password' do
      expect(controller.send(:unlock_file, file, nil)).to eq(file)
    end
  end

  describe '#get_form_id' do
    let(:controller) { IvcChampva::V1::UploadsController.new }

    it 'returns the correct form ID for a valid form number' do
      allow(controller).to receive(:params).and_return({ form_number: '10-10D' })
      form_id = controller.send(:get_form_id)

      expect(form_id).to eq('vha_10_10d')
    end

    it 'raises an error for a missing form number' do
      allow(controller).to receive(:params).and_return({})
      expect { controller.send(:get_form_id) }.to raise_error('Missing/malformed form_number in params')
    end
  end

  describe '#get_attachment_ids_and_form' do
    let(:controller) { IvcChampva::V1::UploadsController.new }
    let(:mock_user) { double('User', loa: { current: 3 }) }

    before do
      allow(controller).to receive_messages(
        params: { form_number: '10-10D' },
        current_user: mock_user
      )
    end

    context 'with form 10-10D' do
      let(:parsed_form_data) do
        {
          'form_number' => '10-10D',
          'applicants' => [
            { 'first_name' => 'John', 'last_name' => 'Doe' },
            { 'first_name' => 'Jane', 'last_name' => 'Doe' }
          ],
          'supporting_docs' => [
            { 'confirmation_code' => 'code1', 'attachment_id' => 'doc1' },
            { 'confirmation_code' => 'code2', 'attachment_id' => 'doc2' }
          ]
        }
      end

      it 'returns attachment ids and form with correct data' do
        # Mock the supporting documents in the database
        record1 = double('Record1', created_at: 1.day.ago, file: double(id: 'file1'))
        record2 = double('Record2', created_at: Time.zone.now, file: double(id: 'file2'))
        allow(PersistentAttachments::MilitaryRecords).to receive(:find_by).with(guid: 'code1').and_return(record1)
        allow(PersistentAttachments::MilitaryRecords).to receive(:find_by).with(guid: 'code2').and_return(record2)

        # Create actual form instance
        form_instance = IvcChampva::VHA1010d.new(parsed_form_data)
        allow(IvcChampva::VHA1010d).to receive(:new).with(parsed_form_data).and_return(form_instance)
        allow(form_instance).to receive(:track_user_identity)
        allow(form_instance).to receive(:track_current_user_loa)
        allow(form_instance).to receive(:track_email_usage)

        attachment_ids, form = controller.send(:get_attachment_ids_and_form, parsed_form_data)

        # Verify attachment IDs are correct and in order
        expect(attachment_ids).to eq(%w[vha_10_10d doc1 doc2])

        # Verify form is of correct type and contains the data
        expect(form).to be_a(IvcChampva::VHA1010d)
        expect(form.instance_variable_get(:@data)).to eq(parsed_form_data)
      end
    end

    context 'with form without applicants array' do
      let(:parsed_form_data) do
        {
          'form_number' => '10-10D',
          'supporting_docs' => [
            { 'confirmation_code' => 'code1', 'attachment_id' => 'doc1' }
          ]
        }
      end

      it 'returns at least one form ID and supporting docs' do
        record1 = double('Record1', created_at: Time.zone.now, file: double(id: 'file1'))
        allow(PersistentAttachments::MilitaryRecords).to receive(:find_by).with(guid: 'code1').and_return(record1)

        allow_any_instance_of(IvcChampva::VHA1010d).to receive(:track_user_identity)
        allow_any_instance_of(IvcChampva::VHA1010d).to receive(:track_current_user_loa)
        allow_any_instance_of(IvcChampva::VHA1010d).to receive(:track_email_usage)

        attachment_ids, form = controller.send(:get_attachment_ids_and_form, parsed_form_data)

        expect(attachment_ids).to eq(%w[vha_10_10d doc1])
        expect(form).to be_a(IvcChampva::VHA1010d)
      end
    end

    context 'with form having no supporting docs' do
      let(:parsed_form_data) do
        {
          'form_number' => '10-10D',
          'applicants' => [
            { 'first_name' => 'John', 'last_name' => 'Doe' }
          ]
        }
      end

      it 'returns only form IDs' do
        allow_any_instance_of(IvcChampva::VHA1010d).to receive(:track_user_identity)
        allow_any_instance_of(IvcChampva::VHA1010d).to receive(:track_current_user_loa)
        allow_any_instance_of(IvcChampva::VHA1010d).to receive(:track_email_usage)

        attachment_ids, form = controller.send(:get_attachment_ids_and_form, parsed_form_data)

        expect(attachment_ids).to eq(['vha_10_10d'])
        expect(form).to be_a(IvcChampva::VHA1010d)
      end
    end
  end

  describe '#supporting_document_ids' do
    let(:controller) { IvcChampva::V1::UploadsController.new }
    let(:parsed_form_data) do
      {
        'form_number' => '10-10D',
        'supporting_docs' => [
          { 'confirmation_code' => 'code1', 'attachment_id' => 'doc1' },
          { 'confirmation_code' => 'code2', 'attachment_id' => 'doc2' },
          { 'confirmation_code' => 'code3', 'attachment_id' => 'doc3' }
        ]
      }
    end

    context 'with valid supporting documents' do
      before do
        # Set up records in the database with specific creation times for testing order
        allow(PersistentAttachments::MilitaryRecords).to receive(:find_by)
          .with(guid: 'code1')
          .and_return(double('Record1', created_at: 2.days.ago, file: double(id: 'file1')))
        allow(PersistentAttachments::MilitaryRecords).to receive(:find_by)
          .with(guid: 'code2')
          .and_return(double('Record2', created_at: 1.day.ago, file: double(id: 'file2')))
        allow(PersistentAttachments::MilitaryRecords).to receive(:find_by)
          .with(guid: 'code3')
          .and_return(double('Record3', created_at: Time.zone.now, file: double(id: 'file3')))
      end

      it 'orders supporting document ids by date created' do
        result = controller.send(:supporting_document_ids, parsed_form_data)
        # Should be ordered from oldest to newest based on created_at
        expect(result).to eq(%w[doc1 doc2 doc3])
      end

      it 'returns empty array when no supporting docs exist' do
        form_data_without_docs = { 'form_number' => '10-10D' }
        result = controller.send(:supporting_document_ids, form_data_without_docs)
        expect(result).to eq([])
      end

      it 'handles claim_ids for form 10-7959a' do
        form_data_with_claim_ids = {
          'form_number' => '10-7959A',
          'supporting_docs' => [
            { 'claim_id' => 'claim1', 'confirmation_code' => 'code1' },
            { 'claim_id' => 'claim2', 'confirmation_code' => 'code2' }
          ]
        }

        # Mock records with created_at and file.id so we can test the fallback behavior
        record1 = double('Record1', created_at: 2.days.ago, file: double(id: 'file1'))
        record2 = double('Record2', created_at: 1.day.ago, file: double(id: 'file2'))

        # Return nil for these specific codes to trigger the claim_id fallback
        allow(PersistentAttachments::MilitaryRecords).to receive(:find_by)
          .with(guid: 'code1')
          .and_return(record1)
        allow(PersistentAttachments::MilitaryRecords).to receive(:find_by)
          .with(guid: 'code2')
          .and_return(record2)

        result = controller.send(:supporting_document_ids, form_data_with_claim_ids)
        expect(result).to eq(%w[claim1 claim2])
      end
    end

    context 'with invalid supporting documents' do
      it 'raises an error when supporting doc is not found in database' do
        invalid_form_data = {
          'form_number' => '10-10D',
          'supporting_docs' => [
            { 'confirmation_code' => 'invalid_code', 'attachment_id' => 'doc1' }
          ]
        }
        allow(PersistentAttachments::MilitaryRecords).to receive(:find_by)
          .with(guid: 'invalid_code')
          .and_return(nil)

        expect { controller.send(:supporting_document_ids, invalid_form_data) }
          .to raise_error(NoMethodError)
      end
    end
  end

  describe '#get_file_paths_and_metadata' do
    let(:controller) { IvcChampva::V1::UploadsController.new }

    form_numbers_and_classes.each do |form_number, form_class|
      context "when form_number is #{form_number}" do
        let(:parsed_form_data) do
          {
            'form_number' => form_number,
            'supporting_docs' => [
              { 'attachment_id' => 'doc1' },
              { 'attachment_id' => 'doc2' }
            ]
          }
        end

        it 'returns the correct file paths, metadata, and attachment IDs' do
          allow(controller).to receive(:get_attachment_ids_and_form).and_return([%w[doc1 doc2], form_class.new({})])
          allow_any_instance_of(IvcChampva::PdfFiller).to receive(:generate).and_return('file_path')
          allow(IvcChampva::MetadataValidator).to receive(:validate).and_return({ 'metadata' => {} })
          allow_any_instance_of(form_class).to receive(:handle_attachments).and_return(['file_path'])

          file_paths, metadata = controller.send(:get_file_paths_and_metadata, parsed_form_data)

          expect(file_paths).to eq(['file_path'])
          expect(metadata).to eq({ 'metadata' => {}, 'attachment_ids' => %w[doc1 doc2] })
        end
      end
    end
  end

  describe '#build_json' do
    let(:controller) { IvcChampva::V1::UploadsController.new }

    context 'when all status codes are 200' do
      it 'returns a status of 200' do
        expect(controller.send(:build_json, [200, 200], [nil, nil])).to eq({ json: {}, status: 200 })
      end
    end

    context 'when all status codes are 400' do
      it 'returns a status of 400 and an error message' do
        expect(controller.send(:build_json, [400, 400], %w[Error Error])).to eq({ json:
        { error_message: %w[Error Error] }, status: 400 })
      end
    end

    context 'when status codes include a 400' do
      it 'returns a status of 400' do
        expect(controller.send(:build_json, [200, 400], [nil, 'Error'])).to eq({ json:
        { error_message: [nil, 'Error'] }, status: 400 })
      end
    end

    context 'when status codes do not include 200 or 400' do
      it 'returns a status of 500' do
        expect(controller.send(:build_json, [300, 500], ['Multiple Choices', 'Error'])).to eq({ json:
        { error_message: 'An unknown error occurred while uploading document(s).' }, status: 500 })
      end
    end

    context 'when status codes are nil' do
      it 'handles nil values and returns a 500 error' do
        expect(controller.send(:build_json, nil, nil)).to eq({ json:
        { error_message: 'An unknown error occurred while uploading document(s).' }, status: 500 })
      end
    end
  end

  describe '#handle_file_uploads' do
    let(:controller) { IvcChampva::V1::UploadsController.new }

    forms.each do |form_file|
      form_id = form_file.gsub('vha_', '').gsub('.json', '').upcase
      form_numbers_and_classes[form_id]

      context 'with retry feature disabled' do
        before do
          allow(Flipper).to receive(:enabled?).with(:champva_retry_logic_refactor, @current_user).and_return(false)
        end

        context "with form #{form_id}" do
          let(:form_id) { form_id }
          let(:parsed_form_data) do
            JSON.parse(Rails.root.join('modules', 'ivc_champva', 'spec', 'fixtures', 'form_json', form_file).read)
          end
          let(:file_paths) { ['/path/to/file1.pdf', '/path/to/file2.pdf'] }
          let(:metadata) { { 'attachment_ids' => %w[id1 id2], 'uuid' => SecureRandom.uuid } }
          let(:file_uploader) { instance_double(IvcChampva::FileUploader, metadata:) }
          let(:error_response) { [[200, nil], [400, 'Upload failed']] }

          before do
            allow(controller).to receive(:get_file_paths_and_metadata).and_return([file_paths, metadata])
            allow(IvcChampva::FileUploader).to receive(:new).and_return(file_uploader)
          end

          context 'when require_all_s3_success feature is enabled' do
            let(:uploader) { IvcChampva::FileUploader.new(form_id, metadata, file_paths, true) }
            let(:mock_s3) { instance_double(IvcChampva::S3) }

            before do
              allow(Flipper).to receive(:enabled?).with(:champva_log_all_s3_uploads, @current_user).and_return(false)
              allow(IvcChampva::S3).to receive(:new).and_return(mock_s3)
              allow(IvcChampva::FileUploader).to receive(:new).and_call_original
            end

            it 'returns success when all uploads succeed' do
              allow(mock_s3).to receive(:put_object).and_return({ success: true })

              expect(uploader.handle_uploads).to eq([200, nil])

              statuses, error_message = controller.send(:call_handle_file_uploads, form_id, parsed_form_data)
              expect(statuses).to eq([200])
              expect(error_message).to eq([])
            end

            it 'raises a StandardError when any upload fails' do
              # need to test the FileUploader here since exceptions are being swallowed by the controller
              allow(mock_s3).to receive(:put_object).and_return({
                                                                  success: false,
                                                                  error_message: 'Upload failed'
                                                                })

              expect do
                uploader.handle_uploads
              end.to raise_error(StandardError, /failed to upload all documents/)

              statuses, error_message = controller.send(:call_handle_file_uploads, form_id, parsed_form_data)

              expect(statuses).to eq([500])
              expect(error_message).to eq(['Server error occurred'])
            end
          end

          context 'when file uploads succeed' do
            before do
              allow(file_uploader).to receive(:handle_uploads).and_return([200, nil])
            end

            it 'returns success statuses and no error message' do
              statuses, error_message = controller.send(:call_handle_file_uploads, form_id, parsed_form_data)
              expect(statuses).to eq([200])
              expect(error_message).to eq([])
            end
          end

          context 'when file uploads fail with other errors' do
            before do
              allow(file_uploader).to receive(:handle_uploads).and_return(error_response)
            end

            it 'returns the error statuses and error message' do
              statuses, error_message = controller.send(:call_handle_file_uploads, form_id, parsed_form_data)
              expect(statuses).to eq([200, 400])
              expect(error_message).to eq([nil, 'Upload failed'])
            end
          end

          context 'when file uploads fail with other errors retry once' do
            subject(:result) { controller.send(:call_handle_file_uploads, form_id, parsed_form_data) }

            let(:expected_statuses) { [200, 400] } # All http codes
            let(:expected_error_message) { [nil, 'Upload failed'] } # All error message strings

            before do
              allow(file_uploader).to receive(:handle_uploads).and_return(error_response)
            end

            it 'returns the error statuses and error message' do
              expect(result).to eq([expected_statuses, expected_error_message])
            end
          end

          context 'when a file repeatedly fails to load' do
            before do
              allow(file_uploader).to receive(:handle_uploads).and_raise(StandardError.new('Unable to find file'))
            end

            it 'handles 400 status with error message' do
              allow(file_uploader).to receive(:handle_uploads).and_return([400, 'Upload failed'])
              statuses, error_message = controller.send(:call_handle_file_uploads, form_id, parsed_form_data)
              expect(statuses).to eq([400])
              expect(error_message).to eq(['Upload failed'])
            end

            it 'handles server error status codes' do
              allow(file_uploader).to receive(:handle_uploads).and_return([500, 'Server error occurred'])
              statuses, error_message = controller.send(:call_handle_file_uploads, form_id, parsed_form_data)
              expect(statuses).to eq([500])
              expect(error_message).to eq(['Server error occurred'])
            end

            it 'retries handle_uploads once and returns an error message' do
              # Expect handle_uploads to be called twice due to one retry
              expect(file_uploader).to receive(:handle_uploads).at_least(:twice)
              _statuses, _error_message = controller.send(:call_handle_file_uploads, form_id, parsed_form_data)
              # This expectation causes the `.to receive(:handle_uploads)` count to increment by 1:
              expect { file_uploader.handle_uploads }.to raise_error(StandardError, /Unable to find file/)
            end
          end
        end
      end

      context 'with retry feature enabled' do
        before do
          allow(Flipper).to receive(:enabled?).with(:champva_retry_logic_refactor, @current_user).and_return(true)
        end

        context "with form #{form_id}" do
          let(:form_id) { form_id }
          let(:parsed_form_data) do
            JSON.parse(Rails.root.join('modules', 'ivc_champva', 'spec', 'fixtures', 'form_json', form_file).read)
          end
          let(:file_paths) { ['/path/to/file1.pdf', '/path/to/file2.pdf'] }
          let(:metadata) { { 'attachment_ids' => %w[id1 id2], 'uuid' => SecureRandom.uuid } }
          let(:file_uploader) { instance_double(IvcChampva::FileUploader, metadata:) }
          let(:error_response) { [[200, nil], [400, 'Upload failed']] }

          before do
            allow(controller).to receive(:get_file_paths_and_metadata).and_return([file_paths, metadata])
            allow(IvcChampva::FileUploader).to receive(:new).and_return(file_uploader)
          end

          context 'when require_all_s3_success feature is enabled' do
            let(:uploader) { IvcChampva::FileUploader.new(form_id, metadata, file_paths, true) }
            let(:mock_s3) { instance_double(IvcChampva::S3) }

            before do
              allow(Flipper).to receive(:enabled?).with(:champva_log_all_s3_uploads, @current_user).and_return(false)
              allow(IvcChampva::S3).to receive(:new).and_return(mock_s3)
              allow(IvcChampva::FileUploader).to receive(:new).and_call_original
            end

            it 'returns success when all uploads succeed' do
              allow(mock_s3).to receive(:put_object).and_return({ success: true })

              expect(uploader.handle_uploads).to eq([200, nil])

              statuses, error_message = controller.send(:call_handle_file_uploads, form_id, parsed_form_data)
              expect(statuses).to eq([200])
              expect(error_message).to eq([])
            end

            it 'raises a StandardError when any upload fails' do
              # need to test the FileUploader here since exceptions are being swallowed by the controller
              allow(mock_s3).to receive(:put_object).and_return({
                                                                  success: false,
                                                                  error_message: 'Upload failed'
                                                                })

              expect do
                uploader.handle_uploads
              end.to raise_error(StandardError, /failed to upload all documents/)

              statuses, error_message = controller.send(:call_handle_file_uploads, form_id, parsed_form_data)

              expect(statuses).to eq([500])
              expect(error_message).to eq(['Server error occurred'])
            end
          end

          context 'when file uploads succeed' do
            before do
              allow(file_uploader).to receive(:handle_uploads).and_return([200, nil])
            end

            it 'returns success statuses and no error message' do
              statuses, error_message = controller.send(:call_handle_file_uploads, form_id, parsed_form_data)
              expect(statuses).to eq([200])
              expect(error_message).to eq([])
            end
          end

          context 'when file uploads fail with other errors' do
            before do
              allow(file_uploader).to receive(:handle_uploads).and_return(error_response)
            end

            it 'returns the error statuses and error message' do
              statuses, error_message = controller.send(:call_handle_file_uploads, form_id, parsed_form_data)
              expect(statuses).to eq([200, 400])
              expect(error_message).to eq([nil, 'Upload failed'])
            end
          end

          context 'when file uploads fail with other errors retry once' do
            subject(:result) { controller.send(:call_handle_file_uploads, form_id, parsed_form_data) }

            let(:expected_statuses) { [200, 400] } # All http codes
            let(:expected_error_message) { [nil, 'Upload failed'] } # All error message strings

            before do
              allow(file_uploader).to receive(:handle_uploads).and_return(error_response)
            end

            it 'returns the error statuses and error message' do
              expect(result).to eq([expected_statuses, expected_error_message])
            end
          end

          context 'when a file repeatedly fails to load' do
            before do
              allow(file_uploader).to receive(:handle_uploads).and_raise(StandardError.new('Unable to find file'))
            end

            it 'handles 400 status with error message' do
              allow(file_uploader).to receive(:handle_uploads).and_return([400, 'Upload failed'])
              statuses, error_message = controller.send(:call_handle_file_uploads, form_id, parsed_form_data)
              expect(statuses).to eq([400])
              expect(error_message).to eq(['Upload failed'])
            end

            it 'handles server error status codes' do
              allow(file_uploader).to receive(:handle_uploads).and_return([500, 'Server error occurred'])
              statuses, error_message = controller.send(:call_handle_file_uploads, form_id, parsed_form_data)
              expect(statuses).to eq([500])
              expect(error_message).to eq(['Server error occurred'])
            end

            it 'retries handle_uploads once and returns an error message' do
              # Expect handle_uploads to be called twice due to one retry
              expect(file_uploader).to receive(:handle_uploads).at_least(:twice)
              _statuses, _error_message = controller.send(:call_handle_file_uploads, form_id, parsed_form_data)
              # This expectation causes the `.to receive(:handle_uploads)` count to increment by 1:
              expect { file_uploader.handle_uploads }.to raise_error(StandardError, /Unable to find file/)
            end
          end
        end
      end
    end
  end

  describe '#should_retry?' do
    let(:controller) { IvcChampva::V1::UploadsController.new }

    it 'returns true for retryable errors within max attempts' do
      retryable_errors = [
        'failed to generate file',
        'no such file or directory',
        'an error occurred while verifying stamp: some error',
        'unable to find file'
      ]

      retryable_errors.each do |error_message|
        expect(controller.send(:should_retry?, error_message.downcase, 1, 3)).to be true
      end
    end

    it 'returns false for non-retryable errors' do
      non_retryable_errors = [
        'some other error',
        'random error message'
      ]

      non_retryable_errors.each do |error_message|
        expect(controller.send(:should_retry?, error_message.downcase, 1, 3)).to be false
      end
    end

    it 'returns false when max attempts exceeded' do
      error_message = 'failed to generate file'
      expect(controller.send(:should_retry?, error_message.downcase, 4, 3)).to be false
    end
  end

  describe '#handle_file_uploads_with_refactored_retry' do
    let(:controller) { IvcChampva::V1::UploadsController.new }
    let(:form_id) { 'vha_10_10d' }
    let(:parsed_form_data) do
      JSON.parse(Rails.root.join('modules', 'ivc_champva', 'spec', 'fixtures', 'form_json', 'vha_10_10d.json').read)
    end
    let(:file_paths) { ['/path/to/file1.pdf', '/path/to/file2.pdf'] }
    let(:metadata) { { 'attachment_ids' => %w[id1 id2], 'uuid' => SecureRandom.uuid } }
    let(:file_uploader) { instance_double(IvcChampva::FileUploader, metadata:) }

    before do
      allow(controller).to receive(:get_file_paths_and_metadata).and_return([file_paths, metadata])
      allow(IvcChampva::FileUploader).to receive(:new).and_return(file_uploader)
      allow(controller).to receive(:instance_variable_get).with('@current_user').and_return(nil)
    end

    context 'when the retry method fails outside the retry block' do
      before do
        allow(IvcChampva::Retry).to receive(:do).and_raise(StandardError.new('Catastrophic failure'))
      end

      it 'raises the error' do
        expect do
          controller.send(:handle_file_uploads_with_refactored_retry, form_id, parsed_form_data)
        end.to raise_error(StandardError, 'Catastrophic failure')
      end
    end

    context 'when the retry method executes successfully' do
      before do
        allow(IvcChampva::Retry).to receive(:do).and_yield
        allow(file_uploader).to receive(:handle_uploads).and_return([[200, nil]])
      end

      it 'returns the values from handle_uploads' do
        statuses, error_messages = controller.send(:handle_file_uploads_with_refactored_retry, form_id,
                                                   parsed_form_data)
        expect(statuses).to eq([200])
        expect(error_messages).to eq([nil])
      end
    end
  end

  describe '#upload_form_with_refactored_retry' do
    let(:controller) { IvcChampva::V1::UploadsController.new }
    let(:form_id) { 'vha_10_10d' }
    let(:file_paths) { ['/path/to/file1.pdf', '/path/to/file2.pdf'] }
    let(:metadata) { { 'attachment_ids' => %w[id1 id2], 'uuid' => SecureRandom.uuid } }
    let(:file_uploader) { instance_double(IvcChampva::FileUploader, metadata:) }

    before do
      allow(IvcChampva::FileUploader).to receive(:new).and_return(file_uploader)
      allow(controller).to receive(:instance_variable_get).with('@current_user').and_return(nil)
    end

    context 'when the retry method fails outside the retry block' do
      before do
        allow(IvcChampva::Retry).to receive(:do).and_raise(StandardError.new('Catastrophic failure'))
      end

      it 'raises the error' do
        expect do
          controller.send(:upload_form_with_refactored_retry, form_id, file_paths, metadata)
        end.to raise_error(StandardError, 'Catastrophic failure')
      end
    end

    context 'when the retry method executes successfully' do
      before do
        allow(IvcChampva::Retry).to receive(:do).and_yield
        allow(file_uploader).to receive(:handle_uploads).and_return([[200, nil]])
      end

      it 'returns the values from handle_uploads' do
        statuses, error_messages = controller.send(:upload_form_with_refactored_retry, form_id, file_paths, metadata)
        expect(statuses).to eq([200])
        expect(error_messages).to eq([nil])
      end
    end
  end

  describe '#add_blank_doc_and_stamp integration' do
    let(:controller) { IvcChampva::V1::UploadsController.new }
    let(:parsed_form_data) { { 'form_number' => '10-7959A', 'supporting_docs' => [] } }

    # Basic test form class with stamp_metadata method to verify
    # it properly gates the functionality
    let(:form) do
      instance_double(IvcChampva::VHA107959a,
                      form_id: '10-7959A',
                      methods: [:stamp_metadata],
                      stamp_metadata: { metadata: { 'test_key' => 'test_value' }, attachment_id: 'Test Attachment' })
    end

    it 'creates and adds a supporting document' do
      # Mock out the PDF operations to avoid actually creating files
      expect(IvcChampva::PdfStamper).to receive(:stamp_metadata_items)
      expect(controller).to receive(:create_custom_attachment).and_return({ 'attachment_id' => 'doc1' })

      # Check that a supporting doc gets added to the form_data
      expect do
        controller.send(:add_blank_doc_and_stamp, form, parsed_form_data)
      end.to change { parsed_form_data['supporting_docs'].length }.from(0).to(1)

      expect(parsed_form_data['supporting_docs']).to include({ 'attachment_id' => 'doc1' })
    end
  end

  describe '#add_blank_doc_and_stamp without stamp_metadata method' do
    let(:controller) { IvcChampva::V1::UploadsController.new }
    let(:form) { instance_double(IvcChampva::VHA1010d) }
    let(:parsed_form_data) { { 'form_number' => '10-10D' } }

    before do
      allow(form).to receive(:methods).and_return([])
    end

    it 'does nothing when form has no stamp_metadata method' do
      expect(IvcChampva::PdfStamper).not_to receive(:stamp_metadata_items)

      controller.send(:add_blank_doc_and_stamp, form, parsed_form_data)
    end
  end

  describe '#validate_mpi_profiles' do
    let(:controller) { IvcChampva::V1::UploadsController.new }
    let(:parsed_form_data) do
      JSON.parse(Rails.root.join('modules', 'ivc_champva', 'spec', 'fixtures', 'form_json', 'vha_10_10d.json').read)
    end
    let(:mock_mpi_service) { instance_double(IvcChampva::MPIService) }

    before do
      allow(IvcChampva::MPIService).to receive(:new).and_return(mock_mpi_service)
      allow(mock_mpi_service).to receive(:validate_profiles)
      allow(controller).to receive(:instance_variable_get).with('@current_user').and_return(nil)
    end

    context 'when flipper is enabled and form_id is vha_10_10d' do
      before do
        allow(Flipper).to receive(:enabled?)
          .with(:champva_mpi_validation, nil)
          .and_return(true)
      end

      it 'calls MpiService.validate_profiles' do
        controller.send(:validate_mpi_profiles, parsed_form_data, 'vha_10_10d')

        expect(IvcChampva::MPIService).to have_received(:new).with(no_args)
        expect(mock_mpi_service).to have_received(:validate_profiles).with(parsed_form_data)
      end
    end

    context 'when flipper is disabled' do
      before do
        allow(Flipper).to receive(:enabled?)
          .with(:champva_mpi_validation, nil)
          .and_return(false)
      end

      it 'does not call MpiService.validate_profiles' do
        controller.send(:validate_mpi_profiles, parsed_form_data, 'vha_10_10d')

        expect(IvcChampva::MPIService).not_to have_received(:new)
        expect(mock_mpi_service).not_to have_received(:validate_profiles)
      end
    end

    context 'when form_id is not vha_10_10d' do
      before do
        allow(Flipper).to receive(:enabled?)
          .with(:champva_mpi_validation, nil)
          .and_return(true)
      end

      it 'does not call MpiService.validate_profiles' do
        controller.send(:validate_mpi_profiles, parsed_form_data, 'vha_10_7959c')

        expect(IvcChampva::MPIService).not_to have_received(:new)
        expect(mock_mpi_service).not_to have_received(:validate_profiles)
      end
    end

    context 'when MpiService raises an error' do
      before do
        allow(Flipper).to receive(:enabled?)
          .with(:champva_mpi_validation, nil)
          .and_return(true)
        allow(mock_mpi_service).to receive(:validate_profiles)
          .and_raise(StandardError.new('MPI service error'))
        allow(Rails.logger).to receive(:error)
      end

      it 'logs the error and does not raise' do
        expect do
          controller.send(:validate_mpi_profiles, parsed_form_data, 'vha_10_10d')
        end.not_to raise_error

        expect(Rails.logger).to have_received(:error).with('Error validating MPI profiles: MPI service error')
      end
    end
  end

  describe '#launch_background_job' do
    let(:controller) { IvcChampva::V1::UploadsController.new }
    let(:file_path) { '/tmp/some_file.pdf' }
    let(:attachment_guid) { '12345' }
    let(:mock_file) do
      double('File', respond_to?: true, original_filename: 'some_file.pdf', read: 'content', path: file_path)
    end
    let(:attachment) { double('PersistentAttachments::MilitaryRecords', file: mock_file, guid: attachment_guid) }
    let(:tmpfile) { double('Tempfile', path: file_path, binmode: true, write: true, flush: true) }

    context 'when form_id is vha_10_7959a' do
      let(:form_id) { 'vha_10_7959a' }

      context 'when OCR feature is enabled' do
        before do
          allow(Flipper).to receive(:enabled?).with(:champva_enable_ocr_on_submit, anything).and_return(true)
          allow(Flipper).to receive(:enabled?).with(:champva_enable_llm_on_submit, anything).and_return(true)
        end

        it 'queues TesseractOcrLoggerJob with correct arguments' do
          job = class_double(IvcChampva::TesseractOcrLoggerJob).as_stubbed_const
          expect(job).to receive(:perform_async).with(
            form_id,
            attachment_guid,
<<<<<<< HEAD
            attachment,
=======
            match(%r{^/.*vha_10_7959a_attachment_.*\.pdf$}), # Matches the expected tempfile path pattern
>>>>>>> 2482b744
            'EOB'
          )

          controller.send(:launch_background_job, attachment, form_id, 'EOB')
        end

        it 'queues LlmLoggerJob with correct arguments' do
          llm_job = class_double(IvcChampva::LlmLoggerJob).as_stubbed_const
          expect(llm_job).to receive(:perform_async).with(
            form_id,
            attachment_guid,
            match(%r{^/.*\.pdf$}), # PDF path after conversion
            'EOB'
          )
          # Mock the tempfile_from_attachment method to return a temp file
          allow(controller).to receive(:tempfile_from_attachment).and_return(double(path: '/tmp/test_file.pdf'))
          # Mock the Common::ConvertToPdf class to avoid loading issues
          converter_double = double('ConvertToPdf')
          allow(converter_double).to receive(:run).and_return('/tmp/converted.pdf')
          stub_const('Common::ConvertToPdf', double('Class'))
          allow(Common::ConvertToPdf).to receive(:new).and_return(converter_double)

          controller.send(:launch_background_job, attachment, form_id, 'EOB')
        end
      end

      context 'when OCR feature is disabled' do
        before do
          allow(Flipper).to receive(:enabled?).with(:champva_enable_ocr_on_submit, anything).and_return(false)
          allow(Flipper).to receive(:enabled?).with(:champva_enable_llm_on_submit, anything).and_return(false)
        end

        it 'does not queue TesseractOcrLoggerJob' do
          job = class_double(IvcChampva::TesseractOcrLoggerJob).as_stubbed_const
          expect(job).not_to receive(:perform_async)

          controller.send(:launch_background_job, attachment, form_id, 'EOB')
        end

        it 'does not queue LlmLoggerJob' do
          llm_job = class_double(IvcChampva::LlmLoggerJob).as_stubbed_const
          expect(llm_job).not_to receive(:perform_async)

          controller.send(:launch_background_job, attachment, form_id, 'EOB')
        end
      end
    end

    context 'when form_id is not vha_10_7959a' do
      let(:form_id) { 'vha_10_10d' }

      context 'when OCR feature is enabled' do
        before do
          allow(Flipper).to receive(:enabled?).with(:champva_enable_ocr_on_submit, anything).and_return(true)
          allow(Flipper).to receive(:enabled?).with(:champva_enable_llm_on_submit, anything).and_return(true)
        end

        it 'does not queue TesseractOcrLoggerJob' do
          job = class_double(IvcChampva::TesseractOcrLoggerJob).as_stubbed_const
          expect(job).not_to receive(:perform_async)

          controller.send(:launch_background_job, attachment, form_id, 'EOB')
        end

        it 'does not queue LlmLoggerJob' do
          llm_job = class_double(IvcChampva::LlmLoggerJob).as_stubbed_const
          expect(llm_job).not_to receive(:perform_async)

          controller.send(:launch_background_job, attachment, form_id, 'EOB')
        end
      end
    end
  end

  describe '#tempfile_from_attachment' do
    let(:controller) { IvcChampva::V1::UploadsController.new }
    let(:form_id) { 'vha_10_7959a' }
    let(:file_content) { 'test file content' }

    context 'when attachment.file responds to original_filename' do
      let(:mock_file) do
        double('UploadedFile',
               original_filename: 'some_file.gif',
               read: file_content)
      end

      let(:attachment) do
        instance_double(PersistentAttachments::MilitaryRecords, file: mock_file)
      end

      it 'creates a tempfile with the original filename and random code' do
        tmpfile = controller.send(:tempfile_from_attachment, attachment, form_id)

        expect(tmpfile).to be_a(Tempfile)
        expect(File.basename(tmpfile.path)).to match(/^vha_10_7959a_attachment_[\w\-]+\.gif$/)
        tmpfile.rewind
        expect(tmpfile.read).to eq(file_content)
        tmpfile.close
        tmpfile.unlink
      end
    end

    context 'when attachment.file does not respond to original_filename' do
      let(:mock_file) do
        double('File',
               path: '/tmp/some_other_file.png',
               read: file_content)
      end

      let(:attachment) do
        instance_double(PersistentAttachments::MilitaryRecords, file: mock_file)
      end

      it 'creates a tempfile with the basename and random code' do
        tmpfile = controller.send(:tempfile_from_attachment, attachment, form_id)

        expect(tmpfile).to be_a(Tempfile)
        expect(File.basename(tmpfile.path)).to match(/^vha_10_7959a_attachment_[\w\-]+\.png$/)
        tmpfile.rewind
        expect(tmpfile.read).to eq(file_content)
        tmpfile.close
        tmpfile.unlink
      end
    end
  end
end<|MERGE_RESOLUTION|>--- conflicted
+++ resolved
@@ -1181,11 +1181,7 @@
           expect(job).to receive(:perform_async).with(
             form_id,
             attachment_guid,
-<<<<<<< HEAD
-            attachment,
-=======
             match(%r{^/.*vha_10_7959a_attachment_.*\.pdf$}), # Matches the expected tempfile path pattern
->>>>>>> 2482b744
             'EOB'
           )
 
