--- conflicted
+++ resolved
@@ -51,12 +51,7 @@
                :booked_appt_date_time,
                :type_of_care_id,
                :friendly_location_name,
-<<<<<<< HEAD
                :cc_appointment_request,
-               :patient_id,
-               :appointment_request_id,
-=======
->>>>>>> 30db89ce
                :date,
                :assigning_authority
   end
