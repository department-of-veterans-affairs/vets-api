# frozen_string_literal: true

module PdfFill
  module Forms
    class Va214142 < FormBase
<<<<<<< HEAD
      PROVIDER_ITERATOR = PdfFill::HashConverter::ITERATOR
      PROVIDER_TREATMENT_DATE_ITERATOR = PdfFill::HashConverter::ITERATOR
=======
      include FormHelper
>>>>>>> a5975d74

      KEY = {
        'veteranFullName' => {
          'first' => {
            key: 'F[0].Page_1[0].VeteranFirstName[0]',
            limit: 12,
            question_num: 1,
            question_text: "VETERAN/BENEFICIARY'S FIRST NAME"
          },
          'middleInitial' => {
            key: 'F[0].Page_1[0].VeteranMiddleInitial1[0]'
          },
          'last' => {
            key: 'F[0].Page_1[0].VeteranLastName[0]',
            limit: 18,
            question_num: 1,
            question_text: "VETERAN/BENEFICIARY'S LAST NAME"
          }
        },
        'veteranSocialSecurityNumber' => {
          'first' => {
            key: 'F[0].Page_1[0].ClaimantsSocialSecurityNumber_FirstThreeNumbers[0]'
          },
          'second' => {
            key: 'F[0].Page_1[0].ClaimantsSocialSecurityNumber_SecondTwoNumbers[0]'
          },
          'third' => {
            key: 'F[0].Page_1[0].ClaimantsSocialSecurityNumber_LastFourNumbers[0]'
          }
        },
        'vaFileNumber' => {
          key: 'F[0].Page_1[0].VAFileNumber[0]'
        },
        'veteranDateOfBirth' => {
          'month' => {
            key: 'F[0].Page_1[0].DOBmonth[0]'
          },
          'day' => {
            key: 'F[0].Page_1[0].DOBday[0]'
          },
          'year' => {
            key: 'F[0].Page_1[0].DOByear[0]'
          }
        },
        'veteranServiceNumber' => {
          key: 'F[0].Page_1[0].VeteransServiceNumber[0]'
        },
        'claimantAddress' => {
          question_num: 6,
          question_text: 'MAILING ADDRESS',

          'veteranAddressLine1' => {
            key: 'F[0].Page_1[0].CurrentMailingAddress_NumberAndStreet[0]',
            limit: 30,
            question_num: 6,
            question_suffix: 'A',
            question_text: 'Number and Street'
          },
          'apartmentOrUnitNumber' => {
            key: 'F[0].Page_1[0].CurrentMailingAddress_ApartmentOrUnitNumber[0]',
            limit: 5,
            question_num: 6,
            question_suffix: 'B',
            question_text: 'Apartment or Unit Number'
          },
          'city' => {
            key: 'F[0].Page_1[0].CurrentMailingAddress_City[0]',
            limit: 18,
            question_num: 6,
            question_suffix: 'C',
            question_text: 'City'
          },
          'state' => {
            key: 'F[0].Page_1[0].CurrentMailingAddress_StateOrProvince[0]'
          },
          'country' => {
            key: 'F[0].Page_1[0].CurrentMailingAddress_Country[0]',
            limit: 2
          },
          'postalCode' => {
            'firstFive' => {
              key: 'F[0].Page_1[0].CurrentMailingAddress_ZIPOrPostalCode_FirstFiveNumbers[0]'
            },
            'lastFour' => {
              key: 'F[0].Page_1[0].CurrentMailingAddress_ZIPOrPostalCode_LastFourNumbers[0]'
            }
          }
        },
        'claimantEmail' => {
          key: 'F[0].Page_1[0].EMAIL[0]'
        },
        'claimantPhone' => {
          key: 'F[0].Page_1[0].EMAIL[1]'
        },
        'veteranSocialSecurityNumber1' => {
          'first' => {
            key: 'F[0].#subform[1].VeteransSocialSecurityNumber_FirstThreeNumbers[0]'
          },
          'second' => {
            key: 'F[0].#subform[1].VeteransSocialSecurityNumber_SecondTwoNumbers[0]'
          },
          'third' => {
            key: 'F[0].#subform[1].VeteransSocialSecurityNumber_LastFourNumbers[0]'
          }
        },
        'limitedConsent' => {
          key: 'F[0].#subform[1].InformationIsLimitedToWhatIsWrittenInThisSpace[0]'
        },
        'signature' => {
          key: 'F[0].#subform[1].CLAIMANT_SIGNATURE[0]'
        },
        'signatureDate' => {
          key: 'F[0].#subform[1].DateSigned_Month_Day_Year[0]'
        },
        'printedName' => {
          key: 'F[0].#subform[1].PrintedNameOfPersonAuthorizingDisclosure[0]'
        },
        'veteranFullName1' => {
          'first' => {
            key: 'F[0].#subform[8].VeteranFirstName[0]',
            limit: 12,
            question_num: 17,
            question_text: "4142a VETERAN/BENEFICIARY'S FIRST NAME"
          },
          'middleInitial' => {
            key: 'F[0].#subform[8].VeteranMiddleInitial1[0]'
          },
          'last' => {
            key: 'F[0].#subform[8].VeteranLastName[0]',
            limit: 18,
            question_num: 17,
            question_text: "4142a VETERAN/BENEFICIARY'S LAST NAME"
          }
        },
        'veteranSocialSecurityNumber2' => {
          'first' => {
            key: 'F[0].#subform[8].ClaimantsSocialSecurityNumber_FirstThreeNumbers[0]'
          },
          'second' => {
            key: 'F[0].#subform[8].ClaimantsSocialSecurityNumber_SecondTwoNumbers[0]'
          },
          'third' => {
            key: 'F[0].#subform[8].ClaimantsSocialSecurityNumber_LastFourNumbers[0]'
          }
        },
        'vaFileNumber1' => {
          key: 'F[0].#subform[8].VAFileNumber[0]'
        },
        'veteranDateOfBirth1' => {
          'month' => {
            key: 'F[0].#subform[8].DOBmonth[0]'
          },
          'day' => {
            key: 'F[0].#subform[8].DOBday[0]'
          },
          'year' => {
            key: 'F[0].#subform[8].DOByear[0]'
          }
        },
        'veteranServiceNumber1' => {
          key: 'F[0].#subform[8].VeteransServiceNumber[0]'
        },
        'veteranSocialSecurityNumber3' => {
          'first' => {
            key: 'F[0].#subform[9].VeteransSocialSecurityNumber_FirstThreeNumbers[1]'
          },
          'second' => {
            key: 'F[0].#subform[9].VeteransSocialSecurityNumber_SecondTwoNumbers[1]'
          },
          'third' => {
            key: 'F[0].#subform[9].VeteransSocialSecurityNumber_LastFourNumbers[1]'
          }
        },
        'providers' => {
          limit: 5,
          first_key: 'providerOrFacilityName',
          question_text: 'PROVIDERS',
                      
          'providerName' => {
            key: "F[0].provider.name[#{PROVIDER_ITERATOR}]"
          },
          'datesOfTreatment' => {
            question_text: 'DATES OF TREATMENT AT THIS PROVIDER',
            limit: 2,
            'dateRangeStart' => {
              key: "F[#{PROVIDER_ITERATOR}].provider.datesOfTreatment.fromDate[0]"
            },
            'dateRangeEnd' => {
              key: "F#{PROVIDER_ITERATOR}].provider.datesOfTreatment.toDate[0]"
            },
            'dateRangeStart1' => {
              key: "F[#{PROVIDER_ITERATOR}].provider.datesOfTreatment.fromDate[1]"
            },
            'dateRangeEnd1' => {
              key: "F[#{PROVIDER_ITERATOR}].provider.datesOfTreatment.toDate[1]"
            }
          },
          'numberAndStreet' => {
            limit: 30,
            key: "F[0].provider.numberAndStreet[#{PROVIDER_ITERATOR}]"
          },
          'apartmentOrUnitNumber' => {
            limit: 5,
            key: "F[0].provider.apartmentOrUnitNumber[#{PROVIDER_ITERATOR}]"
          },
          'city' => {
            limit: 18,
            key: "F[0].provider.city[#{PROVIDER_ITERATOR}]"
          },
          'state' => {
            key: "F[0].provider.state[#{PROVIDER_ITERATOR}]"
          },
          'country' => {
            key:"F[0].provider.country[#{PROVIDER_ITERATOR}]"
          },
          'postalCode' => {
            'firstFive' => {
              key: "F[0].provider.postalCode_FirstFiveNumbers[#{PROVIDER_ITERATOR}]"
            },
            'lastFour' => {
              key: "F[0].provider.postalCode_LastFourNumbers[#{PROVIDER_ITERATOR}]"
            } 
          }
        }
      }.freeze

      def expand_providers(providers)
        return if providers.blank?

        providers.each do |provider|
          provider['postalCode'] = FormHelper.split_postal_code(provider)
          dates_of_treatment = provider['datesOfTreatment']
          date_ranges = []
          dates_of_treatment.each_with_index do |date_of_treatment, index|
            date_ranges[index] = {
              "dateRangeStart#{index}" => date_of_treatment['fromDate'],
              "dateRangeEnd#{index}" => date_of_treatment['toDate']
            }
          end
          provider['datesOfTreatment'] = date_ranges
        end
      end

      def merge_fields
<<<<<<< HEAD
=======
        @form_data['vaFileNumber'] = extract_va_file_number(@form_data['vaFileNumber'])
>>>>>>> a5975d74

        va_file_number = FormHelper.extract_va_file_number(@form_data['vaFileNumber'])
        ['', '1'].each do |suffix|
<<<<<<< HEAD
          @form_data["vaFileNumber#{suffix}"] = va_file_number
        end
        
        ssn = @form_data['veteranSocialSecurityNumber']
        ['', '1', '2', '3'].each do |suffix|
          @form_data["veteranSocialSecurityNumber#{suffix}"] = FormHelper.split_ssn(ssn)
        end

        ['', '1'].each do |suffix|
          @form_data["veteranFullName#{suffix}"] = FormHelper.extract_middle_i(@form_data, 'veteranFullName')
        end
=======
          @form_data["veteranSocialSecurityNumber#{suffix}"] = split_ssn(ssn)
        end

        @form_data['veteranFullName'] = extract_middle_i(@form_data, 'veteranFullName')
>>>>>>> a5975d74

        expand_signature(@form_data['veteranFullName'])

        @form_data['printedName'] = @form_data['signature']

        @form_data['claimantAddress']['country'] = extract_country(@form_data['claimantAddress'])

        @form_data['claimantAddress']['postalCode'] = split_postal_code(@form_data['claimantAddress'])

<<<<<<< HEAD
        veteran_date_of_birth = @form_data['veteranDateOfBirth']
        ['', '1'].each do |suffix|
          @form_data["veteranDateOfBirth#{suffix}"] = FormHelper.split_date(veteran_date_of_birth)
        end

        veteran_service_number = @form_data['veteranServiceNumber']
        if veteran_service_number
          ['', '1'].each do |suffix|
            @form_data["veteranServiceNumber#{suffix}"] =  veteran_service_number
          end
        end

        @form_data['providers'] = expand_providers(@form_data['providers'])
=======
        @form_data['veteranDateOfBirth'] = split_date(@form_data['veteranDateOfBirth'])
>>>>>>> a5975d74

        @form_data
      end
    end
  end
end<|MERGE_RESOLUTION|>--- conflicted
+++ resolved
@@ -3,12 +3,10 @@
 module PdfFill
   module Forms
     class Va214142 < FormBase
-<<<<<<< HEAD
+      include FormHelper
+
       PROVIDER_ITERATOR = PdfFill::HashConverter::ITERATOR
       PROVIDER_TREATMENT_DATE_ITERATOR = PdfFill::HashConverter::ITERATOR
-=======
-      include FormHelper
->>>>>>> a5975d74
 
       KEY = {
         'veteranFullName' => {
@@ -253,31 +251,20 @@
       end
 
       def merge_fields
-<<<<<<< HEAD
-=======
-        @form_data['vaFileNumber'] = extract_va_file_number(@form_data['vaFileNumber'])
->>>>>>> a5975d74
 
         va_file_number = FormHelper.extract_va_file_number(@form_data['vaFileNumber'])
         ['', '1'].each do |suffix|
-<<<<<<< HEAD
           @form_data["vaFileNumber#{suffix}"] = va_file_number
         end
         
         ssn = @form_data['veteranSocialSecurityNumber']
         ['', '1', '2', '3'].each do |suffix|
-          @form_data["veteranSocialSecurityNumber#{suffix}"] = FormHelper.split_ssn(ssn)
+          @form_data["veteranSocialSecurityNumber#{suffix}"] = split_ssn(ssn)
         end
 
         ['', '1'].each do |suffix|
-          @form_data["veteranFullName#{suffix}"] = FormHelper.extract_middle_i(@form_data, 'veteranFullName')
-        end
-=======
-          @form_data["veteranSocialSecurityNumber#{suffix}"] = split_ssn(ssn)
-        end
-
-        @form_data['veteranFullName'] = extract_middle_i(@form_data, 'veteranFullName')
->>>>>>> a5975d74
+          @form_data["veteranFullName#{suffix}"] = extract_middle_i(@form_data, 'veteranFullName')
+        end
 
         expand_signature(@form_data['veteranFullName'])
 
@@ -287,10 +274,9 @@
 
         @form_data['claimantAddress']['postalCode'] = split_postal_code(@form_data['claimantAddress'])
 
-<<<<<<< HEAD
         veteran_date_of_birth = @form_data['veteranDateOfBirth']
         ['', '1'].each do |suffix|
-          @form_data["veteranDateOfBirth#{suffix}"] = FormHelper.split_date(veteran_date_of_birth)
+          @form_data["veteranDateOfBirth#{suffix}"] = split_date(veteran_date_of_birth)
         end
 
         veteran_service_number = @form_data['veteranServiceNumber']
@@ -301,9 +287,6 @@
         end
 
         @form_data['providers'] = expand_providers(@form_data['providers'])
-=======
-        @form_data['veteranDateOfBirth'] = split_date(@form_data['veteranDateOfBirth'])
->>>>>>> a5975d74
 
         @form_data
       end
