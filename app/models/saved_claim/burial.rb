# frozen_string_literal: true

require 'pension_burial/processing_office'

class SavedClaim::Burial < CentralMailClaim

  FORM = '21P-530'

  attr_accessor :formV2

  after_initialize do
    if Flipper.enabled?(:va_burial_v2)
      self.form_id = (self.formV2 || self.form_id == '21P-530V2') ? '21P-530V2' : self.class::FORM.upcase
    else
      self.form_id = self.class::FORM.upcase
    end
  end

  def process_attachments!
    refs = attachment_keys.map { |key| Array(open_struct_form.send(key)) }.flatten
    files = PersistentAttachment.where(guid: refs.map(&:confirmationCode))
    files.find_each { |f| f.update(saved_claim_id: id) }

    CentralMail::SubmitSavedClaimJob.new.perform(id)
  end

  def regional_office
    PensionBurial::ProcessingOffice.address_for(open_struct_form.claimantAddress.postalCode)
  end

  def attachment_keys
    %i[transportationReceipts deathCertificate].freeze
  end

  def email
    parsed_form['claimantEmail']
  end

<<<<<<< HEAD
  def form_matches_schema
    return unless form_is_string

    JSON::Validator.fully_validate(VetsJsonSchema::SCHEMAS[self.form_id], parsed_form).each do |v|
      errors.add(:form, v.to_s)
    end
=======
  def business_line
    'NCA'
>>>>>>> a36a079b
  end
end<|MERGE_RESOLUTION|>--- conflicted
+++ resolved
@@ -36,16 +36,15 @@
     parsed_form['claimantEmail']
   end
 
-<<<<<<< HEAD
   def form_matches_schema
     return unless form_is_string
 
     JSON::Validator.fully_validate(VetsJsonSchema::SCHEMAS[self.form_id], parsed_form).each do |v|
       errors.add(:form, v.to_s)
     end
-=======
+  end
+
   def business_line
     'NCA'
->>>>>>> a36a079b
   end
 end