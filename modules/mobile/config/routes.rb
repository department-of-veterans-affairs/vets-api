# frozen_string_literal: true

Mobile::Engine.routes.draw do
  get '/', to: 'discovery#index'

  namespace :v0 do
    get '/claims-and-appeals-overview', to: 'claims_and_appeals#index'
    get '/letters', to: 'letters#index'
    get '/letters/beneficiary', to: 'letters#beneficiary'
    post '/letters/:type/download', to: 'letters#download'
    get '/military-service-history', to: 'military_information#get_service_history'
    get '/payment-information/benefits', to: 'payment_information#index'
<<<<<<< HEAD
    get '/claims-and-appeals-overview', to: 'claims_and_appeals#index'
    get '/claim/:id', to: 'claims_and_appeals#get_claim'
    get '/appeal/:id', to: 'claims_and_appeals#get_appeal'
    get '/claims-and-appeals-overview', to: 'claims_and_appeals#index'
=======
    put '/payment-information/benefits', to: 'payment_information#update'
    get '/user', to: 'users#show'
    get '/user/logout', to: 'users#logout'
    post '/user/addresses/validate', to: 'addresses#validate'
    post '/user/addresses', to: 'addresses#create'
>>>>>>> 0fa54a48
    post '/user/addresses/validate', to: 'addresses#validate'
    put '/user/addresses', to: 'addresses#update'
    post '/user/emails', to: 'emails#create'
    put '/user/emails', to: 'emails#update'
    post '/user/phones', to: 'phones#create'
    put '/user/phones', to: 'phones#update'
  end
end<|MERGE_RESOLUTION|>--- conflicted
+++ resolved
@@ -10,18 +10,14 @@
     post '/letters/:type/download', to: 'letters#download'
     get '/military-service-history', to: 'military_information#get_service_history'
     get '/payment-information/benefits', to: 'payment_information#index'
-<<<<<<< HEAD
     get '/claims-and-appeals-overview', to: 'claims_and_appeals#index'
     get '/claim/:id', to: 'claims_and_appeals#get_claim'
     get '/appeal/:id', to: 'claims_and_appeals#get_appeal'
     get '/claims-and-appeals-overview', to: 'claims_and_appeals#index'
-=======
     put '/payment-information/benefits', to: 'payment_information#update'
     get '/user', to: 'users#show'
     get '/user/logout', to: 'users#logout'
-    post '/user/addresses/validate', to: 'addresses#validate'
     post '/user/addresses', to: 'addresses#create'
->>>>>>> 0fa54a48
     post '/user/addresses/validate', to: 'addresses#validate'
     put '/user/addresses', to: 'addresses#update'
     post '/user/emails', to: 'emails#create'
