# frozen_string_literal: true

require 'rails_helper'
require 'medical_records/client'
require 'stringio'

describe MedicalRecords::Client do
  context 'using API Gateway endpoints' do
    context 'when a valid session exists', :vcr do
      before do
        allow(Flipper).to receive(:enabled?).with(:mhv_medical_records_migrate_to_api_gateway).and_return(true)

        VCR.use_cassette('user_eligibility_client/apigw_perform_an_eligibility_check_for_premium_user',
                         match_requests_on: %i[method sm_user_ignoring_path_param]) do
          VCR.use_cassette 'mr_client/apigw_session' do
            VCR.use_cassette 'mr_client/apigw_get_a_patient_by_identifier' do
              @client ||= begin
                client = MedicalRecords::Client.new(session: { user_id: '22406991', icn: '1013868614V792025' })
                client.authenticate
                client
              end
            end
          end
        end

        MedicalRecords::Client.send(:public, *MedicalRecords::Client.protected_instance_methods)

        # Redirect FHIR logger's output to the buffer before each test
        @original_output = FHIR.logger.instance_variable_get(:@logdev).dev
        FHIR.logger.instance_variable_set(:@logdev, Logger::LogDevice.new(info_log_buffer))
      end

      after do
        MedicalRecords::Client.send(:protected, *MedicalRecords::Client.protected_instance_methods)

        # Restore original logger output after each test
        FHIR.logger.instance_variable_set(:@logdev, Logger::LogDevice.new(@original_output))
      end

      let(:client) { @client }
      let(:entries) { ['Entry 1', 'Entry 2', 'Entry 3', 'Entry 4', 'Entry 5'] }
      let(:info_log_buffer) { StringIO.new }

      it 'gets a list of allergies', :vcr do
        VCR.use_cassette 'mr_client/apigw_get_a_list_of_allergies' do
          allergy_list = client.list_allergies
          expect(
            a_request(:any, //).with(headers: { 'Cache-Control' => 'no-cache' })
          ).to have_been_made.at_least_once
          expect(allergy_list).to be_a(FHIR::Bundle)
          expect(info_log_buffer.string).not_to include('2952')
          # Verify that the list is sorted reverse chronologically (with nil values to the end).
          allergy_list.entry.each_cons(2) do |prev, curr|
            prev_date = prev.resource.recordedDate
            curr_date = curr.resource.recordedDate
            expect(curr_date.nil? || prev_date >= curr_date).to be true
          end
        end
      end
    end
  end

  context 'using legacy endpoints' do
    context 'when a valid session exists', :vcr do
      before do
        allow(Flipper).to receive(:enabled?).with(:mhv_medical_records_migrate_to_api_gateway).and_return(false)

        VCR.use_cassette('user_eligibility_client/perform_an_eligibility_check_for_premium_user',
                         match_requests_on: %i[method sm_user_ignoring_path_param]) do
          VCR.use_cassette 'mr_client/session' do
            VCR.use_cassette 'mr_client/get_a_patient_by_identifier' do
              @client ||= begin
                client = MedicalRecords::Client.new(session: { user_id: '22406991', icn: '1013868614V792025' })
                client.authenticate
                client
              end
            end
          end
        end

        MedicalRecords::Client.send(:public, *MedicalRecords::Client.protected_instance_methods)

        # Redirect FHIR logger's output to the buffer before each test
        @original_output = FHIR.logger.instance_variable_get(:@logdev).dev
        FHIR.logger.instance_variable_set(:@logdev, Logger::LogDevice.new(info_log_buffer))
      end

      after do
        MedicalRecords::Client.send(:protected, *MedicalRecords::Client.protected_instance_methods)

        # Restore original logger output after each test
        FHIR.logger.instance_variable_set(:@logdev, Logger::LogDevice.new(@original_output))
      end

      let(:client) { @client }
      let(:entries) { ['Entry 1', 'Entry 2', 'Entry 3', 'Entry 4', 'Entry 5'] }
      let(:info_log_buffer) { StringIO.new }

      describe 'Getting a patient by identifier' do
        let(:patient_id) { 12_345 }

        it 'adds adds a custom header to bypass FHIR server cache', :vcr do
          VCR.use_cassette 'mr_client/get_a_patient_by_identifier' do
            client.get_patient_by_identifier(client.fhir_client, patient_id)
            expect(
              a_request(:any, //).with(headers: { 'Cache-Control' => 'no-cache' })
            ).to have_been_made.at_least_once
          end
        end

        context 'when the redaction feature toggle is enabled', :vcr do
          before do
            Flipper.enable(:mhv_medical_records_redact_fhir_client_logs)
          end

          it 'gets a patient by identifer', :vcr do
            VCR.use_cassette 'mr_client/get_a_patient_by_identifier' do
              patient_bundle = client.get_patient_by_identifier(client.fhir_client, patient_id)
              expect(patient_bundle).to be_a(FHIR::Bundle)
              expect(patient_bundle.entry[0].resource).to be_a(FHIR::Patient)
              expect(patient_bundle.entry[0].resource.id).to eq('2952')
              expect(info_log_buffer.string).not_to include(patient_id.to_s)
            end
          end
        end

        context 'when the redaction feature toggle is disabled', :vcr do
          before do
            Flipper.disable(:mhv_medical_records_redact_fhir_client_logs)
          end

          it 'gets a patient by identifer', :vcr do
            VCR.use_cassette 'mr_client/get_a_patient_by_identifier' do
              client.get_patient_by_identifier(client.fhir_client, patient_id)
              expect(info_log_buffer.string).to include(patient_id.to_s)
            end
          end
        end
      end

      it 'gets a list of allergies', :vcr do
        VCR.use_cassette 'mr_client/get_a_list_of_allergies' do
          allergy_list = client.list_allergies
          expect(
            a_request(:any, //).with(headers: { 'Cache-Control' => 'no-cache' })
          ).to have_been_made.at_least_once
          expect(allergy_list).to be_a(FHIR::Bundle)
          expect(info_log_buffer.string).not_to include('2952')
          # Verify that the list is sorted reverse chronologically (with nil values to the end).
          allergy_list.entry.each_cons(2) do |prev, curr|
            prev_date = prev.resource.recordedDate
            curr_date = curr.resource.recordedDate
            expect(curr_date.nil? || prev_date >= curr_date).to be true
          end
        end
      end

      it 'gets a single allergy', :vcr do
        VCR.use_cassette 'mr_client/get_an_allergy' do
          allergy_id = 30_242
          allergy = client.get_allergy(allergy_id)
          expect(allergy).to be_a(FHIR::AllergyIntolerance)
          expect(allergy.id).to eq(allergy_id.to_s)
          expect(info_log_buffer.string).not_to include(allergy_id.to_s)
        end
      end

      it 'gets a list of vaccines', :vcr do
        VCR.use_cassette 'mr_client/get_a_list_of_vaccines' do
          vaccine_list = client.list_vaccines
          expect(vaccine_list).to be_a(FHIR::Bundle)
          expect(
            a_request(:any, //).with(headers: { 'Cache-Control' => 'no-cache' })
          ).to have_been_made.at_least_once
          # Verify that the list is sorted reverse chronologically (with nil values to the end).
          vaccine_list.entry.each_cons(2) do |prev, curr|
            prev_date = prev.resource.occurrenceDateTime
            curr_date = curr.resource.occurrenceDateTime
            expect(curr_date.nil? || prev_date >= curr_date).to be true
          end
        end
      end

      it 'gets a single vaccine', :vcr do
        VCR.use_cassette 'mr_client/get_a_vaccine' do
          vaccine = client.get_vaccine(2_954)
          expect(vaccine).to be_a(FHIR::Immunization)
        end
      end

      it 'gets a list of vitals', :vcr do
        VCR.use_cassette 'mr_client/get_a_list_of_vitals' do
          vitals_list = client.list_vitals
          expect(vitals_list).to be_a(FHIR::Bundle)
          expect(
            a_request(:any, //).with(headers: { 'Cache-Control' => 'no-cache' })
          ).to have_been_made.at_least_once
          # Verify that the list is sorted reverse chronologically (with nil values to the end).
          vitals_list.entry.each_cons(2) do |prev, curr|
            prev_date = prev.resource.effectiveDateTime
            curr_date = curr.resource.effectiveDateTime
            expect(curr_date.nil? || prev_date >= curr_date).to be true
          end
        end
      end

      it 'gets a list of health conditions', :vcr do
        VCR.use_cassette 'mr_client/get_a_list_of_health_conditions' do
          condition_list = client.list_conditions
          expect(
            a_request(:any, //).with(headers: { 'Cache-Control' => 'no-cache' })
          ).to have_been_made.at_least_once
          expect(condition_list).to be_a(FHIR::Bundle)
          # Verify that the list is sorted reverse chronologically (with nil values to the end).
          condition_list.entry.each_cons(2) do |prev, curr|
            prev_date = prev.resource.recordedDate
            curr_date = curr.resource.recordedDate
            expect(curr_date.nil? || prev_date >= curr_date).to be true
          end
        end
      end

      it 'gets a single health condition', :vcr do
        VCR.use_cassette 'mr_client/get_a_health_condition' do
          condition = client.get_condition(4169)
          expect(condition).to be_a(FHIR::Condition)
        end
      end

      it 'gets a list of care summaries & notes', :vcr do
        VCR.use_cassette 'mr_client/get_a_list_of_clinical_notes' do
          note_list = client.list_clinical_notes
          expect(
            a_request(:any, //).with(headers: { 'Cache-Control' => 'no-cache' })
          ).to have_been_made.at_least_once
          expect(note_list).to be_a(FHIR::Bundle)
          # Verify that the list is sorted reverse chronologically (with nil values to the end).
          note_list.entry.each_cons(2) do |prev, curr|
            prev_date = prev.resource.context&.period&.end || prev.resource.date
            curr_date = curr.resource.context&.period&.end || curr.resource.date
            expect(curr_date.nil? || prev_date >= curr_date).to be true
          end
        end
      end

      it 'gets a list of labs & tests', :vcr do
        VCR.use_cassette 'mr_client/get_a_list_of_chemhem_labs' do
          chemhem_list = client.list_labs_and_tests
          expect(chemhem_list).to be_a(FHIR::Bundle)
          # Verify that the list is sorted reverse chronologically (with nil values to the end).
          chemhem_list.entry.each_cons(2) do |prev, curr|
            prev_date = prev.resource.effectiveDateTime
            curr_date = curr.resource.effectiveDateTime
            expect(curr_date.nil? || prev_date >= curr_date).to be true
          end
        end
      end

      it 'gets a single diagnostic report', :vcr do
        VCR.use_cassette 'mr_client/get_a_diagnostic_report' do
          report = client.get_diagnostic_report(1234)
          expect(report).to be_a(FHIR::DiagnosticReport)
        end
      end

      it 'gets a multi-page list of FHIR resources', :vcr do
        VCR.use_cassette 'mr_client/get_multiple_fhir_pages' do
          allergies_list = client.list_allergies
          expect(allergies_list).to be_a(FHIR::Bundle)
          expect(allergies_list.total).to eq(5)
          expect(allergies_list.entry.count).to eq(5)
        end
      end

      describe('#sort_bundle') do
        describe 'sorting with non-nested fields' do
          let(:bundle) { FHIR::Bundle.new(entry: [entry1, entry2, entry3]) }
          let(:entry1) { FHIR::Bundle::Entry.new(resource: resource1) }
          let(:entry2) { FHIR::Bundle::Entry.new(resource: resource2) }
          let(:entry3) { FHIR::Bundle::Entry.new(resource: resource3) }
          let(:resource1) { FHIR::AllergyIntolerance.new(onsetDateTime: '2005') }
          let(:resource2) { FHIR::AllergyIntolerance.new(onsetDateTime: '2000') }
          let(:resource3) { FHIR::AllergyIntolerance.new(onsetDateTime: '2010') }
          let(:resource4) { FHIR::AllergyIntolerance.new }

          context 'when sorting by date in ascending order' do
            it 'returns the entries sorted by date' do
              sorted = client.sort_bundle(bundle, :onsetDateTime)
              expect(sorted.entry.map { |e| e.resource.onsetDateTime }).to eq(%w[2000 2005 2010])
            end
          end

          context 'when sorting by date in descending order' do
            it 'returns the entries sorted by date' do
              sorted = client.sort_bundle(bundle, :onsetDateTime, :desc)
              expect(sorted.entry.map { |e| e.resource.onsetDateTime }).to eq(%w[2010 2005 2000])
            end
          end

          context 'when one of the resources lacks the sorting field' do
            let(:bundle_with_missing_field) { FHIR::Bundle.new(entry: [entry1, entry4, entry2]) }
            let(:entry4) { FHIR::Bundle::Entry.new(resource: resource4) }

            context 'in ascending order' do
              it 'places the entry with the missing field at the end' do
                sorted = client.sort_bundle(bundle_with_missing_field, :onsetDateTime)
                expect(sorted.entry.last.resource.onsetDateTime).to be_nil
              end
            end

            context 'in descending order' do
              it 'places the entry with the missing field at the end' do
                sorted = client.sort_bundle(bundle_with_missing_field, :onsetDateTime, :desc)
                expect(sorted.entry.last.resource.onsetDateTime).to be_nil
              end
            end
          end
        end

        describe 'sorting with nested fields' do
          # Setup for creating a FHIR::Bundle with DocumentReference resources
          let(:bundle) { FHIR::Bundle.new }

          let(:doc_ref1) { FHIR::DocumentReference.new(id: '1', date: '2020-01-01', context: context1) }
          let(:context1) { FHIR::DocumentReference::Context.new(period: period1) }
          let(:period1) { FHIR::Period.new(start: '2020-01-01') }

          let(:doc_ref2) { FHIR::DocumentReference.new(id: '2', date: '2021-01-01') } # Missing nested field

          let(:doc_ref3) { FHIR::DocumentReference.new(id: '3', date: '2022-01-01', context: context3) }
          let(:context3) { FHIR::DocumentReference::Context.new(period: period3) }
          let(:period3) { FHIR::Period.new(start: '2022-01-01') }

          before do
            bundle.entry = [doc_ref1, doc_ref2, doc_ref3].map { |resource| FHIR::Bundle::Entry.new(resource:) }
          end

          it 'sorts by a nested field in ascending order' do
            sorted_bundle = client.sort_bundle(bundle, 'context.period.start', :asc)
            expect(sorted_bundle.entry.map { |e| e.resource.id }).to eq(%w[1 3 2]) # '3' last due to missing field
          end

          it 'sorts by a nested field in descending order' do
            sorted_bundle = client.sort_bundle(bundle, 'context.period.start', :desc)
            expect(sorted_bundle.entry.map { |e| e.resource.id }).to eq(%w[3 1 2]) # '3' last due to missing field
          end

          it 'handles sorting with a non-existent nested field path' do
            sorted_bundle = client.sort_bundle(bundle, 'context.period.end', :asc)
            expect( # All entries treated as having missing field
              sorted_bundle.entry.map do |e|
                e.resource.id
              end
            ).to eq(%w[1 2 3])
          end
        end
      end

      describe('#sort_bundle_with_criteria') do
        let(:bundle) { FHIR::Bundle.new(entry: [entry1, entry2, entry3]) }
        let(:entry1) { FHIR::Bundle::Entry.new(resource: resource1) }
        let(:entry2) { FHIR::Bundle::Entry.new(resource: resource2) }
        let(:entry3) { FHIR::Bundle::Entry.new(resource: resource3) }
        let(:resource1) { FHIR::Patient.new(birthDate: 1930) }
        let(:resource2) { FHIR::Patient.new(birthDate: 1945) }
        let(:resource3) { FHIR::Patient.new(birthDate: 1925) }

        context 'when sorting with mixed resource types' do
          let(:resource4) { FHIR::Observation.new(valueQuantity: FHIR::Quantity.new(value: 1940)) }
          let(:entry4) { FHIR::Bundle::Entry.new(resource: resource4) }

          before { bundle.entry << entry4 }

          it 'sorts based on a custom criteria handling different resource types' do
            sorted = client.sort_bundle_with_criteria(bundle) do |resource|
              case resource
              when FHIR::Patient
                resource.birthDate
              when FHIR::Observation
                resource.valueQuantity.value
              else
                0
              end
            end
            expected_order = [resource3, resource1, resource4, resource2] # [1925, 1930, 1940, 1945]
            expect(sorted.entry.map(&:resource)).to eq(expected_order)
          end
        end
      end

      describe '#fetch_nested_value' do
        let(:val1) { 2020 }
        let(:val2) { 2021 }
        let(:doc_ref) { FHIR::DocumentReference.new(date: val1, context:) }
        let(:context) { FHIR::DocumentReference::Context.new(period:) }
        let(:period) { FHIR::Period.new(start: val2) }

        it 'fetches a non-nested field' do
          expect(client.fetch_nested_value(doc_ref, 'date')).to eq(val1)
        end

        it 'fetches a nested field' do
          expect(client.fetch_nested_value(doc_ref, 'context.period.start')).to eq(val2)
        end

        it 'returns nil for a non-existent field' do
          expect(client.fetch_nested_value(doc_ref, 'start')).to be_nil
          expect(client.fetch_nested_value(doc_ref, 'context.start')).to be_nil
        end
      end

      describe 'Bundle pagination' do
        context 'when the requested page is within the available entries' do
          it 'returns the correct block of entries for page 1 with page size 2' do
            page_size = 2
            page_num = 1
            result = client.paginate_bundle_entries(entries, page_size, page_num)
            expect(result).to eq(['Entry 1', 'Entry 2'])
          end

          it 'returns the correct block of entries for page 2 with page size 2' do
            page_size = 2
            page_num = 2
            result = client.paginate_bundle_entries(entries, page_size, page_num)
            expect(result).to eq(['Entry 3', 'Entry 4'])
          end

          it 'returns the correct block of entries for page 3 with page size 2' do
            page_size = 2
            page_num = 3
            result = client.paginate_bundle_entries(entries, page_size, page_num)
            expect(result).to eq(['Entry 5'])
          end

          it 'returns the correct block of entries for page 1 with page size 3' do
            page_size = 3
            page_num = 1
            result = client.paginate_bundle_entries(entries, page_size, page_num)
            expect(result).to eq(['Entry 1', 'Entry 2', 'Entry 3'])
          end
        end

        context 'when the requested page exceeds the available entries' do
          it 'returns an empty array for page 4 with page size 2' do
            page_size = 2
            page_num = 4
            result = client.paginate_bundle_entries(entries, page_size, page_num)
            expect(result).to eq([])
          end

          it 'returns an empty array for page 2 with page size 5' do
            page_size = 5
            page_num = 2
            result = client.paginate_bundle_entries(entries, page_size, page_num)
            expect(result).to eq([])
          end
        end

        context 'when the entries array is empty' do
          it 'returns an empty array for any page and page size' do
            page_size = 3
            page_num = 1
            result = client.paginate_bundle_entries([], page_size, page_num)
            expect(result).to eq([])
          end
        end
      end

      describe '#handle_api_errors' do
        context 'when response is successful' do
          let(:result) { OpenStruct.new(code: 200) }

          it 'does not raise an exception' do
            expect { client.handle_api_errors(result) }.not_to raise_error
          end
        end

        context 'when response is an error' do
          let(:result) { OpenStruct.new(code: 400, body: { issue: [{ diagnostics: 'Error Message' }] }.to_json) }

          it 'raises a BackendServiceException' do
            expect { client.handle_api_errors(result) }.to raise_error(Common::Exceptions::BackendServiceException)
          end
        end

        context 'when diagnostics are missing in the response' do
          let(:result) { OpenStruct.new(code: 400, body: {}.to_json) }

          it 'handles missing diagnostics gracefully' do
            expect { client.handle_api_errors(result) }.to raise_error(Common::Exceptions::BackendServiceException)
          end
        end
      end
    end

    context 'when the patient is not found', :vcr do
      it 'returns :patient_not_found for 202 response', :vcr do
        VCR.use_cassette('user_eligibility_client/perform_an_eligibility_check_for_premium_user',
                         match_requests_on: %i[method sm_user_ignoring_path_param]) do
          VCR.use_cassette 'mr_client/session' do
            VCR.use_cassette 'mr_client/get_a_patient_by_identifier_not_found' do
              allow(Flipper).to receive(:enabled?).with(:mhv_medical_records_migrate_to_api_gateway).and_return(false)

              partial_client = MedicalRecords::Client.new(session: {
                                                            user_id: '22406991',
                                                            icn: '1013868614V792025'
                                                          })
              partial_client.authenticate

              VCR.use_cassette 'mr_client/get_a_list_of_allergies' do
                result = partial_client.list_allergies
                expect(result).to eq(:patient_not_found)
              end
            end
          end
        end
      end
    end

<<<<<<< HEAD
  describe '#rewrite_next_link' do
    let(:client) { MedicalRecords::Client.new(session: { user_id: 'test', icn: 'test' }) }

    it 'rewrites full URL to relative path for /v1/fhir' do
      next_url = 'https://example.org/v1/fhir?_getpages=abc&_getpagesoffset=1&_count=2'
      bundle = FHIR::Bundle.new(
        link: [FHIR::Bundle::Link.new(relation: 'next', url: next_url)]
      )
      allow(client).to receive(:base_path).and_return('https://fwdproxy.va.gov/v1/fhir/')
      client.send(:rewrite_next_link, bundle)

      expect(bundle.link.find { |l| l.relation == 'next' }.url)
        .to eq('https://fwdproxy.va.gov/v1/fhir?_getpages=abc&_getpagesoffset=1&_count=2')
    end

    it 'rewrites full URL to relative path for /fhir' do
      next_url = 'https://example.org/fhir?_getpages=xyz&_count=1'
      bundle = FHIR::Bundle.new(
        link: [FHIR::Bundle::Link.new(relation: 'next', url: next_url)]
      )
      allow(client).to receive(:base_path).and_return('https://fwdproxy.va.gov/fhir/')
      client.send(:rewrite_next_link, bundle)

      expect(bundle.link.find { |l| l.relation == 'next' }.url)
        .to eq('https://fwdproxy.va.gov/fhir?_getpages=xyz&_count=1')
    end
  end

  def extract_date(resource)
    case resource
    when FHIR::DiagnosticReport
      resource.effectiveDateTime.to_i
    when FHIR::DocumentReference
      resource.date.to_i
    else
      0
=======
    def extract_date(resource)
      case resource
      when FHIR::DiagnosticReport
        resource.effectiveDateTime.to_i
      when FHIR::DocumentReference
        resource.date.to_i
      else
        0
      end
>>>>>>> 9b0dc206
    end
  end
end<|MERGE_RESOLUTION|>--- conflicted
+++ resolved
@@ -517,44 +517,34 @@
       end
     end
 
-<<<<<<< HEAD
-  describe '#rewrite_next_link' do
-    let(:client) { MedicalRecords::Client.new(session: { user_id: 'test', icn: 'test' }) }
-
-    it 'rewrites full URL to relative path for /v1/fhir' do
-      next_url = 'https://example.org/v1/fhir?_getpages=abc&_getpagesoffset=1&_count=2'
-      bundle = FHIR::Bundle.new(
-        link: [FHIR::Bundle::Link.new(relation: 'next', url: next_url)]
-      )
-      allow(client).to receive(:base_path).and_return('https://fwdproxy.va.gov/v1/fhir/')
-      client.send(:rewrite_next_link, bundle)
-
-      expect(bundle.link.find { |l| l.relation == 'next' }.url)
-        .to eq('https://fwdproxy.va.gov/v1/fhir?_getpages=abc&_getpagesoffset=1&_count=2')
+    describe '#rewrite_next_link' do
+      let(:client) { MedicalRecords::Client.new(session: { user_id: 'test', icn: 'test' }) }
+
+      it 'rewrites full URL to relative path for /v1/fhir' do
+        next_url = 'https://example.org/v1/fhir?_getpages=abc&_getpagesoffset=1&_count=2'
+        bundle = FHIR::Bundle.new(
+          link: [FHIR::Bundle::Link.new(relation: 'next', url: next_url)]
+        )
+        allow(client).to receive(:base_path).and_return('https://fwdproxy.va.gov/v1/fhir/')
+        client.send(:rewrite_next_link, bundle)
+
+        expect(bundle.link.find { |l| l.relation == 'next' }.url)
+          .to eq('https://fwdproxy.va.gov/v1/fhir?_getpages=abc&_getpagesoffset=1&_count=2')
+      end
+
+      it 'rewrites full URL to relative path for /fhir' do
+        next_url = 'https://example.org/fhir?_getpages=xyz&_count=1'
+        bundle = FHIR::Bundle.new(
+          link: [FHIR::Bundle::Link.new(relation: 'next', url: next_url)]
+        )
+        allow(client).to receive(:base_path).and_return('https://fwdproxy.va.gov/fhir/')
+        client.send(:rewrite_next_link, bundle)
+
+        expect(bundle.link.find { |l| l.relation == 'next' }.url)
+          .to eq('https://fwdproxy.va.gov/fhir?_getpages=xyz&_count=1')
+      end
     end
 
-    it 'rewrites full URL to relative path for /fhir' do
-      next_url = 'https://example.org/fhir?_getpages=xyz&_count=1'
-      bundle = FHIR::Bundle.new(
-        link: [FHIR::Bundle::Link.new(relation: 'next', url: next_url)]
-      )
-      allow(client).to receive(:base_path).and_return('https://fwdproxy.va.gov/fhir/')
-      client.send(:rewrite_next_link, bundle)
-
-      expect(bundle.link.find { |l| l.relation == 'next' }.url)
-        .to eq('https://fwdproxy.va.gov/fhir?_getpages=xyz&_count=1')
-    end
-  end
-
-  def extract_date(resource)
-    case resource
-    when FHIR::DiagnosticReport
-      resource.effectiveDateTime.to_i
-    when FHIR::DocumentReference
-      resource.date.to_i
-    else
-      0
-=======
     def extract_date(resource)
       case resource
       when FHIR::DiagnosticReport
@@ -564,7 +554,6 @@
       else
         0
       end
->>>>>>> 9b0dc206
     end
   end
 end