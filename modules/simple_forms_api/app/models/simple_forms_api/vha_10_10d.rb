# frozen_string_literal: true

require 'securerandom'

module SimpleFormsApi
  class VHA1010d
    include Virtus.model(nullify_blank: true)

    attribute :data

    def initialize(data)
      @data = data
    end

    def metadata
      {
        'veteranFirstName' => @data.dig('veteran', 'full_name', 'first'),
        'veteranLastName' => @data.dig('veteran', 'full_name', 'last'),
        'fileNumber' => @data.dig('veteran', 'va_claim_number').presence || @data.dig('veteran', 'ssn_or_tin'),
        'zipCode' => @data.dig('veteran', 'address', 'postal_code') || '00000',
        'source' => 'VA Platform Digital Forms',
        'docType' => @data['form_number'],
        'businessLine' => 'CMP',
        'ssn_or_tin' => @data.dig('veteran', 'ssn_or_tin')
      }
    end

    def handle_attachments(file_path)
<<<<<<< HEAD
      uuid = SecureRandom.uuid # Generate the UUID inline
      file_path_uuid = file_path.gsub('vha_10_10d-tmp', "#{uuid}_vha_10_10d-tmp")
      File.rename(file_path, file_path_uuid)
      attachments = get_attachments
      file_paths = [file_path_uuid]
    
      if attachments.count.positive?
        attachments.each_with_index do |attachment, index|
          new_file_name = "#{uuid}_vha_10_10d-tmp#{index + 1}.pdf"
=======
      ssn_or_tin = metadata['ssn_or_tin']
      file_path_ssn = file_path.gsub('vha_10_10d-tmp', "#{ssn_or_tin}_vha_10_10d-tmp")
      File.rename(file_path, file_path_ssn)
      attachments = get_attachments
      file_paths = [file_path_ssn]

      if attachments.count.positive?
        attachments.each_with_index do |attachment, index|
          new_file_name = "#{ssn_or_tin}_vha_10_10d-tmp#{index + 1}.pdf"
>>>>>>> 1f7c28e5
          new_file_path = File.join(File.dirname(attachment), new_file_name)
          File.rename(attachment, new_file_path)
          file_paths << new_file_path
        end
      end
    
      file_paths
    end

    def submission_date_config
      { should_stamp_date?: false }
    end

    def track_user_identity(confirmation_number); end

    private

    def get_attachments
      attachments = []

      # TODO: We need to look into generatings individual PDFs for each
      # attachment based on what PEGA needs
      supporting_documents = @data['supporting_docs']
      if supporting_documents
        confirmation_codes = []
        supporting_documents&.map { |doc| confirmation_codes << doc['confirmation_code'] }
        PersistentAttachment.where(guid: confirmation_codes).map { |attachment| attachments << attachment.to_pdf }
      end

      attachments
    end
  end
end<|MERGE_RESOLUTION|>--- conflicted
+++ resolved
@@ -26,7 +26,6 @@
     end
 
     def handle_attachments(file_path)
-<<<<<<< HEAD
       uuid = SecureRandom.uuid # Generate the UUID inline
       file_path_uuid = file_path.gsub('vha_10_10d-tmp', "#{uuid}_vha_10_10d-tmp")
       File.rename(file_path, file_path_uuid)
@@ -36,17 +35,6 @@
       if attachments.count.positive?
         attachments.each_with_index do |attachment, index|
           new_file_name = "#{uuid}_vha_10_10d-tmp#{index + 1}.pdf"
-=======
-      ssn_or_tin = metadata['ssn_or_tin']
-      file_path_ssn = file_path.gsub('vha_10_10d-tmp', "#{ssn_or_tin}_vha_10_10d-tmp")
-      File.rename(file_path, file_path_ssn)
-      attachments = get_attachments
-      file_paths = [file_path_ssn]
-
-      if attachments.count.positive?
-        attachments.each_with_index do |attachment, index|
-          new_file_name = "#{ssn_or_tin}_vha_10_10d-tmp#{index + 1}.pdf"
->>>>>>> 1f7c28e5
           new_file_path = File.join(File.dirname(attachment), new_file_name)
           File.rename(attachment, new_file_path)
           file_paths << new_file_path
