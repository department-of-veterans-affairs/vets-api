--- conflicted
+++ resolved
@@ -54,7 +54,6 @@
       end
     end
 
-<<<<<<< HEAD
     it '#build_tracked_item' do
       result = subject.build_tracked_item(tracked_item, status, item, wwsnfy: false)
       expected = { closed_date: nil, description: 'You may be able to...',
@@ -62,7 +61,8 @@
                    overdue: false, received_date: nil, requested_date: '2021-05-05', status: 'Complete',
                    suspense_date: '2021-06-04', id: 293_439, uploads_allowed: false }
       expect(result).to eq(expected)
-=======
+    end
+
     it 'is able to get a tracked_item' do
       VCR.use_cassette('claims_api/bgs/tracked_items/find_tracked_items') do
         @tracked_items = subject.find_tracked_items!(claim_id)
@@ -72,7 +72,6 @@
         expect(result[:name]).to eq('DevelopmentItem')
         expect(result[:claim_id]).to eq('600118544')
       end
->>>>>>> d8fdeea3
     end
   end
 end