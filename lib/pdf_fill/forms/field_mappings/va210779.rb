--- conflicted
+++ resolved
@@ -237,11 +237,7 @@
               thousands: {
                 key: 'F[0].Page_1[0].Amount[1]',
                 question_text: '15. MONTHLY AMOUNT PATIENT IS RESPONSIBLE FOR OUT OF POCKET.' \
-<<<<<<< HEAD
-                              ' Enter AMOUNT.  3 digits.',
-=======
                                ' Enter AMOUNT.  3 digits.',
->>>>>>> 4582640f
                 type: 'Text'
               },
               ones: {
