--- conflicted
+++ resolved
@@ -51,11 +51,7 @@
     get '/patients/', to: 'patients#index'
     get '/scheduling/configurations', to: 'scheduling#configurations'
     get '/facilities', to: 'facilities#index'
-<<<<<<< HEAD
-=======
     get '/facilities/:facility_id', to: 'facilities#show'
-
->>>>>>> a3498e02
     post '/appointments', to: 'appointments#create'
     put '/appointments/cancel/:id', to: 'appointments#cancel'
   end
