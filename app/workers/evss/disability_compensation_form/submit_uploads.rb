--- conflicted
+++ resolved
@@ -2,34 +2,21 @@
 
 module EVSS
   module DisabilityCompensationForm
-    class SubmitUploads
-      include Sidekiq::Worker
-      include JobStatus
-
+    class SubmitUploads < Job
       RETRY = 5
       FORM_TYPE = '21-526EZ'
       STATSD_KEY_PREFIX = 'worker.evss.submit_form526_upload'
 
       sidekiq_options retry: RETRY
 
-<<<<<<< HEAD
       def perform(submission_id, upload_data)
-        submission = Form526Submission.find(submission_id)
-=======
-      sidekiq_retry_in do |count|
-        # retry at 1m(ish), 2m, 4h, 10h, 24h
-        rand(60...90) if count <= 2
-        (count**6.5) + 4.hours + rand(30) if count > 2
-      end
-
-      def perform(auth_headers, evss_claim_id, saved_claim_id, submission_id, upload_data)
->>>>>>> 35ea9cea
+        super(submission_id)
         guid = upload_data&.dig('confirmationCode')
-        with_tracking("Form526 Upload: #{guid}", submission.saved_claim_id, submission.id) do
+        with_tracking("Form526 Upload: #{guid}") do
           file_body = SupportingEvidenceAttachment.find_by(guid: guid)&.get_file&.read
           raise ArgumentError, "supporting evidence attachment with guid #{guid} has no file data" if file_body.nil?
-          document_data = create_document_data(submission.submitted_claim_id, upload_data)
-          client = EVSS::DocumentsService.new(submission.auth_headers)
+          document_data = create_document_data(upload_data)
+          client = EVSS::DocumentsService.new(auth_headers)
           client.upload(file_body, document_data)
         end
       rescue StandardError => e
@@ -40,16 +27,12 @@
 
       private
 
-<<<<<<< HEAD
-      def create_document_data(submitted_claim_id, upload_data)
-=======
       def retryable_error_handler(error)
         super(error)
         raise error
       end
 
-      def create_document_data(evss_claim_id, upload_data)
->>>>>>> 35ea9cea
+      def create_document_data(upload_data)
         EVSSClaimDocument.new(
           evss_claim_id: submitted_claim_id,
           file_name: upload_data['name'],
