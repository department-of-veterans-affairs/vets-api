--- conflicted
+++ resolved
@@ -775,7 +775,6 @@
     end
   end
 
-<<<<<<< HEAD
   # Tests for condition methods
   describe '#get_conditions' do
     let(:conditions_response) do
@@ -898,141 +897,6 @@
       it 'does not call the adapter when no matching records found' do
         service.get_single_condition('non-existent-id')
         expect(mock_adapter).not_to have_received(:parse_single_condition)
-=======
-  # Clinical Notes
-  describe '#get_care_summaries_and_notes' do
-    let(:notes_sample_response) do
-      JSON.parse(Rails.root.join(
-        'spec', 'fixtures', 'unified_health_data', 'notes_sample_response.json'
-      ).read)
-    end
-
-    let(:notes_no_vista_response) do
-      JSON.parse(Rails.root.join(
-        'spec', 'fixtures', 'unified_health_data', 'notes_empty_vista_response.json'
-      ).read)
-    end
-
-    let(:notes_no_oh_response) do
-      JSON.parse(Rails.root.join(
-        'spec', 'fixtures', 'unified_health_data', 'notes_empty_oh_response.json'
-      ).read)
-    end
-
-    let(:notes_empty_response) do
-      JSON.parse(Rails.root.join(
-        'spec', 'fixtures', 'unified_health_data', 'notes_empty_response.json'
-      ).read)
-    end
-
-    context 'happy path' do
-      context 'when data exists for both VistA + OH' do
-        it 'returns care summaries and notes' do
-          allow(service).to receive_messages(fetch_access_token: 'token', perform: double(body: notes_sample_response),
-                                             parse_response_body: notes_sample_response)
-
-          notes = service.get_care_summaries_and_notes
-          expect(notes.size).to eq(6)
-          expect(notes.map(&:type)).to contain_exactly(
-            'physician_procedure_note',
-            'physician_procedure_note',
-            'consult_result',
-            'physician_procedure_note',
-            'discharge_summary',
-            'other'
-          )
-          expect(notes).to all(have_attributes(
-                                 {
-                                   'id' => be_a(String),
-                                   'name' => be_a(String),
-                                   'type' => be_a(String),
-                                   'date' => be_a(String),
-                                   'date_signed' => be_a(String).or(be_nil),
-                                   'written_by' => be_a(String).or(be_nil),
-                                   'signed_by' => be_a(String).or(be_nil),
-                                   'location' => be_a(String).or(be_nil),
-                                   'note' => be_a(String).or(be_nil)
-                                 }
-                               ))
-        end
-      end
-
-      context 'when data exists for only VistA or OH' do
-        it 'returns care summaries and notes for VistA only' do
-          allow(service).to receive_messages(fetch_access_token: 'token', perform: double(body: notes_no_oh_response),
-                                             parse_response_body: notes_no_oh_response)
-
-          notes = service.get_care_summaries_and_notes
-          expect(notes.size).to eq(4)
-          expect(notes.map(&:type)).to contain_exactly(
-            'physician_procedure_note',
-            'physician_procedure_note',
-            'consult_result',
-            'physician_procedure_note'
-          )
-          expect(notes).to all(have_attributes(
-                                 {
-                                   'id' => be_a(String),
-                                   'name' => be_a(String),
-                                   'type' => be_a(String),
-                                   'date' => be_a(String),
-                                   'date_signed' => be_a(String).or(be_nil),
-                                   'written_by' => be_a(String),
-                                   'signed_by' => be_a(String).or(be_nil),
-                                   'location' => be_a(String).or(be_nil),
-                                   'note' => be_a(String).or(be_nil)
-                                 }
-                               ))
-        end
-
-        it 'returns care summaries and notes for OH only' do
-          allow(service).to receive_messages(fetch_access_token: 'token',
-                                             perform: double(body: notes_no_vista_response),
-                                             parse_response_body: notes_no_vista_response)
-
-          notes = service.get_care_summaries_and_notes
-          expect(notes.size).to eq(2)
-          expect(notes.map(&:type)).to contain_exactly(
-            'discharge_summary',
-            'other'
-          )
-          expect(notes).to all(have_attributes(
-                                 {
-                                   'id' => be_a(String),
-                                   'name' => be_a(String),
-                                   'type' => be_a(String),
-                                   'date' => be_a(String),
-                                   'date_signed' => be_a(String).or(be_nil),
-                                   'written_by' => be_a(String),
-                                   'signed_by' => be_a(String).or(be_nil),
-                                   'location' => be_a(String).or(be_nil),
-                                   'note' => be_a(String).or(be_nil)
-                                 }
-                               ))
-        end
-      end
-
-      context 'when there are no records in VistA or OH' do
-        it 'returns care summaries and notes' do
-          allow(service).to receive_messages(fetch_access_token: 'token', perform: double(body: notes_empty_response),
-                                             parse_response_body: notes_empty_response)
-
-          notes = service.get_care_summaries_and_notes
-          expect(notes.size).to eq(0)
-        end
-      end
-    end
-
-    context 'error handling' do
-      it 'handles unknown errors' do
-        uhd_service = double
-        allow(UnifiedHealthData::Service).to receive(:new).with(user).and_return(uhd_service)
-        allow(uhd_service).to receive(:get_care_summaries_and_notes).and_raise(StandardError.new('Unknown fetch error'))
-
-        expect do
-          uhd_service.get_care_summaries_and_notes
-        end.to raise_error(StandardError, 'Unknown fetch error')
->>>>>>> 30e88311
       end
     end
   end
