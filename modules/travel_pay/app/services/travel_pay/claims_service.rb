--- conflicted
+++ resolved
@@ -60,13 +60,13 @@
 
       @auth_manager.authorize => { veis_token:, btsss_token: }
       claim_response = client.get_claim_by_id(veis_token, btsss_token, claim_id)
+
+      documents = get_document_summaries(veis_token, btsss_token, claim_id)
       documents = []
       if include_documents?
         documents_response = documents_client.get_document_ids(veis_token, btsss_token, claim_id)
         documents = documents_response.body['data'] if documents_response.body['data']
       end
-
-      documents = get_document_summaries(veis_token, btsss_token, claim_id)
 
       claim = claim_response.body['data']
 
@@ -148,8 +148,6 @@
             message: "#{e}. Invalid date(s) provided (given: #{start_date} & #{end_date})."
     end
 
-<<<<<<< HEAD
-=======
     def get_document_summaries(veis_token, btsss_token, claim_id)
       documents = []
       if include_documents?
@@ -167,7 +165,6 @@
       documents
     end
 
->>>>>>> de1413ec
     def include_documents?
       Flipper.enabled?(:travel_pay_claims_management, @user)
     end
