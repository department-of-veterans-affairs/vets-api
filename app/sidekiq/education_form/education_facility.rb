# frozen_string_literal: true

module EducationForm
  class EducationFacility
    # sourced from http://www.vba.va.gov/pubs/forms/VBA-22-1990-ARE.pdf

    EASTERN = %w[
      CO CT DE DC IA IL IN KS KY MA ME MI MD MN MO MT NC ND NE
      NH NJ NY OH PA RI SD TN VT VA WV WI WY VI AA
    ].freeze

    # We need to keep SOUTHERN and CENTRAL because existing records will have
    # this as a region, and we need to continue to show the counts
    # in the YTD reports.
    SOUTHERN = %w[].freeze
    CENTRAL = %w[].freeze

    WESTERN = %w[
      AK AL AR AZ CA FL GA HI ID LA MS NM NV OK OR SC TX UT WA
      GU PR AP
    ].freeze

    ADDRESSES = {
      eastern: [
        'P.O. Box 4616',
        'Buffalo, NY 14240-4616'
      ],
      southern: [
        'P.O. Box 100022',
        'Decatur, GA 30031-7022'
      ],
      central: [
        '9770 Page Avenue',
        'Suite 101 Education',
        'St. Louis, MO 63132-1502'
      ],
      western: [
        'P.O. Box 8888',
        'Muskogee, OK 74402-8888'
      ]
    }.freeze

    REGIONS = ADDRESSES.keys

    RPO_NAMES = {
      eastern: 'BUFFALO (307)',
      southern: 'ATLANTA (316)',
      central: 'ST. LOUIS (331)',
      western: 'MUSKOGEE (351)'
    }.freeze

    EMAIL_NAMES = {
      eastern: 'Eastern Region',
      southern: 'Southern Region',
      central: 'Central Region',
      western: 'Western Region'
    }.freeze

    FACILITY_IDS = {
      eastern: 307,
      southern: 316,
      central: 331,
      western: 351
    }.freeze

    def self.facility_for(region:)
      FACILITY_IDS[region]
    end

    def self.rpo_name(region:)
      RPO_NAMES[region]
    end

    def self.region_for(model)
      record = model.open_struct_form
      address = routing_address(record, form_type: model.form_type)

      # special case 0993 and 1990s
      return :western if %w[0993 1990s].include?(model.form_type)

      # special case 0994
      # special case 10203
      return :eastern if %w[0994 10203 10297].include?(model.form_type)

      # special case Philippines
      return :western if address&.country == 'PHL'

      check_area(address)
    end

    def self.check_area(address)
      area = address&.state
      if WESTERN.any? { |state| state == area }
        :western
      else
        :eastern
      end
    end

    def self.education_program(record)
      record.educationProgram || record.school
    end

    # Claims are sent to different RPOs based first on the location of the school
    # that the claim is relating to (either `school` or `newSchool` in our submissions)
    # or to the applicant's address (either as a relative or the veteran themselves)
    def self.routing_address(record, form_type:)
      case form_type.upcase
      when '1990'
        education_program(record)&.address || record.veteranAddress
<<<<<<< HEAD
      when '1990N'
        record.educationProgram&.address || record.veteranAddress
      when '5490', '5495'
=======
      when '1990E', '5490', '5495'
>>>>>>> d7f2db18
        record.educationProgram&.address || record.relativeAddress
      when '1995'
        record.newSchool&.address || record.veteranAddress
      end
    end

    def self.regional_office_for(model)
      region = region_for(model)
      ['VA Regional Office', ADDRESSES[region]].join("\n")
    end
  end
end<|MERGE_RESOLUTION|>--- conflicted
+++ resolved
@@ -108,13 +108,7 @@
       case form_type.upcase
       when '1990'
         education_program(record)&.address || record.veteranAddress
-<<<<<<< HEAD
-      when '1990N'
-        record.educationProgram&.address || record.veteranAddress
       when '5490', '5495'
-=======
-      when '1990E', '5490', '5495'
->>>>>>> d7f2db18
         record.educationProgram&.address || record.relativeAddress
       when '1995'
         record.newSchool&.address || record.veteranAddress
