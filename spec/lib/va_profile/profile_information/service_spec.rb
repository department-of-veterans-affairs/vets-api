--- conflicted
+++ resolved
@@ -12,18 +12,26 @@
   before do
     allow(user).to receive_messages(vet360_id:, icn: '1234')
     Flipper.enable(:va_profile_information_v3_service)
-<<<<<<< HEAD
     Flipper.enable(:va_profile_information_v3_transactions)
-=======
     Flipper.enable(:va_profile_information_v3_redis)
->>>>>>> 46f01537
   end
 
   after do
     Flipper.disable(:va_profile_information_v3_service)
-<<<<<<< HEAD
     Flipper.disable(:va_profile_information_v3_transactions)
-=======
+    Flipper.disable(:va_profile_information_v3_redis)
+  end
+
+  describe '#get_person' do
+    context 'when successful' do
+      it 'returns a status of 200' do
+        VCR.use_cassette('va_profile/profile_information/person_full', VCR::MATCH_EVERYTHING) do
+
+          response = subject.get_person
+          expect(response).to be_ok
+          expect(response.person).to be_a(VAProfile::Models::Person)
+        end
+      end
     Flipper.disable(:va_profile_information_v3_redis)
   end
 
@@ -180,19 +188,21 @@
         end
       end
     end
->>>>>>> 46f01537
-  end
-
-  describe '#get_person' do
-    context 'when successful' do
-      it 'returns a status of 200' do
-        VCR.use_cassette('va_profile/profile_information/person_full', VCR::MATCH_EVERYTHING) do
-
-          response = subject.get_person
-          expect(response).to be_ok
-          expect(response.person).to be_a(VAProfile::Models::Person)
-        end
-      end
+  end
+
+  # describe '#get_person' do
+  # context 'when successful' do
+  #   it 'returns a status of 200' do
+  #     VCR.use_cassette('va_profile/profile_information/person_full', VCR::MATCH_EVERYTHING) do
+  #       response = subject.get_response
+  #       expect(response).to be_ok
+  #       expect(response.person).to be_a(VAProfile::Models::Person)
+  #     end
+  #   end
+
+  # it 'supports international provinces' do
+  #   VCR.use_cassette('va_profile/profile_information/person_intl_addr', VCR::MATCH_EVERYTHING) do
+  #     response = subject.get_response
 
       it 'supports international provinces' do
         VCR.use_cassette('va_profile/profile_information/person_intl_addr', VCR::MATCH_EVERYTHING) do
@@ -203,7 +213,6 @@
 
       it 'has a bad address' do
         VCR.use_cassette('va_profile/profile_information/person_full', VCR::MATCH_EVERYTHING) do
-
           response = subject.get_person
 
           expect(response.person.addresses[0].bad_address).to eq(true)
@@ -243,8 +252,17 @@
     context 'when service returns a 503 error code' do
       it 'raises a BackendServiceException error' do
         VCR.use_cassette('va_profile/profile_information/person_status_503', VCR::MATCH_EVERYTHING) do
-
-          expect { subject.get_person }.to raise_error do |e|
+          response = subject.get_response
+          expect(response).not_to be_ok
+          expect(response.person).to be_nil
+        end
+      end
+    end
+
+    context 'when service returns a 503 error code' do
+      it 'raises a BackendServiceException error' do
+        VCR.use_cassette('va_profile/profile_information/person_status_503', VCR::MATCH_EVERYTHING) do
+          expect { subject.get_response }.to raise_error do |e|
             expect(e).to be_a(Common::Exceptions::BackendServiceException)
             expect(e.status_code).to eq(502)
             expect(e.errors.first.code).to eq('VET360_502')
@@ -1040,8 +1058,7 @@
 
   #   context 'when calling #get_person' do
   #     it 'raises an error', :aggregate_failures do
-  #       expect { subject.get_person('person') }.to raise_error do |e|
-  #       expect { subject.get_person }.to raise_error do |e|
+  #       expect { subject.get_response }.to raise_error do |e|
   #         expect(e).to be_a(RuntimeError)
   #         expect(e.message).to eq(error_message)
   #       end
