--- conflicted
+++ resolved
@@ -539,14 +539,11 @@
             'application' => {
               'applicant' => {
                 'applicant_relationship_to_claimant' => 'Self'
-<<<<<<< HEAD
-=======
               },
               'claimant' => {
                 'name' => {
                   'first' => 'Freddy'
                 }
->>>>>>> bbdab6b7
               },
               'veteran' => {
                 'current_name' => {
@@ -567,14 +564,10 @@
           {
             'application' => {
               'applicant' => {
-<<<<<<< HEAD
-                'applicant_relationship_to_claimant' => 'Authorized Agent/Rep'
-=======
                 'applicant_relationship_to_claimant' => 'Authorized Agent/Rep',
                 'name' => {
                   'first' => 'Jason'
                 }
->>>>>>> bbdab6b7
               },
               'claimant' => {
                 'name' => {
