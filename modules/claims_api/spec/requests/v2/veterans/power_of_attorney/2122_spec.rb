# frozen_string_literal: true

require 'rails_helper'
require_relative '../../../../rails_helper'
require 'token_validation/v2/client'
require 'bgs_service/local_bgs'

RSpec.describe 'ClaimsApi::V1::PowerOfAttorney::2122', type: :request do
  let(:veteran_id) { '1013062086V794840' }
  let(:appoint_organization_path) { "/services/claims/v2/veterans/#{veteran_id}/2122" }
  let(:validate2122_path) { "/services/claims/v2/veterans/#{veteran_id}/2122/validate" }
  let(:scopes) { %w[system/claim.write system/claim.read] }
  let(:individual_poa_code) { 'A1H' }
  let(:organization_poa_code) { '083' }
  let(:bgs_poa) { { person_org_name: "#{individual_poa_code} name-here" } }
  let(:local_bgs) { ClaimsApi::LocalBGS }

  describe 'PowerOfAttorney' do
    before do
      FactoryBot.create(:veteran_representative, representative_id: '999999999999',
                                                 poa_codes: [organization_poa_code])
      FactoryBot.create(:veteran_organization, poa: organization_poa_code,
                                               name: "#{organization_poa_code} - DISABLED AMERICAN VETERANS")

      Flipper.disable(:lighthouse_claims_api_poa_dependent_claimants)
    end

    describe 'submit2122' do
      let(:data) do
        {
          data: {
            attributes: {
              veteran: {
                address: {
                  addressLine1: '123',
                  city: 'city',
                  stateCode: 'OR',
                  country: 'US',
                  zipCode: '12345'
                }
              },
              serviceOrganization: {
                poaCode: organization_poa_code.to_s,
                registrationNumber: '999999999999'
              }
            }
          }
        }
      end

      context 'CCG (Client Credentials Grant) flow' do
        context 'when provided' do
          context 'when valid' do
            it 'returns a 202' do
              mock_ccg(scopes) do |auth_header|
                expect_any_instance_of(local_bgs).to receive(:find_poa_by_participant_id)
                  .and_return(bgs_poa)
                allow_any_instance_of(local_bgs).to receive(:find_poa_history_by_ptcpnt_id)
                  .and_return({ person_poa_history: nil })

                post appoint_organization_path, params: data.to_json, headers: auth_header

                expect(response).to have_http_status(:accepted)
              end
            end

            describe 'lighthouse_claims_api_poa_dependent_claimants feature' do
              let(:request_body) do
                Rails.root.join('modules', 'claims_api', 'spec', 'fixtures', 'v2', 'veterans',
                                'power_of_attorney', '2122', 'valid.json').read
              end
              let(:user_profile) do
                MPI::Responses::FindProfileResponse.new(
                  status: :ok,
                  profile: MPI::Models::MviProfile.new(
                    given_names: %w[Not Under],
                    family_name: 'Test',
                    participant_id: '123',
                    ssn: '123456789'
                  )
                )
              end

              let(:claimant_data) do
                {
                  claimantId: '456', # dependentʼs ICN
                  address: {
                    addressLine1: '123 anystreet',
                    city: 'anytown',
                    stateCode: 'OR',
                    country: 'USA',
                    zipCode: '12345'
                  },
                  relationship: 'Child'
                }
              end

              before do
                allow_any_instance_of(ClaimsApi::V2::Veterans::PowerOfAttorney::BaseController)
                  .to receive(:user_profile).and_return(user_profile)
                allow_any_instance_of(ClaimsApi::V2::Veterans::PowerOfAttorney::BaseController)
                  .to receive(:current_poa).and_return('123')
                allow_any_instance_of(ClaimsApi::DependentClaimantVerificationService)
                  .to receive(:validate_poa_code_exists!).and_return(nil)
                allow_any_instance_of(ClaimsApi::DependentClaimantVerificationService)
                  .to receive(:validate_dependent_by_participant_id!).and_return(nil)
              end

              context 'when the lighthouse_claims_api_poa_dependent_claimants feature is enabled' do
                before do
                  Flipper.enable(:lighthouse_claims_api_poa_dependent_claimants)
                end

                context 'and the request includes a claimant' do
                  it 'enqueues the PoaFormBuilder job' do
                    VCR.use_cassette('claims_api/mpi/find_candidate/valid_icn_full') do
                      mock_ccg(scopes) do |auth_header|
                        json = JSON.parse(request_body)
                        json['data']['attributes']['claimant'] = claimant_data
                        request_body = json.to_json

                        expect do
                          post appoint_organization_path, params: request_body, headers: auth_header
                        end.to change(ClaimsApi::V2::PoaFormBuilderJob.jobs, :size)
                      end
                    end
                  end

                  it 'adds dependent values to the auth_headers' do
                    VCR.use_cassette('claims_api/mpi/find_candidate/valid_icn_full') do
                      mock_ccg(scopes) do |auth_header|
                        json = JSON.parse(request_body)
                        json['data']['attributes']['claimant'] = claimant_data
                        request_body = json.to_json

                        post appoint_organization_path, params: request_body, headers: auth_header

                        poa_id = JSON.parse(response.body)['data']['id']
                        poa = ClaimsApi::PowerOfAttorney.find(poa_id)
                        auth_headers = poa.auth_headers
                        expect(auth_headers).to have_key('dependent')
<<<<<<< HEAD
=======
                      end
                    end
                  end

                  it "does not add dependent values to the auth_headers if relationship is 'Self'" do
                    VCR.use_cassette('claims_api/mpi/find_candidate/valid_icn_full') do
                      mock_ccg(scopes) do |auth_header|
                        json = JSON.parse(request_body)
                        json['data']['attributes']['claimant'] = claimant_data
                        json['data']['attributes']['claimant']['relationship'] = 'Self'
                        request_body = json.to_json

                        post appoint_organization_path, params: request_body, headers: auth_header

                        poa_id = JSON.parse(response.body)['data']['id']
                        poa = ClaimsApi::PowerOfAttorney.find(poa_id)
                        auth_headers = poa.auth_headers
                        expect(auth_headers).not_to have_key('dependent')
>>>>>>> bbdab6b7
                      end
                    end
                  end
                end
              end

              context 'when the lighthouse_claims_api_poa_dependent_claimants feature is disabled' do
                before do
                  Flipper.disable(:lighthouse_claims_api_poa_dependent_claimants)
                end

                it 'does not add the dependent object to the auth_headers' do
                  VCR.use_cassette('claims_api/mpi/find_candidate/valid_icn_full') do
                    mock_ccg(scopes) do |auth_header|
                      json = JSON.parse(request_body)
                      json['data']['attributes']['claimant'] = claimant_data
                      request_body = json.to_json

                      post appoint_organization_path, params: request_body, headers: auth_header

                      poa_id = JSON.parse(response.body)['data']['id']
                      poa = ClaimsApi::PowerOfAttorney.find(poa_id)
                      auth_headers = poa.auth_headers
                      expect(auth_headers).not_to have_key('dependent')
                    end
                  end
                end
              end
            end
          end

          context 'when not valid' do
            it 'returns a 401' do
              post appoint_organization_path, params: data, headers: { 'Authorization' => 'Bearer HelloWorld' }

              expect(response).to have_http_status(:unauthorized)
            end
          end

          describe 'with missing first name' do
            let(:no_first_name_target_veteran) do
              OpenStruct.new(
                icn: '1012832025V743496',
                first_name: '',
                last_name: 'Ford',
                birth_date: '19630211',
                loa: { current: 3, highest: 3 },
                edipi: nil,
                ssn: '796043735',
                participant_id: '600061742',
                mpi: OpenStruct.new(
                  icn: '1012832025V743496',
                  profile: OpenStruct.new(ssn: '796043735')
                )
              )
            end

            it 'returns a success response' do
              mock_ccg(scopes) do |auth_header|
                expect_any_instance_of(local_bgs).to receive(:find_poa_by_participant_id)
                  .and_return(bgs_poa)
                allow_any_instance_of(local_bgs).to receive(:find_poa_history_by_ptcpnt_id)
                  .and_return({ person_poa_history: nil })
                allow_any_instance_of(ClaimsApi::V2::ApplicationController)
                  .to receive(:target_veteran).and_return(no_first_name_target_veteran)

                post appoint_organization_path, params: data.to_json, headers: auth_header

                expect(response).to have_http_status(:accepted)
              end
            end
          end

          describe 'with missing first and last name' do
            let(:no_first_last_name_target_veteran) do
              OpenStruct.new(
                icn: '1012832025V743496',
                first_name: '',
                last_name: '',
                birth_date: '19630211',
                loa: { current: 3, highest: 3 },
                edipi: nil,
                ssn: '796043735',
                participant_id: '600061742',
                mpi: OpenStruct.new(
                  icn: '1012832025V743496',
                  profile: OpenStruct.new(ssn: '796043735')
                )
              )
            end

            it 'returns a 422' do
              mock_ccg(scopes) do |auth_header|
                allow_any_instance_of(local_bgs).to receive(:find_poa_history_by_ptcpnt_id)
                  .and_return({ person_poa_history: nil })
                allow_any_instance_of(ClaimsApi::V2::ApplicationController)
                  .to receive(:target_veteran).and_return(no_first_last_name_target_veteran)

                post appoint_organization_path, params: data.to_json, headers: auth_header

                response_body = JSON.parse(response.body)['errors'][0]

                expect(response).to have_http_status(:unprocessable_entity)
                expect(response_body['status']).to eq('422')
                expect(response_body['detail']).to eq('Must have either first or last name')
              end
            end
          end

          context 'when validating email values' do
            context 'when the email is valid' do
              it 'allows an empty string' do
                data[:data][:attributes][:veteran][:email] = ''
                mock_ccg(scopes) do |auth_header|
                  expect_any_instance_of(local_bgs).to receive(:find_poa_by_participant_id)
                    .and_return(bgs_poa)
                  allow_any_instance_of(local_bgs).to receive(:find_poa_history_by_ptcpnt_id)
                    .and_return({ person_poa_history: nil })

                  post appoint_organization_path, params: data.to_json, headers: auth_header

                  expect(response).to have_http_status(:accepted)
                end
              end

              it "allows a valid 'normal' looking email" do
                data[:data][:attributes][:veteran][:email] = 'valid@email.com'
                mock_ccg(scopes) do |auth_header|
                  expect_any_instance_of(local_bgs).to receive(:find_poa_by_participant_id)
                    .and_return(bgs_poa)
                  allow_any_instance_of(local_bgs).to receive(:find_poa_history_by_ptcpnt_id)
                    .and_return({ person_poa_history: nil })

                  post appoint_organization_path, params: data.to_json, headers: auth_header

                  expect(response).to have_http_status(:accepted)
                end
              end
            end

            context 'when the email is invalid' do
              it 'denies an invalid value' do
                data[:data][:attributes][:veteran][:email] = 'thisisnotavalidemailatall'
                mock_ccg(scopes) do |auth_header|
                  post appoint_organization_path, params: data.to_json, headers: auth_header

                  json_response = JSON.parse(response.body)

                  expect(response).to have_http_status(:unprocessable_entity)
                  expect(json_response['errors'][0]['detail']).to eq(
                    'The property /veteran/email did not match the following requirements: ' \
                    '{"description"=>"Email address of the veteran.", "type"=>"string", ' \
                    '"pattern"=>"^(?!.*\\\\s).+@.+\\\\..+|^$", "maxLength"=>61, "example"=>' \
                    '"veteran@example.com"}'
                  )
                end
              end

              it 'denies an empty string' do
                data[:data][:attributes][:veteran][:email] = ' '
                mock_ccg(scopes) do |auth_header|
                  post appoint_organization_path, params: data.to_json, headers: auth_header

                  json_response = JSON.parse(response.body)

                  expect(response).to have_http_status(:unprocessable_entity)
                  expect(json_response['errors'][0]['detail']).to eq(
                    'The property /veteran/email did not match the following requirements: ' \
                    '{"description"=>"Email address of the veteran.", "type"=>"string", ' \
                    '"pattern"=>"^(?!.*\\\\s).+@.+\\\\..+|^$", "maxLength"=>61, "example"=>' \
                    '"veteran@example.com"}'
                  )
                end
              end
            end
          end
        end
      end

      context 'scopes' do
        let(:invalid_scopes) { %w[system/526-pdf.override] }
        let(:poa_scopes) { %w[system/claim.write] }

        context 'POA organization' do
          it 'returns a 202 response when successful' do
            mock_ccg_for_fine_grained_scope(poa_scopes) do |auth_header|
              expect_any_instance_of(local_bgs).to receive(:find_poa_by_participant_id)
                .and_return(bgs_poa)
              allow_any_instance_of(local_bgs).to receive(:find_poa_history_by_ptcpnt_id)
                .and_return({ person_poa_history: nil })

              post appoint_organization_path, params: data.to_json, headers: auth_header
              expect(response).to have_http_status(:accepted)
            end
          end

          it 'returns a 401 unauthorized with incorrect scopes' do
            mock_ccg_for_fine_grained_scope(invalid_scopes) do |auth_header|
              post appoint_organization_path, params: data.to_json, headers: auth_header

              expect(response).to have_http_status(:unauthorized)
            end
          end
        end
      end

      context 'multiple reps with same poa code and registration number' do
        let(:rep_id) do
          FactoryBot.create(:veteran_representative, representative_id: '999999999999',
                                                     poa_codes: [organization_poa_code],
                                                     first_name: 'George', last_name: 'Washington-test').id
        end

        it 'returns the last one with a 202 response' do
          mock_ccg(scopes) do |auth_header|
            expect_any_instance_of(local_bgs).to receive(:find_poa_by_participant_id)
              .and_return(bgs_poa)
            allow_any_instance_of(local_bgs).to receive(:find_poa_history_by_ptcpnt_id)
              .and_return({ person_poa_history: nil })
            expect(ClaimsApi::V2::PoaFormBuilderJob).to receive(:perform_async) do |*args|
              expect(args[2]).to eq(rep_id)
            end

            post appoint_organization_path, params: data.to_json, headers: auth_header

            expect(response).to have_http_status(:accepted)
          end
        end
      end
    end

    describe 'validate2122' do
      context 'CCG (Client Credentials Grant) flow' do
        context 'when provided' do
          context 'when valid' do
            context 'when the request data is not a valid json object' do
              let(:data) { '123abc' }

              it 'returns a meaningful 422' do
                mock_ccg(%w[claim.write claim.read]) do |auth_header|
                  detail = 'The request body is not a valid JSON object: '

                  post validate2122_path, params: data, headers: auth_header

                  response_body = JSON.parse(response.body)['errors'][0]

                  expect(response).to have_http_status(:unprocessable_entity)
                  expect(response_body['title']).to eq('Unprocessable entity')
                  expect(response_body['status']).to eq('422')
                  expect(response_body['detail']).to eq(detail)
                end
              end
            end

            context 'when the Veteran ICN is found in MPI' do
              context 'when the request data does not pass schema validation' do
                let(:request_body) do
                  Rails.root.join('modules', 'claims_api', 'spec', 'fixtures', 'v2', 'veterans',
                                  'power_of_attorney', '2122', 'invalid_schema.json').read
                end

                it 'returns a meaningful 422' do
                  mock_ccg(%w[claim.write claim.read]) do |auth_header|
                    detail = 'The property /serviceOrganization did not contain the required key poaCode'

                    post validate2122_path, params: request_body, headers: auth_header

                    response_body = JSON.parse(response.body)['errors'][0]

                    expect(response).to have_http_status(:unprocessable_entity)
                    expect(response_body['title']).to eq('Unprocessable entity')
                    expect(response_body['status']).to eq('422')
                    expect(response_body['detail']).to eq(detail)
                  end
                end
              end
            end

            describe 'with missing first and last name' do
              let(:no_first_last_name_target_veteran) do
                OpenStruct.new(
                  icn: '1012832025V743496',
                  first_name: '',
                  last_name: '',
                  birth_date: '19630211',
                  loa: { current: 3, highest: 3 },
                  edipi: nil,
                  ssn: '796043735',
                  participant_id: '600061742',
                  mpi: OpenStruct.new(
                    icn: '1012832025V743496',
                    profile: OpenStruct.new(ssn: '796043735')
                  )
                )
              end

              let(:request_body) do
                Rails.root.join('modules', 'claims_api', 'spec', 'fixtures', 'v2', 'veterans',
                                'power_of_attorney', '2122', 'valid.json').read
              end

              it 'returns an error response' do
                mock_ccg(scopes) do |auth_header|
                  allow_any_instance_of(local_bgs).to receive(:find_poa_history_by_ptcpnt_id)
                    .and_return({ person_poa_history: nil })
                  allow_any_instance_of(ClaimsApi::V2::ApplicationController)
                    .to receive(:target_veteran).and_return(no_first_last_name_target_veteran)

                  post validate2122_path, params: request_body, headers: auth_header
                  response_body = JSON.parse(response.body)['errors'][0]
                  expect(response).to have_http_status(:unprocessable_entity)
                  expect(response_body['status']).to eq('422')
                  expect(response_body['detail']).to eq('Must have either first or last name')
                end
              end
            end

            context 'when the request data passes schema validation' do
              context 'when no representatives have the provided POA code' do
                let(:request_body) do
                  Rails.root.join('modules', 'claims_api', 'spec', 'fixtures', 'v2', 'veterans',
                                  'power_of_attorney', '2122', 'invalid_poa.json').read
                end

                it 'returns a meaningful 404' do
                  mock_ccg(%w[claim.write claim.read]) do |auth_header|
                    detail = 'Could not find an Accredited Representative with registration number: 999999999999 ' \
                             'and poa code: aaa'

                    post validate2122_path, params: request_body, headers: auth_header

                    response_body = JSON.parse(response.body)['errors'][0]

                    expect(response).to have_http_status(:not_found)
                    expect(response_body['title']).to eq('Resource not found')
                    expect(response_body['status']).to eq('404')
                    expect(response_body['detail']).to eq(detail)
                  end
                end
              end

              context 'when at least one representative has the provided POA code' do
                let(:request_body) do
                  Rails.root.join('modules', 'claims_api', 'spec', 'fixtures', 'v2', 'veterans',
                                  'power_of_attorney', '2122', 'valid.json').read
                end

                it 'returns 200' do
                  mock_ccg(%w[claim.write claim.read]) do |auth_header|
                    post validate2122_path, params: request_body, headers: auth_header

                    response_body = JSON.parse(response.body)['data']

                    expect(response).to have_http_status(:ok)
                    expect(response_body['type']).to eq('form/21-22/validation')
                    expect(response_body['attributes']['status']).to eq('valid')
                  end
                end
              end

              context 'when the lighthouse_claims_api_poa_dependent_claimants feature is enabled' do
                let(:request_body) do
                  Rails.root.join('modules', 'claims_api', 'spec', 'fixtures', 'v2', 'veterans',
                                  'power_of_attorney', '2122', 'valid.json').read
                end
                let(:user_profile) do
                  MPI::Responses::FindProfileResponse.new(
                    status: :ok,
                    profile: MPI::Models::MviProfile.new(
                      given_names: %w[Not Under],
                      family_name: 'Test',
                      participant_id: '123'
                    )
                  )
                end

                before do
                  Flipper.enable(:lighthouse_claims_api_poa_dependent_claimants)

                  allow_any_instance_of(ClaimsApi::V2::Veterans::PowerOfAttorney::BaseController)
                    .to receive(:user_profile).and_return(user_profile)
                end

                context 'and the request includes a claimant' do
                  it 'calls validate_poa_code_exists! and validate_dependent_by_participant_id!' do
                    VCR.use_cassette('claims_api/mpi/find_candidate/valid_icn_full') do
                      mock_ccg(%w[claim.write claim.read]) do |auth_header|
                        json = JSON.parse(request_body)
                        json['data']['attributes']['claimant'] = { claimantId: '123' }
                        request_body = json.to_json

                        expect_any_instance_of(ClaimsApi::DependentClaimantVerificationService)
                          .to receive(:validate_poa_code_exists!)
                        expect_any_instance_of(ClaimsApi::DependentClaimantVerificationService)
                          .to receive(:validate_dependent_by_participant_id!)

                        post validate2122_path, params: request_body, headers: auth_header
                      end
                    end
                  end
                end

                context 'and the request does not include a claimant' do
                  it 'does not call validate_poa_code_exists! and validate_dependent_by_participant_id!' do
                    VCR.use_cassette('claims_api/mpi/find_candidate/valid_icn_full') do
                      mock_ccg(%w[claim.write claim.read]) do |auth_header|
                        json = JSON.parse(request_body)
                        request_body = json.to_json

                        expect_any_instance_of(ClaimsApi::DependentClaimantVerificationService)
                          .not_to receive(:validate_poa_code_exists!)
                        expect_any_instance_of(ClaimsApi::DependentClaimantVerificationService)
                          .not_to receive(:validate_dependent_by_participant_id!)

                        post validate2122_path, params: request_body, headers: auth_header
                      end
                    end
                  end
                end
              end

              context 'when the lighthouse_claims_api_poa_dependent_claimants feature is disabled' do
                let(:request_body) do
                  Rails.root.join('modules', 'claims_api', 'spec', 'fixtures', 'v2', 'veterans',
                                  'power_of_attorney', '2122', 'valid.json').read
                end

                before do
                  Flipper.disable(:lighthouse_claims_api_poa_dependent_claimants)
                end

                it 'does not call validate_poa_code_exists! and validate_dependent_by_participant_id!' do
                  VCR.use_cassette('claims_api/mpi/find_candidate/valid_icn_full') do
                    mock_ccg(%w[claim.write claim.read]) do |auth_header|
                      json = JSON.parse(request_body)
                      json['data']['attributes']['claimant'] = { claimantId: '123' }
                      request_body = json.to_json

                      expect_any_instance_of(ClaimsApi::DependentClaimantVerificationService)
                        .not_to receive(:validate_poa_code_exists!)
                      expect_any_instance_of(ClaimsApi::DependentClaimantVerificationService)
                        .not_to receive(:validate_dependent_by_participant_id!)

                      post validate2122_path, params: request_body, headers: auth_header
                    end
                  end
                end
              end

              context 'when no claimantId is provided and other claimant data is present' do
                let(:request_body) do
                  Rails.root.join('modules', 'claims_api', 'spec', 'fixtures', 'v2', 'veterans',
                                  'power_of_attorney', '2122', 'valid.json').read
                end

                let(:claimant) do
                  {
                    email: 'lillian@disney.com',
                    relationship: 'Spouse',
                    address: {
                      addressLine1: '2688 S Camino Real',
                      city: 'Palm Springs',
                      stateCode: 'CA',
                      country: 'US',
                      zipCode: '92264'
                    },
                    phone: {
                      areaCode: '555',
                      phoneNumber: '5551337'
                    }
                  }
                end
                let(:error_msg) { "If claimant is present 'claimantId' must be filled in" }

                it 'returns a meaningful 422' do
                  VCR.use_cassette('claims_api/mpi/find_candidate/valid_icn_full') do
                    mock_ccg(%w[claim.write claim.read]) do |auth_header|
                      json = JSON.parse(request_body)
                      json['data']['attributes']['claimant'] = claimant
                      request_body = json.to_json
                      post validate2122_path, params: request_body, headers: auth_header

                      response_body = JSON.parse(response.body)['errors'][0]
                      expect(response).to have_http_status(:unprocessable_entity)
                      expect(response_body['detail']).to eq(error_msg)
                    end
                  end
                end
              end
            end
          end
        end

        context 'when not valid' do
          it 'returns a 401' do
            post validate2122_path, headers: { 'Authorization' => 'Bearer HelloWorld' }

            expect(response).to have_http_status(:unauthorized)
          end
        end
      end
    end
  end
end<|MERGE_RESOLUTION|>--- conflicted
+++ resolved
@@ -139,8 +139,6 @@
                         poa = ClaimsApi::PowerOfAttorney.find(poa_id)
                         auth_headers = poa.auth_headers
                         expect(auth_headers).to have_key('dependent')
-<<<<<<< HEAD
-=======
                       end
                     end
                   end
@@ -159,7 +157,6 @@
                         poa = ClaimsApi::PowerOfAttorney.find(poa_id)
                         auth_headers = poa.auth_headers
                         expect(auth_headers).not_to have_key('dependent')
->>>>>>> bbdab6b7
                       end
                     end
                   end
