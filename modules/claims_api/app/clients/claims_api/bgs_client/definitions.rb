--- conflicted
+++ resolved
@@ -388,7 +388,37 @@
       end
 
       ##
-<<<<<<< HEAD
+      # VnpPtcpntPhoneWebServiceBean
+      #
+      module VnpPtcpntPhoneWebServiceBean
+        DEFINITION =
+          Bean.new(
+            path: 'VnpPtcpntPhoneWebServiceBean',
+            namespaces: Namespaces.new(
+              target: 'http://ptcpntPhoneService.services.vonapp.vba.va.gov/',
+              data: nil
+            )
+          )
+      end
+
+      module VnpPtcpntPhoneService
+        DEFINITION =
+          Service.new(
+            bean: VnpPtcpntPhoneWebServiceBean::DEFINITION,
+            path: 'VnpPtcpntPhoneService'
+          )
+
+        module FindPersonBySSN
+          DEFINITION =
+            Action.new(
+              service: VnpPtcpntPhoneService::DEFINITION,
+              name: 'vnpPtcpntPhoneCreate',
+              key: 'return'
+            )
+        end
+      end
+
+      ##
       # VnpPtcpntWebServiceBean
       #
       module VnpPtcpntWebServiceBean
@@ -397,22 +427,11 @@
             path: 'VnpPtcpntWebServiceBean',
             namespaces: Namespaces.new(
               target: 'http://ptcpntService.services.vonapp.vba.va.gov/',
-=======
-      # VnpPtcpntPhoneWebServiceBean
-      #
-      module VnpPtcpntPhoneWebServiceBean
-        DEFINITION =
-          Bean.new(
-            path: 'VnpPtcpntPhoneWebServiceBean',
-            namespaces: Namespaces.new(
-              target: 'http://ptcpntPhoneService.services.vonapp.vba.va.gov/',
->>>>>>> bcdef0e4
-              data: nil
-            )
-          )
-      end
-
-<<<<<<< HEAD
+              data: nil
+            )
+          )
+      end
+
       module VnpPtcpntService
         DEFINITION =
           Service.new(
@@ -425,31 +444,10 @@
             Action.new(
               service: VnpPtcpntService::DEFINITION,
               name: 'vnpPtcpntCreate',
-=======
-      module VnpPtcpntPhoneService
-        DEFINITION =
-          Service.new(
-            bean: VnpPtcpntPhoneWebServiceBean::DEFINITION,
-            path: 'VnpPtcpntPhoneService'
-          )
-
-        module FindPersonBySSN
-          DEFINITION =
-            Action.new(
-              service: VnpPtcpntPhoneService::DEFINITION,
-              name: 'vnpPtcpntPhoneCreate',
->>>>>>> bcdef0e4
-              key: 'return'
-            )
-        end
-      end
-<<<<<<< HEAD
-=======
-
-      ##
-      # VnpPtcpntWebServiceBean
-      #
->>>>>>> bcdef0e4
+              key: 'return'
+            )
+        end
+      end
     end
   end
 end