# frozen_string_literal: true

module BenefitsClaims
  module Providers
    module Lighthouse
      module Serializers
        module TrackedItemsSerializer
          # rubocop:disable Metrics/MethodLength
          def self.serialize(tracked_items)
            tracked_items.map do |item|
              {
                # Core fields
                'id' => item.id,
                'displayName' => item.display_name,
                'status' => item.status,
                'suspenseDate' => item.suspense_date,
                'type' => item.type,
<<<<<<< HEAD
                # Friendly language fields
                'canUploadFile' => item.can_upload_file,
                'friendlyName' => item.friendly_name,
                'activityDescription' => item.activity_description,
                'shortDescription' => item.short_description,
                'supportAliases' => item.support_aliases
=======
                'closedDate' => item.closed_date,
                'description' => item.description,
                'overdue' => item.overdue,
                'receivedDate' => item.received_date,
                'requestedDate' => item.requested_date,
                'uploadsAllowed' => item.uploads_allowed,
                'uploaded' => item.uploaded,
                'friendlyName' => item.friendly_name,
                'friendlyDescription' => item.friendly_description,
                'canUploadFile' => item.can_upload_file,
                'supportAliases' => item.support_aliases,
                'documents' => item.documents,
                'date' => item.date
>>>>>>> 1f05e2ac
              }.compact
            end
          end
          # rubocop:enable Metrics/MethodLength
        end
      end
    end
  end
end<|MERGE_RESOLUTION|>--- conflicted
+++ resolved
@@ -9,20 +9,11 @@
           def self.serialize(tracked_items)
             tracked_items.map do |item|
               {
-                # Core fields
                 'id' => item.id,
                 'displayName' => item.display_name,
                 'status' => item.status,
                 'suspenseDate' => item.suspense_date,
                 'type' => item.type,
-<<<<<<< HEAD
-                # Friendly language fields
-                'canUploadFile' => item.can_upload_file,
-                'friendlyName' => item.friendly_name,
-                'activityDescription' => item.activity_description,
-                'shortDescription' => item.short_description,
-                'supportAliases' => item.support_aliases
-=======
                 'closedDate' => item.closed_date,
                 'description' => item.description,
                 'overdue' => item.overdue,
@@ -36,7 +27,6 @@
                 'supportAliases' => item.support_aliases,
                 'documents' => item.documents,
                 'date' => item.date
->>>>>>> 1f05e2ac
               }.compact
             end
           end
