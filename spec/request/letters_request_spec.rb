--- conflicted
+++ resolved
@@ -97,8 +97,6 @@
         end
       end
     end
-<<<<<<< HEAD
-=======
 
     context 'with a 403 response' do
       it 'should return a not authorized response' do
@@ -125,6 +123,5 @@
         end
       end
     end
->>>>>>> 3f71113d
   end
 end