--- conflicted
+++ resolved
@@ -58,12 +58,8 @@
       def scope_includes
         [
           :power_of_attorney_form,
-<<<<<<< HEAD
-          :power_of_attorney_holder,
           :accredited_individual,
           :organization,
-=======
->>>>>>> 38a2eec1
           { resolution: :resolving }
         ]
       end
