--- conflicted
+++ resolved
@@ -1,10 +1,6 @@
-<<<<<<< HEAD
-#!/bin/bash
-=======
 #! /usr/bin/env bash
 
 set -euo pipefail
->>>>>>> e1fbb4e3
 
 (
     cd /usr/local/share/ca-certificates/
