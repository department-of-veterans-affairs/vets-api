--- conflicted
+++ resolved
@@ -15,481 +15,8 @@
         Flipper.enable :decision_review_saved_claim_sc_status_updater_job_enabled
       end
 
-<<<<<<< HEAD
       include_examples 'status updater job with base forms', SavedClaim::SupplementalClaim
       include_examples 'status updater job when forms include evidence', SavedClaim::SupplementalClaim
-=======
-      context 'SavedClaim records are present and there are no evidence uploads' do
-        before do
-          SavedClaim::SupplementalClaim.create(guid: guid1, form: '{}')
-          SavedClaim::SupplementalClaim.create(guid: guid2, form: '{}')
-          SavedClaim::SupplementalClaim.create(guid: guid3, form: '{}', delete_date: DateTime.new(2024, 2, 1).utc)
-          SavedClaim::HigherLevelReview.create(form: '{}')
-          SavedClaim::NoticeOfDisagreement.create(form: '{}')
-        end
-
-        it 'updates SavedClaim::SupplementalClaim delete_date for completed records without a delete_date' do
-          expect(service).to receive(:get_supplemental_claim).with(guid1).and_return(response_complete)
-          expect(service).to receive(:get_supplemental_claim).with(guid2).and_return(response_pending)
-          expect(service).not_to receive(:get_supplemental_claim).with(guid3)
-
-          expect(service).not_to receive(:get_higher_level_review)
-          expect(service).not_to receive(:get_notice_of_disagreement)
-
-          frozen_time = DateTime.new(2024, 1, 1).utc
-
-          Timecop.freeze(frozen_time) do
-            subject.new.perform
-
-            claim1 = SavedClaim::SupplementalClaim.find_by(guid: guid1)
-            expect(claim1.delete_date).to eq frozen_time + 59.days
-            expect(claim1.metadata).to include 'complete'
-            expect(claim1.metadata_updated_at).to eq frozen_time
-
-            claim2 = SavedClaim::SupplementalClaim.find_by(guid: guid2)
-            expect(claim2.delete_date).to be_nil
-            expect(claim2.metadata).to include 'pending'
-            expect(claim2.metadata_updated_at).to eq frozen_time
-          end
-
-          expect(StatsD).to have_received(:increment)
-            .with('worker.decision_review.saved_claim_sc_status_updater.processing_records', 2).exactly(1).time
-          expect(StatsD).to have_received(:increment)
-            .with('worker.decision_review.saved_claim_sc_status_updater.delete_date_update').exactly(1).time
-          expect(StatsD).to have_received(:increment)
-            .with('worker.decision_review.saved_claim_sc_status_updater.status', tags: ['status:pending'])
-            .exactly(1).time
-        end
-      end
-
-      context 'SavedClaim records are present with completed status in LH and have associated evidence uploads' do
-        let(:upload_id) { SecureRandom.uuid }
-        let(:upload_id2) { SecureRandom.uuid }
-        let(:upload_id3) { SecureRandom.uuid }
-        let(:upload_id4) { SecureRandom.uuid }
-
-        before do
-          allow(Rails.logger).to receive(:info)
-          SavedClaim::SupplementalClaim.create(guid: guid1, form: '{}')
-          SavedClaim::SupplementalClaim.create(guid: guid2, form: '{}')
-          SavedClaim::SupplementalClaim.create(guid: guid3, form: '{}')
-
-          appeal_submission = create(:appeal_submission, submitted_appeal_uuid: guid1)
-          create(:appeal_submission_upload, appeal_submission:, lighthouse_upload_id: upload_id)
-
-          appeal_submission2 = create(:appeal_submission, submitted_appeal_uuid: guid2)
-          create(:appeal_submission_upload, appeal_submission: appeal_submission2, lighthouse_upload_id: upload_id2)
-
-          # One upload vbms, other one still processing
-          appeal_submission3 = create(:appeal_submission, submitted_appeal_uuid: guid3)
-          create(:appeal_submission_upload, appeal_submission: appeal_submission3, lighthouse_upload_id: upload_id3)
-          create(:appeal_submission_upload, appeal_submission: appeal_submission3, lighthouse_upload_id: upload_id4)
-        end
-
-        it 'only sets delete_date for SavedClaim::SupplementalClaim with all attachments in vbms status' do
-          expect(service).to receive(:get_supplemental_claim_upload).with(guid: upload_id)
-                                                                    .and_return(upload_response_vbms)
-          expect(service).to receive(:get_supplemental_claim_upload).with(guid: upload_id2)
-                                                                    .and_return(upload_response_processing)
-          expect(service).to receive(:get_supplemental_claim_upload).with(guid: upload_id3)
-                                                                    .and_return(upload_response_vbms)
-          expect(service).to receive(:get_supplemental_claim_upload).with(guid: upload_id4)
-                                                                    .and_return(upload_response_processing)
-
-          expect(service).to receive(:get_supplemental_claim).with(guid1).and_return(response_complete)
-          expect(service).to receive(:get_supplemental_claim).with(guid2).and_return(response_complete)
-          expect(service).to receive(:get_supplemental_claim).with(guid3).and_return(response_complete)
-
-          frozen_time = DateTime.new(2024, 1, 1).utc
-
-          Timecop.freeze(frozen_time) do
-            subject.new.perform
-
-            claim1 = SavedClaim::SupplementalClaim.find_by(guid: guid1)
-            expect(claim1.delete_date).to eq frozen_time + 59.days
-            expect(claim1.metadata_updated_at).to eq frozen_time
-            expect(claim1.metadata).to include 'complete'
-            expect(claim1.metadata).to include 'vbms'
-
-            claim2 = SavedClaim::SupplementalClaim.find_by(guid: guid2)
-            expect(claim2.delete_date).to be_nil
-            expect(claim2.metadata_updated_at).to eq frozen_time
-            expect(claim2.metadata).to include 'complete'
-            expect(claim2.metadata).to include 'processing'
-
-            claim3 = SavedClaim::SupplementalClaim.find_by(guid: guid3)
-            expect(claim3.delete_date).to be_nil
-            expect(claim3.metadata_updated_at).to eq frozen_time
-
-            metadata3 = JSON.parse(claim3.metadata)
-            expect(metadata3['status']).to eq 'complete'
-            expect(metadata3['uploads'].pluck('id', 'status'))
-              .to contain_exactly([upload_id3, 'vbms'], [upload_id4, 'processing'])
-          end
-
-          expect(StatsD).to have_received(:increment)
-            .with('worker.decision_review.saved_claim_sc_status_updater.processing_records', 3).exactly(1).time
-          expect(StatsD).to have_received(:increment)
-            .with('worker.decision_review.saved_claim_sc_status_updater.delete_date_update').exactly(1).time
-          expect(StatsD).to have_received(:increment)
-            .with('worker.decision_review.saved_claim_sc_status_updater.status', tags: ['status:complete'])
-            .exactly(2).times
-          expect(StatsD).to have_received(:increment)
-            .with('worker.decision_review.saved_claim_sc_status_updater_upload.status', tags: ['status:vbms'])
-            .exactly(2).times
-          expect(StatsD).to have_received(:increment)
-            .with('worker.decision_review.saved_claim_sc_status_updater_upload.status', tags: ['status:processing'])
-            .exactly(2).times
-          expect(Rails.logger).not_to have_received(:info)
-            .with('DecisionReview::SavedClaimScStatusUpdaterJob evidence status error', anything)
-        end
-      end
->>>>>>> fc547d2c
-
-      context 'SavedClaim records are present with completed status in LH and have associated secondary forms' do
-        let(:benefits_intake_service) { instance_double(BenefitsIntake::Service) }
-        let!(:secondary_form1) { create(:secondary_appeal_form4142, guid: SecureRandom.uuid) }
-        let!(:secondary_form2) { create(:secondary_appeal_form4142, guid: SecureRandom.uuid) }
-        let!(:secondary_form3) { create(:secondary_appeal_form4142, guid: SecureRandom.uuid) }
-        let!(:secondary_form_with_delete_date) do
-          create(:secondary_appeal_form4142, guid: SecureRandom.uuid, delete_date: 10.days.from_now)
-        end
-        let!(:saved_claim1) do
-          SavedClaim::SupplementalClaim.create(guid: secondary_form1.appeal_submission.submitted_appeal_uuid,
-                                               form: '{}')
-        end
-        let!(:saved_claim2) do
-          SavedClaim::SupplementalClaim.create(guid: secondary_form2.appeal_submission.submitted_appeal_uuid,
-                                               form: '{}')
-        end
-        let!(:saved_claim3) do
-          SavedClaim::SupplementalClaim.create(guid: secondary_form3.appeal_submission.submitted_appeal_uuid,
-                                               form: '{}')
-        end
-        let!(:saved_claim4) do
-          SavedClaim::SupplementalClaim
-            .create(guid: secondary_form_with_delete_date.appeal_submission.submitted_appeal_uuid, form: '{}')
-        end
-
-        let(:upload_response_4142_vbms) do
-          response = JSON.parse(File.read('spec/fixtures/supplemental_claims/SC_4142_show_response_200.json'))
-          instance_double(Faraday::Response, body: response)
-        end
-
-        let(:upload_response_4142_processing) do
-          response = JSON.parse(File.read('spec/fixtures/supplemental_claims/SC_4142_show_response_200.json'))
-          response['data']['attributes']['status'] = 'processing'
-          instance_double(Faraday::Response, body: response)
-        end
-
-        let(:upload_response_4142_error) do
-          response = JSON.parse(File.read('spec/fixtures/supplemental_claims/SC_4142_show_response_200.json'))
-          response['data']['attributes']['status'] = 'error'
-          response['data']['attributes']['detail'] = 'Invalid PDF'
-          instance_double(Faraday::Response, body: response)
-        end
-
-        before do
-          allow(DecisionReviewV1::Service).to receive(:new).and_return(service)
-          allow(BenefitsIntake::Service).to receive(:new).and_return(benefits_intake_service)
-          allow(service).to receive(:get_supplemental_claim).with(saved_claim1.guid).and_return(response_complete)
-          allow(service).to receive(:get_supplemental_claim).with(saved_claim2.guid).and_return(response_complete)
-          allow(service).to receive(:get_supplemental_claim).with(saved_claim3.guid).and_return(response_complete)
-          allow(service).to receive(:get_supplemental_claim).with(saved_claim4.guid).and_return(response_complete)
-
-          allow(StatsD).to receive(:increment)
-          allow(Rails.logger).to receive(:info)
-        end
-
-        it 'does NOT check status for 4142 records that already have a delete_date' do
-          expect(benefits_intake_service).to receive(:get_status).with(uuid: secondary_form1.guid)
-          expect(benefits_intake_service).to receive(:get_status).with(uuid: secondary_form2.guid)
-          expect(benefits_intake_service).to receive(:get_status).with(uuid: secondary_form3.guid)
-          expect(benefits_intake_service).not_to receive(:get_status)
-            .with(uuid: secondary_form_with_delete_date.guid)
-          subject.new.perform
-        end
-
-        context 'updating 4142 information' do
-          let(:frozen_time) { DateTime.new(2024, 1, 1).utc }
-
-          before do
-            allow(benefits_intake_service).to receive(:get_status)
-              .with(uuid: secondary_form1.guid).and_return(upload_response_4142_vbms)
-            allow(benefits_intake_service).to receive(:get_status)
-              .with(uuid: secondary_form2.guid).and_return(upload_response_4142_processing)
-            allow(benefits_intake_service).to receive(:get_status)
-              .with(uuid: secondary_form3.guid).and_return(upload_response_4142_error)
-          end
-
-          it 'updates the status and sets delete_date if appropriate' do
-            Timecop.freeze(frozen_time) do
-              subject.new.perform
-            end
-            expect(secondary_form1.reload.status).to include('vbms')
-            expect(secondary_form1.reload.status_updated_at).to eq frozen_time
-            expect(secondary_form1.reload.delete_date).to eq frozen_time + 59.days
-
-            expect(secondary_form2.reload.status).to include('processing')
-            expect(secondary_form2.reload.status_updated_at).to eq frozen_time
-            expect(secondary_form2.reload.delete_date).to be_nil
-
-            expect(secondary_form3.reload.status).to include('error')
-            expect(secondary_form3.reload.status_updated_at).to eq frozen_time
-            expect(secondary_form3.reload.delete_date).to be_nil
-          end
-
-          it 'logs ands increments metrics for updates to the 4142 status' do
-            Timecop.freeze(frozen_time) do
-              subject.new.perform
-            end
-
-            expect(StatsD).to have_received(:increment)
-              .with('worker.decision_review.saved_claim_sc_status_updater_secondary_form.delete_date_update')
-              .exactly(1).time
-            expect(StatsD).to have_received(:increment)
-              .with('worker.decision_review.saved_claim_sc_status_updater_secondary_form.status', tags: ['status:vbms'])
-              .exactly(1).time
-            expect(StatsD).to have_received(:increment)
-              .with('worker.decision_review.saved_claim_sc_status_updater_secondary_form.status',
-                    tags: ['status:processing'])
-              .exactly(1).time
-
-            expect(Rails.logger).to have_received(:info)
-              .with('DecisionReview::SavedClaimScStatusUpdaterJob secondary form status error', anything)
-            expect(StatsD).to have_received(:increment)
-              .with('silent_failure', tags: ['service:supplemental-claims-4142',
-                                             'function: PDF submission to Lighthouse'])
-              .exactly(1).time
-          end
-
-          context 'when the 4142 status is unchanged' do
-            let(:previous_status) do
-              {
-                'status' => 'processing'
-              }
-            end
-
-            before do
-              secondary_form2.update!(status: previous_status.to_json, status_updated_at: frozen_time - 3.days)
-            end
-
-            it 'does not log or increment metrics for a status change' do
-              Timecop.freeze(frozen_time) do
-                subject.new.perform
-              end
-
-              expect(secondary_form2.reload.status_updated_at).to eq frozen_time
-              expect(StatsD).not_to have_received(:increment)
-                .with('worker.decision_review.saved_claim_sc_status_updater_secondary_form.status',
-                      tags: ['status:processing'])
-            end
-          end
-
-          context 'when at least one secondary form is not in vbms status' do
-            it 'does not set the delete_date for the related SavedCalim::SupplementlClaim' do
-              Timecop.freeze(frozen_time) do
-                subject.new.perform
-              end
-
-              expect(saved_claim1.reload.delete_date).to eq frozen_time + 59.days
-              expect(saved_claim2.delete_date).to be_nil
-            end
-          end
-        end
-
-        context 'with 4142 flag disabled' do
-          before do
-            Flipper.disable :decision_review_track_4142_submissions
-          end
-
-          it 'does not query SecondaryAppealForm records' do
-            expect(SecondaryAppealForm).not_to receive(:where)
-
-            subject.new.perform
-          end
-        end
-      end
-<<<<<<< HEAD
-=======
-
-      context 'SavedClaim record with previous metadata' do
-        before do
-          allow(Rails.logger).to receive(:info)
-        end
-
-        let(:guid4) { SecureRandom.uuid }
-        let(:guid5) { SecureRandom.uuid }
-
-        let(:upload_id) { SecureRandom.uuid }
-        let(:upload_id2) { SecureRandom.uuid }
-        let(:upload_id3) { SecureRandom.uuid }
-
-        let(:metadata1) do
-          {
-            'status' => 'submitted',
-            'uploads' => [
-              {
-                'status' => 'error',
-                'detail' => 'Invalid PDF',
-                'id' => upload_id
-              }
-            ]
-          }
-        end
-
-        let(:metadata2) do
-          {
-            'status' => 'submitted',
-            'uploads' => [
-              {
-                'status' => 'pending',
-                'detail' => nil,
-                'id' => upload_id2
-              },
-              {
-                'status' => 'processing',
-                'detail' => nil,
-                'id' => upload_id3
-              }
-            ]
-          }
-        end
-
-        it 'does not increment metrics for unchanged form status or existing final statuses' do
-          SavedClaim::SupplementalClaim.create(guid: guid1, form: '{}', metadata: '{"status":"error","uploads":[]}')
-          SavedClaim::SupplementalClaim.create(guid: guid2, form: '{}', metadata: '{"status":"submitted","uploads":[]}')
-          SavedClaim::SupplementalClaim.create(guid: guid3, form: '{}', metadata: '{"status":"pending","uploads":[]}')
-          SavedClaim::SupplementalClaim.create(guid: guid4, form: '{}', metadata: '{"status":"complete,"uploads":[]}')
-          SavedClaim::SupplementalClaim.create(guid: guid5, form: '{}', metadata: '{"status":"DR_404,"uploads":[]}')
-
-          expect(service).not_to receive(:get_supplemental_claim).with(guid1)
-          expect(service).to receive(:get_supplemental_claim).with(guid2).and_return(response_error)
-          expect(service).to receive(:get_supplemental_claim).with(guid3).and_return(response_pending)
-          expect(service).not_to receive(:get_supplemental_claim).with(guid4)
-          expect(service).not_to receive(:get_supplemental_claim).with(guid5)
-
-          subject.new.perform
-
-          claim2 = SavedClaim::SupplementalClaim.find_by(guid: guid2)
-          expect(claim2.delete_date).to be_nil
-          expect(claim2.metadata).to include 'error'
-
-          expect(StatsD).to have_received(:increment)
-            .with('worker.decision_review.saved_claim_sc_status_updater.status', tags: ['status:error'])
-            .exactly(1).time
-          expect(StatsD).not_to have_received(:increment)
-            .with('worker.decision_review.saved_claim_sc_status_updater.status', tags: ['status:pending'])
-
-          expect(Rails.logger).not_to have_received(:info)
-            .with('DecisionReview::SavedClaimScStatusUpdaterJob form status error', guid: guid1)
-          expect(Rails.logger).to have_received(:info)
-            .with('DecisionReview::SavedClaimScStatusUpdaterJob form status error', guid: guid2)
-          expect(StatsD).to have_received(:increment)
-            .with('silent_failure', tags: ['service:supplemental-claims',
-                                           'function: form submission to Lighthouse'])
-            .exactly(1).time
-        end
-
-        it 'does not increment metrics for unchanged evidence status or existing final statuses' do
-          SavedClaim::SupplementalClaim.create(guid: guid1, form: '{}', metadata: metadata1.to_json)
-          appeal_submission = create(:appeal_submission, submitted_appeal_uuid: guid1)
-          create(:appeal_submission_upload, appeal_submission:, lighthouse_upload_id: upload_id)
-
-          SavedClaim::SupplementalClaim.create(guid: guid2, form: '{}', metadata: metadata2.to_json)
-          appeal_submission2 = create(:appeal_submission, submitted_appeal_uuid: guid2)
-          create(:appeal_submission_upload, appeal_submission: appeal_submission2, lighthouse_upload_id: upload_id2)
-          create(:appeal_submission_upload, appeal_submission: appeal_submission2, lighthouse_upload_id: upload_id3)
-
-          expect(service).to receive(:get_supplemental_claim).with(guid1).and_return(response_pending)
-          expect(service).to receive(:get_supplemental_claim).with(guid2).and_return(response_error)
-
-          expect(service).not_to receive(:get_supplemental_claim_upload).with(guid: upload_id)
-          expect(service).to receive(:get_supplemental_claim_upload).with(guid: upload_id2)
-                                                                    .and_return(upload_response_error)
-          expect(service).to receive(:get_supplemental_claim_upload).with(guid: upload_id3)
-                                                                    .and_return(upload_response_processing)
-
-          subject.new.perform
-
-          expect(StatsD).to have_received(:increment)
-            .with('worker.decision_review.saved_claim_sc_status_updater_upload.status', tags: ['status:error'])
-            .exactly(1).times
-          expect(StatsD).not_to have_received(:increment)
-            .with('worker.decision_review.saved_claim_sc_status_updater_upload.status', tags: ['status:processing'])
-
-          expect(Rails.logger).not_to have_received(:info)
-            .with('DecisionReview::SavedClaimScStatusUpdaterJob evidence status error',
-                  guid: anything, lighthouse_upload_id: upload_id, detail: anything)
-          expect(Rails.logger).to have_received(:info)
-            .with('DecisionReview::SavedClaimScStatusUpdaterJob evidence status error',
-                  guid: guid2, lighthouse_upload_id: upload_id2, detail: 'Invalid PDF')
-          expect(StatsD).to have_received(:increment)
-            .with('silent_failure', tags: ['service:supplemental-claims',
-                                           'function: evidence submission to Lighthouse'])
-            .exactly(1).time
-        end
-      end
-
-      context 'Retrieving SavedClaim records fails' do
-        before do
-          allow(SavedClaim::SupplementalClaim).to receive(:where).and_raise(ActiveRecord::ConnectionTimeoutError)
-          allow(Rails.logger).to receive(:error)
-        end
-
-        it 'rescues the error and logs' do
-          subject.new.perform
-
-          expect(Rails.logger).to have_received(:error)
-            .with('DecisionReview::SavedClaimScStatusUpdaterJob error', anything)
-          expect(StatsD).to have_received(:increment)
-            .with('worker.decision_review.saved_claim_sc_status_updater.error').once
-        end
-      end
-
-      context 'an error occurs while processing form, attachments, or secondary form' do
-        before do
-          SavedClaim::SupplementalClaim.create(guid: guid1, form: '{}')
-          SavedClaim::SupplementalClaim.create(guid: guid2, form: '{}')
-
-          allow(service).to receive(:get_supplemental_claim).and_raise(exception)
-          allow(Rails.logger).to receive(:error)
-        end
-
-        context 'and it is a temporary error' do
-          let(:exception) { DecisionReviewV1::ServiceException.new(key: 'DR_504') }
-
-          it 'handles request errors and increments the statsd metric' do
-            allow(service).to receive(:get_supplemental_claim).and_raise(DecisionReviewV1::ServiceException)
-
-            subject.new.perform
-
-            expect(StatsD).to have_received(:increment)
-              .with('worker.decision_review.saved_claim_sc_status_updater.error').exactly(2).times
-          end
-        end
-
-        context 'and it is a 404 error' do
-          let(:exception) { DecisionReviewV1::ServiceException.new(key: 'DR_404') }
-
-          it 'updates the status of the record' do
-            subject.new.perform
-
-            sc1 = SavedClaim::SupplementalClaim.find_by(guid: guid1)
-            metadata1 = JSON.parse(sc1.metadata)
-            expect(metadata1['status']).to eq 'DR_404'
-
-            sc2 = SavedClaim::SupplementalClaim.find_by(guid: guid2)
-            metadata2 = JSON.parse(sc2.metadata)
-            expect(metadata2['status']).to eq 'DR_404'
-
-            expect(Rails.logger).to have_received(:error)
-              .with('DecisionReview::SavedClaimScStatusUpdaterJob error', { guid: anything, message: anything })
-              .exactly(2).times
-          end
-        end
-      end
->>>>>>> fc547d2c
     end
 
     context 'with flag disabled' do
