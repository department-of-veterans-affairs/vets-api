--- conflicted
+++ resolved
@@ -388,7 +388,6 @@
       - marelby.hernandez@va.gov
       - nawar.hussein@va.gov
       - engin.akman@va.gov
-<<<<<<< HEAD
   staging_excel_contents:
     emails:
       - alex.chan1@va.gov
@@ -449,7 +448,160 @@
   veteran_status:
     cache_enabled: true
     enabled: true
-=======
+    timeout: 30
+    mock: false
+  address_validation:
+    url: "https://sandbox-api.va.gov"
+    hostname: "sandbox-api.va.gov"
+    api_key: "<AV_KEY>"
+  v3:
+    address_validation:
+      api_key: "<AV_KEY>"
+  profile_information:
+    enabled: true
+    timeout: 30
+    use_mocks: false
+
+# Settings for IHub
+ihub:
+  url: "https://qacrmdac.np.crm.vrm.vba.va.gov"
+  appointments:
+    timeout: 30
+    mock: true
+  in_production: false
+
+# Settings for Medical Devices Ordering Tool
+mdot:
+  prefill: true
+  url: https://internal-dsva-vagov-staging-fwdproxy-1821450725.us-gov-west-1.elb.amazonaws.com:4466
+  api_key: abcd1234abcd1234abcd1234abcd1234abcd1234
+  mock: false
+
+# Settings for Decision Reviews
+decision_review:
+  benchmark_performance: true
+  prefill: true
+  url: https://sandbox-api.va.gov/services/appeals/v1/decision_reviews
+  api_key: abcd1234abcd1234abcd1234abcd1234abcd1234
+  mock: false
+  pdf_validation:
+    enabled: true
+    url: https://sandbox-api.va.gov/services/vba_documents/v1
+  s3:
+    aws_access_key_id: ~
+    aws_secret_access_key: ~
+    region: region
+    bucket: bucket
+  v1:
+    url: https://sandbox-api.va.gov/services/appeals/v2/decision_reviews
+
+# Settings for modules/dhp_connected_devices
+dhp:
+  mock: false
+  fitbit:
+    client_id: ""
+    client_secret: ""
+    redirect_uri: "http://localhost:3000/dhp_connected_devices/fitbit-callback"
+    scope: "heartrate activity nutrition sleep"
+    code_challenge: ""
+    code_verifier: ""
+  s3:
+    aws_access_key_id: ""
+    aws_secret_access_key: ""
+    bucket: ""
+    region: "us-gov-west-1"
+
+# Settings for modules/appeals_api
+modules_appeals_api:
+  token_validation:
+    appeals_status:
+      api_key: ""
+    contestable_issues:
+      api_key: ""
+    higher_level_reviews:
+      api_key: ""
+    legacy_appeals:
+      api_key: ""
+    notice_of_disagreements:
+      api_key: ""
+    supplemental_claims:
+      api_key: ""
+  slack:
+    api_key: ""
+    appeals_channel_id: ""
+  documentation:
+    path_enabled_flag: false
+    wip_docs:
+      # List of flags to indicate parts of documentation that are still WIP and not ready for production.
+      # See the rswag:appeals_api:dev rake task, spec_helper, and DocHelpers#wip_doc_enabled? for usage info to opt-in.
+      # NOTE: Do not remove this key even if it's empty.
+  legacy_appeals_enabled: true
+  reports:
+    daily_decision_review:
+      enabled: false
+    weekly_decision_review:
+      enabled: false
+    weekly_error:
+      enabled: false
+  schema_dir: config/schemas
+  evidence_submissions:
+    location:
+      prefix: http://some.fakesite.com/path
+      replacement: http://another.fakesite.com/rewrittenpath
+  s3:
+    uploads_enabled: false
+    aws_access_key_id: "aws_access_key_id"
+    aws_secret_access_key: "aws_secret_access_key"
+    region: "region"
+    bucket: "bucket"
+  status_simulation_enabled: false
+
+onsite_notifications:
+  public_key: ~
+  template_ids:
+    - "f9947b27-df3b-4b09-875c-7f76594d766d" # staging    - debt notification
+    - "7efc2b8b-e59a-4571-a2ff-0fd70253e973" # production - debt notification
+
+vre_counseling:
+  prefill: true
+
+vre_readiness:
+  prefill: true
+
+coe:
+  prefill: true
+
+adapted_housing:
+  prefill: true
+
+intent_to_file:
+  prefill: true
+
+ivc_champva:
+  prefill: true
+  pega_api:
+    api_key: fake_api_key
+  ves_api:
+    api_key: fake_api_key
+
+form_upload:
+  prefill: true
+
+# Settings for Expiry Scanner
+expiry_scanner:
+  slack:
+    channel_id: ~
+  directories: ~
+
+argocd:
+  slack:
+    api_key: ~
+
+# Settings for Accredited Rep Management
+acc_rep_management:
+  prefill: true
+
+# Settings for EVSS
 evss:
   alternate_service_name: wss-form526-services-web-v2
   aws:
@@ -480,7 +632,6 @@
   mock_reference: <%= ENV['EVSS__MOCK_REFERENCE'] %>
   mock_vso_search: <%= ENV['EVSS__MOCK_VSO_SEARCH'] %>
   pciu:
->>>>>>> 10938381
     timeout: 30
   pciu_address:
     timeout: 30
