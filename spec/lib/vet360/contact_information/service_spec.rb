# frozen_string_literal: true

require 'rails_helper'

describe Vet360::ContactInformation::Service do
  let(:user) { build(:user, :loa3) }
  subject { described_class.new(user) }

  before do
    allow(user).to receive(:vet360_id).and_return('1')
  end

  xdescribe '#get_person' do
    context 'when successful' do
      it 'returns a status of 200' do
        VCR.use_cassette('vet360/contact_information/person', VCR::MATCH_EVERYTHING) do
          response = subject.get_person
          expect(response).to be_ok
          expect(response.person).to be_a(Vet360::Models::Person)
        end
      end
    end

    context 'when not successful' do
      it 'returns a status of 404' do
        VCR.use_cassette('vet360/contact_information/person_error', VCR::MATCH_EVERYTHING) do
          expect { subject.get_person }.to raise_error do |e|
            expect(e).to be_a(Common::Exceptions::BackendServiceException)
            expect(e.status_code).to eq(404)
            expect(e.errors.first.code).to eq('VET360_CORE103')
            expect(e.errors.first.title).to eq('Not Found')
          end
        end
      end
    end
  end

  describe '#post_email' do
<<<<<<< HEAD

    let(:email) { build(:email) }
    context 'when successful' do
      it 'returns a status of 200' do
        VCR.use_cassette('vet360/contact_information/post_email_success') do #@TODO match on body!
=======
    let(:email) { build(:email, vet360_id: user.vet360_id) }
    context 'when successful' do
      it 'returns a status of 200' do
        VCR.use_cassette('vet360/contact_information/post_email_success', VCR::MATCH_EVERYTHING) do
          email.id = nil
          email.email_address = 'person42@example.com'
>>>>>>> 298b268b
          response = subject.post_email(email)
          expect(response).to be_ok
        end
      end
    end

    context 'when a duplicate exists' do
      it 'raises an exception' do
<<<<<<< HEAD
        VCR.use_cassette('vet360/contact_information/post_email_duplicate_error') do #@TODO match on body!
          expect {
            response = subject.post_email(email)
          }.to raise_error(Common::Exceptions::BackendServiceException)
        end
      end

      it 'the exception matches what we expect' do
        VCR.use_cassette('vet360/contact_information/post_email_duplicate_error') do #@TODO match on body!
            begin
              response = subject.post_email(email) 
            rescue Common::Exceptions::BackendServiceException => e
              # byebug
              expect(e.status_code).to eq(400)
              expect(e.errors.first.code).to eq('VET360_EMAIL301')
              expect(e.errors.first.title).to eq('Email Address Already Exists')
            end
        end
      end

    end

  end

  describe '#put_email' do

    let(:email) { build(:email) }
    context 'when successful' do
      it 'returns a status of 200' do
        VCR.use_cassette('vet360/contact_information/put_email_success') do #@TODO match on body!
          response = subject.put_email(email)
=======
        VCR.use_cassette('vet360/contact_information/post_email_duplicate_error', VCR::MATCH_EVERYTHING) do
          email.id = nil
          email.email_address = 'person42@example.com'
          expect { subject.post_email(email) }.to raise_error do |e|
            expect(e).to be_a(Common::Exceptions::BackendServiceException)
            expect(e.status_code).to eq(400)
            expect(e.errors.first.code).to eq('VET360_EMAIL301')
            expect(e.errors.first.title).to eq('Email Address Already Exists')
          end
        end
      end
    end

    context 'when an ID is included' do
      it 'raises an exception' do
        VCR.use_cassette('vet360/contact_information/post_email_w_id_error', VCR::MATCH_EVERYTHING) do
          email.id = 42
          email.email_address = 'person42@example.com'
          expect { subject.post_email(email) }.to raise_error do |e|
            expect(e).to be_a(Common::Exceptions::BackendServiceException)
            expect(e.status_code).to eq(400)
            expect(e.errors.first.code).to eq('VET360_EMAIL200')
          end
        end
      end
    end
  end

  describe '#put_email' do
    let(:email) { build(:email, vet360_id: user.vet360_id) }
    context 'when successful' do
      it 'returns a status of 200' do
        VCR.use_cassette('vet360/contact_information/put_email_success', VCR::MATCH_EVERYTHING) do
          email.id = 42
          email.email_address = 'person42@example.com'
          response = subject.put_email(email)
          expect(response.transaction.id).to eq('7f441880-173f-4deb-aa8b-c26b794eb3e1')
>>>>>>> 298b268b
          expect(response).to be_ok
        end
      end
    end
  end
<<<<<<< HEAD



  describe '#post_address' do

    let(:vet360_address) { build(:vet360_address) }
    context 'when successful' do
      it 'returns a status of 200' do
        VCR.use_cassette('vet360/contact_information/post_address_success') do #@TODO match on body!
          response = subject.post_address(vet360_address)
          expect(response).to be_ok
        end
      end
    end

    # context 'when a duplicate exists' do
    #   it 'raises an exception' do
    #     VCR.use_cassette('vet360/contact_information/post_email_duplicate_error') do #@TODO match on body!
    #       expect {
    #         response = subject.post_email(email)
    #       }.to raise_error(Common::Exceptions::BackendServiceException)
    #     end
    #   end

    #   it 'the exception matches what we expect' do
    #     VCR.use_cassette('vet360/contact_information/post_email_duplicate_error') do #@TODO match on body!
    #         begin
    #           response = subject.post_email(email) 
    #         rescue Common::Exceptions::BackendServiceException => e
    #           # byebug
    #           expect(e.status_code).to eq(400)
    #           expect(e.errors.first.code).to eq('VET360_EMAIL301')
    #           expect(e.errors.first.title).to eq('Email Address Already Exists')
    #         end
    #     end
    #   end

    # end

  end


=======
>>>>>>> 298b268b
end<|MERGE_RESOLUTION|>--- conflicted
+++ resolved
@@ -36,20 +36,12 @@
   end
 
   describe '#post_email' do
-<<<<<<< HEAD
-
-    let(:email) { build(:email) }
-    context 'when successful' do
-      it 'returns a status of 200' do
-        VCR.use_cassette('vet360/contact_information/post_email_success') do #@TODO match on body!
-=======
     let(:email) { build(:email, vet360_id: user.vet360_id) }
     context 'when successful' do
       it 'returns a status of 200' do
         VCR.use_cassette('vet360/contact_information/post_email_success', VCR::MATCH_EVERYTHING) do
           email.id = nil
           email.email_address = 'person42@example.com'
->>>>>>> 298b268b
           response = subject.post_email(email)
           expect(response).to be_ok
         end
@@ -58,39 +50,6 @@
 
     context 'when a duplicate exists' do
       it 'raises an exception' do
-<<<<<<< HEAD
-        VCR.use_cassette('vet360/contact_information/post_email_duplicate_error') do #@TODO match on body!
-          expect {
-            response = subject.post_email(email)
-          }.to raise_error(Common::Exceptions::BackendServiceException)
-        end
-      end
-
-      it 'the exception matches what we expect' do
-        VCR.use_cassette('vet360/contact_information/post_email_duplicate_error') do #@TODO match on body!
-            begin
-              response = subject.post_email(email) 
-            rescue Common::Exceptions::BackendServiceException => e
-              # byebug
-              expect(e.status_code).to eq(400)
-              expect(e.errors.first.code).to eq('VET360_EMAIL301')
-              expect(e.errors.first.title).to eq('Email Address Already Exists')
-            end
-        end
-      end
-
-    end
-
-  end
-
-  describe '#put_email' do
-
-    let(:email) { build(:email) }
-    context 'when successful' do
-      it 'returns a status of 200' do
-        VCR.use_cassette('vet360/contact_information/put_email_success') do #@TODO match on body!
-          response = subject.put_email(email)
-=======
         VCR.use_cassette('vet360/contact_information/post_email_duplicate_error', VCR::MATCH_EVERYTHING) do
           email.id = nil
           email.email_address = 'person42@example.com'
@@ -128,55 +87,9 @@
           email.email_address = 'person42@example.com'
           response = subject.put_email(email)
           expect(response.transaction.id).to eq('7f441880-173f-4deb-aa8b-c26b794eb3e1')
->>>>>>> 298b268b
           expect(response).to be_ok
         end
       end
     end
   end
-<<<<<<< HEAD
-
-
-
-  describe '#post_address' do
-
-    let(:vet360_address) { build(:vet360_address) }
-    context 'when successful' do
-      it 'returns a status of 200' do
-        VCR.use_cassette('vet360/contact_information/post_address_success') do #@TODO match on body!
-          response = subject.post_address(vet360_address)
-          expect(response).to be_ok
-        end
-      end
-    end
-
-    # context 'when a duplicate exists' do
-    #   it 'raises an exception' do
-    #     VCR.use_cassette('vet360/contact_information/post_email_duplicate_error') do #@TODO match on body!
-    #       expect {
-    #         response = subject.post_email(email)
-    #       }.to raise_error(Common::Exceptions::BackendServiceException)
-    #     end
-    #   end
-
-    #   it 'the exception matches what we expect' do
-    #     VCR.use_cassette('vet360/contact_information/post_email_duplicate_error') do #@TODO match on body!
-    #         begin
-    #           response = subject.post_email(email) 
-    #         rescue Common::Exceptions::BackendServiceException => e
-    #           # byebug
-    #           expect(e.status_code).to eq(400)
-    #           expect(e.errors.first.code).to eq('VET360_EMAIL301')
-    #           expect(e.errors.first.title).to eq('Email Address Already Exists')
-    #         end
-    #     end
-    #   end
-
-    # end
-
-  end
-
-
-=======
->>>>>>> 298b268b
 end