--- conflicted
+++ resolved
@@ -111,10 +111,7 @@
     '22-5495' => ::FormProfiles::VA5495,
     '21P-530' => ::FormProfiles::VA21p530,
     '21-686C' => ::FormProfiles::VA21686c,
-<<<<<<< HEAD
     '686C-674' => ::FormProfiles::VA21686c674,
-=======
->>>>>>> 41b4feaa
     '40-10007' => ::FormProfiles::VA4010007,
     '21P-527EZ' => ::FormProfiles::VA21p527ez,
     '22-0993' => ::FormProfiles::VA0993,
