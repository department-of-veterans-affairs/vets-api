--- conflicted
+++ resolved
@@ -28,11 +28,7 @@
         conn.response :betamocks if mock_enabled?
         conn.response :snakecase
         conn.response :json, content_type: /\bjson$/
-<<<<<<< HEAD
-        conn.response :vaos_errors # vaos errors are rarely JSON, this needs to be lower in middleware stack
-=======
         conn.response :vaos_errors
->>>>>>> 2fc0bd1e
         conn.adapter Faraday.default_adapter
       end
     end
