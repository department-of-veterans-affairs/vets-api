--- conflicted
+++ resolved
@@ -7,11 +7,7 @@
 
     attr_reader :extras_redesign
 
-<<<<<<< HEAD
-    def initialize(form_name: nil, submit_date: nil, extras_redesign: false, start_page: 1)
-=======
-    def initialize(extras_redesign: false, form_name: nil, start_page: 1, sections: nil)
->>>>>>> e9259c49
+    def initialize(extras_redesign: false, form_name: nil, submit_date: nil, start_page: 1, sections: nil)
       @generate_blocks = []
       @form_name = form_name
       @submit_date = format_date(submit_date)
