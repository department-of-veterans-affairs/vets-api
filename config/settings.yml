hostname: 127.0.0.1:3000 # possible fallback for unsafe request.host

vsp_environment: localhost

virtual_hosts: ["127.0.0.1", "localhost"] # Safe host names

# For CORS requests; separate multiple origins with a comma
web_origin: http://localhost:3000,http://localhost:3001,http://127.0.0.1:3000,http://127.0.0.1:3001,null
web_origin_regex: \Ahttps?:\/\/www\.va\.gov\z

logingov:
  client_id: https://sqa.eauth.va.gov/isam/sps/saml20sp/saml20
  redirect_uri: http://localhost:3000/v0/sign_in/callback
  logout_redirect_uri: http://localhost:3000/v0/sign_in/logingov_logout_proxy
  client_cert_path: spec/fixtures/sign_in/oauth.crt
  client_key_path: spec/fixtures/sign_in/oauth.key
  oauth_url: https://idp.int.identitysandbox.gov
  oauth_public_key: spec/fixtures/logingov/logingov_oauth_pub.pem

idme:
  client_id: ef7f1237ed3c396e4b4a2b04b608a7b1
  client_secret: ae657fd2b253d17be7b48ecdb39d7b34
  redirect_uri: http://localhost:3000/v0/sign_in/callback
  client_cert_path: spec/fixtures/sign_in/oauth.crt
  client_key_path: spec/fixtures/sign_in/oauth.key
  oauth_url: https://api.idmelabs.com

map_services:
  chatbot_client_id: 2bb9803acfc3
  sign_up_service_client_id: c7d6e0fc9a39
  check_in_client_id: bc75b71c7e67
  appointments_client_id: 74b3145e1354555e
  oauth_url: https://veteran.apps-staging.va.gov
  client_cert_path: spec/fixtures/map/oauth.crt
  client_key_path: spec/fixtures/map/oauth.key
  sign_up_service_url: https://cerner.apps-staging.va.gov
  sign_up_service_provisioning_api_key: abcd1234
  secure_token_service:
    mock: true
  sign_up_service:
    mock: true

# Settings for new SAML authentication with SSOe
saml_ssoe:
  idp_metadata_file: config/ssoe_idp_int_metadata_isam.xml
  cert_path: ~
  cert_new_path: ~
  key_path: ~
  issuer: https://ssoe-sp-localhost.va.gov
  callback_url: http://localhost:3000/v1/sessions/callback
  logout_url: https://int.eauth.va.gov/slo/globallogout
  logout_app_key: https://ssoe-sp-dev.va.gov
  tou_decline_logout_app_key: https://dev-api.va.gov/agreements_declined
  request_signing: false
  relay: ~
  response_signing: false
  response_encryption: false
  identity_slack_webhook: ~
  idp_sso_service_binding: "urn:oasis:names:tc:SAML:2.0:bindings:HTTP-POST"

ssoe_eauth_cookie:
  name: vagov_saml_request_localhost
  domain: localhost
  secure: false

session_cookie:
  secure: false

sign_in:
  jwt_encode_key: 'spec/fixtures/sign_in/privatekey.pem'
  jwt_old_encode_key: 'spec/fixtures/sign_in/privatekey_old.pem'
  cookies_secure: false
  info_cookie_domain: localhost
  auto_uplevel: true
  mock_auth_url: http://localhost:3000/mocked_authentication/profiles
  mock_redirect_uri: http://localhost:3000/v0/sign_in/callback
  mockdata_sync_api_key: ~
  vaweb_client_id: vaweb
  vamobile_client_id: vamobile
  arp_client_id: arp
  sts_client:
    key_path: spec/fixtures/sign_in/sts_client.pem

terms_of_use:
  current_version: v1
  provisioner_cookie_domain: localhost
  enabled_clients: vaweb, mhv, myvahealth

lockbox:
  master_key: "0d78eaf0e90d4e7b8910c9112e16e66d8b00ec4054a89aa426e32712a13371e9"
  previous_master_key: "a798f118b400a1a7552597cc94f44c577919c76b3d26c1eed8ae0703f4240216"

binaries:
  # you can specify a full path in settings.local.yml if necessary
  pdfinfo: pdfinfo
  pdftk: pdftk
  clamdscan: /usr/bin/clamdscan

clamav:
  mock: false
  # host & port here are only used in development here:
  # config/initializers/clamav.rb
  host: 'clamav'
  port: '3310'

db_encryption_key: f01ff8ebd1a2b053ad697ae1f0d86adb

database_url: postgis:///vets-api
test_database_url: postgis:///vets-api-test

relative_url_root: /

# This is a fake secret key base... not used in any envs
secret_key_base: c1a13acb916e6ebf1d2a93a3924586520508b609e80e048364902cd36ab602c9ec6ddcb47ac66e7903dbc77ae876df5564658a4f786b50497440b0c7dc029361
old_secret_key_base: 8af0fe1e378586520e4324694897eb269bd0fffa1c5be6cc3b4ffb9dbde095d0bef5c7fdab73cd05685d8fe1dd589287d78b38e4de7116fbe14461e414072677

dmc:
  client_id: "0be3d60e3983438199f192b6e723a6f0"
  client_secret: "secret"
  mock_debts: false
  mock_fsr: false
  url: https://internal-dsva-vagov-dev-fwdproxy-1893365470.us-gov-west-1.elb.amazonaws.com:4465/api/v1/digital-services/
  debts_endpoint: debt-letter/get
  fsr_payment_window: 30

mcp:
  vbs_client_key: abcd1234abcd1234abcd1234abcd1234abcd1234
  vbs:
    url: https://fake_url.com:9000
    host: fake_url.com:9000
    base_path: /base/path
    service_name: VBS
    mock: false
    mock_vista: false
    api_key: abcd1234abcd1234abcd1234abcd1234abcd1234
  vbs_v2:
    url: https://fake_url.com:9000
    host: fake_url.com:9000
    base_path: /base/path
    service_name: VBS
    mock: false
    mock_vista: false
    api_key: abcd1234abcd1234abcd1234abcd1234abcd1234
  notifications:
    job_interval: 10
    batch_size: 10

fsr:
  prefill: true

review_instance_slug: ~

sidekiq_admin_panel: false

salesforce-gibft:
  url: "https://va--rdtcddev.cs33.my.salesforce.com/"

salesforce-carma:
  mock: true
  url: "https://fake-carma.salesforce.com"
  consumer_key: 12345ABC.QQ_1234BBfake
  signing_key_path: "spec/fixtures/carma/privatekey.pem" # A dummy private key used for test suite
  username: fake-user@va.gov.carmafake

salesforce:
  env: dev

form_10_10cg:
  carma:
    mulesoft:
      mock: false
      host: ~
      client_id: ~
      client_secret: ~
      timeout: 30
      async_timeout: 600
      auth:
        mock: false
        timeout: ~
        token_url: ~
        client_id: ~
        client_secret: ~
  poa:
    s3:
      aws_access_key_id: my-aws-key-id
      aws_secret_access_key: my-aws-access-key
      bucket: my-bucket
      enabled: true
      region: us-gov-west-1

vbs:
  url: https://vbs.example.com/api/v1

# Settings for Education Benefits
edu:
  prefill: true
  sftp:
    host: ~
    pass: ~
    user: ~
    port: ~
    relative_307_path: ~
    relative_351_path: ~
  slack:
    webhook_url: https://example.com
  spool_error:
    emails:
      - Joseph.Preisser@va.gov
      - Shay.Norton-Leonard@va.gov
      - PIERRE.BROWN@va.gov
      - VAVBAHIN/TIMS@vba.va.gov
      - EDUAPPMGMT.VBACO@VA.GOV
      - vfep_support_team@va.gov
      - eugenia.gina.ronat@accenturefederal.com
      - morgan.whaley@accenturefederal.com
      - m.c.shah@accenturefederal.com
      - patrick.arthur@accenturefederal.com
      - adam.freemer@accenturefederal.com
      - dan.brooking@accenturefederal.com
      - sebastian.cooper@accenturefederal.com
      - david.rowley@accenturefederal.com
      - nick.barthelemy@accenturefederal.com
    staging_emails:
  staging_spool_contents:
    emails:
      - noah.stern@va.gov
      - gregg.puhala@va.gov
      - kara.ciprich@va.gov
      - napoleon.kernessant@govcio.com
      - vishnhav.ashok@va.gov
      - donna.saunders@va.gov
      - ariana.adili@govcio.com
      - marelby.hernandez@va.gov
      - nawar.hussein@va.gov

dependents:
  prefill: true

pension_burial:
  prefill: true
  sftp:
    relative_path: "../VETSGOV_PENSION"

central_mail:
  upload:
    enabled: true
    host: "test2.domaonline.com/EmmsAPI"
    token: "<CENTRAL_MAIL_TOKEN>"

# Settings for BIP Services
bip:
  claims:
    url: "https://claims-uat.dev8.bip.va.gov"
    mock: false

# Settings for VAProfile
vet360:
  url: "https://int.vet360.va.gov"
  contact_information:
    cache_enabled: true
    enabled: true
    timeout: 30
    mock: false
  demographics:
    cache_enabled: false
    enabled: true
    timeout: 30
    mock: true
  military_personnel:
    cache_enabled: false
    enabled: true
    timeout: 30
    mock: false
  veteran_status:
    cache_enabled: true
    enabled: true
    timeout: 30
    mock: false
  address_validation:
    hostname: "sandbox-api.va.gov"
    api_key: "<AV_KEY>"
  health_benefit:
    mock: true
  profile_information:
<<<<<<< HEAD
    cache_enabled: true
=======
>>>>>>> 3e7f2b72
    enabled: true
    timeout: 30
    use_mocks: false

# Settings for IHub
ihub:
  url: "https://qacrmdac.np.crm.vrm.vba.va.gov"
  appointments:
    timeout: 30
    mock: true
  in_production: false

# Settings for Medical Devices Ordering Tool
mdot:
  prefill: true
  url: https://internal-dsva-vagov-staging-fwdproxy-1821450725.us-gov-west-1.elb.amazonaws.com:4466
  api_key: abcd1234abcd1234abcd1234abcd1234abcd1234
  mock: false
  enabled: false

# Settings for Decision Reviews
decision_review:
  benchmark_performance: true
  prefill: true
  url: https://sandbox-api.va.gov/services/appeals/v1/decision_reviews
  api_key: abcd1234abcd1234abcd1234abcd1234abcd1234
  mock: false
  pdf_validation:
    enabled: true
    url: https://sandbox-api.va.gov/services/vba_documents/v1
  s3:
    aws_access_key_id: ~
    aws_secret_access_key: ~
    region: region
    bucket: bucket
  v1:
    url: https://sandbox-api.va.gov/services/appeals/v2/decision_reviews

# Settings for modules/dhp_connected_devices
dhp:
  mock: false
  fitbit:
    client_id: ""
    client_secret: ""
    redirect_uri: "http://localhost:3000/dhp_connected_devices/fitbit-callback"
    scope: "heartrate activity nutrition sleep"
    code_challenge: ""
    code_verifier: ""
  s3:
    aws_access_key_id: ""
    aws_secret_access_key: ""
    bucket: ""
    region: "us-gov-west-1"

# Settings for modules/appeals_api
modules_appeals_api:
  token_validation:
    appeals_status:
      api_key: ""
    contestable_issues:
      api_key: ""
    higher_level_reviews:
      api_key: ""
    legacy_appeals:
      api_key: ""
    notice_of_disagreements:
      api_key: ""
    supplemental_claims:
      api_key: ""
  # The token generation values below are only used for development rake tasks.
  token_generation:
    ccg:
      config_uri: "https://dev-api.va.gov/oauth2/appeals/system/v1/.well-known/openid-configuration"
      # Get a client ID by submitting your public jwk here - make sure to check the boxes for the APIs under
      # "Client Credentials Grant APIs": https://developer.va.gov/onboarding/request-sandbox-access
      client_id: ""
      # Absolute path to the private key file matching the jwk:
      private_key_path: ""
    auth:
      config_uri: "https://dev-api.va.gov/oauth2/appeals/v1/.well-known/openid-configuration"
      # Get a client ID/secret by submitting this form - make sure to check the boxes for the APIs under
      # "Authorization Code Flow APIs": https://developer.va.gov/onboarding/request-sandbox-access
      client_id: ""
      client_secret: ""
      redirect_uri: ""
      user_email: ""
      user_password: ""
  slack:
    api_key: ""
    appeals_channel_id: ""
  documentation:
    path_enabled_flag: false
    wip_docs:
      # List of flags to indicate parts of documentation that are still WIP and not ready for production.
      # See the rswag:appeals_api:dev rake task, spec_helper, and DocHelpers#wip_doc_enabled? for usage info to opt-in.
      # NOTE: Do not remove this key even if it's empty.
  legacy_appeals_enabled: true
  reports:
    daily_decision_review:
      enabled: false
    weekly_decision_review:
      enabled: false
    daily_error:
      enabled: false
    weekly_error:
      enabled: false
  schema_dir: config/schemas
  evidence_submissions:
    location:
      prefix: http://some.fakesite.com/path
      replacement: http://another.fakesite.com/rewrittenpath
  s3:
    uploads_enabled: false
    aws_access_key_id: "aws_access_key_id"
    aws_secret_access_key: "aws_secret_access_key"
    region: "region"
    bucket: "bucket"
  status_simulation_enabled: false

onsite_notifications:
  public_key: ~
  template_ids:
    - "f9947b27-df3b-4b09-875c-7f76594d766d" # staging    - debt notification
    - "7efc2b8b-e59a-4571-a2ff-0fd70253e973" # production - debt notification

vre_counseling:
  prefill: true

vre_readiness:
  prefill: true

coe:
  prefill: true

adapted_housing:
  prefill: true

intent_to_file:
  prefill: true

ivc_champva:
  prefill: true

form_upload_flow:
  prefill: true

# Settings for Expiry Scanner
expiry_scanner:
  slack:
    channel_id: ~
  directories: ~

argocd:
  slack:
    api_key: ~

# Settings for Accredited Rep Management
acc_rep_management:
  prefill: true

# Settings for EVSS
evss:
  prefill: true
  url: https://csraciapp6.evss.srarad.com
  service_name: "wss-form526-services-web"
  alternate_service_name: "wss-form526-services-web-v2"
  cert_path: ~
  key_path: ~
  root_cert_path: ~
  versions:
    claims: 3.6
    common: 11.6
    documents: 3.7
  s3:
    uploads_enabled: false
    aws_access_key_id: EVSS_S3_AWS_ACCESS_KEY_ID_XYZ
    aws_secret_access_key: EVSS_S3_AWS_SECRET_ACCESS_KEY_XYZ
    bucket: evss_s3_bucket
    region: evss_s3_region
  disability_compensation_form:
    timeout: 55 # ~1 minute
    submit_timeout: 355 # ~6 minutes
  dvp:
    url: http://fake.dvp-docker-container
  letters:
    url: https://csraciapp6.evss.srarad.com
    timeout: 55
  ppiu:
    timeout: 30
  pciu:
    timeout: 30
  pciu_address:
    timeout: 30
  mock_claims: false
  mock_common_service: true
  mock_disabilities_form: true
  mock_gi_bill_status: false
  mock_itf: true
  mock_letters: false
  mock_pciu: true
  mock_pciu_address: false
  mock_ppiu: true
  mock_reference: true
  mock_vso_search: false
  aws:
    url: http://fake.evss-reference-data-service.dev/v1
    cert_path: ~
    key_path: ~
    root_ca: ~
  international_postal_codes: "config/evss/international_postal_codes.json"

# Settings for GI Bill Data Service
gids:
  url: https://dev.va.gov/gids
  open_timeout: 1
  read_timeout: 1

mvi_hca:
  url: http://example.com

# Settings for Healthcare Application
# This CA chain is nonsense but allows local development to work with pre-prod environment.
hca:
  prefill: true
  endpoint: https://test-foo.vets.gov
  timeout: 30
  ee:
    endpoint: "http://example.com"
    user: "HCASvcUsr"
    pass: "password"

# Settings for the facility locator
locators:
  vha: https://gis.va.gov/server/rest/services/VA/FacilitySitePoint_VHA/FeatureServer/0/
  nca: https://services3.arcgis.com/aqgBd3l68G8hEFFE/ArcGIS/rest/services/NCA_Facilities/FeatureServer/0
  vba: https://services3.arcgis.com/aqgBd3l68G8hEFFE/ArcGIS/rest/services/VBA_Facilities/FeatureServer/0
  vc: https://services3.arcgis.com/aqgBd3l68G8hEFFE/ArcGIS/rest/services/VHA_VetCenters/FeatureServer/0
  vha_access_satisfaction: https://www.accesstopwt.va.gov/
  vha_access_waittime: https://www.accesstocare.va.gov/
  base_path: https://services3.arcgis.com/aqgBd3l68G8hEFFE/ArcGIS/rest/services/
  gis_base_path: https://gis.va.gov/server/rest/services/VA
  drive_time_band_base_path: https://vhanflwebgistst.v08.med.va.gov
  providers_enabled: false
  mock_gis: false

ppms:
  url: https://some.fakesite.com
  apim_url: https://some.other.fakesite.com
  open_timeout: 15
  read_timeout: 55
  api_keys:
    fakekey: fakevalue

# Settings for MyHealthEVet
mhv:
  # include ranges first, then individual exceptions to the ranges last.
  facility_range: [[358, 718], [720, 740], [742, 758]]
  facility_specific: [["741MM"]] # 741 is excluded, but 741MM is included
  rx:
    host: https://mhv-api.example.com
    app_token: fake-app-token
    collection_caching_enabled: false
    mock: true
  sm:
    host: https://mhv-api.example.com
    app_token: fake-app-token
    mock: true
  bb:
    mock: true
    collection_caching_enabled: true
  account:
    mock: false
  medical_records:
    host: fake-host
    app_token: fake-app-token
    x_auth_key: fake-x-auth-key

# Settings for alternate MHV integration for mobile app
mhv_mobile:
  sm:
    app_token: fake-app-token

# Settings for Master Veteran Index
mvi:
  url: http://ps-dev.commserv.healthevet.va.gov:8110/psim_webservice/IdMWebService
  open_timeout: 15
  timeout: 30
  mock: false
  processing_code: T
  client_cert_path: /fake/client/cert/path
  client_key_path: /fake/client/key/path
  pii_logging: false

caseflow:
  mock: true
  app_token: PUBLICDEMO123
  host: https://dsva-appeals-certification-dev-1895622301.us-gov-west-1.elb.amazonaws.com
  timeout: 119
  # The forwardproxy timeout is 2m so I want something slightly less than that so we don't get the forwardproxy's html
  # response when we're expecting JSON.  Ideally, caseflow would respond quicker but they're still giving good responses
  # in over a minute.

vic:
  url: https://some.fakesite.com
  signing_key_path: /fake/signing/key/path

# Settings for (preneeds) burials.
preneeds:
  host: http://some.fakesite.com
  wsdl: "config/preneeds/wsdl/preneeds.wsdl"

webhooks:
  require_https: true

# Settings for VBA Document upload service module
vba_documents:
  v2_upload_endpoint_enabled: false
  v2_enabled: false
  documentation:
    path_enabled_flag: false
  report_enabled: false
  monthly_report: false
  location:
    prefix: http://some.fakesite.com/path
    replacement: http://another.fakesite.com/rewrittenpath
  s3:
    enabled: false
    aws_access_key_id: "aws_access_key_id"
    aws_secret_access_key: "aws_secret_access_key"
    region: "region"
    bucket: "bucket"
  sns:
    topic_arns:
      - vetsgov-arn
      - vagov-arn
  slack:
    enabled: false
    api_key: ""
    channel_id: ""
    default_alert_email: ""
    in_flight_notification_hung_time_in_days: 14
    renotification_in_minutes: 240
    update_stalled_notification_in_minutes: 180
  webhooks:
    registration_next_run_in_minutes: 15
    registration_max_retries: 3

#Settings for Ask VA Api Module
ask_va_api:
  prefill: true
  crm_api:
    auth_url: https://login.microsoftonline.us
    base_url: https://dev.integration.d365.va.gov
    client_id: client_id
    client_secret: secret
    resource: resource
    veis_api_path: eis/vagov.lob.ava/api
    tenant_id: abcdefgh-1234-5678-12345-11e8b8ce491e
    ocp_apim_subscription_key: subscription_key
    redis_token_expiry: 3540 # 59 minutes
    mock: true
    service_name: VEIS-API
  authentication:
    max_auth_retry_limit: 3
    retry_attempt_expiry: 604800 # 7 Days

#Settings for Claims Api Module
claims_api:
  pdf_generator_526:
    url: ~
    path: '/form-526ez-pdf-generator/v1/forms/'
    content_type: 'application/vnd.api+json'
  report_enabled: false
  audit_enabled: false
  s3:
    enabled: false
    aws_access_key_id: ~
    aws_secret_access_key: ~
    region: ~
    bucket: ~
  disability_claims_mock_override: false
  schema_dir: config/schemas
  slack:
    webhook_url: https://example.com
  claims_error_reporting:
    environment_name: ~
  v2_docs:
    enabled: false
  token_validation:
    api_key:
  benefits_documents:
    auth:
      ccg:
        client_id: ~
        rsa_key: ~
        aud_claim_url: ~
    host: https://sandbox-api.va.gov
    use_mocks: false
  poa_v2:
    disable_jobs: false

connected_apps_api:
  connected_apps:
    url: https://sandbox-api.va.gov/internal/auth/v3/user/connected-apps
    api_key: ~
    revoke_url: https://sandbox-api.va.gov/internal/auth/v3/user/consent

authorization_server_scopes_api:
  auth_server:
    url: https://sandbox-api.va.gov/internal/auth/v2/server

redis:
  host: localhost
  port: 6379
  app_data:
    url: redis://localhost:6379
  sidekiq:
    url: redis://localhost:6379
  rails_cache:
    url: redis://localhost:6379

# Settings for GovDelivery (email delivery)
govdelivery:
  staging_service: true
  server: stage-tms.govdelivery.com
  token: ~

# Settings for Education Benefits report uploading
reports:
  send_email: true
  aws:
    access_key_id: ~
    bucket: ~
    region: ~
    secret_access_key: ~
  spool10203_submission:
    emails:
      - Brian.Grubb@va.gov
      - dana.kuykendall@va.gov
      - Jennifer.Waltz2@va.gov
      - Joseph.Preisser@va.gov
      - Joshua.Lashbrook@va.gov
      - kathleen.dalfonso@va.gov
      - kyle.pietrosanto@va.gov
      - lihan@adhocteam.us
      - Lucas.Tickner@va.gov
      - Ricardo.DaSilva@va.gov
      - robert.shinners@va.gov
      - shay.norton@va.gov
      - tammy.hurley1@va.gov
    staging_emails:
      - Brian.Grubb@va.gov
      - Joseph.Preisser@va.gov
      - kyle.pietrosanto@va.gov
      - lihan@adhocteam.us
      - Lucas.Tickner@va.gov
      - Ricardo.DaSilva@va.gov
      - tammy.hurley1@va.gov
      - vfep_support_team@va.gov
      - eugenia.gina.ronat@accenturefederal.com
      - morgan.whaley@accenturefederal.com
      - m.c.shah@accenturefederal.com
      - d.a.barnes@accenturefederal.com
      - jacob.finnern@accenturefederal.com
      - hocine.halli@accenturefederal.com
      - adam.freemer@accenturefederal.com
  spool_submission:
    emails:
      - Brian.Grubb@va.gov
      - dana.kuykendall@va.gov
      - Jennifer.Waltz2@va.gov
      - Joseph.Preisser@va.gov
      - Joshua.Lashbrook@va.gov
      - kathleen.dalfonso@va.gov
      - kyle.pietrosanto@va.gov
      - lihan@adhocteam.us
      - Lucas.Tickner@va.gov
      - Ricardo.DaSilva@va.gov
      - shay.norton@va.gov
      - tammy.hurley1@va.gov
    staging_emails:
      - Brian.Grubb@va.gov
      - Joseph.Preisser@va.gov
      - kyle.pietrosanto@va.gov
      - lihan@adhocteam.us
      - Lucas.Tickner@va.gov
      - Ricardo.DaSilva@va.gov
      - tammy.hurley1@va.gov
      - vfep_support_team@va.gov
      - eugenia.gina.ronat@accenturefederal.com
      - morgan.whaley@accenturefederal.com
      - m.c.shah@accenturefederal.com
      - d.a.barnes@accenturefederal.com
      - jacob.finnern@accenturefederal.com
      - hocine.halli@accenturefederal.com
      - adam.freemer@accenturefederal.com
  year_to_date_report:
    emails:
      - 222A.VBAVACO@va.gov
      - 224B.VBAVACO@va.gov
      - 224C.VBAVACO@va.gov
      - Brandon.Scott2@va.gov
      - Brian.Grubb@va.gov
      - Christina.DiTucci@va.gov
      - EDU.VBAMUS@va.gov
      - John.McNeal@va.gov
      - Joseph.Preisser@va.gov
      - Joshua.Lashbrook@va.gov
      - kathleen.dalfonso@va.gov
      - kyle.pietrosanto@va.gov
      - Lucas.Tickner@va.gov
      - michele.mendola@va.gov
      - Ricardo.DaSilva@va.gov
      - shay.norton@va.gov
      - tammy.hurley1@va.gov
    staging_emails:
      - Brian.Grubb@va.gov
      - Joseph.Preisser@va.gov
      - kyle.pietrosanto@va.gov
      - lee.munson@va.gov
      - lihan@adhocteam.us
      - Lucas.Tickner@va.gov
      - matthew.ziolkowski@va.gov
      - Michael.Johnson19@va.gov
      - patrick.burk@va.gov
      - preston.sanders@va.gov
      - robyn.noles@va.gov
      - Ricardo.DaSilva@va.gov
      - tammy.hurley1@va.gov
      - vfep_support_team@va.gov
      - eugenia.gina.ronat@accenturefederal.com
      - morgan.whaley@accenturefederal.com
      - m.c.shah@accenturefederal.com
      - d.a.barnes@accenturefederal.com
      - jacob.finnern@accenturefederal.com
      - hocine.halli@accenturefederal.com
      - adam.freemer@accenturefederal.com

oidc:
  isolated_audience:
    default: ~
    claims: ~

sentry:
  dsn: ~

iam_ssoe:
  client_cert_path: ~
  client_key_path: ~
  client_id: "Mobile_App_API_Server_LOWERS"
  # oauth (rest) and sts (soap) services are on different hosts
  oauth_url: "https://int.fed.eauth.va.gov:444"
  sts_url: "https://preprod.services.eauth.va.gov:9301"
  timeout: 20

statsd:
  host: ~
  port: ~

shrine:
  claims:
    type: local
    path: claims

# Settings for maintenance window API
# Services should be a map from logical service name to PagerDuty service id
maintenance:
  pagerduty_api_url: https://api.pagerduty.com
  pagerduty_api_token: FAKE
  service_query_prefix: "External: "
  services:
    carma: P6XLE0T
    appeals: P9S4RFU
    arcgis: P45YBFA
    coe: PXXXXXX
    dslogon: P9DJJAV
    es: PH7OPR4
    evss: PZKWB6Y
    global: PLPSIB0
    idme: PVWB4R8
    logingov: P2SHMM9
    mvi: PCIPVGJ
    mhv: PP2ZZ2V
    search: PRG8HJI
    tims: PUL8OQ4
    vet360: PHVOGQ1
    vetext_vaccine: P9PG8HG
    vic: P7LW3MS
    hcq: PWGA814
  aws:
    access_key_id: ~
    bucket: ~
    region: ~
    secret_access_key: ~

# Note: in addition to enabling / disabling betamocks here, you _must_ also
# change the 'mock' bool for each service you want to mock in this settings file
betamocks:
  enabled: true
  recording: false
  cache_dir: ~
  services_config: config/betamocks/services_config.yml

# Settings for search
search:
  access_key: SEARCH_GOV_ACCESS_KEY
  affiliate: va
  mock_search: false
  url: https://search.usa.gov/api/v2

# Settings for search-typeahead
search_typeahead:
  api_key: API_GOV_ACCESS_KEY
  name: va
  url: https://api.gsa.gov/technology/searchgov/v1

  # Settings for search-click-tracking
search_click_tracking:
  access_key: SEARCH_GOV_ACCESS_KEY
  affiliate: va
  mock: false
  url: https://api.gsa.gov/technology/searchgov/v2

bgs:
  application: ~
  client_station_id: ~
  client_username: ~
  env: ~
  mock_response_location: ~
  mock_responses: ~
  ssl_verify_mode: "peer"
  url: "https://something.fake.va.gov"

directory:
  url: http://example.com/services/apps/v0/
  apikey: fake_apikey
  health_server_id: ~

va_mobile:
  url: "https://veteran.apps.va.gov"
  ppms_base_url: "https://staff.apps.va.gov"
  mock: false
  key_path: /fake/client/key/path
  timeout: 25

vetext:
  url: "https://something.fake.va.gov"
  mock: false
  token: fake_token
  timeout: 15

hqva_mobile:
  url: "https://veteran.apps.va.gov"
  mock: false
  key_path: /app/secret/health-quest.key
  development_key_path: modules/health_quest/config/rsa/sandbox_rsa
  timeout: 15
  facilities:
    url: "https://staging-api.va.gov"
    ids_path: "/facilities_api/v1/va"
  lighthouse:
    url: "https://sandbox-api.va.gov"
    pgd_path: "/services/pgd/v0/r4"
    pgd_token_path: "/oauth2/pgd/v1/token"
    health_api_path: "/services/fhir/v0/r4"
    health_token_path: "/oauth2/health/system/v1/token"
    host: "sandbox-api.va.gov"
    pgd_aud_claim_url: "https://deptva-eval.okta.com/oauth2/aus8x27nv4g4BS01v2p7"
    health_aud_claim_url: "https://deptva-eval.okta.com/oauth2/aus8nm1q0f7VQ0a482p7"
    condition_aud_claim_url: "https://deptva-eval.okta.com/oauth2/aus8nm1q0f7VQ0a482p7/v1/token"
    claim_common_id: "0oabja2lpllERXWxo2p7"
    grant_type: "client_credentials"
    client_assertion_type: "urn:ietf:params:oauth:client-assertion-type:jwt-bearer"
    redis_session_prefix: "healthquest_lighthouse"
    health_api: "health_api"
    pgd_api: "pgd_api"
    mock: false
    key_path: /app/secret/health-quest.lighthouse.key
    pgd_api_scopes:
      - "launch launch/patient"
      - "patient/Observation.read"
      - "patient/Observation.write"
      - "patient/Questionnaire.read"
      - "patient/Questionnaire.write"
      - "patient/QuestionnaireResponse.read"
      - "patient/QuestionnaireResponse.write"
    health_api_scopes:
      - "launch launch/patient"
      - "patient/Appointment.read"
      - "patient/Location.read"
      - "patient/Organization.read"
      - "patient/Patient.read"
      - "patient/Condition.read"
      - "patient/Observation.read"
      - "patient/Practitioner.read"
      - "patient/Medication.read"
      - "system/Endpoint.read"

# settings va.gov uses related to lighthouse api's
lighthouse:
  auth:
    ccg:
      client_id: ~
      rsa_key: ~
  api_key: fake_key
  benefits_claims:
    host: https://sandbox-api.va.gov
    access_token:
      aud_claim_url: https://deptva-eval.okta.com/oauth2/ausdg7guis2TYDlFe2p7/v1/token
      client_id: ~
      rsa_key: ~
    use_mocks: false
    form526:
      host: https://staging-api.va.gov
      access_token:
        aud_claim_url: https://deptva-eval.okta.com/oauth2/ausdg7guis2TYDlFe2p7/v1/token
        client_id: ~
        rsa_key: ~
      use_mocks: false
  benefits_documents:
    host: https://sandbox-api.va.gov
    access_token:
      aud_claim_url: https://deptva-eval.okta.com/oauth2/ausi3ui83fLa68IJv2p7/v1/token
    use_mocks: false
  benefits_education:
    host: https://sandbox-api.va.gov
    access_token:
      client_id: ~
      rsa_key: ~
      aud_claim_url: https://deptva-eval.okta.com/oauth2/ausln2mo4jCAYRrlR2p7/v1/token
    use_mocks: false
  benefits_intake:
    host: https://sandbox-api.va.gov
    path: /services/vba_documents
    version: v1
    use_mocks: false
    api_key: ~
    report:
      stale_sla: 10 # days
      batch_size: 1000
  letters_generator:
    url: https://sandbox-api.va.gov
    path: /services/va-letter-generator/v1/
    use_mocks: false
    access_token:
      path: oauth2/va-letter-generator/system/v1/token
      client_id: ~
      rsa_key: ~
      aud_claim_url: https://deptva-eval.okta.com/oauth2/ausftw7zk6eHr7gMN2p7/v1/token
  benefits_reference_data:
    url: https://sandbox-api.va.gov
    path: services/benefits-reference-data
    version: v1
  direct_deposit:
    host: https://sandbox-api.va.gov
    access_token:
      aud_claim_url: https://deptva-eval.okta.com/oauth2/ausi0e21hbv5iElEh2p7/v1/token
      client_id: ~
      rsa_key: ~
    use_mocks: false
  veterans_health:
    url: https://sandbox-api.va.gov
    fast_tracker:
      client_assertion_type: "urn:ietf:params:oauth:client-assertion-type:jwt-bearer"
      api_scope:
        - "launch"
        - "patient/AllergyIntolerance.read"
        - "patient/DiagnosticReport.read"
        - "patient/Patient.read"
        - "system/Patient.read"
        - "patient/Observation.read"
        - "patient/Practitioner.read"
        - "patient/MedicationRequest.read"
        - "patient/Condition.read"
      aud_claim_url: "https://deptva-eval.okta.com/oauth2/aus8nm1q0f7VQ0a482p7/v1/token"
      client_id: "0oaaxkp0aeXEJkMFw2p7"
      grant_type: "client_credentials"
      api_key: /app/secret/lighthouse_fast_track_api.key
  facilities:
    url: https://sandbox-api.va.gov
    api_key: fake_key
  veteran_verification:
    host: https://staging-api.va.gov
    aud_claim_url: https://deptva-eval.okta.com/oauth2/ausi3u00gw66b9Ojk2p7/v1/token
    use_mocks: false
    form526:
      host: https://staging-api.va.gov
      access_token:
        client_id: ~
        rsa_key: ~
      use_mocks: false
  s3:
    uploads_enabled: false
    bucket: lighthouse_s3_bucket
    region: lighthouse_s3_region

mail_automation:
  url: https://viccs-api-test.ibm-intelligent-automation.com
  endpoint: /mas/api/test/masInsertAndInitiateApcasClaimProcessing
  token_endpoint: /pca/api/test/token
  client_id: va_gov_test
  client_secret: fake_key

forms:
  url: https://sandbox-api.va.gov/services/va_forms/v0/
  mock: false

vbms:
  url: "https://internal-dsva-vagov-dev-fwdproxy-1893365470.us-gov-west-1.elb.amazonaws.com:4449"
  saml: "vetsapi.client.vbms.aide.oit.va.gov.saml-token.xml"
  ca_cert: VBMS-Client-Signing-CA.crt
  cert: vetsapi.client.vbms.aide.oit.va.gov.crt
  client_keyfile: vetsapi.client.vbms.aide.oit.va.gov.p12
  server_cert: vbms.aide.oit.va.gov.crt
  environment_directory: /app/secret
  env: test

vet_verification:
  key_path: modules/veteran_verification/spec/fixtures/verification_test.pem
  mock_bgs: false
  mock_bgs_url: false

github_stats:
  username: github-stats-rake
  token: fake_token

google_analytics:
  url: "https://internal-dsva-vagov-staging-fwdproxy-1821450725.us-gov-west-1.elb.amazonaws.com:4473"
  tracking_id: ~

covid_vaccine:
  allowed_facilities:
    [
      402,
      405,
      436,
      437,
      438,
      442,
      459,
      460,
      463,
      501,
      502,
      503,
      504,
      506,
      508,
      509,
      512,
      515,
      516,
      517,
      518,
      519,
      520,
      521,
      523,
      526,
      528,
      529,
      531,
      534,
      537,
      538,
      539,
      540,
      541,
      542,
      544,
      546,
      548,
      549,
      550,
      552,
      553,
      554,
      556,
      557,
      558,
      561,
      562,
      564,
      565,
      568,
      570,
      573,
      575,
      578,
      580,
      581,
      583,
      585,
      586,
      589,
      590,
      593,
      595,
      596,
      598,
      600,
      603,
      605,
      607,
      608,
      610,
      612,
      613,
      614,
      618,
      619,
      620,
      621,
      623,
      626,
      629,
      630,
      631,
      632,
      635,
      636,
      637,
      640,
      642,
      644,
      646,
      648,
      649,
      650,
      652,
      653,
      654,
      655,
      656,
      657,
      658,
      659,
      660,
      662,
      663,
      664,
      666,
      667,
      668,
      671,
      672,
      673,
      674,
      675,
      676,
      678,
      679,
      687,
      688,
      689,
      691,
      692,
      693,
      695,
      740,
      756,
      757,
    ]
  enrollment_service:
    job_enabled: false
    sftp:
      host: fake_host
      port: ~
      username: fake_username
      password: fake_password

virtual_agent:
  webchat_secret: fake_secret
  webchat_secret_msft: fake_secret
  webchat_secret_nlu: fake_secret
  webchat_pva2_secret: fake_secret
  webchat_root_bot_secret: fake_secret
  lighthouse_api_uri: https://sandbox-api.va.gov/services/appeals/v0/appeals
  lighthouse_api_key: fake_api_key
  cxdw_client_secret: fake_secret
  cxdw_client_id: fake_id
  cxdw_app_uri: fake_app_uri
  cxdw_dataverse_uri: fake_dataverse_uri
  cxdw_table_prefix: fake_table_prefix
  speech_token_request_uri: https://eastus.api.cognitive.microsoft.com/sts/v1.0/issuetoken
  speech_token_subscription_key: fake_speech_token_subscription_key

# Settings for notifications client
vanotify:
  client_url: http://fakeapi.com
  services:
    va_gov:
      api_key: fake_secret
      template_id:
        burial_claim_confirmation_email_template_id: burial_claim_confirmation_email_template_id
        ch31_vbms_form_confirmation_email: ch31_vbms_fake_template_id
        ch31_central_mail_form_confirmation_email: ch31_central_mail_fake_template_id
        career_counseling_confirmation_email: career_counseling_confirmation_email_template_id
        form527ez_confirmation_email: form527ez_confirmation_email_template_id
        preneeds_burial_form_email: preneeds_burial_form_email_template_id
        contact_info_change: fake_template_id
        form0994_confirmation_email: form0994_confirmation_email_template_id
        form0994_extra_action_confirmation_email: form0994_extra_action_confirmation_email_template_id
        form1990_confirmation_email: form1990_confirmation_email_template_id
        form1990e_confirmation_email: form1990e_confirmation_email_template_id
        form1990meb_approved_confirmation_email: form1990meb_approved_confirmation_email_template_id
        form1990meb_offramp_confirmation_email: form1990meb_offramp_confirmation_email_template_id
        form1990meb_denied_confirmation_email: form1990meb_denied_confirmation_email_template_id
        form1995_confirmation_email: form1995_confirmation_email_template_id
        form21_0966_confirmation_email: form21_0966_confirmation_email_template_id
        form21_0972_confirmation_email: form21_0972_confirmation_email_template_id
        form21_10203_confirmation_email: form21_10203_confirmation_email_template_id
        form21_10210_confirmation_email: form21_10210_confirmation_email_template_id
        form20_10206_confirmation_email: form20_10206_confirmation_email_template_id
        form20_10207_confirmation_email: form20_10207_confirmation_email_template_id
        form21_0845_confirmation_email: form21_0845_confirmation_email_template_id
        form21p_0847_confirmation_email: form21p_0847_confirmation_email_template_id
        form21_4142_confirmation_email: form21_4142_confirmation_email_template_id
        form40_0247_confirmation_email: form40_0247_confirmation_email_template_id
        form526_confirmation_email: fake_template_id
        form526_submission_failed_email: fake_template_id
        form5490_confirmation_email: form5490_confirmation_email_template_id
        form5495_confirmation_email: form5495_confirmation_email_template_id
        form686c_confirmation_email: fake_template_id
        form686c_reminder_email: fake_template_id
        form1010ez_reminder_email: fake_template_id
        form1880_reminder_email: form1880_reminder_email_template_id
        in_progress_reminder_email_generic: fake_template_id
        covid_vaccine_registration: fake_template_id
        covid_vaccine_expanded_registration: fake_template_id
        direct_deposit: direct_deposit_template_id
        direct_deposit_edu: edu_template_id
        direct_deposit_comp_pen: comp_pen_template_id
        login_reactivation_email: reactivation_email_test_b
    lighthouse:
      api_key: fake_secret
    dmc:
      api_key: fake_secret
      template_id:
        fsr_confirmation_email: fake_template_id
        vha_new_copay_statement_email: fake_template_id
        fsr_streamlined_confirmation_email: fake_template_id
    check_in:
      api_key: fake_secret
      sms_sender_id: fake_secret
      template_id:
        claim_submission_success_text: fake_template_id
        claim_submission_duplicate_text: fake_template_id
        claim_submission_error_text: fake_template_id
    oracle_health:
      sms_sender_id: fake_secret
      template_id:
        claim_submission_success_text: fake_template_id
        claim_submission_duplicate_text: fake_template_id
        claim_submission_error_text: fake_template_id
    benefits_decision_review:
      api_key: fake_secret
    benefits_disability:
      api_key: fake_secret
      template_id:
        form526_document_upload_failure_notification_template_id: form526_document_upload_failure_notification_template_id
        form4142_upload_failure_notification_template_id: form4142_upload_failure_notification_template_id
    ivc_champva:
      api_key: fake_secret
      template_id:
        form_10_10d_email: form_10_10d_email
        form_10_7959f_1_email: form_10_7959f_1_email
        form_10_7959f_2_email: form_10_7959f_2_email
        form_10_7959c_email: form_10_7959c_email
        form_10_7959a_email: form_10_7959a_email
    health_apps_1010:
      api_key: fake_secret
      template_id:
        form1010_ez_failure_email: fake_template_id
  mock: false
  links:
    connected_applications: https://www.va.gov/profile/connected-applications
    password_reset: https://www.va.gov/resources/signing-in-to-vagov/#what-if-i-cant-sign-in-to-vago

# Settings to connect to the drupal forms graphql api
va_forms:
  drupal_username: ~
  drupal_password: ~
  drupal_url: https://fake-url.com
  form_reloader:
    enabled: false
  # A notification for when a forms url has changed
  slack:
    enabled: false
    api_key: ""
    channel_id: ""

# Settings for connecting to genISIS, this is the storage system for the COVID Research initiative
genisis:
  base_url: https://vaausapprne60.aac.dva.va.gov
  service_path: /COVID19Service
  user: TestUser
  pass: bogus

# Settings for connecting AFS Veteran Services
dgi:
  jwt:
    public_key_path: modules/meb_api/spec/fixtures/dgi_public_test.pem
    private_key_path: modules/meb_api/spec/fixtures/dgi_private_test.pem
  vets:
    url: "https://jenkins.ld.afsp.io:32512/vets-service/v1/" # Docker setup for microservice
    mock: false

# Settings for the VEText integration (mobile push notifications)
vetext_push:
  va_mobile_app_sid: mobile-app-sid
  va_mobile_app_debug_sid: mobile-app-debug-sid
  base_url: https://vetext1.r01.med.va.gov
  user: vets-api-username
  pass: secret

res:
  base_url: ~
  api_key: ~

veteran_readiness_and_employment:
  base_url: ~
  credentials: ~
  auth_endpoint: ~
  daily_report:
    emails:
      - VRC.VBABOS@va.gov
      - VRE.VBAPRO@va.gov
      - VRE.VBANYN@va.gov
      - VRC.VBABUF@va.gov
      - VRE.VBAHAR@va.gov
      - vre.vbanew@va.gov
      - VREBDD.VBAPHI@va.gov
      - VRE.VBAPIT@va.gov
      - VRE.VBABAL@va.gov
      - VRE.VBAROA@va.gov
      - VRE.VBAHUN@va.gov
      - VRETMP.VBAATG@va.gov
      - VRE281900.VBASPT@va.gov
      - VRC.VBAWIN@va.gov
      - VRC.VBACMS@va.gov
      - VREAPPS.VBANAS@va.gov
      - VRC.VBANOL@va.gov
      - VRE.VBAMGY@va.gov
      - VRE.VBAJAC@va.gov
      - VRE.VBACLE@va.gov
      - VRE.VBAIND@va.gov
      - VRE.VBALOU@va.gov
      - VAVBACHI.VRE@va.gov
      - VRE.VBADET@va.gov
      - VREApplications.VBAMIW@va.gov
      - VRC.VBASTL@va.gov
      - VRE.VBADES@va.gov
      - VRE.VBALIN@va.gov
      - VRC.VBASPL@va.gov
      - VRE.VBADEN@va.gov
      - VRC.VBAALB@va.gov
      - VRE.VBASLC@va.gov
      - VRC.VBAOAK@va.gov
      - ROVRC.VBALAN@va.gov
      - VRE.VBAPHO@va.gov
      - VRE.VBASEA@va.gov
      - VRE.VBABOI@va.gov
      - VRE.VBAPOR@va.gov
      - VREAPPS.VBAWAC@va.gov
      - VRE.VBALIT@va.gov
      - VREBDD.VBAMUS@va.gov
      - VRE.VBAREN@va.gov
      - MBVRE.VBASAJ@va.gov
      - VRE.VBAMPI@va.gov
      - VRE.VBAHOU@va.gov
      - VRE.VBAWAS@va.gov
      - VRE.VBAMAN@va.gov
      - EBENAPPS.VBASDC@va.gov
      - VRE.VBATOG@va.gov
      - VRE.VBAMAN@va.gov
      - VRC.VBAFHM@va.gov
      - VRC.VBAFAR@va.gov
      - VRC.VBAFAR@va.gov
      - VRE.VBADEN@va.gov
      - VRE.VBAWIC@va.gov
      - VRC.VBAHON@va.gov
      - VAVBA/WIM/RO/VR&E@vba.va.gov
      - VRE.VBAANC@va.gov
      - VRE.VBAPIT@va.gov
      - VRE-CMS.VBAVACO@va.gov

# Settings for connecting to the va.gov Google Analytics for the Cypress Viewport Updater
google_analytics_cvu:
  type: service_account
  project_id: vsp-analytics-and-insights
  private_key_id: ~
  private_key: ~
  client_email: va-gov-top-user-viewports@vsp-analytics-and-insights.iam.gserviceaccount.com
  client_id: ~
  auth_uri: https://accounts.google.com/o/oauth2/auth
  token_uri: https://oauth2.googleapis.com/token
  auth_provider_x509_cert_url: https://www.googleapis.com/oauth2/v1/certs
  client_x509_cert_url: https://www.googleapis.com/robot/v1/metadata/x509/va-gov-top-user-viewports%40vsp-analytics-and-insights.iam.gserviceaccount.com

# Settings for connecting to the cypress-viewport-updater-bot GitHub app
github_cvu:
  installation_id: ~
  integration_id: ~
  private_pem: ~

chip:
  url: https://vpce-06399548ef94bdb41-lk4qp2nd.execute-api.us-gov-west-1.vpce.amazonaws.com
  base_path: dev
  api_gtwy_id: 2dcdrrn5zc
  redis_timeout: 30
  mock: true
  mobile_app:
    tenant_id: 6f1c8b41-9c77-469d-852d-269c51a7d380
    username: 'testuser'
    password: '12345'

check_in:
  vaos:
    mock: false
  map_api:
    url: https://veteran.apps-staging.va.gov
    service_name: MAP-API
  travel_reimbursement_api:
    auth_url: https://login.microsoftonline.us
    auth_url_v2: ~
    tenant_id: abcdefgh-1234-5678-12345-11e8b8ce491e
    claims_url: https://dev.integration.d365.va.gov
    claims_url_v2: ~
    claims_base_path: EC/ClaimIngestSvc
    redis_token_expiry: 3540 # 59 minutes
    service_name: BTSSS-API
  authentication:
    max_auth_retry_limit: 3
    retry_attempt_expiry: 604800 # 7 Days
  chip_api:
    url: https://vpce-06399548ef94bdb41-lk4qp2nd.execute-api.us-gov-west-1.vpce.amazonaws.com
    base_path: dev
    host: vpce-06399548ef94bdb41-lk4qp2nd.execute-api.us-gov-west-1.vpce.amazonaws.com
    tmp_api_user: TzY6DFrnjPE8dwxUMbFf9HjbFqRim2MgXpMpMciXJFVohyURUJAc7W99rpFzhfh2B3sVnn4
    tmp_api_id: 2dcdrrn5zc
    tmp_api_username: vetsapiTempUser
    service_name: CHIP-API
    mock: false
    key_path: fake_api_path
    redis_session_prefix: check_in
    timeout: 30
  chip_api_v2:
    url: https://vpce-06399548ef94bdb41-lk4qp2nd.execute-api.us-gov-west-1.vpce.amazonaws.com
    base_path: dev
    host: vpce-06399548ef94bdb41-lk4qp2nd.execute-api.us-gov-west-1.vpce.amazonaws.com
    tmp_api_user: TzY6DFrnjPE8dwxUMbFf9HjbFqRim2MgXpMpMciXJFVohyURUJAc7W99rpFzhfh2B3sVnn4
    tmp_api_id: 2dcdrrn5zc
    tmp_api_username: vetsapiTempUser
    service_name: CHIP-API
    mock: false
    key_path: fake_api_path
    redis_session_prefix: check_in_chip_v2
    timeout: 30
  lorota_v2:
    url: https://vpce-06399548ef94bdb41-lk4qp2nd.execute-api.us-gov-west-1.vpce.amazonaws.com
    host: vpce-06399548ef94bdb41-lk4qp2nd.execute-api.us-gov-west-1.vpce.amazonaws.com
    base_path: dev
    api_id: 22t00c6f97
    api_key: fake_key
    service_name: LoROTA-API
    mock: false
    key_path: fake_api_path
    redis_session_prefix: check_in_lorota_v2
    redis_token_expiry: 43200 # 12 Hours

rack:
  cookie_secret: ~

# Settings for BID Services
bid:
  awards:
    base_url: ~
    credentials: ~
    mock: true

rrd:
  alerts:
    recipients:
      - fake_email
  event_tracking:
    recipients:
      - fake_email
  mas_tracking:
    recipients:
      - fake_email
  mas_all_claims_tracking:
    recipients:
      - fake_email
  pact_tracking:
    recipients:
      - fake_email

virtual_regional_office:
  url: http://localhost:8120
  api_key: 9d3868d1-ec15-4889-8002-2bff1b50ba62
  evidence_pdf_path: evidence-pdf
  ctn_classification_path: classifier
  vagov_classification_path: contention-classification/va-gov-claim-classifier
  max_cfi_path: employee-experience/max-ratings
  ep_merge_path: employee-experience-ep-merge-app/merge

# Settings for Test User Dashboard modules
test_user_dashboard:
  env: dev
  github_oauth:
    client_id:
    client_secret:

websockets:
  websocket_settings: false

lighthouse_health_immunization:
  client_id: "0oad0xggirKLf2ger2p7"
  audience_claim_url: "https://deptva-eval.okta.com/oauth2/aus8nm1q0f7VQ0a482p7/v1/token"
  key_path: ~
  access_token_url: "https://sandbox-api.va.gov/oauth2/health/system/v1/token"
  api_url: "https://sandbox-api.va.gov/services/fhir/v0/r4"
  scopes:
    - "launch launch/patient"
    - "patient/Immunization.read"
    - "patient/Location.read"

mobile_lighthouse:
  client_id: "0oajpx78t3M8kurld2p7"
  rsa_key: ~

token_validation:
  url: https://dev-api.va.gov/internal/auth

notifications:
  public_key: ~

sidekiq:
  github_organization: ~
  github_team: ~
  github_oauth_key: ~
  github_oauth_secret: ~
  github_api_key: ~

flipper:
  mute_logs: false
  github_organization: ~
  github_team: ~
  github_oauth_key: ~
  github_oauth_secret: ~
  github_api_key: ~

lgy:
  base_url: http://www.example.com
  app_id: ~
  api_key: ~
  mock_coe: true

lgy_sahsha:
  base_url: http://www.example.com
  app_id: ~
  api_key: ~
  mock_coe: false

form526_backup:
  enabled: true
  # Can be single or multi, to send 1 payload or many, to central mail
  submission_method: "single"
  api_key: ~
  url: https://sandbox-api.va.gov/services/vba_documents/v1/
  aws:
    bucket: ~
    region: ~
    access_key_id: ~
    secret_access_key: ~

benefits_intake_service:
  enabled: true
  api_key: ~
  url: ~
  aws:
    bucket: ~
    region: ~
    access_key_id: ~
    secret_access_key: ~

form526_export:
  aws:
    bucket: ~
    region: ~
    access_key_id: ~
    secret_access_key: ~

forms_api_benefits_intake:
  api_key: ~
  url: https://sandbox-api.va.gov/services/vba_documents/v1/

form1095_b:
  s3:
    aws_access_key_id: ~
    aws_secret_access_key: ~
    bucket: "bucket"
    enabled: true
    region: "region"

ivc_forms:
  s3:
    aws_access_key_id: ~
    aws_secret_access_key: ~
    bucket: "bucket"
    enabled: true
    region: "region"
  sidekiq:
    missing_form_status_job:
      enabled: true


coverband:
  github_organization: ~
  github_team: ~
  github_oauth_key: ~
  github_oauth_secret: ~
  github_api_key: ~

dogstatsd:
  enabled: false

vha:
  sharepoint:
    sharepoint_url: "dvagov.sharepoint.com"
    client_id: "fake_sharepoint_client_id"
    client_secret: "fake_sharepoint_client_secret"
    tenant_id: "fake_sharepoint_tenant_id"
    resource: "00000003-0000-0ff1-ce00-000000000000"
    service_name: "VHA-SHAREPOINT"
    base_path: "/sites/vhafinance/MDW"
    authentication_url: "https://accounts.accesscontrol.windows.net"
    mock: true

avs:
  mock: true
  timeout: 55
  url: "https://something.fake.va.gov"
  api_jwt: abcd1234abcd1234abcd1234abcd1234abcd1234

brd:
  api_key: 'fake_key'
  base_name: 'https://something.fake.va.gov'


travel_pay:
  sts:
    service_account_id: ~
  mock: true
  veis:
    client_id: ~
    client_secret: ~
    resource: ~
    tenant_id: ~
    auth_url: https://login.microsoftonline.us
  subscription_key: ~
  base_url: ~
  client_number: ~
  service_name: BTSSS-API

xlsx_file_fetcher:
  github_access_token: ~

vye:
  ivr_key: ~
  # The scrypt hash below contains keyword arguments that are passed wholesale to OpenSSL::KDF::scrypt:
  #
  # | Key  | Description                                          |
  # | ---- | ---------------------------------------------------- |
  # | salt | Salt                                                 |
  # | N    | CPU/memory cost parameter. This must be a power of 2 |
  # | r    | Block size parameter                                 |
  # | p    | Parallelization parameter                            |
  #
  # See OpenSSL documentation for more information:
  #   https://ruby-doc.org/core-3.1.2/OpenSSL/KDF.html#method-c-scrypt
  # See OWASP Cheat Sheet Series for more information about the best configuration for production:
  #   https://cheatsheetseries.owasp.org/cheatsheets/Password_Storage_Cheat_Sheet.html#scrypt
  scrypt:
    salt: ~
    N: 16384
    r: 8
    p: 1
    length: 16
  s3:
    access_key_id: ~
    secret_access_key: ~
    region: ~
    bucket: ~

schema_contract:
  appointments_index: 'modules/vaos/app/schemas/appointments_index.json'
  test_index: 'spec/fixtures/schema_contract/test_schema.json'

form_mock_ae_design_patterns:
  prefill: true<|MERGE_RESOLUTION|>--- conflicted
+++ resolved
@@ -282,10 +282,6 @@
   health_benefit:
     mock: true
   profile_information:
-<<<<<<< HEAD
-    cache_enabled: true
-=======
->>>>>>> 3e7f2b72
     enabled: true
     timeout: 30
     use_mocks: false
