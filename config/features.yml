---
# Add a new feature toggle here to ensure that it is initialized in all environments.
#
# Features are enabled by default in the test environment and disabled by default in other environments.
# To default a feature to enabled in development, set the `enable_in_development` key to true.
#
# The description should contain any relevant information for an admin who may toggle the feature.
#
# The actor_type should be either `user` for features you want to be "sticky" for a logged in user (default)
#  or `cookie_id` of you wish to use the Google Analytics id as the unique identifier.

# Sorted using http://yaml-sorter.herokuapp.com/

features:
  this_is_only_a_test:
    actor_type: user
    description: Used in feature_toggles_controller_spec.
  this_is_only_a_test_two:
    actor_type: user
    description: Used in feature toggle specs.
  accredited_representative_portal_custom_login:
    actor_type: cookie_id
    description: Controls whether the ARP application uses its custom login page or the platform login.
    enable_in_development: true
  accredited_representative_portal_frontend:
    actor_type: user
    description: Enables the frontend of the accredited representative portal
    enable_in_development: true
  accredited_representative_portal_api:
    actor_type: user
    description: Enables the endpoints of the accredited representative portal
    enable_in_development: true
  accredited_representative_portal_intent_to_file_api:
    actor_type: user
    description: Enables the endpoints of the accredited representative portal intent to file
    enable_in_development: true
  accredited_representative_portal_search:
    actor_type: user
    description: Enables the people search of the accredited representative portal
    enable_in_development: true
  accredited_representative_portal_self_service_auth:
    actor_type: user
    description: Enables the self-service authorization of the accredited representative portal
  accredited_representative_portal_form_21a:
    actor_type: user
    description: >
      When enabled, shows form 21a in the accredited representative portal.
      NOTE: content-build is using "vagovprod: false" to also hide the form 21a in production.
    enable_in_development: true
  accredited_representative_portal_submissions:
    actor_type: user
    description: Enables the form submissions view in the accredited representative portal
    enable_in_development: true
  accredited_representative_portal_email_delivery_callback:
    actor_type: user
    description: Enables a custom email delivery callback to track and log all notification statuses beyond errors
  aedp_vadx:
    actor_type: user
    description: Enables the VADX experimental features in the AEDP application
    enable_in_development: true
  all_claims_add_disabilities_enhancement:
    actor_type: user
    description: Enables enhancement to the 21-526EZ "Add Disabilities" page being implemented by the Conditions Team.
    enable_in_development: true
  appointments_consolidation:
    actor_type: user
    description: For features being tested while merging logic for appointments between web and mobile
  arm_use_datadog_real_user_monitoring:
    actor_type: user
    description: Enables Datadog Real User Monitoring for ARM apps (Find a Rep, Appoint a Rep)
  ask_va_announcement_banner:
    actor_type: cookie_id
    description: >
      The Ask VA announcement banner displays message(s) to visitors
      from the CRM-managed, expirable notifications - as retrieved
      from the /ask_va_api/v0/announcements endpoint.
    enable_in_development: true
  ask_va_alert_link_to_old_portal:
    actor_type: user
    description: >
      The Ask VA form alert banner with a link to the old portal. To use while form is down for maintenance.
    enable_in_development: true
  ask_va_canary_release:
    actor_type: cookie_id
    description: >
      Percent of visitors to keep in the updated Ask VA experience on VA.gov.
      All other users are redirected to the legacy experience.
      To route or retain all users, set to 0% for legacy or 100% for the
      updated experience on VA.gov.
      NOTE: When ready for all users to be in the updated experience on
      VA.gov, set this toggle to "Enabled", rather than specifying 100%
      in the percentage.
    enable_in_development: true
  ask_va_mock_api_for_testing:
    actor_type: cookie_id
    description: >
      Use mock API responses in the Ask VA application UI.
      This is used for testing purposes only and should not be enabled in production.
      We need to remove this feature from the codebase ASAP.
      Mocks shouldn't live in the app logic. If needed, add at the API/middleware level.
    enable_in_development: true
  ask_va_api_maintenance_mode:
    actor_type: user
    description: >
      A system-wide control flag that governs the overall availability of Ask VA API endpoints.
      When enabled, the API restricts external access and returns a service unavailable response across all routes.
      Primarily used for coordinated maintenance windows or temporary system suspensions,
      allowing the team to manage API exposure dynamically without requiring a redeploy.
    enable_in_development: true
  ask_va_api_patsr_separation:
    actor_type: user
    description: >
      Use new CRM environments for Ask VA API
    enable_in_development: true
  auth_exp_vba_downtime_message:
    actor_type: user
    description: Show downtime message on Profile and My VA for planned VBA maintenance
  avs_enabled:
    actor_type: user
    description: Enables the After Visit Summary API.
    enable_in_development: true
  bcas_letters_use_lighthouse:
    actor_type: user
    description: Use lighthouse instead of EVSS to view/download benefit letters.
    enable_in_development: true
  benefits_documents_use_lighthouse:
    actor_type: user
    description: Use lighthouse instead of EVSS to upload benefits documents.
    enable_in_development: false
  benefits_require_gateway_origin:
    actor_type: user
    description: Requires that all requests made to endpoints in appeals_api and vba_documents be made through the gateway
  bgs_param_logging_enabled:
    actor_type: user
    description: Enables logging of BGS parameters (filtered in production)
  bpds_service_enabled:
    actor_type: user
    description: Enables the BPDS service
  caregiver_use_facilities_API:
    actor_type: cookie_id
    description: Allow list of caregiver facilites to be fetched by way of the Facilities API.
  caregiver_browser_monitoring_enabled:
    actor_type: user
    description: Enables Datadog Real Time User Monitoring
  cerner_non_eligible_sis_enabled:
    actor_type: user
    description: Enables Sign in Service for cerner authentication
  decision_reviews_4142_banner:
    actor_type: user
    description: Enables the re-authorization banner on the 4142 legalese page
  document_upload_validation_enabled:
    actor_type: user
    description: Enables stamped PDF validation on document upload
    enable_in_development: true
  dv_email_notification:
    actor_type: user
    description: Enables dependents verification emails
  hca_browser_monitoring_enabled:
    actor_type: user
    description: Enables browser monitoring for the health care application.
  hca_disable_bgs_service:
    actor_type: user
    description: Do not call the BGS Service when this is turned on. Instead return 0 for rating.
  hca_enrollment_status_override_enabled:
    actor_type: user
    description: Enables override of enrollment status for a user, to allow multiple submissions with same user.
  hca_insurance_v2_enabled:
    actor_type: user
    description: Enables the the upgraded insurance section of the Health Care Application
    enable_in_development: true
  hca_performance_alert_enabled:
    actor_type: user
    description: Enables alert notifying users of a potential issue with application performance.
  hca_reg_only_enabled:
    actor_type: user
    description: Enables the registration-only path for the Health Care Application
    enable_in_development: true
  hca_log_form_attachment_create:
    actor_type: user
    description: Enable logging all successful-looking attachment creation calls to Sentry at info-level
  hca_ez_kafka_submission_enabled:
    actor_type: cookie_id
    description: Enables the 10-10EZ Kafka Event Bus submission
  ezr_prod_enabled:
    actor_type: user
    description: Enables access to the 10-10EZR application in prod for the purposes of conducting user reasearch
    enable_in_development: true
  ezr_download_pdf_enabled:
    actor_type: user
    description: Enables the download of a pre-filled 10-10EZR PDF form.
    enable_in_development: true
  ezr_upload_enabled:
    actor_type: user
    description: Enables Toxic Exposure File Upload for 10-10EZR applicants.
    enable_in_development: true
  ezr_auth_only_enabled:
    actor_type: user
    description: Enables the auth-only experience, allowing only authenticated users to view any part of the form.
    enable_in_development: true
  ezr_emergency_contacts_enabled:
    actor_type: user
    description: Enables emergency contact experience for 10-10EZR applicants.
    enable_in_development: true
  ezr_use_va_notify_on_submission_failure:
    actor_type: user
    description: Send submission failure email to Veteran using VANotify.
    enable_in_development: true
  ezr_use_correct_format_for_file_uploads:
    actor_type: user
    description: Correctly formats the `va:attachments` XML for file uploads
    enable_in_development: true
  ezr_route_guard_enabled:
    actor_type: user
    description: Enables the route guard authentication for 10-10EZR application
    enable_in_development: true
  ezr_form_prefill_with_providers_and_dependents:
    actor_type: user
    description: Adds insurance providers and dependents to ezr prefill data
    enable_in_development: true
  ezr_spouse_confirmation_flow_enabled:
    actor_type: user
    description: Enables the spouse (V2) confirmation flow in the 10-10EZR form.
    enable_in_development: true
  cerner_override_653:
    actor_type: user
    description: This will show the Cerner facility 653 as `isCerner`.
  cerner_override_668:
    actor_type: user
    description: This will show the Cerner facility 668 as `isCerner`.
  cerner_override_687:
    actor_type: user
    description: This will show the Cerner facility 687 as `isCerner`.
  cerner_override_692:
    actor_type: user
    description: This will show the Cerner facility 692 as `isCerner`.
  cerner_override_757:
    actor_type: user
    description: This will show the Cerner facility 757 as `isCerner`.
  champva_vanotify_custom_callback:
    actor_type: user
    description: Enables the custom callback_klass when sending IVC CHAMPVA failure emails with VA Notify
  champva_vanotify_custom_confirmation_callback:
    actor_type: user
    description: Enables the custom callback_klass when sending IVC CHAMPVA confirmation emails with VA Notify
  champva_log_all_s3_uploads:
    actor_type: user
    description: Enables logging for all s3 uploads using UUID or keys for monitoring
  champva_send_to_ves:
    actor_type: user
    description: Enables sending form submission data to the VES API.
  champva_enable_pega_report_check:
    actor_type: user
    description: Enables querying PEGA reporting API from MissingFormStatusJob to determine CHAMPVA form status
  champva_retry_logic_refactor:
    actor_type: user
    description: Enables refactored retry logic for IVC CHAMPVA form submissions
  champva_fmp_single_file_upload:
    actor_type: user
    description: Enables the ability to upload a single merged PDF file for FMP claims
  champva_mpi_validation:
    actor_type: user
    description: Enables MPI veteran and benefificiary validation for IVC CHAMPVA form submissions
  champva_old_records_cleanup_job:
    actor_type: user
    description: Enables the job to cleanup old IVC CHAMPVA form records
  champva_enable_claim_resubmit_question:
    actor_type: user
    description: Enables the claim resubmission screener question page on form 10-7959a
  champva_enable_ocr_on_submit:
    actor_type: user
    description: Enables background OCR scanning and logging on form submissions
  champva_enable_llm_on_submit:
    actor_type: user
    description: Enables background LLM validation and logging on form submissions
  champva_insights_datadog_job:
    actor_type: user
    description: Enables the job to publish insights to Datadog
  champva_claims_llm_validation:
    actor_type: user
    description: Enables LLM validation of claims on form submissions
  champva_foreign_address_fix:
    actor_type: user
    description: Enables the fix for foreign address fields on form submissions
  check_in_experience_enabled:
    actor_type: user
    description: Enables the health care check-in experiences
    enable_in_development: true
  check_in_experience_pre_check_in_enabled:
    actor_type: user
    description: Enables the health care check-in experiences to show the pre-check-in experience.
    enable_in_development: true
  check_in_experience_upcoming_appointments_enabled:
    actor_type: user
    description: Enables the feature to show upcoming appointments to the veterans
    enable_in_development: true
  check_in_experience_translation_disclaimer_spanish_enabled:
    actor_type: user
    description: Enables disclaimer for possible untranslated content on spanish pages
    enable_in_development: true
  check_in_experience_translation_disclaimer_tagalog_enabled:
    actor_type: user
    description: Enables disclaimer for possible untranslated content on tagalog pages
    enable_in_development: true
  check_in_experience_mock_enabled:
    actor_type: user
    description: Enables downstream responses to be returned via betamocks
    enable_in_development: false
  check_in_experience_travel_reimbursement:
    actor_type: user
    description: Enables travel reimbursement workflow for day-of check-in application.
    enable_in_development: true
  check_in_experience_cerner_travel_claims_enabled:
    actor_type: user
    description: Enables travel claims filing for Oracle Health (Cerner) sites
    enable_in_development: true
  check_in_experience_check_claim_status_on_timeout:
    actor_type: user
    description: Uses a background worker to check travel claim status when the submission times out
    enable_in_development: true
  check_in_experience_travel_claim_notification_callback:
    actor_type: user
    description: Enables VA Notify delivery status callbacks for travel claim notifications
    enable_in_development: true
  check_in_experience_browser_monitoring:
    actor_type: user
    description: Enables browser monitoring for check-in applications.
    enable_in_development: false
  check_in_experience_medication_review_content:
    actor_type: cookie_id
    description: Enables the medication review content in pre-check-in.
    enable_in_development: true
  check_in_experience_use_vaec_cie_endpoints:
    actor_type: user
    description: Enables using VAEC-CIE AWS account endpoints for CHIP and LoROTA instead of VAEC-CMS endpoints.
    enable_in_development: false
  claim_letters_access:
    actor_type: user
    description: Enables users to access the claim letters page
    enable_in_development: true
  claims_api_special_issues_updater_uses_local_bgs:
    actor_type: user
    description: Enables special issues updater to use local_bgs
    enable_in_development: true
  claims_api_flash_updater_uses_local_bgs:
    actor_type: user
    description: Enables flash updater to use local_bgs
    enable_in_development: true
  claims_api_poa_vbms_updater_uses_local_bgs:
    actor_type: user
    description: Enables poa vbms updater to use local_bgs
    enable_in_development: true
  claims_api_bd_refactor:
    actor_type: user
    description: Diverts codepath to use refactored BD methods
    enable_in_development: true
  claims_api_ews_updater_enables_local_bgs:
    actor_type: user
    description: Uses local_bgs rather than bgs-ext
    enable_in_development: true
  claims_api_ews_uploads_bd_refactor:
    actor_type: user
    description: When enabled, sends ews forms to BD via the refactored logic
    enable_in_development: true
  claims_api_poa_uploads_bd_refactor:
    actor_type: user
    description: When enabled, sends poa forms to BD via the refactored logic
    enable_in_development: true
  claims_api_526_validations_v1_local_bgs:
    actor_type: user
    description: Enables the method calls in the v1 526 validations use local_bgs
    enable_in_development: true
  claims_api_use_person_web_service:
    actor_type: user
    description: Uses person web service rather than local bgs
    enable_in_development: true
  claims_api_use_update_poa_relationship:
    actor_type: user
    description: Uses local_bgs rather than bgs-ext
    enable_in_development: true
  claims_api_526_v2_uploads_bd_refactor:
    actor_type: user
    description: When enabled, sends 526 forms to BD via the refactored logic
    enable_in_development: true
  lighthouse_claims_api_add_person_proxy:
    actor_type: user
    description: When enabled, will allow for add_person_proxy call in both versions
    enable_in_development: true
  lighthouse_claims_api_v1_enable_FES:
    actor_type: user
    description: Use new Form526 Establishment Service (FES) for v1 disability compensation claims
    enable_in_development: true
  lighthouse_claims_api_v2_enable_FES:
    actor_type: user
    description: Use new Form526 Establishment Service (FES) for v2 disability compensation claims
    enable_in_development: true
  lighthouse_claims_api_run_header_hash_filler_job:
    actor_type: user
    description: When enabled, will allow for the header hash to be filled in by the HeaderHashFillerJob
    enable_in_development: true
  confirmation_page_new:
    actor_type: user
    description: Enables the 2024 version of the confirmation page view in simple forms
    enable_in_development: true
  lighthouse_claims_api_hardcode_wsdl:
    actor_type: user
    description: Use hardcoded namespaces for WSDL calls to BGS
    enable_in_development: true
  cst_5103_update_enabled:
    actor_type: user
    description: When enabled, claims status tool will use the new 5103 alert designs and hides the ask your claim decision section
    enable_in_development: true
  cst_show_document_upload_status:
    actor_type: user
    description: When enabled, claims status tool will display the upload status that comes from the evidence_submissions table.
    enable_in_development: true
  cst_claim_phases:
    actor_type: user
    description: When enabled, claims status tool uses the new claim phase designs
    enable_in_development: true
  cst_include_ddl_5103_letters:
    actor_type: user
    description: When enabled, the Download Decision Letters feature includes 5103 letters
    enable_in_development: true
  cst_include_ddl_boa_letters:
    actor_type: user
    description: When enabled, the Download Decision Letters feature includes Board of Appeals decision letters
    enable_in_development: true
  cst_include_ddl_sqd_letters:
    actor_type: user
    description: When enabled, the Download Decision Letters feature includes Subsequent Development Letters
    enable_in_development: true
  cst_send_evidence_failure_emails:
    actor_type: user
    description: When enabled, emails will be sent when evidence uploads from the CST fail
    enable_in_development: true
  cst_synchronous_evidence_uploads:
    actor_type: user
    description: When enabled, claims status tool uses synchronous evidence uploads
    enable_in_development: true
  cst_use_dd_rum:
    actor_type: user
    description: When enabled, claims status tool uses DataDog's Real User Monitoring logging
    enable_in_development: false
  cst_suppress_evidence_requests_website:
    actor_type: user
    description: When enabled, CST does not show Attorney Fees, Secondary Action Required, or Stage 2 Development on website
    enable_in_development: false
  cst_suppress_evidence_requests_mobile:
    actor_type: user
    description: When enabled, CST does not show Attorney Fees, Secondary Action Required, or Stage 2 Development on mobile
    enable_in_development: false
  cst_override_pmr_pending_tracked_items:
    actor_type: user
    description: When enabled, CST overrides PMR Pending tracked items to be NEEDED_FROM_OTHERS
    enable_in_development: true
  cst_override_reserve_records_website:
    actor_type: user
    description: When enabled, CST overrides RV1 - Reserve Records Request tracked items to be NEEDED_FROM_OTHERS on vets-website
    enable_in_development: true
  cst_override_reserve_records_mobile:
    actor_type: user
    description: When enabled, CST overrides RV1 - Reserve Records Request tracked items to be NEEDED_FROM_OTHERS on mobile app
    enable_in_development: true
  cst_friendly_evidence_requests:
    actor_type: user
    description: When enabled, CST overrides tracked items' display names and descriptions to be more human-readable
    enable_in_development: true
  cst_filter_ep_codes:
    actor_type: user
    description: When enabled, benefits_claims/get_claims service filters certain ep codes based on issue 90936 research from the response
  cst_smooth_loading_experience:
    actor_type: user
    description: When enabled, the UI of the CST app will have a smoother loading experience
    enable_in_development: true
  cst_claim_letters_use_lighthouse_api_provider:
    actor_type: user
    description: When enabled, claims_letters from the Lighthouse API Provider
  cst_claim_letters_use_lighthouse_api_provider_mobile:
    actor_type: user
    description: When enabled, claims_letters from the Lighthouse API Provider in mobile endpoints
  letters_hide_service_verification_letter:
    actor_type: user
    description: When enabled, CST does not include Service Verification in the list of letters on vets-website
    enable_in_development: true
  coe_access:
    actor_type: user
    description: Feature gates the certificate of eligibility application
    enable_in_development: true
  combined_debt_portal_access:
    actor_type: user
    description: Enables users to interact with combined debt portal experience
    enable_in_development: true
  combined_financial_status_report:
    actor_type: user
    description: Enables users to submit FSR forms for VHA and VBA debts
    enable_in_development: true
  fsr_zero_silent_errors_in_progress_email:
    actor_type: user
    description: Enables sending an email to the veteran when FSR form is in progress
    enable_in_development: true
  communication_preferences:
    actor_type: user
    description: Allow user to access backend communication_preferences API
  claims_claim_uploader_use_bd:
    actor_type: user
    description: Use BDS instead of EVSS to upload to VBMS.
  claims_load_testing:
    actor_type: user
    description: Enables the ability to skip jobs for load testing
  claims_status_v1_bgs_enabled:
    actor_type: user
    description: enables calling BGS instead of EVSS for the claims status v1.
  claims_hourly_slack_error_report_enabled:
    actor: user
    description: Enable/disable the running of the hourly slack alert for errored submissions
    enable_in_development: false
  claims_status_v1_lh_auto_establish_claim_enabled:
    actor_type: user
    description: With feature flag enabled, v1 /526 should use Lighthouse Form526 docker container
  cst_send_evidence_submission_failure_emails:
    actor_type: user
    description: >
      If enabled and a user submits an evidence submission upload that fails to send, an email will be sent to the user and retried.
      When disabled and a user submits an evidence submission upload that fails to send, an email will be sent to the user and not retried.
    enable_in_development: true
  debt_letters_show_letters_vbms:
    actor_type: user
    description: Enables debt letter download from VBMS
  debts_cache_dmc_empty_response:
    actor_type: user
    description: Enables caching of empty DMC response
  debts_copay_logging:
    actor_type: user
    description: Logs copay request data
  debts_silent_failure_mailer:
    actor_type: user
    description: Enables silent failure mailer for the 5655
  debts_sharepoint_error_logging:
    actor_type: user
    description: Logs Sharepoint error data
  decision_review_hlr_email:
    actor_type: user
    description: Send email notification for successful HLR submission
  decision_review_nod_email:
    actor_type: user
    description: Send email notification for successful NOD submission
  decision_review_sc_email:
    actor_type: user
    description: Send email notification for successful SC submission
  decision_review_hlr_status_updater_enabled:
    actor_type: user
    description: Enables the Higher Level Review status update batch job
  decision_review_nod_status_updater_enabled:
    actor_type: user
    description: Enables the Notice of Disagreement status update batch job
  decision_review_sc_status_updater_enabled:
    actor_type: user
    description: Enables the Supplemental Claim status update batch job
  decision_review_icn_updater_enabled:
    actor_type: user
    description: Enables the ICN lookup job
  decision_review_weekly_error_report_enabled:
    actor_type: user
    description: Enables the weekly decision review text error report
  decision_review_daily_error_report_enabled:
    actor_type: user
    description: Enables the daily error report email
  decision_review_daily_stuck_records_report_enabled:
    actor_type: user
    description: Enables the daily decision review stuck records Slack report
  decision_review_monthly_stats_report_enabled:
    actor_type: user
    description: Enables the monthly decision review stats report email
  decision_review_delay_evidence:
    actor_type: user
    description: Ensures that NOD and SC evidence is not received in Central Mail before the appeal itself
  decision_review_hlr_form_v4_enabled:
    actor_type: user
    description: Enable using MAR 2024 revision of 200996 Higher Level Review form when submitting to EMMS for intake
    enable_in_development: false
  decision_review_sc_form_v4_enabled:
    actor_type: user
    description: Enable using MAY 2024 revision of 200995 Supplemental Claim form when submitting to EMMS for intake
    enable_in_development: false
  decision_review_saved_claim_hlr_status_updater_job_enabled:
    actor_type: user
    description: Enable job to set delete_date for completed SavedClaim::HigherLevelReviews
    enable_in_development: true
  decision_review_saved_claim_nod_status_updater_job_enabled:
    actor_type: user
    description: Enable job to set delete_date for completed SavedClaim::NoticeOfDisagreements
    enable_in_development: true
  decision_review_saved_claim_sc_status_updater_job_enabled:
    actor_type: user
    description: Enable job to set delete_date for completed SavedClaim::SupplementalClaims
    enable_in_development: true
  decision_review_delete_saved_claims_job_enabled:
    actor_type: user
    description: Enable job to delete SavedClaim records when the record has a delete_date and the date is in the past
    enable_in_development: true
  decision_review_failure_notification_email_job_enabled:
    actor_type: user
    description: Enable job to send form and evidence failure notification emails
    enable_in_development: true
  decision_review_track_4142_submissions:
    actor_type: user
    description: Enable saving record of 4142 forms submitted to Lighthouse as part of a Supplemental Claim
    enable_in_development: true
  decision_review_service_common_exceptions_enabled:
    actor_type: user
    description: Enable using Common::Exception classes instead of DecisionReviewV1::ServiceException
  decision_review_form4142_use_2024_template:
    actor_type: user
    description: Enables the use of the 2024 template for form 4142 in decision review applications
  decision_review_form4142_validate_schema:
    actor_type: user
    description: Enables the use of schema validation for form 4142 in decision review applications
    enable_in_development: true
  dependency_verification:
    actor_type: user
    description: Feature gates the dependency verification modal for updating the diaries service.
    enable_in_development: true
  dependents_enqueue_with_user_struct:
    actor_type: user
    description: Manage whether the enqueued job for 686c and 674 will be with a User model or the new User struct
    enable_in_development: true
  dependents_pension_check:
    actor_type: user
    description: Manage whether or not Pension check is enabled for the 686/674
    enable_in_development: true
  dependents_removal_check:
    actor_type: user
    description: Manage whether or not dependent removal claim codes are enabled for the 686
    enable_in_development: true
  dependents_management:
    actor_type: user
    description: Manage dependent removal from view dependent page
    enable_in_development: true
  dependents_claims_evidence_api_upload:
    actor_type: user
    description: Enable using the ClaimsEvidenceAPI module to upload 686/674 documents to VBMS
  dependents_trigger_action_needed_email:
    actor_type: user
    description: Set whether to enable VANotify email to Veteran for Dependents Backup Path failure exhaustion
  dependents_failure_callback_email:
    actor_type: user
    description: Enables the dependents action needed email callback to be used when an action needed email is triggered
  dependents_submitted_email:
    actor_type: cookie_id
    description: Enables the dependents submitted email
  dependents_separate_confirmation_email:
    actor_type: cookie_id
    description: Enables the dependents confirmation/received email to be differentiated by form
  disability_526_form4142_polling_records:
    actor_type: user
    description: enables creation of, and tracking of, sent form 4142 documents, from the 526 flow, to the Lighthouse Benefits Intake API
    enable_in_development: true
  disability_526_form4142_polling_record_failure_email:
    actor_type: user
    description: enables failure email when explicit failure is detected downstream
    enable_in_development: true
  contention_classification_claim_linker:
    actor_type: user
    description: enables sending 526 claim id and vbms submitted claim id to Contention Classification service for linking/monitoring.
    enable_in_development: true
  disability_526_ee_mst_special_issue:
    actor_type: user
    description: enables adding MST special issue to disability_526 prior to submission.
    enable_in_development: true
  disability_526_ee_process_als_flash:
    actor_type: user
    description: enables adding applicable flashes to disability_526 prior to submission.
    enable_in_development: true
  disability_526_call_received_email_from_polling:
    actor_type: user
    description: enables received email in poll_form526_pdf job and disables calling from form526_submission
  disability_526_improved_autosuggestions_add_disabilities_page:
    actor_type: user
    description: enables new version of add disabilities page, with updates to content and search functionality
    enable_in_development: true
  disability_compensation_flashes:
    actor_type: user
    description: enables sending flashes to BGS for disability_compensation submissions.
    enable_in_development: true
  disability_compensation_temp_separation_location_code_string:
    actor_type: user
    description: enables forcing separation location code to be a string in submit_all_claim endpoint.
  disability_compensation_temp_toxic_exposure_optional_dates_fix:
    actor_type: user
    description: enables removing malformed optional dates from the Toxic Exposure node of a Form526Submission at SavedClaim creation.
  disability_compensation_toxic_exposure_destruction_modal:
    actor_type: user
    description: enables confirmation modal when removing toxic exposure data from Form 526
    enable_in_development: true
  disability_compensation_form4142_supplemental:
    actor_type: user
    description: Use Lighthouse API to submit supplemental Form 21-4142 from Form 526EZ submissions
    enable_in_development: true
  disability_compensation_pif_fail_notification:
    actor_type: user
    description: enables sending notifications to vets if their 526 claim submission fails with PIF in Use Error
    enable_in_development: true
  disability_compensation_production_tester:
    actor_type: user
    description: disable certain functionality for production testing of the 526 submission workflow. DO NOT TOGGLE THIS FLAG UNLESS YOU ARE A MEMBER OF DISABILITY BENEFITS EXPERIENCE TEAM.
    enable_in_development: true
  disability_compensation_fail_submission:
    actor_type: user
    description: enable to test the backup submission path. DO NOT TOGGLE THIS FLAG UNLESS YOU ARE A MEMBER OF DISABILITY BENEFITS EXPERIENCE TEAM.
    enable_in_development: true
  disability_compensation_sync_modern_0781_flow:
    actor_type: user
    description: enables a new form flow for 0781 and 0781a in the 526 submission workflow
    enable_in_development: true
  disability_compensation_sync_modern0781_flow_metadata:
    actor_type: user
    description: enables adding new 0781 form indicator to in progress 526 forms and saved claim records for 526 submissions
  disability_compensation_0781_stats_job:
    actor_type: user
    description: enables a job to run that will check DB records and report stats as metrics, into Datadog
    enable_in_development: true
  disability_526_send_form526_submitted_email:
    actor_type: user
    description: enables sending submitted email in both primary and backup paths
  disability_526_send_mas_all_ancillaries:
    actor_type: user
    description: enables sending all 526 uploads and ancillary forms to MAS's APCAS API
  disability_526_send_received_email_from_backup_path:
    actor_type: user
    description: enables received email in complete success state of backup path
  disability_526_form4142_use_2024_template:
    actor_type: user
    description: Enables the use of the 2024 template for form 4142 in disability 526 applications
  disability_526_form4142_validate_schema:
    actor_type: user
    description: Enables the use of schema validation for form 4142 in disability 526 applications
  disability_526_form4142_use_2024_frontend:
    actor_type: user
    description: enables the 2024 version of form 4142 in the disability 526 submission frontend workflow
    enable_in_development: true
  education_reports_cleanup:
    actor_type: user
    description: Updates to the daily education reports to remove old data that isn't needed in the new fiscal year
    enable_in_development: true
  enrollment_verification:
    actor_type: user
    description: Enables access to the Enrollment Verification app
    enable_in_development: true
  discharge_wizard_features:
    actor_type: user
    description: Iteration of new features for discharge wizard
    enable_in_development: true
  dispute_debt:
    actor_type: user
    description: Enables the Dispute Debt feature
    enable_in_development: true
  digital_dispute_duplicate_prevention:
    actor_type: user
    description: Enables duplicate prevention for digital dispute submissions
    enable_in_development: false
  facilities_autosuggest_vamc_services_enabled:
    actor_type: user
    description: Allow use of the VA health facilities auto-suggest feature (versus static dropdown)
    enable_in_development: true
  facilities_ppms_suppress_all:
    actor_type: user
    description: Hide all ppms search options
  facility_locator_mobile_map_update:
    actor_type: user
    description: Use new mobile map features for research
    enable_in_development: true
  facility_locator_predictive_location_search:
    actor_type: user
    description: Use predictive location search in the Facility Locator UI
  facilities_use_fl_progressive_disclosure:
    actor_type: user
    description: Use progressive disclosure in the Facility Locator UI
    enable_in_development: true
  file_upload_short_workflow_enabled:
    actor_type: user
    description: Enables shorter workflow enhancement for file upload component
  fsr_5655_server_side_transform:
    actor_type: user
    description: Update to use BE for business transform logic for Financial Status Report (FSR - 5655) form
    enable_in_development: true
  financial_status_report_debts_api_module:
    actor_type: user
    description: Points to debts-api module routes
    enable_in_development: true
  financial_status_report_expenses_update:
    actor_type: user
    description: Update expense lists in the Financial Status Report (FSR - 5655) form
    enable_in_development: true
  financial_status_report_review_page_navigation:
    actor_type: user
    description: Enables new review page navigation for users completing the Financial Status Report (FSR) form.
    enable_in_development: true
  financial_management_vbs_only:
    actor_type: user
    description: Enables the Financial Management app to only use the VBS API
    enable_in_development: true
  find_a_representative_enabled:
    actor_type: cookie_id
    description: Generic toggle for gating Find a Rep
    enable_in_development: true
  find_a_representative_enable_api:
    actor_type: user
    description: Enables all Find a Representative api endpoints
    enable_in_development: true
  find_a_representative_enable_frontend:
    actor_type: cookie_id
    description: Enables Find a Representative frontend
    enable_in_development: true
  find_a_representative_flag_results_enabled:
    actor_type: user
    description: Enables flagging feature for Find a Representative frontend
    enable_in_development: true
  find_a_representative_use_accredited_models:
    actor_type: user
    description: Enables Find A Representative APIs using AccreditedX models
    enable_in_development: true
  representative_status_enabled:
    actor_type: cookie_id
    description: Enables flagging feature for Find a Representative frontend
    enable_in_development: true
  form526_include_document_upload_list_in_overflow_text:
    actor_type: user
    description: Appends a list of SupportingEvidenceAttachment filenames the veteran uploaded for a Form 526 into the overflow text in the form submission
  appoint_a_representative_enable_frontend:
    actor_type: cookie_id
    description: Enables Appoint a Representative frontend
    enable_in_development: true
  appoint_a_representative_enable_v2_features:
    actor_type: user
    description: Enables Appoint a Representative 2.0 features for frontend and backend
    enable_in_development: true
  appoint_a_representative_enable_pdf:
    actor_type: user
    description: Enables Appoint a Representative PDF generation endpoint
    enable_in_development: true
  representative_status_enable_v2_features:
    actor_type: user
    description: Enables Representative Status widget 2.0 features for frontend and backend
    enable_in_development: true
  accredited_representative_portal_declination:
    actor_type: user
    description: Enables declination reason feature for frontend and backend
    enable_in_development: true
  form526_legacy:
    actor_type: user
    description: If true, points controllers to the legacy EVSS Form 526 instance. If false, the controllers will use the Dockerized instance running in DVP.
    enable_in_development: true
  form526_send_document_upload_failure_notification:
    actor_type: user
    description: Enables enqueuing a Form526DocumentUploadFailureEmail if a EVSS::DisabilityCompensationForm::SubmitUploads job exhausts its retries
    enable_in_development: true
  form526_send_backup_submission_polling_failure_email_notice:
    actor_type: user
    description: Enables enqueuing a Form526SubmissionFailureEmailJob if a submission is marked as unprocessable through polling of the Benefits Intake API.
    enable_in_development: true
  form526_send_backup_submission_exhaustion_email_notice:
    actor_type: user
    description: Enables enqueuing of a Form526SubmissionFailureEmailJob if a submission exhausts it's attempts to upload to the Benefits Intake API.
    enable_in_development: true
  form526_send_4142_failure_notification:
    actor_type: user
    description: Enables enqueuing of a Form4142DocumentUploadFailureEmail if a SubmitForm4142Job job exhausts its retries
    enable_in_development: true
  form526_send_0781_failure_notification:
    actor_type: user
    description: Enables enqueuing a Form0781DocumentUploadFailureEmail if a SubmitForm0781Job job exhausts its retries
    enable_in_development: true
  form0994_confirmation_email:
    actor_type: user
    description: Enables form 0994 email submission confirmation (VaNotify)
    enable_in_development: true
  form1990_confirmation_email:
    actor_type: user
    description: Enables form 1990 email submission confirmation (VaNotify)
    enable_in_development: true
  form1995_confirmation_email:
    actor_type: user
    description: Enables form 1995 email submission confirmation (VaNotify)
    enable_in_development: true
  form1990e_confirmation_email:
    actor_type: user
    description: Enables form 1990e email submission confirmation (VaNotify)
    enable_in_development: true
  form21_0966_confirmation_email:
    actor_type: user
    description: Enables form 21-0966 email submission confirmation (VaNotify)
    enable_in_development: true
  form21_0966_confirmation_page:
    actor_type: user
    description: Enables form 21-0966 new confirmation page
    enable_in_development: true
  form21_0972_confirmation_email:
    actor_type: user
    description: Enables form 21-0972 email submission confirmation (VaNotify)
    enable_in_development: true
  form21_10203_confirmation_email:
    actor_type: user
    description: Enables form 21-10203 email submission confirmation (VaNotify)
  form21_10210_confirmation_email:
    actor_type: user
    description: Enables form 21-10210 email submission confirmation (VaNotify)
    enable_in_development: true
  form20_10206_confirmation_email:
    actor_type: user
    description: Enables form 20-10206 email submission confirmation (VaNotify)
    enable_in_development: true
  form20_10207_confirmation_email:
    actor_type: user
    description: Enables form 20-10207 email submission confirmation (VaNotify)
    enable_in_development: true
  form21_0845_confirmation_email:
    actor_type: user
    description: Enables form 21-0845 email submission confirmation (VaNotify)
    enable_in_development: true
  form21p_0847_confirmation_email:
    actor_type: user
    description: Enables form 21p-0847 email submission confirmation (VaNotify)
    enable_in_development: true
  form21_4138_confirmation_email:
    actor_type: user
    description: Enables form 21-4138 email submission confirmation (VaNotify)
  form21_4142_confirmation_email:
    actor_type: user
    description: Enables form 21-4142 email submission confirmation (VaNotify)
  form22_10282_confirmation_email:
    actor_type: user
    description: Enables form 22-10282 email submission confirmation (VaNotify)
    enable_in_development: true
  form22_10297_confirmation_email:
    actor_type: user
    description: Enables form 22-10297 email submission confirmation (VaNotify)
    enable_in_development: true
  form26_4555_confirmation_email:
    actor_type: user
    description: Enables form 26-4555 email submission confirmation (VaNotify)
    enable_in_development: true
  form_526_required_identifiers_in_user_object:
    actor_type: user
    description: includes a mapping of booleans in the profile section of a serialized user indicating which ids are nil for the user
  form40_0247_confirmation_email:
    actor_type: user
    description: Enables form 40-0247 email submission confirmation (VaNotify)
    enable_in_development: true
  form40_10007_confirmation_email:
    actor_type: user
    description: Enables form 40-10007 email submission error (VaNotify)
    enable_in_development: true
  form1990meb_confirmation_email:
    actor_type: user
    description: Enables form 1990 MEB email submission confirmation (VaNotify)
    enable_in_development: true
  form1990emeb_confirmation_email:
    actor_type: user
    description: Enables form 1990e MEB email submission confirmation (VaNotify)
    enable_in_development: true
  form5490_confirmation_email:
    actor_type: user
    description: Enables form 5490 email submission confirmation (VaNotify)
    enable_in_development: true
  form5495_confirmation_email:
    actor_type: user
    description: Enables form 5495 email submission confirmation (VaNotify)
    enable_in_development: true
  simple_forms_email_notifications:
    actor_type: user
    description: Enables form email notifications upon certain state changes (error and received)
    enable_in_development: true
  form2010206:
    actor_type: user
    description: If enabled shows the digital form experience for form 20-10206
  form2010207:
    actor_type: user
    description: If enabled shows the digital form experience for form 20-10207
  form210845:
    actor_type: user
    description: If enabled shows the digital form experience for form 21-0845
  form210966:
    actor_type: user
    description: If enabled shows the digital form experience for form 21-0966
  form210972:
    actor_type: user
    description: If enabled shows the digital form experience for form 21-0972
  form214138:
    actor_type: user
    description: If enabled shows the digital form experience for form 21-4138
  form214142:
    actor_type: user
    description: If enabled shows the digital form experience for form 21-4142
  form2110210:
    actor_type: user
    description: If enabled shows the digital form experience for form 21-10210
  form21p0847:
    actor_type: user
    description: If enabled shows the digital form experience for form 21P-0847
  form264555:
    actor_type: user
    description: If enabled shows the digital form experience for form 26-4555
  form400247:
    actor_type: user
    description: If enabled shows the digital form experience for form 40-0247
  form1010d_extended:
    actor_type: user
    description: If enabled shows the digital form experience for form 10-10d merged with form 10-7959c
  form1010d_browser_monitoring_enabled:
    actor_type: user
    description: Datadog RUM monitoring for form 10-10d (IVC CHAMPVA)
  form107959c_browser_monitoring_enabled:
    actor_type: user
    description: Datadog RUM monitoring for form 10-7959c (IVC CHAMPVA)
  form107959f1_browser_monitoring_enabled:
    actor_type: user
    description: Datadog RUM monitoring for form 10-7959f-1 (IVC CHAMPVA)
  form107959a_browser_monitoring_enabled:
    actor_type: user
    description: Datadog RUM monitoring for form 10-7959a (IVC CHAMPVA)
  form107959c:
    actor_type: cookie_id
    description: If enabled shows the digital form experience for form 10-7959c (IVC CHAMPVA other health insurance)
  form107959a:
    actor_type: user
    description: If enabled shows the digital form experience for form 10-7959a (IVC CHAMPVA claim form)
  form107959f2:
    actor_type: user
    description: If enabled shows the digital form experience for form 10-7959f-2 (Foreign Medical Program claim form)
  form_upload_flow:
    actor_type: user
    description: If enabled shows the find-a-form widget for the Form Upload Flow
  get_help_ask_form:
    actor_type: user
    description: Enables inquiry form for users to submit questions, suggestions, and complaints.
    enable_in_development: true
  get_help_messages:
    actor_type: user
    description: Enables secure messaging
    enable_in_development: true
  ha_cpap_supplies_cta:
    actor_type: user
    description: Toggle CTA for reordering Hearing Aid and CPAP supplies form within static pages.
  in_progress_form_custom_expiration:
    actor_type: user
    description: Enable/disable custom expiration dates for forms
    enable_in_development: true
  in_progress_form_reminder:
    actor_type: user
    description: Enable/disable in progress form reminders (sent via VaNotify)
    enable_in_development: true
  in_progress_form_reminder_age_param:
    actor_type: user
    description: Enable/disable in progress form reminder age param
    enable_in_development: true
  clear_stale_in_progress_reminders_sent:
    actor_type: user
    description: Enable/disable clearing of one-time in progress reminders after 60 days
    enable_in_development: true
  in_progress_1880_form_cron:
    actor_type: user
    description: Enable/disable scheduled cron for 1880 in progress form reminders (sent via VaNotify)
    enable_in_development: true
  in_progress_1880_form_reminder:
    actor_type: user
    description: Enable/disable 1880 in progress form reminders (sent via VaNotify)
    enable_in_development: true
  in_progress_form_reminder_1010ez:
    actor_type: user
    description: Enable/disable 1010ez in progress form reminders (sent via VaNotify)
    enable_in_development: true
  in_progress_form_reminder_526ez:
    actor_type: user
    description: Enable/disable 526ez in progress form reminders (sent via VaNotify)
    enable_in_development: true
  letters_check_discrepancies:
    actor_type: user
    description: Enables ability to log letter discrepancies between evss and lighthouse
    enable_in_development: true
  letters_page_new_design:
    actor_type: user
    description: Enables ability to show updated letter page design
    enable_in_development: true
  lighthouse_claims_api_v2_add_person_proxy:
    actor_type: user
    description: Lighthouse Benefits Claims API v2 uses add_person_proxy service when target Veteran is missing a Participant ID
    enable_in_development: true
  lighthouse_claims_api_poa_dependent_claimants:
    actor_type: user
    description: Enable/disable dependent claimant support for POA requests
    enable_in_development: true
  lighthouse_claims_api_v2_poa_va_notify:
    actor_type: user
    description: Enable/disable the VA notification emails in V2 POA
    enable_in_development: false
  lighthouse_claims_v2_poa_requests_skip_bgs:
    actor_type: user
    description: Enable/disable skipping BGS calls for POA Requests
    enable_in_development: true
  lighthouse_claims_api_poa_use_bd:
    actor_type: user
    description: Lighthouse Benefits Claims API uses Lighthouse Benefits Documents API to upload POA forms instead of VBMS
    enable_in_development: true
  lighthouse_claims_api_use_birls_id:
    actor_type: user
    description: Lighthouse Benefits Claims API uses MPI birls_id as filenumber parameter to BDS search
    enable_in_development: true
  log_eligible_benefits:
    actor_type: user
    description: Allows log_eligible_benefits_job.rb to run in background.
    enable_in_development: true
  loop_pages:
    actor_type: user
    description: Enable new list loop pattern
    enable_in_development: true
  show_mbs_preneed_change_va_4010007:
    actor_type: user
    description: Updates to text in form VA 40-10007
  medical_copays_six_mo_window:
    actor_type: user
    description: This will filter to only show medical copays within the last 6 months
    enable_in_development: true
  medical_copay_notifications:
    actor_type: user
    description: Enables notifications to be sent for new copay statements
    enable_in_development: true
  mhv_accelerated_delivery_enabled:
    actor_type: user
    description: Control whether vets-api allows fetching MR data from LightHouse
    enable_in_development: false
  mhv_accelerated_delivery_allergies_enabled:
    actor_type: user
    description: Control fetching OH allergies data
    enable_in_development: false
  mhv_accelerated_delivery_labs_and_tests_enabled:
    actor_type: user
    description: Control fetching lab and test data from UHD (SCDF) service (web)
    enable_in_development: false
  mhv_accelerated_delivery_vital_signs_enabled:
    actor_type: user
    description: Control fetching OH vitals data
    enable_in_development: false
  mhv_accelerated_delivery_uhd_enabled:
    actor_type: user
    description: Control whether vets-api allows fetching any MR data from MHV UHD
    enable_in_development: false
  mhv_accelerated_delivery_uhd_oh_lab_type_logging_enabled:
    actor_type: user
    description: Control whether vets-api logs lab types returned for OH patients
    enable_in_development: false
  mhv_accelerated_delivery_uhd_vista_lab_type_logging_enabled:
    actor_type: user
    description: Control whether vets-api logs lab types returned for VistA patients
    enable_in_development: false
  mhv_accelerated_delivery_uhd_sp_enabled:
    actor_type: user
    description: Control whether vets-api allows fetching Surgical Pathology data from MHV UHD
    enable_in_development: false
  mhv_accelerated_delivery_uhd_mb_enabled:
    actor_type: user
    description: Control whether vets-api allows fetching Microbiology data from MHV UHD
    enable_in_development: false
  mhv_accelerated_delivery_uhd_ch_enabled:
    actor_type: user
    description: Control whether vets-api allows fetching Chem/Hem data from MHV UHD
  mhv_accelerated_delivery_uhd_filtering_enabled:
    actor_type: user
    description: Control whether vets-api applies filtering logic to UHD lab records
    enable_in_development: false
  mhv_va_health_chat_enabled:
    actor_type: user
    description: Enables the VA Health Chat link at /my-health
  mhv_landing_page_show_priority_group:
    actor_type: user
    description: Shows Veterans their Priority Group on the MHV Landing Page
    enable_in_development: true
  mhv_landing_page_personalization:
    actor_type: user
    description: Enables personalized content on the My HealtheVet landing page.
    enable_in_development: true
  mhv_landing_page_show_share_my_health_data_link:
    actor_type: user
    description: Show Share My Health Data (SMHD) link on Medical Records card of the MHV landing page
  mhv_supply_reordering_enabled:
    actor_type: user
    description: Enables the launch of mhv supply reordering application at /my-health/order-medical-supplies
  mhv_secure_messaging_cerner_pilot:
    actor_type: user
    description: Enables/disables Secure Messaging Cerner Transition Pilot environment on VA.gov
  mhv_secure_messaging_filter_accordion:
    actor_type: user
    description: Enables/disables Secure Messaging Filter Accordion re-design updates on VA.gov
    enable_in_development: true
  mhv_secure_messaging_remove_lefthand_nav:
    actor_type: user
    description: Disables/Enables Secure Messaging lefthand navigation for new navigation solution
    enable_in_development: true
  mhv_secure_messaging_triage_group_plain_language:
    actor_type: user
    description: Disables/Enables Secure Messaging recipients group plain language design
    enable_in_development: true
  mhv_secure_messaging_recipient_opt_groups:
    actor_type: user
    description: Disables/Enables Secure Messaging optgroups in recipient dropdown on Start a new message page
    enable_in_development: true
  mhv_secure_messaging_recipient_combobox:
    actor_type: user
    description: Disables/Enables Secure Messaging combobox in recipient dropdown on Start a new message page
  mhv_secure_messaging_read_receipts:
    actor_type: user
    description: Disables/Enables Secure Messaging read receipts
    enable_in_development: true
  mhv_secure_messaging_milestone_2_aal:
    actor_type: user
    description: Disables/Enables Secure Messaging AAL Milestone 2
    enable_in_development: true
  mhv_secure_messaging_policy_va_patient:
    actor_type: user
    description: Disables/Enables Secure Messaging policy check for VA patient
  mhv_secure_messaging_custom_folders_redesign:
    actor_type: user
    description: Disables/Enables Secure Messaging Custom Folders Redesign
    enable_in_development: true
  mhv_secure_messaging_large_attachments:
    actor_type: user
    description: Disables/Enables Secure Messaging Custom Folders Redesign
    enable_in_development: true
  mhv_bypass_downtime_notification:
    actor_type: user
    description: When enabled, bypass the MHV downtime notification; intended for smoke testing in production
    enable_in_development: true
  mhv_medical_records_allow_txt_downloads:
    actor_type: user
    description: Allows users to download Medical Records data in TXT format
    enable_in_development: true
  mhv_medical_records_display_conditions:
    actor_type: user
    description: Show/hide content related to Health Conditions in Medical Records
    enable_in_development: true
  mhv_medical_records_display_domains:
    actor_type: user
    description: Show/hide in-progress Medical Records domains
    enable_in_development: true
  mhv_medical_records_display_labs_and_tests:
    actor_type: user
    description: Show/hide content related to Labs & Tests in Medical Records
    enable_in_development: true
  mhv_medical_records_display_notes:
    actor_type: user
    description: Show/hide content related to Notes in Medical Records
    enable_in_development: true
  mhv_medical_records_display_sidenav:
    actor_type: user
    description: Show/hide the Medical Records side navigation
    enable_in_development: true
  mhv_medical_records_display_vaccines:
    actor_type: user
    description: Show/hide content related to Vaccines in Medical Records
    enable_in_development: true
  mhv_medical_records_display_settings_page:
    actor_type: user
    description: Show/hide the Settings Page in Medical Records
    enable_in_development: true
  mhv_medical_records_display_vitals:
    actor_type: user
    description: Show/hide content related to Vitals in Medical Records
    enable_in_development: true
  mhv_medical_records_migrate_ccd_to_s3:
    actor_type: user
    description: Enables the switch to an s3 bucket for the CCD endpoints
    enable_in_development: true
  mhv_medical_records_migrate_dicom_to_s3:
    actor_type: user
    description: Enables the switch to an s3 bucket for the DICOM endpoint
    enable_in_development: true
  mhv_medical_records_migrate_to_api_gateway:
    actor_type: user
    description: Enables the switch to the new MHV API Gateway endpoints
    enable_in_development: true
  mhv_medical_records_phr_refresh_on_login:
    actor_type: user
    description: Enables/disables the PHR refresh for MHV users when logging into VA.gov
    enable_in_development: true
  mhv_medical_records_redact_fhir_client_logs:
    actor_type: user
    description: Replaces IDs in fhir_client INFO-level logs with X's when enabled
    enable_in_development: true
  mhv_medical_records_to_va_gov_release:
    actor_type: user
    description: Enables/disables Medical Records on VA.gov (intial transition from MHV to VA.gov)
    enable_in_development: true
  mhv_medical_records_new_eligibility_check:
    actor_type: user
    description: Enables/disables Medical Records new access policy eligibility check endpoint
    enable_in_development: true
  mhv_medical_records_update_landing_page:
    actor_type: user
    description: Enables/disables Medical Records new landing page content
    enable_in_development: true
  mhv_medical_records_filter_and_sort:
    actor_type: user
    description: Enables/disables Medical Records new filter and sort changes
    enable_in_development: true
  mhv_medical_records_use_unified_sei_api:
    actor_type: user
    description: Enables/disables use of the unified API call self-entered information
    enable_in_development: true
  mhv_medical_records_milestone_two:
    actor_type: user
    description: Enables/disables Medical Records new Milestone 2 changes
    enable_in_development: true
  mhv_medical_records_support_backend_pagination_allergy:
    actor_type: user
    description: Enables/disables backend caching/pagination for allergies
    enable_in_development: true
  mhv_medical_records_support_backend_pagination_care_summary_note:
    actor_type: user
    description: Enables/disables backend caching/pagination for care summaries & notes
    enable_in_development: true
  mhv_medical_records_support_backend_pagination_health_condition:
    actor_type: user
    description: Enables/disables backend caching/pagination for health conditions
    enable_in_development: true
  mhv_medical_records_support_backend_pagination_lab_test:
    actor_type: user
    description: Enables/disables backend caching/pagination for labs & tests
    enable_in_development: true
  mhv_medical_records_support_backend_pagination_vaccine:
    actor_type: user
    description: Enables/disables backend caching/pagination for vaccines
    enable_in_development: true
  mhv_medical_records_support_backend_pagination_vital:
    actor_type: user
    description: Enables/disables backend caching/pagination for vitals
    enable_in_development: true
  mhv_medical_records_support_new_model_allergy:
    actor_type: user
    description: Enables/disables the use of pre-transformed allergy objects
    enable_in_development: true
  mhv_medical_records_support_new_model_care_summary_note:
    actor_type: user
    description: Enables/disables the use of pre-transformed care summary/note objects
    enable_in_development: true
  mhv_medical_records_support_new_model_health_condition:
    actor_type: user
    description: Enables/disables the use of pre-transformed health condition objects
    enable_in_development: true
  mhv_accelerated_delivery_vaccines_enabled:
    actor_type: user
    description: Enables/disables the new immunizations v2 endpoint that uses LH as a datasource and aligns with data model that the mobile app uses
    enable_in_development: false
  mhv_medical_records_support_new_model_lab_test:
    actor_type: user
    description: Enables/disables the use of pre-transformed lab/test objects
    enable_in_development: true
  mhv_medical_records_support_new_model_vaccine:
    actor_type: user
    description: Enables/disables the use of pre-transformed vaccine objects
    enable_in_development: true
  mhv_medical_records_support_new_model_vital:
    actor_type: user
    description: Enables/disables the use of pre-transformed vital objects
    enable_in_development: true
  mhv_medications_display_documentation_content:
    actor_type: user
    description: Enables/disables documentation-related content for Medications on VA.gov
    enable_in_development: true
  mhv_medications_display_allergies:
    actor_type: user
    description: Enables/disables allergies and reactions data
    enable_in_development: true
  mhv_medications_display_filter:
    actor_type: user
    description: Enables/disables filter feature for medications list
    enable_in_development: true
  mhv_medications_display_grouping:
    actor_type: user
    description: Enables/disables grouping medications related work
    enable_in_development: true
  mhv_enable_aal_integration:
    actor_type: user
    description: Enables/disables integration with MHV's AAL-creation endpoint
    enable_in_development: true
  mhv_modern_cta_links:
    actor_type: user
    description: CTA widget links point to va.gov services
  mhv_medications_display_pending_meds:
    actor_type: user
    description: Enables/disables pending medications related work
    enable_in_development: true
  mhv_medications_display_refill_progress:
    actor_type: user
    description: Enables/disables refill progress related work
    enable_in_development: true
  mhv_medications_show_ipe_content:
    actor_type: user
    description: Enables/disables ipe content
    enable_in_development: true
  mhv_medications_dont_increment_ipe_count:
    actor_type: user
    description: when this flag is on the count will not be incremented for ipe
    enable_in_development: true
  mhv_medications_partial_fill_content:
    actor_type: user
    description: Enables/disables partial fill content
    enable_in_development: true
  mhv_medications_new_policy:
    actor_type: user
    description: Updates MHV Medications policy based on recent updates to MHV Account Creation API
  mhv_milestone_2_changes_enabled:
    actor_type: user
    description: Enables MHV Milestone 2 changes
  mhv_header_links:
    actor_type: user
    description: Display My HealtheVet and My VA links in the site header
    enable_in_development: true
  mobile_allergy_intolerance_model:
    actor_type: user
    description: For mobile app, enalbes use of strict models for parsing allergy intolerance
  mobile_api:
    actor_type: user
    description: API endpoints consumed by the VA Mobile App (iOS/Android)
  mobile_filter_doc_27_decision_letters_out:
    actor_type: user
    description: filters out doc type 27 decision letters out of list of decision letters for mobile
    enable_in_development: false
  mobile_claims_log_decision_letter_sent:
    actor_type: user
    description: Logs decision letter info on both claims and decision letter endpoint
    enable_in_development: true
  multiple_address_10_10ez:
    actor_type: cookie_id
    description: >
      [Front-end only] When enabled, the 10-10EZ will collect a home and mailing address for the veteran
      vs only collecting a single, "permanent" address.
  organic_conversion_experiment:
    actor_type: user
    description: Toggle to enable login.gov create account experiment
  profile_show_paperless_delivery:
    actor_type: user
    description: Toggle user's ability to see and modify paperless delivery settings page.
  pcpg_trigger_action_needed_email:
    actor_type: user
    description: Set whether to enable VANotify email to Veteran for PCPG failure exhaustion
  pdf_fill_redesign_form_jumplinks:
    actor_type: user
    description: Enable jumplinks from form to overflow page, when using v2 PDF overflow generator
  pdf_fill_redesign_overflow_jumplinks:
    actor_type: user
    description: Enable jumplinks from overflow page back to form, when using v2 PDF overflow generator
  pension_income_and_assets_clarification:
    actor_type: user
    description: >
      When enabled, 21P-527EZ will display additional explanations for the income and assets requirement.
  ep120_decision_letter_notifications:
    actor_type: user
    description: >
      When enabled, veterans with reopened pension claims (EP120) will receive decision letter email notifications
    enable_in_development: true
  ep180_decision_letter_notifications:
    actor_type: user
    description: >
      When enabled, veterans with initial pension claims (EP180) will receive decision letter email notifications
    enable_in_development: true
  pension_medical_evidence_clarification:
    actor_type: user
    description: >
      [Front-end only] When enabled, 21P-527EZ will display additional explanations for the medical evidence requirement.
  pension_error_email_notification:
    actor_type: cookie_id
    description: Toggle sending of the Action Needed email notification
  pension_submitted_email_notification:
    actor_type: cookie_id
    description: Toggle sending of the Submission in Progress email notification
  pension_received_email_notification:
    actor_type: cookie_id
    description: Toggle sending of the Received email notification
  pension_persistent_attachment_error_email_notification:
    actor_type: cookie_id
    description: Toggle sending of the Persistent Attachment Error email notification
  pre_entry_covid19_screener:
    actor_type: user
    description: >
      Toggle for the entire pre-entry covid 19 self-screener available at /covid19screener and to be used by visitors
      to VHA facilities in lieu of manual screening with a VHA employee.
      This toggle is owned by Patrick B. and the rest of the CTO Health Products team.
  profile_contact_info_page_ui_refresh:
    actor_type: user
    description: Display updated UI/UX for the profile Contact Information page.
  profile_enhanced_military_info:
    actor_type: user
    description: When enabled, /v1/profile/military_info endpoint will return all military information for a user.
  profile_international_phone_numbers:
    actor_type: user
    description: Enables international phone number support on VA.gov profile.
  profile_lighthouse_rating_info:
    actor_type: user
    description: When enabled, will request disability rating info data from lighthouse API.
  profile_user_claims:
    actor_type: user
    description: When enabled, /v0/user will return user profile claims for accessing service endpoints.
  profile_show_mhv_notification_settings_email_appointment_reminders:
    actor_type: user
    description: Show/Hide the email channel for Health appointment reminders notifications
  profile_show_mhv_notification_settings_email_rx_shipment:
    actor_type: user
    description: Show/Hide the email channel for Prescription shipping notifications
  profile_show_mhv_notification_settings_new_secure_messaging:
    actor_type: user
    description: Display MHV notification settings - New secure message notifications
  profile_show_mhv_notification_settings_medical_images:
    actor_type: user
    description: Display MHV notification settings - Medical images/reports notifications
  profile_show_military_academy_attendance:
    actor_type: user
    description: When enabled, profile service history will include military academy attendance.
    enable_in_development: true
  profile_hide_direct_deposit:
    actor_type: user
    description: Hides the Profile - Direct Deposit page content during a service outage
    enable_in_development: false
  profile_limit_direct_deposit_for_non_beneficiaries:
    actor_type: user
    description: Limits the Direct Deposit page functionality based on the veteranStatus property.
    enable_in_development: true
  profile_show_credential_retirement_messaging:
    actor_type: user
    description: Show/hide MHV and DS Logon credential retirement messaging in profile
  profile_show_new_health_care_copay_bill_notification_setting:
    actor_type: user
    description: Show/Hide the Health care copay bill section of notifications in profile
  profile_show_privacy_policy:
    actor_type: user
    description: Show/Hide the privacy policy section on profile pages
  profile_show_pronouns_and_sexual_orientation:
    actor_type: user
    description: Show/hide Pronouns and Sexual Orientation fields on profile page
  profile_show_quick_submit_notification_setting:
    actor_type: user
    description: Show/Hide the quick submit section of notification settings in profile
  profile_show_no_validation_key_address_alert:
    actor_type: user
    description: Show/Hide alert messages when no validationKey is returned from the address_validation endpoint
  profile_use_experimental:
    description: Use experimental features for Profile application - Do not remove
    enable_in_development: true
    actor_type: user
  profile_use_vafsc:
    description: Use VA Forms System Core for forms instead of schema based forms
    actor_type: user
    enable_in_development: true
  pw_ehr_cta_use_slo:
    actor_type: user
    description: Use single-logout (SLO) paths for Public Websites-managed EHR CTAs
  my_va_experimental:
    actor_type: user
    description: Use for experimental features for My VA application (general)
  my_va_experimental_frontend:
    actor_type: user
    description: Use for experimental features for My VA application (frontend)
  my_va_experimental_fullstack:
    actor_type: user
    description: Use for experimental features for My VA application (fullstack)
    enable_in_development: true
  my_va_hide_notifications_section:
    actor_type: user
    description: Hides the Notifications section on My VA
    enable_in_development: true
  my_va_notification_component:
    actor_type: user
    description: Enable users to see va-notification component on My VA
    enable_in_development: true
  my_va_notification_dot_indicator:
    actor_type: user
    description: Enable dot indicator for notifications
  my_va_enable_mhv_link:
    actor_type: user
    description: Enables the "Visit MHV" CTA link under Health care section
  my_va_new_mhv_urls:
    actor_type: user
    description: Updates URLs for the "Health care" section of My VA
  my_va_mhv_link_design_update:
    actor_type: user
    description: Updates to hyperlink design for the "Health care" section of My VA
  my_va_update_errors_warnings:
    actor_type: user
    description: Update all errors and warnings on My VA for consistency (will remove when va-notification component is released)
  my_va_lighthouse_uploads_report:
    actor_type: user
    description: Use lighthouse /uploads/report endpoint for Form status
  my_va_form_submission_pdf_link:
    actor_type: user
    description: Enables users to view PDF link within submitted forms cards
  rated_disabilities_detect_discrepancies:
    actor_type: user
    description:
      When enabled, the rated disabilities application will check for discrepancies between
      the number of rated disabilities returned by EVSS and Lighthouse
    enable_in_development: true
  rated_disabilities_sort_ab_test:
    actor_type: user
    description: Allows us to set up AB test of sorting on rated disabilities app
  rated_disabilities_use_lighthouse:
    actor_type: user
    description: When enabled, the rated disabilities application uses Lighthouse instead of EVSS
    enable_in_development: true
  saved_claim_pdf_overflow_tracking:
    actor_type: user
    description: When enabled, record metrics for claims which have overflow in the generated pdf
    enable_in_development: true
  schema_contract_appointments_index:
    actor_type: user
    description: Enables schema validation for the appointments service index fetch.
  schema_contract_claims_and_appeals_get_claim:
    actor_type: user
    description: Enables schema validation for the claims and appeals service get claim fetch.
  search_representative:
    actor_type: user
    description: Enable frontend application and cta for Search Representative application
    enable_in_development: true
  search_gov_maintenance:
    actor_type: user
    description: Use when Search.gov system maintenance impacts sitewide search
    enable_in_development: true
  show526_wizard:
    actor_type: user
    description: This determines when the wizard should show up on the form 526 intro page
    enable_in_development: true
  show_edu_benefits_0994_wizard:
    actor_type: user
    description: This determines when the wizard should show up on the 0994 introduction page
  show_edu_benefits_1990_wizard:
    actor_type: user
    description: This determines when the wizard should show up on the 1990 introduction page
  show_edu_benefits_1990e_wizard:
    actor_type: user
    description: This determines when the wizard should show up on the 1990e introduction page
  show_edu_benefits_1990n_wizard:
    actor_type: user
    description: This determines when the wizard should show up on the 1990N introduction page
  show_edu_benefits_1995_wizard:
    actor_type: user
    description: This determines when the wizard should show up on the 1995 introduction page
  show_edu_benefits_5490_wizard:
    actor_type: user
    description: This determines when the wizard should show up on the 5490 introduction page
  show_edu_benefits_5495_wizard:
    actor_type: user
    description: This determines when the wizard should show up on the 5495 introduction page
  show_financial_status_report:
    actor_type: user
    description: Enables VA Form 5655 (Financial Status Report)
    enable_in_development: true
  show_financial_status_report_wizard:
    actor_type: user
    description: Enables the Wizard for VA Form 5655 (Financial Status Report)
    enable_in_development: true
  show_financial_status_report_streamlined_waiver:
    actor_type: user
    description: Enables the Streamlined Waiver for VA Form 5655 (Financial Status Report)
    enable_in_development: true
  show_form_i18n:
    actor_type: user
    description: Enables the internationalization features for forms
    enable_in_development: true
  show_dgi_direct_deposit_1990EZ:
    actor_type: user
    description: Displays prefill enabled direct deposit component on 1990EZ form.
    enable_in_development: false
  show_meb_1990EZ_maintenance_alert:
    actor_type: user
    description: Displays an alert to users on 1990EZ intro page that the Backend Service is Down.
    enable_in_development: false
  show_meb_1990EZ_R6_maintenance_message:
    actor_type: user
    description: Displays an alert to users on 1990EZ intro page that the Backend Service is Down.
    enable_in_development: false
  show_meb_1990E_maintenance_alert:
    actor_type: user
    description: Displays an alert to users on 1990E intro page that the Backend Service is Down.
    enable_in_development: false
  show_meb_1990E_R6_maintenance_message:
    actor_type: user
    description: Displays an alert to users on 1990E intro page that the Backend Service is Down.
    enable_in_development: false
  show_meb_letters_maintenance_alert:
    actor_type: user
    description: Displays an alert to users on Letters Inbox page that the Backend Service is Down.
    enable_in_development: false
  show_meb_enrollment_verification_maintenance_alert:
    actor_type: user
    description: Displays an alert to users on Enrollment Verification intro page that the Backend Service is Down.
    enable_in_development: false
  show_meb_international_address_prefill:
    actor_type: user
    description: Enhances form prefilling to include international address.
    enable_in_development: true
  show_meb_service_history_categorize_disagreement:
    actor_type: user
    enable_in_development: false
  show_meb_5490_maintenance_alert:
    actor_type: user
    description: Displays an alert to users on 5490 intro page that the Backend Service is Down.
    enable_in_development: false
  show_meb_5490_1990e_text_update:
    actor_type: user
    description: Displays updated text to more clearly explain who needs to fill out form
    enable_in_development: false
  show_one_va_debt_letter:
    actor_type: user
    description: Enables the One VA Debt Letter feature
    enable_in_development: true
  show_cdp_one_thing_per_page:
    actor_type: user
    description: Enables the Payment History MVP features for development
    enable_in_development: true
  vha_show_payment_history:
    actor_type: user
    description: Enables the VHA Payment history (including copay resolution) feature for combined debt portal
    enable_in_development: true
  meb_1606_30_automation:
    actor_type: user
    description: Enables MEB form to handle Chapter 1606/30 forms as well as Chapter 33.
  meb_exclusion_period_enabled:
    actor_type: user
    description: enables exclusion period checks
    enable_in_development: false
  meb_dpo_address_option_enabled:
    actor_type: user
    description: enables DPO option on address field
    enable_in_development: false
  meb_kicker_notification_enabled:
    actor_type: user
    description: enables kicker notification on additional consideration questions
    enable_in_development: false
  meb_auto_populate_relinquishment_date:
    actor_type: user
    description: Flag to autofill datepicker for reliinquishment date
    enable_in_development: true
  dgi_rudisill_hide_benefits_selection_step:
    actor_type: user
    description: Hides benefit selection page on original claims application.
    enable_in_development: false
  show_forms_app:
    actor_type: user
    description: Enables the TOE form to be displayed.
    enable_in_development: true
  sign_in_service_enabled:
    actor_type: cookie_id
    description: Enables the ability to use OAuth authentication via the Sign in Service (Identity)
    enable_in_development: true
  mhv_credential_button_disabled:
    actor_type: user
    description: Enables the ability to hide the My HealtheVet sign in button (Identity)
    enable_in_development: true
  sign_in_modal_v2:
    actor_type: user
    description: Enables new page design of Sign In modal and USiP
    enable_in_development: false
  dslogon_interstitial_redirect:
    actor_type: user
    description: Enables DS Logon users to be redirected to the DS Logon deprecation interstitial page (Identity)
    enable_in_development: false
  dslogon_button_disabled:
    actor_type: user
    description: Hides the DS Logon button credential on sign-in page + modal (Identity)
    enable_in_development: false
  medical_copays_zero_debt:
    actor_type: user
    description: Enables zero debt balances feature on the medical copays application
    enable_in_development: false
  show_healthcare_experience_questionnaire:
    actor_type: cookie_id
    description: Enables showing the pre-appointment questionnaire feature.
    enable_in_development: true
  show_generic_debt_card_myva:
    actor_type: user
    description: Enables the generic debt card on My VA
    enable_in_development: true
  show_new_refill_track_prescriptions_page:
    actor_type: user
    description: This will show the non-Cerner-user and Cerner-user content for the page /health-care/refill-track-prescriptions/
  show_new_schedule_view_appointments_page:
    actor_type: user
    description: This will show the non-Cerner-user and Cerner-user content for the page /health-care/schedule-view-va-appointments/
  show_preneed_mulesoft_integration:
    actor_type: user
    description: Show the va.gov to mulsoft work for Pre-Need form.
  show_updated_fry_dea_app:
    actor_type: user
    description: Show the new version of the Fry/DEA form.
  spool_testing_error_2:
    actor_type: user
    description: Enables Slack notifications for CreateDailySpoolFiles
  spool_testing_error_3:
    actor_type: user
    description: Enables email notifications for CreateDailySpoolFiles errors
  subform_8940_4192:
    actor_type: user
    description: Form 526 subforms for unemployability & connected employment information
    enable_in_development: true
  use_veteran_models_for_appoint:
    actor_type: user
    description: Use the original veteran_x models to power Appoint a Rep entity search
    enable_in_development: true
  va1010_forms_eesummary_rest_api_enabled:
    actor_type: user
    description: Utilizes the Enrollment System's eeSummary REST API
    enable_in_development: true
  va_notify_custom_errors:
    actor_type: user
    description: Custom error classes instead of the generic Common::Exceptions::BackendServiceException
  va_notify_custom_bearer_tokens:
    actor_type: user
    description: Iterates through Settings.vanotify.service_callback_tokens for token matching
  va_online_scheduling:
    actor_type: user
    description: Allows veterans to view their VA and Community Care appointments
    enable_in_development: true
  va_online_scheduling_booking_exclusion:
    actor_type: user
    description: Permits the exclusion of Lovell sites from being scheduled prior to Oracle Health cutover
    enable_in_development: true
  va_online_scheduling_cancellation_exclusion:
    actor_type: user
    description: Permits the exclusion of Lovell sites from cancellations prior to Oracle Health cutover
    enable_in_development: true
  va_online_scheduling_cancel:
    actor_type: user
    description: Allows veterans to cancel VA appointments
    enable_in_development: true
  va_online_scheduling_community_care:
    actor_type: user
    description: Allows veterans to submit requests for Community Care appointments
    enable_in_development: true
  va_online_scheduling_direct:
    actor_type: user
    description: Allows veterans to directly schedule VA appointments
    enable_in_development: true
  va_online_scheduling_requests:
    actor_type: user
    description: Allows veterans to submit requests for VA appointments
    enable_in_development: true
  va_online_scheduling_vaos_alternate_route:
    actor_type: user
    enable_in_development: false
    description: Toggle for the vaos module to use an alternate vaos-service route
  va_dependents_verification:
    actor_type: user
    description: Toggles new features for the dependents verification form
  va_dependents_v2:
    actor_type: user
    description: Allows us to toggle bewteen V1 and V2 of the 686c-674 forms.
  va_dependents_v2_banner:
    actor_type: user
    description: Allows us to toggle a form maintenance banner on the V1 form for pre-launch.
  va_dependents_browser_monitoring_enabled:
    actor_type: user
    description: Allows us to toggle Datadog RUM/LOG monitoring for the 686C-674
  va_dependents_net_worth_and_pension:
    actor_type: user
    description: Allows us to toggle the net worth and pension questions on the 686C-674
  va_dependents_new_fields_for_pdf:
    actor_type: user
    description: Allows us to toggle the new fields on the front end for 686C-674
  va_online_scheduling_enable_OH_cancellations:
    actor_type: user
    enable_in_development: true
    description: Allows appointment cancellations to be routed to Oracle Health sites.
  va_online_scheduling_enable_OH_eligibility:
    actor_type: user
    enable_in_development: true
    description: Toggle for routing eligibility requests to the VetsAPI Gateway Service(VPG) instead of vaos-service
  va_online_scheduling_enable_OH_slots_search:
    actor_type: user
    enable_in_development: true
    description: Toggle for routing slots search requests to the VetsAPI Gateway Service(VPG) instead of vaos-service
  va_online_scheduling_cc_direct_scheduling:
    actor_type: user
    description: Enables CC direct scheduling.
    enable_in_development: true
  va_online_scheduling_use_vpg:
    actor_type: user
    enable_in_development: true
    description: Toggle for routing appointment requests to the VetsAPI Gateway Service(VPG) instead of vaos-service.
  va_online_scheduling_recent_locations_filter:
    actor_type: user
    enable_in_development: true
    description: Toggle for displaying the most recent facilities on the Choose your VA location page.
  va_online_scheduling_OH_direct_schedule:
    actor_type: user
    enable_in_development: true
    description: Toggle to enable direct scheduling workflow for Oracle Health appointments.
  va_online_scheduling_OH_request:
    actor_type: user
    enable_in_development: true
    description: Toggle to enable request workflow for Oracle Health appointments.
  va_online_scheduling_remove_podiatry:
    actor_type: user
    enable_in_development: true
    description: Toggle to remove Podiatry from the type of care list when scheduling an online appointment.
  vaos_appointment_notification_callback:
    actor_type: user
    enable_in_development: true
    description: Enables custom email delivery callback for VAOS appointment status notifications
  vba_documents_virus_scan:
    actor_type: user
    description: ClamAV virus scanning for Benefits Intake API upload submissions
  veteran_onboarding_beta_flow:
    actor_type: user
    description: Conditionally display the new veteran onboarding flow to user
  veteran_onboarding_show_to_newly_onboarded:
    actor_type: user
    description: Conditionally display the new veteran onboarding flow to user, based upon number of days since verified
  veteran_onboarding_show_welcome_message_to_new_users:
    actor_type: user
    description: Conditionally display the "Welcome to VA" message to new (LOA1 or LOA3) users
    enable_in_development: false
  vet_status_pdf_logging:
    actor_type: user
    description: Enables the Veteran Status Card to log PDF download events/failures
  vre_cutover_notice:
    actor_type: user
    description: Enables the cutover notice for VR&E users, indicating the timeframe for new form version
  vre_trigger_action_needed_email:
    actor_type: user
    description: Set whether to enable VANotify email to Veteran for VRE failure exhaustion
  vre_use_new_vfs_notification_library:
    actor_type: user
    description: Whether or not to use the VFS library for interacting with VA Notify
  vre_modular_api:
    actor_type: user
    description: Enables calls to the modularized VRE API
  priority_processing_request_apply_vsi_flash:
    actor_type: user
    description: Enables VSI (Very Seriously Injured) flash functionality for form 20-10207 submissions
    enable_in_development: false
  show_edu_benefits_1990EZ_Wizard:
    actor_type: user
    description: Navigates user to 1990EZ or 1990 depending on form questions.
    enable_in_development: true
  show_dashboard_notifications:
    actor_type: user
    description: Enables on-site notifications
  check_va_inbox_enabled:
    actor_type: user
    description: Enables check inbox link
  dhp_connected_devices_fitbit:
    actor_type: user
    description: Enables linking between VA.gov account and fitbit account
  payment_history:
    actor_type: user
    description: Allows manual enabling/disabling payment history when BGS is acting up (5 min response times)
    enable_in_development: true
  cdp_payment_history_vba:
    actor_type: user
    description: Enables showing the overpayment and summary pages for the CDP Payment History
    enable_in_development: true
  show_meb_dgi40_features:
    actor_type: user
    description: Enables the UI integration with the meb dgi
    enable_in_development: true
  show_meb_dgi42_features:
    actor_type: user
    description: Enables UI updates for meb dgi 42
    enable_in_development: true
  show_meb_enhancements:
    actor_type: user
    description: Provides a flag wrapper for minor code changes to be gated from Prod.
    enable_in_development: true
  show_meb_enhancements_06:
    actor_type: user
    description: Provides a flag wrapper for minor code changes to be gated from Prod.
  show_meb_enhancements_08:
    actor_type: user
    description: Provides a flag wrapper for minor code changes to be gated from Prod.
    enable_in_development: true
  show_meb_enhancements_09:
    actor_type: user
    description: Provides a flag wrapper for minor code changes to be gated from Prod.
    enable_in_development: true
  meb_gate_person_criteria:
    actor_type: user
    description: Flag to use Person Criteria on Submission service
    enable_in_development: true
  supply_reordering_sleep_apnea_enabled:
    actor_type: user
    description: Enables sleep apnea supplies to be ordered in the supply reorder tool / MDOT.
    enable_in_development: true
  toe_dup_contact_info_call:
    actor_type: user
    description: Flag to use contact info call and modal
    enable_in_development: true
  toe_short_circuit_bgs_failure:
    actor_type: user
    description: Flag to use begin rescue block for BGS call
    enable_in_development: true
  toe_high_school_info_change:
    actor_type: user
    description: Flag to change order of high school info page
    enable_in_development: false
  toe_light_house_dgi_direct_deposit:
    actor_type: user
    description: Uses lighthouse api for direct deposit information in TOE.
    enable_in_development: false
  move_form_back_button:
    actor_type: user
    description: Test moving form back button to the top of the page
  mobile_cerner_transition:
    actor_type: user
    description: For mobile app, a facility is being transitioned to cerner.
  mobile_iam_authentication_disabled:
    actor_type: user
    description: For mobile app, disable iam authentication method.
  mobile_military_indicator_logger:
    actor_type: user
    description: For mobile app, enables logging of military discharge codes
  mobile_appeal_model:
    actor_type: user
    description: For mobile app, enables use of strict models for parsing appeals
  mobile_push_register_logging:
    actor_type: user
    description: For mobile app, logs push register errors for debugging
  form526_backup_submission_temp_killswitch:
    actor_type: user
    description: Provide a temporary killswitch to disable form526 backup submission if something were to go awry
  virtual_agent_show_floating_chatbot:
    actor_type: user
    description: Enables a floating chatbot on the chatbot page - managed by virtual agent team
  disability_compensation_email_veteran_on_polled_lighthouse_doc_failure:
    actor_type: user
    description: Sends document upload failure emails when polled doc uploaded to Lighthouse has failed to process at Lighthouse
  disability_compensation_lighthouse_document_service_provider:
    actor_type: user
    description: If enabled uses the lighthouse documents service
  disability_compensation_prevent_submission_job:
    actor_type: user
    description: If enabled, the submission form526 record will be created, but there will be submission job
  disability_compensation_use_api_provider_for_bdd_instructions:
    actor_type: user
    description: Provide a temporary killswitch for using the ApiProviderFactory to select an API for uploading BDD instructions
  disability_compensation_upload_bdd_instructions_to_lighthouse:
    actor_type: user
    description: If enabled uploads BDD instructions to Lighthouse Benefits Documents API instead of EVSS
  disability_compensation_0781v2_extras_redesign:
    actor_type: user
    description: If enabled, the 0781v2 overflow page will use the new design
    enable_in_development: true
  disability_compensation_use_api_provider_for_0781_uploads:
    actor_type: user
    description: Provide a temporary killswitch for using the ApiProviderFactory to select an API for uploading 0781/a forms
  disability_compensation_upload_0781_to_lighthouse:
    actor_type: user
    description: If enabled uploads 0781/a forms to Lighthouse Benefits Documents API instead of EVSS
  disability_compensation_use_api_provider_for_submit_veteran_upload:
    actor_type: user
    description: Provide a temporary killswitch for using the ApiProviderFactory to select an API for uploading Veteran Evidence
  disability_compensation_upload_veteran_evidence_to_lighthouse:
    actor_type: user
    description: If enabled uploads Veteran Evidence to Lighthouse Benefits Documents API instead of EVSS
  disablity_benefits_browser_monitoring_enabled:
    actor_type: user
    description: Datadog RUM monitoring for disability benefits applications
  virtual_agent_use_sts_authentication:
    actor_type: user
    description: Use STS authentication for the virtual agent chatbot application
  notification_center:
    actor_type: user
    description: Enable Notification Center
    enable_in_development: true
  nod_part3_update:
    actor_type: user
    description: NOD update to latest form, part III box 11
    enable_in_development: true
  nod_browser_monitoring_enabled:
    actor_type: user
    description: NOD Datadog RUM monitoring
  sc_new_form:
    actor_type: user
    description: Supplemental Claim new form updates
    enable_in_development: true
  hlr_browser_monitoring_enabled:
    actor_type: user
    description: HLR Datadog RUM monitoring
  sc_browser_monitoring_enabled:
    actor_type: user
    description: Supplemental Claim Datadog RUM monitoring
  terms_of_use:
    actor_type: user
    description: This determines whether a user is redirected to the Terms of Use page
    enable_in_development: true
  burial_form_enabled:
    actor_type: user
    description: Enable the burial form
  burial_confirmation_page:
    actor_type: user
    description: Toggle showing the updated confirmation page
    enable_in_development: true
  burial_error_email_notification:
    actor_type: cookie_id
    description: Toggle sending of the Action Needed email notification
  burial_received_email_notification:
    actor_type: cookie_id
    description: Toggle sending of the Received email notification
  burial_submitted_email_notification:
    actor_type: cookie_id
    description: Toggle sending of the Burial Submission in Progress email notification
  burial_persistent_attachment_error_email_notification:
    actor_type: cookie_id
    description: Toggle sending of the Persistent Attachment Error email notification
  burial_browser_monitoring_enabled:
    actor_type: user
    description: Burial Datadog RUM monitoring
  pension_form_enabled:
    actor_type: user
    description: Enable the pension form
  pension_browser_monitoring_enabled:
    actor_type: user
    description: Pension Datadog RUM monitoring
  pension_multiple_page_response:
    actor_type: user
    description: Implement multiple page response pattern
    enable_in_development: true
  pension_form_profile_module_enabled:
    actor_type: user
    description: Use the module version of the FormProfile
  pension_kafka_event_bus_submission_enabled:
    actor_type: user
    description: Enable the EventBusSubmissionJob for Kafka
  pension_itf_enabled:
    actor_type: user
    description: Enable the Intent to File for Pension
    enable_in_development: true
  pension_itf_show_alert:
    actor_type: user
    description: Show the alert on frontend for the Intent to File for Pension
    enable_in_development: true
  income_and_assets_form_enabled:
    actor_type: user
    description: Enable form 21P-0969 Update Income and Assets Evidence Form
  income_and_assets_content_updates:
    actor_type: user
    description: Implement plain language and content updates
  income_and_assets_error_email_notification:
    actor_type: cookie_id
    description: Toggle sending of the Action Needed email notification
  income_and_assets_received_email_notification:
    actor_type: cookie_id
    description: Toggle sending of the Received email notification
  income_and_assets_submitted_email_notification:
    actor_type: user
    description: Toggle sending of the Submission in Progress email notification
  income_and_assets_persistent_attachment_error_email_notification:
    actor_type: cookie_id
    description: Toggle sending of the Persistent Attachment Error email notification
  intent_to_file_synchronous_enabled:
    actor_type: user
    description: Enable ITF synchronous call logic
  central_mail_benefits_intake_submission:
    actor_type: user
    description: Enable central mail claims submission uses Benefits Intake API
  ecc_benefits_intake_submission:
    actor_type: user
    description: Enable education and career counseling claim submissions to use Benefits Intake API
  sob_updated_design:
    actor_type: user
    description: >-
      Controls how the GI Bill State of Benefits (SOB) application is presented.
      When enabled: it use the new SOB application that works 24/7.
      When disabled: it will use the old SOB application that only works from 0600 to 2200 hrs
  travel_pay_power_switch:
    actor_type: user
    enable_in_development: true
    description: >-
      Main switch for the Travel Pay feature on VA.gov using the new BTSSS (travel pay) API.
      Enabled - Requests are handled as normal.
      Disabled - Requests are not handled. Server returns a 503 (Service Unavailable) until re-enabled.
  travel_pay_view_claim_details:
    actor_type: user
    enable_in_development: true
    description: >-
      A frontend-focused switch that toggles visibility of and access to the Travel Pay claim details page and entry point (features toggled together).
      Enabled - Entry point link and claim details page are viewable.
      Disabled - Entry point link and claim details page are not viewable.
  travel_pay_submit_mileage_expense:
    actor_type: user
    enable_in_development: true
    description: >-
      A switch that toggles availability of the submit mileage expense feature.
      Enabled - Requests are handled as normal. Frontend features are available per toggle settings.
      Disabled - Requests are not handled. Server returns a 503 (Service Unavailable) until re-enabled. Frontend features are not available.
  travel_pay_claims_management:
    actor_type: user
    enable_in_development: true
    description: >-
      A switch that toggles new claims management functionality.
  travel_pay_claims_management_decision_reason:
    actor_type: user
    enable_in_development: true
    description: >-
      A switch that toggles the front-end display of decision reason parsed from the decision letter document on the claim details page.
      Enabled - The Travel Pay FE will show a decision reason section on the claims details page if it receives decision reason text from the API.
      Disabled - The Travel Pay FE will hide the decision reason section on the claims details page.
  travel_pay_claims_management_decision_reason_api:
    actor_type: user
    enable_in_development: true
    description: >-
      A switch that toggles the decision reason API functionality, including finding decision letter documents and extracting decision reasons from them.
      The intention behind this flag is to be able deploy the decision reason parsing functionality ahead of the front-end display (travel_pay_claims_management_decision_reason) to gather data logs and ensure a working state.
      Enabled - Decision letter documents are parsed and the decision reason is extracted.
      Disabled - Decision letter documents are not parsed for the decision reason.
  yellow_ribbon_automated_date_on_school_search:
    actor_type: user
    description: Enable the automated date displayed in the Find a Yellow Ribbon school search results
  accredited_representative_portal_pilot:
    actor_type: user
    description: Enable the Accredited Representative Portal for the pilot
    enable_in_development: true
  toggle_vye_address_direct_deposit_forms:
    actor_type: user
    description: Enable mailing address and direct deposit for VYE
  vye_login_widget:
    actor_type: user
    description: Enable Vye authentication widget
  toggle_vye_address_direct_deposit_forms_in_profile:
    actor_type: user
    description: Enable mailing address and direct deposit for VYE in profile page
  toggle_vye_application:
    actor_type: user
    description: Enable VYE
  military_benefit_estimates:
    actor_type: user
    description: swap order of the military details in GI search filters
  merge_1995_and_5490:
    actore_type: user
    description: Activating the combined 1995 and 5490 form
  mgib_verifications_maintenance:
    actor_type: user
    description: Used to show  maintenance alert for MGIB Verifications
  search_use_v2_gsa:
    actor_type: cookie_id
    description: Swaps the Search Service's for one with an updated api.gsa.gov address
    enable_in_development: true
  remove_pciu:
    actor_type: user
    description: If enabled, VA Profile is used to populate contact information with PCIU backup calls
    enable_in_development: true
  override_address_pou:
    actor_type: user
    description: If enabled, ADDRESS_POU == RESIDENCE/CHOICE
    enable_in_development: true
  show_yellow_ribbon_table:
    actor_type: cookie_id
    description: Used to show yellow ribbon table in Comparison Tool
  banner_update_alternative_banners:
    actor_type: user
    description: Used to toggle the DB updating of alternative banners
  banner_use_alternative_banners:
    actor_type: user
    description: Used to toggle use of alternative banners.
  fsr_wizard:
    actor_type: user
    description: Used to toggle the FSR wizard
  gi_comparison_tool_show_ratings:
    actor_type: user
    description: Display Veteran student ratings in GI comparison Tool
  gi_comparison_tool_programs_toggle_flag:
    actor_type: user
    description: Used to show links to programs page in comparison tool
  gi_comparison_tool_lce_toggle_flag:
    actor_type: user
    description: Used to show lce page in comparison tool
  va_notify_in_progress_metadata:
    actor_type: user
    description: If enabled, emails and sms sent through VaNotify::Service will be stored as notifications.
  va_notify_notification_creation:
    actor_type: user
    description: If enabled, emails and sms sent through VaNotify::Service will be stored as notifications.
  va_notify_request_level_callbacks:
    actor_type: user
    description: If enabled, emails and sms sent through VaNotify::Service will authenticate request-level callback data
  is_DGIB_endpoint:
    actor_type: user
    description: used to call data from DGIB endpoints for MGIB VYE application
  lighthouse_veterans_health_debug_logging:
    actor_type: user
    description: Enable debug logging for Lighthouse Veterans Health API
    enable_in_development: false
  benefits_non_disability_ch31_v2:
    actor_type: user
    description: If enabled, use new form and api endpoint for Ch31 VR&E form
  is_updated_gi:
    actor_type: cookie_id
    description: If enabled, use updated gi design
  gi_ct_collab:
    actor_type: cookie_id
    description: If enabled, use VEBT/EDM team GI Comparison Tool homepage
  show_rudisill_1995:
    actor_type: user
    description: If enabled, show rudisill review in 22-1995
  enable_lighthouse:
    actor_type: user
    description: If enabled, user will connect to lighthouse api in sob instead of evss
  benefits_intake_submission_status_job:
    actor_type: user
    description: Batch process FormSubmissionAttempts using ::BenefitsIntake::SubmissionStatusJob
  kafka_producer:
    actor_type: cookie_id
    description: Enables the Kafka producer for the VA.gov platform
  show_about_yellow_ribbon_program:
    actor_type: user
    description: If enabled, show additional info about the yellow ribbon program
  accredited_representative_portal_sort_by:
    actor_type: user
    description: Enables sort by in POA Request Search page
  accredited_representative_portal_help:
    actor_type: user
    description: Enables Get Help link on navigation
  accredited_representative_portal_profile:
    actor_type: user
    description: Enables Profile link on navigation dropdown
  forms_10215_10216_release:
    actor_type: user
    description: If enabled, show links to new forms instead of download links on SCO page
  form_10282_sftp_upload:
    actor_type: user
    description: If enabled, run daily job to process 10282 form submissions and upload resulting data to SFTP
  disable_bdn_processing:
    actor_type: user
    description: If enabled, skip all BDN-related processing for VYE
  my_va_auth_exp_redesign_enabled:
    actor_type: user
    description: When enabled, a user will see the redesigned experience of MyVA.
  vff_force_unique_file_name_date_property:
    actor_type: user
    description: Forces the unique_file_name method to use the date property in submission_archive.rb
  gi_ct_mapbox_mitigation:
    actor_type: user
    description: If enabled, hides search by location feature affected by MapBox loss
  accredited_representative_portal_form:
    actor_type: user
    description: Enables form with new options for rep
  my_va_display_all_lighthouse_benefits_intake_forms:
    actor_type: user
    description: When enabled, a user will see all submitted Lighthouse Benefits Intake forms in My VA for form status.
  va_online_scheduling_mental_health_history_filtering:
    actor_type: user
    enable_in_development: true
    description: When enabled, allows past visit filtering for Mental Health
  is_dgib_call_only:
    actor_type: user
    description: If enabled, the DGIB endpoint will only be called for MGIB VYE application
  show_vye_downtime_alert:
    actor_type: user
    description: If enabled, show the VYE downtime alert on the VYE application
  accredited_representative_portal_full_poa_redaction:
    actor_type: user
    description: Enables redaction for the Accredited Representative Portal POA requests
  calculator_constants_versioning:
<<<<<<< HEAD
    actor_type:
    description: (gibct-data-service) If enabled, updates GIDS UI and includes calculator constants in GIDS version generation
=======
    actor_type: 
    description: (gibct-data-service) If enabled, updates GIDS UI and includes calculator constants in GIDS version generation
  gi_feedback_tool_vet_tec_education_benefit:
    actor_type: user
    description: Includes the (VET TEC 2.0) option for selection under the Education Benefits question in the GI Bill® School Feedback Tool
>>>>>>> 76c98a21
<|MERGE_RESOLUTION|>--- conflicted
+++ resolved
@@ -2357,13 +2357,8 @@
     actor_type: user
     description: Enables redaction for the Accredited Representative Portal POA requests
   calculator_constants_versioning:
-<<<<<<< HEAD
     actor_type:
     description: (gibct-data-service) If enabled, updates GIDS UI and includes calculator constants in GIDS version generation
-=======
-    actor_type: 
-    description: (gibct-data-service) If enabled, updates GIDS UI and includes calculator constants in GIDS version generation
   gi_feedback_tool_vet_tec_education_benefit:
     actor_type: user
-    description: Includes the (VET TEC 2.0) option for selection under the Education Benefits question in the GI Bill® School Feedback Tool
->>>>>>> 76c98a21
+    description: Includes the (VET TEC 2.0) option for selection under the Education Benefits question in the GI Bill® School Feedback Tool