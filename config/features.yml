---
# Add a new feature toggle here to ensure that it is initialized in all environments.
# Features are defaulted to enabled in development and test environments and disabled in all others.
# The description should contain any relevant information for an admin who may toggle the feature.
#
# The actor_type should be either `user` for features you want to be "sticky" for a logged in user (default)
#  or `cookie_id` of you wish to use the Google Analytics id as the unique identifier.

features:
  pre_entry_covid19_screener:
    actor_type: user
    description: >
      Toggle for the entire pre-entry covid 19 self-screener available at
      /covid19screener and to be used by visitors to VHA facilities in lieu
      of manual screening with a VHA employee.
      This toggle is owned by Patrick B. and the rest of the CTO Health Products
      team.
  covid_volunteer_delivery:
    actor_type: cookie_id
    description: >
      Toggles whether COVID Research volunteer submissions will be delivered to genISIS
  dashboard_show_covid19_alert:
    actor_type: user
    description: >
      Allows for showing a special COVID19 alert on the My VA Dashboard
  facility_locator_show_community_cares:
    actor_type: user
    description: >
      On https://www.va.gov/find-locations/ enable veterans to search for Community care by showing that option in the "Search for" box.
      This toggle is owned by Rian
  facility_locator_pull_operating_status_from_lighthouse:
    actor_type: user
    description: A fast and dirty way to get the operating status from lighthouse
  facility_locator_ppms_legacy_urgent_care_to_pos_locator:
    actor_type: user
    description: force the legacy urgent care path to use the new POS locator
  facility_locator_ppms_location_query:
    actor_type: user
    description: Use the Lat/Long instead of an address
  facility_locator_ppms_forced_unique_id:
    actor_type: user
    description: Use an hexdigest for the ID on PPMS Place of Service Calls
  facility_locator_fe_use_v1:
    actor_type: user
    description: Have the front end use the V1 api
  facilities_ppms_suppress_community_care:
    actor_type: user
    description: Hide ppms community care searches
  profile_schema_forms:
    actor_type: user
    description: >
      Enables SchemaForm-based contact info edit forms on the VA.gov Veteran profile page
  profile_show_receive_text_notifications:
    actor_type: user
    description: >
      https://www.va.gov/profile/ show Receive Text Notifications
  profile_show_profile_2.0:
    actor_type: user
    description: >
      Enables Profile 2.0
  va_online_scheduling:
    actor_type: user
    description: >
      Allows veterans to view their VA and Community Care appointments
  va_online_scheduling_cancel:
    actor_type: user
    description: >
      Allows veterans to cancel VA appointments
  va_online_scheduling_requests:
    actor_type: user
    description: >
      Allows veterans to submit requests for VA appointments
  va_online_scheduling_community_care:
    actor_type: user
    description: >
      Allows veterans to submit requests for Community Care appointments
  va_online_scheduling_direct:
    actor_type: user
    description: >
      Allows veterans to directly schedule VA appointments
  va_online_scheduling_past:
    actor_type: user
    description: >
      Allows veterans to see past appointments
  va_online_scheduling_vsp_appointment_list:
    actor_type: user
    description: >
      Enables the use of VSP for VA appointment data and cancellation on list page
  va_online_scheduling_vsp_appointment_new:
    actor_type: user
    description: >
      Enables the use of VSP for creating a new VA appointment
  va_online_scheduling_ccsp_appointment_list:
    actor_type: user
    description: >
      Enables the use of CCSP for Community Care appointment data on list page
  va_online_scheduling_ccsp_request_new:
    actor_type: user
    description: >
      Enables the use of CCSP for making a new Community Care appointment request
  va_online_scheduling_vsp_request_list:
    actor_type: user
    description: >
      Enables the use of VSP for request data and cancellation on list page
  va_online_scheduling_vsp_request_new:
    actor_type: user
    description: >
      Enables the use of VSP for making a new VA appointment request
  va_online_scheduling_express_care:
    actor_type: user
    description: >
      Enables Express Care redirect to legacy and Express Care tab
  va_online_scheduling_express_care_new:
    actor_type: user
    description: >
      Enables Express Care request flow in VAOS
  va_global_downtime_notification:
    actor_type: user
    description: >
      Enables global downtime notification- do not use in production
  ssoe:
    actor_type: cookie_id
    description: >
      Enables ssoe, as opposed to saml authentication wrapped by id.me
  edu_benefits_stem_scholarship:
    actor_type: user
    description: >
      Enables STEM scholarship functionality
  form526_original_claims:
    actor_type: user
    description: >
      Allows veterans to access form526 as an original claims user. Owned by va-benefits-memorial-1 team.
  form526_benefits_delivery_at_discharge:
    actor_type: user
    description: >
      Allows veterans to access the BDD flow in the 526 form. Owned by va-benefits-memorial-1 team.
  form526_confirmation_email:
    actor_type: user
    description: >
      Allows veterans to receive a confirmation email after submitting form526. Owned by va-notify team.
  va_view_dependents_access:
    actor_type: user
    description: >
      Allows us to gate the View/ Modify dependents content in a progressive rollout
  ssoe_ebenefits_links:
    actor_type: user
    description: >
      Enable eBenefits links to be proxied through eauth.va.gov, this allows users with SSOe sessions to stay logged in.
  ssoe_inbound:
    actor_type: cookie_id
    description: >
      Enables automatic establishment/disconnection of vets-api session based on a user's SSOe session status
  allow_online_10_10cg_submissions:
    actor_type: cookie_id
    description: >
      Allows (unauthenticated) users to submit a 10-10CG through VA.gov. This feature is also known as a Caregivers Assistance Claim.
  stub_carma_responses:
    actor_type: user
    description: >
      All 10-10CG submissions (Caregivers Assistance Claims) will not hit CARMA and instead return a dubmmy response.
  gibct_eyb_bottom_sheet:
    actor_type: user
    description: >
      Panel that displays while the user is modifying inputs to give context to their currently estimated benefits until they reach the full your estimated benefits panel.
  gibct_search_enhancements:
    actor_type: user
    description: >
      Comparison Tool Search Enhancements to improve usability
  form996_higher_level_review:
    actor_type: user
    description: >
      Allows veterans request a higher-level review of an existing claim. Owned by va-benefits-memorial-1 team.
  gibct_filter_enhancement:
    actor_type: user
    description: >
      Comparison Tool Filter Enhancements to improve usability
  debt_letters_show_letters:
    actor_type: user
    description: >
      Enables debt letters
  debt_letters_show_letters_v2:
    actor_type: user
    description: >
      Enables debt letters
  show_edu_benefits_5495_wizard:
    actor_type: user
    description: >
      This determines when the wizard should show up on the 5495 introduction page
  show_edu_benefits_1995_wizard:
    actor_type: user
    description: >
      This determines when the wizard should show up on the 1995 introduction page
  show_edu_benefits_1990n_wizard:
    actor_type: user
    description: >
      This determines when the wizard should show up on the 1990N introduction page
  show_edu_benefits_0994_wizard:
    actor_type: user
    description: >
      This determines when the wizard should show up on the 0994 introduction page
  show_edu_benefits_5490_wizard:
    actor_type: user
    description: >
      This determines when the wizard should show up on the 5490 introduction page
  show_edu_benefits_1990_wizard:
    actor_type: user
    description: >
      This determines when the wizard should show up on the 1990 introduction page
  show_edu_benefits_1990e_wizard:
    actor_type: user
    description: >
      This determines when the wizard should show up on the 1990e introduction page
  get_help_ask_form:
    actor_type: user
    description: >
      Enables inquiry form for users to submit questions, suggestions, and complaints.
  show_healthcare_experience_questionnaire:
    actor_type: cookie_id
    description: >
      Enables showing the pre-appointment questionnaire feature.
  stem_sco_email:
    actor_type: user
    description: >
      Enable/disable SCO email per environment
  show526_wizard:
    actor_type: user
    description: >
      This determines when the wizard should show up on the form 526 intro page
  show_new_get_medical_records_page:
    actor_type: user
    description: >
      This will show the non-Cerner-user and Cerner-user content for the page /health-care/get-medical-records/
  show_new_refill_track_prescriptions_page:
    actor_type: user
    description: >
      This will show the non-Cerner-user and Cerner-user content for the page /health-care/refill-track-prescriptions/
  show_new_schedule_view_appointments_page:
    actor_type: user
    description: >
      This will show the non-Cerner-user and Cerner-user content for the page /health-care/schedule-view-va-appointments/
  show_new_secure_messaging_page:
    actor_type: user
    description: >
      This will show the non-Cerner-user and Cerner-user content for the page /health-care/secure-messaging/
  show_new_view_test_lab_results_page:
    actor_type: user
    description: >
<<<<<<< HEAD
      This will show the non-Cerner-user and Cerner-user content for the page /health-care/view-test-and-lab-results/
=======
      This will show the non-Cerner-user and Cerner-user content for the page /health-care/view-test-and-lab-results/
  gibct_benefit_filter_enhancement:
    actor_type: user
    description: >
      Comparison Tool Search Results Benefit UI Enhancements to improve usability
>>>>>>> 58d93492
<|MERGE_RESOLUTION|>--- conflicted
+++ resolved
@@ -245,12 +245,8 @@
   show_new_view_test_lab_results_page:
     actor_type: user
     description: >
-<<<<<<< HEAD
-      This will show the non-Cerner-user and Cerner-user content for the page /health-care/view-test-and-lab-results/
-=======
       This will show the non-Cerner-user and Cerner-user content for the page /health-care/view-test-and-lab-results/
   gibct_benefit_filter_enhancement:
     actor_type: user
     description: >
-      Comparison Tool Search Results Benefit UI Enhancements to improve usability
->>>>>>> 58d93492
+      Comparison Tool Search Results Benefit UI Enhancements to improve usability