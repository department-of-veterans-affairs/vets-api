--- conflicted
+++ resolved
@@ -2,7 +2,6 @@
 http_interactions:
 - request:
     method: post
-<<<<<<< HEAD
     uri: <VAPROFILE_URL>/contact-information-hub/contact-information/v2/2.16.840.1.113883.4.349/b2fab2b5-6af0-45e1-a9e2-394347af91ef%5EPN%5E200VIDM%5EUSDVA/telephones
     body:
       encoding: UTF-8
@@ -12,15 +11,6 @@
       - Vets.gov Agent
       Accept:
       - application/json
-=======
-    uri:  <VAPROFILE_URL>/contact-information-hub/contact-information/v2/2.16.840.1.113883.4.349/b2fab2b5-6af0-45e1-a9e2-394347af91ef%5EPN%5E200VIDM%5EUSDVA/telephones
-    body:
-      encoding: UTF-8
-      string: '{"bio":{"areaCode":"303","countryCode":"1","internationalIndicator":false,"originatingSourceSystem":"VETSGOV","phoneNumber":"5551234","phoneNumberExt":null,"phoneType":"MOBILE","sourceDate":"2024-08-27T18:51:06.012Z","sourceSystemUser":"1234","telephoneId":42,"textMessageCapableInd":true,"textMessagePermInd":true,"ttyInd":true,"vet360Id":"1","voiceMailAcceptableInd":true,"effectiveStartDate":null,"effectiveEndDate":null}}'
-    headers:
-      User-Agent:
-      - Vets.gov Agent
->>>>>>> e5237c37
       Content-Type:
       - application/json
       Cufsystemname:
@@ -38,17 +28,10 @@
       - 'true'
       - 'true'
       Server-Timing:
-<<<<<<< HEAD
       - dtRpid;desc="-1564143816", dtSInfo;desc="0"
       - dtRpid;desc="-55644277", dtSInfo;desc="0"
       Vaprofiletxauditid:
       - b6978199-1cee-4e6c-8aab-0208af799265
-=======
-      - dtRpid;desc="-1797406745", dtSInfo;desc="0"
-      - dtRpid;desc="2010060216", dtSInfo;desc="0"
-      Vaprofiletxauditid:
-      - b917b68b-1478-4d33-8134-2a085097bd99
->>>>>>> e5237c37
       X-Content-Type-Options:
       - nosniff
       X-Xss-Protection:
@@ -65,11 +48,7 @@
       - 'default-src ''self'' ''unsafe-eval'' ''unsafe-inline'' data: filesystem:
         about: blob: ws: wss:'
       Date:
-<<<<<<< HEAD
       - Thu, 12 Sep 2024 23:43:52 GMT
-=======
-      - Tue, 27 Aug 2024 19:14:16 GMT
->>>>>>> e5237c37
       Referrer-Policy:
       - no-referrer
       Content-Type:
@@ -81,11 +60,6 @@
     body:
       encoding: UTF-8
       string: '{"messages":[{"code":"PHON124","key":"telephoneId.Null","text":"must
-<<<<<<< HEAD
         be null","severity":"ERROR"}],"txAuditId":"773085ef-a137-400f-acf2-636f97326eb6","status":"REJECTED"}'
   recorded_at: Thu, 12 Sep 2024 23:43:52 GMT
-=======
-        be null","severity":"ERROR"}],"txAuditId":"e7cd03a0-0ebe-459f-9518-e2dba9d32dff","status":"REJECTED"}'
-  recorded_at: Tue, 27 Aug 2024 19:14:17 GMT
->>>>>>> e5237c37
 recorded_with: VCR 6.3.1