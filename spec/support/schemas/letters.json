--- conflicted
+++ resolved
@@ -30,20 +30,10 @@
         "address": {
           "description": "User's address in EVSS that will be included in the letter",
           "properties": {
-<<<<<<< HEAD
-            "address_line1": {
-=======
             "full_name": {
               "type": "string"
             },
             "address_line1": {
-              "type": "string"
-            },
-            "address_line2": {
-              "type": "string"
-            },
-            "address_line3": {
->>>>>>> 66b7b8c5
               "type": "string"
             },
             "address_line2": {
@@ -55,21 +45,15 @@
             "city": {
               "type": "string"
             },
+            "state": {
+              "type": "string"
+            },
             "country": {
               "type": "string"
             },
             "foreign_code": {
               "type": "string"
             },
-<<<<<<< HEAD
-            "full_name": {
-              "type": "string"
-            },
-            "state": {
-              "type": "string"
-            },
-=======
->>>>>>> 66b7b8c5
             "zip_code": {
               "type": "string"
             }
