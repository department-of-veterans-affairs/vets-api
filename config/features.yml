---
# Add a new feature toggle here to ensure that it is initialized in all environments.
#
# Features are enabled by default in the test environment and disabled by default in other environments.
# To default a feature to enabled in development, set the `enable_in_development` key to true.
#
# The description should contain any relevant information for an admin who may toggle the feature.
#
# The actor_type should be either `user` for features you want to be "sticky" for a logged in user (default)
#  or `cookie_id` of you wish to use the Google Analytics id as the unique identifier.

# Sorted using http://yaml-sorter.herokuapp.com/

features:
  this_is_only_a_test:
    actor_type: user
    description: Used in feature_toggles_controller_spec.
  accredited_representative_portal_frontend:
    actor_type: user
    description: Enables the frontend of the accredited representative portal
    enable_in_development: true
  accredited_representative_portal_api:
    actor_type: user
    description: Enables the endpoints of the accredited representative portal
    enable_in_development: true
  accredited_representative_portal_intent_to_file_api:
    actor_type: user
    description: Enables the endpoints of the accredited representative portal intent to file
    enable_in_development: true
  accredited_representative_portal_search:
    actor_type: user
    description: Enables the people search of the accredited representative portal
    enable_in_development: true
  aedp_vadx:
    actor_type: user
    description: Enables the VADX experimental features in the AEDP application
    enable_in_development: true
  all_claims_add_disabilities_enhancement:
    actor_type: user
    description: Enables enhancement to the 21-526EZ "Add Disabilities" page being implemented by the Conditions Team.
    enable_in_development: true
  appointments_consolidation:
    actor_type: user
    description: For features being tested while merging logic for appointments between web and mobile
  arm_use_datadog_real_user_monitoring:
    actor_type: user
    description: Enables Datadog Real User Monitoring for ARM apps (Find a Rep, Appoint a Rep)
  ask_va_announcement_banner:
    actor_type: cookie_id
    description: >
      The Ask VA announcement banner displays message(s) to visitors
      from the CRM-managed, expirable notifications - as retrieved
      from the /ask_va_api/v0/announcements endpoint.
    enable_in_development: true
  ask_va_alert_link_to_old_portal:
    actor_type: user
    description: >
      The Ask VA form alert banner with a link to the old portal. To use while form is down for maintenance.
    enable_in_development: true
  ask_va_canary_release:
    actor_type: cookie_id
    description: >
      Percent of visitors to keep in the updated Ask VA experience on VA.gov.
      All other users are redirected to the legacy experience.
      To route or retain all users, set to 0% for legacy or 100% for the
      updated experience on VA.gov.
      NOTE: When ready for all users to be in the updated experience on
      VA.gov, set this toggle to "Enabled", rather than specifying 100%
      in the percentage.
    enable_in_development: true
  ask_va_mock_api_for_testing:
    actor_type: cookie_id
    description: >
      Use mock API responses in the Ask VA application UI.
      This is used for testing purposes only and should not be enabled in production.
      We need to remove this feature from the codebase ASAP.
      Mocks shouldn't live in the app logic. If needed, add at the API/middleware level.
    enable_in_development: true
  auth_exp_vba_downtime_message:
    actor_type: user
    description: Show downtime message on Profile and My VA for planned VBA maintenance
  avs_enabled:
    actor_type: user
    description: Enables the After Visit Summary API.
    enable_in_development: true
  bcas_letters_use_lighthouse:
    actor_type: user
    description: Use lighthouse instead of EVSS to view/download benefit letters.
    enable_in_development: true
  benefits_documents_use_lighthouse:
    actor_type: user
    description: Use lighthouse instead of EVSS to upload benefits documents.
    enable_in_development: false
  benefits_education_use_lighthouse:
    actor_type: user
    description: Use lighthouse instead of EVSS to retrieve GI Bill Statement of benefits
    enable_in_development: true
  benefits_require_gateway_origin:
    actor_type: user
    description: Requires that all requests made to endpoints in appeals_api and vba_documents be made through the gateway
  bpds_service_enabled:
    actor_type: user
    description: Enables the BPDS service
  caregiver_use_facilities_API:
    actor_type: cookie_id
    description: Allow list of caregiver facilites to be fetched by way of the Facilities API.
  caregiver_browser_monitoring_enabled:
    actor_type: user
    description: Enables Datadog Real Time User Monitoring
  caregiver_carma_submitted_at:
    actor_type: user
    description: Enables sending CARMA the creation timestamp of a claim as a metadata submitted_at value
  caregiver_lookup_facility_name_db:
    actor_type: user
    description: Enables 1010CG pdf fill to lookup facility id in the database instead of vets-json-schema
  caregiver_retry_form_validation:
    actor_type: user
    description: Enables 1010CG to retry schema validation
  caregiver_request_duration_monitoring:
    actor_type: user
    description: Enables logging of 10-10CG request durations to StatsD
  document_upload_validation_enabled:
    actor_type: user
    description: Enables stamped PDF validation on document upload
    enable_in_development: true
  hca_browser_monitoring_enabled:
    actor_type: user
    description: Enables browser monitoring for the health care application.
  hca_disable_bgs_service:
    actor_type: user
    description: Do not call the BGS Service when this is turned on. Instead return 0 for rating.
  hca_enrollment_status_override_enabled:
    actor_type: user
    description: Enables override of enrollment status for a user, to allow multiple submissions with same user.
  hca_insurance_v2_enabled:
    actor_type: user
    description: Enables the the upgraded insurance section of the Health Care Application
    enable_in_development: true
  hca_download_completed_pdf:
    actor_type: user
    description: Enables downloading a filled out 10-10EZ Form Pdf upon submission
    enable_in_development: true
  hca_performance_alert_enabled:
    actor_type: user
    description: Enables alert notifying users of a potential issue with application performance.
  hca_reg_only_enabled:
    actor_type: user
    description: Enables the registration-only path for the Health Care Application
    enable_in_development: true
  hca_log_form_attachment_create:
    actor_type: user
    description: Enable logging all successful-looking attachment creation calls to Sentry at info-level
  hca_ez_kafka_submission_enabled:
    actor_type: cookie_id
    description: Enables the 10-10EZ Kafka Event Bus submission
  ezr_prod_enabled:
    actor_type: user
    description: Enables access to the 10-10EZR application in prod for the purposes of conducting user reasearch
    enable_in_development: true
  ezr_upload_enabled:
    actor_type: user
    description: Enables Toxic Exposure File Upload for 10-10EZR applicants.
    enable_in_development: true
  ezr_auth_only_enabled:
    actor_type: user
    description: Enables the auth-only experience, allowing only authenticated users to view any part of the form.
    enable_in_development: true
  ezr_emergency_contacts_enabled:
    actor_type: user
    description: Enables emergency contact experience for 10-10EZR applicants.
    enable_in_development: true
  ezr_next_of_kin_enabled:
    actor_type: user
    description: Enables next of kin experience for 10-10EZR applicants.
    enable_in_development: true
  ezr_use_va_notify_on_submission_failure:
    actor_type: user
    description: Send submission failure email to Veteran using VANotify.
    enable_in_development: true
  ezr_use_correct_format_for_file_uploads:
    actor_type: user
    description: Correctly formats the `va:attachments` XML for file uploads
    enable_in_development: true
  ezr_route_guard_enabled:
    actor_type: user
    description: Enables the route guard authentication for 10-10EZR application
    enable_in_development: true
  ezr_form_prefill_with_providers_and_dependents:
    actor_type: user
    description: Adds insurance providers and dependents to ezr prefill data
    enable_in_development: true
  ezr_associations_api_enabled:
    actor_type: user
    description: Enables VES's Associations REST API
    enable_in_development: true
  cerner_override_653:
    actor_type: user
    description: This will show the Cerner facility 653 as `isCerner`.
  cerner_override_668:
    actor_type: user
    description: This will show the Cerner facility 668 as `isCerner`.
  cerner_override_687:
    actor_type: user
    description: This will show the Cerner facility 687 as `isCerner`.
  cerner_override_692:
    actor_type: user
    description: This will show the Cerner facility 692 as `isCerner`.
  cerner_override_757:
    actor_type: user
    description: This will show the Cerner facility 757 as `isCerner`.
  champva_vanotify_custom_callback:
    actor_type: user
    description: Enables the custom callback_klass when sending IVC CHAMPVA failure emails with VA Notify
  champva_vanotify_custom_confirmation_callback:
    actor_type: user
    description: Enables the custom callback_klass when sending IVC CHAMPVA confirmation emails with VA Notify
  champva_log_all_s3_uploads:
    actor_type: user
    description: Enables logging for all s3 uploads using UUID or keys for monitoring
  champva_send_to_ves:
    actor_type: user
    description: Enables sending form submission data to the VES API.
  champva_enable_pega_report_check:
    actor_type: user
    description: Enables querying PEGA reporting API from MissingFormStatusJob to determine CHAMPVA form status
  champva_retry_logic_refactor:
    actor_type: user
    description: Enables refactored retry logic for IVC CHAMPVA form submissions
  champva_pega_applicant_metadata_enabled:
    actor_type: user
    description: Enables including applicant data in the S3 metadata sent to PEGA
  check_in_experience_enabled:
    actor_type: user
    description: Enables the health care check-in experiences
    enable_in_development: true
  champva_fmp_single_file_upload:
    actor_type: user
    description: Enables the ability to upload a single merged PDF file for FMP claims
  check_in_experience_pre_check_in_enabled:
    actor_type: user
    description: Enables the health care check-in experiences to show the pre-check-in experience.
    enable_in_development: true
  check_in_experience_upcoming_appointments_enabled:
    actor_type: user
    description: Enables the feature to show upcoming appointments to the veterans
    enable_in_development: true
  check_in_experience_translation_disclaimer_spanish_enabled:
    actor_type: user
    description: Enables disclaimer for possible untranslated content on spanish pages
    enable_in_development: true
  check_in_experience_translation_disclaimer_tagalog_enabled:
    actor_type: user
    description: Enables disclaimer for possible untranslated content on tagalog pages
    enable_in_development: true
  check_in_experience_mock_enabled:
    actor_type: user
    description: Enables downstream responses to be returned via betamocks
    enable_in_development: false
  check_in_experience_travel_reimbursement:
    actor_type: user
    description: Enables travel reimbursement workflow for day-of check-in application.
    enable_in_development: true
  check_in_experience_cerner_travel_claims_enabled:
    actor_type: user
    description: Enables travel claims filing for Oracle Health (Cerner) sites
    enable_in_development: true
  check_in_experience_check_claim_status_on_timeout:
    actor_type: user
    description: Uses a background worker to check travel claim status when the submission times out
    enable_in_development: true
  check_in_experience_browser_monitoring:
    actor_type: user
    description: Enables browser monitoring for check-in applications.
    enable_in_development: false
  check_in_experience_medication_review_content:
    actor_type: cookie_id
    description: Enables the medication review content in pre-check-in.
    enable_in_development: true
  claim_letters_access:
    actor_type: user
    description: Enables users to access the claim letters page
    enable_in_development: true
  claims_api_special_issues_updater_uses_local_bgs:
    actor_type: user
    description: Enables special issues updater to use local_bgs
    enable_in_development: true
  claims_api_flash_updater_uses_local_bgs:
    actor_type: user
    description: Enables flash updater to use local_bgs
    enable_in_development: true
  claims_api_poa_vbms_updater_uses_local_bgs:
    actor_type: user
    description: Enables poa vbms updater to use local_bgs
    enable_in_development: true
  claims_api_bd_refactor:
    actor_type: user
    description: Diverts codepath to use refactored BD methods
    enable_in_development: true
  claims_api_ews_updater_enables_local_bgs:
    actor_type: user
    description: Uses local_bgs rather than bgs-ext
    enable_in_development: true
  claims_api_ews_uploads_bd_refactor:
    actor_type: user
    description: When enabled, sends ews forms to BD via the refactored logic
    enable_in_development: true
  claims_api_poa_uploads_bd_refactor:
    actor_type: user
    description: When enabled, sends poa forms to BD via the refactored logic
    enable_in_development: true
  claims_api_526_validations_v1_local_bgs:
    actor_type: user
    description: Enables the method calls in the v1 526 validations use local_bgs
    enable_in_development: true
  claims_api_use_person_web_service:
    actor_type: user
    description: Uses person web service rather than local bgs
    enable_in_development: true
  claims_api_use_update_poa_relationship:
    actor_type: user
    description: Uses local_bgs rather than bgs-ext
    enable_in_development: true
  claims_api_526_v2_uploads_bd_refactor:
    actor_type: user
    description: When enabled, sends 526 forms to BD via the refactored logic
    enable_in_development: true
  lighthouse_claims_api_add_person_proxy:
    actor_type: user
    description: When enabled, will allow for add_person_proxy call in both versions
    enable_in_development: true
  confirmation_page_new:
    actor_type: user
    description: Enables the 2024 version of the confirmation page view in simple forms
    enable_in_development: true
  lighthouse_claims_api_hardcode_wsdl:
    actor_type: user
    description: Use hardcoded namespaces for WSDL calls to BGS
    enable_in_development: true
  cst_5103_update_enabled:
    actor_type: user
    description: When enabled, claims status tool will use the new 5103 alert designs and hides the ask your claim decision section
    enable_in_development: true
  cst_show_document_upload_status:
    actor_type: user
    description: When enabled, claims status tool will display the upload status that comes from the evidence_submissions table.
    enable_in_development: true
  cst_claim_phases:
    actor_type: user
    description: When enabled, claims status tool uses the new claim phase designs
    enable_in_development: true
  cst_include_ddl_5103_letters:
    actor_type: user
    description: When enabled, the Download Decision Letters feature includes 5103 letters
    enable_in_development: true
  cst_include_ddl_boa_letters:
    actor_type: user
    description: When enabled, the Download Decision Letters feature includes Board of Appeals decision letters
    enable_in_development: true
  cst_include_ddl_sqd_letters:
    actor_type: user
    description: When enabled, the Download Decision Letters feature includes Subsequent Development Letters
    enable_in_development: true
  cst_send_evidence_failure_emails:
    actor_type: user
    description: When enabled, emails will be sent when evidence uploads from the CST fail
    enable_in_development: true
  cst_synchronous_evidence_uploads:
    actor_type: user
    description: When enabled, claims status tool uses synchronous evidence uploads
    enable_in_development: true
  cst_use_dd_rum:
    actor_type: user
    description: When enabled, claims status tool uses DataDog's Real User Monitoring logging
    enable_in_development: false
  cst_suppress_evidence_requests_website:
    actor_type: user
    description: When enabled, CST does not show Attorney Fees, Secondary Action Required, or Stage 2 Development on website
    enable_in_development: false
  cst_suppress_evidence_requests_mobile:
    actor_type: user
    description: When enabled, CST does not show Attorney Fees, Secondary Action Required, or Stage 2 Development on mobile
    enable_in_development: false
  cst_override_pmr_pending_tracked_items:
    actor_type: user
    description: When enabled, CST overrides PMR Pending tracked items to be NEEDED_FROM_OTHERS
    enable_in_development: true
  cst_override_reserve_records_website:
    actor_type: user
    description: When enabled, CST overrides RV1 - Reserve Records Request tracked items to be NEEDED_FROM_OTHERS on vets-website
    enable_in_development: true
  cst_override_reserve_records_mobile:
    actor_type: user
    description: When enabled, CST overrides RV1 - Reserve Records Request tracked items to be NEEDED_FROM_OTHERS on mobile app
    enable_in_development: true
  cst_friendly_evidence_requests:
    actor_type: user
    description: When enabled, CST overrides tracked items' display names and descriptions to be more human-readable
    enable_in_development: true
  letters_hide_service_verification_letter:
    actor_type: user
    description: When enabled, CST does not include Service Verification in the list of letters on vets-website
    enable_in_development: true
  coe_access:
    actor_type: user
    description: Feature gates the certificate of eligibility application
    enable_in_development: true
  combined_debt_portal_access:
    actor_type: user
    description: Enables users to interact with combined debt portal experience
    enable_in_development: true
  combined_financial_status_report:
    actor_type: user
    description: Enables users to submit FSR forms for VHA and VBA debts
    enable_in_development: true
  communication_preferences:
    actor_type: user
    description: Allow user to access backend communication_preferences API
  claims_claim_uploader_use_bd:
    actor_type: user
    description: Use BDS instead of EVSS to upload to VBMS.
  claims_load_testing:
    actor_type: user
    description: Enables the ability to skip jobs for load testing
  claims_status_v1_bgs_enabled:
    actor_type: user
    description: enables calling BGS instead of EVSS for the claims status v1.
  claims_hourly_slack_error_report_enabled:
    actor: user
    description: Enable/disable the running of the hourly slack alert for errored submissions
    enable_in_development: false
  claims_status_v1_lh_auto_establish_claim_enabled:
    actor_type: user
    description: With feature flag enabled, v1 /526 should use Lighthouse Form526 docker container
  cst_send_evidence_submission_failure_emails:
    actor_type: user
    description: >
      If enabled and a user submits an evidence submission upload that fails to send, an email will be sent to the user and retried.
      When disabled and a user submits an evidence submission upload that fails to send, an email will be sent to the user and not retried.
    enable_in_development: true
  debt_letters_show_letters_vbms:
    actor_type: user
    description: Enables debt letter download from VBMS
  debts_cache_dmc_empty_response:
    actor_type: user
    description: Enables caching of empty DMC response
  debts_cache_vbs_copays_empty_response:
    actor_type: user
    description: Enables caching of empty VBS medical copay response
  debts_copay_logging:
    actor_type: user
    description: Logs copay request data
  debts_silent_failure_mailer:
    actor_type: user
    description: Enables silent failure mailer for the 5655
  debts_sharepoint_error_logging:
    actor_type: user
    description: Logs Sharepoint error data
  decision_review_hlr_email:
    actor_type: user
    description: Send email notification for successful HLR submission
  decision_review_nod_email:
    actor_type: user
    description: Send email notification for successful NOD submission
  decision_review_sc_email:
    actor_type: user
    description: Send email notification for successful SC submission
  decision_review_hlr_status_updater_enabled:
    actor_type: user
    description: Enables the Higher Level Review status update batch job
  decision_review_nod_status_updater_enabled:
    actor_type: user
    description: Enables the Notice of Disagreement status update batch job
  decision_review_sc_status_updater_enabled:
    actor_type: user
    description: Enables the Supplemental Claim status update batch job
  decision_review_icn_updater_enabled:
    actor_type: user
    description: Enables the ICN lookup job
  decision_review_weekly_error_report_enabled:
    actor_type: user
    description: Enables the weekly decision review text error report
  decision_review_daily_error_report_enabled:
    actor_type: user
    description: Enables the daily error report email
  decision_review_daily_stuck_records_report_enabled:
    actor_type: user
    description: Enables the daily decision review stuck records Slack report
  decision_review_monthly_stats_report_enabled:
    actor_type: user
    description: Enables the monthly decision review stats report email
  decision_review_delay_evidence:
    actor_type: user
    description: Ensures that NOD and SC evidence is not received in Central Mail before the appeal itself
  decision_review_hlr_form_v4_enabled:
    actor_type: user
    description: Enable using MAR 2024 revision of 200996 Higher Level Review form when submitting to EMMS for intake
    enable_in_development: false
  decision_review_sc_form_v4_enabled:
    actor_type: user
    description: Enable using MAY 2024 revision of 200995 Supplemental Claim form when submitting to EMMS for intake
    enable_in_development: false
  decision_review_saved_claim_hlr_status_updater_job_enabled:
    actor_type: user
    description: Enable job to set delete_date for completed SavedClaim::HigherLevelReviews
    enable_in_development: true
  decision_review_saved_claim_nod_status_updater_job_enabled:
    actor_type: user
    description: Enable job to set delete_date for completed SavedClaim::NoticeOfDisagreements
    enable_in_development: true
  decision_review_saved_claim_sc_status_updater_job_enabled:
    actor_type: user
    description: Enable job to set delete_date for completed SavedClaim::SupplementalClaims
    enable_in_development: true
  decision_review_delete_saved_claims_job_enabled:
    actor_type: user
    description: Enable job to delete SavedClaim records when the record has a delete_date and the date is in the past
    enable_in_development: true
  decision_review_failure_notification_email_job_enabled:
    actor_type: user
    description: Enable job to send form and evidence failure notification emails
    enable_in_development: true
  decision_review_track_4142_submissions:
    actor_type: user
    description: Enable saving record of 4142 forms submitted to Lighthouse as part of a Supplemental Claim
    enable_in_development: true
  decision_review_notify_4142_failures:
    actor_type: user
    description: Enable sending an email if a 4142 submission is not successful in Lighthouse
    enable_in_development: true
  decision_review_service_common_exceptions_enabled:
    actor_type: user
    description: Enable using Common::Exception classes instead of DecisionReviewV1::ServiceException
  decision_review_notification_form_callbacks:
    actor_type: user
    description: Enable using DecisionReviews::FormNotificationCallback to handle VA Notify notification status changes
  decision_review_notification_evidence_callbacks:
    actor_type: user
    description: Enable using DecisionReviews::EvidenceNotificationCallback to handle VA Notify notification status changes for evidence
  decision_review_notification_secondary_form_callbacks:
    actor_type: user
    description: Enable using DecisionReviews::EvidenceNotificationCallback to handle VA Notify notification status changes for secondary form
  dependency_verification:
    actor_type: user
    description: Feature gates the dependency verification modal for updating the diaries service.
    enable_in_development: true
  dependents_enqueue_with_user_struct:
    actor_type: user
    description: Manage whether the enqueued job for 686c and 674 will be with a User model or the new User struct
    enable_in_development: true
  dependents_pension_check:
    actor_type: user
    description: Manage whether or not Pension check is enabled for the 686/674
    enable_in_development: true
  dependents_removal_check:
    actor_type: user
    description: Manage whether or not dependent removal claim codes are enabled for the 686
    enable_in_development: true
  dependents_management:
    actor_type: user
    description: Manage dependent removal from view dependent page
    enable_in_development: true
  dependents_trigger_action_needed_email:
    actor_type: user
    description: Set whether to enable VANotify email to Veteran for Dependents Backup Path failure exhaustion
  dependents_failure_callback_email:
    actor_type: user
    description: Enables the dependents action needed email callback to be used when an action needed email is triggered
  dependents_separate_confirmation_email:
    actor_type: cookie_id
    description: Enables the dependents confirmation email to be differentiated by form
  disability_526_form4142_polling_records:
    actor_type: user
    description: enables creation of, and tracking of, sent form 4142 documents, from the 526 flow, to the Lighthouse Benefits Intake API
    enable_in_development: true
  disability_526_form4142_polling_record_failure_email:
    actor_type: user
    description: enables failure email when explicit failure is detected downstream
    enable_in_development: true
  contention_classification_claim_linker:
    actor_type: user
    description: enables sending 526 claim id and vbms submitted claim id to Contention Classification service for linking/monitoring.
    enable_in_development: true
  disability_526_ee_process_als_flash:
    actor_type: user
    description: enables adding applicable flashes to disability_526 prior to submission.
    enable_in_development: true
  disability_526_call_received_email_from_polling:
    actor_type: user
    description: enables received email in poll_form526_pdf job and disables calling from form526_submission
  disability_526_improved_autosuggestions_add_disabilities_page:
    actor_type: user
    description: enables new version of add disabilities page, with updates to content and search functionality
    enable_in_development: true
  disability_compensation_flashes:
    actor_type: user
    description: enables sending flashes to BGS for disability_compensation submissions.
    enable_in_development: true
  disability_compensation_temp_separation_location_code_string:
    actor_type: user
    description: enables forcing separation location code to be a string in submit_all_claim endpoint.
  disability_compensation_temp_toxic_exposure_optional_dates_fix:
    actor_type: user
    description: enables removing malformed optional dates from the Toxic Exposure node of a Form526Submission at SavedClaim creation.
  disability_compensation_form4142_supplemental:
    actor_type: user
    description: Use Lighthouse API to submit supplemental Form 21-4142 from Form 526EZ submissions
    enable_in_development: true
  disability_compensation_pif_fail_notification:
    actor_type: user
    description: enables sending notifications to vets if their 526 claim submission fails with PIF in Use Error
    enable_in_development: true
  disability_compensation_production_tester:
    actor_type: user
    description: disable certain functionality for production testing of the 526 submission workflow. DO NOT TOGGLE THIS FLAG UNLESS YOU ARE A MEMBER OF DISABILITY BENEFITS EXPERIENCE TEAM.
    enable_in_development: true
  disability_compensation_fail_submission:
    actor_type: user
    description: enable to test the backup submission path. DO NOT TOGGLE THIS FLAG UNLESS YOU ARE A MEMBER OF DISABILITY BENEFITS EXPERIENCE TEAM.
    enable_in_development: true
  disability_compensation_sync_modern_0781_flow:
    actor_type: user
    description: enables a new form flow for 0781 and 0781a in the 526 submission workflow
    enable_in_development: true
  disability_compensation_sync_modern0781_flow_metadata:
    actor_type: user
    description: enables adding new 0781 form indicator to in progress 526 forms and saved claim records for 526 submissions
  disability_compensation_0781_stats_job:
    actor_type: user
    description: enables a job to run that will check DB records and report stats as metrics, into Datadog
    enable_in_development: true
  disability_526_send_form526_submitted_email:
    actor_type: user
    description: enables sending submitted email in both primary and backup paths
  disability_526_send_received_email_from_backup_path:
    actor_type: user
    description: enables received email in complete success state of backup path
  education_reports_cleanup:
    actor_type: user
    description: Updates to the daily education reports to remove old data that isn't needed in the new fiscal year
    enable_in_development: true
  enrollment_verification:
    actor_type: user
    description: Enables access to the Enrollment Verification app
    enable_in_development: true
  discharge_wizard_features:
    actor_type: user
    description: Iteration of new features for discharge wizard
    enable_in_development: true
  dispute_debt:
    actor_type: user
    description: Enables the Dispute Debt feature
    enable_in_development: true
  facilities_autosuggest_vamc_services_enabled:
    actor_type: user
    description: Allow use of the VA health facilities auto-suggest feature (versus static dropdown)
    enable_in_development: true
  facilities_ppms_suppress_all:
    actor_type: user
    description: Hide all ppms search options
  facility_locator_mobile_map_update:
    actor_type: user
    description: Use new mobile map features for research
    enable_in_development: true
  facility_locator_predictive_location_search:
    actor_type: user
    description: Use predictive location search in the Facility Locator UI
  facilities_use_fl_progressive_disclosure:
    actor_type: user
    description: Use progressive disclosure in the Facility Locator UI
    enable_in_development: true
  file_upload_short_workflow_enabled:
    actor_type: user
    description: Enables shorter workflow enhancement for file upload component
  fsr_5655_server_side_transform:
    actor_type: user
    description: Update to use BE for business transform logic for Financial Status Report (FSR - 5655) form
    enable_in_development: true
  financial_status_report_debts_api_module:
    actor_type: user
    description: Points to debts-api module routes
    enable_in_development: true
  financial_status_report_expenses_update:
    actor_type: user
    description: Update expense lists in the Financial Status Report (FSR - 5655) form
    enable_in_development: true
  financial_status_report_review_page_navigation:
    actor_type: user
    description: Enables new review page navigation for users completing the Financial Status Report (FSR) form.
    enable_in_development: true
  find_a_representative_enabled:
    actor_type: cookie_id
    description: Generic toggle for gating Find a Rep
    enable_in_development: true
  find_a_representative_enable_api:
    actor_type: user
    description: Enables all Find a Representative api endpoints
    enable_in_development: true
  find_a_representative_enable_frontend:
    actor_type: cookie_id
    description: Enables Find a Representative frontend
    enable_in_development: true
  find_a_representative_flag_results_enabled:
    actor_type: user
    description: Enables flagging feature for Find a Representative frontend
    enable_in_development: true
  find_a_representative_use_accredited_models:
    actor_type: user
    description: Enables Find A Representative APIs using AccreditedX models
    enable_in_development: true
  representative_status_enabled:
    actor_type: cookie_id
    description: Enables flagging feature for Find a Representative frontend
    enable_in_development: true
  form526_include_document_upload_list_in_overflow_text:
    actor_type: user
    description: Appends a list of SupportingEvidenceAttachment filenames the veteran uploaded for a Form 526 into the overflow text in the form submission
  appoint_a_representative_enable_frontend:
    actor_type: cookie_id
    description: Enables Appoint a Representative frontend
    enable_in_development: true
  appoint_a_representative_enable_v2_features:
    actor_type: user
    description: Enables Appoint a Representative 2.0 features for frontend and backend
    enable_in_development: true
  appoint_a_representative_enable_pdf:
    actor_type: user
    description: Enables Appoint a Representative PDF generation endpoint
    enable_in_development: true
  representative_status_enable_v2_features:
    actor_type: user
    description: Enables Representative Status widget 2.0 features for frontend and backend
    enable_in_development: true
  accredited_representative_portal_declination:
    actor_type: user
    description: Enables declination reason feature for frontend and backend
    enable_in_development: true
  form4142_validate_schema:
    actor_type: user
    description: Enable validation of form 4142 in Form4142Processor
  form526_legacy:
    actor_type: user
    description: If true, points controllers to the legacy EVSS Form 526 instance. If false, the controllers will use the Dockerized instance running in DVP.
    enable_in_development: true
  form526_send_document_upload_failure_notification:
    actor_type: user
    description: Enables enqueuing a Form526DocumentUploadFailureEmail if a EVSS::DisabilityCompensationForm::SubmitUploads job exhausts its retries
    enable_in_development: true
  form526_send_backup_submission_polling_failure_email_notice:
    actor_type: user
    description: Enables enqueuing a Form526SubmissionFailureEmailJob if a submission is marked as unprocessable through polling of the Benefits Intake API.
    enable_in_development: true
  form526_send_backup_submission_exhaustion_email_notice:
    actor_type: user
    description: Enables enqueuing of a Form526SubmissionFailureEmailJob if a submission exhausts it's attempts to upload to the Benefits Intake API.
    enable_in_development: true
  form526_send_4142_failure_notification:
    actor_type: user
    description: Enables enqueuing of a Form4142DocumentUploadFailureEmail if a SubmitForm4142Job job exhausts its retries
    enable_in_development: true
  form526_send_0781_failure_notification:
    actor_type: user
    description: Enables enqueuing a Form0781DocumentUploadFailureEmail if a SubmitForm0781Job job exhausts its retries
    enable_in_development: true
  form0994_confirmation_email:
    actor_type: user
    description: Enables form 0994 email submission confirmation (VaNotify)
    enable_in_development: true
  form1990_confirmation_email:
    actor_type: user
    description: Enables form 1990 email submission confirmation (VaNotify)
    enable_in_development: true
  form1995_confirmation_email:
    actor_type: user
    description: Enables form 1995 email submission confirmation (VaNotify)
    enable_in_development: true
  form1990e_confirmation_email:
    actor_type: user
    description: Enables form 1990e email submission confirmation (VaNotify)
    enable_in_development: true
  form21_0966_confirmation_email:
    actor_type: user
    description: Enables form 21-0966 email submission confirmation (VaNotify)
    enable_in_development: true
  form21_0966_confirmation_page:
    actor_type: user
    description: Enables form 21-0966 new confirmation page
    enable_in_development: true
  form21_0972_confirmation_email:
    actor_type: user
    description: Enables form 21-0972 email submission confirmation (VaNotify)
    enable_in_development: true
  form21_10203_confirmation_email:
    actor_type: user
    description: Enables form 21-10203 email submission confirmation (VaNotify)
  form21_10210_confirmation_email:
    actor_type: user
    description: Enables form 21-10210 email submission confirmation (VaNotify)
    enable_in_development: true
  form20_10206_confirmation_email:
    actor_type: user
    description: Enables form 20-10206 email submission confirmation (VaNotify)
    enable_in_development: true
  form20_10207_confirmation_email:
    actor_type: user
    description: Enables form 20-10207 email submission confirmation (VaNotify)
    enable_in_development: true
  form21_0845_confirmation_email:
    actor_type: user
    description: Enables form 21-0845 email submission confirmation (VaNotify)
    enable_in_development: true
  form21p_0847_confirmation_email:
    actor_type: user
    description: Enables form 21p-0847 email submission confirmation (VaNotify)
    enable_in_development: true
  form21_4138_confirmation_email:
    actor_type: user
    description: Enables form 21-4138 email submission confirmation (VaNotify)
  form21_4142_confirmation_email:
    actor_type: user
    description: Enables form 21-4142 email submission confirmation (VaNotify)
  form22_10282_confirmation_email:
    actor_type: user
    description: Enables form 22-10282 email submission confirmation (VaNotify)
    enable_in_development: true
  form26_4555_confirmation_email:
    actor_type: user
    description: Enables form 26-4555 email submission confirmation (VaNotify)
    enable_in_development: true
  form_526_required_identifiers_in_user_object:
    actor_type: user
    description: includes a mapping of booleans in the profile section of a serialized user indicating which ids are nil for the user
  form40_0247_confirmation_email:
    actor_type: user
    description: Enables form 40-0247 email submission confirmation (VaNotify)
    enable_in_development: true
  form40_10007_confirmation_email:
    actor_type: user
    description: Enables form 40-10007 email submission error (VaNotify)
    enable_in_development: true
  form1990meb_confirmation_email:
    actor_type: user
    description: Enables form 1990 MEB email submission confirmation (VaNotify)
    enable_in_development: true
  form1990emeb_confirmation_email:
    actor_type: user
    description: Enables form 1990e MEB email submission confirmation (VaNotify)
    enable_in_development: true
  form5490_confirmation_email:
    actor_type: user
    description: Enables form 5490 email submission confirmation (VaNotify)
    enable_in_development: true
  form5495_confirmation_email:
    actor_type: user
    description: Enables form 5495 email submission confirmation (VaNotify)
    enable_in_development: true
  simple_forms_email_notifications:
    actor_type: user
    description: Enables form email notifications upon certain state changes (error and received)
    enable_in_development: true
  form2010206:
    actor_type: user
    description: If enabled shows the digital form experience for form 20-10206
  form2010207:
    actor_type: user
    description: If enabled shows the digital form experience for form 20-10207
  form210845:
    actor_type: user
    description: If enabled shows the digital form experience for form 21-0845
  form210966:
    actor_type: user
    description: If enabled shows the digital form experience for form 21-0966
  form210972:
    actor_type: user
    description: If enabled shows the digital form experience for form 21-0972
  form214138:
    actor_type: user
    description: If enabled shows the digital form experience for form 21-4138
  form214142:
    actor_type: user
    description: If enabled shows the digital form experience for form 21-4142
  form2110210:
    actor_type: user
    description: If enabled shows the digital form experience for form 21-10210
  form21p0847:
    actor_type: user
    description: If enabled shows the digital form experience for form 21P-0847
  form264555:
    actor_type: user
    description: If enabled shows the digital form experience for form 26-4555
  form400247:
    actor_type: user
    description: If enabled shows the digital form experience for form 40-0247
  form1010d_browser_monitoring_enabled:
    actor_type: user
    description: Datadog RUM monitoring for form 10-10d (IVC CHAMPVA)
  form107959c_browser_monitoring_enabled:
    actor_type: user
    description: Datadog RUM monitoring for form 10-7959c (IVC CHAMPVA)
  form107959f1_browser_monitoring_enabled:
    actor_type: user
    description: Datadog RUM monitoring for form 10-7959f-1 (IVC CHAMPVA)
  form107959a_browser_monitoring_enabled:
    actor_type: user
    description: Datadog RUM monitoring for form 10-7959a (IVC CHAMPVA)
  form107959c:
    actor_type: cookie_id
    description: If enabled shows the digital form experience for form 10-7959c (IVC CHAMPVA other health insurance)
  form107959a:
    actor_type: user
    description: If enabled shows the digital form experience for form 10-7959a (IVC CHAMPVA claim form)
  form107959f2:
    actor_type: user
    description: If enabled shows the digital form experience for form 10-7959f-2 (Foreign Medical Program claim form)
  form_upload_flow:
    actor_type: user
    description: If enabled shows the find-a-form widget for the Form Upload Flow
  get_help_ask_form:
    actor_type: user
    description: Enables inquiry form for users to submit questions, suggestions, and complaints.
    enable_in_development: true
  get_help_messages:
    actor_type: user
    description: Enables secure messaging
    enable_in_development: true
  ha_cpap_supplies_cta:
    actor_type: user
    description: Toggle CTA for reordering Hearing Aid and CPAP supplies form within static pages.
  in_progress_form_custom_expiration:
    actor_type: user
    description: Enable/disable custom expiration dates for forms
    enable_in_development: true
  in_progress_form_reminder:
    actor_type: user
    description: Enable/disable in progress form reminders (sent via VaNotify)
    enable_in_development: true
  in_progress_form_reminder_age_param:
    actor_type: user
    description: Enable/disable in progress form reminder age param
    enable_in_development: true
  clear_stale_in_progress_reminders_sent:
    actor_type: user
    description: Enable/disable clearing of one-time in progress reminders after 60 days
    enable_in_development: true
  in_progress_1880_form_cron:
    actor_type: user
    description: Enable/disable scheduled cron for 1880 in progress form reminders (sent via VaNotify)
    enable_in_development: true
  in_progress_1880_form_reminder:
    actor_type: user
    description: Enable/disable 1880 in progress form reminders (sent via VaNotify)
    enable_in_development: true
  in_progress_form_reminder_1010ez:
    actor_type: user
    description: Enable/disable 1010ez in progress form reminders (sent via VaNotify)
    enable_in_development: true
  in_progress_form_reminder_526ez:
    actor_type: user
    description: Enable/disable 526ez in progress form reminders (sent via VaNotify)
    enable_in_development: true
  letters_check_discrepancies:
    actor_type: user
    description: Enables ability to log letter discrepancies between evss and lighthouse
    enable_in_development: true
  letters_page_new_design:
    actor_type: user
    description: Enables ability to show updated letter page design
    enable_in_development: true
  lighthouse_claims_api_v2_add_person_proxy:
    actor_type: user
    description: Lighthouse Benefits Claims API v2 uses add_person_proxy service when target Veteran is missing a Participant ID
    enable_in_development: true
  lighthouse_claims_api_poa_dependent_claimants:
    actor_type: user
    description: Enable/disable dependent claimant support for POA requests
    enable_in_development: true
  lighthouse_claims_api_v2_poa_va_notify:
    actor_type: user
    description: Enable/disable the VA notification emails in V2 POA
    enable_in_development: false
  lighthouse_claims_v2_poa_requests_skip_bgs:
    actor_type: user
    description: Enable/disable skipping BGS calls for POA Requests
    enable_in_development: true
  lighthouse_claims_api_poa_use_bd:
    actor_type: user
    description: Lighthouse Benefits Claims API uses Lighthouse Benefits Documents API to upload POA forms instead of VBMS
    enable_in_development: true
  lighthouse_claims_api_use_birls_id:
    actor_type: user
    description: Lighthouse Benefits Claims API uses MPI birls_id as filenumber parameter to BDS search
    enable_in_development: true
  loop_pages:
    actor_type: user
    description: Enable new list loop pattern
    enable_in_development: true
  show_mbs_preneed_change_va_4010007:
    actor_type: user
    description: Updates to text in form VA 40-10007
  medical_copays_six_mo_window:
    actor_type: user
    description: This will filter to only show medical copays within the last 6 months
    enable_in_development: true
  medical_copays_api_key_change:
    actor_type: user
    description: This will use new API key name when available
    enable_in_development: true
  medical_copay_notifications:
    actor_type: user
    description: Enables notifications to be sent for new copay statements
    enable_in_development: true
  mhv_accelerated_delivery_enabled:
    actor_type: user
    description: Control whether vets-api allows fetching MR data from LightHouse
    enable_in_development: false
  mhv_accelerated_delivery_allergies_enabled:
    actor_type: user
    description: Control fetching OH allergies data
    enable_in_development: false
  mhv_accelerated_delivery_labs_and_tests_enabled:
    actor_type: user
    description: Control fetching lab and test data from UHD (SCDF) service (web)
    enable_in_development: false
  mhv_accelerated_delivery_vital_signs_enabled:
    actor_type: user
    description: Control fetching OH vitals data
    enable_in_development: false
  mhv_accelerated_delivery_uhd_enabled:
    actor_type: user
    description: Control whether vets-api allows fetching any MR data from MHV UHD
    enable_in_development: false
  mhv_accelerated_delivery_uhd_sp_enabled:
    actor_type: user
    description: Control whether vets-api allows fetching Surgical Pathology data from MHV UHD
    enable_in_development: false
  mhv_accelerated_delivery_uhd_ch_enabled:
    actor_type: user
    description: Control whether vets-api allows fetching Chem/Hem data from MHV UHD
  mhv_va_health_chat_enabled:
    actor_type: user
    description: Enables the VA Health Chat link at /my-health
  mhv_landing_page_show_priority_group:
    actor_type: user
    description: Shows Veterans their Priority Group on the MHV Landing Page
    enable_in_development: true
  mhv_landing_page_personalization:
    actor_type: user
    description: Enables personalized content on the My HealtheVet landing page.
    enable_in_development: true
<<<<<<< HEAD
=======
  mhv_landing_page_show_share_my_health_data_link:
    actor_type: user
    description: Show Share My Health Data (SMHD) link on Medical Records card of the MHV landing page
  mhv_transitional_medical_records_landing_page:
    actor_type: user
    description: Enables the transitional Medical Records page at /my-health/records
  mhv_integration_medical_records_to_phase_1:
    actor_type: user
    description: Enables MHV integration to point the Medical Records application on VA.gov
    enable_in_development: true
>>>>>>> 4264f034
  mhv_interstitial_enabled:
    actor_type: user
    descriptiom: Enables interstitial for upcoming mhv deprecation
    enable_in_development: false
  mhv_secure_messaging_cerner_pilot:
    actor_type: user
    description: Enables/disables Secure Messaging Cerner Transition Pilot environment on VA.gov
  mhv_secure_messaging_filter_accordion:
    actor_type: user
    description: Enables/disables Secure Messaging Filter Accordion re-design updates on VA.gov
    enable_in_development: true
  mhv_secure_messaging_remove_lefthand_nav:
    actor_type: user
    description: Disables/Enables Secure Messaging lefthand navigation for new navigation solution
    enable_in_development: true
  mhv_secure_messaging_edit_contact_list:
    actor_type: user
    description: Disables/Enables Secure Messaging edit contact list page
  mhv_secure_messaging_triage_group_plain_language:
    actor_type: user
    description: Disables/Enables Secure Messaging recipients group plain language design
    enable_in_development: true
  mhv_secure_messaging_recipient_opt_groups:
    actor_type: user
    description: Disables/Enables Secure Messaging optgroups in recipient dropdown on Start a new message page
    enable_in_development: true
  mhv_secure_messaging_recipient_combobox:
    actor_type: user
    description: Disables/Enables Secure Messaging combobox in recipient dropdown on Start a new message page
  mhv_secure_messaging_remove_landing_page:
    actor_type: user
    description: Disables/Enables Secure Messaging Messages landing page and its components from view on VA.gov
    enable_in_development: true
  mhv_secure_messaging_signature_settings:
    actor_type: user
    description: Disables/Enables Secure Messaging Signature Settings in the VA Personal Information Settings
    enable_in_development: true
  mhv_secure_messaging_read_receipts:
    actor_type: user
    description: Disables/Enables Secure Messaging read receipts
    enable_in_development: true
  mhv_secure_messaging_milestone_2_aal:
    actor_type: user
    description: Disables/Enables Secure Messaging AAL Milestone 2
    enable_in_development: true
  mhv_medical_records_allow_txt_downloads:
    actor_type: user
    description: Allows users to download Medical Records data in TXT format
    enable_in_development: true
  mhv_medical_records_display_conditions:
    actor_type: user
    description: Show/hide content related to Health Conditions in Medical Records
    enable_in_development: true
  mhv_medical_records_display_domains:
    actor_type: user
    description: Show/hide in-progress Medical Records domains
    enable_in_development: true
  mhv_medical_records_display_labs_and_tests:
    actor_type: user
    description: Show/hide content related to Labs & Tests in Medical Records
    enable_in_development: true
  mhv_medical_records_display_notes:
    actor_type: user
    description: Show/hide content related to Notes in Medical Records
    enable_in_development: true
  mhv_medical_records_display_sidenav:
    actor_type: user
    description: Show/hide the Medical Records side navigation
    enable_in_development: true
  mhv_medical_records_display_vaccines:
    actor_type: user
    description: Show/hide content related to Vaccines in Medical Records
    enable_in_development: true
  mhv_medical_records_display_settings_page:
    actor_type: user
    description: Show/hide the Settings Page in Medical Records
    enable_in_development: true
  mhv_medical_records_display_vitals:
    actor_type: user
    description: Show/hide content related to Vitals in Medical Records
    enable_in_development: true
  mhv_medical_records_migrate_to_api_gateway:
    actor_type: user
    description: Enables the switch to the new MHV API Gateway endpoints
    enable_in_development: true
  mhv_medical_records_phr_refresh_on_login:
    actor_type: user
    description: Enables/disables the PHR refresh for MHV users when logging into VA.gov
    enable_in_development: true
  mhv_medical_records_redact_fhir_client_logs:
    actor_type: user
    description: Replaces IDs in fhir_client INFO-level logs with X's when enabled
    enable_in_development: true
  mhv_medical_records_to_va_gov_release:
    actor_type: user
    description: Enables/disables Medical Records on VA.gov (intial transition from MHV to VA.gov)
    enable_in_development: true
  mhv_medical_records_new_eligibility_check:
    actor_type: user
    description: Enables/disables Medical Records new access policy eligibility check endpoint
    enable_in_development: true
  mhv_medical_records_update_landing_page:
    actor_type: user
    description: Enables/disables Medical Records new landing page content
    enable_in_development: true
  mhv_medical_records_filter_and_sort:
    actor_type: user
    description: Enables/disables Medical Records new filter and sort changes
    enable_in_development: true
  mhv_medical_records_use_unified_sei_api:
    actor_type: user
    description: Enables/disables use of the unified API call self-entered information
    enable_in_development: true
  mhv_medical_records_milestone_two:
    actor_type: user
    description: Enables/disables Medical Records new Milestone 2 changes
    enable_in_development: true
  mhv_medications_to_va_gov_release:
    actor_type: user
    description: Enables/disables Medications on VA.gov (initial transition from MHV to VA.gov)
    enable_in_development: true
  mhv_medications_display_refill_content:
    actor_type: user
    description: Enables/disables refill-related content for Medications on VA.gov
    enable_in_development: true
  mhv_medications_display_documentation_content:
    actor_type: user
    description: Enables/disables documentation-related content for Medications on VA.gov
    enable_in_development: true
  mhv_medications_display_allergies:
    actor_type: user
    description: Enables/disables allergies and reactions data
    enable_in_development: true
  mhv_medications_display_filter:
    actor_type: user
    description: Enables/disables filter feature for medications list
    enable_in_development: true
  mhv_medications_display_grouping:
    actor_type: user
    description: Enables/disables grouping medications related work
    enable_in_development: true
  mhv_medications_client_test:
    actor_type: user
    description: Toggles testing memoization medications client
    enable_in_development: true
  mhv_modern_cta_links:
    actor_type: user
    description: CTA widget links point to va.gov services
  mhv_medications_display_pending_meds:
    actor_type: user
    description: Enables/disables pending medications related work
    enable_in_development: true
  mhv_medications_display_refill_progress:
    actor_type: user
    description: Enables/disables refill progress related work
    enable_in_development: true
  mhv_medications_remove_landing_page:
    actor_type: user
    description: Enables/disables removal of landing page
    enable_in_development: true
  mhv_medications_show_ipe_content:
    actor_type: user
    description: Enables/disables ipe content
    enable_in_development: true
  mhv_medications_dont_increment_ipe_count:
    actor_type: user
    description: when this flag is on the count will not be incremented for ipe
    enable_in_development: true
  mhv_medications_partial_fill_content:
    actor_type: user
    description: Enables/disables partial fill content
    enable_in_development: true
  mhv_milestone_2_changes_enabled:
    actor_type: user
    description: Enables MHV Milestone 2 changes
  mhv_header_links:
    actor_type: user
    description: Display My HealtheVet and My VA links in the site header
    enable_in_development: true
  mobile_allergy_intolerance_model:
    actor_type: user
    description: For mobile app, enalbes use of strict models for parsing allergy intolerance
  mobile_api:
    actor_type: user
    description: API endpoints consumed by the VA Mobile App (iOS/Android)
  mobile_filter_doc_27_decision_letters_out:
    actor_type: user
    description: filters out doc type 27 decision letters out of list of decision letters for mobile
    enable_in_development: false
  mobile_claims_log_decision_letter_sent:
    actor_type: user
    description: Logs decision letter info on both claims and decision letter endpoint
    enable_in_development: true
  multiple_address_10_10ez:
    actor_type: cookie_id
    description: >
      [Front-end only] When enabled, the 10-10EZ will collect a home and mailing address for the veteran
      vs only collecting a single, "permanent" address.
  organic_conversion_experiment:
    actor_type: user
    description: Toggle to enable login.gov create account experiment
  pcpg_trigger_action_needed_email:
    actor_type: user
    description: Set whether to enable VANotify email to Veteran for PCPG failure exhaustion
  pension_income_and_assets_clarification:
    actor_type: user
    description: >
      When enabled, 21P-527EZ will display additional explanations for the income and assets requirement.
  pension_medical_evidence_clarification:
    actor_type: user
    description: >
      [Front-end only] When enabled, 21P-527EZ will display additional explanations for the medical evidence requirement.
  pension_error_email_notification:
    actor_type: cookie_id
    description: Toggle sending of the Action Needed email notification
  pension_submitted_email_notification:
    actor_type: cookie_id
    description: Toggle sending of the Submission in Progress email notification
  pension_received_email_notification:
    actor_type: cookie_id
    description: Toggle sending of the Received email notification
  pre_entry_covid19_screener:
    actor_type: user
    description: >
      Toggle for the entire pre-entry covid 19 self-screener available at /covid19screener and to be used by visitors
      to VHA facilities in lieu of manual screening with a VHA employee.
      This toggle is owned by Patrick B. and the rest of the CTO Health Products team.
  profile_ppiu_reject_requests:
    actor_type: user
    description: When enabled, requests to the PPIU controller will return a routing error.
  profile_enhanced_military_info:
    actor_type: user
    description: When enabled, /v1/profile/military_info endpoint will return all military information for a user.
  profile_international_phone_numbers:
    actor_type: user
    description: Enables international phone number support on VA.gov profile.
  profile_lighthouse_rating_info:
    actor_type: user
    description: When enabled, will request disability rating info data from lighthouse API.
  profile_user_claims:
    actor_type: user
    description: When enabled, /v0/user will return user profile claims for accessing service endpoints.
  profile_show_mhv_notification_settings_email_appointment_reminders:
    actor_type: user
    description: Show/Hide the email channel for Health appointment reminders notifications
  profile_show_mhv_notification_settings_email_rx_shipment:
    actor_type: user
    description: Show/Hide the email channel for Prescription shipping notifications
  profile_show_mhv_notification_settings_new_secure_messaging:
    actor_type: user
    description: Display MHV notification settings - New secure message notifications
  profile_show_mhv_notification_settings_medical_images:
    actor_type: user
    description: Display MHV notification settings - Medical images/reports notifications
  profile_show_military_academy_attendance:
    actor_type: user
    description: When enabled, profile service history will include military academy attendance.
    enable_in_development: true
  profile_hide_direct_deposit:
    actor_type: user
    description: Hides the Profile - Direct Deposit page content during a service outage
    enable_in_development: false
  profile_limit_direct_deposit_for_non_beneficiaries:
    actor_type: user
    description: Limits the Direct Deposit page functionality based on the veteranStatus property.
    enable_in_development: true
  profile_show_credential_retirement_messaging:
    actor_type: user
    description: Show/hide MHV and DS Logon credential retirement messaging in profile
  profile_show_payments_notification_setting:
    actor_type: user
    description: Show/Hide the payments section of notifications in profile
  profile_show_new_benefit_overpayment_debt_notification_setting:
    actor_type: user
    description: Show/Hide the Benefit overpayment debt notification item of notifications in profile
  profile_show_new_health_care_copay_bill_notification_setting:
    actor_type: user
    description: Show/Hide the Health care copay bill section of notifications in profile
  profile_show_privacy_policy:
    actor_type: user
    description: Show/Hide the privacy policy section on profile pages
  profile_show_pronouns_and_sexual_orientation:
    actor_type: user
    description: Show/hide Pronouns and Sexual Orientation fields on profile page
  profile_show_quick_submit_notification_setting:
    actor_type: user
    description: Show/Hide the quick submit section of notification settings in profile
  profile_show_no_validation_key_address_alert:
    actor_type: user
    description: Show/Hide alert messages when no validationKey is returned from the address_validation endpoint
  profile_use_experimental:
    description: Use experimental features for Profile application - Do not remove
    enable_in_development: true
    actor_type: user
  profile_use_vafsc:
    description: Use VA Forms System Core for forms instead of schema based forms
    actor_type: user
    enable_in_development: true
  pw_ehr_cta_use_slo:
    actor_type: user
    description: Use single-logout (SLO) paths for Public Websites-managed EHR CTAs
  my_va_experimental:
    actor_type: user
    description: Use for experimental features for My VA application (general)
  my_va_experimental_frontend:
    actor_type: user
    description: Use for experimental features for My VA application (frontend)
  my_va_experimental_fullstack:
    actor_type: user
    description: Use for experimental features for My VA application (fullstack)
    enable_in_development: true
  my_va_hide_notifications_section:
    actor_type: user
    description: Hides the Notifications section on My VA
    enable_in_development: true
  my_va_notification_component:
    actor_type: user
    description: Enable users to see va-notification component on My VA
    enable_in_development: true
  my_va_notification_dot_indicator:
    actor_type: user
    description: Enable dot indicator for notifications
  my_va_enable_mhv_link:
    actor_type: user
    description: Enables the "Visit MHV" CTA link under Health care section
  my_va_new_mhv_urls:
    actor_type: user
    description: Updates URLs for the "Health care" section of My VA
  my_va_mhv_link_design_update:
    actor_type: user
    description: Updates to hyperlink design for the "Health care" section of My VA
  my_va_update_errors_warnings:
    actor_type: user
    description: Update all errors and warnings on My VA for consistency (will remove when va-notification component is released)
  my_va_lighthouse_uploads_report:
    actor_type: user
    description: Use lighthouse /uploads/report endpoint for Form status
  my_va_form_submission_pdf_link:
    actor_type: user
    description: Enables users to view PDF link within submitted forms cards
  rated_disabilities_detect_discrepancies:
    actor_type: user
    description:
      When enabled, the rated disabilities application will check for discrepancies between
      the number of rated disabilities returned by EVSS and Lighthouse
    enable_in_development: true
  rated_disabilities_sort_ab_test:
    actor_type: user
    description: Allows us to set up AB test of sorting on rated disabilities app
  rated_disabilities_use_lighthouse:
    actor_type: user
    description: When enabled, the rated disabilities application uses Lighthouse instead of EVSS
    enable_in_development: true
  saved_claim_pdf_overflow_tracking:
    actor_type: user
    description: When enabled, record metrics for claims which have overflow in the generated pdf
    enable_in_development: true
  schema_contract_appointments_index:
    actor_type: user
    description: Enables schema validation for the appointments service index fetch.
  search_representative:
    actor_type: user
    description: Enable frontend application and cta for Search Representative application
    enable_in_development: true
  search_gov_maintenance:
    actor_type: user
    description: Use when Search.gov system maintenance impacts sitewide search
    enable_in_development: true
  show526_wizard:
    actor_type: user
    description: This determines when the wizard should show up on the form 526 intro page
    enable_in_development: true
  show_edu_benefits_0994_wizard:
    actor_type: user
    description: This determines when the wizard should show up on the 0994 introduction page
  show_edu_benefits_1990_wizard:
    actor_type: user
    description: This determines when the wizard should show up on the 1990 introduction page
  show_edu_benefits_1990e_wizard:
    actor_type: user
    description: This determines when the wizard should show up on the 1990e introduction page
  show_edu_benefits_1990n_wizard:
    actor_type: user
    description: This determines when the wizard should show up on the 1990N introduction page
  show_edu_benefits_1995_wizard:
    actor_type: user
    description: This determines when the wizard should show up on the 1995 introduction page
  show_edu_benefits_5490_wizard:
    actor_type: user
    description: This determines when the wizard should show up on the 5490 introduction page
  show_edu_benefits_5495_wizard:
    actor_type: user
    description: This determines when the wizard should show up on the 5495 introduction page
  show_financial_status_report:
    actor_type: user
    description: Enables VA Form 5655 (Financial Status Report)
    enable_in_development: true
  show_financial_status_report_wizard:
    actor_type: user
    description: Enables the Wizard for VA Form 5655 (Financial Status Report)
    enable_in_development: true
  show_financial_status_report_streamlined_waiver:
    actor_type: user
    description: Enables the Streamlined Waiver for VA Form 5655 (Financial Status Report)
    enable_in_development: true
  show_form_i18n:
    actor_type: user
    description: Enables the internationalization features for forms
    enable_in_development: true
  show_dgi_direct_deposit_1990EZ:
    actor_type: user
    description: Displays prefill enabled direct deposit component on 1990EZ form.
    enable_in_development: false
  show_meb_1990EZ_maintenance_alert:
    actor_type: user
    description: Displays an alert to users on 1990EZ intro page that the Backend Service is Down.
    enable_in_development: false
  show_meb_1990EZ_R6_maintenance_message:
    actor_type: user
    description: Displays an alert to users on 1990EZ intro page that the Backend Service is Down.
    enable_in_development: false
  show_meb_1990E_maintenance_alert:
    actor_type: user
    description: Displays an alert to users on 1990E intro page that the Backend Service is Down.
    enable_in_development: false
  show_meb_1990E_R6_maintenance_message:
    actor_type: user
    description: Displays an alert to users on 1990E intro page that the Backend Service is Down.
    enable_in_development: false
  show_meb_letters_maintenance_alert:
    actor_type: user
    description: Displays an alert to users on Letters Inbox page that the Backend Service is Down.
    enable_in_development: false
  show_meb_enrollment_verification_maintenance_alert:
    actor_type: user
    description: Displays an alert to users on Enrollment Verification intro page that the Backend Service is Down.
    enable_in_development: false
  show_meb_international_address_prefill:
    actor_type: user
    description: Enhances form prefilling to include international address.
    enable_in_development: true
  show_meb_service_history_categorize_disagreement:
    actor_type: user
    enable_in_development: false
  show_meb_5490_maintenance_alert:
    actor_type: user
    description: Displays an alert to users on 5490 intro page that the Backend Service is Down.
    enable_in_development: false
  show_one_va_debt_letter:
    actor_type: user
    description: Enables the One VA Debt Letter feature
    enable_in_development: true
  show_payment_history_mvp:
    actor_type: user
    description: Enables the Payment History MVP features for development
    enable_in_development: true
  vha_show_payment_history:
    actor_type: user
    description: Enables the VHA Payment history (including copay resolution) feature for combined debt portal
    enable_in_development: true
  meb_1606_30_automation:
    actor_type: user
    description: Enables MEB form to handle Chapter 1606/30 forms as well as Chapter 33.
  meb_exclusion_period_enabled:
    actor_type: user
    description: enables exclusion period checks
    enable_in_development: false
  meb_dpo_address_option_enabled:
    actor_type: user
    description: enables DPO option on address field
    enable_in_development: false
  meb_kicker_notification_enabled:
    actor_type: user
    description: enables kicker notification on additional consideration questions
    enable_in_development: false
  meb_auto_populate_relinquishment_date:
    actor_type: user
    description: Flag to autofill datepicker for reliinquishment date
    enable_in_development: true
  dgi_rudisill_hide_benefits_selection_step:
    actor_type: user
    description: Hides benefit selection page on original claims application.
    enable_in_development: false
  show_forms_app:
    actor_type: user
    description: Enables the TOE form to be displayed.
    enable_in_development: true
  sign_in_service_enabled:
    actor_type: cookie_id
    description: Enables the ability to use OAuth authentication via the Sign in Service (Identity)
    enable_in_development: true
  mhv_credential_button_disabled:
    actor_type: user
    description: Enables the ability to hide the My HealtheVet sign in button (Identity)
    enable_in_development: true
  sign_in_modal_v2:
    actor_type: user
    description: Enables new page design of Sign In modal and USiP
    enable_in_development: false
  medical_copays_zero_debt:
    actor_type: user
    description: Enables zero debt balances feature on the medical copays application
    enable_in_development: false
  show_healthcare_experience_questionnaire:
    actor_type: cookie_id
    description: Enables showing the pre-appointment questionnaire feature.
    enable_in_development: true
  show_generic_debt_card_myva:
    actor_type: user
    description: Enables the generic debt card on My VA
    enable_in_development: true
  show_new_refill_track_prescriptions_page:
    actor_type: user
    description: This will show the non-Cerner-user and Cerner-user content for the page /health-care/refill-track-prescriptions/
  show_new_schedule_view_appointments_page:
    actor_type: user
    description: This will show the non-Cerner-user and Cerner-user content for the page /health-care/schedule-view-va-appointments/
  show_updated_fry_dea_app:
    actor_type: user
    description: Show the new version of the Fry/DEA form.
  spool_testing_error_2:
    actor_type: user
    description: Enables Slack notifications for CreateDailySpoolFiles
  spool_testing_error_3:
    actor_type: user
    description: Enables email notifications for CreateDailySpoolFiles errors
  subform_8940_4192:
    actor_type: user
    description: Form 526 subforms for unemployability & connected employment information
    enable_in_development: true
  use_veteran_models_for_appoint:
    actor_type: user
    description: Use the original veteran_x models to power Appoint a Rep entity search
    enable_in_development: true
  va1010_forms_enrollment_system_service_enabled:
    actor_type: user
    description: Enables the VA1010Forms enrollment system service
    enable_in_development: true
  va1010_forms_eesummary_rest_api_enabled:
    actor_type: user
    description: Utilizes the Enrollment System's eeSummary REST API
    enable_in_development: true
  va_notify_custom_errors:
    actor_type: user
    description: Custom error classes instead of the generic Common::Exceptions::BackendServiceException
  va_notify_custom_bearer_tokens:
    actor_type: user
    description: Iterates through Settings.vanotify.service_callback_tokens for token matching
  va_online_scheduling:
    actor_type: user
    description: Allows veterans to view their VA and Community Care appointments
    enable_in_development: true
  va_online_scheduling_booking_exclusion:
    actor_type: user
    description: Permits the exclusion of Lovell sites from being scheduled prior to Oracle Health cutover
    enable_in_development: true
  va_online_scheduling_cancellation_exclusion:
    actor_type: user
    description: Permits the exclusion of Lovell sites from cancellations prior to Oracle Health cutover
    enable_in_development: true
  va_online_scheduling_cancel:
    actor_type: user
    description: Allows veterans to cancel VA appointments
    enable_in_development: true
  va_online_scheduling_community_care:
    actor_type: user
    description: Allows veterans to submit requests for Community Care appointments
    enable_in_development: true
  va_online_scheduling_direct:
    actor_type: user
    description: Allows veterans to directly schedule VA appointments
    enable_in_development: true
  va_online_scheduling_requests:
    actor_type: user
    description: Allows veterans to submit requests for VA appointments
    enable_in_development: true
  va_online_scheduling_static_landing_page:
    actor_type: user
    description: Allows updates to the static landing widget on the Public Websites page
    enable_in_development: true
  va_online_scheduling_vaos_alternate_route:
    actor_type: user
    enable_in_development: false
    description: Toggle for the vaos module to use an alternate vaos-service route
  va_online_scheduling_clinic_filter:
    actor_type: user
    enable_in_development: true
    description: Toggle for VAOS direct scheduling & appointment request clinic filtering
  va_online_scheduling_breadcrumb_url_update:
    actor_type: user
    enable_in_development: true
    description: Toggle for the breadcrumb and url changes for mhv
  va_dependents_v2:
    actor_type: user
    description: Allows us to toggle bewteen V1 and V2 of the 686c-674 forms.
  va_dependents_v2_banner:
    actor_type: user
    description: Allows us to toggle a form maintenance banner on the V1 form for pre-launch.
  va_dependents_new_fields_for_pdf:
    actor_typer: user
    description: Allows us to toggle the new fields on the front end for 686C-674
  va_online_scheduling_enable_OH_cancellations:
    actor_type: user
    enable_in_development: true
    description: Allows appointment cancellations to be routed to Oracle Health sites.
  va_online_scheduling_enable_OH_eligibility:
    actor_type: user
    enable_in_development: true
    description: Toggle for routing eligibility requests to the VetsAPI Gateway Service(VPG) instead of vaos-service
  va_online_scheduling_enable_OH_slots_search:
    actor_type: user
    enable_in_development: true
    description: Toggle for routing slots search requests to the VetsAPI Gateway Service(VPG) instead of vaos-service
  va_online_scheduling_cc_direct_scheduling:
    actor_type: user
    description: Enables CC direct scheduling.
    enable_in_development: true
  va_online_scheduling_use_vpg:
    actor_type: user
    enable_in_development: true
    description: Toggle for routing appointment requests to the VetsAPI Gateway Service(VPG) instead of vaos-service.
  va_online_scheduling_recent_locations_filter:
    actor_type: user
    enable_in_development: true
    description: Toggle for displaying the most recent facilities on the Choose your VA location page.
  va_online_scheduling_OH_direct_schedule:
    actor_type: user
    enable_in_development: true
    description: Toggle to enable direct scheduling workflow for Oracle Health appointments.
  va_online_scheduling_OH_request:
    actor_type: user
    enable_in_development: true
    description: Toggle to enable request workflow for Oracle Health appointments.
  va_online_scheduling_remove_podiatry:
    actor_type: user
    enable_in_development: true
    description: Toggle to remove Podiatry from the type of care list when scheduling an online appointment.
  vaos_online_scheduling_use_va_date:
    actor_type: user
    enable_in_development: true
    description: Toggle to use VaDate/VaDateField.
  va_online_scheduling_fe_source_of_truth:
    actor_type: user
    enable_in_development: true
    description: Toggle to use API response as the source of truth in FE for upcoming/past/pending appointments.
  va_online_scheduling_fe_source_of_truth_va:
    actor_type: user
    enable_in_development: true
    description: Toggle to use API response as the source of truth in FE for VA appointment and request types.
  va_online_scheduling_fe_source_of_truth_cc:
    actor_type: user
    enable_in_development: true
    description: Toggle to use API response as the source of truth in FE for CC appointment and request types.
  va_online_scheduling_fe_source_of_truth_modality:
    actor_type: user
    enable_in_development: true
    description: Toggle to use API response as the source of truth in FE for in person, phone, claims exam, covid vaccine modalities.
  va_online_scheduling_fe_source_of_truth_telehealth:
    actor_type: user
    enable_in_development: true
    description: Toggle to use API response as the source of truth in FE for Video at VA, Video at ATLAS, Video at Home modalities.
  va_online_scheduling_mhv_route_guards:
    actor_type: user
    enable_in_development: true
    description: Toggle for adopting MHV route guards for the appointment tool.
  va_online_scheduling_direct_schedule_appointment_conflict:
    actor_type: user
    enable_in_development: true
    description: Toggle for warning user of appointment conflicts on the direct scheduling calendar during booking.
  va_online_scheduling_display_past_cancelled_appointments:
    actor_type: user
    enable_in_development: true
    description: Toggle for displaying past cancelled appointments.
  va_online_scheduling_patient_history_future_appts:
    actor_type: user
    enable_in_development: true
    description: Toggle for including future appointments in the patient history retrieval.
  vba_documents_virus_scan:
    actor_type: user
    description: ClamAV virus scanning for Benefits Intake API upload submissions
  veteran_onboarding_beta_flow:
    actor_type: user
    description: Conditionally display the new veteran onboarding flow to user
  veteran_onboarding_show_to_newly_onboarded:
    actor_type: user
    description: Conditionally display the new veteran onboarding flow to user, based upon number of days since verified
  veteran_onboarding_show_welcome_message_to_new_users:
    actor_type: user
    description: Conditionally display the "Welcome to VA" message to new (LOA1 or LOA3) users
    enable_in_development: false
  vet_status_pdf_logging:
    actor_type: user
    description: Enables the Veteran Status Card to log PDF download events/failures
  vet_status_stage_1:
    actor_type: user
    description: Enables the stage 1 features of the veteran status card
  vre_trigger_action_needed_email:
    actor_type: user
    description: Set whether to enable VANotify email to Veteran for VRE failure exhaustion
  vre_modular_api:
    actor_type: user
    description: Enables calls to the modularized VRE API
  show_edu_benefits_1990EZ_Wizard:
    actor_type: user
    description: Navigates user to 1990EZ or 1990 depending on form questions.
    enable_in_development: true
  show_dashboard_notifications:
    actor_type: user
    description: Enables on-site notifications
  check_va_inbox_enabled:
    actor_type: user
    description: Enables check inbox link
  dhp_connected_devices_fitbit:
    actor_type: user
    description: Enables linking between VA.gov account and fitbit account
  payment_history:
    actor_type: user
    description: Allows manual enabling/disabling payment history when BGS is acting up (5 min response times)
    enable_in_development: true
  payment_history_exclude_third_party_disbursements:
    actor_type: user
    description: When enabled, a user viewing the payment history will only see payments disbursed to them.
    enable_in_development: false
  payment_history_recategorize_hardship:
    actor_type: user
    description: When enabled, recategorize Hardship payments sent to the veteran as Ch33 Hardship
    enable_in_development: false
  cdp_payment_history_vba:
    actor_type: user
    description: Enables showing the overpayment and summary pages for the CDP Payment History
    enable_in_development: true
  show_digital_form_1095b:
    actor_type: user
    description: Enables access to digital 1095-B form download
    enable_in_development: true
  show_meb_dgi40_features:
    actor_type: user
    description: Enables the UI integration with the meb dgi
    enable_in_development: true
  show_meb_dgi42_features:
    actor_type: user
    description: Enables UI updates for meb dgi 42
    enable_in_development: true
  show_meb_enhancements:
    actor_type: user
    description: Provides a flag wrapper for minor code changes to be gated from Prod.
    enable_in_development: true
  show_meb_enhancements_06:
    actor_type: user
    description: Provides a flag wrapper for minor code changes to be gated from Prod.
  show_meb_enhancements_08:
    actor_type: user
    description: Provides a flag wrapper for minor code changes to be gated from Prod.
    enable_in_development: true
  show_meb_enhancements_09:
    actor_type: user
    description: Provides a flag wrapper for minor code changes to be gated from Prod.
    enable_in_development: true
  meb_gate_person_criteria:
    actor_type: user
    description: Flag to use Person Criteria on Submission service
    enable_in_development: true
  supply_reordering_sleep_apnea_enabled:
    actor_type: user
    description: Enables sleep apnea supplies to be ordered in the supply reorder tool / MDOT.
    enable_in_development: true
  toe_dup_contact_info_call:
    actor_type: user
    description: Flag to use contact info call and modal
    enable_in_development: true
  toe_short_circuit_bgs_failure:
    actor_type: user
    description: Flag to use begin rescue block for BGS call
    enable_in_development: true
  toe_high_school_info_change:
    actor_type: user
    description: Flag to change order of high school info page
    enable_in_development: false
  toe_light_house_dgi_direct_deposit:
    actor_type: user
    description: Uses lighthouse api for direct deposit information in TOE.
    enable_in_development: false
  move_form_back_button:
    actor_type: user
    description: Test moving form back button to the top of the page
  mobile_cerner_transition:
    actor_type: user
    description: For mobile app, a facility is being transitioned to cerner.
  mobile_lighthouse_letters:
    actor_type: user
    description: For mobile app, use Lighthouse instead of EVSS for our letters endpoints upstream service
  mobile_lighthouse_direct_deposit:
    actor_type: user
    description: For mobile app, use Lighthouse instead of EVSS for our direct deposit interactions
  mobile_lighthouse_claims:
    actor_type: user
    description: For mobile app, use Lighthouse instead of EVSS for our claims endpoints upstream service
  mobile_lighthouse_request_decision:
    actor_type: user
    description: For mobile app, use Lighthouse instead of EVSS for our request decision endpoints upstream service
  mobile_lighthouse_document_upload:
    actor_type: user
    description: For mobile app, use Lighthouse instead of EVSS for our document uploads
  mobile_lighthouse_disability_ratings:
    actor_type: user
    description: For mobile app, use Lighthouse instead of EVSS for our disability ratings endpoints upstream service
  mobile_military_indicator_logger:
    actor_type: user
    description: For mobile app, enables logging of military discharge codes
  mobile_appeal_model:
    actor_type: user
    description: For mobile app, enables use of strict models for parsing appeals
  mobile_push_register_logging:
    actor_type: user
    description: For mobile app, logs push register errors for debugging
  form526_backup_submission_temp_killswitch:
    actor_type: user
    description: Provide a temporary killswitch to disable form526 backup submission if something were to go awry
  virtual_agent_show_floating_chatbot:
    actor_type: user
    description: Enables a floating chatbot on the chatbot page - managed by virtual agent team
  disability_compensation_email_veteran_on_polled_lighthouse_doc_failure:
    actor_type: user
    description: Sends document upload failure emails when polled doc uploaded to Lighthouse has failed to process at Lighthouse
  disability_compensation_lighthouse_document_service_provider:
    actor_type: user
    description: If enabled uses the lighthouse documents service
  disability_compensation_prevent_submission_job:
    actor_type: user
    description: If enabled, the submission form526 record will be created, but there will be submission job
  disability_compensation_use_api_provider_for_bdd_instructions:
    actor_type: user
    description: Provide a temporary killswitch for using the ApiProviderFactory to select an API for uploading BDD instructions
  disability_compensation_upload_bdd_instructions_to_lighthouse:
    actor_type: user
    description: If enabled uploads BDD instructions to Lighthouse Benefits Documents API instead of EVSS
  disability_compensation_0781v2_extras_redesign:
    actor_type: user
    description: If enabled, the 0781v2 overflow page will use the new design
    enable_in_development: true
  disability_compensation_use_api_provider_for_0781_uploads:
    actor_type: user
    description: Provide a temporary killswitch for using the ApiProviderFactory to select an API for uploading 0781/a forms
  disability_compensation_upload_0781_to_lighthouse:
    actor_type: user
    description: If enabled uploads 0781/a forms to Lighthouse Benefits Documents API instead of EVSS
  disability_compensation_use_api_provider_for_submit_veteran_upload:
    actor_type: user
    description: Provide a temporary killswitch for using the ApiProviderFactory to select an API for uploading Veteran Evidence
  disability_compensation_upload_veteran_evidence_to_lighthouse:
    actor_type: user
    description: If enabled uploads Veteran Evidence to Lighthouse Benefits Documents API instead of EVSS
  disablity_benefits_browser_monitoring_enabled:
    actor_type: user
    description: Datadog RUM monitoring for disability benefits applications
  virtual_agent_fetch_jwt_token:
    actor_type: user
    description: Enable the fetching of a JWT token to access MAP environment
  virtual_agent_lighthouse_claims:
    actor_type: user
    description: Use lighthouse instead of EVSS to view benefit claims for virtual agent chatbot application
  virtual_agent_voice:
    actor_type: user
    description: Enable the voice feature of the VA Chatbot
  notification_center:
    actor_type: user
    description: Enable Notification Center
    enable_in_development: true
  nod_part3_update:
    actor_type: user
    description: NOD update to latest form, part III box 11
    enable_in_development: true
  nod_browser_monitoring_enabled:
    actor_type: user
    description: NOD Datadog RUM monitoring
  nod_callbacks_endpoint:
    actor_type: user
    description: Enables Decision Review endpoint to process VANotify notification callbacks
    enable_in_development: true
  sc_new_form:
    actor_type: user
    description: Supplemental Claim new form updates
    enable_in_development: true
  hlr_browser_monitoring_enabled:
    actor_type: user
    description: HLR Datadog RUM monitoring
  sc_browser_monitoring_enabled:
    actor_type: user
    description: Supplemental Claim Datadog RUM monitoring
  virtual_agent_enable_pva2_chatbot:
    actor_type: user
    description: If enabled, switches VA chatbot from PVA1 to PVA2
  virtual_agent_enable_root_bot:
    actor_type: user
    description: If enabled, switches VA chatbot from PVA to Root Bot
  virtual_agent_component_testing:
    actor_type: user
    description: If enabled, allows for testing of the chatbot components
  terms_of_use:
    actor_type: user
    description: This determines whether a user is redirected to the Terms of Use page
    enable_in_development: true
  burial_form_enabled:
    actor_type: user
    description: Enable the burial form
  burial_confirmation_page:
    actor_type: user
    description: Toggle showing the updated confirmation page
    enable_in_development: true
  burial_error_email_notification:
    actor_type: cookie_id
    description: Toggle sending of the Action Needed email notification
  burial_received_email_notification:
    actor_type: cookie_id
    description: Toggle sending of the Received email notification
  burial_submitted_email_notification:
    actor_type: cookie_id
    description: Toggle sending of the Burial Submission in Progress email notification
  burial_browser_monitoring_enabled:
    actor_type: user
    description: Burial Datadog RUM monitoring
  pension_form_enabled:
    actor_type: user
    description: Enable the pension form
  pension_browser_monitoring_enabled:
    actor_type: user
    description: Pension Datadog RUM monitoring
  pension_multiple_page_response:
    actor_type: user
    description: Implement multiple page response pattern
    enable_in_development: true
  pension_form_profile_module_enabled:
    actor_type: user
    description: Use the module version of the FormProfile
  pension_kafka_event_bus_submission_enabled:
    actor_type: user
    description: Enable the EventBusSubmissionJob for Kafka
  income_and_assets_form_enabled:
    actor_type: user
    description: Enable form 21P-0969 Update Income and Assets Evidence Form
  income_and_assets_error_email_notification:
    actor_type: cookie_id
    description: Toggle sending of the Action Needed email notification
  income_and_assets_received_email_notification:
    actor_type: cookie_id
    description: Toggle sending of the Received email notification
  income_and_assets_submitted_email_notification:
    actor_type: user
    description: Toggle sending of the Submission in Progress email notification
  intent_to_file_synchronous_enabled:
    actor_type: user
    description: Enable ITF synchronous call logic
  central_mail_benefits_intake_submission:
    actor_type: user
    description: Enable central mail claims submission uses Benefits Intake API
  ecc_benefits_intake_submission:
    actor_type: user
    description: Enable education and career counseling claim submissions to use Benefits Intake API
  virtual_agent_enable_param_error_detection:
    actor_type: user
    description: If enabled, Allows for the detection of errors in the chatbot params
  virtual_agent_enable_msft_pva_testing:
    actor_type: user
    description: If enabled, allows for connecting to MSFT PVA
  virtual_agent_enable_nlu_pva_testing:
    actor_type: user
    description: If enabled, allows for connecting to NLU PVA
  vye_request_allowed:
    actor_type: user
    description: >-
      Master toggle for the VYE (Verify Your Enrollment) project.
      If enabled, requests will be allowed to reach the controllers, otherwise a 400 (Bad Request) will be returned.
  sob_updated_design:
    actor_type: user
    description: >-
      Controls how the GI Bill State of Benefits (SOB) application is presented.
      When enabled: it use the new SOB application that works 24/7.
      When disabled: it will use the old SOB application that only works from 0600 to 2200 hrs
  travel_pay_power_switch:
    actor_type: user
    enable_in_development: true
    description: >-
      Main switch for the Travel Pay feature on VA.gov using the new BTSSS (travel pay) API.
      Enabled - Requests are handled as normal.
      Disabled - Requests are not handled. Server returns a 503 (Service Unavailable) until re-enabled.
  travel_pay_view_claim_details:
    actor_type: user
    enable_in_development: true
    description: >-
      A frontend-focused switch that toggles visibility of and access to the Travel Pay claim details page and entry point (features toggled together).
      Enabled - Entry point link and claim details page are viewable.
      Disabled - Entry point link and claim details page are not viewable.
  travel_pay_submit_mileage_expense:
    actor_type: user
    enable_in_development: true
    description: >-
      A switch that toggles availability of the submit mileage expense feature.
      Enabled - Requests are handled as normal. Frontend features are available per toggle settings.
      Disabled - Requests are not handled. Server returns a 503 (Service Unavailable) until re-enabled. Frontend features are not available.
  travel_pay_claims_management:
    actor_type: user
    enable_in_development: true
    description: >-
      A switch that toggles new claims management functionality.
  yellow_ribbon_automated_date_on_school_search:
    actor_type: user
    description: Enable the automated date displayed in the Find a Yellow Ribbon school search results
  accredited_representative_portal_pilot:
    actor_type: user
    description: Enable the Accredited Representative Portal for the pilot
    enable_in_development: true
  toggle_vye_address_direct_deposit_forms:
    actor_type: user
    description: Enable mailing address and direct deposit for VYE
  vye_login_widget:
    actor_type: user
    description: Enable Vye authentication widget
  toggle_vye_address_direct_deposit_forms_in_profile:
    actor_type: user
    description: Enable mailing address and direct deposit for VYE in profile page
  toggle_vye_application:
    actor_type: user
    description: Enable VYE
  military_benefit_estimates:
    actor_type: user
    description: swap order of the military details in GI search filters
  merge_1995_and_5490:
    actore_type: user
    description: Activating the combined 1995 and 5490 form
  mgib_verifications_maintenance:
    actor_type: user
    description: Used to show  maintenance alert for MGIB Verifications
  search_use_v2_gsa:
    actor_type: cookie_id
    description: Swaps the Search Service's for one with an updated api.gsa.gov address
    enable_in_development: true
  remove_pciu:
    actor_type: user
    description: If enabled, VA Profile is used to populate contact information with PCIU backup calls
    enable_in_development: true
  show_yellow_ribbon_table:
    actor_type: cookie_id
    description: Used to show yellow ribbon table in Comparison Tool
  banner_update_alternative_banners:
    actor_type: user
    description: Used to toggle the DB updating of alternative banners
  banner_use_alternative_banners:
    actor_type: user
    description: Used to toggle use of alternative banners.
  fsr_wizard:
    actor_type: user
    description: Used to toggle the FSR wizard
  gi_comparison_tool_show_ratings:
    actor_type: user
    description: Display Veteran student ratings in GI comparison Tool
  gi_comparison_tool_programs_toggle_flag:
    actor_type: user
    description: Used to show links to programs page in comparison tool
  gi_comparison_tool_lce_toggle_flag:
    actor_type: user
    description: Used to show lce page in comparison tool
  va_notify_in_progress_metadata:
    actor_type: user
    description: If enabled, emails and sms sent through VaNotify::Service will be stored as notifications.
  va_notify_notification_creation:
    actor_type: user
    description: If enabled, emails and sms sent through VaNotify::Service will be stored as notifications.
  is_DGIB_endpoint:
    actor_type: user
    description: used to call data from DGIB endpoints for MGIB VYE application
  lighthouse_veterans_health_debug_logging:
    actor_type: user
    description: Enable debug logging for Lighthouse Veterans Health API
    enable_in_development: false
  benefits_non_disability_ch31_v2:
    actor_type: user
    description: If enabled, use new form and api endpoint for Ch31 VR&E form
  is_updated_gi:
    actor_type: cookie_id
    description: If enabled, use updated gi design
  gi_ct_collab:
    actor_type: cookie_id
    description: If enabled, use VEBT/EDM team GI Comparison Tool homepage
  show_rudisill_1995:
    actor_type: user
    description: If enabled, show rudisill review in 22-1995
  enable_lighthouse:
    actor_type: user
    description: If enabled, user will connect to lighthouse api in sob instead of evss
  benefits_intake_submission_status_job:
    actor_type: user
    description: Batch process FormSubmissionAttempts using ::BenefitsIntake::SubmissionStatusJob
  virtual_agent_enable_datadog_logging:
    actor_type: user
    description: If enabled, allows for the use of Datadog logging for the chatbot
  kafka_producer:
    actor_type: cookie_id
    description: Enables the Kafka producer for the VA.gov platform
  show_about_yellow_ribbon_program:
    actor_type: user
    description: If enabled, show additional info about the yellow ribbon program
  accredited_representative_portal_sort_by:
    actor_type: user
    description: Hides sort by in POA Request Search page
  accredited_representative_portal_help:
    actor_type: user
    description: Hides Get Help link on navigation
  accredited_representative_portal_profile:
    actor_type: user
    description: Hides Profile link on navigation dropdown
  forms_10215_10216_release:
    actor_type: user
    description: If enabled, show links to new forms instead of download links on SCO page
  form_10282_sftp_upload:
    actor_type: user
    description: If enabled, run daily job to process 10282 form submissions and upload resulting data to SFTP
  only_use_direct_deposit_email_template:
    description: If enabled, VANotifyDdEmailJob will not use the EDU and/or C&P email templates<|MERGE_RESOLUTION|>--- conflicted
+++ resolved
@@ -1046,19 +1046,9 @@
     actor_type: user
     description: Enables personalized content on the My HealtheVet landing page.
     enable_in_development: true
-<<<<<<< HEAD
-=======
   mhv_landing_page_show_share_my_health_data_link:
     actor_type: user
     description: Show Share My Health Data (SMHD) link on Medical Records card of the MHV landing page
-  mhv_transitional_medical_records_landing_page:
-    actor_type: user
-    description: Enables the transitional Medical Records page at /my-health/records
-  mhv_integration_medical_records_to_phase_1:
-    actor_type: user
-    description: Enables MHV integration to point the Medical Records application on VA.gov
-    enable_in_development: true
->>>>>>> 4264f034
   mhv_interstitial_enabled:
     actor_type: user
     descriptiom: Enables interstitial for upcoming mhv deprecation
