# frozen_string_literal: true

require 'common/exceptions'

module VAOS
  module V2
    class AppointmentsController < VAOS::V0::BaseController
      before_action :validate_params, only: :index

      def index
        render json: VAOS::V2::AppointmentsSerializer.new(appointments[:data], meta: appointments[:meta])
      end

<<<<<<< HEAD
      def update
        resp_appointment = appointments_service.update_appointment(appt_id: appointment_id, status: status)
        render json: VAOS::V2::AppointmentsSerializer.new(resp_appointment)
=======
      def show
        render json: VAOS::V2::AppointmentsSerializer.new(appointment)
>>>>>>> 55c2049c
      end

      private

      def appointments_service
        VAOS::V2::AppointmentsService.new(current_user)
      end

      def appointments
        @appointments ||=
          appointments_service.get_appointments(start_date, end_date, pagination_params)
      end

<<<<<<< HEAD
      def appointment_id
        params.require(:id)
      end

      def status
        params.require(:status)
=======
      def appointment
        @appointment ||=
          appointments_service.get_appointment(appointment_id)
>>>>>>> 55c2049c
      end

      def validate_params
        raise Common::Exceptions::ParameterMissing, 'start_date' if params[:start_date].blank?
        raise Common::Exceptions::ParameterMissing, 'end_date' if params[:end_date].blank?
      end

      def start_date
        DateTime.parse(params[:start_date]).in_time_zone
      rescue ArgumentError
        raise Common::Exceptions::InvalidFieldValue.new('start_date', params[:start_date])
      end

      def end_date
        DateTime.parse(params[:end_date]).in_time_zone
      rescue ArgumentError
        raise Common::Exceptions::InvalidFieldValue.new('end_date', params[:end_date])
      end

      def appointment_id
        params[:appointment_id]
      rescue ArgumentError
        raise Common::Exceptions::InvalidFieldValue.new('appointment_id', params[:appointment_id])
      end
    end
  end
end<|MERGE_RESOLUTION|>--- conflicted
+++ resolved
@@ -11,14 +11,13 @@
         render json: VAOS::V2::AppointmentsSerializer.new(appointments[:data], meta: appointments[:meta])
       end
 
-<<<<<<< HEAD
-      def update
-        resp_appointment = appointments_service.update_appointment(appt_id: appointment_id, status: status)
-        render json: VAOS::V2::AppointmentsSerializer.new(resp_appointment)
-=======
       def show
         render json: VAOS::V2::AppointmentsSerializer.new(appointment)
->>>>>>> 55c2049c
+      end
+
+      def update
+        resp_appointment = appointments_service.update_appointment(appt_id: appt_id, status: status)
+        render json: VAOS::V2::AppointmentsSerializer.new(resp_appointment)
       end
 
       private
@@ -32,18 +31,17 @@
           appointments_service.get_appointments(start_date, end_date, pagination_params)
       end
 
-<<<<<<< HEAD
-      def appointment_id
+      def appointment
+        @appointment ||=
+          appointments_service.get_appointment(appointment_id)
+      end
+
+      def appt_id
         params.require(:id)
       end
 
       def status
         params.require(:status)
-=======
-      def appointment
-        @appointment ||=
-          appointments_service.get_appointment(appointment_id)
->>>>>>> 55c2049c
       end
 
       def validate_params
