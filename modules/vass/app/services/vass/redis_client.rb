# frozen_string_literal: true

module Vass
  ##
  # Redis client for caching OAuth tokens, OTC codes, and session data.
  #
  # Handles:
  # - OAuth access token from Microsoft identity provider (shared across requests)
  # - One-Time Codes (OTC) for veteran verification flow
  # - Session data (EDIPI, veteran_id) after successful OTC verification
  #
  class RedisClient
    attr_reader :settings

    ##
    # Factory method to create a new RedisClient instance.
    #
    # @return [Vass::RedisClient] New instance
    #
    def self.build
      new
    end

    def initialize
      @settings = Settings.vass
    end

    # ------------ Settings Accessors ------------
    # Note: Using explicit methods instead of delegate to avoid Ruby 3.3 warnings
    # about forwarding to private OpenStruct methods

    ##
<<<<<<< HEAD
    # Returns the OAuth token expiry time from settings.
    #
    # @return [ActiveSupport::Duration] Token expiry duration
    #
    # rubocop:disable Rails/Delegate
    def redis_token_expiry
      @settings.redis_token_expiry
    end

    ##
    # Returns the OTC expiry time from settings.
    #
    # @return [ActiveSupport::Duration] OTC expiry duration
    #
    def redis_otc_expiry
      @settings.redis_otc_expiry
    end

    ##
    # Returns the session expiry time from settings.
    #
    # @return [ActiveSupport::Duration] Session expiry duration
    #
    def redis_session_expiry
      @settings.redis_session_expiry
    end
    # rubocop:enable Rails/Delegate
=======
    # Delegate expiry settings to @settings
    delegate :redis_token_expiry, :redis_otc_expiry, :redis_session_expiry, to: :@settings
>>>>>>> 4cd70684

    # ------------ OAuth Token Management ------------

    ##
    # Retrieves the cached OAuth access token.
    #
    # @return [String, nil] Cached OAuth token or nil if not present/expired
    #
    def token
      Rails.cache.read(
        'oauth_token',
        namespace: 'vass-auth-cache'
      )
    end

    ##
    # Saves the OAuth access token to cache with expiration.
    #
    # @param token [String, nil] OAuth token to cache (nil clears the cache)
    # @return [Boolean] true if write succeeds
    #
    def save_token(token:)
      Rails.cache.write(
        'oauth_token',
        token,
        namespace: 'vass-auth-cache',
        expires_in: redis_token_expiry
      )
    end

    # ------------ One-Time Code (OTC) Management ------------

    ##
    # Retrieves a stored OTC by UUID.
    #
    # @param uuid [String] Veteran UUID from email link
    # @return [String, nil] OTC or nil if not found/expired
    #
    def otc(uuid:)
      Rails.cache.read(
        otc_key(uuid),
        namespace: 'vass-otc-cache'
      )
    end

    ##
    # Saves an OTC for a veteran UUID with short expiration.
    #
    # @param uuid [String] Veteran UUID
    # @param code [String] One-time code
    # @return [Boolean] true if write succeeds
    #
    def save_otc(uuid:, code:)
      Rails.cache.write(
        otc_key(uuid),
        code,
        namespace: 'vass-otc-cache',
        expires_in: redis_otc_expiry
      )
    end

    ##
    # Deletes an OTC after successful verification (one-time use).
    #
    # @param uuid [String] Veteran UUID
    # @return [void]
    #
    def delete_otc(uuid:)
      Rails.cache.delete(
        otc_key(uuid),
        namespace: 'vass-otc-cache'
      )
    end

    ##
    # Saves veteran metadata (edipi, veteran_id) keyed by UUID.
    # Used to avoid fetching veteran data again in the show flow.
    #
    # @param uuid [String] Veteran UUID
    # @param edipi [String] Veteran EDIPI
    # @param veteran_id [String] Veteran ID
    # @return [Boolean] true if write succeeds
    #
    def save_veteran_metadata(uuid:, edipi:, veteran_id:)
      metadata = {
        edipi:,
        veteran_id:
      }

      Rails.cache.write(
        veteran_metadata_key(uuid),
        Oj.dump(metadata),
        namespace: 'vass-otc-cache',
        expires_in: redis_otc_expiry
      )
    end

    ##
    # Retrieves veteran metadata by UUID.
    #
    # @param uuid [String] Veteran UUID
    # @return [Hash, nil] Metadata hash with edipi and veteran_id, or nil if not found/expired
    #
    def veteran_metadata(uuid:)
      cached = Rails.cache.read(
        veteran_metadata_key(uuid),
        namespace: 'vass-otc-cache'
      )

      return nil if cached.nil?

      begin
        Oj.load(cached).with_indifferent_access
      rescue Oj::ParseError
        Rails.logger.error('VASS RedisClient failed to parse veteran metadata from cache')
        nil
      end
    end

    # ------------ Session Management ------------

    ##
    # Saves session data after successful OTC verification.
    # Stores EDIPI and veteran_id for use in subsequent VASS API calls.
    #
    # @param session_token [String] Session token (generated after OTC verification)
    # @param edipi [String] Veteran EDIPI (required for VASS API headers)
    # @param veteran_id [String] Veteran ID in VASS system
    # @param uuid [String] Original UUID from email link
    # @return [Boolean] true if write succeeds
    #
    def save_session(session_token:, edipi:, veteran_id:, uuid:)
      session_data = {
        edipi:,
        veteran_id:,
        uuid:
      }

      Rails.cache.write(
        session_key(session_token),
        Oj.dump(session_data),
        namespace: 'vass-session-cache',
        expires_in: redis_session_expiry
      )
    end

    ##
    # Retrieves session data by session token.
    #
    # @param session_token [String] Session token
    # @return [Hash, nil] Session data hash or nil if not found/expired
    #
    def session(session_token:)
      cached = Rails.cache.read(
        session_key(session_token),
        namespace: 'vass-session-cache'
      )

      return nil if cached.nil?

      begin
        Oj.load(cached).with_indifferent_access
      rescue Oj::ParseError
        Rails.logger.error('VASS RedisClient failed to parse session data from cache')
        nil
      end
    end

    ##
    # Retrieves EDIPI from session for use in VASS API headers.
    #
    # @param session_token [String] Session token
    # @return [String, nil] EDIPI or nil if session not found
    #
    def edipi(session_token:)
      session_data = session(session_token:)
      session_data&.dig(:edipi)
    end

    ##
    # Retrieves veteran_id from session for use in VASS API calls.
    #
    # @param session_token [String] Session token
    # @return [String, nil] Veteran ID or nil if session not found
    #
    def veteran_id(session_token:)
      session_data = session(session_token:)
      session_data&.dig(:veteran_id)
    end

    ##
    # Deletes session data (logout/cleanup).
    #
    # @param session_token [String] Session token
    # @return [void]
    #
    def delete_session(session_token:)
      Rails.cache.delete(
        session_key(session_token),
        namespace: 'vass-session-cache'
      )
    end

    # ------------ Rate Limiting ------------

    ##
    # Retrieves the current rate limit count for an identifier.
    #
    # @param identifier [String] UUID to rate limit (rate limited per veteran)
    # @return [Integer] Current attempt count
    #
    def rate_limit_count(identifier:)
      Rails.cache.read(
        rate_limit_key(identifier),
        namespace: 'vass-rate-limit-cache'
      ).to_i
    end

    ##
    # Increments the rate limit counter for an identifier.
    #
    # @param identifier [String] UUID to rate limit (rate limited per veteran)
    # @return [Integer] New attempt count
    #
    def increment_rate_limit(identifier:)
      current = rate_limit_count(identifier:)
      new_count = current + 1

      Rails.cache.write(
        rate_limit_key(identifier),
        new_count,
        namespace: 'vass-rate-limit-cache',
        expires_in: rate_limit_expiry
      )

      new_count
    end

    ##
    # Checks if the identifier has exceeded the rate limit.
    #
    # @param identifier [String] UUID to check (rate limited per veteran)
    # @return [Boolean] true if rate limit exceeded
    #
    def rate_limit_exceeded?(identifier:)
      rate_limit_count(identifier:) >= rate_limit_max_attempts
    end

    ##
    # Resets the rate limit counter for an identifier.
    #
    # @param identifier [String] UUID to reset (rate limited per veteran)
    # @return [void]
    #
    def reset_rate_limit(identifier:)
      Rails.cache.delete(
        rate_limit_key(identifier),
        namespace: 'vass-rate-limit-cache'
      )
    end

    # ------------ Validation Rate Limiting ------------

    ##
    # Retrieves the current validation rate limit count for an identifier.
    #
    # @param identifier [String] UUID to rate limit (rate limited per veteran)
    # @return [Integer] Current attempt count
    #
    def validation_rate_limit_count(identifier:)
      Rails.cache.read(
        validation_rate_limit_key(identifier),
        namespace: 'vass-rate-limit-cache'
      ).to_i
    end

    ##
    # Increments the validation rate limit counter for an identifier.
    #
    # @param identifier [String] UUID to rate limit (rate limited per veteran)
    # @return [Integer] New attempt count
    #
    def increment_validation_rate_limit(identifier:)
      current = validation_rate_limit_count(identifier:)
      new_count = current + 1

      Rails.cache.write(
        validation_rate_limit_key(identifier),
        new_count,
        namespace: 'vass-rate-limit-cache',
        expires_in: rate_limit_expiry
      )

      new_count
    end

    ##
    # Checks if the identifier has exceeded the validation rate limit.
    #
    # @param identifier [String] UUID to check (rate limited per veteran)
    # @return [Boolean] true if rate limit exceeded
    #
    def validation_rate_limit_exceeded?(identifier:)
      validation_rate_limit_count(identifier:) >= rate_limit_max_attempts
    end

    ##
    # Resets the validation rate limit counter for an identifier.
    #
    # @param identifier [String] UUID to reset (rate limited per veteran)
    # @return [void]
    #
    def reset_validation_rate_limit(identifier:)
      Rails.cache.delete(
        validation_rate_limit_key(identifier),
        namespace: 'vass-rate-limit-cache'
      )
    end

    ##
    # Gets the remaining validation attempts for an identifier.
    #
    # @param identifier [String] UUID to check (rate limited per veteran)
    # @return [Integer] Number of attempts remaining (0 if limit exceeded)
    #
    def validation_attempts_remaining(identifier:)
      current = validation_rate_limit_count(identifier:)
      remaining = rate_limit_max_attempts - current
      [remaining, 0].max
    end

    private

    ##
    # Generates a cache key for OTC storage.
    #
    # @param uuid [String] Veteran UUID
    # @return [String] Cache key
    #
    def otc_key(uuid)
      "otc_#{uuid}"
    end

    ##
    # Generates a cache key for veteran metadata storage.
    #
    # @param uuid [String] Veteran UUID
    # @return [String] Cache key
    #
    def veteran_metadata_key(uuid)
      "veteran_metadata_#{uuid}"
    end

    ##
    # Generates a cache key for session storage.
    #
    # @param session_token [String] Session token
    # @return [String] Cache key
    #
    def session_key(session_token)
      "session_#{session_token}"
    end

    ##
    # Generates a cache key for rate limiting.
    #
    # @param identifier [String] UUID for rate limiting
    # @return [String] Cache key
    #
    def rate_limit_key(identifier)
<<<<<<< HEAD
      "rate_limit_#{identifier}"
=======
      "rate_limit_#{identifier.to_s.downcase.strip}"
>>>>>>> 4cd70684
    end

    ##
    # Generates a cache key for validation rate limiting.
    #
    # @param identifier [String] UUID for rate limiting
    # @return [String] Cache key
    #
    def validation_rate_limit_key(identifier)
      "validation_rate_limit_#{identifier}"
    end

    ##
    # Returns the maximum number of attempts allowed.
    #
    # @return [Integer] Max attempts
    #
    def rate_limit_max_attempts
      @settings.rate_limit_max_attempts.to_i
    end

    ##
    # Returns the rate limit expiry time in seconds.
    #
    # @return [Integer] Expiry duration in seconds
    #
    def rate_limit_expiry
      @settings.rate_limit_expiry.to_i
    end
  end
end<|MERGE_RESOLUTION|>--- conflicted
+++ resolved
@@ -30,38 +30,8 @@
     # about forwarding to private OpenStruct methods
 
     ##
-<<<<<<< HEAD
-    # Returns the OAuth token expiry time from settings.
-    #
-    # @return [ActiveSupport::Duration] Token expiry duration
-    #
-    # rubocop:disable Rails/Delegate
-    def redis_token_expiry
-      @settings.redis_token_expiry
-    end
-
-    ##
-    # Returns the OTC expiry time from settings.
-    #
-    # @return [ActiveSupport::Duration] OTC expiry duration
-    #
-    def redis_otc_expiry
-      @settings.redis_otc_expiry
-    end
-
-    ##
-    # Returns the session expiry time from settings.
-    #
-    # @return [ActiveSupport::Duration] Session expiry duration
-    #
-    def redis_session_expiry
-      @settings.redis_session_expiry
-    end
-    # rubocop:enable Rails/Delegate
-=======
     # Delegate expiry settings to @settings
     delegate :redis_token_expiry, :redis_otc_expiry, :redis_session_expiry, to: :@settings
->>>>>>> 4cd70684
 
     # ------------ OAuth Token Management ------------
 
@@ -432,11 +402,7 @@
     # @return [String] Cache key
     #
     def rate_limit_key(identifier)
-<<<<<<< HEAD
-      "rate_limit_#{identifier}"
-=======
       "rate_limit_#{identifier.to_s.downcase.strip}"
->>>>>>> 4cd70684
     end
 
     ##
