# frozen_string_literal: true

module VAOS
  module V2
    class SystemsService < VAOS::SessionService
      def get_facility_clinics(location_id:,
                               clinical_service: nil,
                               clinic_ids: nil,
                               page_size: nil,
                               page_number: nil)
        with_monitoring do
<<<<<<< HEAD
          page_size = 0 if page_size.nil? # 0 is the default for the VAOS service which means return all clinics
          url = "/#{base_vaos_route}/locations/#{location_id}/clinics"
          url_params = {
            'patientIcn' => get_icn(clinical_service),
            'clinicIds' => get_clinic_ids(clinic_ids),
            'clinicalService' => clinical_service,
            'pageSize' => page_size,
            'pageNumber' => page_number
          }.compact

          #  'clinicalService' is used when retrieving clinics for appointment scheduling,
          #  triggering stop code filtering to avoid displaying unavailable clinics.
          url_params.merge!('enableStopCodeFilter' => true) if url_params['clinicalService'].present?

          response = perform(:get, url, url_params, headers)
=======
          response = get_clinics(location_id:, clinical_service:, clinic_ids:, page_size:, page_number:)
>>>>>>> 8944f7aa
          response.body[:data].map { |clinic| OpenStruct.new(clinic) }
        end
      end

      def get_available_slots(location_id:, clinic_id:, clinical_service:, start_dt:, end_dt:)
        with_monitoring do
          response = if Flipper.enabled?(:va_online_scheduling_use_vpg, user) &&
                        Flipper.enabled?(:va_online_scheduling_enable_OH_slots_search, user)
                       get_slots_vpg(location_id:, clinic_id:, clinical_service:, start_dt:, end_dt:)
                     else
                       get_slots_vaos(location_id:, clinic_id:, start_dt:, end_dt:)
                     end

          response.body[:data] ? response.body[:data].map { |slot| OpenStruct.new(slot) } : []
        end
      end

      private

      def get_clinics(location_id:, clinical_service:, clinic_ids:, page_size:, page_number:)
        page_size = 0 if page_size.nil? # 0 is the default for the VAOS service which means return all clinics
        url = if Flipper.enabled?(:va_online_scheduling_use_vpg, user)
                "/vpg/v1/locations/#{location_id}/clinics"
              else
                "/vaos/v1/locations/#{location_id}/clinics"
              end

        url_params = {
          'patientIcn' => get_icn(clinical_service),
          'clinicIds' => get_clinic_ids(clinic_ids),
          'clinicalService' => clinical_service,
          'pageSize' => page_size,
          'pageNumber' => page_number
        }.compact

        #  'clinicalService' is used when retrieving clinics for appointment scheduling,
        #  triggering stop code filtering to avoid displaying unavailable clinics.
        url_params.merge!('enableStopCodeFilter' => true) if url_params['clinicalService'].present?
        perform(:get, url, url_params, headers)
      end

      # Patient icn is only valid if the clinical service is of type primary care.
      def get_icn(clinical_service)
        clinical_service == 'primaryCare' ? user.icn : nil
      end

      # Depending on how the clinic ids array query parameter is passed in rails can see it
      # internally as an array or a comma separated string. VAOS Service will only accept a
      # CSV string of clinic ids. This method will convert the clinic ids to a csv string if not
      # one already.
      def get_clinic_ids(ids)
        ids.is_a?(Array) ? ids.to_csv(row_sep: nil) : ids
      end

      def get_slots_vaos(location_id:, clinic_id:, start_dt:, end_dt:)
        url_path = "/#{base_vaos_route}/locations/#{location_id}/clinics/#{clinic_id}/slots"
        url_params = {
          'start' => start_dt,
          'end' => end_dt
        }
        perform(:get, url_path, url_params, headers)
      end

      def get_slots_vpg(location_id:, clinic_id:, clinical_service:, start_dt:, end_dt:)
        url_path = '/vpg/v1/slots'
        url_params = {
          'start' => start_dt,
          'end' => end_dt,
          'clinic' => clinic_id,
          'clinicalService' => clinical_service,
          'location' => location_id
        }.compact

        perform(:get, url_path, url_params, headers)
      end
    end
  end
end<|MERGE_RESOLUTION|>--- conflicted
+++ resolved
@@ -9,25 +9,7 @@
                                page_size: nil,
                                page_number: nil)
         with_monitoring do
-<<<<<<< HEAD
-          page_size = 0 if page_size.nil? # 0 is the default for the VAOS service which means return all clinics
-          url = "/#{base_vaos_route}/locations/#{location_id}/clinics"
-          url_params = {
-            'patientIcn' => get_icn(clinical_service),
-            'clinicIds' => get_clinic_ids(clinic_ids),
-            'clinicalService' => clinical_service,
-            'pageSize' => page_size,
-            'pageNumber' => page_number
-          }.compact
-
-          #  'clinicalService' is used when retrieving clinics for appointment scheduling,
-          #  triggering stop code filtering to avoid displaying unavailable clinics.
-          url_params.merge!('enableStopCodeFilter' => true) if url_params['clinicalService'].present?
-
-          response = perform(:get, url, url_params, headers)
-=======
           response = get_clinics(location_id:, clinical_service:, clinic_ids:, page_size:, page_number:)
->>>>>>> 8944f7aa
           response.body[:data].map { |clinic| OpenStruct.new(clinic) }
         end
       end
@@ -50,7 +32,7 @@
       def get_clinics(location_id:, clinical_service:, clinic_ids:, page_size:, page_number:)
         page_size = 0 if page_size.nil? # 0 is the default for the VAOS service which means return all clinics
         url = if Flipper.enabled?(:va_online_scheduling_use_vpg, user)
-                "/vpg/v1/locations/#{location_id}/clinics"
+                "/#{base_vaos_route}/v1/locations/#{location_id}/clinics"
               else
                 "/vaos/v1/locations/#{location_id}/clinics"
               end
