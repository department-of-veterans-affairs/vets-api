--- conflicted
+++ resolved
@@ -213,12 +213,9 @@
     process_attachments!
     @sent_to_lighthouse = true
 
-<<<<<<< HEAD
+
     send_vbms_lighthouse_confirmation_email(user, 'Lighthouse', :confirmation_lighthouse, CONFIRMATION_EMAIL_TEMPLATE_LIGHTHOUSE)
-=======
-    send_vbms_lighthouse_confirmation_email(user, 'Lighthouse', :confirmation_lighthouse,
-                                            CONFIRMATION_EMAIL_TEMPLATE_LIGHTHOUSE)
->>>>>>> 76c98a21
+
   rescue => e
     Rails.logger.error('Error uploading VRE claim to Benefits Intake API', { user_uuid: user&.uuid, e: })
     raise
@@ -300,18 +297,14 @@
     []
   end
 
-<<<<<<< HEAD
   # @see ::Logging::BenefitsIntake::Monitor#track_submission_exhaustion
   def send_email(email_type)
     VRE::NotificationEmail.new(id).deliver(email_type)
   end
 
-  def send_vbms_lighthouse_confirmation_email(user, service, email_type, email_template)
-=======
   # Lighthouse::SubmitBenefitsIntakeClaim will call the function `send_confirmation_email` (if it exists).
   # Do not name a function `send_confirmation_email`, unless it accepts 0 arguments.
   def send_vbms_lighthouse_confirmation_email(user, service, _email_type, email_template)
->>>>>>> 76c98a21
     if user.va_profile_email.blank?
       Rails.logger.warn("#{service} confirmation email was not sent: user missing profile email.",
                         { user_uuid: user&.uuid })
