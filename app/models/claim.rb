--- conflicted
+++ resolved
@@ -25,7 +25,6 @@
     evss_client.submit_5103_waiver(claim_id).body
   end
 
-<<<<<<< HEAD
   def self.find_by_id(claim_id, headers)
     evss_client = EVSS::ClaimsService.new(headers)
     raw_claim = evss_client.find_claim_by_id(claim_id).body.fetch('claim', {})
@@ -45,12 +44,12 @@
       va_representative: attrs['poa'],
       waiver_submitted: attrs['waiver5103Submitted']
     )
-=======
+  end
+
   def self.upload_document(headers, file_name, file_body, claim_id, tracked_item_id)
     # Todo, instead of having a class method and passing claim_id,
     # get claim_id from the model
     evss_client = EVSS::DocumentsService.new(headers)
     evss_client.upload(file_name, file_body, claim_id, tracked_item_id).body
->>>>>>> 9e19a359
   end
 end