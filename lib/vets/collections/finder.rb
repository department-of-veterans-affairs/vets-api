--- conflicted
+++ resolved
@@ -86,15 +86,9 @@
         when TrueClass, FalseClass
           value.to_s == 'true'
         when Integer
-<<<<<<< HEAD
-          value.to_i
-        when Float
-          value.to_f
-=======
           Integer(value)
         when Float
           Float(value)
->>>>>>> 153ddafb
         else
           value
         end
