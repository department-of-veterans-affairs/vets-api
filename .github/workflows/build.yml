--- conflicted
+++ resolved
@@ -140,11 +140,7 @@
       BUNDLE_ENTERPRISE__CONTRIBSYS__COM: ${{ secrets.BUNDLE_ENTERPRISE__CONTRIBSYS__COM }}
     runs-on: ubuntu-20.04
     steps:
-<<<<<<< HEAD
-      - uses: actions/checkout@v3
-=======
       - uses: actions/checkout@v4
->>>>>>> a14ac51c
 
       - name: Setup Environment
         run: echo "VETS_API_USER_ID=$(id -u)" >> $GITHUB_ENV
