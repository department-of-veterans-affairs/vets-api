# frozen_string_literal: true

require 'feature_flipper'
Rails.application.routes.draw do
  match '/v0/*path', to: 'application#cors_preflight', via: [:options]

  get '/saml/metadata', to: 'saml#metadata'
  get '/auth/saml/logout', to: 'v0/sessions#saml_logout_callback', as: 'saml_logout'
  post '/auth/saml/callback', to: 'v0/sessions#saml_callback', module: 'v0'

  namespace :v0, defaults: { format: 'json' } do
    resources :in_progress_forms, only: %i[index show update destroy]
    resource :claim_documents, only: [:create]
    resource :claim_attachments, only: [:create], controller: :claim_documents

    resources :letters, only: [:index] do
      collection do
        get 'beneficiary', to: 'letters#beneficiary'
        post ':id', to: 'letters#download'
      end
    end

    resource :sessions, only: :destroy do
      get :authn_urls, on: :collection
      get :multifactor, on: :member
      get :identity_proof, on: :member
      post :saml_callback, to: 'sessions#saml_callback'
      post :saml_slo_callback, to: 'sessions#saml_slo_callback'
    end

    resource :user, only: [:show]
    resource :post911_gi_bill_status, only: [:show]
    resource :feedback, only: [:create]

    resource :education_benefits_claims, only: [:create] do
      collection do
        post(':form_type', action: :create, as: :form_type)
      end
    end

    resource :health_care_applications, only: [:create] do
      collection do
        get(:healthcheck)
      end
    end

    if Settings.pension_burial.upload.enabled
      resource :pension_claims, only: [:create]
      resource :burial_claims, only: [:create]
    end

    resources :evss_claims, only: %i[index show] do
      post :request_decision, on: :member
      resources :documents, only: [:create]
    end

    get 'welcome', to: 'example#welcome', as: :welcome
    get 'limited', to: 'example#limited', as: :limited
    get 'status', to: 'admin#status'

    resources :maintenance_windows, only: [:index]

    resources :prescriptions, only: %i[index show], defaults: { format: :json } do
      get :active, to: 'prescriptions#index', on: :collection, defaults: { refill_status: 'active' }
      patch :refill, to: 'prescriptions#refill', on: :member
      resources :trackings, only: :index, controller: :trackings
      collection do
        resource :preferences, only: %i[show update], controller: 'prescription_preferences'
      end
    end

    resource :health_records, only: [:create], defaults: { format: :json } do
      get :refresh, to: 'health_records#refresh', on: :collection
      get :eligible_data_classes, to: 'health_records#eligible_data_classes', on: :collection
      get :show, controller: 'health_record_contents', on: :collection
    end

    resources :appeals, only: [:index]

    scope :messaging do
      scope :health do
        resources :triage_teams, only: [:index], defaults: { format: :json }, path: 'recipients'

        resources :folders, only: %i[index show create destroy], defaults: { format: :json } do
          resources :messages, only: [:index], defaults: { format: :json }
        end

        resources :messages, only: %i[show create destroy], defaults: { format: :json } do
          get :thread, on: :member
          get :categories, on: :collection
          patch :move, on: :member
          post :reply, on: :member
          resources :attachments, only: [:show], defaults: { format: :json }
        end

        resources :message_drafts, only: %i[create update], defaults: { format: :json } do
          post ':reply_id/replydraft', on: :collection, action: :create_reply_draft, as: :create_reply
          put ':reply_id/replydraft/:draft_id', on: :collection, action: :update_reply_draft, as: :update_reply
        end

        resource :preferences, only: %i[show update], controller: 'messaging_preferences'
      end
    end

    scope :facilities, module: 'facilities' do
      resources :va, only: %i[index show], defaults: { format: :json }
    end

    scope :gi, module: 'gi' do
      resources :institutions, only: :show, defaults: { format: :json } do
        get :search, on: :collection
        get :autocomplete, on: :collection
      end

      resources :calculator_constants, only: :index, defaults: { format: :json }
    end

    scope :id_card do
      resource :attributes, only: [:show], controller: 'id_card_attributes'
      resource :announcement_subscription, only: [:create], controller: 'id_card_announcement_subscription'
    end

    namespace :preneeds do
      resources :cemeteries, only: :index, defaults: { format: :json }
      resources :states, only: :index, defaults: { format: :json }
      resources :attachment_types, only: :index, defaults: { format: :json }
      resources :discharge_types, only: :index, defaults: { format: :json }
      resources :military_ranks, only: :index, defaults: { format: :json }
      resources :branches_of_service, only: :index, defaults: { format: :json }
      resources :burial_forms, only: %i[new create], defaults: { format: :json }
      resources :preneed_attachments, only: :create
    end

<<<<<<< HEAD
    namespace :vic do
      resources :verify_veterans, only: :create
    end

    resource :address, only: [:show, :update] do
=======
    resource :address, only: %i[show update] do
>>>>>>> 1efd2c20
      collection do
        get 'countries', to: 'addresses#countries'
        get 'states', to: 'addresses#states'
      end
    end

    resources :apidocs, only: [:index]

    get 'terms_and_conditions', to: 'terms_and_conditions#index'
    get 'terms_and_conditions/:name/versions/latest', to: 'terms_and_conditions#latest'
    get 'terms_and_conditions/:name/versions/latest/user_data', to: 'terms_and_conditions#latest_user_data'
    post 'terms_and_conditions/:name/versions/latest/user_data', to: 'terms_and_conditions#accept_latest'

    [
      'veteran_id_card',
      FormProfile::EMIS_PREFILL_KEY
    ].each do |feature|
      resource(
        :beta_registrations,
        path: "/beta_registration/#{feature}",
        only: %i[show create],
        defaults: { feature: feature }
      )
    end
  end

  root 'v0/example#index', module: 'v0'

  if Rails.env.development? || Settings.sidekiq_admin_panel
    require 'sidekiq/web'
    require 'sidekiq-scheduler/web'
    mount Sidekiq::Web, at: '/sidekiq'
  end

  # This globs all unmatched routes and routes them as routing errors
  match '*path', to: 'application#routing_error', via: %i[get post put patch delete]
end
# rubocop:enable Metrics/BlockLength<|MERGE_RESOLUTION|>--- conflicted
+++ resolved
@@ -131,15 +131,11 @@
       resources :preneed_attachments, only: :create
     end
 
-<<<<<<< HEAD
     namespace :vic do
       resources :verify_veterans, only: :create
     end
 
-    resource :address, only: [:show, :update] do
-=======
     resource :address, only: %i[show update] do
->>>>>>> 1efd2c20
       collection do
         get 'countries', to: 'addresses#countries'
         get 'states', to: 'addresses#states'
