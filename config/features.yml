--- conflicted
+++ resolved
@@ -1013,15 +1013,13 @@
   mhv_secure_messaging_recipient_combobox:
     actor_type: user
     description: Disables/Enables Secure Messaging combobox in recipient dropdown on Start a new message page
-<<<<<<< HEAD
   mhv_secure_messaging_remove_landing_page:
     actor_type: user
     description: Disables/Enables Secure Messaging Messages landing page and its components from view on VA.gov
-=======
+        enable_in_development: true
   mhv_secure_messaging_signature_settings:
     actor_type: user
     description: Disables/Enables Secure Messaging Signature Settings in the VA Personal Information Settings
->>>>>>> b782e240
     enable_in_development: true
   mhv_medical_records_allow_txt_downloads:
     actor_type: user
