--- conflicted
+++ resolved
@@ -221,19 +221,6 @@
         },
         "registrationNumber": {
           "description": "Registration Number of representative.",
-<<<<<<< HEAD
-          "type": "string",
-          "example": "12345"
-        },
-        "firstName": {
-          "description": "First Name of the representative.",
-          "type": "string",
-          "example": "John"
-        },
-        "lastName": {
-          "description": "Last Name of the representative",
-=======
->>>>>>> fe91c6e7
           "type": "string",
           "example": "12345"
         },
