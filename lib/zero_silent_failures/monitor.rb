# frozen_string_literal: true

require 'logging/monitor'

# ZeroSilentFailures namespace
module ZeroSilentFailures
  # global monitoring functions for ZSF - statsd and logging
<<<<<<< HEAD
  class Monitor < Logging::Monitor
    # Proxy class to allow a custom `caller_location` to be used
    class CallLocation
      attr_accessor :base_label, :path, :lineno

      # create proxy caller_location
      # @see Thread::Backtrace::Location
      # @see ZeroSilentFailures::Monitor#parse_caller
      def initialize(function = nil, file = nil, line = nil)
        @base_label = function
        @path = file
        @lineno = line
      end
    end

=======
  # @see Logging::Monitor
  class Monitor < Logging::Monitor
    # record metrics and log for a silent failure
    #
    # @param additional_context [Hash] information to accompany the log to aid in debugging
    # @param user_account_uuid [UUID]
    # @param call_location [Logging::CallLocation | Thread::Backtrace::Location] location to be logged as failure point
>>>>>>> bbdab6b7
    def log_silent_failure(additional_context, user_account_uuid = nil, call_location: nil)
      function, file, line = parse_caller(call_location || caller_locations.first)

      metric = 'silent_failure'
      message = 'Silent failure!'
      payload = {
        statsd: metric,
        service:,
        function:,
        file:,
        line:,
        user_account_uuid:,
        additional_context:
      }

      StatsD.increment(metric, tags: ["service:#{service}", "function:#{function}"])
      Rails.logger.error(message, payload)
    end

    # record metrics and log for a silent failure, avoided - an email was sent
    #
    # @param additional_context [Hash] information to accompany the log to aid in debugging
    # @param user_account_uuid [UUID]
    # @param call_location [Logging::CallLocation | Thread::Backtrace::Location] location to be logged as failure point
    # @param email_confirmed [Boolean] whether the email was successfully delivered
    def log_silent_failure_avoided(additional_context, user_account_uuid = nil, call_location: nil,
                                   email_confirmed: false)
      function, file, line = parse_caller(call_location || caller_locations.first)

      metric = 'silent_failure_avoided'
      message = 'Silent failure avoided'

      unless email_confirmed
        metric = "#{metric}_no_confirmation"
        message = "#{message} (no confirmation)"
      end

      payload = {
        statsd: metric,
        service:,
        function:,
        file:,
        line:,
        user_account_uuid:,
        additional_context:
      }
<<<<<<< HEAD

      StatsD.increment(metric, tags: ["service:#{service}", "function:#{function}"])
      Rails.logger.error(message, payload)
    end

    private
=======
>>>>>>> bbdab6b7

      StatsD.increment(metric, tags: ["service:#{service}", "function:#{function}"])
      Rails.logger.error(message, payload)
    end
  end
end<|MERGE_RESOLUTION|>--- conflicted
+++ resolved
@@ -5,23 +5,6 @@
 # ZeroSilentFailures namespace
 module ZeroSilentFailures
   # global monitoring functions for ZSF - statsd and logging
-<<<<<<< HEAD
-  class Monitor < Logging::Monitor
-    # Proxy class to allow a custom `caller_location` to be used
-    class CallLocation
-      attr_accessor :base_label, :path, :lineno
-
-      # create proxy caller_location
-      # @see Thread::Backtrace::Location
-      # @see ZeroSilentFailures::Monitor#parse_caller
-      def initialize(function = nil, file = nil, line = nil)
-        @base_label = function
-        @path = file
-        @lineno = line
-      end
-    end
-
-=======
   # @see Logging::Monitor
   class Monitor < Logging::Monitor
     # record metrics and log for a silent failure
@@ -29,7 +12,6 @@
     # @param additional_context [Hash] information to accompany the log to aid in debugging
     # @param user_account_uuid [UUID]
     # @param call_location [Logging::CallLocation | Thread::Backtrace::Location] location to be logged as failure point
->>>>>>> bbdab6b7
     def log_silent_failure(additional_context, user_account_uuid = nil, call_location: nil)
       function, file, line = parse_caller(call_location || caller_locations.first)
 
@@ -76,15 +58,6 @@
         user_account_uuid:,
         additional_context:
       }
-<<<<<<< HEAD
-
-      StatsD.increment(metric, tags: ["service:#{service}", "function:#{function}"])
-      Rails.logger.error(message, payload)
-    end
-
-    private
-=======
->>>>>>> bbdab6b7
 
       StatsD.increment(metric, tags: ["service:#{service}", "function:#{function}"])
       Rails.logger.error(message, payload)
