--- conflicted
+++ resolved
@@ -21,16 +21,13 @@
           source_date: body['source_date'],
           updated_at: body['update_date'],
           transaction_id: body['trx_audit_id'],
-<<<<<<< HEAD
           # @TODO should these be nil or [] when empty?
           addresses: body['addresses']&.map { |a| Vet360::Models::Address.from_response(a) },
           emails: body['emails']&.map { |e| Vet360::Models::Telephone.from_response(e) },
           telephones: body['telephones']&.map { |t| Vet360::Models::Telephone.from_response(t) }
-=======
           addresses: addresses || [],
           emails: emails || [],
           telephones: telephones || []
->>>>>>> 5d4577fb
         )
       end
     end
