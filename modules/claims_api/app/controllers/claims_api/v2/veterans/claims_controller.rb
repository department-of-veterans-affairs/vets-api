# frozen_string_literal: true

require 'claims_api/bgs_claim_status_mapper'

module ClaimsApi
  module V2
    module Veterans
      class ClaimsController < ClaimsApi::V2::ApplicationController # rubocop:disable Metrics/ClassLength
        include ClaimsApi::V2::ClaimsRequests::TrackedItems
<<<<<<< HEAD
        include ClaimsApi::V2::ClaimsRequests::TrackedItemsAssistance
=======
        include ClaimsApi::V2::ClaimsRequests::ClaimValidation
>>>>>>> bf955831

        def index
          bgs_claims = find_bgs_claims!

          lighthouse_claims = ClaimsApi::AutoEstablishedClaim.where(veteran_icn: target_veteran.mpi.icn)

          render json: [] && return unless bgs_claims || lighthouse_claims
          mapped_claims = map_claims(bgs_claims:, lighthouse_claims:)
          blueprint_options = { base_url: request.base_url, veteran_id: params[:veteranId], view: :index, root: :data }
          render json: ClaimsApi::V2::Blueprints::ClaimBlueprint.render(mapped_claims, blueprint_options)
        end

        def show
          lighthouse_claim = find_lighthouse_claim!(claim_id: params[:id])
          benefit_claim_id = lighthouse_claim.present? ? lighthouse_claim.evss_id : params[:id]
          bgs_claim = find_bgs_claim!(claim_id: benefit_claim_id)

          if lighthouse_claim.blank? && bgs_claim.blank?
            claims_v2_logging('claims_show', level: :warn, message: 'Claim not found.')
            raise ::Common::Exceptions::ResourceNotFound.new(detail: 'Claim not found')
          end

          validate_id_with_icn(bgs_claim, lighthouse_claim, params[:veteranId])

          output = generate_show_output(bgs_claim:, lighthouse_claim:)
          blueprint_options = { base_url: request.base_url, veteran_id: params[:veteranId], view: :show, root: :data }

          render json: ClaimsApi::V2::Blueprints::ClaimBlueprint.render(output, blueprint_options)
        end

        private

        def evss_docs_service
          EVSS::DocumentsService.new(auth_headers)
        end

        def bgs_phase_status_mapper
          ClaimsApi::BGSClaimStatusMapper.new
        end

        def generate_show_output(bgs_claim:, lighthouse_claim:) # rubocop:disable Metrics/MethodLength
          if lighthouse_claim.present? && bgs_claim.present?
            bgs_details = bgs_claim[:benefit_claim_details_dto]
            structure = build_claim_structure(
              'show',
              data: bgs_details,
              lighthouse_id: lighthouse_claim.id,
              upstream_id: bgs_details[:benefit_claim_id]
            )
          elsif lighthouse_claim.present? && bgs_claim.blank?
            structure = {
              lighthouse_id: lighthouse_claim.id,
              type: lighthouse_claim.claim_type,
              status: bgs_phase_status_mapper.name(lighthouse_claim)
            }
          else
            bgs_details = bgs_claim[:benefit_claim_details_dto]
            structure = build_claim_structure('show',
                                              data: bgs_details,
                                              lighthouse_id: nil,
                                              upstream_id: bgs_details[:benefit_claim_id])
          end
          structure.merge!(errors: get_errors(lighthouse_claim))
          structure.merge!(supporting_documents: build_supporting_docs(bgs_claim))
          structure.merge!(tracked_items: map_bgs_tracked_items(bgs_claim))
        end

        def map_claims(bgs_claims:, lighthouse_claims:)
          @unmatched_lighthouse_claims = lighthouse_claims
          extracted_bgs_claims = [bgs_claims&.dig(:benefit_claims_dto, :benefit_claim)].flatten.compact
          mapped_claims = extracted_bgs_claims.map do |bgs_claim|
            map_and_remove_duplicates(bgs_claim, lighthouse_claims)
          end

          handle_remaining_lh_claims(mapped_claims, @unmatched_lighthouse_claims)

          mapped_claims
        end

        def map_and_remove_duplicates(bgs_claim, lighthouse_claims)
          matching_claim = find_bgs_claim_in_lighthouse_collection(lighthouse_collection: lighthouse_claims,
                                                                   bgs_claim:)

          # Remove duplicates from the return
          @unmatched_lighthouse_claims = @unmatched_lighthouse_claims.where.not(id: matching_claim.id) if matching_claim

          # We either want the ID or nil for the lighthouse_id
          build_claim_structure('index', data: bgs_claim, lighthouse_id: matching_claim&.id,
                                         upstream_id: bgs_claim[:benefit_claim_id])
        end

        def handle_remaining_lh_claims(mapped_claims, lighthouse_claims)
          lighthouse_claims.each do |remaining_claim|
            # if claim wasn't matched earlier, then this claim is in a weird state where
            # it's 'established' in Lighthouse, but unknown to BGS.
            # shouldn't really ever happen, but if it does, skip it.
            next if remaining_claim.status.casecmp?('established')

            mapped_claims << {
              lighthouse_id: remaining_claim.id,
              claim_type: remaining_claim.claim_type,
              status: bgs_phase_status_mapper.name(remaining_claim)
            }
          end
        end

        def find_bgs_claim_in_lighthouse_collection(lighthouse_collection:, bgs_claim:)
          # EVSS and BGS use the same ID to refer to a claim, hence the following
          # search condition to see if we've stored the same claim in vets-api
          lighthouse_collection.find do |lighthouse_claim|
            lighthouse_claim.evss_id.to_s == bgs_claim[:benefit_claim_id]
          end
        end

        def find_lighthouse_claim!(claim_id:)
          lighthouse_claim = ClaimsApi::AutoEstablishedClaim.get_by_id_and_icn(claim_id, target_veteran.mpi.icn)

          if looking_for_lighthouse_claim?(claim_id:) && lighthouse_claim.blank?
            raise ::Common::Exceptions::ResourceNotFound.new(detail: 'Claim not found')
          end

          lighthouse_claim
        end

        def find_bgs_claim!(claim_id:)
          return if claim_id.blank?

          local_bgs_service.find_benefit_claim_details_by_benefit_claim_id(
            claim_id
          )
        end

        def find_bgs_claims!
          local_bgs_service.find_benefit_claims_status_by_ptcpnt_id(
            target_veteran.participant_id
          )
        end

        def looking_for_lighthouse_claim?(claim_id:)
          claim_id.to_s.include?('-')
        end

        def build_claim_structure(view, data:, lighthouse_id:, upstream_id:) # rubocop:disable Metrics/MethodLength
          {
            base_end_prdct_type_cd: data[:base_end_prdct_type_cd],
            claim_date: date_present(data[:claim_dt]),
            claim_id: upstream_id,
            claim_phase_dates: build_claim_phase_attributes(data, view),
            claim_type_code: data[:bnft_claim_type_cd],
            claim_type: data[:claim_status_type],
            close_date: data[:claim_complete_dt].present? ? format_bgs_date(data[:claim_complete_dt]) : nil,
            contentions: build_contentions(data),
            decision_letter_sent: map_yes_no_to_boolean('decision_notification_sent',
                                                        data[:decision_notification_sent]),
            development_letter_sent: map_yes_no_to_boolean('development_letter_sent', data[:development_letter_sent]),
            documents_needed: map_yes_no_to_boolean('attention_needed', data[:attention_needed]),
            end_product_code: data[:end_prdct_type_cd],
            evidence_waiver_submitted_5103: waiver_boolean(data[:filed5103_waiver_ind]),
            jurisdiction: data[:regional_office_jrsdctn],
            lighthouse_id:,
            max_est_claim_date: date_present(data[:max_est_claim_complete_dt]),
            min_est_claim_date: date_present(data[:min_est_claim_complete_dt]),
            status: detect_current_status(data),
            submitter_application_code: data[:submtr_applcn_type_cd],
            submitter_role_code: data[:submtr_role_type_cd],
            temp_jurisdiction: data[:temp_regional_office_jrsdctn]
          }
        end

        def build_contentions(data)
          contentions = data[:contentions]&.split(/(?<=\)),/)
          return [] if contentions.nil?

          [].tap do |a|
            contentions.map do |contention|
              a << { name: contention.strip }
            end
          end
        end

        def current_phase_back(data)
          lc_status_array = [data&.dig(:bnft_claim_lc_status)].flatten
          return false if lc_status_array.nil?

          return false if lc_status_array.first&.dig(:phase_type_change_ind).nil?

          indicator = latest_phase_type_change_indicator(data).split('')
          return false if indicator == 'N'

          indicator.first.to_i > indicator.last.to_i
        end

        def latest_phase_type_change_indicator(data)
          [data&.dig(:bnft_claim_lc_status)].flatten.first&.dig(:phase_type_change_ind)
        end

        def latest_phase_type(data)
          if data&.dig(:benefit_claim_details_dto, :bnft_claim_lc_status).present?
            latest = [data&.dig(:benefit_claim_details_dto, :bnft_claim_lc_status)].flatten.first&.dig(:phase_type)
          elsif data&.dig(:bnft_claim_lc_status).present?
            latest = [data&.dig(:bnft_claim_lc_status)].flatten.first&.dig(:phase_type)
          end
          return bgs_phase_status_mapper.get_phase_type_from_dictionary(latest.downcase) unless latest.nil?

          indicator = latest_phase_type_change_indicator(data).split('')
          bgs_phase_status_mapper.get_phase_type_from_dictionary(indicator.last.to_i)
        end

        def get_current_status_from_hash(data)
          if data&.dig('benefit_claim_details_dto', 'bnft_claim_lc_status').present?
            data[:benefit_claim_details_dto][:bnft_claim_lc_status].last do |lc|
              phase_number = get_completed_phase_number_from_phase_details(lc)
              bgs_phase_status_mapper.name(lc[:phase_type], phase_number || nil)
            end
          elsif data&.dig(:phase_type).present?
            bgs_phase_status_mapper.name(data[:phase_type])
          end
        end

        def get_completed_phase_number_from_phase_details(details)
          if details[:phase_type_change_ind].present?
            return if details[:phase_type_change_ind] == 'N'

            details[:phase_type_change_ind].split('').first
          end
        end

        def get_bgs_phase_completed_dates(data)
          if data&.dig(:benefit_claim_details_dto, :bnft_claim_lc_status).present?
            lc_status_array =
              [data&.dig(:benefit_claim_details_dto, :bnft_claim_lc_status)].flatten&.compact
          elsif data&.dig(:bnft_claim_lc_status).present?
            lc_status_array =
              [data&.dig(:bnft_claim_lc_status)].flatten&.compact
          end
          return {} if lc_status_array&.first&.nil?

          max_completed_phase = lc_status_array&.first&.[](:phase_type_change_ind)&.split('')&.last
          return {} if max_completed_phase&.downcase.eql?('n') || max_completed_phase.nil?

          {}.tap do |phase_date|
            lc_status_array.reverse.map do |phase|
              completed_phase_number = phase[:phase_type_change_ind].split('').first
              if completed_phase_number < max_completed_phase
                phase_date["phase#{completed_phase_number}CompleteDate"] = date_present(phase[:phase_chngd_dt])
              end
            end
          end.sort.reverse.to_h
        end

        def extract_date(bgs_details)
          bgs_details.is_a?(Array) ? bgs_details.first[:phase_chngd_dt] : bgs_details[:phase_chngd_dt]
        end

        def format_bgs_phase_date(data)
          bgs_details = data&.dig(:bnft_claim_lc_status)
          return {} if bgs_details.nil?

          date = extract_date(bgs_details)

          date_present(date)
        end

        def format_bgs_phase_chng_dates(data)
          phase_change_date = if data[:phase_chngd_dt].present?
                                data[:phase_chngd_dt]
                              elsif data[:benefit_claim_details_dto].present?
                                data[:benefit_claim_details_dto][:phase_chngd_dt]
                              elsif data[:bnft_claim_lc_status].present?
                                format_bgs_phase_date(data)
                              else
                                format_bgs_phase_date(data[:benefit_claim_details_dto])
                              end

          date_present(phase_change_date)
        end

        def detect_current_status(data)
          if data[:bnft_claim_lc_status].nil? && data.exclude?(:claim_status) && data.exclude?(:phase_type)
            return 'NO_STATUS_PROVIDED'
          end

          phase_data = if data[:claim_status] == 'CAN'
                         data[:claim_status]
                       elsif data[:phase_type].present?
                         data[:phase_type]
                       else
                         data[:bnft_claim_lc_status]
                       end

          return bgs_phase_status_mapper.name(phase_data) if phase_data.is_a?(String)

          phase_data.is_a?(Array) ? cast_claim_lc_status(phase_data) : get_current_status_from_hash(phase_data)
        end

        def get_errors(lighthouse_claim)
          return [] if lighthouse_claim.blank? || lighthouse_claim.evss_response.blank?

          lighthouse_claim.evss_response.map do |error|
            {
              detail: "#{error['severity']} #{error['detail'] || error['text']}".squish,
              source: error['key'] ? error['key'].gsub('.', '/') : error['key']
            }
          end
        end

        # The status can either be an object or array
        # This picks the most recent status from the array
        def cast_claim_lc_status(phase_data)
          return if phase_data.blank?

          phase = [phase_data].flatten.max do |a, b|
            a[:phase_chngd_dt] <=> b[:phase_chngd_dt]
          end
          phase_number = get_completed_phase_number_from_phase_details(phase_data.last)
          bgs_phase_status_mapper.name(phase[:phase_type], phase_number || nil)
        end

        def map_yes_no_to_boolean(key, value)
          # Requested decision appears to be included in the BGS payload
          # only when it is yes. Assume an ommission is akin to no, i.e., false
          return false if value.blank?

          case value.downcase
          when 'yes', 'y' then true
          when 'no', 'n' then false
          else
            Rails.logger.error "Expected key '#{key}' to be Yes/No. Got '#{s}'."
            nil
          end
        end

        def waiver_boolean(filed5103_waiver_ind)
          filed5103_waiver_ind.present? ? filed5103_waiver_ind.downcase == 'y' : false
        end

        def map_bgs_tracked_items(bgs_claim)
          return [] if bgs_claim.nil?

          claim_id = bgs_claim.dig(:benefit_claim_details_dto, :benefit_claim_id)
          return [] if claim_id.nil?

          @tracked_items = find_tracked_items!(claim_id)

          return [] if @tracked_items.blank?

          @ebenefits_details = bgs_claim[:benefit_claim_details_dto]

          (build_wwsnfy_items | build_wwd_items | build_wwr_items | build_no_longer_needed_items).sort_by do |list_item|
            list_item[:id]
          end
        end

        def map_status(item_id, unique_status)
          if supporting_document?(item_id)
            'SUBMITTED_AWAITING_REVIEW'
          else
            unique_status
          end
        end

        def build_wwsnfy_items
          # wwsnfy What We Still Need From You
          wwsnfy = [@ebenefits_details[:wwsnfy]].flatten.compact
          return [] if wwsnfy.empty?

          wwsnfy.map do |item|
            status = map_status(item[:dvlpmt_item_id], 'NEEDED_FROM_YOU')

            build_tracked_item(find_tracked_item(item[:dvlpmt_item_id]), status, item, wwsnfy: true)
          end
        end

        def build_wwd_items
          # wwd What We Still Need From Others
          wwd = [@ebenefits_details[:wwd]].flatten.compact
          return [] if wwd.empty?

          wwd.map do |item|
            status = map_status(item[:dvlpmt_item_id], 'NEEDED_FROM_OTHERS')

            build_tracked_item(find_tracked_item(item[:dvlpmt_item_id]), status, item)
          end
        end

        def build_wwr_items
          # wwr What We Received From You and Others
          wwr = [@ebenefits_details[:wwr]].flatten.compact
          return [] if wwr.empty?

          claim_status_type = [@ebenefits_details[:bnft_claim_lc_status]].flatten.first[:phase_type]

          wwr.map do |item|
            status = accepted?(claim_status_type) ? 'ACCEPTED' : 'INITIAL_REVIEW_COMPLETE'

            build_tracked_item(find_tracked_item(item[:dvlpmt_item_id]), status, item)
          end
        end

        def build_no_longer_needed_items
          no_longer_needed = [@tracked_items].flatten.compact.select do |item|
            item[:accept_dt].present? && item[:dvlpmt_tc] == 'CLMNTRQST'
          end
          return [] if no_longer_needed.empty?

          no_longer_needed.map do |tracked_item|
            status = 'NO_LONGER_REQUIRED'

            build_tracked_item(tracked_item, status, {})
          end
        end

        def supporting_document?(id)
          @supporting_documents.find { |doc| doc[:tracked_item_id] == id.to_i }.present?
        end

        def find_tracked_item(id)
          [@tracked_items].flatten.compact.find { |item| item[:dvlpmt_item_id] == id }
        end

        def get_evss_documents(claim_id)
          evss_docs_service.get_claim_documents(claim_id).body
        rescue => e
          claims_v2_logging('evss_doc_service', level: 'error',
                                                message: "getting docs failed in claims controller with e.message: ' \
                            '#{e.message}, rid: #{request.request_id}")
          {}
        end

        # rubocop:disable Metrics/MethodLength
        def build_supporting_docs(bgs_claim)
          return [] if bgs_claim.nil?

          @supporting_documents = []

          docs = if benefits_documents_enabled?
                   file_number = if use_birls_id_file_number?
                                   target_veteran.birls_id
                                 else
                                   local_bgs_service.find_by_ssn(target_veteran.ssn)&.dig(:file_nbr) # rubocop:disable Rails/DynamicFindBy
                                 end

                   if file_number.nil?
                     claims_v2_logging('benefits_documents',
                                       message: "calling benefits documents api for claim_id: #{params[:id]} " \
                                                'returned a nil file number in claims controller v2')

                     return []
                   end

                   claims_v2_logging('benefits_documents',
                                     message: "calling benefits documents api for claim_id #{params[:id]} " \
                                              'in claims controller v2')
                   supporting_docs_list = benefits_doc_api.search(params[:id],
                                                                  file_number)&.dig(:data)
                   # add with_indifferent_access so ['documents'] works below
                   # we can remove when EVSS is gone and access it via it's symbol
                   supporting_docs_list.with_indifferent_access if supporting_docs_list.present?
                 else
                   get_evss_documents(bgs_claim[:benefit_claim_details_dto][:benefit_claim_id])
                 end
          return [] if docs.nil? || docs&.dig('documents').blank?

          @supporting_documents = docs['documents'].map do |doc|
            doc = doc.transform_keys(&:underscore) if benefits_documents_enabled?
            upload_date = upload_date(doc['upload_date']) || bd_upload_date(doc['uploaded_date_time'])
            {
              document_id: doc['document_id'],
              document_type_label: doc['document_type_label'],
              original_file_name: doc['original_file_name'],
              tracked_item_id: doc['tracked_item_id'],
              upload_date:
            }
          end
        end
        # rubocop:enable Metrics/MethodLength

        # duplicating temporarily to bd_upload_date. remove when EVSS call is gone
        def upload_date(upload_date)
          return if upload_date.nil?

          Time.zone.at(upload_date / 1000).strftime('%Y-%m-%d')
        end

        def bd_upload_date(upload_date)
          return if upload_date.nil?

          Date.parse(upload_date).strftime('%Y-%m-%d')
        end

        def build_claim_phase_attributes(bgs_claim, view)
          return {} if bgs_claim.nil?

          case view
          when 'show'
            {
              phase_change_date: format_bgs_phase_chng_dates(bgs_claim),
              current_phase_back: current_phase_back(bgs_claim),
              latest_phase_type: latest_phase_type(bgs_claim),
              previous_phases: get_bgs_phase_completed_dates(bgs_claim)
            }
          when 'index'
            {
              phase_change_date: format_bgs_phase_chng_dates(bgs_claim),
              phase_type: bgs_phase_status_mapper.get_phase_type_from_dictionary(bgs_claim[:phase_type].downcase)
            }
          end
        end

        def benefits_documents_enabled?
          Flipper.enabled? :claims_status_v2_lh_benefits_docs_service_enabled
        end

        def use_birls_id_file_number?
          Flipper.enabled? :lighthouse_claims_api_use_birls_id
        end
      end
    end
  end
end<|MERGE_RESOLUTION|>--- conflicted
+++ resolved
@@ -7,11 +7,8 @@
     module Veterans
       class ClaimsController < ClaimsApi::V2::ApplicationController # rubocop:disable Metrics/ClassLength
         include ClaimsApi::V2::ClaimsRequests::TrackedItems
-<<<<<<< HEAD
         include ClaimsApi::V2::ClaimsRequests::TrackedItemsAssistance
-=======
         include ClaimsApi::V2::ClaimsRequests::ClaimValidation
->>>>>>> bf955831
 
         def index
           bgs_claims = find_bgs_claims!
