---
:services:

# BGS
- :name: "BGS"
  :base_uri: <%= "#{URI(Settings.bgs.url).host}:#{URI(Settings.bgs.url).port}" %>
  :endpoints:
    - :method: :post
      :path: "/VDC/ManageRepresentativeService"
      :file_path: "/bgs/manage_representative_service/read_poa_request/default"

#CRM API GET endpoint
- :name: "CRM API GET endpoint"
  :base_uri: <%= "#{URI(Settings.ask_va_api.crm_api.base_url).host}:#{URI(Settings.ask_va_api.crm_api.base_url).port}" %>
  :endpoints:
    - :method: :get
      :path: <%= "/#{Settings.ask_va_api.crm_api.veis_api_path}/ping" %>
      :file_path: "/ask_va/dynamics_api"
      :response_delay: 15
    - :method: :post
      :path: <%= "/#{Settings.ask_va_api.crm_api.veis_api_path}/inquiries/new" %>
      :file_path: "/ask_va/crm_api/post_inquiries/default"
      :response_delay: 0.3
    ## Travel Pay
    - :method: :post
      :path: "/veis/api/btsss/travelclaim/api/v2/Auth/access-token"
      :file_path: "/travel_pay/btsss_token/default"
      :response_delay: 0.3
    - :method: :get
      :path: "/veis/api/btsss/travelclaim/api/v2/claims/search-by-appointment-date"
      :file_path: "/travel_pay/claims/index/default"
      :response_delay: 0.3
    - :method: :get
      :path: "/veis/api/btsss/travelclaim/api/v2/claims"
      :file_path: "/travel_pay/claims/index/default"
      :response_delay: 0.3
    - :method: :get
      :path: "/veis/api/btsss/travelclaim/api/v2/claims/*/documents"
      :file_path: "/travel_pay/claims/show/docs"
      :response_delay: 0.3
      :cache_multiple_responses:
        :uid_location: url
        :uid_locator: '\/veis\/api\/btsss\/travelclaim\/api\/v2\/claims\/(.+)\/documents'
    - :method: :get
      :path: "/veis/api/btsss/travelclaim/api/v2/claims/[0-9a-fA-F-]{36}"
      :file_path: "/travel_pay/claims/show"
      :response_delay: 0.3
      :cache_multiple_responses:
        :uid_location: url
        :uid_locator: '\/veis\/api\/btsss\/travelclaim\/api\/v2\/claims\/(.+)'
    - :method: :get
      :path: "/veis/api/btsss/travelclaim/api/v2/appointments"
      :file_path: "/travel_pay/appointments/default"
      :response_delay: 0.3
    - :method: :post
      :path: "/veis/api/btsss/travelclaim/api/v2/appointments/find-or-add"
      :file_path: "/travel_pay/appointments/default"
      :response_delay: 0.3
    - :method: :patch
      :path: "/veis/api/btsss/travelclaim/api/v2/claims/*/submit"
      :file_path: "/travel_pay/claims/submit"
      :response_delay: 0.3
      :cache_multiple_responses:
        :uid_location: url
        :uid_locator: '\/veis\/api\/btsss\/travelclaim\/api\/v2\/claims\/(.+)\/submit'
    - :method: :post
      :path: "/veis/api/btsss/travelclaim/api/v2/claims"
      :file_path: "/travel_pay/claims/create/default"
      :response_delay: 0.3
    - :method: :get
      :path: "/veis/api/btsss/travelclaim/api/v2/claims/*/documents/*"
      :file_path: "/travel_pay/documents"
      :cache_multiple_responses:
        :uid_location: url
        :uid_locator: '\/veis\/api\/btsss\/travelclaim\/api\/v2\/claims\/(.+)\/documents\/(.+)'
      :response_delay: 0.3
    ## Expenses
    - :method: :post
      :path: "/veis/api/btsss/travelclaim/api/v2/expenses/mileage"
      :file_path: "/travel_pay/expenses/default"
      :response_delay: 0.3
    - :method: :post
      :path: "/veis/api/btsss/travelclaim/api/v1/expenses/other"
      :file_path: "/travel_pay/expenses/other/create"
      :response_delay: 0.3

#CRM Token post
- :name: "CRM VEIS Auth Service"
  :base_uri: <%= "#{URI(Settings.ask_va_api.crm_api.auth_url).host}:#{URI(Settings.ask_va_api.crm_api.auth_url).port}" %>
  :endpoints:
    - :method: :post
      :path: <%= "/#{Settings.ask_va_api.crm_api.tenant_id}/oauth2/v2.0/token" %>
      :file_path: "/ask_va/token/default"
      :response_delay: 0.3
    - :method: :post
      :path: <%= "/#{Settings.travel_pay.veis.tenant_id}/oauth2/token" %>
      :file_path: "/travel_pay/token/default"
      :response_delay: 0.3

- :name: 'carma'
  :base_uri: <%= "#{URI(Settings['salesforce-carma'].url).host}:#{URI(Settings['salesforce-carma'].url).port}" %>
  :endpoints:
  - :method: :post
    :path: "/services/oauth2/token"
    :file_path: "carma/oauth"
  - :method: :post
    :path: "/services/apexrest/carma/v1/1010-cg-submissions"
    :file_path: "carma/create"
  - :method: :post
    :path: "/services/data/v47.0/composite/tree/ContentVersion"
    :file_path: "carma/attachment"

- :name: 'DMC'
  :base_uri: <%= "#{URI(Settings.dmc.url).host}:#{URI(Settings.dmc.url).port}" %>
  :endpoints:
  - :method: :post
    :path: "/api/v1/digital-services/debt-letter/get"
    :file_path: "debts/index"
    :cache_multiple_responses:
      :uid_location: body
      :uid_locator: 'fileNumber":"(\w+)"'
      :optional_code_locator: '"countOnly":(true|false)'
  - :method: :post
    :path: "/api/v1/digital-services/financial-status-report/formtopdf"
    :file_path: "debt_management_center/financial_status_reports/create"
    :cache_multiple_responses:
      :uid_location: body
      :uid_locator: 'fileNumber":"(\w+)"'
  - :method: :post
    :path: "/api/v1/digital-services/dispute-debt"
    :file_path: "debt_management_center/digital_dispute/create"
    :cache_multiple_responses:
      :uid_location: body
      :uid_locator: 'fileNumber":"(\w+)"'

- :name: 'VBS'
  :base_uri: <%= "#{URI(Settings.mcp.vbs_v2.url).host}:#{URI(Settings.mcp.vbs_v2.url).port}" %>
  :endpoints:
  - :method: :post
    :path: "/vbsapi/GetStatementsByEDIPIAndVistaAccountNumber"
    :file_path: "vbs/index"
    :cache_multiple_responses:
      :uid_location: body
      :uid_locator: 'id'
  - :method: :post
    :path: "/vbsapi/UploadFSRJsonDocument"
    :file_path: "vbs/fsr"

- :name: 'VHA'
  :base_uri: <%= "#{URI('https://' + Settings.vha.sharepoint.sharepoint_url).host}:#{URI('https://' + Settings.vha.sharepoint.sharepoint_url).port}" %>
  :endpoints:
  - :method: :post
    :path: <%= "/#{Settings.vha.sharepoint.base_path}/_api/Web/GetFolderByServerRelativeUrl('#{Settings.vha.sharepoint.base_path}/Submissions')/Files/*" %>
    :file_path: "vha/sharepoint/create"
  - :method: :post
    :path: <%= "/#{Settings.vha.sharepoint.base_path}/_api/Web/Lists/GetByTitle('Submissions')/items/*" %>
    :file_path: "vha/sharepoint/create"
  - :method: :get
    :path: "/_api/Web/*"
    :file_path: "vha/sharepoint/show"

- :name: 'ACS'
  :base_uri: <%= "#{URI(Settings.vha.sharepoint.authentication_url).host}:#{URI(Settings.vha.sharepoint.authentication_url).port}" %>
  :endpoints:
  - :method: :post
    :path: <%= "/#{Settings.vha.sharepoint.tenant_id}/tokens/OAuth/2" %>
    :file_path: "vha/sharepoint/authenticate"

- :name: 'MDOT'
  :base_uri: <%= "#{URI(Settings.mdot.url).host}:#{URI(Settings.mdot.url).port}" %>
  :endpoints:
  - :method: :get
    :path: "/supplies"
    :file_path: "mdot/supplies/index"
    :cache_multiple_responses:
      :uid_location: header
      :uid_locator: 'va_veteran_id'
  - :method: :post
    :path: "/supplies"
    :file_path: "mdot/supplies/create"
    :cache_multiple_responses:
      :uid_location: header
      :uid_locator: 'vaapikey'

- :name: 'MHV UserAccount Creation'
  :base_uri: <%= "#{URI(IdentitySettings.mhv.account_creation.host).host}:#{URI(IdentitySettings.mhv.account_creation.host).port}" %>
  :endpoints:
  - :method: :post
    :path: '/v1/usermgmt/account-service/account'
    :file_path: 'mhv/account_creation/create_account/default'

- :name: 'MHV_Rx'
  :base_uri: <%= "#{URI(Settings.mhv.rx.host).host}:#{URI(Settings.mhv.rx.host).port}" %>
  :endpoints:
    # data classes
    - :method: :get
      :path: "/mhv-api/patient/v1/bluebutton/geteligibledataclass"
      :file_path: "mhv/bluebutton/geteligibledataclass"
      :cache_multiple_responses:
        :uid_location: header
        :uid_locator: 'Token'
    # MHV rx active
    - :method: :get
      :path: "/v1/pharmacy/ess/getactiverx"
      :file_path: "mhv/prescription/getactiverx"
      :cache_multiple_responses:
        :uid_location: header
        :uid_locator: 'Token'
    # MHV rx medications
    - :method: :get
      :path: "/v1/pharmacy/ess/medications"
      :file_path: "mhv/prescription/medications"
      :cache_multiple_responses:
        :uid_location: header
        :uid_locator: 'Token'
    # MHV rx history
    - :method: :get
      :path: "/v1/pharmacy/ess/gethistoryrx"
      :file_path: "mhv/prescription/gethistoryrx"
      :cache_multiple_responses:
        :uid_location: header
        :uid_locator: 'Token'
    # MHV Session
    - :method: :get
      :path: "/mhv-api/patient/v1/session"
      :file_path: "mhv/session"
      :cache_multiple_responses:
        :uid_location: 'header'
        :uid_locator: 'mhvCorrelationId'
    # MHV rx refill
    - :method: :post
      :path: "/v1/pharmacy/ess/rxrefill/*"
      :file_path: "mhv/prescription/rxrefill"
      :cache_multiple_responses:
        :uid_location: url
        :uid_locator: '\/rxrefill\/(.+)'
    # SM Session
    - :method: :get
      :path: "/mhv-sm-api/patient/v1/session"
      :file_path: "mhv/session"
      :cache_multiple_responses:
        :uid_location: 'header'
        :uid_locator: 'mhvCorrelationId'
    # SM Folders
    - :method: :get
      :path: "/mhv-sm-api/patient/v1/folder"
      :file_path: "mhv/secure_messaging/folders"
      :cache_multiple_responses:
        :uid_location: header
        :uid_locator: 'Token'
    # SM Folder/*
    - :method: :get
      :path: "/mhv-sm-api/patient/v1/folder/*"
      :file_path: "mhv/secure_messaging/folder"
      :cache_multiple_responses:
        :uid_location: url
        :uid_locator: '\/folder\/(.+)'
    # SM Recipients
    - :method: :get
      :path: "/mhv-sm-api/patient/v1/triageteam"
      :file_path: "mhv/secure_messaging/triageteam"
      :cache_multiple_responses:
        :uid_location: header
        :uid_locator: 'Token'
    # SM Folder messages
    - :method: :get
      :path: "/mhv-sm-api/patient/v1/folder/*/message/page/*/pageSize/*"
      :file_path: "mhv/secure_messaging/folder_messages"
      :cache_multiple_responses:
        :uid_location: url
        :uid_locator: '\/folder\/(.+)\/message'
    # SM messages
    - :method: :get
      :path: "/mhv-sm-api/patient/v1/message/*/read"
      :file_path: "mhv/secure_messaging/messages"
      :cache_multiple_responses:
        :uid_location: url
        :uid_locator: '\/message\/(.+)\/read'
    # SM thread
    - :method: :get
      :path: "/mhv-sm-api/patient/v1/message/*/history"
      :file_path: "mhv/secure_messaging/history"
      :cache_multiple_responses:
        :uid_location: url
        :uid_locator: '\/message\/(.+)\/history'
    # MHV account create
    - :method: :post
      :path: '/mhv-api/patient/v1/account/register'
      :file_path: 'mhv/account/register'
      :cache_multiple_responses:
        :uid_location: body
        :uid_locator: 'icn":"(\w+)"'
    # MHV account upgrade
    - :method: :post
      :path: '/mhv-api/patient/v1/account/upgrade'
      :file_path: 'mhv/account/upgrade'
      :cache_multiple_responses:
        :uid_location: body
        :uid_locator: 'userId":(\d+)'
    # MHV correlation id
    - :method: :get
      :path: '/validmhvid/*'
      :file_path: 'mhv/correlation_id'
      :cache_multiple_responses:
        :uid_location: url
        :uid_locator: '\/validmhvid\/(.+)'
    # MHV  id
    - :method: :get
      :path: '/mhvacctinfo/*'
      :file_path: 'mhv/account_info'
      :cache_multiple_responses:
        :uid_location: url
        :uid_locator: '\/mhvacctinfo\/(.+)'

# EVSS
- :name: 'EVSS'
  :base_uri: <%= "#{URI(Settings.evss.url).host}:#{URI(Settings.evss.url).port}" %>
  :endpoints:

  # Intent To File
  - :method: :get
    :path: "/wss-intenttofile-services-web/rest/intenttofile/v1"
    :file_path: "evss/itf/all_itf"
    :cache_multiple_responses:
      :uid_location: header
      :uid_locator: 'va_eauth_pnid'
  - :method: :get
    :path: "/wss-intenttofile-services-web/rest/intenttofile/v1/compensation/active"
    :file_path: "evss/itf/active_itf"
    :cache_multiple_responses:
      :uid_location: header
      :uid_locator: 'va_eauth_pnid'
  - :method: :post
    :path: "/wss-intenttofile-services-web/rest/intenttofile/v1/compensation"
    :file_path: "evss/itf/post_itf"
    :cache_multiple_responses:
      :uid_location: header
      :uid_locator: 'va_eauth_pnid'

  # Disability Compensation Form
  - :method: :get
    :path: "/wss-form526-services-web/rest/form526/v1/ratedDisabilities"
    :file_path: "evss/disability_form/rated_disabilities"
    :cache_multiple_responses:
      :uid_location: header
      :uid_locator: 'va_eauth_pnid'
  - :method: :get
    :path: "/wss-form526-services-web-v2/rest/form526/v2/ratedDisabilities"
    :file_path: "evss/disability_form/rated_disabilities"
    :cache_multiple_responses:
      :uid_location: header
      :uid_locator: 'va_eauth_pnid'
  - :method: :post
    :path: <%= "/#{Settings.evss.alternate_service_name}/rest/form526/v2/submit" %>
    :file_path: "evss/disability_form/form526"
    :cache_multiple_responses:
      :uid_location: header
      :uid_locator: 'va_eauth_pnid'
  - :method: :post
    :path: <%= "/#{Settings.evss.alternate_service_name}/rest/form526/v2/validate" %>
    :file_path: "evss/disability_form/form526_validate"
    :cache_multiple_responses:
      :uid_location: header
      :uid_locator: 'va_eauth_pnid'
  - :method: :post
    :path: <%= "/#{Settings.evss.alternate_service_name}/rest/form526/v2/getPDF" %>
    :file_path: "evss/disability_form/getPDF"
    :cache_multiple_responses:
      :uid_location: header
      :uid_locator: 'va_eauth_pnid'
  - :method: :post
    :path: <%= "/wss-common-services-web-#{Settings.evss.versions.common}/rest/ratingInfoService/#{Settings.evss.versions.common}/findRatingInfoPID" %>
    :file_path: "evss/disability_form/rating_info"
    :cache_multiple_responses:
      :uid_location: header
      :uid_locator: 'va_eauth_pnid'
  - :method: :get
    :path: "/wss-referencedata-services-web/rest/referencedata/v1/intakesites"
    :file_path: "evss/reference_data/intakesites"
  - :method: :get
    :path: "/wss-referencedata-services-web/rest/referencedata/v1/countries"
    :file_path: "evss/reference_data/countries"

  # Letters
  - :method: :get
    :path: "/wss-lettergenerator-services-web/rest/letters/v1"
    :file_path: "evss/letters/list"
    :cache_multiple_responses:
      :uid_location: header
      :uid_locator: 'va_eauth_pnid'
  - :method: :get
    :path: "/wss-lettergenerator-services-web/rest/letters/v1/letterBeneficiary"
    :file_path: "evss/letters/beneficiary"
    :cache_multiple_responses:
      :uid_location: header
      :uid_locator: 'va_eauth_pnid'
  - :method: :get
    :path: "/wss-lettergenerator-services-web/rest/letters/v1/*"
    :file_path: "evss/letters/download_pdf"
    :cache_multiple_responses:
      :uid_location: "url"
      :uid_locator: "\/wss-lettergenerator-services-web/rest/letters/v1\/(.+)"
  - :method: :post
    :path: "/wss-lettergenerator-services-web/rest/letters/v1/*/generate"
    :file_path: "evss/letters/download_pdf"
    :cache_multiple_responses:
      :uid_location: "url"
      :uid_locator: "\/wss-lettergenerator-services-web/rest/letters/v1\/(.+)\/generate"

  # Claims
  - :method: :get
    :path: <%= "/wss-claims-services-web-#{Settings.evss.versions.claims}/rest/vbaClaimStatusService/getClaims" %>
    :file_path: "evss/claims/index"
    :cache_multiple_responses:
      :uid_location: header
      :uid_locator: 'va_eauth_pnid'

  - :method: :post
    :path: <%= "/wss-claims-services-web-#{Settings.evss.versions.claims}/rest/vbaClaimStatusService/getClaimDetailById" %>
    :file_path: "evss/claims/show"
    :cache_multiple_responses:
      :uid_location: header
      :uid_locator: 'va_eauth_pnid'

# EVSS Container
- :name: 'EVSS Container'
  :base_uri: <%= "#{URI(Settings.evss.dvp.url).host}:#{URI(Settings.evss.dvp.url).port}" %>
  :endpoints:
  # Disability Compensation Form
  - :method: :post
    :path: <%= "/#{Settings.evss.service_name}/rest/form526/v2/submit" %>
    :file_path: "evss_container/disability_form/form526"
    :symbolize_response: true
    :cache_multiple_responses:
      :uid_location: header
      :uid_locator: 'va_eauth_pnid'
  - :method: :post
    :path: <%= "/#{Settings.evss.service_name}/rest/form526/v2/validate" %>
    :file_path: "evss_container/disability_form/form526_validate"
    :symbolize_response: true
    :cache_multiple_responses:
      :uid_location: header
      :uid_locator: 'va_eauth_pnid'

# MVI
- :name: 'MVI'
  :base_uri: <%= "#{URI(IdentitySettings.mvi.url).host}:#{URI(IdentitySettings.mvi.url).port}" %>
  :endpoints:
  - :method: :post
    :path: <%= URI(IdentitySettings.mvi.url).path %>
    :file_path: "mvi/profile"
    :cache_multiple_responses:
      :uid_location: body
      :uid_locator: '(?:root="2.16.840.1.113883.4.1" )?extension="(\d{9})"(?: root="2.16.840.1.113883.4.1")?'
      :optional_code_locator: 'modifyCode code="(MVI\.COMP1\.RMS|MVI\.COMP2)"'
  - :method: :post
    :path: <%= URI(IdentitySettings.mvi.url).path %>
    :file_path: "mvi/profile_icn"
    :cache_multiple_responses:
      :uid_location: body
      :uid_locator: 'id extension="([V0-9]*)"(?: root="2.16.840.1.113883.4.349")'
      :optional_code_locator: 'modifyCode code="(MVI\.COMP1\.RMS|MVI\.COMP2)"'
  - :method: :post
    :path: <%= URI(IdentitySettings.mvi.url).path %>
    :file_path: "mvi/profile_icn"
    :cache_multiple_responses:
      :uid_location: body
      :uid_locator: 'id (?:root="2.16.840.1.113883.4.349" )extension="([V0-9]*)"'
      :optional_code_locator: 'modifyCode code="(MVI\.COMP1\.RMS|MVI\.COMP2)"'
  - :method: :post
    :path: <%= URI(IdentitySettings.mvi.url).path %>
    :file_path: "mvi/profile_edipi"
    :cache_multiple_responses:
      :uid_location: body
      :uid_locator: '(?:root="2.16.840.1.113883.3.42.10001.100001.12" )?extension="(\d{10})"(?: root="2.16.840.1.113883.3.42.10001.100001.12")?'
      :optional_code_locator: 'modifyCode code="(MVI\.COMP1\.RMS|MVI\.COMP2)"'
  - :method: :post
    :path: <%= URI(IdentitySettings.mvi.url).path %>
    :file_path: "mvi/profile_idme_uuid"
    :cache_multiple_responses:
      :uid_location: body
      :uid_locator: 'id (?:root="2.16.840.1.113883.4.349" )?extension="(.*)\^PN\^200VIDM\^USDVA\^A"(?:root="2.16.840.1.113883.4.349")?'
      :optional_code_locator: 'modifyCode code="(MVI\.COMP1\.RMS|MVI\.COMP2)"'
  - :method: :post
    :path: <%= URI(IdentitySettings.mvi.url).path %>
    :file_path: "mvi/profile_logingov_uuid"
    :cache_multiple_responses:
      :uid_location: body
      :uid_locator: 'id (?:root="2.16.840.1.113883.4.349" )?extension="(.*)\^PN\^200VLGN\^USDVA\^A"(?:root="2.16.840.1.113883.4.349")?'
      :optional_code_locator: 'modifyCode code="(MVI\.COMP1\.RMS|MVI\.COMP2)"'
  - :method: :post
    :path: <%= URI(IdentitySettings.mvi.url).path %>
    :file_path: "mvi/add_person_proxy_icn"
    :cache_multiple_responses:
      :uid_location: body
      :uid_locator: 'id (?:root="2.16.840.1.113883.4.349" )extension="([V0-9]*\^NI\^200M\^USVHA\^P)"'
      :optional_code_locator: 'PROXY_ADD'
  - :method: :post
    :path: <%= URI(IdentitySettings.mvi.url).path %>
    :file_path: "mvi/add_person_implicit_logingov_uuid"
    :cache_multiple_responses:
      :uid_location: body
      :uid_locator: 'id (?:root="2.16.840.1.113883.4.349" )?extension="(.*)\^PN\^200VLGN\^USDVA\^A"(?:root="2.16.840.1.113883.4.349")?'
      :optional_code_locator: 'PRPA_IN201301UV02'
  - :method: :post
    :path: <%= URI(IdentitySettings.mvi.url).path %>
    :file_path: "mvi/add_person_implicit_idme_uuid"
    :cache_multiple_responses:
      :uid_location: body
      :uid_locator: 'id (?:root="2.16.840.1.113883.4.349" )?extension="(.*)\^PN\^200VIDM\^USDVA\^A"(?:root="2.16.840.1.113883.4.349")?'
      :optional_code_locator: 'PRPA_IN201301UV02'
  - :method: :post
    :path: <%= URI(IdentitySettings.mvi.url).path %>
    :file_path: "mvi/update_profile_idme_uuid"
    :cache_multiple_responses:
      :uid_location: body
      :uid_locator: 'id (?:root="2.16.840.1.113883.4.349" )?extension="(.*)\^PN\^200VIDM\^USDVA\^A"(?:root="2.16.840.1.113883.4.349")?'
      :optional_code_locator: 'PRPA_IN201302UV02'
  - :method: :post
    :path: <%= URI(IdentitySettings.mvi.url).path %>
    :file_path: "mvi/update_profile_logingov_uuid"
    :cache_multiple_responses:
      :uid_location: body
      :uid_locator: 'id (?:root="2.16.840.1.113883.4.349" )?extension="(.*)\^PN\^200VLGN\^USDVA\^A"(?:root="2.16.840.1.113883.4.349")?'
      :optional_code_locator: 'PRPA_IN201302UV02'
  - :method: :post
    :path: <%= URI(IdentitySettings.mvi.url).path %>
    :file_path: "mvi/update_profile_edipi"
    :cache_multiple_responses:
      :uid_location: body
      :uid_locator: 'id (?:root="2.16.840.1.113883.3.42.10001.100001.12" )?extension="(.*)\^NI\^200DOD\^USDOD\^A"(?:root="2.16.840.1.113883.3.42.10001.100001.12")?'
      :optional_code_locator: 'PRPA_IN201302UV02'

# Appeals
- :name: 'Caseflow'
  :base_uri: <%= "#{URI(Settings.caseflow.host).host}:#{URI(Settings.caseflow.host).port}" %>
  :endpoints:
  - :method: :get
    :path: "/api/v2/appeals"
    :file_path: "appeals/get_appeals"
    :cache_multiple_responses:
      :uid_location: header
      :uid_locator: ssn
  - :method: :get
    :path: "/api/v3/decision_reviews/supplemental_claims/contestable_issues/*"
    :file_path: "modules_appeals_api/contestable_issues"
    :cache_multiple_responses:
      :uid_location: header
      :uid_locator: X-VA-SSN
  - :method: :get
    :path: "/api/v3/decision_reviews/higher_level_reviews/contestable_issues/*"
    :file_path: "modules_appeals_api/contestable_issues"
    :cache_multiple_responses:
      :uid_location: header
      :uid_locator: X-VA-SSN
  - :method: :get
    :path: "/api/v3/decision_reviews/appeals/contestable_issues"
    :file_path: "modules_appeals_api/notice_of_disagreements/contestable_issues"
    :cache_multiple_responses:
      :uid_location: header
      :uid_locator: X-VA-SSN
  - :method: :get
    :path: "/health-check"
    :file_path: "appeals/health-check"
  - :method: :get
    :path: "/api/v3/decision_reviews/legacy_appeals"
    :file_path: modules_appeals_api/get_legacy_appeals
    :cache_multiple_responses:
      :uid_location: header
      :uid_locator: X-VA-SSN

# IHUB
- :name: 'IHub'
  :base_uri: <%= "#{URI(Settings.ihub.url).host}:#{URI(Settings.ihub.url).port}" %>
  :endpoints:
  # Appointments
  - :method: :get
    :path: "/WebParts/DEV/api/Appointments/1.0/json/ftpCRM/*"
    :file_path: "ihub/appointments/default"

# Search
- :name: 'Search'
  :base_uri: <%= "#{URI(Settings.search.url).host}:#{URI(Settings.search.url).port}" %>
  :endpoints:
  # Search results
  - :method: :get
    :path: "/api/v2/search/i14y"
    :file_path: "search/default"

# Search GSA
- :name: 'Search GSA'
  :base_uri: <%= "#{URI(Settings.search_gsa.url).host}:#{URI(Settings.search_gsa.url).port}" %>
  :endpoints:
  # Search results
  - :method: :get
    :path: "/technology/searchgov/v2/results/i14y"
    :file_path: "search/default"

#VANotify
- :name: 'VANotify'
  :base_uri: <%= "#{URI(Settings.vanotify.client_url).host}:#{URI(Settings.vanotify.client_url).port}" %>
  :endpoints:
    - :method: :post
      :path: "/v2/notifications/email"
      :file_path: "va_notify/email"
      :cache_multiple_responses:
        :uid_location: body
        :uid_locator: 'email_address":"(.*?)"'
    - :method: :post
      :path: "/vanotify/v2/notifications/sms"
      :file_path: "va_notify/sms"
      :cache_multiple_responses:
        :uid_location: body
        :uid_locator: 'phone_number":"(.*?)"'

#VAOS Appointments Service
- :name: "VAOS Appointments"
  :base_uri: <%= "#{URI(Settings.va_mobile.url).host}:#{URI(Settings.va_mobile.url).port}" %>
  :endpoints:
    - :method: :get
      :path: "/vaos/v1/patients/*/appointments"
      :file_path: "vaos/appointments"
      :response_delay: 0.3
      :cache_multiple_responses:
        :uid_location: 'url'
        :uid_locator: '\/vaos\/v1\/patients\/^[a-zA-Z0-9]+$\/appointments'
    - :method: :get
      :path: "/vaos/v1/patients/*/appointments/*"
      :file_path: "vaos/appointments/get"
      :response_delay: 0.3
      :cache_multiple_responses:
        :uid_location: 'url'
        :uid_locator: '\/vaos\/v1\/patients\/^[a-zA-Z0-9]+$\/appointments\/^[a-zA-Z0-9]+'
    - :method: :get
      :path: "/facilities/v2/facilities/*"
      :file_path: "vaos/facilities"
      :response_delay: 0.3
      :cache_multiple_responses:
        :uid_location: 'url'
        :uid_locator: '\/facilities\/v2\/facilities\/^[0-9]+$'
    - :method: :get
      :path: "/facilities/v2/facilities/*/clinics/*"
      :file_path: "vaos/clinics"
      :response_delay: 0.3
      :cache_multiple_responses:
        :uid_location: 'url'
        :uid_locator: '\/facilities\/v2\/facilities\/^[0-9]+$\/clinics\/^[0-9]+$'

    # Get referral list
    - :method: :get
      :path: "/vaos/v1/patients/*/referrals"
      :file_path: "vaos/referrals/referral_list"
      :cache_multiple_responses:
        :uid_location: url
        :uid_locator: '\/vaos\/v1\/patients\/(.+)\/referrals'

    # Get referral details
    - :method: :get
      :path: "/vaos/v1/patients/*/referrals/*"
      :file_path: "vaos/referrals/get_referral"
      :cache_multiple_responses:
        :uid_location: url
        :uid_locator: '\/vaos\/v1\/patients\/(?:.+)\/referrals\/(.+)'

#LoROTA (CheckIn)
- :name: "LoROTA"
  :base_uri: <%= "#{URI(Settings.check_in.lorota_v2.url).host}:#{URI(Settings.check_in.lorota_v2.url).port}" %>
  :endpoints:
    - :method: :post
      :path: <%= "/#{Settings.check_in.lorota_v2.base_path}/token" %>
      :file_path: "/lorota/token"
      :response_delay: 0.2
      :cache_multiple_responses:
        :uid_location: body
        :uid_locator: 'dob":[\s]*"\d{4}-(0[1-9]|1[0-2])-(0[1-9]|[12][0-9]|3[01])"'
    - :method: :get
      :path: <%= "/#{Settings.check_in.lorota_v2.base_path}/data/*" %>
      :file_path: "/lorota/data"
      :response_delay: 0.2
      :cache_multiple_responses:
        :uid_location: url
        :uid_locator: '\/data\/(.+)'

#CheckIn Travel Claim VEIS Auth (BTSSS)
- :name: "Travel Claim VEIS Auth Service"
  :base_uri: <%= "#{URI(Settings.check_in.travel_reimbursement_api_v2.auth_url).host}:#{URI(Settings.check_in.travel_reimbursement_api_v2.auth_url).port}" %>
  :endpoints:
    - :method: :post
      :path: <%= "/#{Settings.check_in.travel_reimbursement_api_v2.tenant_id}/oauth2/v2.0/token" %>
      :file_path: "/travel_claim/v0/token/default"
      :response_delay: 0.3
    - :method: :post
      :path: <%= "/#{Settings.check_in.travel_reimbursement_api_v2.tenant_id}/oauth2/token" %>
      :file_path: "/travel_claim/v1/token/default"
      :response_delay: 0.3

#CheckIn Travel Claim Service (BTSSS)
- :name: "CheckIn Travel Claim Service"
  :base_uri: <%= "#{URI(Settings.check_in.travel_reimbursement_api_v2.claims_url).host}:#{URI(Settings.check_in.travel_reimbursement_api_v2.claims_url).port}" %>
  :endpoints:
    - :method: :post
      :path: <%= "/#{Settings.check_in.travel_reimbursement_api_v2.claims_base_path}/api/ClaimIngest/submitclaim" %>
      :file_path: "/travel_claim/v0/submitclaim/default"
      :response_delay: 0.3
    - :method: :post
      :path: <%= "/#{Settings.check_in.travel_reimbursement_api_v2.claims_base_path}/api/ClaimIngest/V1/GetClaimsStatus" %>
      :file_path: "/travel_claim/v0/claimstatus/default"
      :response_delay: 0.3
    - :method: :post
      :path: "/api/v4/auth/system-access-token"
      :file_path: "/travel_claim/v1/btsss_token/default"
      :response_delay: 0.3
    - :method: :get
      :path: "/api/v3/claims"
      :file_path: "/travel_claim/claims/index/default"
      :response_delay: 0.3
    - :method: :post
      :path: "/api/v3/appointments/find-or-add"
      :file_path: "/travel_claim/v1/appointments/default"
      :response_delay: 0.3
    - :method: :patch
      :path: "/api/v3/claims/*/submit"
      :file_path: "/travel_claim/v1/claims/submit/default"
      :response_delay: 0.3
    - :method: :post
      :path: "/api/v3/claims"
      :file_path: "/travel_claim/v1/claims/create/default"
      :response_delay: 0.3
    - :method: :post
      :path: "/api/v3/expenses/mileage"
      :file_path: "/travel_claim/v1/expenses/create/default"
      :response_delay: 0.3

#CHIP
- :name: "CHIP"
  :base_uri: <%= "#{URI(Settings.chip.url).host}:#{URI(Settings.chip.url).port}" %>
  :endpoints:
    - :method: :post
      :path: <%= "/#{Settings.chip.base_path}/token" %>
      :file_path: "/chip/token/default"
      :response_delay: 0.2
    - :method: :post
      :path: <%= "/#{Settings.check_in.chip_api_v2.base_path}/actions/initiate-check-in/*" %>
      :file_path: "/chip/initiate-check-in/default"
      :response_delay: 10
    - :method: :post
      :path: <%= "/#{Settings.check_in.chip_api_v2.base_path}/actions/check-in/*" %>
      :file_path: "/chip/check-in/default"
      :response_delay: 5
    - :method: :post
      :path: <%= "/#{Settings.check_in.chip_api_v2.base_path}/actions/refresh-appointments/*" %>
      :file_path: "/chip/refresh-appointments/default"
      :response_delay: 2
    - :method: :post
      :path: <%= "/#{Settings.check_in.chip_api_v2.base_path}/actions/pre-checkin/*" %>
      :file_path: "/chip/pre-checkin/default"
      :response_delay: 2
    - :method: :post
      :path: <%= "/#{Settings.check_in.chip_api_v2.base_path}/actions/confirm-demographics" %>
      :file_path: "/chip/confirm-demographics/default"
      :response_delay: 1
    - :method: :post
      :path: <%= "/#{Settings.check_in.chip_api_v2.base_path}/actions/set-precheckin-started/*" %>
      :file_path: "/chip/set-precheckin-started/default"
      :response_delay: 2
    - :method: :post
      :path: <%= "/#{Settings.check_in.chip_api_v2.base_path}/actions/refresh-precheckin/*" %>
      :file_path: "/chip/refresh-precheckin/default"
      :response_delay: 4
    - :method: :post
      :path: <%= "/#{Settings.chip.base_path}/actions/authenticated-checkin" %>
      :file_path: "/chip/authenticated-check-in/default"
      :response_delay: 4
    - :method: :delete
      :path: <%= "/#{Settings.check_in.chip_api_v2.base_path}/actions/deleteFromLorota/*" %>
      :file_path: "/chip/deleteFromLorota/default"
      :response_delay: 4
    - :method: post
      :path: <%= "/#{Settings.chip.base_path}/actions/authenticated-demographics" %>
      :file_path: "/chip/update-demographics/default"
      :response_delay: 4
    - :method: :post
      :path: <%= "/#{Settings.check_in.chip_api_v2.base_path}/actions/set-e-check-in-started" %>
      :file_path: "/chip/set-echeckin-started/default"
      :response_delay: 2

# LGY: Certificate of Eligibility
- :name: "LGY"
  :base_uri: <%= "#{URI(Settings.lgy.base_url).host}:#{URI(Settings.lgy.base_url).port}" %>
  :endpoints:
    - :method: :get
      :path: "/eligibility-manager/api/eligibility/application"
      :file_path: "/lgy/get_application"
      :cache_multiple_responses:
        :uid_location: 'query'
        :uid_locator: 'edipi'
    - :method: :put
      :path: "/eligibility-manager/api/eligibility/application"
      :file_path: "/lgy/put_application"
      :cache_multiple_responses:
        :uid_location: 'query'
        :uid_locator: 'edipi'
    - :method: :get
      :path: "/eligibility-manager/api/eligibility/determination"
      :file_path: "/lgy/get_determination"
      :cache_multiple_responses:
        :uid_location: 'query'
        :uid_locator: 'edipi'
    - :method: :get
      :path: "/eligibility-manager/api/eligibility/documents"
      :file_path: "/lgy/get_documents"
      :cache_multiple_responses:
        :uid_location: 'query'
        :uid_locator: 'edipi'
    - :method: :post
      :path: "/eligibility-manager/api/eligibility/document"
      :file_path: "/lgy/post_document"
      :cache_multiple_responses:
        :uid_location: 'query'
        :uid_locator: 'edipi'
    - :method: :get
      :path: "/eligibility-manager/api/eligibility/document/*/file"
      :file_path: "/lgy/get_document_download"
      :cache_multiple_responses:
        :uid_location: 'url'
        :uid_locator: '\/eligibility-manager/api/eligibility/document\/(.+)\/file'
    - :method: :get
      :path: "/eligibility-manager/api/eligibility/documents/coe/file"
      :file_path: "/lgy/get_coe_file"
      :cache_multiple_responses:
        :uid_location: 'query'
        :uid_locator: 'edipi'

# Lighthouse
- :name: "Lighthouse"
  :base_uri: <%= "#{URI(Settings.lighthouse.benefits_claims.host).host}:#{URI(Settings.lighthouse.benefits_claims.host).port}" %>
  :endpoints:
    # Benefits Claims API
    - :method: :get
      :path: "/services/claims/v2/veterans/*/claims"
      :file_path: "/lighthouse/benefits_claims/index"
      :cache_multiple_responses:
        :uid_location: "url"
        :uid_locator: "\/services/claims/v2/veterans\/(.+)\/claims"
    - :method: :get
      :path: "/services/claims/v2/veterans/*/claims/*"
      :file_path: "/lighthouse/benefits_claims/show"
      :cache_multiple_responses:
        :uid_location: "url"
        :uid_locator: "\/services/claims/v2/veterans\/(?:.+)\/claims\/(.+)"
    - :method: :post
      :path: "/services/claims/v2/veterans/*/claims/*/5103"
      :file_path: "/lighthouse/benefits_claims/submit_5103"
      :cache_multiple_responses:
        :uid_location: "url"
        :uid_locator: "\/services/claims/v2/veterans\/(?:.+)\/claims\/(.+)/5103"
    # Benefits Documents API
    - :method: :post
      :path: "/services/benefits-documents/v1/documents"
      :file_path: "/lighthouse/claims_api/benefits_documents/upload"
    - :method: :post
      :path: "/services/benefits-documents/v1/documents/search"
      :file_path: "/lighthouse/claims_api/benefits_documents/search/default"
    # Service History and Eligibility API V2
    - :method: :get
      :path: "/services/veteran_verification/v2/disability_rating/*"
      :file_path: "/lighthouse/veteran_verification/rated_disabilities"
      :cache_multiple_responses:
        :uid_location: "url"
        :uid_locator: "\/services/veteran_verification/v2/disability_rating\/(.+)"
    # Benefits Education
    - :method: :get
      :path: '/services/benefits-education/v1/education/chapter33'
      :file_path: "/lighthouse/benefits_education"
      :cache_multiple_responses:
        :uid_location: "query"
        :uid_locator: "icn"
    # Patient Health API
    - :method: :post
      :path: "/oauth2/health/system/v1/token"
      :file_path: "/lighthouse/veterans_health/token"
    - :method: :get
      :path: "/services/fhir/v0/r4/AllergyIntolerance/*"
      :file_path: "/lighthouse/veterans_health/AllergyIntolerance/show"
      :cache_multiple_responses:
        :uid_location: url
        :uid_locator: "\/services\/fhir\/v0\/r4\/AllergyIntolerance\/(.*)"
    - :method: :get
      :path: "/services/fhir/v0/r4/Immunization"
      :file_path: "/lighthouse/veterans_health/Immunization/index"
      :cache_multiple_responses:
        :uid_location: query
        :uid_locator: patient
    - :method: :get
      :path: "/services/fhir/v0/r4/AllergyIntolerance"
      :file_path: "/lighthouse/veterans_health/AllergyIntolerance/index"
      :cache_multiple_responses:
        :uid_location: query
        :uid_locator: patient

# EPS (Enhanced Patient Services) API
- :name: "EPS API"
  :base_uri: <%= "#{URI(Settings.vaos.eps.api_url).host}:#{URI(Settings.vaos.eps.api_url).port}" %>
  :endpoints:
    # Get a provider's service details
    - :method: :get
      :path: "/care-navigation/v1/provider-services"
      :file_path: "vaos/eps/providers/get_provider_services/default"
    - :method: :get
      :path: "/care-navigation/v1/provider-services/*"
      :file_path: "vaos/eps/providers/get_provider_services"
      :cache_multiple_responses:
        :uid_location: url
        :uid_locator: '\/care-navigation\/v1\/provider-services\/(.+)'

    # Get list of appointments
    - :method: :get
      :path: "/care-navigation/v1/appointments"
      :file_path: "vaos/eps/appointments/get_appointments/default"

    # Get appointment details
    - :method: :get
      :path: "/care-navigation/v1/appointments/*"
      :file_path: "vaos/eps/appointments/get_appointment"
      :cache_multiple_responses:
        :uid_location: url
        :uid_locator: '\/care-navigation\/v1\/appointments\/(.+)'

    # Get provider service slots
    - :method: :get
      :path: "/care-navigation/v1/provider-services/*/slots"
      :file_path: "vaos/eps/providers/get_provider_slots"
      :cache_multiple_responses:
        :uid_location: url
        :uid_locator: '\/care-navigation\/v1\/provider-services\/(.+)\/slots'

    # Create draft appointment
    - :method: :post
      :path: "/care-navigation/v1/appointments"
      :file_path: "vaos/eps/appointments/create_draft_appointment"
      :cache_multiple_responses:
        :uid_location: body
        :uid_locator: 'referralNumber":"(\w+)"'

    # Submit appointment
    - :method: :post
      :path: "/care-navigation/v1/appointments/*/submit"
      :file_path: "vaos/eps/appointments/submit_appointment"
      :cache_multiple_responses:
        :uid_location: url
        :uid_locator: '\/care-navigation\/v1\/appointments\/(.+)\/submit'

# Lighthouse Benefits Documents API
- :name: "Lighthouse Benefits Documents"
  :base_uri: <%= "#{URI(Settings.lighthouse.benefits_documents.host).host}:#{URI(Settings.lighthouse.benefits_documents.host).port}" %>
  :endpoints:
    - :method: :post
      :path: "/benefits-documents/v1/documents"
      :file_path: "/lighthouse/benefits_documents"

# After Visit Summary API
- :name: "AVS"
  :base_uri: <%= "#{URI(Settings.avs.url).host}:#{URI(Settings.avs.url).port}" %>
  :endpoints:
    - :method: :get
      :path: "/avs-by-appointment/*/*"
      :file_path: "/avs/index"
      :cache_multiple_responses:
        :uid_location: url
        :uid_locator:  '\/avs-by-appointment\/(.*)'
    - :method: :get
      :path: "/avs/*"
      :file_path: "/avs/show"
      :cache_multiple_responses:
        :uid_location: url
        :uid_locator:  '\/avs\/(.*)'

# Security Token Service API
- :name: "MAP STS"
  :base_uri: <%= "#{URI(IdentitySettings.map_services.oauth_url).host}:#{URI(IdentitySettings.map_services.oauth_url).port}" %>
  :endpoints:
    - :method: :post
      :path: "/sts/oauth/v1/token"
      :file_path: "map/secure_token_service/token"
    - :method: :get
      :path: "/sts/oauth/v1/jwks"
      :file_path: "map/secure_token_service/jwks"

# Sign Up Service Terms API
- :name: "MAP SUS"
  :base_uri: <%= "#{URI(IdentitySettings.map_services.sign_up_service_url).host}:#{URI(IdentitySettings.map_services.sign_up_service_url).port}" %>
  :endpoints:
    - :method: :get
      :path: "/signup/v1/patients/*/status/summary"
      :file_path: "map/sign_up_service/status"
      :cache_multiple_responses:
        :uid_location: url
        :uid_locator: '\/signup\/v1\/patients\/([V0-9]*)/status\/summary'
    - :method: :post
      :path: "/signup/v1/patients/*/agreements"
      :file_path: "map/sign_up_service/agreements_accept"
      :cache_multiple_responses:
        :uid_location: url
        :uid_locator: '\/signup\/v1\/patients\/([V0-9]*)\/agreements'
    - :method: :delete
      :path: "/signup/v1/patients/*/agreements"
      :file_path: "map/sign_up_service/agreements_delete"
      :cache_multiple_responses:
        :uid_location: url
        :uid_locator: '\/signup\/v1\/patients\/([V0-9]*)\/agreements'
    - :method: :put
      :path: "/signup/v1/patients/*/provisioning/cerner"
      :file_path: "map/sign_up_service/update_provisioning"
      :cache_multiple_responses:
        :uid_location: url
        :uid_locator: '\/signup\/v1\/patients\/([V0-9]*)\/provisioning\/cerner'

# VA Profile (formerly known as Vet360)
- :name: "VA Profile"
  :base_uri: <%= "#{URI(Settings.vet360.url).host}:#{URI(Settings.vet360.url).port}" %>
  :endpoints:
    - :method: :get
      :path: "/demographics/demographics/v1/*/*"
      :file_path: "vet360/demographics/default"
    - :method: :post
      :path: "/profile-service/profile/v3/*/*"
      :file_path: "vet360/profile-service/default"
    - :method: :get
      :path: "/contact-information-hub/contact-information/v2/*/*"
      :file_path: "vet360/contact_information_hub/default"

# MHV Unified Health Data security service
- :name: "MHV UHD Security"
  :base_uri: <%= "#{URI(Settings.mhv.uhd.security_host).host}:#{URI(Settings.mhv.uhd.security_host).port}" %>
  :endpoints:
    - :method: :post
      :path: "/mhvapi/security/v1/login"
      :file_path: "mhv/uhd/security-service/default"

# MHV Unified Health Data service
- :name: "MHV UHD"
  :base_uri: <%= "#{URI(Settings.mhv.uhd.host).host}:#{URI(Settings.mhv.uhd.host).port}" %>
  :endpoints:
    - :method: :get
      :path: "/mhvapi/v1/medicalrecords/labs"
      :file_path: "mhv/uhd/labs"
      :cache_multiple_responses:
        :uid_location: "query"
        :uid_locator: "patient-id"
<<<<<<< HEAD

# VRE
- :name: "VRE"
  :base_uri: <%= "#{URI(Settings.res.base_url).host}:#{URI(Settings.res.base_url).port}" %>
  :endpoints:
    - :method: :post
      :path: "/suite/webapi/chapter31-eligibility-details-search"
      :file_path: "vre/ch31_eligibility"
      :cache_multiple_responses:
        :uid_location: body
        :uid_locator: 'icn":"(\w+)"'
=======
    - :method: :get
      :path: "/v1/medicalrecords/notes"
      :file_path: "mhv/uhd/notes"
      :cache_multiple_responses:
        :uid_location: "query"
        :uid_locator: "patient-id"
>>>>>>> eea74b55
<|MERGE_RESOLUTION|>--- conflicted
+++ resolved
@@ -1047,7 +1047,12 @@
       :cache_multiple_responses:
         :uid_location: "query"
         :uid_locator: "patient-id"
-<<<<<<< HEAD
+    - :method: :get
+      :path: "/v1/medicalrecords/notes"
+      :file_path: "mhv/uhd/notes"
+      :cache_multiple_responses:
+        :uid_location: "query"
+        :uid_locator: "patient-id"
 
 # VRE
 - :name: "VRE"
@@ -1058,12 +1063,4 @@
       :file_path: "vre/ch31_eligibility"
       :cache_multiple_responses:
         :uid_location: body
-        :uid_locator: 'icn":"(\w+)"'
-=======
-    - :method: :get
-      :path: "/v1/medicalrecords/notes"
-      :file_path: "mhv/uhd/notes"
-      :cache_multiple_responses:
-        :uid_location: "query"
-        :uid_locator: "patient-id"
->>>>>>> eea74b55
+        :uid_locator: 'icn":"(\w+)"'