--- conflicted
+++ resolved
@@ -15,12 +15,9 @@
     # DEPRECATED: This action is only here for backward compatibility and will be removed.
     def new
       saml_auth_request = OneLogin::RubySaml::Authrequest.new
-<<<<<<< HEAD
       Benchmark::Timer.start(BENCHMARK_LOGIN, saml_auth_request.uuid)
-=======
       authn_context = LOA::MAPPING.invert[params[:level]&.to_i] || LOA::MAPPING.invert[1]
       saml_settings = saml_settings(authn_context: authn_context)
->>>>>>> 7d76f925
       render json: { authenticate_via_get: saml_auth_request.create(saml_settings, saml_options) }
     end
 
@@ -61,12 +58,9 @@
       logout_request = OneLogin::RubySaml::Logoutrequest.new
       logger.info "New SP SLO for userid '#{@session.uuid}'"
 
-<<<<<<< HEAD
       Benchmark::Timer.start(BENCHMARK_LOGOUT, logout_request.uuid)
 
-=======
       saml_settings = saml_settings(name_identifier_value: @session&.uuid)
->>>>>>> 7d76f925
       # cache the request for @session.token lookup when we receive the response
       SingleLogoutRequest.create(uuid: logout_request.uuid, token: @session.token)
 
@@ -111,13 +105,9 @@
       @session = Session.new(uuid: user.uuid)
       @current_user = User.find(@session.uuid)
 
-<<<<<<< HEAD
       StatsD.increment(STATSD_LOGIN_NEW_USER_KEY) if @current_user.nil?
 
-      @current_user = @current_user.nil? ? saml_user : User.from_merged_attrs(@current_user, saml_user)
-=======
       @current_user = @current_user.nil? ? user : User.from_merged_attrs(@current_user, user)
->>>>>>> 7d76f925
       @session.save && @current_user.save
     end
 
