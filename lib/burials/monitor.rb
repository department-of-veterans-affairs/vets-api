# frozen_string_literal: true

require 'va_notify/notification_email/burial'
require 'zero_silent_failures/monitor'

module Burials
  ##
  # Monitor functions for Rails logging and StatsD
  #
  class Monitor < ::ZeroSilentFailures::Monitor
    # statsd key for api
    CLAIM_STATS_KEY = 'api.burial_claim'

    # statsd key for sidekiq
    SUBMISSION_STATS_KEY = 'worker.lighthouse.submit_benefits_intake_claim'

    attr_reader :tags

    def initialize
      super('burial-application')

      @tags = ['form_id:21P-530EZ']
    end

    ##
    # log GET 404 from controller
    # @see BurialClaimsController
    #
    # @param confirmation_number [UUID] saved_claim guid
    # @param current_user [User]
    # @param e [ActiveRecord::RecordNotFound]
    #
    def track_show404(confirmation_number, current_user, e)
      additional_context = {
        confirmation_number:,
        user_account_uuid: current_user&.user_account_uuid,
        message: e&.message,
        tags:
      }
      track_request('error', '21P-530EZ submission not found', CLAIM_STATS_KEY,
                    call_location: caller_locations.first, **additional_context)
    end

    ##
    # log GET 500 from controller
    # @see BurialClaimsController
    #
    # @param confirmation_number [UUID] saved_claim guid
    # @param current_user [User]
    # @param e [Error]
    #
    def track_show_error(confirmation_number, current_user, e)
      additional_context = {
        confirmation_number:,
        user_account_uuid: current_user&.user_account_uuid,
        message: e&.message,
        tags:
      }
      track_request('error', '21P-530EZ fetching submission failed', CLAIM_STATS_KEY,
                    call_location: caller_locations.first, **additional_context)
    end

    ##
    # log POST processing started
    # @see BurialClaimsController
    #
    # @param claim [SavedClaim::Burial]
    # @param current_user [User]
    #
    def track_create_attempt(claim, current_user)
      additional_context = {
        confirmation_number: claim&.confirmation_number,
        user_account_uuid: current_user&.user_account_uuid,
        tags:
      }
      track_request('error', '21P-530EZ submission to Sidekiq begun', "#{CLAIM_STATS_KEY}.attempt",
                    call_location: caller_locations.first, **additional_context)
    end

    ##
    # log POST claim save validation error
    # @see BurialClaimsController
    #
    # @param in_progress_form [InProgressForm]
    # @param claim [SavedClaim::Burial]
    # @param current_user [User]
    # @param e [Error]
    #
    def track_create_validation_error(in_progress_form, claim, current_user)
      additional_context = {
        confirmation_number: claim&.confirmation_number,
        user_account_uuid: current_user&.user_account_uuid,
        in_progress_form_id: in_progress_form&.id,
        errors: claim&.errors&.errors,
        tags:
      }
      track_request('error', '21P-530EZ submission validation error', "#{CLAIM_STATS_KEY}.validation_error",
                    call_location: caller_locations.first, **additional_context)
    end

    ##
    # log POST processing failure
    # @see BurialClaimsController
    #
    # @param in_progress_form [InProgressForm]
    # @param claim [SavedClaim::Burial]
    # @param current_user [User]
    # @param e [Error]
    #
    def track_create_error(in_progress_form, claim, current_user, e = nil)
      additional_context = {
        confirmation_number: claim&.confirmation_number,
        user_account_uuid: current_user&.user_account_uuid,
        in_progress_form_id: in_progress_form&.id,
        errors: claim&.errors&.errors,
        message: e&.message,
        tags:
      }
      track_request('error', '21P-530EZ submission to Sidekiq failed', "#{CLAIM_STATS_KEY}.failure",
                    call_location: caller_locations.first, **additional_context)
    end

    ##
    # log POST processing success
    # @see BurialClaimsController
    #
    # @param in_progress_form [InProgressForm]
    # @param claim [SavedClaim::Burial]
    # @param current_user [User]
    #
    def track_create_success(in_progress_form, claim, current_user)
      additional_context = {
        confirmation_number: claim&.confirmation_number,
        user_account_uuid: current_user&.user_account_uuid,
        in_progress_form_id: in_progress_form&.id,
        errors: claim&.errors&.errors,
        tags:
      }
      track_request('info', '21P-530EZ submission to Sidekiq success', "#{CLAIM_STATS_KEY}.success",
                    call_location: caller_locations.first, **additional_context)
    end

    ##
    # log process_attachments! error
    # @see BurialClaimsController
    #
    # @param in_progress_form [InProgressForm]
    # @param claim [SavedClaim::Burial]
    # @param current_user [User]
    #
    def track_process_attachment_error(in_progress_form, claim, current_user)
      additional_context = {
        confirmation_number: claim&.confirmation_number,
        user_account_uuid: current_user&.user_account_uuid,
        in_progress_form_id: in_progress_form&.id,
        errors: claim&.errors&.errors,
        tags:
      }
      track_request('error', '21P-530EZ process attachment error', "#{CLAIM_STATS_KEY}.process_attachment_error",
                    call_location: caller_locations.first, **additional_context)
    end

    ##
    # log Sidkiq job exhaustion, complete failure after all retries
    # @see Lighthouse::SubmitBenefitsIntakeClaim
    #
    # @param msg [Hash] sidekiq exhaustion response
    # @param claim [SavedClaim::Burial]
    #
    def track_submission_exhaustion(msg, claim = nil)
      user_account_uuid = msg['args'].length <= 1 ? nil : msg['args'][1]
      additional_context = {
        confirmation_number: claim&.confirmation_number,
        user_account_uuid: user_account_uuid,
        form_id: claim&.form_id,
        claim_id: msg['args'].first,
        message: msg,
        tags:
      }
      call_location = caller_locations.first

<<<<<<< HEAD
      if claim
        Burials::NotificationEmail.new(claim).deliver(:error)
        log_silent_failure_avoided(additional_context, user_account_uuid, call_location:)
      else
        log_silent_failure(additional_context, user_account_uuid, call_location:)
      end
=======
      log_silent_failure(additional_context, user_account_uuid, call_location:)
>>>>>>> 4dce7845

      track_request('error', 'Lighthouse::SubmitBenefitsIntakeClaim Burial 21P-530EZ submission to LH exhausted!',
                    "#{SUBMISSION_STATS_KEY}.exhausted", call_location:, **additional_context)
    end
  end
end<|MERGE_RESOLUTION|>--- conflicted
+++ resolved
@@ -179,16 +179,12 @@
       }
       call_location = caller_locations.first
 
-<<<<<<< HEAD
       if claim
         Burials::NotificationEmail.new(claim).deliver(:error)
         log_silent_failure_avoided(additional_context, user_account_uuid, call_location:)
       else
         log_silent_failure(additional_context, user_account_uuid, call_location:)
       end
-=======
-      log_silent_failure(additional_context, user_account_uuid, call_location:)
->>>>>>> 4dce7845
 
       track_request('error', 'Lighthouse::SubmitBenefitsIntakeClaim Burial 21P-530EZ submission to LH exhausted!',
                     "#{SUBMISSION_STATS_KEY}.exhausted", call_location:, **additional_context)
