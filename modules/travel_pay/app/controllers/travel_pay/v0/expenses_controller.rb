# frozen_string_literal: true

require 'travel_pay/constants'

module TravelPay
  module V0
    class ExpensesController < ApplicationController
      include FeatureFlagHelper
      include IdValidation

<<<<<<< HEAD
      before_action :validate_claim_id!, only: [:create]
      before_action :validate_expense_id!, only: [:destroy]
      before_action :validate_expense_type!, only: %i[create destroy]
      before_action :check_feature_flag, only: %i[create destroy]
=======
      before_action :validate_claim_id
      before_action :validate_expense_type
      before_action :validate_expense_id, only: [:show]
      before_action :check_feature_flag

      def show
        Rails.logger.info(message: 'Travel Pay expense retrieval START')
        Rails.logger.info(message: <<~LOG_MESSAGE.strip)
          Getting expense of type '#{params[:expense_type]}'
          with ID #{params[:expense_id].slice(0, 8)}
          for claim #{params[:claim_id].slice(0, 8)}
        LOG_MESSAGE

        expense = expense_service.get_expense(params[:expense_type], params[:expense_id])

        Rails.logger.info(message: 'Travel Pay expense retrieval END')

        render json: expense, status: :ok
      rescue ArgumentError => e
        raise Common::Exceptions::BadRequest, detail: e.message
      rescue Faraday::Error => e
        TravelPay::ServiceError.raise_mapped_error(e)
      end
>>>>>>> 45a732f5

      def create
        Rails.logger.info(message: 'Travel Pay expense submission START')
        Rails.logger.info(
          message: "Creating expense of type '#{params[:expense_type]}' for claim #{params[:claim_id].slice(0, 8)}"
        )

        expense = create_and_validate_expense
        created_expense = expense_service.create_expense(expense_params_for_service(expense))

        Rails.logger.info(message: 'Travel Pay expense submission END')

        render json: created_expense, status: :created
      rescue ArgumentError => e
        raise Common::Exceptions::BadRequest, detail: e.message
      rescue Faraday::Error => e
        TravelPay::ServiceError.raise_mapped_error(e)
      end

      def destroy
        expense_type = params[:expense_type]
        expense_id = params[:expense_id]

        Rails.logger.info(
          message: "Deleting expense of type '#{expense_type}' with expense id #{expense_id&.first(8)}"
        )
        response_data = expense_service.delete_expense(expense_id:, expense_type:)

        render json: { expenseId: response_data['id'] }, status: :ok
      rescue ArgumentError => e
        raise Common::Exceptions::BadRequest, detail: e.message
      rescue Faraday::ClientError, Faraday::ServerError => e
        TravelPay::ServiceError.raise_mapped_error(e)
      rescue Common::Exceptions::BackendServiceException => e
        Rails.logger.error("Error deleting expense: #{e.message}")
        render json: { error: 'Error deleting expense' }, status: e.original_status
      end

      private

      def auth_manager
        @auth_manager ||= TravelPay::AuthManager.new(Settings.travel_pay.client_number, @current_user)
      end

      def expense_service
        @expense_service ||= TravelPay::ExpensesService.new(auth_manager)
      end

      def check_feature_flag
        verify_feature_flag!(
          :travel_pay_enable_complex_claims,
          current_user,
          error_message: 'Travel Pay expense endpoint unavailable per feature toggle'
        )
      end

      def create_and_validate_expense
        expense = build_expense_from_params

        return expense if expense.valid?

        Rails.logger.error(message: "Expense validation failed: #{expense.errors.full_messages}")
        raise Common::Exceptions::UnprocessableEntity, detail: expense.errors.full_messages.join(', ')
      end

      def validate_claim_id!
        validate_uuid_exists!(params[:claim_id], 'Claim')
      end

      def validate_expense_id!
        validate_uuid_exists!(params[:expense_id], 'Expense')
      end

      def validate_expense_type!
        raise Common::Exceptions::BadRequest, detail: 'Expense type is required' if params[:expense_type].blank?

        unless valid_expense_types.include?(params[:expense_type])
          raise Common::Exceptions::BadRequest,
                detail: "Invalid expense type. Must be one of: #{valid_expense_types.join(', ')}"
        end
      end

      def validate_expense_id
        raise Common::Exceptions::BadRequest, detail: 'Expense ID is required' if params[:expense_id].blank?

        uuid_all_version_format = /\A[0-9A-F]{8}-[0-9A-F]{4}-[0-9A-F]{4}-[89ABCD][0-9A-F]{3}-[0-9A-F]{12}\z/i

        unless uuid_all_version_format.match?(params[:expense_id])
          raise Common::Exceptions::BadRequest.new(
            detail: 'Expense ID is invalid'
          )
        end
      end

      def valid_expense_types
<<<<<<< HEAD
        TravelPay::Constants::BASE_EXPENSE_PATHS.keys.map(&:to_s)
=======
        %w[mileage lodging meal other parking toll airtravel commoncarrier]
>>>>>>> 45a732f5
      end

      def build_expense_from_params
        expense_class = expense_class_for_type(params[:expense_type])
        expense_params = permitted_params.merge(claim_id: params[:claim_id])

        expense_class.new(expense_params)
      end

      def expense_class_for_type(_expense_type)
        # TODO: Implement specific expense models (MileageExpense, LodgingExpense, MealExpense)
        # For now, all expense types use BaseExpense
        TravelPay::BaseExpense
      end

      def permitted_params
        params.require(:expense).permit(
          :purchase_date,
          :description,
          :cost_requested,
          :receipt
        )
      end

      def expense_params_for_service(expense)
        {
          'claim_id' => expense.claim_id,
          'purchase_date' => format_purchase_date(expense.purchase_date),
          'description' => expense.description,
          'cost_requested' => expense.cost_requested,
          'expense_type' => expense.expense_type
        }
      end

      # Ensures purchase_date is formatted as ISO8601, regardless of input type
      def format_purchase_date(purchase_date)
        return nil if purchase_date.nil?

        if purchase_date.is_a?(Date) || purchase_date.is_a?(Time) || purchase_date.is_a?(DateTime)
          purchase_date.iso8601
        elsif purchase_date.is_a?(String)
          begin
            Date.iso8601(purchase_date).iso8601
          rescue ArgumentError
            nil
          end
        end
      end
    end
  end
end<|MERGE_RESOLUTION|>--- conflicted
+++ resolved
@@ -8,16 +8,10 @@
       include FeatureFlagHelper
       include IdValidation
 
-<<<<<<< HEAD
       before_action :validate_claim_id!, only: [:create]
-      before_action :validate_expense_id!, only: [:destroy]
+      before_action :validate_expense_id!, only: %i[destroy show]
       before_action :validate_expense_type!, only: %i[create destroy]
-      before_action :check_feature_flag, only: %i[create destroy]
-=======
-      before_action :validate_claim_id
-      before_action :validate_expense_type
-      before_action :validate_expense_id, only: [:show]
-      before_action :check_feature_flag
+      before_action :check_feature_flag, only: %i[create destroy show]
 
       def show
         Rails.logger.info(message: 'Travel Pay expense retrieval START')
@@ -37,8 +31,7 @@
       rescue Faraday::Error => e
         TravelPay::ServiceError.raise_mapped_error(e)
       end
->>>>>>> 45a732f5
-
+      
       def create
         Rails.logger.info(message: 'Travel Pay expense submission START')
         Rails.logger.info(
@@ -48,7 +41,12 @@
         expense = create_and_validate_expense
         created_expense = expense_service.create_expense(expense_params_for_service(expense))
 
-        Rails.logger.info(message: 'Travel Pay expense submission END')
+          Rails.logger.info(message: 'Travel Pay expense submission END')
+        rescue ArgumentError => e
+          raise Common::Exceptions::BadRequest, detail: e.message
+        rescue Faraday::ClientError, Faraday::ServerError => e
+          TravelPay::ServiceError.raise_mapped_error(e)
+        end
 
         render json: created_expense, status: :created
       rescue ArgumentError => e
@@ -133,11 +131,7 @@
       end
 
       def valid_expense_types
-<<<<<<< HEAD
         TravelPay::Constants::BASE_EXPENSE_PATHS.keys.map(&:to_s)
-=======
-        %w[mileage lodging meal other parking toll airtravel commoncarrier]
->>>>>>> 45a732f5
       end
 
       def build_expense_from_params
