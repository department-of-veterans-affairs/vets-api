---
acc_rep_management:
  prefill: true
account:
  enabled: ~
accredited_representative_portal:
  allow_list:
    github:
      access_token: <%= ENV['accredited_representative_portal__allow_list__github__access_token'] %>
      base_uri: https://api.github.com
      path: <%= ENV['accredited_representative_portal__allow_list__github__path'] %>
      repo: department-of-veterans-affairs/va.gov-team-sensitive
  frontend_base_url: <%= ENV['accredited_representative_portal__frontend_base_url'] %>
  lighthouse:
    benefits_intake:
      api_key: <%= ENV['accredited_representative_portal__lighthouse__benefits_intake__api_key'] %>
      host: <%= ENV['accredited_representative_portal__lighthouse__benefits_intake__host'] %>
      path: <%= ENV['accredited_representative_portal__lighthouse__benefits_intake__path'] %>
      report:
        batch_size: <%= ENV['accredited_representative_portal__lighthouse__benefits_intake__report__batch_size'] %>
        stale_sla: <%= ENV['accredited_representative_portal__lighthouse__benefits_intake__report__stale_sla'] %>
      use_mocks: <%= ENV['accredited_representative_portal__lighthouse__benefits_intake__use_mocks'] %>
      version: <%= ENV['accredited_representative_portal__lighthouse__benefits_intake__version'] %>
adapted_housing:
  prefill: true
argocd:
  slack:
    api_key: <%= ENV['argocd__slack__api_key'] %>
ask_va_api:
  crm_api:
    auth_url: <%= ENV['ask_va_api__crm_api__auth_url'] %>
    base_url: <%= ENV['ask_va_api__crm_api__base_url'] %>
    client_id: <%= ENV['ask_va_api__crm_api__client_id'] %>
    client_secret: <%= ENV['ask_va_api__crm_api__client_secret'] %>
    e_subscription_key: <%= ENV['ask_va_api__crm_api__e_subscription_key'] %>
    ocp_apim_subscription_key: <%= ENV['ask_va_api__crm_api__ocp_apim_subscription_key'] %>
    resource: <%= ENV['ask_va_api__crm_api__resource'] %>
    s_subscription_key: <%= ENV['ask_va_api__crm_api__s_subscription_key'] %>
    service_name: VEIS-API
    tenant_id: <%= ENV['ask_va_api__crm_api__tenant_id'] %>
    veis_api_path: eis/vagov.lob.ava/api
  prefill: true
authorization_server_scopes_api:
  auth_server:
    url: <%= ENV['authorization_server_scopes_api__auth_server__url'] %>
avs:
  api_jwt: <%= ENV['avs__api_jwt'] %>
  mock: <%= ENV['avs__mock'] %>
  timeout: 55
  url: <%= ENV['avs__url'] %>
banners:
  drupal_password: <%= ENV['banners__drupal_password'] %>
  drupal_url: <%= ENV['banners__drupal_url'] %>
  drupal_username: banners_api
bd:
  base_name: ~
benefits_intake_service:
  api_key: <%= ENV['benefits_intake_service__api_key'] %>
  aws:
    access_key_id: ~
    bucket: ~
    region: ~
    secret_access_key: ~
  enabled: true
  url: <%= ENV['benefits_intake_service__url'] %>
betamocks:
  cache_dir: <%= ENV['betamocks__cache_dir'] %>
  enabled: <%= ENV['betamocks__enabled'] %>
  recording: false
  services_config: config/betamocks/services_config.yml
bgs:
  application: VAgovAPI
  client_station_id: 281
  client_username: VAgovAPI
  env: <%= ENV['bgs__env'] %>
  external_key: lighthouse-vets-api
  external_uid: lighthouse-vets-api
  mock_response_location: <%= ENV['bgs__mock_response_location'] %>
  mock_responses: <%= ENV['bgs__mock_responses'] %>
  ssl_verify_mode: <%= ENV['bgs__ssl_verify_mode'] %>
  url: <%= ENV['bgs__url'] %>
bid:
  awards:
    base_url: <%= ENV['bid__awards__base_url'] %>
    credentials: <%= ENV['bid__awards__credentials'] %>
    mock: true
binaries:
  clamdscan: "/usr/bin/clamdscan"
  pdfinfo: pdfinfo
  pdftk: pdftk
bing:
  key: <%= ENV['bing__key'] %>
bpds:
  jwt_secret: <%= ENV['bpds__jwt_secret'] %>
  mock: false
  read_timeout: 20 # using the same timeout as lighthouse
  schema_version: test
  url: <%= ENV['bpds__url'] %> # See the README for more information on how to run the BPDS locally
brd:
  api_key: <%= ENV['brd__api_key'] %>
  base_name: <%= ENV['brd__base_name'] %>
breakers_disabled: <%= ENV['breakers_disabled'] %>
caseflow:
  app_token: <%= ENV['caseflow__app_token'] %>
  host: <%= ENV['caseflow__host'] %>
  mock: <%= ENV['caseflow__mock'] %>
  timeout: 119
central_mail:
  upload:
    enabled: true
    host: <%= ENV['central_mail__upload__host'] %>
    token: <%= ENV['central_mail__upload__token'] %>
check_in:
  authentication:
    max_auth_retry_limit: 3
    retry_attempt_expiry: 604800
  chip_api_v2:
    base_path: <%= ENV['check_in__chip_api_v2__base_path'] %>
    base_path_v2: <%= ENV['check_in__vaec_cie__chip__base_path'] %>
    mock: <%= ENV['check_in__chip_api_v2__mock'] %>
    redis_session_prefix: check_in_chip_v2
    service_name: CHIP-API
    timeout: 30
    tmp_api_id: <%= ENV['check_in__chip_api_v2__tmp_api_id'] %>
    tmp_api_id_v2: <%= ENV['check_in__vaec_cie__chip__api_id'] %>
    tmp_api_user: <%= ENV['check_in__chip_api_v2__tmp_api_user'] %>
    tmp_api_user_v2: <%= ENV['check_in__vaec_cie__chip__password'] %>
    tmp_api_username: <%= ENV['check_in__chip_api_v2__tmp_api_username'] %>
    tmp_api_username_v2: <%= ENV['check_in__vaec_cie__chip__username'] %>
    url: <%= ENV['check_in__chip_api_v2__url'] %>
    url_v2: <%= ENV['check_in__vaec_cie__chip__url'] %>
  lorota_v2:
    api_id: <%= ENV['check_in__lorota_v2__api_id'] %>
    api_id_v2: <%= ENV['check_in__vaec_cie__lorota__api_id'] %>
    api_key: <%= ENV['check_in__lorota_v2__api_key'] %>
    api_key_v2: <%= ENV['check_in__vaec_cie__lorota__api_key'] %>
    base_path: <%= ENV['check_in__lorota_v2__base_path'] %>
    base_path_v2: <%= ENV['check_in__vaec_cie__lorota__base_path'] %>
    key_path: "/srv/vets-api/secret/check-in.lorota.v1.key"
    mock: <%= ENV['check_in__lorota_v2__mock'] %>
    redis_session_prefix: check_in_lorota_v2
    redis_token_expiry: 43200
    service_name: LoROTA-API
    url: <%= ENV['check_in__lorota_v2__url'] %>
    url_v2: <%= ENV['check_in__vaec_cie__lorota__url'] %>
  map_api:
    service_name: MAP-API
    url: https://veteran.apps-staging.va.gov
  travel_reimbursement_api_v2:
    auth_url: https://login.microsoftonline.us
    auth_url_v2: <%= ENV['check_in__travel_reimbursement_api_v2__auth_url_v2'] %>
    claims_base_path: <%= ENV['check_in__travel_reimbursement_api_v2__claims_base_path'] %>
    claims_url: https://dev.integration.d365.va.gov
    claims_url_v2: <%= ENV['check_in__travel_reimbursement_api_v2__claims_url_v2'] %>
    client_id: <%= ENV['check_in__travel_reimbursement_api_v2__client_id'] %>
    client_number: <%= ENV['check_in__travel_reimbursement_api_v2__client_number'] %>
    client_number_oh: <%= ENV['check_in__travel_reimbursement_api_v2__client_number_oh'] %>
    client_secret: <%= ENV['check_in__travel_reimbursement_api_v2__client_secret'] %>
    e_subscription_key: <%= ENV['check_in__travel_reimbursement_api_v2__e_subscription_key'] %>
    redis_token_expiry: 3540
    s_subscription_key: <%= ENV['check_in__travel_reimbursement_api_v2__s_subscription_key'] %>
    scope: <%= ENV['check_in__travel_reimbursement_api_v2__scope'] %>
    service_name: BTSSS-API
    subscription_key: <%= ENV['check_in__travel_reimbursement_api_v2__subscription_key'] %>
    tenant_id: <%= ENV['check_in__travel_reimbursement_api_v2__tenant_id'] %>
    travel_pay_client_id: <%= ENV['check_in__travel_reimbursement_api_v2__travel_pay_client_id'] %>
    travel_pay_client_secret: <%= ENV['check_in__travel_reimbursement_api_v2__travel_pay_client_secret'] %>
    travel_pay_resource: <%= ENV['check_in__travel_reimbursement_api_v2__travel_pay_resource'] %>
  vaos:
    mock: <%= ENV['check_in__vaos__mock'] %>
chip:
  api_gtwy_id: <%= ENV['chip__api_gtwy_id'] %>
  base_path: <%= ENV['chip__base_path'] %>
  mobile_app:
    password: <%= ENV['chip__mobile_app__password'] %>
    tenant_id: <%= ENV['chip__mobile_app__tenant_id'] %>
    username: <%= ENV['chip__mobile_app__username'] %>
  mock: <%= ENV['chip__mock'] %>
  url: <%= ENV['chip__url'] %>
claims_api:
  audit_enabled: <%= ENV['claims_api__audit_enabled'] %>
  benefits_documents:
    auth:
      ccg:
        aud_claim_url: <%= ENV['claims_api__benefits_documents__auth__ccg__aud_claim_url'] %>
        client_id: <%= ENV['claims_api__benefits_documents__auth__ccg__client_id'] %>
        rsa_key: <%= ENV['claims_api__benefits_documents__auth__ccg__rsa_key'] %>
        secret_key: "/srv/vets-api/secret/claims_api_bd_secret.key"
    host: <%= ENV['claims_api__benefits_documents__host'] %>
    use_mocks: <%= ENV['claims_api__benefits_documents__use_mocks'] %>
  bgs:
    mock_responses: <%= ENV['claims_api__bgs__mock_responses'] %>
  claims_error_reporting:
    environment_name: <%= ENV['claims_api__claims_error_reporting__environment_name'] %>
  disability_claims_mock_override: <%= ENV['claims_api__disability_claims_mock_override'] %>
  evss_container:
    auth_base_name: <%= ENV['claims_api__evss_container__auth_base_name'] %>
    client_id: <%= ENV['claims_api__evss_container__client_id'] %>
    client_key: <%= ENV['claims_api__evss_container__client_key'] %>
    client_secret: <%= ENV['claims_api__evss_container__client_secret'] %>
  fes:
    auth:
      ccg:
        aud_claim_url: <%= ENV['claims_api__fes__auth__ccg__aud_claim_url'] %>
        client_id: <%= ENV['claims_api__benefits_documents__auth__ccg__client_id'] %>
    host: <%= ENV['claims_api__fes__host'] %>
  pdf_generator_526:
    content_type: application/vnd.api+json
    path: "/form-526ez-pdf-generator/v1/forms/"
    url: <%= ENV['claims_api__pdf_generator_526__url'] %>
  poa_v2:
    disable_jobs: <%= ENV['claims_api__poa_v2__disable_jobs'] %>
  report_enabled: <%= ENV['claims_api__report_enabled'] %>
  s3:
    aws_access_key_id: <%= ENV['claims_api__s3__aws_access_key_id'] %>
    aws_secret_access_key: <%= ENV['claims_api__s3__aws_secret_access_key'] %>
    bucket: <%= ENV['claims_api__s3__bucket'] %>
    region: us-gov-west-1
  schema_dir: config/schemas
  slack:
    webhook_url: <%= ENV['claims_api__slack__webhook_url'] %>
  token_validation:
    api_key: <%= ENV['claims_api__token_validation__api_key'] %>
    url: <%= ENV['claims_api__token_validation__url'] %>
  user_info:
    url: <%= ENV['claims_api__user_info__url'] %>
  v2_docs:
    enabled: <%= ENV['claims_api__v2_docs__enabled'] %>
  vanotify:
    accepted_representative_template_id: <%= ENV['claims_api__vanotify__accepted_representative_template_id'] %>
    accepted_service_organization_template_id: <%= ENV['claims_api__vanotify__accepted_service_organization_template_id'] %>
    client_url: <%= ENV['claims_api__vanotify__client_url'] %>
    declined_representative_template_id: <%= ENV['claims_api__vanotify__declined_representative_template_id'] %>
    declined_service_organization_template_id: <%= ENV['claims_api__vanotify__declined_service_organization_template_id'] %>
    services:
      lighthouse:
        api_key: <%= ENV['claims_api__vanotify__services__lighthouse__api_key'] %>
        notification_client_secret: <%= ENV['claims_api__vanotify__services__lighthouse__notification_client_secret'] %>
        notify_service_id: <%= ENV['claims_api__vanotify__services__lighthouse__notify_service_id'] %>
claims_evidence_api:
  base_url: <%= ENV['claims_evidence_api__base_url'] %>
  breakers_error_threshold: 80
  include_request: false
  jwt_secret: <%= ENV['claims_evidence_api__jwt_secret'] %>
  mock: false
  ssl: true
  timeout:
    open: 30
    read: 30
clamav:
  host: clamav
  mock: <%= ENV['clamav__mock'] %>
  port: '3310'
coe:
  prefill: true
connected_apps_api:
  connected_apps:
    api_key: <%= ENV['connected_apps_api__connected_apps__api_key'] %>
    auth_access_key: <%= ENV['connected_apps_api__connected_apps__auth_access_key'] %>
    revoke_url: <%= ENV['connected_apps_api__connected_apps__revoke_url'] %>
    url: <%= ENV['connected_apps_api__connected_apps__url'] %>
contention_classification_api:
  expanded_contention_classification_path: expanded-contention-classification
  hybrid_contention_classification_path: hybrid-contention-classification
  open_timeout: 5
  read_timeout: 10
  url: <%= ENV['contention_classification_api__url'] %>
coverband:
  github_api_key: <%= ENV['coverband__github_api_key'] %>
  github_oauth_key: <%= ENV['coverband__github_oauth_key'] %>
  github_oauth_secret: <%= ENV['coverband__github_oauth_secret'] %>
  github_organization: department-of-veterans-affairs
  github_team: 6394772
covid_vaccine:
  enrollment_service:
    job_enabled: <%= ENV['covid_vaccine__enrollment_service__job_enabled'] %>
database_url: <%= ENV['database_url'] %>
decision_review:
  api_key: <%= ENV['decision_review__api_key'] %>
  benchmark_performance: <%= ENV['decision_review__benchmark_performance'] %>
  mock: <%= ENV['decision_review__mock'] %>
  pdf_validation:
    enabled: true
    url: <%= ENV['decision_review__pdf_validation__url'] %>
  prefill: true
  s3:
    aws_access_key_id: <%= ENV['decision_review__s3__aws_access_key_id'] %>
    aws_secret_access_key: <%= ENV['decision_review__s3__aws_secret_access_key'] %>
    bucket: <%= ENV['decision_review__s3__bucket'] %>
    region: us-gov-west-1
  url: <%= ENV['decision_review__url'] %>
  v1:
    url: <%= ENV['decision_review__v1__url'] %>
dependents:
  prefill: true
dependents_verification:
  prefill: true
dgi:
  jwt:
    private_key_path: <%= ENV['dgi__jwt__private_key_path'] %>
    public_key_path: <%= ENV['dgi__jwt__public_key_path'] %>
  sob:
    mock: <%= ENV['dgi__sob__mock'] %>
    url: <%= ENV['dgi__sob__url'] %>
  vets:
    mock: <%= ENV['dgi__vets__mock'] %>
    url: <%= ENV['dgi__vets__url'] %>
  vye:
    jwt:
      private_key_path: <%= ENV['dgi__vye__jwt__private_key_path'] %>
      public_ica11_rca2_key_path: <%= ENV['dgi__vye__jwt__public_ica11_rca2_key_path'] %>
      public_key_path: <%= ENV['dgi__vye__jwt__public_key_path'] %>
    vets:
      mock: <%= ENV['dgi__vye__vets__mock'] %>
      url: <%= ENV['dgi__vye__vets__url'] %>
dhp:
  fitbit:
    client_id: <%= ENV['dhp__fitbit__client_id'] %>
    client_secret: <%= ENV['dhp__fitbit__client_secret'] %>
    code_challenge: <%= ENV['dhp__fitbit__code_challenge'] %>
    code_verifier: <%= ENV['dhp__fitbit__code_verifier'] %>
    redirect_uri: <%= ENV['dhp__fitbit__redirect_uri'] %>
    scope: heartrate activity nutrition sleep
  mock: <%= ENV['dhp__mock'] %>
  s3:
    aws_access_key_id: <%= ENV['dhp__s3__aws_access_key_id'] %>
    aws_secret_access_key: <%= ENV['dhp__s3__aws_secret_access_key'] %>
    bucket: <%= ENV['dhp__s3__bucket'] %>
    region: us-gov-west-1
directory:
  apikey: fake_apikey
  health_server_id: <%= ENV['directory__health_server_id'] %>
  key: <%= ENV['directory__key'] %>
  notification_service_flag: <%= ENV['directory__notification_service_flag'] %>
  url: <%= ENV['directory__url'] %>
disability_max_ratings_api:
  open_timeout: 5
  ratings_path: "/disability-max-ratings"
  read_timeout: 10
  url: <%= ENV['disability_max_ratings_api__url'] %>
dispute_debt:
  prefill: true
dmc:
  client_id: <%= ENV['dmc__client_id'] %>
  client_secret: <%= ENV['dmc__client_secret'] %>
  debts_endpoint: debt-letter/get
  fsr_payment_window: 30
  mock_debts: <%= ENV['dmc__mock_debts'] %>
  mock_fsr: <%= ENV['dmc__mock_fsr'] %>
  url: <%= ENV['dmc__url'] %>
dogstatsd:
  enabled: true
edu:
  prefill: true
  production_excel_contents:
    emails:
    - patricia.terry1@va.gov
  sftp:
    host: <%= ENV['edu__sftp__host'] %>
    key_path: <%= ENV['edu__sftp__key_path'] %>
    pass: <%= ENV['edu__sftp__pass'] %>
    port: <%= ENV['edu__sftp__port'] %>
    relative_307_path: <%= ENV['edu__sftp__relative_307_path'] %>
    relative_351_path: <%= ENV['edu__sftp__relative_351_path'] %>
    relative_path: <%= ENV['edu__sftp__relative_path'] %>
    user: <%= ENV['edu__sftp__user'] %>
  show_form: <%= ENV['edu__show_form'] %>
  slack:
    webhook_url: <%= ENV['edu__slack__webhook_url'] %>
  spool_error:
    emails:
    - Joseph.Preisser@va.gov
    - Shay.Norton-Leonard@va.gov
    - PIERRE.BROWN@va.gov
    - VAVBAHIN/TIMS@vba.va.gov
    - EDUAPPMGMT.VBACO@VA.GOV
    - vfep_support_team@va.gov
    - eugenia.gina.ronat@accenturefederal.com
    - morgan.whaley@accenturefederal.com
    - m.c.shah@accenturefederal.com
    - patrick.arthur@accenturefederal.com
    - adam.freemer@accenturefederal.com
    - dan.brooking@accenturefederal.com
    - sebastian.cooper@accenturefederal.com
    - david.rowley@accenturefederal.com
    - nick.barthelemy@accenturefederal.com
    staging_emails: <%= ENV['edu__spool_error__staging_emails'] %>
  staging_excel_contents:
    emails:
    - alex.chan1@va.gov
    - gregg.puhala@va.gov
    - noah.stern@va.gov
    - marelby.hernandez@va.gov
    - nawar.hussein@va.gov
    - engin.akman@va.gov
  staging_spool_contents:
    emails:
      - noah.stern@va.gov
      - gregg.puhala@va.gov
      - kara.ciprich@va.gov
      - vishnhav.ashok@va.gov
      - donna.saunders@va.gov
      - ariana.adili@govcio.com
      - marelby.hernandez@va.gov
      - nawar.hussein@va.gov
      - engin.akman@va.gov
# Settings for EVSS
evss:
  alternate_service_name: wss-form526-services-web-v2
  aws:
    cert_path: <%= ENV['evss__aws__cert_path'] %>
    key_path: <%= ENV['evss__aws__key_path'] %>
    root_ca: <%= ENV['evss__aws__root_ca'] %>
    url: http://fake.evss-reference-data-service.dev/v1
  cert_path: "/etc/pki/tls/certs/vetsgov-evss-cert.pem"
  disability_compensation_form:
    submit_timeout: 355
    timeout: 55
  dvp:
    url: <%= ENV['evss__dvp__url'] %>
  international_postal_codes: config/evss/international_postal_codes.json
  key_path: "/etc/pki/tls/private/vetsgov-evss.key"
  letters:
    timeout: 55
    url: <%= ENV['evss__letters__url'] %>
  mock_claims: <%= ENV['evss__mock_claims'] %>
  mock_common_service: <%= ENV['evss__mock_common_service'] %>
  mock_disabilities_form: <%= ENV['evss__mock_disabilities_form'] %>
  mock_gi_bill_status: <%= ENV['evss__mock_gi_bill_status'] %>
  mock_letters: <%= ENV['evss__mock_letters'] %>
  prefill: true
  root_cert_path: <%= ENV['evss__root_cert_path'] %>
  s3:
    aws_access_key_id: <%= ENV['evss__s3__aws_access_key_id'] %>
    aws_secret_access_key: <%= ENV['evss__s3__aws_secret_access_key'] %>
    bucket: <%= ENV['evss__s3__bucket'] %>
    region: us-gov-west-1
    uploads_enabled: true
  service_name: wss-form526-services-web
  url: <%= ENV['evss__url'] %>
  versions:
    claims: <%= ENV['evss__versions__claims'] %>
    common: <%= ENV['evss__versions__common'] %>
    documents: <%= ENV['evss__versions__documents'] %>
expiry_scanner:
  directories: <%= ENV['expiry_scanner__directories'] %>
  slack:
    channel_id: C24RH0W11
flipper:
  github_api_key: <%= ENV['flipper__github_api_key'] %>
  github_oauth_key: <%= ENV['flipper__github_oauth_key'] %>
  github_oauth_secret: <%= ENV['flipper__github_oauth_secret'] %>
  github_organization: department-of-veterans-affairs
  github_team: <%= ENV['flipper__github_team'] %>
  mute_logs: <%= ENV['flipper__mute_logs'] %>
form0781_remediation:
  aws:
    bucket: <%= ENV['evidence_remediation__aws__bucket'] %>
    region: us-gov-west-1
form1095_b:
  s3:
    aws_access_key_id: <%= ENV['form1095_b__s3__aws_access_key_id'] %>
    aws_secret_access_key: <%= ENV['form1095_b__s3__aws_secret_access_key'] %>
    bucket: <%= ENV['form1095_b__s3__bucket'] %>
    region: us-gov-west-1
form526_backup:
  api_key: <%= ENV['form526_backup__api_key'] %>
  aws:
    access_key_id: <%= ENV['form526_backup__aws__access_key_id'] %>
    bucket: <%= ENV['form526_backup__aws__bucket'] %>
    region: us-gov-west-1
    secret_access_key: <%= ENV['form526_backup__aws__secret_access_key'] %>
  enabled: <%= ENV['form526_backup__enabled'] %>
  submission_method: single
  url: <%= ENV['form526_backup__url'] %>
form526_export:
  aws:
    access_key_id: <%= ENV['form526_export__aws__access_key_id'] %>
    bucket: <%= ENV['form526_export__aws__bucket'] %>
    region: us-gov-west-1
    secret_access_key: <%= ENV['form526_export__aws__secret_access_key'] %>
form_10275:
  submission_email: <%= ENV['form_10275__submission_email'] %>
form_10282:
  sftp:
    host: <%= ENV['form_10282__sftp__host'] %>
    key_path: <%= ENV['form_10282__sftp__key_path'] %>
    pass: <%= ENV['form_10282__sftp__pass'] %>
    port: <%= ENV['form_10282__sftp__port'] %>
    relative_path: <%= ENV['form_10282__sftp__relative_path'] %>
    user: <%= ENV['form_10282__sftp__user'] %>
form_10_10cg:
  carma:
    mulesoft:
      async_timeout: 600
      auth:
        auth_token_path: <%= ENV['form_10_10cg__carma__mulesoft__auth__auth_token_path'] %>
        client_id: <%= ENV['form_10_10cg__carma__mulesoft__auth__client_id'] %>
        client_secret: <%= ENV['form_10_10cg__carma__mulesoft__auth__client_secret'] %>
        mock: <%= ENV['form_10_10cg__carma__mulesoft__auth__mock'] %>
        timeout: <%= ENV['form_10_10cg__carma__mulesoft__auth__timeout'] %>
        token_url: <%= ENV['form_10_10cg__carma__mulesoft__auth__token_url'] %>
      client_id: <%= ENV['form_10_10cg__carma__mulesoft__client_id'] %>
      client_secret: <%= ENV['form_10_10cg__carma__mulesoft__client_secret'] %>
      host: <%= ENV['form_10_10cg__carma__mulesoft__host'] %>
      timeout: 120
  poa:
    s3:
      aws_access_key_id: <%= ENV['form_10_10cg__poa__s3__aws_access_key_id'] %>
      aws_secret_access_key: <%= ENV['form_10_10cg__poa__s3__aws_secret_access_key'] %>
      bucket: <%= ENV['form_10_10cg__poa__s3__bucket'] %>
      enabled: true
      region: us-gov-west-1
form_mock_ae_design_patterns:
  prefill: true
form_upload:
  prefill: true
forms:
  mock: <%= ENV['forms__mock'] %>
  url: <%= ENV['forms__url'] %>
forms_api_benefits_intake:
  api_key: <%= ENV['forms_api_benefits_intake__api_key'] %>
  url: <%= ENV['forms_api_benefits_intake__url'] %>
fsr:
  prefill: true
gclaws:
  accreditation:
    agents:
      url: <%= ENV['gclaws__accreditation__agents__url'] %>
    api_key: <%= ENV['gclaws__accreditation__api_key'] %>
    attorneys:
      url: <%= ENV['gclaws__accreditation__attorneys__url'] %>
    icn:
      url: <%= ENV['gclaws__accreditation__icn__url'] %>
    origin: <%= ENV['gclaws__accreditation__origin'] %>
    representatives:
      url: <%= ENV['gclaws__accreditation__representatives__url'] %>
    veteran_service_organizations:
      url: <%= ENV['gclaws__accreditation__veteran_service_organizations__url'] %>
genisis:
  base_url: <%= ENV['genisis__base_url'] %>
  form_submission_path: "/formdata"
  pass: <%= ENV['genisis__pass'] %>
  service_path: <%= ENV['genisis__service_path'] %>
  user: <%= ENV['genisis__user'] %>
gids:
  open_timeout: 10
  read_timeout: 10
  search:
    open_timeout: 10
    read_timeout: 10
  url: <%= ENV['gids__url'] %>
github_cvu:
  installation_id: 14176090
  integration_id: 96211
  private_pem: <%= ENV['github_cvu__private_pem'] %>
github_stats:
  token: <%= ENV['github_stats__token'] %>
  username: github-stats-rake
google_analytics:
  tracking_id: <%= ENV['google_analytics__tracking_id'] %>
  url: <%= ENV['google_analytics__url'] %>
google_analytics_cvu:
  auth_provider_x509_cert_url: https://www.googleapis.com/oauth2/v1/certs
  auth_uri: https://accounts.google.com/o/oauth2/auth
  client_email: <%= ENV['google_analytics_cvu__client_email'] %>
  client_id: <%= ENV['google_analytics_cvu__client_id'] %>
  client_x509_cert_url: <%= ENV['google_analytics_cvu__client_x509_cert_url'] %>
  private_key: <%= ENV['google_analytics_cvu__private_key'] %>
  private_key_id: <%= ENV['google_analytics_cvu__private_key_id'] %>
  project_id: vsp-analytics-and-insights
  token_uri: https://oauth2.googleapis.com/token
  type: service_account
govdelivery:
  server: <%= ENV['govdelivery__server'] %>
  staging_service: <%= ENV['govdelivery__staging_service'] %>
  token: <%= ENV['govdelivery__token'] %>
hca:
  ca: []
  ee:
    endpoint: <%= ENV['hca__ee__endpoint'] %>
    pass: <%= ENV['hca__ee__pass'] %>
    user: HCASvcUsr
  endpoint: <%= ENV['hca__endpoint'] %>
  future_discharge_testing: <%= ENV['hca__future_discharge_testing'] %>
  prefill: true
  s3:
    aws_access_key_id: <%= ENV['hca__s3__aws_access_key_id'] %>
    aws_secret_access_key: <%= ENV['hca__s3__aws_secret_access_key'] %>
    bucket: <%= ENV['hca__s3__bucket'] %>
    region: us-gov-west-1
  timeout: 30
hostname: <%= ENV['hostname'] %>
iam_ssoe:
  client_cert_path: <%= ENV['iam_ssoe__client_cert_path'] %>
  client_id: <%= ENV['iam_ssoe__client_id'] %>
  client_key_path: <%= ENV['iam_ssoe__client_key_path'] %>
  oauth_url: <%= ENV['iam_ssoe__oauth_url'] %>
  timeout: 20
ihub:
  appointments:
    mock: <%= ENV['ihub__appointments__mock'] %>
    timeout: 30
  in_production: <%= ENV['ihub__in_production'] %>
  url: <%= ENV['ihub__url'] %>
intent_to_file:
  prefill: true
ivc_champva:
  pega_api:
    api_key: <%= ENV['ivc_champva__pega_api__api_key'] %>
    base_path: <%= ENV['ivc_champva__pega_api__base_path'] %>
  prefill: true
ivc_champva_llm_processor_api:
  api_key: <%= ENV['ivc_champva_llm_processor_api__api_key'] %>
  host: <%= ENV['ivc_champva_llm_processor_api__host'] %>
ivc_champva_ves_api:
  api_key: <%= ENV['ivc_champva_ves_api__api_key'] %>
  app_id: <%= ENV['ivc_champva_ves_api__app_id'] %>
  host: <%= ENV['ivc_champva_ves_api__host'] %>
  mock: false
  subject: "Proxy Client"
ivc_forms:
  form_status_job:
    enabled: <%= ENV['ivc_forms__form_status_job__enabled'] %>
    slack_webhook_url: <%= ENV['ivc_forms__form_status_job__slack_webhook_url'] %>
  s3:
    aws_access_key_id: <%= ENV['ivc_forms__s3__aws_access_key_id'] %>
    aws_secret_access_key: <%= ENV['ivc_forms__s3__aws_secret_access_key'] %>
    bucket: <%= ENV['ivc_forms__s3__bucket'] %>
    region: us-gov-west-1
  sidekiq:
    missing_form_status_job:
      enabled: true
    old_records_cleanup_job:
      enabled: true
kafka_producer:
  aws_region: "us-gov-west-1"
  aws_role_arn: <%= ENV['kafka_producer__aws_role_arn'] %>
  broker_urls: <%= ENV['kafka_producer__broker_urls'] %>
  sasl_mechanisms: 'OAUTHBEARER'
  schema_registry_url: <%= ENV['kafka_producer__schema_registry_url'] %>
  security_protocol: 'sasl_ssl'
  test_topic_name: <%= ENV['kafka_producer__test_topic_name'] %>
  topic_name: <%= ENV['kafka_producer__topic_name'] %>
kms_key_id: <%= ENV['kms_key_id'] %>
lgy:
  api_key: <%= ENV['lgy__api_key'] %>
  app_id: VAGOVSERVICE
  base_url: <%= ENV['lgy__base_url'] %>
  mock_coe: <%= ENV['lgy__mock_coe'] %>
lgy_sahsha:
  api_key: <%= ENV['lgy_sahsha__api_key'] %>
  app_id: <%= ENV['lgy_sahsha__app_id'] %>
  base_url: <%= ENV['lgy_sahsha__base_url'] %>
  mock_coe: <%= ENV['lgy_sahsha__mock_coe'] %>
lighthouse:
  api_key: <%= ENV['lighthouse__api_key'] %>
  auth:
    ccg:
      client_id: <%= ENV['lighthouse__auth__ccg__client_id'] %>
      rsa_key: <%= ENV['lighthouse__auth__ccg__rsa_key'] %>
  benefits_claims:
    access_token:
      aud_claim_url: <%= ENV['lighthouse__benefits_claims__access_token__aud_claim_url'] %>
      client_id: <%= ENV['lighthouse__benefits_claims__access_token__client_id'] %>
      rsa_key: <%= ENV['lighthouse__benefits_claims__access_token__rsa_key'] %>
    aud_claim_url: <%= ENV['lighthouse__benefits_claims__aud_claim_url'] %>
    form526:
      access_token:
        aud_claim_url: <%= ENV['lighthouse__benefits_claims__form526__access_token__aud_claim_url'] %>
        client_id: <%= ENV['lighthouse__benefits_claims__form526__access_token__client_id'] %>
        rsa_key: <%= ENV['lighthouse__benefits_claims__form526__access_token__rsa_key'] %>
      host: <%= ENV['lighthouse__benefits_claims__form526__host'] %>
      use_mocks: <%= ENV['lighthouse__benefits_claims__form526__use_mocks'] %>
    host: <%= ENV['lighthouse__benefits_claims__host'] %>
    use_mocks: <%= ENV['lighthouse__benefits_claims__use_mocks'] %>
  benefits_discovery:
    host: <%= ENV['lighthouse__benefits_discovery__host'] %>
    x_api_key: <%= ENV['lighthouse__benefits_discovery__x_api_key'] %>
    x_app_id: <%= ENV['lighthouse__benefits_discovery__x_app_id'] %>
  benefits_documents:
    access_token:
      aud_claim_url: <%= ENV['lighthouse__benefits_documents__access_token__aud_claim_url'] %>
    host: <%= ENV['lighthouse__benefits_documents__host'] %>
    timeout: <%= ENV['lighthouse__benefits_documents__timeout'] %>
    use_mocks: <%= ENV['lighthouse__benefits_documents__use_mocks'] %>
  benefits_education:
    access_token:
      aud_claim_url: <%= ENV['lighthouse__benefits_education__access_token__aud_claim_url'] %>
      client_id: <%= ENV['lighthouse__benefits_education__access_token__client_id'] %>
      rsa_key: <%= ENV['lighthouse__benefits_education__access_token__rsa_key'] %>
    host: <%= ENV['lighthouse__benefits_education__host'] %>
    use_mocks: <%= ENV['lighthouse__benefits_education__use_mocks'] %>
  benefits_intake:
    api_key: <%= ENV['lighthouse__benefits_intake__api_key'] %>
    breakers_error_threshold: 80
    host: <%= ENV['lighthouse__benefits_intake__host'] %>
    path: <%= ENV['lighthouse__benefits_intake__path'] %>
    report:
      batch_size: <%= ENV['lighthouse__benefits_intake__report__batch_size'] %>
      stale_sla: <%= ENV['lighthouse__benefits_intake__report__stale_sla'] %>
    use_mocks: <%= ENV['lighthouse__benefits_intake__use_mocks'] %>
    version: <%= ENV['lighthouse__benefits_intake__version'] %>
  benefits_reference_data:
    path: <%= ENV['lighthouse__benefits_reference_data__path'] %>
    staging_url: <%= ENV['lighthouse__benefits_reference_data__staging_url'] %>
    url: <%= ENV['lighthouse__benefits_reference_data__url'] %>
    version: <%= ENV['lighthouse__benefits_reference_data__version'] %>
  direct_deposit:
    access_token:
      aud_claim_url: <%= ENV['lighthouse__direct_deposit__access_token__aud_claim_url'] %>
      client_id: <%= ENV['lighthouse__direct_deposit__access_token__client_id'] %>
      rsa_key: <%= ENV['lighthouse__direct_deposit__access_token__rsa_key'] %>
    host: <%= ENV['lighthouse__direct_deposit__host'] %>
    use_mocks: <%= ENV['lighthouse__direct_deposit__use_mocks'] %>
  facilities:
    api_key: <%= ENV['lighthouse__facilities__api_key'] %>
    hqva_mobile:
      url: <%= ENV['hqva_mobile__url'] %>
    url: <%= ENV['lighthouse__facilities__url'] %>
    veterans_health:
      url: <%= ENV['lighthouse__facilities__veterans_health__url'] %>
  healthcare_cost_and_coverage:
    access_token:
      aud_claim_url: <%= ENV['lighthouse__healthcare_cost_and_coverage__access_token__aud_claim_url'] %>
      client_id: <%= ENV['lighthouse__healthcare_cost_and_coverage__access_token__client_id'] %>
      rsa_key: /srv/vets-api/secret/lighthouse-hccc.key
    host: <%= ENV['lighthouse__healthcare_cost_and_coverage__host'] %>
    scopes:
      - system/ChargeItem.read
      - system/Invoice.read
      - system/PaymentReconciliation.read
      - system/MedicationDispense.read
      - system/Encounter.read
      - system/Account.read
      - system/Medication.read
      - launch
    timeout: 30
    use_mocks: false
  letters_generator:
    access_token:
      aud_claim_url: <%= ENV['lighthouse__letters_generator__access_token__aud_claim_url'] %>
      client_id: <%= ENV['lighthouse__letters_generator__access_token__client_id'] %>
      path: <%= ENV['lighthouse__letters_generator__access_token__path'] %>
      rsa_key: <%= ENV['lighthouse__letters_generator__access_token__rsa_key'] %>
    path: <%= ENV['lighthouse__letters_generator__path'] %>
    url: <%= ENV['lighthouse__letters_generator__url'] %>
    use_mocks: <%= ENV['lighthouse__letters_generator__use_mocks'] %>
  s3:
    aws_access_key_id: <%= ENV['lighthouse__s3__aws_access_key_id'] %>
    aws_secret_access_key: <%= ENV['lighthouse__s3__aws_secret_access_key'] %>
    bucket: <%= ENV['lighthouse__s3__bucket'] %>
    region: us-gov-west-1
    uploads_enabled: <%= ENV['lighthouse__s3__uploads_enabled'] %>
  staging_api_key: <%= ENV['lighthouse__staging_api_key'] %>
  veteran_verification:
    aud_claim_url: <%= ENV['lighthouse__veteran_verification__aud_claim_url'] %>
    form526:
      access_token:
        client_id: <%= ENV['lighthouse__veteran_verification__form526__access_token__client_id'] %>
        rsa_key: <%= ENV['lighthouse__veteran_verification__form526__access_token__rsa_key'] %>
      aud_claim_url: <%= ENV['lighthouse__veteran_verification__form526__aud_claim_url'] %>
      host: <%= ENV['lighthouse__veteran_verification__form526__host'] %>
      use_mocks: <%= ENV['lighthouse__veteran_verification__form526__use_mocks'] %>
    host: <%= ENV['lighthouse__veteran_verification__host'] %>
    status:
      access_token:
        client_id: <%= ENV['lighthouse__veteran_verification__status__access_token__client_id'] %>
        rsa_key: <%= ENV['lighthouse__veteran_verification__status__access_token__rsa_key'] %>
      host: <%= ENV['lighthouse__veteran_verification__status__host'] %>
      use_mocks: <%= ENV['lighthouse__veteran_verification__status__use_mocks'] %>
    use_mocks: <%= ENV['lighthouse__veteran_verification__use_mocks'] %>
  veterans_health:
    fast_tracker:
      api_key: <%= ENV['lighthouse__veterans_health__fast_tracker__api_key'] %>
      api_scope: <%= ENV['lighthouse__veterans_health__fast_tracker__api_scope'] %>
      aud_claim_url: <%= ENV['lighthouse__veterans_health__fast_tracker__aud_claim_url'] %>
      client_assertion_type: <%= ENV['lighthouse__veterans_health__fast_tracker__client_assertion_type'] %>
      client_id: <%= ENV['lighthouse__veterans_health__fast_tracker__client_id'] %>
      grant_type: <%= ENV['lighthouse__veterans_health__fast_tracker__grant_type'] %>
    url: <%= ENV['lighthouse__veterans_health__url'] %>
    use_mocks: <%= ENV['lighthouse__veterans_health__use_mocks'] %>
lighthouse_health_immunization:
  access_token_url: <%= ENV['lighthouse_health_immunization__access_token_url'] %>
  api_url: <%= ENV['lighthouse_health_immunization__api_url'] %>
  audience_claim_url: <%= ENV['lighthouse_health_immunization__audience_claim_url'] %>
  client_id: <%= ENV['lighthouse_health_immunization__client_id'] %>
  key_path: <%= ENV['lighthouse_health_immunization__key_path'] %>
  scopes:
  - launch launch/patient
  - patient/Immunization.read
  - patient/Location.read
locators:
  mock_gis: <%= ENV['locators__mock_gis'] %>
  vha: <%= ENV['locators__vha'] %>
  vha_access_satisfaction: <%= ENV['locators__vha_access_satisfaction'] %>
  vha_access_waittime: <%= ENV['locators__vha_access_waittime'] %>
lockbox:
  master_key: <%= ENV['lockbox__master_key'] %>
mail_automation:
  client_id: <%= ENV['mail_automation__client_id'] %>
  client_secret: <%= ENV['mail_automation__client_secret'] %>
  endpoint: <%= ENV['mail_automation__endpoint'] %>
  token_endpoint: <%= ENV['mail_automation__token_endpoint'] %>
  url: <%= ENV['mail_automation__url'] %>
maintenance:
  aws:
    access_key_id: <%= ENV['maintenance__aws__access_key_id'] %>
    bucket: <%= ENV['maintenance__aws__bucket'] %>
    region: us-gov-west-1
    secret_access_key: <%= ENV['maintenance__aws__secret_access_key'] %>
  pagerduty_api_token: <%= ENV['maintenance__pagerduty_api_token'] %>
  pagerduty_api_url: <%= ENV['maintenance__pagerduty_api_url'] %>
  service_query_prefix: <%= ENV['maintenance__service_query_prefix'] %>
  services:
    1010ez: <%= ENV['maintenance__services__1010ez'] %>
    1010ezr: <%= ENV['maintenance__services__1010ezr'] %>
    accredited_representative_portal: <%= ENV['maintenance__services__accredited_representative_portal'] %>
    appeals: <%= ENV['maintenance__services__appeals'] %>
    arcgis: <%= ENV['maintenance__services__arcgis'] %>
    askva: <%= ENV['maintenance__services__askva'] %>
    avs: <%= ENV['maintenance__services__avs'] %>
    bgs: <%= ENV['maintenance__services__bgs'] %>
    carma: <%= ENV['maintenance__services__carma'] %>
    caseflow: <%= ENV['maintenance__services__caseflow'] %>
    cie: <%= ENV['maintenance__services__cie'] %>
    coe: <%= ENV['maintenance__services__coe'] %>
    community_care_ds: <%= ENV['maintenance__services__community_care_ds'] %>
    decision_reviews: <%= ENV['maintenance__services__decision_reviews'] %>
    disability_compensation_form: <%= ENV['maintenance__services__disability_compensation_form'] %>
    dmc: <%= ENV['maintenance__services__dmc'] %>
    dslogon: <%= ENV['maintenance__services__dslogon'] %>
    es: <%= ENV['maintenance__services__es'] %>
    evss: <%= ENV['maintenance__services__evss'] %>
    form1010d: <%= ENV['maintenance__services__form1010d'] %>
    form1010d_ext: <%= ENV['maintenance__services__form1010d_ext'] %>
    form107959a: <%= ENV['maintenance__services__form107959a'] %>
    form107959c: <%= ENV['maintenance__services__form107959c'] %>
    form107959f1: <%= ENV['maintenance__services__form107959f1'] %>
    form107959f2: <%= ENV['maintenance__services__form107959f2'] %>
    global: <%= ENV['maintenance__services__global'] %>
    hcq: <%= ENV['maintenance__services__hcq'] %>
    idme: <%= ENV['maintenance__services__idme'] %>
    lighthouse_benefits_claims: <%= ENV['maintenance__services__lighthouse_benefits_claims'] %>
    lighthouse_benefits_education: <%= ENV['maintenance__services__lighthouse_benefits_education'] %>
    lighthouse_benefits_intake: <%= ENV['maintenance__services__lighthouse_benefits_intake'] %>
    lighthouse_direct_deposit: <%= ENV['maintenance__services__lighthouse_direct_deposit'] %>
    lighthouse_vshe: <%= ENV['maintenance__services__lighthouse_vshe'] %>
    logingov: <%= ENV['maintenance__services__logingov'] %>
    mdot: <%= ENV['maintenance__services__mdot'] %>
    mhv: <%= ENV['maintenance__services__mhv'] %>
    mhv_meds: <%= ENV['maintenance__services__mhv_meds'] %>
    mhv_mr: <%= ENV['maintenance__services__mhv_mr'] %>
    mhv_platform: <%= ENV['maintenance__services__mhv_platform'] %>
    mhv_sm: <%= ENV['maintenance__services__mhv_sm'] %>
    mvi: <%= ENV['maintenance__services__mvi'] %>
    pcie: <%= ENV['maintenance__services__pcie'] %>
    pega: <%= ENV['maintenance__services__pega'] %>
    sahsha: <%= ENV['maintenance__services__sahsha'] %>
    search: <%= ENV['maintenance__services__search'] %>
    ssoe: <%= ENV['maintenance__services__ssoe'] %>
    ssoe_oauth: <%= ENV['maintenance__services__ssoe_oauth'] %>
    tc: <%= ENV['maintenance__services__tc'] %>
    tims: <%= ENV['maintenance__services__tims'] %>
    travel_pay: <%= ENV['maintenance__services__travel_pay'] %>
    vaos: <%= ENV['maintenance__services__vaos'] %>
    vaosWarning: <%= ENV['maintenance__services__vaoswarning'] %>
    vapro_contact_info: <%= ENV['maintenance__services__vapro_contact_info'] %>
    vapro_health_care_contacts: <%= ENV['maintenance__services__vapro_health_care_contacts'] %>
    vapro_military_info: <%= ENV['maintenance__services__vapro_military_info'] %>
    vapro_notification_settings: <%= ENV['maintenance__services__vapro_notification_settings'] %>
    vapro_personal_info: <%= ENV['maintenance__services__vapro_personal_info'] %>
    vbms: <%= ENV['maintenance__services__vbms'] %>
    vet360: <%= ENV['maintenance__services__vet360'] %>
    vetext_vaccine: <%= ENV['maintenance__services__vetext_vaccine'] %>
    vic: <%= ENV['maintenance__services__vic'] %>
    vre: <%= ENV['maintenance__services__vre'] %>
    vre_ch31_eligibility: <%= ENV['maintenance__services__vre_ch31_eligibility'] %>
mcp:
  notifications:
    batch_size: 10
    job_interval: 10
  vbs:
    api_key: <%= ENV['mcp__vbs__api_key'] %>
    base_path: <%= ENV['mcp__vbs__base_path'] %>
    host: <%= ENV['mcp__vbs__host'] %>
    mock: <%= ENV['mcp__vbs__mock'] %>
    mock_vista: <%= ENV['mcp__vbs__mock_vista'] %>
    service_name: VBS
    url: <%= ENV['mcp__vbs__url'] %>
  vbs_client_key: <%= ENV['mcp__vbs_client_key'] %>
  vbs_v2:
    api_key: <%= ENV['mcp__vbs_v2__api_key'] %>
    base_path: <%= ENV['mcp__vbs_v2__base_path'] %>
    host: <%= ENV['mcp__vbs_v2__host'] %>
    mock: <%= ENV['mcp__vbs_v2__mock'] %>
    mock_vista: <%= ENV['mcp__vbs_v2__mock_vista'] %>
    service_name: VBS
    url: <%= ENV['mcp__vbs_v2__url'] %>
mdot:
  api_key: abcd1234abcd1234abcd1234abcd1234abcd1234
  mock: <%= ENV['mdot__mock'] %>
  prefill: true
  url: <%= ENV['mdot__url'] %>
mhv:
  account:
    mock: <%= ENV['mhv__account__mock'] %>
  api_gateway:
    hosts:
      bluebutton: <%= ENV['mhv__api_gateway__hosts__bluebutton'] %>
      fhir: <%= ENV['mhv__api_gateway__hosts__fhir'] %>
      pharmacy: <%= ENV['mhv__api_gateway__hosts__pharmacy'] %>
      phrmgr: <%= ENV['mhv__api_gateway__hosts__phrmgr'] %>
      security: <%= ENV['mhv__api_gateway__hosts__security'] %>
      sm_patient: <%= ENV['mhv__api_gateway__hosts__sm_patient'] %>
      usermgmt: <%= ENV['mhv__api_gateway__hosts__usermgmt'] %>
  bb:
    collection_caching_enabled: true
    mock: <%= ENV['mhv__bb__mock'] %>
  facility_range: <%= ENV['mhv__facility_range'] %>
  facility_specific:
  - 741MM
  inherited_proofing:
    app_token: <%= ENV['mhv__inherited_proofing__app_token'] %>
    host: <%= ENV['mhv__inherited_proofing__host'] %>
  medical_records:
    app_id: 103
    app_token: <%= ENV['mhv__medical_records__app_token'] %>
    host: <%= ENV['mhv__medical_records__host'] %>
    mhv_x_api_key: <%= ENV['mhv__medical_records__mhv_x_api_key'] %>
    x_api_key: <%= ENV['mhv__medical_records__x_api_key'] %>
    x_api_key_v2: <%= ENV['mhv__medical_records__x_api_key_v2'] %>
    x_auth_key: <%= ENV['mhv__medical_records__x_auth_key'] %>
  rx:
    app_token: <%= ENV['mhv__rx__app_token'] %>
    base_path: <%= ENV['mhv__rx__base_path'] %>
    collection_caching_enabled: false
    gw_base_path: <%= ENV['mhv__rx__gw_base_path'] %>
    host: <%= ENV['mhv__rx__host'] %>
    mock: <%= ENV['mhv__rx__mock'] %>
    x_api_key: <%= ENV['mhv__rx__x_api_key'] %>
  sm:
    app_token: <%= ENV['mhv__sm__app_token'] %>
    gw_base_path: <%= ENV['mhv__sm__gw_base_path'] %>
    mock: <%= ENV['mhv__sm__mock'] %>
    timeout: <%= ENV['mhv__sm__timeout'] || 60 %>
    x_api_key: <%= ENV['mhv__sm__x_api_key'] %>
  uhd:
    app_id: <%= ENV['mhv__uhd__app_id'] %>
    app_token: <%= ENV['mhv__uhd__app_token']&.dump %>
    host: <%= ENV['mhv__uhd__host'] %>
    labs_logging_date_range_days: <%= ENV['mhv__uhd__labs_logging_date_range_days'] %>
    mock: false
    security_host: <%= ENV['mhv__uhd__security_host'] %>
    subject: "Proxy Client"
    user_type: <%= ENV['mhv__uhd__user_type'] %>
    x_api_key: <%= ENV['mhv__uhd__x_api_key'] %>
mhv_mobile:
  rx:
    app_token: <%= ENV['mhv_mobile__rx__app_token'] %>
    x_api_key: <%= ENV['mhv_mobile__rx__x_api_key'] %>
  sm:
    app_token: <%= ENV['mhv_mobile__sm__app_token'] %>
    x_api_key: <%= ENV['mhv_mobile__sm__x_api_key'] %>
mobile_lighthouse:
  client_id: <%= ENV['mobile_lighthouse__client_id'] %>
  rsa_key: <%= ENV['mobile_lighthouse__rsa_key'] %>
modules_appeals_api:
  documentation:
    notice_of_disagreements_v1: <%= ENV['modules_appeals_api__documentation__notice_of_disagreements_v1'] %>
    path_enabled_flag: <%= ENV['modules_appeals_api__documentation__path_enabled_flag'] %>
    wip_docs: <%= ENV['modules_appeals_api__documentation__wip_docs'] %>
  evidence_submissions:
    location:
      prefix: http://some.fakesite.com/path
      replacement: http://another.fakesite.com/rewrittenpath
  legacy_appeals_enabled: true
  notice_of_disagreement_pii_expunge_enabled: <%= ENV['modules_appeals_api__notice_of_disagreement_pii_expunge_enabled'] %>
  notice_of_disagreement_updater_enabled: <%= ENV['modules_appeals_api__notice_of_disagreement_updater_enabled'] %>
  reports:
    daily_decision_review:
      enabled: <%= ENV['modules_appeals_api__reports__daily_decision_review__enabled'] %>
      recipients: <%= ENV['modules_appeals_api__reports__daily_decision_review__recipients'] %>
    daily_error:
      enabled: <%= ENV['modules_appeals_api__reports__daily_error__enabled'] %>
      recipients: <%= ENV['modules_appeals_api__reports__daily_error__recipients'] %>
    weekly_decision_review:
      enabled: <%= ENV['modules_appeals_api__reports__weekly_decision_review__enabled'] %>
      recipients: <%= ENV['modules_appeals_api__reports__weekly_decision_review__recipients'] %>
    weekly_error:
      enabled: <%= ENV['modules_appeals_api__reports__weekly_error__enabled'] %>
      recipients: <%= ENV['modules_appeals_api__reports__weekly_error__recipients'] %>
  s3:
    aws_access_key_id: aws_access_key_id
    aws_secret_access_key: aws_secret_access_key
    bucket: bucket
    region: region
    uploads_enabled: <%= ENV['modules_appeals_api__s3__uploads_enabled'] %>
  schema_dir: config/schemas
  slack:
    api_key: <%= ENV['modules_appeals_api__slack__api_key'] %>
    appeals_channel_id: <%= ENV['modules_appeals_api__slack__appeals_channel_id'] %>
  status_simulation_enabled: <%= ENV['modules_appeals_api__status_simulation_enabled'] %>
  token_validation:
    appeals_status:
      api_key: <%= ENV['modules_appeals_api__token_validation__appeals_status__api_key'] %>
    contestable_issues:
      api_key: <%= ENV['modules_appeals_api__token_validation__contestable_issues__api_key'] %>
    higher_level_reviews:
      api_key: <%= ENV['modules_appeals_api__token_validation__higher_level_reviews__api_key'] %>
    legacy_appeals:
      api_key: <%= ENV['modules_appeals_api__token_validation__legacy_appeals__api_key'] %>
    notice_of_disagreements:
      api_key: <%= ENV['modules_appeals_api__token_validation__notice_of_disagreements__api_key'] %>
    supplemental_claims:
      api_key: <%= ENV['modules_appeals_api__token_validation__supplemental_claims__api_key'] %>
mvi_hca:
  url: http://example.com
ogc:
  form21a_service_url:
    api_key: <%= ENV['ogc__form21a_service_url__api_key'] %>
    url: <%= ENV['ogc__form21a_service_url__url'] %>
oidc:
  isolated_audience:
    claims: <%= ENV['oidc__isolated_audience__claims'] %>
    default: api://default
old_secret_key_base: <%= ENV['old_secret_key_base'] %>
onsite_notifications:
  public_key: <%= ENV['onsite_notifications__public_key'] %>
  template_ids: <%= ENV['onsite_notifications__template_ids'] %>
pension_burial:
  prefill: true
  sftp:
    relative_path: "../VETSGOV_PENSION"
pension_ipf_vanotify_status_callback:
  bearer_token: <%= ENV['pension_ipf_vanotify_status_callback__bearer_token'] %>
ppms:
  api_keys:
    Ocp-Apim-Subscription-Key-E: <%= ENV['ppms__api_keys__ocp-apim-subscription-key-e'] %>
    Ocp-Apim-Subscription-Key-S: <%= ENV['ppms__api_keys__ocp-apim-subscription-key-s'] %>
    fakekey: fakevalue
    ocp-apim-subscription-key: <%= ENV['ppms__api_keys__ocp-apim-subscription-key'] %>
  apim_url: <%= ENV['ppms__apim_url'] %>
  open_timeout: 15
  read_timeout: 55
  url: <%= ENV['ppms__url'] %>
preneeds:
  host: <%= ENV['preneeds__host'] %>
  s3:
    aws_access_key_id: <%= ENV['preneeds__s3__aws_access_key_id'] %>
    aws_secret_access_key: <%= ENV['preneeds__s3__aws_secret_access_key'] %>
    bucket: <%= ENV['preneeds__s3__bucket'] %>
    region: us-gov-west-1
  wsdl: config/preneeds/wsdl/preneeds.wsdl
rack_timeout:
  service_timeout: <%= ENV['rack_timeout__service_timeout'] %>
  wait_overtime: <%= ENV['rack_timeout__wait_overtime'] %>
  wait_timeout: <%= ENV['rack_timeout__wait_timeout'] %>
redis:
  app_data:
    url: <%= ENV['redis__app_data__url'] %>
  host: <%= ENV['redis__host'] %>
  port: 6379
  rails_cache:
    url: <%= ENV['redis__rails_cache__url'] %>
  sidekiq:
    url: <%= ENV['redis__sidekiq__url'] %>
relative_url_root: "/"
reports:
  aws:
    access_key_id: <%= ENV['reports__aws__access_key_id'] %>
    bucket: <%= ENV['reports__aws__bucket'] %>
    region: us-gov-west-1
    secret_access_key: <%= ENV['reports__aws__secret_access_key'] %>
  send_email: true
  spool10203_submission:
    emails:
    - Brian.Grubb@va.gov
    - dana.kuykendall@va.gov
    - Jennifer.Waltz2@va.gov
    - Joseph.Preisser@va.gov
    - Joshua.Lashbrook@va.gov
    - kathleen.dalfonso@va.gov
    - kyle.pietrosanto@va.gov
    - lihan@adhocteam.us
    - Lucas.Tickner@va.gov
    - Ricardo.DaSilva@va.gov
    - robert.shinners@va.gov
    - shay.norton@va.gov
    - tammy.hurley1@va.gov
    staging_emails:
    - Brian.Grubb@va.gov
    - Joseph.Preisser@va.gov
    - kyle.pietrosanto@va.gov
    - lihan@adhocteam.us
    - Lucas.Tickner@va.gov
    - Ricardo.DaSilva@va.gov
    - tammy.hurley1@va.gov
    - vfep_support_team@va.gov
    - eugenia.gina.ronat@accenturefederal.com
    - morgan.whaley@accenturefederal.com
    - m.c.shah@accenturefederal.com
    - d.a.barnes@accenturefederal.com
    - jacob.finnern@accenturefederal.com
    - hocine.halli@accenturefederal.com
    - adam.freemer@accenturefederal.com
  spool_submission:
    emails:
    - Brian.Grubb@va.gov
    - dana.kuykendall@va.gov
    - Jennifer.Waltz2@va.gov
    - Joseph.Preisser@va.gov
    - Joshua.Lashbrook@va.gov
    - kathleen.dalfonso@va.gov
    - kyle.pietrosanto@va.gov
    - lihan@adhocteam.us
    - Lucas.Tickner@va.gov
    - Ricardo.DaSilva@va.gov
    - shay.norton@va.gov
    - tammy.hurley1@va.gov
    staging_emails:
    - Brian.Grubb@va.gov
    - Joseph.Preisser@va.gov
    - kyle.pietrosanto@va.gov
    - lihan@adhocteam.us
    - Lucas.Tickner@va.gov
    - Ricardo.DaSilva@va.gov
    - tammy.hurley1@va.gov
    - vfep_support_team@va.gov
    - eugenia.gina.ronat@accenturefederal.com
    - morgan.whaley@accenturefederal.com
    - m.c.shah@accenturefederal.com
    - d.a.barnes@accenturefederal.com
    - jacob.finnern@accenturefederal.com
    - hocine.halli@accenturefederal.com
    - adam.freemer@accenturefederal.com
  year_to_date_report:
    emails:
    - 222A.VBAVACO@va.gov
    - 224B.VBAVACO@va.gov
    - 224C.VBAVACO@va.gov
    - Brandon.Scott2@va.gov
    - Brian.Grubb@va.gov
    - Christina.DiTucci@va.gov
    - EDU.VBAMUS@va.gov
    - John.McNeal@va.gov
    - Joseph.Preisser@va.gov
    - Joshua.Lashbrook@va.gov
    - kathleen.dalfonso@va.gov
    - kyle.pietrosanto@va.gov
    - Lucas.Tickner@va.gov
    - michele.mendola@va.gov
    - Ricardo.DaSilva@va.gov
    - shay.norton@va.gov
    - tammy.hurley1@va.gov
    staging_emails:
    - Brian.Grubb@va.gov
    - Joseph.Preisser@va.gov
    - kyle.pietrosanto@va.gov
    - lee.munson@va.gov
    - lihan@adhocteam.us
    - Lucas.Tickner@va.gov
    - matthew.ziolkowski@va.gov
    - Michael.Johnson19@va.gov
    - patrick.burk@va.gov
    - preston.sanders@va.gov
    - robyn.noles@va.gov
    - Ricardo.DaSilva@va.gov
    - tammy.hurley1@va.gov
    - vfep_support_team@va.gov
    - eugenia.gina.ronat@accenturefederal.com
    - morgan.whaley@accenturefederal.com
    - m.c.shah@accenturefederal.com
    - d.a.barnes@accenturefederal.com
    - jacob.finnern@accenturefederal.com
    - hocine.halli@accenturefederal.com
    - adam.freemer@accenturefederal.com
res:
  api_key: <%= ENV['res__api_key'] %>
  base_url: <%= ENV['res__base_url'] %>
  ch_31_eligibility:
    mock: <%= ENV['res__ch_31_eligibility__mock']%>
  mock_ch_31: <%= ENV['res__mock_ch31'] %>
review_instance_slug: <%= ENV['review_instance_slug'] %>
rrd:
  alerts:
    recipients: <%= ENV['rrd__alerts__recipients'] %>
  mas_all_claims_tracking:
    recipients: <%= ENV['rrd__mas_all_claims_tracking__recipients'] %>
  mas_tracking:
    recipients: <%= ENV['rrd__mas_tracking__recipients'] %>
  pact_tracking:
    recipients:
    - fake_email
salesforce:
  consumer_key: <%= ENV['salesforce__consumer_key'] %>
  env: <%= ENV['salesforce__env'] %>
salesforce-carma:
  url: <%= ENV['salesforce-carma__url'] %>
salesforce-gibft:
  consumer_key: <%= ENV['salesforce-gibft__consumer_key'] %>
  env: <%= ENV['salesforce-gibft__env'] %>
  signing_key_path: <%= ENV['salesforce-gibft__signing_key_path'] %>
  url: <%= ENV['salesforce-gibft__url'] %>
saml:
  cert_path: ~
  key_path: ~
schema_contract:
  appointments_index: modules/vaos/app/schemas/appointments_index.json
  claims_and_appeals_get_claim: modules/mobile/app/schemas/claims_and_appeals_get_claim.json
  test_index: spec/fixtures/schema_contract/test_schema.json
search:
  access_key: <%= ENV['search__access_key'] %>
  affiliate: va
  mock_search: <%= ENV['search__mock_search'] %>
  url: <%= ENV['search__url'] %>
search_click_tracking:
  access_key: <%= ENV['search_click_tracking__access_key'] %>
  affiliate: va
  mock: <%= ENV['search_click_tracking__mock'] %>
  module_code: <%= ENV['search_click_tracking__module_code'] %>
  url: https://api.gsa.gov/technology/searchgov/v2
search_gsa:
  access_key: <%= ENV['search_gsa__access_key'] %>
  affiliate: va
  mock_search: <%= ENV['search_gsa__mock_search'] %>
  url: <%= ENV['search_gsa__url'] %>
search_typeahead:
  api_key: <%= ENV['search_typeahead__api_key'] %>
  name: va
  url: https://api.gsa.gov/technology/searchgov/v1
secret_key_base: <%= ENV['secret_key_base'] %>
sentry:
  dsn: <%= ENV['sentry__dsn'] %>
shrine:
  claims:
    access_key_id: <%= ENV['shrine__claims__access_key_id'] %>
    bucket: <%= ENV['shrine__claims__bucket'] %>
    path: "/"
    region: us-gov-west-1
    secret_access_key: <%= ENV['shrine__claims__secret_access_key'] %>
    type: s3
    upload_options:
      acl: private
      server_side_encryption: AES256
  local:
    path: <%= ENV['shrine__local__path'] %>
    type: <%= ENV['shrine__local__type'] %>
  remotes3:
    access_key_id: ~
    bucket: ~
    path: ~
    region: ~
    secret_access_key: ~
    type: ~
sidekiq:
  github_api_key: <%= ENV['sidekiq__github_api_key'] %>
  github_oauth_key: <%= ENV['sidekiq__github_oauth_key'] %>
  github_oauth_secret: <%= ENV['sidekiq__github_oauth_secret'] %>
  github_organization: department-of-veterans-affairs
  github_team: <%= ENV['sidekiq__github_team'] %>
sidekiq_admin_panel: <%= ENV['sidekiq_admin_panel'] %>
test_database_url: <%= ENV['test_database_url'] %>
test_user_dashboard:
  env: <%= ENV['test_user_dashboard__env'] %>
  github_oauth:
    client_id: <%= ENV['test_user_dashboard__github_oauth__client_id'] %>
    client_secret: <%= ENV['test_user_dashboard__github_oauth__client_secret'] %>
token_validation:
  url: <%= ENV['token_validation__url'] %>
travel_pay:
  base_url: <%= ENV['travel_pay__base_url'] %>
  client_number: <%= ENV['travel_pay__client_number'] %>
  mobile_client_number: <%= ENV['travel_pay__mobile_client_number'] %>
  mock: <%= ENV['travel_pay__mock'] %>
  service_name: BTSSS-API
  sts:
    scope: <%= ENV['travel_pay__sts__scope'] %>
    service_account_id: <%= ENV['travel_pay__sts__service_account_id'] %>
  subscription_key: <%= ENV['travel_pay__subscription_key'] %>
  subscription_key_e: <%= ENV['travel_pay__subscription_key_e'] %>
  subscription_key_s: <%= ENV['travel_pay__subscription_key_s'] %>
  veis:
    auth_url: https://login.microsoftonline.us
    client_id: <%= ENV['travel_pay__veis__client_id'] %>
    client_secret: <%= ENV['travel_pay__veis__client_secret'] %>
    resource: <%= ENV['travel_pay__veis__resource'] %>
    tenant_id: <%= ENV['travel_pay__veis__tenant_id'] %>
va_forms:
  drupal_password: <%= ENV['va_forms__drupal_password'] %>
  drupal_url: <%= ENV['va_forms__drupal_url'] %>
  drupal_username: <%= ENV['va_forms__drupal_username'] %>
  form_reloader:
    enabled: <%= ENV['va_forms__form_reloader__enabled'] %>
  slack:
    api_key: <%= ENV['va_forms__slack__api_key'] %>
    channel_id: <%= ENV['va_forms__slack__channel_id'] %>
    enabled: <%= ENV['va_forms__slack__enabled'] %>
va_mobile:
  claims_path: /services/claims/v2/veterans
  key_path: <%= ENV['va_mobile__key_path'] %>
  mock: <%= ENV['va_mobile__mock'] %>
  patients_path: /vaos/v1/patients
  ppms_base_url: <%= ENV['va_mobile__ppms_base_url'] %>
  timeout: <%= ENV['va_mobile__timeout'] %>
  url: <%= ENV['va_mobile__url'] %>
va_notify:
  status_callback:
    bearer_token: <%= ENV['va_notify__status_callback__bearer_token'] %>
va_profile:
  address_validation:
    api_key: <%= ENV['va_profile__address_validation__api_key'] %>
    hostname: <%= ENV['va_profile__address_validation__hostname'] %>
  contact_information:
    cache_enabled: true
    enabled: true
    mock: <%= ENV['va_profile__contact_information__mock'] %>
    timeout: 30
  demographics:
    cache_enabled: <%= ENV['va_profile__demographics__cache_enabled'] %>
    enabled: true
    mock: <%= ENV['va_profile__demographics__mock'] %>
    timeout: 30
  military_personnel:
    cache_enabled: <%= ENV['va_profile__military_personnel__cache_enabled'] %>
    enabled: true
    mock: <%= ENV['va_profile__military_personnel__mock'] %>
    timeout: 30
  prefill: true
  url: <%= ENV['va_profile__url'] %>
  v3:
    address_validation:
      api_key: <%= ENV['va_profile__v3__address_validation__api_key'] %>
  veteran_status:
    cache_enabled: <%= ENV['va_profile__veteran_status__cache_enabled'] %>
    enabled: <%= ENV['va_profile__veteran_status__enabled'] %>
    mock: <%= ENV['va_profile__veteran_status__mock'] %>
    timeout: 30
vahb:
  version_requirement:
    allergies_oracle_health: <%= ENV['vahb__version_requirement__allergies_oracle_health'] || '3.0.0' %>
    labs_oracle_health: <%= ENV['vahb__version_requirement__labs_oracle_health'] || '3.0.0' %>
    medications_oracle_health: <%= ENV['vahb__version_requirement__medications_oracle_health'] || '2.99.99' %>
valid_va_file_number: false
vanotify:
  callback_url: <%= ENV['vanotify__callback_url'] %>
  client_url: <%= ENV['vanotify__client_url'] %>
  links:
    connected_applications: https://www.va.gov/profile/connected-applications
    password_reset: https://www.va.gov/resources/signing-in-to-vagov/#what-if-i-cant-sign-in-to-vago
  mock: <%= ENV['vanotify__mock'] %>
  service_callback_tokens:
    1010_health_apps: <%= ENV['vanotify__service_callback_tokens__1010_health_apps'] %>
    benefits_decision_review: <%= ENV['vanotify__service_callback_tokens__benefits_decision_review'] %>
    benefits_disability: <%= ENV['vanotify__service_callback_tokens__benefits_disability'] %>
    benefits_management_tools: <%= ENV['vanotify__service_callback_tokens__benefits_management_tools'] %>
    ivc_forms: <%= ENV['vanotify__service_callback_tokens__ivc_forms'] %>
    va_gov: <%= ENV['vanotify__service_callback_tokens__va_gov'] %>
  services:
    21_0538: &vanotify_services_dependents_verification
      api_key: <%= ENV['vanotify__services__dependents__api_key'] %>
      email:
        error:
          flipper_id: dv_email_notification
          template_id: <%= ENV['vanotify__services__21_0538__email__error__template_id'] %>
        received:
          flipper_id: dv_email_notification
          template_id: <%= ENV['vanotify__services__21_0538__email__received__template_id'] %>
        submitted:
          flipper_id: dv_email_notification
          template_id: <%= ENV['vanotify__services__21_0538__email__submitted__template_id'] %>
    21_686c_674: &vanotify_services_dependents_benefits
      api_key: <%= ENV['vanotify__services__21_686c_674__api_key'] %>
      email:
        error_674_only:
          flipper_id: dependents_benefits_error_email_notification
          template_id: <%= ENV['vanotify__services__21_686c_674__email__error_674_only__template_id'] %>
        error_686c_674:
          flipper_id: dependents_benefits_error_email_notification
          template_id: <%= ENV['vanotify__services__21_686c_674__email__error_686c_674__template_id'] %>
        error_686c_only:
          flipper_id: dependents_benefits_error_email_notification
          template_id: <%= ENV['vanotify__services__21_686c_674__email__error_686c_only__template_id'] %>
        received_674_only:
          flipper_id: dependents_benefits_received_email_notification
          template_id: <%= ENV['vanotify__services__21_686c_674__email__received_674_only__template_id'] %>
        received_686c_674:
          flipper_id: dependents_benefits_received_email_notification
          template_id: <%= ENV['vanotify__services__21_686c_674__email__received_686c_674__template_id'] %>
        received_686c_only:
          flipper_id: dependents_benefits_received_email_notification
          template_id: <%= ENV['vanotify__services__21_686c_674__email__received_686c_only__template_id'] %>
        submitted:
          flipper_id: dependents_benefits_submitted_email_notification
          template_id: <%= ENV['vanotify__services__21_686c_674__email__submitted__template_id'] %>
    21p_0969: &vanotify_services_income_and_assets
      api_key: <%= ENV['vanotify__services__21p_0969__api_key'] %>
      email:
        error:
          flipper_id: income_and_assets_error_email_notification
          template_id: <%= ENV['vanotify__services__21p_0969__email__error__template_id'] %>
        persistent_attachment_error:
          flipper_id: income_and_assets_persistent_attachment_error_email_notification
          template_id: <%= ENV['vanotify__services__21p_0969__email__persistent_attachment_error__template_id'] %>
        received:
          flipper_id: income_and_assets_received_email_notification
          template_id: <%= ENV['vanotify__services__21p_0969__email__received__template_id'] %>
        submitted:
          flipper_id: income_and_assets_submitted_email_notification
          template_id: <%= ENV['vanotify__services__21p_0969__email__submitted__template_id'] %>
    21p_527ez: &vanotify_services_pension
      api_key: <%= ENV['vanotify__services__21p_527ez__api_key'] %>
      email:
        confirmation:
          flipper_id: false
          template_id: <%= ENV['vanotify__services__21p_527ez__email__confirmation__template_id'] %>
        error:
          flipper_id: pension_error_email_notification
          template_id: <%= ENV['vanotify__services__21p_527ez__email__error__template_id'] %>
        persistent_attachment_error:
          flipper_id: pension_persistent_attachment_error_email_notification
          template_id: <%= ENV['vanotify__services__21p_527ez__email__persistent_attachment_error__template_id'] %>
        received:
          flipper_id: pension_received_email_notification
          template_id: <%= ENV['vanotify__services__21p_527ez__email__received__template_id'] %>
        submitted:
          flipper_id: pension_submitted_email_notification
          template_id: <%= ENV['vanotify__services__21p_527ez__email__submitted__template_id'] %>
    21p_534ez: &vanotify_services_survivors_benefits
      api_key: ~
      email:
        confirmation:
          flipper_id: false
          template_id: ~
        error:
          flipper_id: survivors_benefits_error_email_notification
          template_id: ~
        persistent_attachment_error:
          flipper_id: survivors_benefits_persistent_attachment_error_email_notification
          template_id: ~
        received:
          flipper_id: survivors_benefits_received_email_notification
          template_id: ~
        submitted:
          flipper_id: survivors_benefits_submitted_email_notification
          template_id: ~
    21p_530ez: &vanotify_services_burial
      api_key: <%= ENV['vanotify__services__21p_530ez__api_key'] %>
      email:
        confirmation:
          flipper_id: false
          template_id: <%= ENV['vanotify__services__21p_530ez__email__confirmation__template_id'] %>
        error:
          flipper_id: burial_error_email_notification
          template_id: <%= ENV['vanotify__services__21p_530ez__email__error__template_id'] %>
        persistent_attachment_error:
          flipper_id: burial_persistent_attachment_error_email_notification
          template_id: <%= ENV['vanotify__services__21p_530ez__email__persistent_attachment_error__template_id'] %>
        received:
          flipper_id: burial_received_email_notification
          template_id: <%= ENV['vanotify__services__21p_530ez__email__received__template_id'] %>
        submitted:
          flipper_id: burial_submitted_email_notification
          template_id: <%= ENV['vanotify__services__21p_530ez__email__submitted__template_id'] %>
    21p_530: *vanotify_services_burial
    21p_530v2: *vanotify_services_burial
    21p_8416: &vanotify_services_medical_expense_reports
      api_key: ~
      email:
        confirmation:
          flipper_id: false
          template_id: ~
        error:
          flipper_id: survivors_benefits_error_email_notification
          template_id: ~
        persistent_attachment_error:
          flipper_id: survivors_benefits_persistent_attachment_error_email_notification
          template_id: ~
        received:
          flipper_id: survivors_benefits_received_email_notification
          template_id: ~
        submitted:
          flipper_id: survivors_benefits_submitted_email_notification
          template_id: ~
    accredited_representative_portal:
      api_key: <%= ENV['vanotify__services__accredited_representative_portal__api_key'] %>
      email:
        confirmation:
          template_id: <%= ENV['vanotify__services__accredited_representative_portal__email__confirmation__template_id'] %>
        error:
          template_id: <%= ENV['vanotify__services__accredited_representative_portal__email__error__template_id'] %>
        received:
          template_id: <%= ENV['vanotify__services__accredited_representative_portal__email__received__template_id'] %>
    benefits_decision_review:
      api_key: <%= ENV['vanotify__services__benefits_decision_review__api_key'] %>
      template_id:
        evidence_recovery_email: <%= ENV['vanotify__services__benefits_decision_review__template_id__evidence_recovery_email'] %>
        form_recovery_email: <%= ENV['vanotify__services__benefits_decision_review__template_id__form_recovery_email'] %>
        higher_level_review_form_error_email: <%= ENV['vanotify__services__benefits_decision_review__template_id__higher_level_review_form_error_email'] %>
        notice_of_disagreement_evidence_error_email: <%= ENV['vanotify__services__benefits_decision_review__template_id__notice_of_disagreement_evidence_error_email'] %>
        notice_of_disagreement_form_error_email: <%= ENV['vanotify__services__benefits_decision_review__template_id__notice_of_disagreement_form_error_email'] %>
        supplemental_claim_evidence_error_email: <%= ENV['vanotify__services__benefits_decision_review__template_id__supplemental_claim_evidence_error_email'] %>
        supplemental_claim_form_error_email: <%= ENV['vanotify__services__benefits_decision_review__template_id__supplemental_claim_form_error_email'] %>
        supplemental_claim_secondary_form_error_email: <%= ENV['vanotify__services__benefits_decision_review__template_id__supplemental_claim_secondary_form_error_email'] %>
    benefits_disability:
      api_key: <%= ENV['vanotify__services__benefits_disability__api_key'] %>
      template_id:
        form0781_upload_failure_notification_template_id: <%= ENV['vanotify__services__benefits_disability__template_id__form0781_upload_failure_notification_template_id'] %>
        form4142_upload_failure_notification_template_id: <%= ENV['vanotify__services__benefits_disability__template_id__form4142_upload_failure_notification_template_id'] %>
        form526_document_upload_failure_notification_template_id: <%= ENV['vanotify__services__benefits_disability__template_id__form526_document_upload_failure_notification_template_id'] %>
        form526_submission_failure_notification_template_id: <%= ENV['vanotify__services__benefits_disability__template_id__form526_submission_failure_notification_template_id'] %>
    benefits_management_tools:
      api_key: <%= ENV['vanotify__services__benefits_management_tools__api_key'] %>
      template_id:
        decision_letter_ready_email: <%= ENV['vanotify__services__benefits_management_tools__template_id__decision_letter_ready_email'] %>
        evidence_submission_failure_email: <%= ENV['vanotify__services__benefits_management_tools__template_id__evidence_submission_failure_email'] %>
    burials: *vanotify_services_burial
    check_in:
      api_key: <%= ENV['vanotify__services__check_in__api_key'] %>
      sms_sender_id: <%= ENV['vanotify__services__check_in__sms_sender_id'] %>
      template_id:
        claim_submission_duplicate_text: <%= ENV['vanotify__services__check_in__template_id__claim_submission_duplicate_text'] %>
        claim_submission_error_text: <%= ENV['vanotify__services__check_in__template_id__claim_submission_error_text'] %>
        claim_submission_failure_text: <%= ENV['vanotify__services__check_in__template_id__claim_submission_failure_text'] %>
        claim_submission_success_text: <%= ENV['vanotify__services__check_in__template_id__claim_submission_success_text'] %>
        claim_submission_timeout_text: <%= ENV['vanotify__services__check_in__template_id__claim_submission_timeout_text'] %>
    dependents:
      api_key: <%= ENV['vanotify__services__dependents__api_key'] %>
      email:
        received674:
          template_id: <%= ENV['vanotify__services__dependents__email__received674__template_id'] %>
        received686:
          template_id: <%= ENV['vanotify__services__dependents__email__received686__template_id'] %>
        received686c674:
          template_id: <%= ENV['vanotify__services__dependents__email__received686c674__template_id'] %>
        submitted674:
            template_id: <%= ENV['vanotify__services__dependents__email__submitted674__template_id'] %>
        submitted686:
          template_id: <%= ENV['vanotify__services__dependents__email__submitted686__template_id'] %>
        submitted686c674:
          template_id: <%= ENV['vanotify__services__dependents__email__submitted686c674__template_id'] %>
    dependents_benefits: *vanotify_services_dependents_benefits
    dependents_verification: *vanotify_services_dependents_verification
    dmc:
      api_key: <%= ENV['vanotify__services__dmc__api_key'] %>
      template_id:
        digital_dispute_confirmation_email: <%= ENV['vanotify__services__dmc__template_id__digital_dispute_confirmation_email'] %>
        digital_dispute_failure_email: <%= ENV['vanotify__services__dmc__template_id__digital_dispute_failure_email'] %>
        digital_dispute_submission_email: <%= ENV['vanotify__services__dmc__template_id__digital_dispute_submission_email'] %>
        fsr_confirmation_email: <%= ENV['vanotify__services__dmc__template_id__fsr_confirmation_email'] %>
        fsr_failed_email: <%= ENV['vanotify__services__dmc__template_id__fsr_failed_email'] %>
        fsr_step_1_submission_in_progress_email: <%= ENV['vanotify__services__dmc__template_id__fsr_step_1_submission_in_progress_email'] %>
        fsr_streamlined_confirmation_email: <%= ENV['vanotify__services__dmc__template_id__fsr_streamlined_confirmation_email'] %>
        vha_fsr_confirmation_email: <%= ENV['vanotify__services__dmc__template_id__vha_fsr_confirmation_email'] %>
        vha_new_copay_statement_email: <%= ENV['vanotify__services__dmc__template_id__vha_new_copay_statement_email'] %>
    health_apps_1010:
      api_key: <%= ENV['vanotify__services__health_apps_1010__api_key'] %>
      template_id:
        form1010_cg_failure_email: <%= ENV['vanotify__services__health_apps_1010__template_id__form1010_cg_failure_email'] %>
        form1010_ez_failure_email: <%= ENV['vanotify__services__health_apps_1010__template_id__form1010_ez_failure_email'] %>
        form1010_ezr_failure_email: <%= ENV['vanotify__services__health_apps_1010__template_id__form1010_ezr_failure_email'] %>
    income_and_assets: *vanotify_services_income_and_assets
    ivc_champva:
      api_key: <%= ENV['vanotify__services__ivc_champva__api_key'] %>
      failure_email_threshold_days: 7
      pega_inbox_address: <%= ENV['vanotify__services__ivc_champva__pega_inbox_address'] %>
      template_id:
        form_10_10d_email: <%= ENV['vanotify__services__ivc_champva__template_id__form_10_10d_email'] %>
        form_10_10d_failure_email: <%= ENV['vanotify__services__ivc_champva__template_id__form_10_10d_failure_email'] %>
        form_10_7959a_email: <%= ENV['vanotify__services__ivc_champva__template_id__form_10_7959a_email'] %>
        form_10_7959a_failure_email: <%= ENV['vanotify__services__ivc_champva__template_id__form_10_7959a_failure_email'] %>
        form_10_7959c_email: <%= ENV['vanotify__services__ivc_champva__template_id__form_10_7959c_email'] %>
        form_10_7959c_failure_email: <%= ENV['vanotify__services__ivc_champva__template_id__form_10_7959c_failure_email'] %>
        form_10_7959f_1_email: <%= ENV['vanotify__services__ivc_champva__template_id__form_10_7959f_1_email'] %>
        form_10_7959f_1_failure_email: <%= ENV['vanotify__services__ivc_champva__template_id__form_10_7959f_1_failure_email'] %>
        form_10_7959f_2_email: <%= ENV['vanotify__services__ivc_champva__template_id__form_10_7959f_2_email'] %>
        form_10_7959f_2_failure_email: <%= ENV['vanotify__services__ivc_champva__template_id__form_10_7959f_2_failure_email'] %>
        pega_team_missing_status_email: <%= ENV['vanotify__services__ivc_champva__template_id__pega_team_missing_status_email'] %>
        pega_team_zsf_email: <%= ENV['vanotify__services__ivc_champva__template_id__pega_team_zsf_email'] %>
    lighthouse:
      api_key: <%= ENV['vanotify__services__lighthouse__api_key'] %>
      template_id:
        connection_template: <%= ENV['vanotify__services__lighthouse__template_id__connection_template'] %>
        disconnection_template: <%= ENV['vanotify__services__lighthouse__template_id__disconnection_template'] %>
        higher_level_review_received: <%= ENV['vanotify__services__lighthouse__template_id__higher_level_review_received'] %>
        higher_level_review_received_claimant: <%= ENV['vanotify__services__lighthouse__template_id__higher_level_review_received_claimant'] %>
        notice_of_disagreement_received: <%= ENV['vanotify__services__lighthouse__template_id__notice_of_disagreement_received'] %>
        notice_of_disagreement_received_claimant: <%= ENV['vanotify__services__lighthouse__template_id__notice_of_disagreement_received_claimant'] %>
        supplemental_claim_received: <%= ENV['vanotify__services__lighthouse__template_id__supplemental_claim_received'] %>
        supplemental_claim_received_claimant: <%= ENV['vanotify__services__lighthouse__template_id__supplemental_claim_received_claimant'] %>
    medical_expense_reports: *vanotify_services_medical_expense_reports
    oracle_health:
      sms_sender_id: <%= ENV['vanotify__services__oracle_health__sms_sender_id'] %>
      template_id:
        claim_submission_duplicate_text: <%= ENV['vanotify__services__oracle_health__template_id__claim_submission_duplicate_text'] %>
        claim_submission_error_text: <%= ENV['vanotify__services__oracle_health__template_id__claim_submission_error_text'] %>
        claim_submission_failure_text: <%= ENV['vanotify__services__oracle_health__template_id__claim_submission_failure_text'] %>
        claim_submission_success_text: <%= ENV['vanotify__services__oracle_health__template_id__claim_submission_success_text'] %>
        claim_submission_timeout_text: <%= ENV['vanotify__services__oracle_health__template_id__claim_submission_timeout_text'] %>
    pensions: *vanotify_services_pension
    survivors_benefits: *vanotify_services_survivors_benefits
    va_gov:
      api_key: <%= ENV['vanotify__services__va_gov__api_key'] %>
      template_id:
        accredited_representative_portal_poa_request_failure_claimant_email: <%= ENV['vanotify__services__va_gov__template_id__accredited_representative_portal_poa_request_failure_claimant_email'] %>
        accredited_representative_portal_poa_request_failure_rep_email: <%= ENV['vanotify__services__va_gov__template_id__accredited_representative_portal_poa_request_failure_rep_email'] %>
        appoint_a_representative_confirmation_email: <%= ENV['vanotify__services__va_gov__template_id__appoint_a_representative_confirmation_email'] %>
        appoint_a_representative_digital_expiration_confirmation_email: <%= ENV['vanotify__services__va_gov__template_id__appoint_a_representative_digital_expiration_confirmation_email'] %>
        appoint_a_representative_digital_expiration_warning_email: <%= ENV['vanotify__services__va_gov__template_id__appoint_a_representative_digital_expiration_warning_email'] %>
        appoint_a_representative_digital_submit_confirmation_email: <%= ENV['vanotify__services__va_gov__template_id__appoint_a_representative_digital_submit_confirmation_email'] %>
        appoint_a_representative_digital_submit_decline_email: <%= ENV['vanotify__services__va_gov__template_id__appoint_a_representative_digital_submit_decline_email'] %>
        career_counseling_confirmation_email: <%= ENV['vanotify__services__va_gov__template_id__career_counseling_confirmation_email'] %>
        ch31_central_mail_form_confirmation_email: <%= ENV['vanotify__services__va_gov__template_id__ch31_central_mail_form_confirmation_email'] %>
        ch31_vbms_form_confirmation_email: <%= ENV['vanotify__services__va_gov__template_id__ch31_vbms_form_confirmation_email'] %>
        contact_email_address_change_confirmation_needed_email: <%= ENV['vanotify__services__va_gov__template_id__contact_email_address_change_confirmation_needed_email'] %>
        contact_email_address_confirmation_needed_email: <%= ENV['vanotify__services__va_gov__template_id__contact_email_address_confirmation_needed_email'] %>
        contact_email_address_confirmed_email: <%= ENV['vanotify__services__va_gov__template_id__contact_email_address_confirmed_email'] %>
        contact_info_change: <%= ENV['vanotify__services__va_gov__template_id__contact_info_change'] %>
        covid_vaccine_registration: <%= ENV['vanotify__services__va_gov__template_id__covid_vaccine_registration'] %>
        direct_deposit: <%= ENV['vanotify__services__va_gov__template_id__direct_deposit'] %>
        form0994_confirmation_email: <%= ENV['vanotify__services__va_gov__template_id__form0994_confirmation_email'] %>
        form0994_extra_action_confirmation_email: <%= ENV['vanotify__services__va_gov__template_id__form0994_extra_action_confirmation_email'] %>
        form1010ez_reminder_email: <%= ENV['vanotify__services__va_gov__template_id__form1010ez_reminder_email'] %>
        form10275_submission_email: <%= ENV['vanotify__services__va_gov__template_id__form10275_submission_email'] %>
        form10297_confirmation_email: <%= ENV['vanotify__services__va_gov__template_id__form10297_confirmation_email'] %>
        form1880_reminder_email: <%= ENV['vanotify__services__va_gov__template_id__form1880_reminder_email'] %>
        form1900_action_needed_email: <%= ENV['vanotify__services__va_gov__template_id__form1900_action_needed_email'] %>
        form1990_confirmation_email: <%= ENV['vanotify__services__va_gov__template_id__form1990_confirmation_email'] %>
        form1990emeb_approved_confirmation_email: <%= ENV['vanotify__services__va_gov__template_id__form1990emeb_approved_confirmation_email'] %>
        form1990emeb_denied_confirmation_email: <%= ENV['vanotify__services__va_gov__template_id__form1990emeb_denied_confirmation_email'] %>
        form1990emeb_offramp_confirmation_email: <%= ENV['vanotify__services__va_gov__template_id__form1990emeb_offramp_confirmation_email'] %>
        form1990meb_approved_confirmation_email: <%= ENV['vanotify__services__va_gov__template_id__form1990meb_approved_confirmation_email'] %>
        form1990meb_denied_confirmation_email: <%= ENV['vanotify__services__va_gov__template_id__form1990meb_denied_confirmation_email'] %>
        form1990meb_offramp_confirmation_email: <%= ENV['vanotify__services__va_gov__template_id__form1990meb_offramp_confirmation_email'] %>
        form1995_confirmation_email: <%= ENV['vanotify__services__va_gov__template_id__form1995_confirmation_email'] %>
        form20_10206_confirmation_email: <%= ENV['vanotify__services__va_gov__template_id__form20_10206_confirmation_email'] %>
        form20_10206_error_email: <%= ENV['vanotify__services__va_gov__template_id__form20_10206_error_email'] %>
        form20_10206_received_email: <%= ENV['vanotify__services__va_gov__template_id__form20_10206_received_email'] %>
        form20_10207_confirmation_email: <%= ENV['vanotify__services__va_gov__template_id__form20_10207_confirmation_email'] %>
        form20_10207_error_email: <%= ENV['vanotify__services__va_gov__template_id__form20_10207_error_email'] %>
        form20_10207_received_email: <%= ENV['vanotify__services__va_gov__template_id__form20_10207_received_email'] %>
        form21_0845_confirmation_email: <%= ENV['vanotify__services__va_gov__template_id__form21_0845_confirmation_email'] %>
        form21_0845_error_email: <%= ENV['vanotify__services__va_gov__template_id__form21_0845_error_email'] %>
        form21_0845_received_email: <%= ENV['vanotify__services__va_gov__template_id__form21_0845_received_email'] %>
        form21_0966_confirmation_email: <%= ENV['vanotify__services__va_gov__template_id__form21_0966_confirmation_email'] %>
        form21_0966_error_email: <%= ENV['vanotify__services__va_gov__template_id__form21_0966_error_email'] %>
        form21_0966_itf_api_received_email: <%= ENV['vanotify__services__va_gov__template_id__form21_0966_itf_api_received_email'] %>
        form21_0966_received_email: <%= ENV['vanotify__services__va_gov__template_id__form21_0966_received_email'] %>
        form21_0972_confirmation_email: <%= ENV['vanotify__services__va_gov__template_id__form21_0972_confirmation_email'] %>
        form21_0972_error_email: <%= ENV['vanotify__services__va_gov__template_id__form21_0972_error_email'] %>
        form21_0972_received_email: <%= ENV['vanotify__services__va_gov__template_id__form21_0972_received_email'] %>
        form21_10203_confirmation_email: <%= ENV['vanotify__services__va_gov__template_id__form21_10203_confirmation_email'] %>
        form21_10210_confirmation_email: <%= ENV['vanotify__services__va_gov__template_id__form21_10210_confirmation_email'] %>
        form21_10210_error_email: <%= ENV['vanotify__services__va_gov__template_id__form21_10210_error_email'] %>
        form21_10210_received_email: <%= ENV['vanotify__services__va_gov__template_id__form21_10210_received_email'] %>
        form21_4138_confirmation_email: <%= ENV['vanotify__services__va_gov__template_id__form21_4138_confirmation_email'] %>
        form21_4138_error_email: <%= ENV['vanotify__services__va_gov__template_id__form21_4138_error_email'] %>
        form21_4138_received_email: <%= ENV['vanotify__services__va_gov__template_id__form21_4138_received_email'] %>
        form21_4142_confirmation_email: <%= ENV['vanotify__services__va_gov__template_id__form21_4142_confirmation_email'] %>
        form21_4142_error_email: <%= ENV['vanotify__services__va_gov__template_id__form21_4142_error_email'] %>
        form21_4142_received_email: <%= ENV['vanotify__services__va_gov__template_id__form21_4142_received_email'] %>
        form21_674_action_needed_email: <%= ENV['vanotify__services__va_gov__template_id__form21_674_action_needed_email'] %>
        form21_686c_674_action_needed_email: <%= ENV['vanotify__services__va_gov__template_id__form21_686c_674_action_needed_email'] %>
        form21_686c_action_needed_email: <%= ENV['vanotify__services__va_gov__template_id__form21_686c_action_needed_email'] %>
        form21p_0537_confirmation_email: <%= ENV['vanotify__services__va_gov__template_id__form21p_0537_confirmation_email'] %>
        form21p_0537_error_email: <%= ENV['vanotify__services__va_gov__template_id__form21p_0537_error_email'] %>
        form21p_0537_received_email: <%= ENV['vanotify__services__va_gov__template_id__form21p_0537_received_email'] %>
        form21p_0847_confirmation_email: <%= ENV['vanotify__services__va_gov__template_id__form21p_0847_confirmation_email'] %>
        form21p_0847_error_email: <%= ENV['vanotify__services__va_gov__template_id__form21p_0847_error_email'] %>
        form21p_0847_received_email: <%= ENV['vanotify__services__va_gov__template_id__form21p_0847_received_email'] %>
        form21p_601_confirmation_email: <%= ENV['vanotify__services__va_gov__template_id__form21p_601_confirmation_email'] %>
        form21p_601_error_email: <%= ENV['vanotify__services__va_gov__template_id__form21p_601_error_email'] %>
        form21p_601_received_email: <%= ENV['vanotify__services__va_gov__template_id__form21p_601_received_email'] %>
        form26_4555_confirmation_email: <%= ENV['vanotify__services__va_gov__template_id__form26_4555_confirmation_email'] %>
        form26_4555_duplicate_email: <%= ENV['vanotify__services__va_gov__template_id__form26_4555_duplicate_email'] %>
        form26_4555_rejected_email: <%= ENV['vanotify__services__va_gov__template_id__form26_4555_rejected_email'] %>
        form27_8832_action_needed_email: <%= ENV['vanotify__services__va_gov__template_id__form27_8832_action_needed_email'] %>
        form40_0247_confirmation_email: <%= ENV['vanotify__services__va_gov__template_id__form40_0247_confirmation_email'] %>
        form40_0247_error_email: <%= ENV['vanotify__services__va_gov__template_id__form40_0247_error_email'] %>
        form40_10007_error_email: <%= ENV['vanotify__services__va_gov__template_id__form40_10007_error_email'] %>
        form526_confirmation_email: <%= ENV['vanotify__services__va_gov__template_id__form526_confirmation_email'] %>
        form526_submission_failed_email: 7efb8dfc-f30c-4072-b900-ae393aa1114b
        form526_submitted_email: <%= ENV['vanotify__services__va_gov__template_id__form526_submitted_email'] %>
        form526ez_reminder_email: <%= ENV['vanotify__services__va_gov__template_id__form526ez_reminder_email'] %>
        form5490_confirmation_email: <%= ENV['vanotify__services__va_gov__template_id__form5490_confirmation_email'] %>
        form5495_confirmation_email: <%= ENV['vanotify__services__va_gov__template_id__form5495_confirmation_email'] %>
        form674_only_confirmation_email: <%= ENV['vanotify__services__va_gov__template_id__form674_only_confirmation_email'] %>
        form686c_674_confirmation_email: <%= ENV['vanotify__services__va_gov__template_id__form686c_674_confirmation_email'] %>
        form686c_confirmation_email: <%= ENV['vanotify__services__va_gov__template_id__form686c_confirmation_email'] %>
        form686c_only_confirmation_email: <%= ENV['vanotify__services__va_gov__template_id__form686c_only_confirmation_email'] %>
        form686c_reminder_email: <%= ENV['vanotify__services__va_gov__template_id__form686c_reminder_email'] %>
        form_upload_confirmation_email: <%= ENV['vanotify__services__va_gov__template_id__form_upload_confirmation_email'] %>
        form_upload_error_email: <%= ENV['vanotify__services__va_gov__template_id__form_upload_error_email'] %>
        form_upload_received_email: <%= ENV['vanotify__services__va_gov__template_id__form_upload_received_email'] %>
        in_progress_reminder_email_generic: <%= ENV['vanotify__services__va_gov__template_id__in_progress_reminder_email_generic'] %>
        login_reactivation_email: reactivation_email_test_b
        preneeds_burial_form_email: <%= ENV['vanotify__services__va_gov__template_id__preneeds_burial_form_email'] %>
        reactivation_email_test_b: <%= ENV['vanotify__services__va_gov__template_id__reactivation_email_test_b'] %>
        va_appointment_failure: <%= ENV['vanotify__services__va_gov__template_id__va_appointment_failure'] %>
    veteran_readiness_and_employment:
      api_key: <%= ENV['vanotify__services__va_gov__api_key'] %>
      email:
        confirmation_lighthouse:
          template_id: <%= ENV['vanotify__services__va_gov__template_id__ch31_central_mail_form_confirmation_email'] %>
        confirmation_vbms:
          template_id: <%= ENV['vanotify__services__va_gov__template_id__ch31_vbms_form_confirmation_email'] %>
        error:
          template_id: <%= ENV['vanotify__services__va_gov__template_id__form1900_action_needed_email'] %>
  status_callback:
    bearer_token: <%= ENV['vanotify__status_callback__bearer_token'] %>
vaos:
  ccra:
    api_url: <%= ENV['va_mobile__url'] %>
    base_path: vaos/v1/patients
    mock: <%= ENV['vaos__ccra__mock'] %>
    redis_referral_expiry: 3600
  eps:
    access_token_url: https://login.wellhive.com/oauth2/default/v1/token
    api_url: https://api.wellhive.com
    audience_claim_url: https://login.wellhive.com/oauth2/default/v1/token
    base_path: care-navigation/v1
    client_assertion_type: urn:ietf:params:oauth:client-assertion-type:jwt-bearer
    client_id: <%= ENV['vaos__eps__client_id'] %>
    grant_type: client_credentials
    key_path: <%= ENV['vaos__eps__key_path'] %>
    kid: <%= ENV['vaos__eps__client_kid'] %>
    mock: <%= ENV['vaos__eps__mock'] %>
    pagination_timeout_seconds: 45
    scopes: care-nav
  referral:
    encryption:
      hex_iv: <%= ENV['vaos__referral__encryption__hex_iv'] %>
      hex_secret: <%= ENV['vaos__referral__encryption__hex_secret'] %>
vass:
<<<<<<< HEAD
  auth_url: https://login.microsoftonline.us
  tenant_id: <%= ENV['vass__tenant_id'] %>
  client_id: <%= ENV['vass__client_id'] %>
  client_secret: <%= ENV['vass__client_secret'] %>
  scope: <%= ENV['vass__scope'] %>
  api_url: <%= ENV['vass__api_url'] %>
  subscription_key: <%= ENV['vass__subscription_key'] %>
  service_name: VASS-API
  redis_token_expiry: 3540 # 59 minutes (OAuth token from Microsoft)
=======
>>>>>>> 2e7a80ff
  redis_otc_expiry: 600 # 10 minutes (One-Time Codes)
  redis_session_expiry: 7200 # 2 hours (Session data after OTC verification)
  redis_token_expiry: 3540 # 59 minutes (OAuth token from Microsoft)
vba_documents:
  custom_metadata_allow_list: <%= ENV['vba_documents__custom_metadata_allow_list'] %>
  enable_download_endpoint: <%= ENV['vba_documents__enable_download_endpoint'] %>
  enable_status_override: <%= ENV['vba_documents__enable_status_override'] %>
  enable_validate_document_endpoint: true
  location:
    prefix: <%= ENV['vba_documents__location__prefix'] %>
    replacement: <%= ENV['vba_documents__location__replacement'] %>
  monthly_report: <%= ENV['vba_documents__monthly_report'] %>
  report_enabled: <%= ENV['vba_documents__report_enabled'] %>
  s3:
    aws_access_key_id: <%= ENV['vba_documents__s3__aws_access_key_id'] %>
    aws_secret_access_key: <%= ENV['vba_documents__s3__aws_secret_access_key'] %>
    bucket: <%= ENV['vba_documents__s3__bucket'] %>
    enabled: true
    region: us-gov-west-1
  slack:
    api_key: <%= ENV['vba_documents__slack__api_key'] %>
    channel_id: <%= ENV['vba_documents__slack__channel_id'] %>
    default_alert_email: <%= ENV['vba_documents__slack__default_alert_email'] %>
    enabled: <%= ENV['vba_documents__slack__enabled'] %>
    in_flight_notification_hung_time_in_days: 14
    renotification_in_minutes: 1440
    update_stalled_notification_in_minutes: 180
  sns:
    region: us-gov-west-1
    topic_arns: <%= ENV['vba_documents__sns__topic_arns'] %>
  updater_enabled: <%= ENV['vba_documents__updater_enabled'] %>
vbms:
  ca_cert: <%= ENV['vbms__ca_cert'] %>
  cert: <%= ENV['vbms__cert'] %>
  client_keyfile: <%= ENV['vbms__client_keyfile'] %>
  env: <%= ENV['vbms__env'] %>
  environment_directory: "/srv/vets-api/secret"
  keypass: <%= ENV['vbms__keypass'] %>
  saml: <%= ENV['vbms__saml'] %>
  server_cert: <%= ENV['vbms__server_cert'] %>
  url: <%= ENV['vbms__url'] %>
vbs:
  url: https://vbs.example.com/api/v1
vet360:
  address_validation:
    api_key: "<AV_KEY>"
    hostname: sandbox-api.va.gov
    url: https://sandbox-api.va.gov
  contact_information:
    cache_enabled: <%= ENV['vet360__contact_information__cache_enabled'] %>
    enabled: true
    mock: <%= ENV['vet360__contact_information__mock'] %>
    timeout: 30
  demographics:
    cache_enabled: <%= ENV['vet360__demographics__cache_enabled'] %>
    enabled: true
    mock: true
    timeout: 30
  military_personnel:
    cache_enabled: <%= ENV['vet360__military_personnel__cache_enabled'] %>
    enabled: true
    mock: <%= ENV['vet360__military_personnel__mock'] %>
    timeout: 30
  profile_information:
    enabled: true
    timeout: 30
    use_mocks: <%= ENV['vet360__profile_information__use_mocks'] %>
  url: https://int.vet360.va.gov
  v3:
    address_validation:
      api_key: "<AV_KEY>"
  veteran_status:
    cache_enabled: true
    enabled: true
    mock: <%= ENV['vet360__veteran_status__mock'] %>
    timeout: 30
veteran_enrollment_system:
  associations:
    api_key: <%= ENV['veteran_enrollment_system__associations__api_key'] %>
  ee_summary:
    api_key: ~
  enrollment_periods:
    api_key: <%= ENV['veteran_enrollment_system__enrollment_periods__api_key'] %>
  form1095b:
    api_key: <%= ENV['veteran_enrollment_system__form1095b__api_key'] %>
  host: <%= ENV['veteran_enrollment_system__host'] %>
  open_timeout: 10
  port: <%= ENV['veteran_enrollment_system__port'] %>
  timeout: 30
veteran_onboarding:
  onboarding_threshold_days: <%= ENV['veteran_onboarding__onboarding_threshold_days'] %>
veteran_readiness_and_employment:
  auth_endpoint: <%= ENV['veteran_readiness_and_employment__auth_endpoint'] %>
  base_url: <%= ENV['veteran_readiness_and_employment__base_url'] %>
  credentials: <%= ENV['veteran_readiness_and_employment__credentials'] %>
  daily_report:
    emails:
    - VRC.VBABOS@va.gov
    - VRE.VBAPRO@va.gov
    - VRE.VBANYN@va.gov
    - VRC.VBABUF@va.gov
    - VRE.VBAHAR@va.gov
    - vre.vbanew@va.gov
    - VREBDD.VBAPHI@va.gov
    - VRE.VBAPIT@va.gov
    - VRE.VBABAL@va.gov
    - VRE.VBAROA@va.gov
    - VRE.VBAHUN@va.gov
    - VRETMP.VBAATG@va.gov
    - VRE281900.VBASPT@va.gov
    - VRC.VBAWIN@va.gov
    - VRC.VBACMS@va.gov
    - VREAPPS.VBANAS@va.gov
    - VRC.VBANOL@va.gov
    - VRE.VBAMGY@va.gov
    - VRE.VBAJAC@va.gov
    - VRE.VBACLE@va.gov
    - VRE.VBAIND@va.gov
    - VRE.VBALOU@va.gov
    - VAVBACHI.VRE@va.gov
    - VRE.VBADET@va.gov
    - VREApplications.VBAMIW@va.gov
    - VRC.VBASTL@va.gov
    - VRE.VBADES@va.gov
    - VRE.VBALIN@va.gov
    - VRC.VBASPL@va.gov
    - VRE.VBADEN@va.gov
    - VRC.VBAALB@va.gov
    - VRE.VBASLC@va.gov
    - VRC.VBAOAK@va.gov
    - ROVRC.VBALAN@va.gov
    - VRE.VBAPHO@va.gov
    - VRE.VBASEA@va.gov
    - VRE.VBABOI@va.gov
    - VRE.VBAPOR@va.gov
    - VREAPPS.VBAWAC@va.gov
    - VRE.VBALIT@va.gov
    - VREBDD.VBAMUS@va.gov
    - VRE.VBAREN@va.gov
    - MBVRE.VBASAJ@va.gov
    - VRE.VBAMPI@va.gov
    - VRE.VBAHOU@va.gov
    - VRE.VBAWAS@va.gov
    - VRE.VBAMAN@va.gov
    - EBENAPPS.VBASDC@va.gov
    - VRE.VBATOG@va.gov
    - VRE.VBAMAN@va.gov
    - VRC.VBAFHM@va.gov
    - VRC.VBAFAR@va.gov
    - VRC.VBAFAR@va.gov
    - VRE.VBADEN@va.gov
    - VRE.VBAWIC@va.gov
    - VRC.VBAHON@va.gov
    - VAVBA/WIM/RO/VR&E@vba.va.gov
    - VRE.VBAANC@va.gov
    - VRE.VBAPIT@va.gov
    - VRE-CMS.VBAVACO@va.gov
vetext:
  mock: <%= ENV['vetext__mock'] %>
vetext_push:
  base_url: <%= ENV['vetext_push__base_url'] %>
  pass: <%= ENV['vetext_push__pass'] %>
  user: <%= ENV['vetext_push__user'] %>
  va_mobile_app_debug_sid: <%= ENV['vetext_push__va_mobile_app_debug_sid'] %>
  va_mobile_app_sid: <%= ENV['vetext_push__va_mobile_app_sid'] %>
vff_simple_forms:
  aws:
    bucket: <%= ENV['vff_simple_forms__aws__bucket'] %>
    region: us-gov-west-1
vha:
  sharepoint:
    authentication_url: https://accounts.accesscontrol.windows.net
    base_path: "/sites/vhafinance/MDW"
    client_id: <%= ENV['vha__sharepoint__client_id'] %>
    client_secret: <%= ENV['vha__sharepoint__client_secret'] %>
    mock: <%= ENV['vha__sharepoint__mock'] %>
    resource: 00000003-0000-0ff1-ce00-000000000000
    service_name: VHA-SHAREPOINT
    sharepoint_url: dvagov.sharepoint.com
    tenant_id: <%= ENV['vha__sharepoint__tenant_id'] %>
vic:
  s3:
    aws_access_key_id: <%= ENV['vic__s3__aws_access_key_id'] %>
    aws_secret_access_key: <%= ENV['vic__s3__aws_secret_access_key'] %>
    region: us-gov-west-1
  signing_key_path: <%= ENV['vic__signing_key_path'] %>
  url: <%= ENV['vic__url'] %>
virtual_agent:
  cxdw_app_uri: <%= ENV['virtual_agent__cxdw_app_uri'] %>
  cxdw_client_id: <%= ENV['virtual_agent__cxdw_client_id'] %>
  cxdw_client_secret: <%= ENV['virtual_agent__cxdw_client_secret'] %>
  cxdw_dataverse_uri: <%= ENV['virtual_agent__cxdw_dataverse_uri'] %>
  cxdw_table_prefix: <%= ENV['virtual_agent__cxdw_table_prefix'] %>
  webchat_root_bot_secret: <%= ENV['virtual_agent__webchat_root_bot_secret'] %>
virtual_hosts: <%= ENV['virtual_hosts'] %>
vre_counseling:
  prefill: true
vre_readiness:
  prefill: true
vsp_environment: <%= ENV['vsp_environment'] %>
vye:
  ivr_key: <%= ENV['vye__ivr_key'] %>
  s3:
    access_key_id: <%= ENV['vye__s3__access_key_id'] %>
    bucket: <%= ENV['vye__s3__bucket'] %>
    region: us-gov-west-1
    secret_access_key: <%= ENV['vye__s3__secret_access_key'] %>
  scrypt:
    "N": 16384
    length: 16
    p: 1
    r: 8
    salt: <%= ENV['vye__scrypt__salt'] %>
web_origin: <%= ENV['web_origin'] %>
web_origin_regex: "\\Ahttps?:\\/\\/.*\\.cms\\.va\\.gov\\z"
websockets:
  require_https: <%= ENV['websockets__require_https'] %>
  websocket_settings: <%= ENV['websockets__websocket_settings'] %>
xlsx_file_fetcher:
  github_access_token: <%= ENV['xlsx_file_fetcher__github_access_token'] %><|MERGE_RESOLUTION|>--- conflicted
+++ resolved
@@ -1732,7 +1732,6 @@
       hex_iv: <%= ENV['vaos__referral__encryption__hex_iv'] %>
       hex_secret: <%= ENV['vaos__referral__encryption__hex_secret'] %>
 vass:
-<<<<<<< HEAD
   auth_url: https://login.microsoftonline.us
   tenant_id: <%= ENV['vass__tenant_id'] %>
   client_id: <%= ENV['vass__client_id'] %>
@@ -1741,12 +1740,10 @@
   api_url: <%= ENV['vass__api_url'] %>
   subscription_key: <%= ENV['vass__subscription_key'] %>
   service_name: VASS-API
-  redis_token_expiry: 3540 # 59 minutes (OAuth token from Microsoft)
-=======
->>>>>>> 2e7a80ff
-  redis_otc_expiry: 600 # 10 minutes (One-Time Codes)
-  redis_session_expiry: 7200 # 2 hours (Session data after OTC verification)
-  redis_token_expiry: 3540 # 59 minutes (OAuth token from Microsoft)
+  redis_otc_expiry: 600
+  redis_session_expiry: 7200
+  redis_token_expiry: 3540
+  mock: false
 vba_documents:
   custom_metadata_allow_list: <%= ENV['vba_documents__custom_metadata_allow_list'] %>
   enable_download_endpoint: <%= ENV['vba_documents__enable_download_endpoint'] %>
