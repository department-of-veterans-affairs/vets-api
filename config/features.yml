---
# Add a new feature toggle here to ensure that it is initialized in all environments.
#
# Features are enabled by default in the test environment and disabled by default in other environments.
# To default a feature to enabled in development, set the `enable_in_development` key to true.
#
# The description should contain any relevant information for an admin who may toggle the feature.
#
# The actor_type should be either `user` for features you want to be "sticky" for a logged in user (default)
#  or `cookie_id` of you wish to use the Google Analytics id as the unique identifier.

# Sorted using http://yaml-sorter.herokuapp.com/

features:
  this_is_only_a_test:
    actor_type: user
    description: Used in feature_toggles_controller_spec.
  this_is_only_a_test_two:
    actor_type: user
    description: Used in feature toggle specs.
  accredited_representative_portal_custom_login:
    actor_type: cookie_id
    description: Controls whether the ARP application uses its custom login page or the platform login.
    enable_in_development: true
  accredited_representative_portal_frontend:
    actor_type: user
    description: Enables the frontend of the accredited representative portal
    enable_in_development: true
  accredited_representative_portal_api:
    actor_type: user
    description: Enables the endpoints of the accredited representative portal
    enable_in_development: true
  accredited_representative_portal_intent_to_file_api:
    actor_type: user
    description: Enables the endpoints of the accredited representative portal intent to file
    enable_in_development: true
  accredited_representative_portal_search:
    actor_type: user
    description: Enables the people search of the accredited representative portal
    enable_in_development: true
  accredited_representative_portal_form_21a:
    actor_type: user
    description: >
      When enabled, shows form 21a in the accredited representative portal.
      NOTE: content-build is using "vagovprod: false" to also hide the form 21a in production.
    enable_in_development: true
  accredited_representative_portal_form_526ez:
    actor_type: user
    description: >
      When enabled, shows form 526ez in the accredited representative portal.
    enable_in_development: true
  accredited_representative_portal_submissions:
    actor_type: user
    description: Enables the form submissions view in the accredited representative portal
    enable_in_development: true
  accredited_representative_portal_email_delivery_callback:
    actor_type: user
    description: Enables a custom email delivery callback to track and log all notification statuses beyond errors
  aedp_vadx:
    actor_type: user
    description: Enables the VADX experimental features in the AEDP application
    enable_in_development: true
  all_claims_add_disabilities_enhancement:
    actor_type: user
    description: Enables enhancement to the 21-526EZ "Add Disabilities" page being implemented by the Conditions Team.
    enable_in_development: true
  appointments_consolidation:
    actor_type: user
    description: For features being tested while merging logic for appointments between web and mobile
  arm_use_datadog_real_user_monitoring:
    actor_type: user
    description: Enables Datadog Real User Monitoring for ARM apps (Find a Rep, Appoint a Rep)
  ar_poa_request_failure_claimant_notification:
    actor_type: user
    description: Enables sending POA failure notifications to claimants
  ar_poa_request_failure_rep_notification:
    actor_type: user
    description: Enables sending POA failure notifications to representatives
  ask_va_announcement_banner:
    actor_type: cookie_id
    description: >
      The Ask VA announcement banner displays message(s) to visitors
      from the CRM-managed, expirable notifications - as retrieved
      from the /ask_va_api/v0/announcements endpoint.
    enable_in_development: true
  ask_va_alert_link_to_old_portal:
    actor_type: user
    description: >
      The Ask VA form alert banner with a link to the old portal. To use while form is down for maintenance.
    enable_in_development: true
  ask_va_canary_release:
    actor_type: cookie_id
    description: >
      Percent of visitors to keep in the updated Ask VA experience on VA.gov.
      All other users are redirected to the legacy experience.
      To route or retain all users, set to 0% for legacy or 100% for the
      updated experience on VA.gov.
      NOTE: When ready for all users to be in the updated experience on
      VA.gov, set this toggle to "Enabled", rather than specifying 100%
      in the percentage.
    enable_in_development: true
  ask_va_mock_api_for_testing:
    actor_type: cookie_id
    description: >
      Use mock API responses in the Ask VA application UI.
      This is used for testing purposes only and should not be enabled in production.
      We need to remove this feature from the codebase ASAP.
      Mocks shouldn't live in the app logic. If needed, add at the API/middleware level.
    enable_in_development: true
  ask_va_api_maintenance_mode:
    actor_type: user
    description: >
      A system-wide control flag that governs the overall availability of Ask VA API endpoints.
      When enabled, the API restricts external access and returns a service unavailable response across all routes.
      Primarily used for coordinated maintenance windows or temporary system suspensions,
      allowing the team to manage API exposure dynamically without requiring a redeploy.
    enable_in_development: true
  ask_va_api_patsr_separation:
    actor_type: user
    description: >
      Use new CRM environments for Ask VA API
    enable_in_development: true
  auth_exp_vba_downtime_message:
    actor_type: user
    description: Show downtime message on Profile and My VA for planned VBA maintenance
  avs_enabled:
    actor_type: user
    description: Enables the After Visit Summary API.
    enable_in_development: true
  benefits_documents_use_lighthouse:
    actor_type: user
    description: Use lighthouse instead of EVSS to upload benefits documents.
    enable_in_development: false
  benefits_require_gateway_origin:
    actor_type: user
    description: Requires that all requests made to endpoints in appeals_api and vba_documents be made through the gateway
  bgs_param_logging_enabled:
    actor_type: user
    description: Enables logging of BGS parameters (filtered in production)
  bpds_service_enabled:
    actor_type: user
    description: Enables the BPDS service
  caregiver_use_facilities_API:
    actor_type: cookie_id
    description: Allow list of caregiver facilites to be fetched by way of the Facilities API.
  caregiver_browser_monitoring_enabled:
    actor_type: user
    description: Enables Datadog Real Time User Monitoring
  cerner_non_eligible_sis_enabled:
    actor_type: user
    description: Enables Sign in Service for cerner authentication
  disability_compensation_new_conditions_workflow:
    actor_type: user
    description: enables new Conditions/Rated Disabilities workflow in 526EZ
    enable_in_development: true
  document_upload_validation_enabled:
    actor_type: user
    description: Enables stamped PDF validation on document upload
    enable_in_development: true
  dv_email_notification:
    actor_type: user
    description: Enables dependents verification emails
  event_bus_gateway_ep040_decision_letter_notifications:
    description: "Gateway: Enable decision letter email notifications for EP040 claims"
  event_bus_gateway_ep120_decision_letter_notifications:
    description: "Gateway: Enable decision letter email notifications for EP120 reopened pension claims"
  event_bus_gateway_ep180_decision_letter_notifications:
    description: "Gateway: Enable decision letter email notifications for EP180 initial pension claims"
  hca_browser_monitoring_enabled:
    actor_type: user
    description: Enables browser monitoring for the health care application.
  hca_disable_bgs_service:
    actor_type: user
    description: Do not call the BGS Service when this is turned on. Instead return 0 for rating.
  hca_enrollment_status_override_enabled:
    actor_type: user
    description: Enables override of enrollment status for a user, to allow multiple submissions with same user.
  hca_insurance_v2_enabled:
    actor_type: user
    description: Enables the upgraded insurance section of the Health Care Application
    enable_in_development: true
  hca_in_progress_form_logging:
    actor_type: user
    description: Add logging for the 10-10EZ around cleaning up InProgressForms after submission
    enable_in_development: true
  hca_performance_alert_enabled:
    actor_type: user
    description: Enables alert notifying users of a potential issue with application performance.
  hca_reg_only_enabled:
    actor_type: user
    description: Enables the registration-only path for the Health Care Application
    enable_in_development: true
  hca_ez_kafka_submission_enabled:
    actor_type: cookie_id
    description: Enables the 10-10EZ Kafka Event Bus submission
<<<<<<< HEAD
  hca_disable_sentry_logging:
    actor_type: user
    description: Disables Sentry logging in the 10-10EZ and 10-10EZR
=======
  hca_health_facilities_update_job:
    actor_type: user
    description: Enables the health facilities import job - should only run daily by default in prod, staging, and sandbox.
    enable_in_development: false
>>>>>>> f32c248a
  ezr_prod_enabled:
    actor_type: user
    description: Enables access to the 10-10EZR application in prod for the purposes of conducting user reasearch
    enable_in_development: true
  ezr_download_pdf_enabled:
    actor_type: user
    description: Enables the download of a pre-filled 10-10EZR PDF form.
    enable_in_development: true
  ezr_upload_enabled:
    actor_type: user
    description: Enables Toxic Exposure File Upload for 10-10EZR applicants.
    enable_in_development: true
  ezr_auth_only_enabled:
    actor_type: user
    description: Enables the auth-only experience, allowing only authenticated users to view any part of the form.
    enable_in_development: true
  ezr_emergency_contacts_enabled:
    actor_type: user
    description: Enables emergency contact experience for 10-10EZR applicants.
    enable_in_development: true
  ezr_use_va_notify_on_submission_failure:
    actor_type: user
    description: Send submission failure email to Veteran using VANotify.
    enable_in_development: true
  ezr_route_guard_enabled:
    actor_type: user
    description: Enables the route guard authentication for 10-10EZR application
    enable_in_development: true
  ezr_form_prefill_with_providers_and_dependents:
    actor_type: user
    description: Adds insurance providers and dependents to ezr prefill data
    enable_in_development: true
  ezr_spouse_confirmation_flow_enabled:
    actor_type: user
    description: Enables the spouse (V2) confirmation flow in the 10-10EZR form.
    enable_in_development: true
  cerner_override_653:
    actor_type: user
    description: This will show the Cerner facility 653 as `isCerner`.
  cerner_override_668:
    actor_type: user
    description: This will show the Cerner facility 668 as `isCerner`.
  cerner_override_687:
    actor_type: user
    description: This will show the Cerner facility 687 as `isCerner`.
  cerner_override_692:
    actor_type: user
    description: This will show the Cerner facility 692 as `isCerner`.
  cerner_override_757:
    actor_type: user
    description: This will show the Cerner facility 757 as `isCerner`.
  champva_vanotify_custom_callback:
    actor_type: user
    description: Enables the custom callback_klass when sending IVC CHAMPVA failure emails with VA Notify
  champva_vanotify_custom_confirmation_callback:
    actor_type: user
    description: Enables the custom callback_klass when sending IVC CHAMPVA confirmation emails with VA Notify
  champva_log_all_s3_uploads:
    actor_type: user
    description: Enables logging for all s3 uploads using UUID or keys for monitoring
  champva_send_to_ves:
    actor_type: user
    description: Enables sending form submission data to the VES API.
  champva_enable_pega_report_check:
    actor_type: user
    description: Enables querying PEGA reporting API from MissingFormStatusJob to determine CHAMPVA form status
  champva_retry_logic_refactor:
    actor_type: user
    description: Enables refactored retry logic for IVC CHAMPVA form submissions
  champva_fmp_single_file_upload:
    actor_type: user
    description: Enables the ability to upload a single merged PDF file for FMP claims
  champva_mpi_validation:
    actor_type: user
    description: Enables MPI veteran and benefificiary validation for IVC CHAMPVA form submissions
  champva_old_records_cleanup_job:
    actor_type: user
    description: Enables the job to cleanup old IVC CHAMPVA form records
  champva_enable_claim_resubmit_question:
    actor_type: user
    description: Enables the claim resubmission screener question page on form 10-7959a
  champva_enable_ocr_on_submit:
    actor_type: user
    description: Enables background OCR scanning and logging on form submissions
  champva_enable_llm_on_submit:
    actor_type: user
    description: Enables background LLM validation and logging on form submissions
  champva_insights_datadog_job:
    actor_type: user
    description: Enables the job to publish insights to Datadog
  champva_claims_llm_validation:
    actor_type: user
    description: Enables LLM validation of claims on form submissions
  champva_resubmission_attachment_ids:
    actor_type: user
    description: Corrects attachment IDs for resubmission of form 10-7959a
  champva_foreign_address_fix:
    actor_type: user
    description: Enables the fix for foreign address fields on form submissions
  champva_form_versioning:
    actor_type: user
    description: Enables the form versioning for IVC CHAMPVA form submissions
  champva_form_10_10d_2027:
    actor_type: user
    description: If enabled uses the 2027 version of form 10-10d with expiration 12/31/2027
  champva_form_10_7959f_2_2025:
    actor_type: user
    description: If enabled uses the 2025 version of form 10-7959f-2 with expiration 12/31/2027
  champva_ves_retry_failures_job:
    actor_type: user
    description: Enables the sidekiq job to retry VES submissions that failed
  champva_use_hexapdf_to_unlock_pdfs:
    actor_type: user
    description: Enables the the use of hexapdf instead of pdftk to unlock password-protected PDFs on form submission
  check_in_experience_enabled:
    actor_type: user
    description: Enables the health care check-in experiences
    enable_in_development: true
  check_in_experience_pre_check_in_enabled:
    actor_type: user
    description: Enables the health care check-in experiences to show the pre-check-in experience.
    enable_in_development: true
  check_in_experience_upcoming_appointments_enabled:
    actor_type: user
    description: Enables the feature to show upcoming appointments to the veterans
    enable_in_development: true
  check_in_experience_translation_disclaimer_spanish_enabled:
    actor_type: user
    description: Enables disclaimer for possible untranslated content on spanish pages
    enable_in_development: true
  check_in_experience_translation_disclaimer_tagalog_enabled:
    actor_type: user
    description: Enables disclaimer for possible untranslated content on tagalog pages
    enable_in_development: true
  check_in_experience_mock_enabled:
    actor_type: user
    description: Enables downstream responses to be returned via betamocks
    enable_in_development: false
  check_in_experience_travel_reimbursement:
    actor_type: user
    description: Enables travel reimbursement workflow for day-of check-in application.
    enable_in_development: true
  check_in_experience_travel_pay_api:
    actor_type: user
    description: Enables the use of Travel Pay API for travel claim operations
    enable_in_development: true
  check_in_experience_lorota_travel_reimbursement:
    actor_type: user
    description: Enables the full LoROTA standalone mileage-only travel reimbursement feature
    enable_in_development: true
  check_in_experience_cerner_travel_claims_enabled:
    actor_type: user
    description: Enables travel claims filing for Oracle Health (Cerner) sites
    enable_in_development: true
  check_in_experience_check_claim_status_on_timeout:
    actor_type: user
    description: Uses a background worker to check travel claim status when the submission times out
    enable_in_development: true
  check_in_experience_travel_claim_notification_callback:
    actor_type: user
    description: Enables VA Notify delivery status callbacks for travel claim notifications
    enable_in_development: true
  check_in_experience_travel_claim_logging:
    actor_type: user
    description: Enables detailed logging for travel claim submission operations
    enable_in_development: true
  check_in_experience_browser_monitoring:
    actor_type: user
    description: Enables browser monitoring for check-in applications.
    enable_in_development: false
  check_in_experience_medication_review_content:
    actor_type: cookie_id
    description: Enables the medication review content in pre-check-in.
    enable_in_development: true
  check_in_experience_use_vaec_cie_endpoints:
    actor_type: user
    description: Enables using VAEC-CIE AWS account endpoints for CHIP and LoROTA instead of VAEC-CMS endpoints.
    enable_in_development: false
  claim_letters_access:
    actor_type: user
    description: Enables users to access the claim letters page
    enable_in_development: true
  claims_api_special_issues_updater_uses_local_bgs:
    actor_type: user
    description: Enables special issues updater to use local_bgs
    enable_in_development: true
  claims_api_flash_updater_uses_local_bgs:
    actor_type: user
    description: Enables flash updater to use local_bgs
    enable_in_development: true
  claims_api_poa_vbms_updater_uses_local_bgs:
    actor_type: user
    description: Enables poa vbms updater to use local_bgs
    enable_in_development: true
  claims_api_bd_refactor:
    actor_type: user
    description: Diverts codepath to use refactored BD methods
    enable_in_development: true
  claims_api_ews_updater_enables_local_bgs:
    actor_type: user
    description: Uses local_bgs rather than bgs-ext
    enable_in_development: true
  claims_api_ews_uploads_bd_refactor:
    actor_type: user
    description: When enabled, sends ews forms to BD via the refactored logic
    enable_in_development: true
  claims_api_poa_uploads_bd_refactor:
    actor_type: user
    description: When enabled, sends poa forms to BD via the refactored logic
    enable_in_development: true
  claims_api_526_validations_v1_local_bgs:
    actor_type: user
    description: Enables the method calls in the v1 526 validations use local_bgs
    enable_in_development: true
  claims_api_use_person_web_service:
    actor_type: user
    description: Uses person web service rather than local bgs
    enable_in_development: true
  claims_api_use_update_poa_relationship:
    actor_type: user
    description: Uses local_bgs rather than bgs-ext
    enable_in_development: true
  claims_api_526_v2_uploads_bd_refactor:
    actor_type: user
    description: When enabled, sends 526 forms to BD via the refactored logic
    enable_in_development: true
  lighthouse_claims_api_add_person_proxy:
    actor_type: user
    description: When enabled, will allow for add_person_proxy call in both versions
    enable_in_development: true
  lighthouse_claims_api_v1_enable_FES:
    actor_type: user
    description: Use new Form526 Establishment Service (FES) for v1 disability compensation claims
    enable_in_development: true
  lighthouse_claims_api_v2_enable_FES:
    actor_type: user
    description: Use new Form526 Establishment Service (FES) for v2 disability compensation claims
    enable_in_development: true
  confirmation_page_new:
    actor_type: user
    description: Enables the 2024 version of the confirmation page view in simple forms
    enable_in_development: true
  lighthouse_claims_api_hardcode_wsdl:
    actor_type: user
    description: Use hardcoded namespaces for WSDL calls to BGS
    enable_in_development: true
  cst_show_document_upload_status:
    actor_type: user
    description: When enabled, claims status tool will display the upload status that comes from the evidence_submissions table.
    enable_in_development: true
  cst_claim_phases:
    actor_type: user
    description: When enabled, claims status tool uses the new claim phase designs
    enable_in_development: true
  cst_include_ddl_5103_letters:
    actor_type: user
    description: When enabled, the Download Decision Letters feature includes 5103 letters
    enable_in_development: true
  cst_include_ddl_boa_letters:
    actor_type: user
    description: When enabled, the Download Decision Letters feature includes Board of Appeals decision letters
    enable_in_development: true
  cst_include_ddl_sqd_letters:
    actor_type: user
    description: When enabled, the Download Decision Letters feature includes Subsequent Development Letters
    enable_in_development: true
  cst_send_evidence_failure_emails:
    actor_type: user
    description: When enabled, emails will be sent when evidence uploads from the CST fail
    enable_in_development: true
  cst_synchronous_evidence_uploads:
    actor_type: user
    description: When enabled, claims status tool uses synchronous evidence uploads
    enable_in_development: true
  cst_use_dd_rum:
    actor_type: user
    description: When enabled, claims status tool uses DataDog's Real User Monitoring logging
    enable_in_development: false
  cst_suppress_evidence_requests_website:
    actor_type: user
    description: When enabled, CST does not show Attorney Fees, Secondary Action Required, or Stage 2 Development on website
    enable_in_development: false
  cst_suppress_evidence_requests_mobile:
    actor_type: user
    description: When enabled, CST does not show Attorney Fees, Secondary Action Required, or Stage 2 Development on mobile
    enable_in_development: false
  cst_override_reserve_records_mobile:
    actor_type: user
    description: When enabled, CST overrides RV1 - Reserve Records Request tracked items to be NEEDED_FROM_OTHERS on mobile app
    enable_in_development: true
  cst_filter_ep_290:
    actor_type: user
    description: When enabled, benefits_claims/get_claims service filters 290 EP code claims from the response
  cst_filter_ep_960:
    actor_type: user
    description: When enabled, benefits_claims/get_claims service filters 960 EP code claims from the response
  cst_smooth_loading_experience:
    actor_type: user
    description: When enabled, the UI of the CST app will have a smoother loading experience
    enable_in_development: true
  cst_claim_letters_use_lighthouse_api_provider:
    actor_type: user
    description: When enabled, claims_letters from the Lighthouse API Provider
  cst_claim_letters_use_lighthouse_api_provider_mobile:
    actor_type: user
    description: When enabled, claims_letters from the Lighthouse API Provider in mobile endpoints
  letters_hide_service_verification_letter:
    actor_type: user
    description: When enabled, CST does not include Service Verification in the list of letters on vets-website
    enable_in_development: true
  coe_access:
    actor_type: user
    description: Feature gates the certificate of eligibility application
    enable_in_development: true
  combined_debt_portal_access:
    actor_type: user
    description: Enables users to interact with combined debt portal experience
    enable_in_development: true
  combined_financial_status_report:
    actor_type: user
    description: Enables users to submit FSR forms for VHA and VBA debts
    enable_in_development: true
  fsr_zero_silent_errors_in_progress_email:
    actor_type: user
    description: Enables sending an email to the veteran when FSR form is in progress
    enable_in_development: true
  digital_dispute_email_notifications:
    actor_type: user
    description: Enables email notifications for digital dispute submissions
    enable_in_development: true
  communication_preferences:
    actor_type: user
    description: Allow user to access backend communication_preferences API
  claims_claim_uploader_use_bd:
    actor_type: user
    description: Use BDS instead of EVSS to upload to VBMS.
  claims_load_testing:
    actor_type: user
    description: Enables the ability to skip jobs for load testing
  claims_status_v1_bgs_enabled:
    actor_type: user
    description: enables calling BGS instead of EVSS for the claims status v1.
  claims_hourly_slack_error_report_enabled:
    actor: user
    description: Enable/disable the running of the hourly slack alert for errored submissions
    enable_in_development: false
  claims_status_v1_lh_auto_establish_claim_enabled:
    actor_type: user
    description: With feature flag enabled, v1 /526 should use Lighthouse Form526 docker container
  cst_send_evidence_submission_failure_emails:
    actor_type: user
    description: >
      If enabled and a user submits an evidence submission upload that fails to send, an email will be sent to the user and retried.
      When disabled and a user submits an evidence submission upload that fails to send, an email will be sent to the user and not retried.
    enable_in_development: true
  debt_letters_show_letters_vbms:
    actor_type: user
    description: Enables debt letter download from VBMS
  debts_cache_dmc_empty_response:
    actor_type: user
    description: Enables caching of empty DMC response
  debts_copay_logging:
    actor_type: user
    description: Logs copay request data
  debts_silent_failure_mailer:
    actor_type: user
    description: Enables silent failure mailer for the 5655
  debts_sharepoint_error_logging:
    actor_type: user
    description: Logs Sharepoint error data
  decision_review_hlr_email:
    actor_type: user
    description: Send email notification for successful HLR submission
  decision_review_nod_email:
    actor_type: user
    description: Send email notification for successful NOD submission
  decision_review_sc_email:
    actor_type: user
    description: Send email notification for successful SC submission
  decision_review_hlr_status_updater_enabled:
    actor_type: user
    description: Enables the Higher Level Review status update batch job
  decision_review_nod_status_updater_enabled:
    actor_type: user
    description: Enables the Notice of Disagreement status update batch job
  decision_review_sc_status_updater_enabled:
    actor_type: user
    description: Enables the Supplemental Claim status update batch job
  decision_review_icn_updater_enabled:
    actor_type: user
    description: Enables the ICN lookup job
  decision_review_weekly_error_report_enabled:
    actor_type: user
    description: Enables the weekly decision review text error report
  decision_review_daily_error_report_enabled:
    actor_type: user
    description: Enables the daily error report email
  decision_review_daily_stuck_records_report_enabled:
    actor_type: user
    description: Enables the daily decision review stuck records Slack report
  decision_review_monthly_stats_report_enabled:
    actor_type: user
    description: Enables the monthly decision review stats report email
  decision_review_delay_evidence:
    actor_type: user
    description: Ensures that NOD and SC evidence is not received in Central Mail before the appeal itself
  decision_review_hlr_form_v4_enabled:
    actor_type: user
    description: Enable using MAR 2024 revision of 200996 Higher Level Review form when submitting to EMMS for intake
    enable_in_development: false
  decision_review_sc_form_v4_enabled:
    actor_type: user
    description: Enable using MAY 2024 revision of 200995 Supplemental Claim form when submitting to EMMS for intake
    enable_in_development: false
  decision_review_saved_claim_hlr_status_updater_job_enabled:
    actor_type: user
    description: Enable job to set delete_date for completed SavedClaim::HigherLevelReviews
    enable_in_development: true
  decision_review_saved_claim_nod_status_updater_job_enabled:
    actor_type: user
    description: Enable job to set delete_date for completed SavedClaim::NoticeOfDisagreements
    enable_in_development: true
  decision_review_saved_claim_sc_status_updater_job_enabled:
    actor_type: user
    description: Enable job to set delete_date for completed SavedClaim::SupplementalClaims
    enable_in_development: true
  decision_review_delete_saved_claims_job_enabled:
    actor_type: user
    description: Enable job to delete SavedClaim records when the record has a delete_date and the date is in the past
    enable_in_development: true
  decision_review_failure_notification_email_job_enabled:
    actor_type: user
    description: Enable job to send form and evidence failure notification emails
    enable_in_development: true
  decision_review_track_4142_submissions:
    actor_type: user
    description: Enable saving record of 4142 forms submitted to Lighthouse as part of a Supplemental Claim
    enable_in_development: true
  decision_review_service_common_exceptions_enabled:
    actor_type: user
    description: Enable using Common::Exception classes instead of DecisionReviewV1::ServiceException
  decision_review_form4142_validate_schema:
    actor_type: user
    description: Enables the use of schema validation for form 4142 in decision review applications
    enable_in_development: true
  dependency_verification:
    actor_type: user
    description: Feature gates the dependency verification modal for updating the diaries service.
    enable_in_development: true
  dependents_enqueue_with_user_struct:
    actor_type: user
    description: Manage whether the enqueued job for 686c and 674 will be with a User model or the new User struct
    enable_in_development: true
  dependents_module_enabled:
    actor_type: user
    description: Enables new Dependents module
    enable_in_development: false
  dependents_pension_check:
    actor_type: user
    description: Manage whether or not Pension check is enabled for the 686/674
    enable_in_development: true
  dependents_removal_check:
    actor_type: user
    description: Manage whether or not dependent removal claim codes are enabled for the 686
    enable_in_development: true
  dependents_management:
    actor_type: user
    description: Manage dependent removal from view dependent page
    enable_in_development: true
  dependents_claims_evidence_api_upload:
    actor_type: user
    description: Enable using the ClaimsEvidenceAPI module to upload 686/674 documents to VBMS
  dependents_bypass_schema_validation:
    actor_type: user
    description: Bypasses vets_json_schema validation for dependency claims
  disability_526_form4142_polling_records:
    actor_type: user
    description: enables creation of, and tracking of, sent form 4142 documents, from the 526 flow, to the Lighthouse Benefits Intake API
    enable_in_development: true
  disability_526_form4142_polling_record_failure_email:
    actor_type: user
    description: enables failure email when explicit failure is detected downstream
    enable_in_development: true
  contention_classification_claim_linker:
    actor_type: user
    description: enables sending 526 claim id and vbms submitted claim id to Contention Classification service for linking/monitoring.
    enable_in_development: true
  contention_classification_ml_classifier:
    actor_type: user
    description: Enables the machine learning classifier for contention classification by calling the hybrid endpoint instead of expanded endpoint.
    enable_in_development: true
  disability_526_ee_mst_special_issue:
    actor_type: user
    description: enables adding MST special issue to disability_526 prior to submission.
    enable_in_development: true
  disability_526_ee_process_als_flash:
    actor_type: user
    description: enables adding applicable flashes to disability_526 prior to submission.
    enable_in_development: true
  disability_526_call_received_email_from_polling:
    actor_type: user
    description: enables received email in poll_form526_pdf job and disables calling from form526_submission
  disability_526_improved_autosuggestions_add_disabilities_page:
    actor_type: user
    description: enables new version of add disabilities page, with updates to content and search functionality
    enable_in_development: true
  disability_526_show_confirmation_review:
    actor_type: user
    description: enables showing a submission review section on the 526 confirmation page
    enable_in_development: true
  disability_compensation_flashes:
    actor_type: user
    description: enables sending flashes to BGS for disability_compensation submissions.
    enable_in_development: true
  disability_compensation_temp_separation_location_code_string:
    actor_type: user
    description: enables forcing separation location code to be a string in submit_all_claim endpoint.
  disability_compensation_temp_toxic_exposure_optional_dates_fix:
    actor_type: user
    description: enables removing malformed optional dates from the Toxic Exposure node of a Form526Submission at SavedClaim creation.
  disability_compensation_toxic_exposure_destruction_modal:
    actor_type: user
    description: enables confirmation modal when removing toxic exposure data from Form 526
    enable_in_development: true
  disability_compensation_form4142_supplemental:
    actor_type: user
    description: Use Lighthouse API to submit supplemental Form 21-4142 from Form 526EZ submissions
    enable_in_development: true
  disability_compensation_pif_fail_notification:
    actor_type: user
    description: enables sending notifications to vets if their 526 claim submission fails with PIF in Use Error
    enable_in_development: true
  disability_compensation_production_tester:
    actor_type: user
    description: disable certain functionality for production testing of the 526 submission workflow. DO NOT TOGGLE THIS FLAG UNLESS YOU ARE A MEMBER OF DISABILITY BENEFITS EXPERIENCE TEAM.
    enable_in_development: true
  disability_compensation_fail_submission:
    actor_type: user
    description: enable to test the backup submission path. DO NOT TOGGLE THIS FLAG UNLESS YOU ARE A MEMBER OF DISABILITY BENEFITS EXPERIENCE TEAM.
    enable_in_development: true
  disability_compensation_sync_modern_0781_flow:
    actor_type: user
    description: enables a new form flow for 0781 and 0781a in the 526 submission workflow
    enable_in_development: true
  disability_compensation_sync_modern0781_flow_metadata:
    actor_type: user
    description: enables adding new 0781 form indicator to in progress 526 forms and saved claim records for 526 submissions
  disability_compensation_0781_stats_job:
    actor_type: user
    description: enables a job to run that will check DB records and report stats as metrics, into Datadog
    enable_in_development: true
  disability_526_send_form526_submitted_email:
    actor_type: user
    description: enables sending submitted email in both primary and backup paths
  disability_526_send_mas_all_ancillaries:
    actor_type: user
    description: enables sending all 526 uploads and ancillary forms to MAS's APCAS API
  disability_526_send_received_email_from_backup_path:
    actor_type: user
    description: enables received email in complete success state of backup path
  disability_526_form4142_validate_schema:
    actor_type: user
    description: Enables the use of schema validation for form 4142 in disability 526 applications
  disability_526_form4142_use_2024_version:
    actor_type: user
    description: enables the 2024 version of form 4142 in the disability 526 submission frontend workflow
    enable_in_development: true
  disability_526_toxic_exposure_opt_out_data_purge:
    actor_type: user
    description: enables function that removes toxic exposure data if user has opted out from toxic exposure condition on Form 526 submission
    enable_in_development: true
  disability_526_track_saved_claim_error:
    actor_type: user
    description: enables improved logging of SavedClaim::DisabilityCompensation::Form526AllClaim save failures
  education_reports_cleanup:
    actor_type: user
    description: Updates to the daily education reports to remove old data that isn't needed in the new fiscal year
    enable_in_development: true
  enrollment_verification:
    actor_type: user
    description: Enables access to the Enrollment Verification app
    enable_in_development: true
  discharge_wizard_features:
    actor_type: user
    description: Iteration of new features for discharge wizard
    enable_in_development: true
  dispute_debt:
    actor_type: user
    description: Enables the Dispute Debt feature
    enable_in_development: true
  digital_dispute_duplicate_prevention:
    actor_type: user
    description: Enables duplicate prevention for digital dispute submissions
    enable_in_development: false
  digital_dmc_dispute_service:
    actor_type: user
    description: Enables the Digital DMC Dispute Service
    enable_in_development: true
  event_bus_gateway_retry_emails:
    actor_type: user
    description: When enabled, vets-api retries event bus gateway emails that VA Notify marks temporary-failure
    enable_in_development: true
  facilities_autosuggest_vamc_services_enabled:
    actor_type: user
    description: Allow use of the VA health facilities auto-suggest feature (versus static dropdown)
    enable_in_development: true
  facilities_ppms_suppress_all:
    actor_type: user
    description: Hide all ppms search options
  facility_locator_mobile_map_update:
    actor_type: user
    description: Use new mobile map features for research
    enable_in_development: true
  facility_locator_predictive_location_search:
    actor_type: user
    description: Use predictive location search in the Facility Locator UI
  facilities_use_fl_progressive_disclosure:
    actor_type: user
    description: Use progressive disclosure in the Facility Locator UI
    enable_in_development: true
  file_upload_short_workflow_enabled:
    actor_type: user
    description: Enables shorter workflow enhancement for file upload component
  fsr_5655_server_side_transform:
    actor_type: user
    description: Update to use BE for business transform logic for Financial Status Report (FSR - 5655) form
    enable_in_development: true
  financial_status_report_debts_api_module:
    actor_type: user
    description: Points to debts-api module routes
    enable_in_development: true
  financial_status_report_expenses_update:
    actor_type: user
    description: Update expense lists in the Financial Status Report (FSR - 5655) form
    enable_in_development: true
  financial_status_report_review_page_navigation:
    actor_type: user
    description: Enables new review page navigation for users completing the Financial Status Report (FSR) form.
    enable_in_development: true
  financial_management_vbs_only:
    actor_type: user
    description: Enables the Financial Management app to only use the VBS API
    enable_in_development: true
  find_a_representative_enabled:
    actor_type: cookie_id
    description: Generic toggle for gating Find a Rep
    enable_in_development: true
  find_a_representative_enable_api:
    actor_type: user
    description: Enables all Find a Representative api endpoints
    enable_in_development: true
  find_a_representative_enable_frontend:
    actor_type: cookie_id
    description: Enables Find a Representative frontend
    enable_in_development: true
  find_a_representative_flag_results_enabled:
    actor_type: user
    description: Enables flagging feature for Find a Representative frontend
    enable_in_development: true
  find_a_representative_use_accredited_models:
    actor_type: user
    description: Enables Find A Representative APIs using AccreditedX models
    enable_in_development: true
  representative_status_enabled:
    actor_type: cookie_id
    description: Enables flagging feature for Find a Representative frontend
    enable_in_development: true
  form526_include_document_upload_list_in_overflow_text:
    actor_type: user
    description: Appends a list of SupportingEvidenceAttachment filenames the veteran uploaded for a Form 526 into the overflow text in the form submission
  appoint_a_representative_enable_frontend:
    actor_type: cookie_id
    description: Enables Appoint a Representative frontend
    enable_in_development: true
  appoint_a_representative_enable_v2_features:
    actor_type: user
    description: Enables Appoint a Representative 2.0 features for frontend and backend
    enable_in_development: true
  appoint_a_representative_enable_pdf:
    actor_type: user
    description: Enables Appoint a Representative PDF generation endpoint
    enable_in_development: true
  representative_status_enable_v2_features:
    actor_type: user
    description: Enables Representative Status widget 2.0 features for frontend and backend
    enable_in_development: true
  accredited_representative_portal_declination:
    actor_type: user
    description: Enables declination reason feature for frontend and backend
    enable_in_development: true
  form526_legacy:
    actor_type: user
    description: If true, points controllers to the legacy EVSS Form 526 instance. If false, the controllers will use the Dockerized instance running in DVP.
    enable_in_development: true
  form526_send_document_upload_failure_notification:
    actor_type: user
    description: Enables enqueuing a Form526DocumentUploadFailureEmail if a EVSS::DisabilityCompensationForm::SubmitUploads job exhausts its retries
    enable_in_development: true
  form526_send_backup_submission_polling_failure_email_notice:
    actor_type: user
    description: Enables enqueuing a Form526SubmissionFailureEmailJob if a submission is marked as unprocessable through polling of the Benefits Intake API.
    enable_in_development: true
  form526_send_backup_submission_exhaustion_email_notice:
    actor_type: user
    description: Enables enqueuing of a Form526SubmissionFailureEmailJob if a submission exhausts it's attempts to upload to the Benefits Intake API.
    enable_in_development: true
  form526_send_4142_failure_notification:
    actor_type: user
    description: Enables enqueuing of a Form4142DocumentUploadFailureEmail if a SubmitForm4142Job job exhausts its retries
    enable_in_development: true
  form526_send_0781_failure_notification:
    actor_type: user
    description: Enables enqueuing a Form0781DocumentUploadFailureEmail if a SubmitForm0781Job job exhausts its retries
    enable_in_development: true
  form0994_confirmation_email:
    actor_type: user
    description: Enables form 0994 email submission confirmation (VaNotify)
    enable_in_development: true
  form1990_confirmation_email:
    actor_type: user
    description: Enables form 1990 email submission confirmation (VaNotify)
    enable_in_development: true
  form1995_confirmation_email:
    actor_type: user
    description: Enables form 1995 email submission confirmation (VaNotify)
    enable_in_development: true
  form1990e_confirmation_email:
    actor_type: user
    description: Enables form 1990e email submission confirmation (VaNotify)
    enable_in_development: true
  form21_0966_confirmation_email:
    actor_type: user
    description: Enables form 21-0966 email submission confirmation (VaNotify)
    enable_in_development: true
  form21_0966_confirmation_page:
    actor_type: user
    description: Enables form 21-0966 new confirmation page
    enable_in_development: true
  form21_0972_confirmation_email:
    actor_type: user
    description: Enables form 21-0972 email submission confirmation (VaNotify)
    enable_in_development: true
  form21_10203_confirmation_email:
    actor_type: user
    description: Enables form 21-10203 email submission confirmation (VaNotify)
  form21_10210_confirmation_email:
    actor_type: user
    description: Enables form 21-10210 email submission confirmation (VaNotify)
    enable_in_development: true
  form20_10206_confirmation_email:
    actor_type: user
    description: Enables form 20-10206 email submission confirmation (VaNotify)
    enable_in_development: true
  form20_10207_confirmation_email:
    actor_type: user
    description: Enables form 20-10207 email submission confirmation (VaNotify)
    enable_in_development: true
  form21_0845_confirmation_email:
    actor_type: user
    description: Enables form 21-0845 email submission confirmation (VaNotify)
    enable_in_development: true
  form21p_0847_confirmation_email:
    actor_type: user
    description: Enables form 21p-0847 email submission confirmation (VaNotify)
    enable_in_development: true
  form21_4138_confirmation_email:
    actor_type: user
    description: Enables form 21-4138 email submission confirmation (VaNotify)
  form21_4142_confirmation_email:
    actor_type: user
    description: Enables form 21-4142 email submission confirmation (VaNotify)
  form22_10282_confirmation_email:
    actor_type: user
    description: Enables form 22-10282 email submission confirmation (VaNotify)
    enable_in_development: true
  form22_10297_confirmation_email:
    actor_type: user
    description: Enables form 22-10297 email submission confirmation (VaNotify)
    enable_in_development: true
  form26_4555_confirmation_email:
    actor_type: user
    description: Enables form 26-4555 email submission confirmation (VaNotify)
    enable_in_development: true
  form_526_required_identifiers_in_user_object:
    actor_type: user
    description: includes a mapping of booleans in the profile section of a serialized user indicating which ids are nil for the user
  form40_0247_confirmation_email:
    actor_type: user
    description: Enables form 40-0247 email submission confirmation (VaNotify)
    enable_in_development: true
  form40_10007_confirmation_email:
    actor_type: user
    description: Enables form 40-10007 email submission error (VaNotify)
    enable_in_development: true
  form1990meb_confirmation_email:
    actor_type: user
    description: Enables form 1990 MEB email submission confirmation (VaNotify)
    enable_in_development: true
  form1990emeb_confirmation_email:
    actor_type: user
    description: Enables form 1990e MEB email submission confirmation (VaNotify)
    enable_in_development: true
  form5490_confirmation_email:
    actor_type: user
    description: Enables form 5490 email submission confirmation (VaNotify)
    enable_in_development: true
  form5495_confirmation_email:
    actor_type: user
    description: Enables form 5495 email submission confirmation (VaNotify)
    enable_in_development: true
  simple_forms_email_notifications:
    actor_type: user
    description: Enables form email notifications upon certain state changes (error and received)
    enable_in_development: true
  form2010206:
    actor_type: user
    description: If enabled shows the digital form experience for form 20-10206
  form2010207:
    actor_type: user
    description: If enabled shows the digital form experience for form 20-10207
  form210845:
    actor_type: user
    description: If enabled shows the digital form experience for form 21-0845
  form210966:
    actor_type: user
    description: If enabled shows the digital form experience for form 21-0966
  form210972:
    actor_type: user
    description: If enabled shows the digital form experience for form 21-0972
  form214138:
    actor_type: user
    description: If enabled shows the digital form experience for form 21-4138
  form214142:
    actor_type: user
    description: If enabled shows the digital form experience for form 21-4142
  form2110210:
    actor_type: user
    description: If enabled shows the digital form experience for form 21-10210
  form21p0847:
    actor_type: user
    description: If enabled shows the digital form experience for form 21P-0847
  form264555:
    actor_type: user
    description: If enabled shows the digital form experience for form 26-4555
  form400247:
    actor_type: user
    description: If enabled shows the digital form experience for form 40-0247
  form1010d_extended:
    actor_type: user
    description: If enabled shows the digital form experience for form 10-10d merged with form 10-7959c
    enable_in_development: true
  form1010d_browser_monitoring_enabled:
    actor_type: user
    description: Datadog RUM monitoring for form 10-10d (IVC CHAMPVA)
  form107959c_browser_monitoring_enabled:
    actor_type: user
    description: Datadog RUM monitoring for form 10-7959c (IVC CHAMPVA)
  form107959f1_browser_monitoring_enabled:
    actor_type: user
    description: Datadog RUM monitoring for form 10-7959f-1 (IVC CHAMPVA)
  form107959a_browser_monitoring_enabled:
    actor_type: user
    description: Datadog RUM monitoring for form 10-7959a (IVC CHAMPVA)
  form107959c:
    actor_type: cookie_id
    description: If enabled shows the digital form experience for form 10-7959c (IVC CHAMPVA other health insurance)
    enable_in_development: true
  form107959a:
    actor_type: user
    description: If enabled shows the digital form experience for form 10-7959a (IVC CHAMPVA claim form)
    enable_in_development: true
  form107959f2:
    actor_type: user
    description: If enabled shows the digital form experience for form 10-7959f-2 (Foreign Medical Program claim form)
    enable_in_development: true
  form_upload_flow:
    actor_type: user
    description: If enabled shows the find-a-form widget for the Form Upload Flow
  get_help_ask_form:
    actor_type: user
    description: Enables inquiry form for users to submit questions, suggestions, and complaints.
    enable_in_development: true
  get_help_messages:
    actor_type: user
    description: Enables secure messaging
    enable_in_development: true
  ha_cpap_supplies_cta:
    actor_type: user
    description: Toggle CTA for reordering Hearing Aid and CPAP supplies form within static pages.
  in_progress_form_custom_expiration:
    actor_type: user
    description: Enable/disable custom expiration dates for forms
    enable_in_development: true
  in_progress_form_reminder:
    actor_type: user
    description: Enable/disable in progress form reminders (sent via VaNotify)
    enable_in_development: true
  in_progress_form_reminder_age_param:
    actor_type: user
    description: Enable/disable in progress form reminder age param
    enable_in_development: true
  clear_stale_in_progress_reminders_sent:
    actor_type: user
    description: Enable/disable clearing of one-time in progress reminders after 60 days
    enable_in_development: true
  in_progress_1880_form_cron:
    actor_type: user
    description: Enable/disable scheduled cron for 1880 in progress form reminders (sent via VaNotify)
    enable_in_development: true
  in_progress_1880_form_reminder:
    actor_type: user
    description: Enable/disable 1880 in progress form reminders (sent via VaNotify)
    enable_in_development: true
  in_progress_form_reminder_1010ez:
    actor_type: user
    description: Enable/disable 1010ez in progress form reminders (sent via VaNotify)
    enable_in_development: true
  in_progress_form_reminder_526ez:
    actor_type: user
    description: Enable/disable 526ez in progress form reminders (sent via VaNotify)
    enable_in_development: true
  kendra_enabled_for_resources_and_support_search:
    actor_type: user
    description: Enable/disable Amazon Kendra for Resources and Support search
    enable_in_development: true 
  letters_page_new_design:
    actor_type: user
    description: Enables ability to show updated letter page design
    enable_in_development: true
  lighthouse_claims_api_v2_add_person_proxy:
    actor_type: user
    description: Lighthouse Benefits Claims API v2 uses add_person_proxy service when target Veteran is missing a Participant ID
    enable_in_development: true
  lighthouse_claims_api_poa_dependent_claimants:
    actor_type: user
    description: Enable/disable dependent claimant support for POA requests
    enable_in_development: true
  lighthouse_claims_api_v2_poa_va_notify:
    actor_type: user
    description: Enable/disable the VA notification emails in V2 POA
    enable_in_development: false
  lighthouse_claims_v2_poa_requests_skip_bgs:
    actor_type: user
    description: Enable/disable skipping BGS calls for POA Requests
    enable_in_development: true
  lighthouse_claims_api_poa_use_bd:
    actor_type: user
    description: Lighthouse Benefits Claims API uses Lighthouse Benefits Documents API to upload POA forms instead of VBMS
    enable_in_development: true
  lighthouse_claims_api_use_birls_id:
    actor_type: user
    description: Lighthouse Benefits Claims API uses MPI birls_id as filenumber parameter to BDS search
    enable_in_development: true
  lighthouse_document_convert_to_unlocked_pdf_use_hexapdf:
    description: Enables the LighthouseDocument class's convert_to_unlocked_pdf method to use hexapdf to unlock encrypted pdfs
  log_eligible_benefits:
    actor_type: user
    description: Allows log_eligible_benefits_job.rb to run in background.
    enable_in_development: true
  logging_data_scrubber:
    actor_type: user
    description: Enable/disable data scrubbing for sensitive information
    enable_in_development: true
  loop_pages:
    actor_type: user
    description: Enable new list loop pattern
    enable_in_development: true
  show_mbs_preneed_change_va_4010007:
    actor_type: user
    description: Updates to text in form VA 40-10007
  medical_copays_six_mo_window:
    actor_type: user
    description: This will filter to only show medical copays within the last 6 months
    enable_in_development: true
  medical_copay_notifications:
    actor_type: user
    description: Enables notifications to be sent for new copay statements
    enable_in_development: true
  mhv_accelerated_delivery_enabled:
    actor_type: user
    description: Control whether vets-api allows fetching MR data from LightHouse
    enable_in_development: false
  mhv_accelerated_delivery_allergies_enabled:
    actor_type: user
    description: Control fetching OH allergies data
    enable_in_development: false
  mhv_accelerated_delivery_care_notes_enabled:
    actor_type: user
    description: Control fetching OH care summary and notes data
    enable_in_development: false
  mhv_accelerated_delivery_conditions_enabled:
    actor_type: user
    description: Control fetching OH health condition data
    enable_in_development: false
  mhv_accelerated_delivery_labs_and_tests_enabled:
    actor_type: user
    description: Control fetching lab and test data from UHD (SCDF) service (web)
    enable_in_development: false
  mhv_accelerated_delivery_vital_signs_enabled:
    actor_type: user
    description: Control fetching OH vitals data
    enable_in_development: false
  mhv_accelerated_delivery_uhd_enabled:
    actor_type: user
    description: Control whether vets-api allows fetching any MR data from MHV UHD
    enable_in_development: false
  mhv_accelerated_delivery_uhd_oh_lab_type_logging_enabled:
    actor_type: user
    description: Control whether vets-api logs lab types returned for OH patients
    enable_in_development: false
  mhv_accelerated_delivery_uhd_vista_lab_type_logging_enabled:
    actor_type: user
    description: Control whether vets-api logs lab types returned for VistA patients
    enable_in_development: false
  mhv_accelerated_delivery_uhd_sp_enabled:
    actor_type: user
    description: Control whether vets-api allows fetching Surgical Pathology data from MHV UHD
    enable_in_development: false
  mhv_accelerated_delivery_uhd_mb_enabled:
    actor_type: user
    description: Control whether vets-api allows fetching Microbiology data from MHV UHD
    enable_in_development: false
  mhv_accelerated_delivery_uhd_ch_enabled:
    actor_type: user
    description: Control whether vets-api allows fetching Chem/Hem data from MHV UHD
  mhv_accelerated_delivery_uhd_filtering_enabled:
    actor_type: user
    description: Control whether vets-api applies filtering logic to UHD lab records
    enable_in_development: false
  mhv_va_health_chat_enabled:
    actor_type: user
    description: Enables the VA Health Chat link at /my-health
  mhv_landing_page_show_priority_group:
    actor_type: user
    description: Shows Veterans their Priority Group on the MHV Landing Page
    enable_in_development: true
  mhv_landing_page_personalization:
    actor_type: user
    description: Enables personalized content on the My HealtheVet landing page.
    enable_in_development: true
  mhv_landing_page_show_share_my_health_data_link:
    actor_type: user
    description: Show Share My Health Data (SMHD) link on Medical Records card of the MHV landing page
  mhv_supply_reordering_enabled:
    actor_type: user
    description: Enables the launch of mhv supply reordering application at /my-health/order-medical-supplies
  mhv_secure_messaging_no_cache:
    actor_type: user
    description: Prevents caching of Secure Messaging data
  mhv_secure_messaging_cerner_pilot:
    actor_type: user
    description: Enables/disables Secure Messaging Cerner Transition Pilot environment on VA.gov and VHAB
  mhv_secure_messaging_filter_accordion:
    actor_type: user
    description: Enables/disables Secure Messaging Filter Accordion re-design updates on VA.gov
    enable_in_development: true
  mhv_secure_messaging_remove_lefthand_nav:
    actor_type: user
    description: Disables/Enables Secure Messaging lefthand navigation for new navigation solution
    enable_in_development: true
  mhv_secure_messaging_triage_group_plain_language:
    actor_type: user
    description: Disables/Enables Secure Messaging recipients group plain language design
    enable_in_development: true
  mhv_secure_messaging_recipient_opt_groups:
    actor_type: user
    description: Disables/Enables Secure Messaging optgroups in recipient dropdown on Start a new message page
    enable_in_development: true
  mhv_secure_messaging_recipient_combobox:
    actor_type: user
    description: Disables/Enables Secure Messaging combobox in recipient dropdown on Start a new message page
  mhv_secure_messaging_read_receipts:
    actor_type: user
    description: Disables/Enables Secure Messaging read receipts
    enable_in_development: true
  mhv_secure_messaging_milestone_2_aal:
    actor_type: user
    description: Disables/Enables Secure Messaging AAL Milestone 2
    enable_in_development: true
  mhv_secure_messaging_policy_va_patient:
    actor_type: user
    description: Disables/Enables Secure Messaging policy check for VA patient
  mhv_secure_messaging_custom_folders_redesign:
    actor_type: user
    description: Disables/Enables Secure Messaging Custom Folders Redesign
    enable_in_development: true
  mhv_secure_messaging_large_attachments:
    actor_type: user
    description: Disables/Enables Secure Messaging Custom Folders Redesign
    enable_in_development: true
  mhv_secure_messaging_curated_list_flow:
    actor_type: user
    description: Disables/Enables Secure Messaging Curated List Flow
    enable_in_development: true
  mhv_secure_messaging_recent_recipients:
    actor_type: user
    description: Disables/Enables Secure Messaging Recent Recipients
    enable_in_development: true
  mhv_bypass_downtime_notification:
    actor_type: user
    description: When enabled, bypass the MHV downtime notification; intended for smoke testing in production
    enable_in_development: true
  mhv_medical_records_allow_txt_downloads:
    actor_type: user
    description: Allows users to download Medical Records data in TXT format
    enable_in_development: true
  mhv_medical_records_ccd_extended_file_types:
    actor_type: user
    description: Allows users to download CCD (health summary) in PDF and HTML formats
    enable_in_development: true
  mhv_medical_records_display_conditions:
    actor_type: user
    description: Show/hide content related to Health Conditions in Medical Records
    enable_in_development: true
  mhv_medical_records_display_domains:
    actor_type: user
    description: Show/hide in-progress Medical Records domains
    enable_in_development: true
  mhv_medical_records_display_labs_and_tests:
    actor_type: user
    description: Show/hide content related to Labs & Tests in Medical Records
    enable_in_development: true
  mhv_medical_records_display_notes:
    actor_type: user
    description: Show/hide content related to Notes in Medical Records
    enable_in_development: true
  mhv_medical_records_display_sidenav:
    actor_type: user
    description: Show/hide the Medical Records side navigation
    enable_in_development: true
  mhv_medical_records_display_vaccines:
    actor_type: user
    description: Show/hide content related to Vaccines in Medical Records
    enable_in_development: true
  mhv_medical_records_display_settings_page:
    actor_type: user
    description: Show/hide the Settings Page in Medical Records
    enable_in_development: true
  mhv_medical_records_display_vitals:
    actor_type: user
    description: Show/hide content related to Vitals in Medical Records
    enable_in_development: true
  mhv_medical_records_migrate_ccd_to_s3:
    actor_type: user
    description: Enables the switch to an s3 bucket for the CCD endpoints
    enable_in_development: true
  mhv_medical_records_migrate_dicom_to_s3:
    actor_type: user
    description: Enables the switch to an s3 bucket for the DICOM endpoint
    enable_in_development: true
  mhv_medical_records_migrate_to_api_gateway:
    actor_type: user
    description: Enables the switch to the new MHV API Gateway endpoints
    enable_in_development: true
  mhv_medical_records_phr_refresh_on_login:
    actor_type: user
    description: Enables/disables the PHR refresh for MHV users when logging into VA.gov
    enable_in_development: true
  mhv_medical_records_redact_fhir_client_logs:
    actor_type: user
    description: Replaces IDs in fhir_client INFO-level logs with X's when enabled
    enable_in_development: true
  mhv_medical_records_to_va_gov_release:
    actor_type: user
    description: Enables/disables Medical Records on VA.gov (intial transition from MHV to VA.gov)
    enable_in_development: true
  mhv_medical_records_new_eligibility_check:
    actor_type: user
    description: Enables/disables Medical Records new access policy eligibility check endpoint
    enable_in_development: true
  mhv_medical_records_update_landing_page:
    actor_type: user
    description: Enables/disables Medical Records new landing page content
    enable_in_development: true
  mhv_medical_records_filter_and_sort:
    actor_type: user
    description: Enables/disables Medical Records new filter and sort changes
    enable_in_development: true
  mhv_medical_records_use_unified_sei_api:
    actor_type: user
    description: Enables/disables use of the unified API call self-entered information
    enable_in_development: true
  mhv_medical_records_milestone_two:
    actor_type: user
    description: Enables/disables Medical Records new Milestone 2 changes
    enable_in_development: true
  mhv_medical_records_retry_next_page:
    actor_type: user
    description: Enables/disables with_retries when getting the next page
    enable_in_development: true
  mhv_medical_records_support_backend_pagination_allergy:
    actor_type: user
    description: Enables/disables backend caching/pagination for allergies
    enable_in_development: true
  mhv_medical_records_support_backend_pagination_care_summary_note:
    actor_type: user
    description: Enables/disables backend caching/pagination for care summaries & notes
    enable_in_development: true
  mhv_medical_records_support_backend_pagination_health_condition:
    actor_type: user
    description: Enables/disables backend caching/pagination for health conditions
    enable_in_development: true
  mhv_medical_records_support_backend_pagination_lab_test:
    actor_type: user
    description: Enables/disables backend caching/pagination for labs & tests
    enable_in_development: true
  mhv_medical_records_support_backend_pagination_vaccine:
    actor_type: user
    description: Enables/disables backend caching/pagination for vaccines
    enable_in_development: true
  mhv_medical_records_support_backend_pagination_vital:
    actor_type: user
    description: Enables/disables backend caching/pagination for vitals
    enable_in_development: true
  mhv_medical_records_support_new_model_allergy:
    actor_type: user
    description: Enables/disables the use of pre-transformed allergy objects
    enable_in_development: true
  mhv_medical_records_support_new_model_care_summary_note:
    actor_type: user
    description: Enables/disables the use of pre-transformed care summary/note objects
    enable_in_development: true
  mhv_medical_records_support_new_model_health_condition:
    actor_type: user
    description: Enables/disables the use of pre-transformed health condition objects
    enable_in_development: true
  mhv_accelerated_delivery_vaccines_enabled:
    actor_type: user
    description: Enables/disables the new immunizations v2 endpoint that uses LH as a datasource and aligns with data model that the mobile app uses
    enable_in_development: false
  mhv_medical_records_support_new_model_lab_test:
    actor_type: user
    description: Enables/disables the use of pre-transformed lab/test objects
    enable_in_development: true
  mhv_medical_records_support_new_model_vaccine:
    actor_type: user
    description: Enables/disables the use of pre-transformed vaccine objects
    enable_in_development: true
  mhv_medical_records_support_new_model_vital:
    actor_type: user
    description: Enables/disables the use of pre-transformed vital objects
    enable_in_development: true
  mhv_medications_display_documentation_content:
    actor_type: user
    description: Enables/disables documentation-related content for Medications on VA.gov
    enable_in_development: true
  mhv_medications_display_filter:
    actor_type: user
    description: Enables/disables filter feature for medications list
    enable_in_development: true
  mhv_medications_display_grouping:
    actor_type: user
    description: Enables/disables grouping medications related work
    enable_in_development: true
  mhv_medications_cerner_pilot:
    actor_type: user
    description: Enables/disables Medications Cerner Transition Pilot environment on VA.gov and VHAB
  mhv_enable_aal_integration:
    actor_type: user
    description: Enables/disables integration with MHV's AAL-creation endpoint
    enable_in_development: true
  mhv_modern_cta_links:
    actor_type: user
    description: CTA widget links point to va.gov services
  mhv_medications_display_pending_meds:
    actor_type: user
    description: Enables/disables pending medications related work
    enable_in_development: true
  mhv_medications_display_refill_progress:
    actor_type: user
    description: Enables/disables refill progress related work
    enable_in_development: true
  mhv_medications_show_ipe_content:
    actor_type: user
    description: Enables/disables ipe content
    enable_in_development: true
  mhv_medications_dont_increment_ipe_count:
    actor_type: user
    description: when this flag is on the count will not be incremented for ipe
    enable_in_development: true
  mhv_medications_partial_fill_content:
    actor_type: user
    description: Enables/disables partial fill content
    enable_in_development: true
  mhv_medications_new_policy:
    actor_type: user
    description: Updates MHV Medications policy based on recent updates to MHV Account Creation API
  mhv_milestone_2_changes_enabled:
    actor_type: user
    description: Enables MHV Milestone 2 changes
  mhv_header_links:
    actor_type: user
    description: Display My HealtheVet and My VA links in the site header
    enable_in_development: true
  mobile_allergy_intolerance_model:
    actor_type: user
    description: For mobile app, enalbes use of strict models for parsing allergy intolerance
  mobile_api:
    actor_type: user
    description: API endpoints consumed by the VA Mobile App (iOS/Android)
  mobile_filter_doc_27_decision_letters_out:
    actor_type: user
    description: filters out doc type 27 decision letters out of list of decision letters for mobile
    enable_in_development: false
  mobile_claims_log_decision_letter_sent:
    actor_type: user
    description: Logs decision letter info on both claims and decision letter endpoint
    enable_in_development: true
  mobile_coe_letter_use_lgy_service:
    actor_type: user
    description: Use LGY service for retrieving COE letters in the mobile app
    enable_in_development: false
  multiple_address_10_10ez:
    actor_type: cookie_id
    description: >
      [Front-end only] When enabled, the 10-10EZ will collect a home and mailing address for the veteran
      vs only collecting a single, "permanent" address.
  organic_conversion_experiment:
    actor_type: user
    description: Toggle to enable login.gov create account experiment
  profile_show_paperless_delivery:
    actor_type: user
    description: Toggle user's ability to see and modify paperless delivery settings page.
  pcpg_trigger_action_needed_email:
    actor_type: user
    description: Set whether to enable VANotify email to Veteran for PCPG failure exhaustion
  pdf_fill_redesign_form_jumplinks:
    actor_type: user
    description: Enable jumplinks from form to overflow page, when using v2 PDF overflow generator
  pdf_fill_redesign_overflow_jumplinks:
    actor_type: user
    description: Enable jumplinks from overflow page back to form, when using v2 PDF overflow generator
  pension_income_and_assets_clarification:
    actor_type: user
    description: >
      When enabled, 21P-527EZ will display additional explanations for the income and assets requirement.
  pension_medical_evidence_clarification:
    actor_type: user
    description: >
      [Front-end only] When enabled, 21P-527EZ will display additional explanations for the medical evidence requirement.
  pension_error_email_notification:
    actor_type: cookie_id
    description: Toggle sending of the Action Needed email notification
  pension_submitted_email_notification:
    actor_type: cookie_id
    description: Toggle sending of the Submission in Progress email notification
  pension_received_email_notification:
    actor_type: cookie_id
    description: Toggle sending of the Received email notification
  pension_persistent_attachment_error_email_notification:
    actor_type: cookie_id
    description: Toggle sending of the Persistent Attachment Error email notification
  pre_entry_covid19_screener:
    actor_type: user
    description: >
      Toggle for the entire pre-entry covid 19 self-screener available at /covid19screener and to be used by visitors
      to VHA facilities in lieu of manual screening with a VHA employee.
      This toggle is owned by Patrick B. and the rest of the CTO Health Products team.
  profile_contact_info_page_ui_refresh:
    actor_type: user
    description: Display updated UI/UX for the profile Contact Information page.
  profile_enhanced_military_info:
    actor_type: user
    description: When enabled, /v1/profile/military_info endpoint will return all military information for a user.
  profile_international_phone_numbers:
    actor_type: user
    description: Enables international phone number support on VA.gov profile.
  profile_lighthouse_rating_info:
    actor_type: user
    description: When enabled, will request disability rating info data from lighthouse API.
  profile_user_claims:
    actor_type: user
    description: When enabled, /v0/user will return user profile claims for accessing service endpoints.
  profile_show_mhv_notification_settings_email_appointment_reminders:
    actor_type: user
    description: Show/Hide the email channel for Health appointment reminders notifications
  profile_show_mhv_notification_settings_email_rx_shipment:
    actor_type: user
    description: Show/Hide the email channel for Prescription shipping notifications
  profile_show_mhv_notification_settings_new_secure_messaging:
    actor_type: user
    description: Display MHV notification settings - New secure message notifications
  profile_show_mhv_notification_settings_medical_images:
    actor_type: user
    description: Display MHV notification settings - Medical images/reports notifications
  profile_show_military_academy_attendance:
    actor_type: user
    description: When enabled, profile service history will include military academy attendance.
    enable_in_development: true
  profile_hide_direct_deposit:
    actor_type: user
    description: Hides the Profile - Direct Deposit page content during a service outage
    enable_in_development: false
  profile_limit_direct_deposit_for_non_beneficiaries:
    actor_type: user
    description: Limits the Direct Deposit page functionality based on the veteranStatus property.
    enable_in_development: true
  profile_show_credential_retirement_messaging:
    actor_type: user
    description: Show/hide MHV and DS Logon credential retirement messaging in profile
  profile_show_new_health_care_copay_bill_notification_setting:
    actor_type: user
    description: Show/Hide the Health care copay bill section of notifications in profile
  profile_show_privacy_policy:
    actor_type: user
    description: Show/Hide the privacy policy section on profile pages
  profile_show_pronouns_and_sexual_orientation:
    actor_type: user
    description: Show/hide Pronouns and Sexual Orientation fields on profile page
  profile_show_quick_submit_notification_setting:
    actor_type: user
    description: Show/Hide the quick submit section of notification settings in profile
  profile_validate_address_when_no_candidate_found:
    actor_type: user
    description: When enabled, a CandidateAddressNotFound error will be followed up by a call to the validate endpoint
  profile_show_no_validation_key_address_alert:
    actor_type: user
    description: Show/Hide alert messages when no validationKey is returned from the address_validation endpoint
  profile_use_experimental:
    description: Use experimental features for Profile application - Do not remove
    enable_in_development: true
    actor_type: user
  profile_use_vafsc:
    description: Use VA Forms System Core for forms instead of schema based forms
    actor_type: user
    enable_in_development: true
  pw_ehr_cta_use_slo:
    actor_type: user
    description: Use single-logout (SLO) paths for Public Websites-managed EHR CTAs
  my_va_experimental:
    actor_type: user
    description: Use for experimental features for My VA application (general)
  my_va_experimental_frontend:
    actor_type: user
    description: Use for experimental features for My VA application (frontend)
  my_va_experimental_fullstack:
    actor_type: user
    description: Use for experimental features for My VA application (fullstack)
    enable_in_development: true
  my_va_hide_notifications_section:
    actor_type: user
    description: Hides the Notifications section on My VA
    enable_in_development: true
  my_va_notification_component:
    actor_type: user
    description: Enable users to see va-notification component on My VA
    enable_in_development: true
  my_va_notification_dot_indicator:
    actor_type: user
    description: Enable dot indicator for notifications
  my_va_enable_mhv_link:
    actor_type: user
    description: Enables the "Visit MHV" CTA link under Health care section
  my_va_new_mhv_urls:
    actor_type: user
    description: Updates URLs for the "Health care" section of My VA
  my_va_mhv_link_design_update:
    actor_type: user
    description: Updates to hyperlink design for the "Health care" section of My VA
  my_va_update_errors_warnings:
    actor_type: user
    description: Update all errors and warnings on My VA for consistency (will remove when va-notification component is released)
  my_va_lighthouse_uploads_report:
    actor_type: user
    description: Use lighthouse /uploads/report endpoint for Form status
  my_va_form_submission_pdf_link:
    actor_type: user
    description: Enables users to view PDF link within submitted forms cards
  rated_disabilities_detect_discrepancies:
    actor_type: user
    description:
      When enabled, the rated disabilities application will check for discrepancies between
      the number of rated disabilities returned by EVSS and Lighthouse
    enable_in_development: true
  rated_disabilities_sort_ab_test:
    actor_type: user
    description: Allows us to set up AB test of sorting on rated disabilities app
  rated_disabilities_use_lighthouse:
    actor_type: user
    description: When enabled, the rated disabilities application uses Lighthouse instead of EVSS
    enable_in_development: true
  saved_claim_pdf_overflow_tracking:
    actor_type: user
    description: When enabled, record metrics for claims which have overflow in the generated pdf
    enable_in_development: true
  schema_contract_appointments_index:
    actor_type: user
    description: Enables schema validation for the appointments service index fetch.
  schema_contract_claims_and_appeals_get_claim:
    actor_type: user
    description: Enables schema validation for the claims and appeals service get claim fetch.
  search_representative:
    actor_type: user
    description: Enable frontend application and cta for Search Representative application
    enable_in_development: true
  search_gov_maintenance:
    actor_type: user
    description: Use when Search.gov system maintenance impacts sitewide search
    enable_in_development: true
  show526_wizard:
    actor_type: user
    description: This determines when the wizard should show up on the form 526 intro page
    enable_in_development: true
  show_edu_benefits_0994_wizard:
    actor_type: user
    description: This determines when the wizard should show up on the 0994 introduction page
  show_edu_benefits_1990_wizard:
    actor_type: user
    description: This determines when the wizard should show up on the 1990 introduction page
  show_edu_benefits_1990e_wizard:
    actor_type: user
    description: This determines when the wizard should show up on the 1990e introduction page
  show_edu_benefits_1990n_wizard:
    actor_type: user
    description: This determines when the wizard should show up on the 1990N introduction page
  show_edu_benefits_1995_wizard:
    actor_type: user
    description: This determines when the wizard should show up on the 1995 introduction page
  show_edu_benefits_5490_wizard:
    actor_type: user
    description: This determines when the wizard should show up on the 5490 introduction page
  show_edu_benefits_5495_wizard:
    actor_type: user
    description: This determines when the wizard should show up on the 5495 introduction page
  show_financial_status_report:
    actor_type: user
    description: Enables VA Form 5655 (Financial Status Report)
    enable_in_development: true
  show_financial_status_report_wizard:
    actor_type: user
    description: Enables the Wizard for VA Form 5655 (Financial Status Report)
    enable_in_development: true
  show_financial_status_report_streamlined_waiver:
    actor_type: user
    description: Enables the Streamlined Waiver for VA Form 5655 (Financial Status Report)
    enable_in_development: true
  show_form_i18n:
    actor_type: user
    description: Enables the internationalization features for forms
    enable_in_development: true
  show_dgi_direct_deposit_1990EZ:
    actor_type: user
    description: Displays prefill enabled direct deposit component on 1990EZ form.
    enable_in_development: false
  show_meb_1990EZ_maintenance_alert:
    actor_type: user
    description: Displays an alert to users on 1990EZ intro page that the Backend Service is Down.
    enable_in_development: false
  show_meb_1990EZ_R6_maintenance_message:
    actor_type: user
    description: Displays an alert to users on 1990EZ intro page that the Backend Service is Down.
    enable_in_development: false
  show_meb_1990E_maintenance_alert:
    actor_type: user
    description: Displays an alert to users on 1990E intro page that the Backend Service is Down.
    enable_in_development: false
  show_meb_1990E_R6_maintenance_message:
    actor_type: user
    description: Displays an alert to users on 1990E intro page that the Backend Service is Down.
    enable_in_development: false
  show_meb_letters_maintenance_alert:
    actor_type: user
    description: Displays an alert to users on Letters Inbox page that the Backend Service is Down.
    enable_in_development: false
  show_meb_enrollment_verification_maintenance_alert:
    actor_type: user
    description: Displays an alert to users on Enrollment Verification intro page that the Backend Service is Down.
    enable_in_development: false
  show_meb_international_address_prefill:
    actor_type: user
    description: Enhances form prefilling to include international address.
    enable_in_development: true
  show_meb_service_history_categorize_disagreement:
    actor_type: user
    enable_in_development: false
  show_meb_5490_maintenance_alert:
    actor_type: user
    description: Displays an alert to users on 5490 intro page that the Backend Service is Down.
    enable_in_development: false
  show_meb_5490_1990e_text_update:
    actor_type: user
    description: Displays updated text to more clearly explain who needs to fill out form
    enable_in_development: false
  show_one_va_debt_letter:
    actor_type: user
    description: Enables the One VA Debt Letter feature
    enable_in_development: true
  show_cdp_one_thing_per_page:
    actor_type: user
    description: Enables the Payment History MVP features for development
    enable_in_development: true
  vha_show_payment_history:
    actor_type: user
    description: Enables the VHA Payment history (including copay resolution) feature for combined debt portal
    enable_in_development: true
  meb_1606_30_automation:
    actor_type: user
    description: Enables MEB form to handle Chapter 1606/30 forms as well as Chapter 33.
  meb_exclusion_period_enabled:
    actor_type: user
    description: enables exclusion period checks
    enable_in_development: false
  meb_dpo_address_option_enabled:
    actor_type: user
    description: enables DPO option on address field
    enable_in_development: false
  meb_kicker_notification_enabled:
    actor_type: user
    description: enables kicker notification on additional consideration questions
    enable_in_development: false
  meb_auto_populate_relinquishment_date:
    actor_type: user
    description: Flag to autofill datepicker for reliinquishment date
    enable_in_development: true
  dgi_rudisill_hide_benefits_selection_step:
    actor_type: user
    description: Hides benefit selection page on original claims application.
    enable_in_development: false
  show_forms_app:
    actor_type: user
    description: Enables the TOE form to be displayed.
    enable_in_development: true
  sign_in_service_enabled:
    actor_type: cookie_id
    description: Enables the ability to use OAuth authentication via the Sign in Service (Identity)
    enable_in_development: true
  mhv_credential_button_disabled:
    actor_type: user
    description: Enables the ability to hide the My HealtheVet sign in button (Identity)
    enable_in_development: true
  sign_in_modal_v2:
    actor_type: user
    description: Enables new page design of Sign In modal and USiP
    enable_in_development: false
  dslogon_interstitial_redirect:
    actor_type: user
    description: Enables DS Logon users to be redirected to the DS Logon deprecation interstitial page (Identity)
    enable_in_development: false
  dslogon_button_disabled:
    actor_type: user
    description: Hides the DS Logon button credential on sign-in page + modal (Identity)
    enable_in_development: false
  medical_copays_zero_debt:
    actor_type: user
    description: Enables zero debt balances feature on the medical copays application
    enable_in_development: false
  show_healthcare_experience_questionnaire:
    actor_type: cookie_id
    description: Enables showing the pre-appointment questionnaire feature.
    enable_in_development: true
  show_generic_debt_card_myva:
    actor_type: user
    description: Enables the generic debt card on My VA
    enable_in_development: true
  show_new_refill_track_prescriptions_page:
    actor_type: user
    description: This will show the non-Cerner-user and Cerner-user content for the page /health-care/refill-track-prescriptions/
  show_new_schedule_view_appointments_page:
    actor_type: user
    description: This will show the non-Cerner-user and Cerner-user content for the page /health-care/schedule-view-va-appointments/
  show_preneed_mulesoft_integration:
    actor_type: user
    description: Show the va.gov to mulsoft work for Pre-Need form.
  show_updated_fry_dea_app:
    actor_type: user
    description: Show the new version of the Fry/DEA form.
  spool_testing_error_2:
    actor_type: user
    description: Enables Slack notifications for CreateDailySpoolFiles
  spool_testing_error_3:
    actor_type: user
    description: Enables email notifications for CreateDailySpoolFiles errors
  subform_8940_4192:
    actor_type: user
    description: Form 526 subforms for unemployability & connected employment information
    enable_in_development: true
  unified_search_sync_research_and_support:
    actor_type: user
    description: Controls on/off status for a redis job that syncs R&S data to Kendra data source
    enable_in_development: false
  use_veteran_models_for_appoint:
    actor_type: user
    description: Use the original veteran_x models to power Appoint a Rep entity search
    enable_in_development: true
  va1010_forms_eesummary_rest_api_enabled:
    actor_type: user
    description: Utilizes the Enrollment System's eeSummary REST API
    enable_in_development: true
  va_notify_custom_errors:
    actor_type: user
    description: Custom error classes instead of the generic Common::Exceptions::BackendServiceException
  va_notify_custom_bearer_tokens:
    actor_type: user
    description: Iterates through Settings.vanotify.service_callback_tokens for token matching
  va_online_scheduling:
    actor_type: user
    description: Allows veterans to view their VA and Community Care appointments
    enable_in_development: true
  va_online_scheduling_booking_exclusion:
    actor_type: user
    description: Permits the exclusion of Lovell sites from being scheduled prior to Oracle Health cutover
    enable_in_development: true
  va_online_scheduling_cancellation_exclusion:
    actor_type: user
    description: Permits the exclusion of Lovell sites from cancellations prior to Oracle Health cutover
    enable_in_development: true
  va_online_scheduling_cancel:
    actor_type: user
    description: Allows veterans to cancel VA appointments
    enable_in_development: true
  va_online_scheduling_community_care:
    actor_type: user
    description: Allows veterans to submit requests for Community Care appointments
    enable_in_development: true
  va_online_scheduling_direct:
    actor_type: user
    description: Allows veterans to directly schedule VA appointments
    enable_in_development: true
  va_online_scheduling_requests:
    actor_type: user
    description: Allows veterans to submit requests for VA appointments
    enable_in_development: true
  va_online_scheduling_vaos_alternate_route:
    actor_type: user
    enable_in_development: false
    description: Toggle for the vaos module to use an alternate vaos-service route
  va_dependents_verification:
    actor_type: user
    description: Toggles new features for the dependents verification form
  va_dependents_v2:
    actor_type: user
    description: Allows us to toggle bewteen V1 and V2 of the 686c-674 forms.
  va_dependents_v2_banner:
    actor_type: user
    description: Allows us to toggle a form maintenance banner on the V1 form for pre-launch.
  va_dependents_bgs_extra_error_logging:
    actor_type: user
    description: Allows us to toggle extra error logging for BGS in 686C-674
  va_dependents_browser_monitoring_enabled:
    actor_type: user
    description: Allows us to toggle Datadog RUM/LOG monitoring for the 686C-674
  va_dependents_net_worth_and_pension:
    actor_type: user
    description: Allows us to toggle the net worth and pension questions on the 686C-674
  va_dependents_new_fields_for_pdf:
    actor_type: user
    description: Allows us to toggle the new fields on the front end for 686C-674
  va_online_scheduling_enable_OH_cancellations:
    actor_type: user
    enable_in_development: true
    description: Allows appointment cancellations to be routed to Oracle Health sites.
  va_online_scheduling_enable_OH_eligibility:
    actor_type: user
    enable_in_development: true
    description: Toggle for routing eligibility requests to the VetsAPI Gateway Service(VPG) instead of vaos-service
  va_online_scheduling_enable_OH_slots_search:
    actor_type: user
    enable_in_development: true
    description: Toggle for routing slots search requests to the VetsAPI Gateway Service(VPG) instead of vaos-service
  va_online_scheduling_cc_direct_scheduling:
    actor_type: user
    description: Enables CC direct scheduling.
    enable_in_development: true
  va_online_scheduling_use_vpg:
    actor_type: user
    enable_in_development: true
    description: Toggle for routing appointment requests to the VetsAPI Gateway Service(VPG) instead of vaos-service.
  va_online_scheduling_recent_locations_filter:
    actor_type: user
    enable_in_development: true
    description: Toggle for displaying the most recent facilities on the Choose your VA location page.
  va_online_scheduling_OH_direct_schedule:
    actor_type: user
    enable_in_development: true
    description: Toggle to enable direct scheduling workflow for Oracle Health appointments.
  va_online_scheduling_OH_request:
    actor_type: user
    enable_in_development: true
    description: Toggle to enable request workflow for Oracle Health appointments.
  va_online_scheduling_remove_podiatry:
    actor_type: user
    enable_in_development: true
    description: Toggle to remove Podiatry from the type of care list when scheduling an online appointment.
  vaos_appointment_notification_callback:
    actor_type: user
    enable_in_development: true
    description: Enables custom email delivery callback for VAOS appointment status notifications
  vba_documents_virus_scan:
    actor_type: user
    description: ClamAV virus scanning for Benefits Intake API upload submissions
  veteran_onboarding_beta_flow:
    actor_type: user
    description: Conditionally display the new veteran onboarding flow to user
  veteran_onboarding_show_to_newly_onboarded:
    actor_type: user
    description: Conditionally display the new veteran onboarding flow to user, based upon number of days since verified
  veteran_onboarding_show_welcome_message_to_new_users:
    actor_type: user
    description: Conditionally display the "Welcome to VA" message to new (LOA1 or LOA3) users
    enable_in_development: false
  vet_status_pdf_logging:
    actor_type: user
    description: Enables the Veteran Status Card to log PDF download events/failures
  vre_cutover_notice:
    actor_type: user
    description: Enables the cutover notice for VR&E users, indicating the timeframe for new form version
  vre_trigger_action_needed_email:
    actor_type: user
    description: Set whether to enable VANotify email to Veteran for VRE failure exhaustion
  vre_use_new_vfs_notification_library:
    actor_type: user
    description: Whether or not to use the VFS library for interacting with VA Notify
  vre_modular_api:
    actor_type: user
    description: Enables calls to the modularized VRE API
  priority_processing_request_apply_vsi_flash:
    actor_type: user
    description: Enables VSI (Very Seriously Injured) flash functionality for form 20-10207 submissions
    enable_in_development: false
  show_edu_benefits_1990EZ_Wizard:
    actor_type: user
    description: Navigates user to 1990EZ or 1990 depending on form questions.
    enable_in_development: true
  show_dashboard_notifications:
    actor_type: user
    description: Enables on-site notifications
  check_va_inbox_enabled:
    actor_type: user
    description: Enables check inbox link
  dhp_connected_devices_fitbit:
    actor_type: user
    description: Enables linking between VA.gov account and fitbit account
  payment_history:
    actor_type: user
    description: Allows manual enabling/disabling payment history when BGS is acting up (5 min response times)
    enable_in_development: true
  cdp_payment_history_vba:
    actor_type: user
    description: Enables showing the overpayment and summary pages for the CDP Payment History
    enable_in_development: true
  show_meb_dgi40_features:
    actor_type: user
    description: Enables the UI integration with the meb dgi
    enable_in_development: true
  show_meb_dgi42_features:
    actor_type: user
    description: Enables UI updates for meb dgi 42
    enable_in_development: true
  show_meb_enhancements:
    actor_type: user
    description: Provides a flag wrapper for minor code changes to be gated from Prod.
    enable_in_development: true
  show_meb_enhancements_06:
    actor_type: user
    description: Provides a flag wrapper for minor code changes to be gated from Prod.
  show_meb_enhancements_08:
    actor_type: user
    description: Provides a flag wrapper for minor code changes to be gated from Prod.
    enable_in_development: true
  show_meb_enhancements_09:
    actor_type: user
    description: Provides a flag wrapper for minor code changes to be gated from Prod.
    enable_in_development: true
  meb_gate_person_criteria:
    actor_type: user
    description: Flag to use Person Criteria on Submission service
    enable_in_development: true
  supply_reordering_sleep_apnea_enabled:
    actor_type: user
    description: Enables sleep apnea supplies to be ordered in the supply reorder tool / MDOT.
    enable_in_development: true
  toe_dup_contact_info_call:
    actor_type: user
    description: Flag to use contact info call and modal
    enable_in_development: true
  toe_short_circuit_bgs_failure:
    actor_type: user
    description: Flag to use begin rescue block for BGS call
    enable_in_development: true
  toe_high_school_info_change:
    actor_type: user
    description: Flag to change order of high school info page
    enable_in_development: false
  toe_light_house_dgi_direct_deposit:
    actor_type: user
    description: Uses lighthouse api for direct deposit information in TOE.
    enable_in_development: false
  move_form_back_button:
    actor_type: user
    description: Test moving form back button to the top of the page
  mobile_cerner_transition:
    actor_type: user
    description: For mobile app, a facility is being transitioned to cerner.
  mobile_iam_authentication_disabled:
    actor_type: user
    description: For mobile app, disable iam authentication method.
  mobile_military_indicator_logger:
    actor_type: user
    description: For mobile app, enables logging of military discharge codes
  mobile_appeal_model:
    actor_type: user
    description: For mobile app, enables use of strict models for parsing appeals
  mobile_push_register_logging:
    actor_type: user
    description: For mobile app, logs push register errors for debugging
  form526_backup_submission_temp_killswitch:
    actor_type: user
    description: Provide a temporary killswitch to disable form526 backup submission if something were to go awry
  virtual_agent_show_ai_disclaimer:
    actor_type: user
    description: Enables a disclaimer for ai generated content - managed by virtual agent team
  virtual_agent_show_floating_chatbot:
    actor_type: user
    description: Enables a floating chatbot on the chatbot page - managed by virtual agent team
  disability_compensation_email_veteran_on_polled_lighthouse_doc_failure:
    actor_type: user
    description: Sends document upload failure emails when polled doc uploaded to Lighthouse has failed to process at Lighthouse
  disability_compensation_lighthouse_document_service_provider:
    actor_type: user
    description: If enabled uses the lighthouse documents service
  disability_compensation_prevent_submission_job:
    actor_type: user
    description: If enabled, the submission form526 record will be created, but there will be submission job
  disability_compensation_use_api_provider_for_bdd_instructions:
    actor_type: user
    description: Provide a temporary killswitch for using the ApiProviderFactory to select an API for uploading BDD instructions
  disability_compensation_upload_bdd_instructions_to_lighthouse:
    actor_type: user
    description: If enabled uploads BDD instructions to Lighthouse Benefits Documents API instead of EVSS
  disability_compensation_0781v2_extras_redesign:
    actor_type: user
    description: If enabled, the 0781v2 overflow page will use the new design
    enable_in_development: true
  disability_compensation_use_api_provider_for_0781_uploads:
    actor_type: user
    description: Provide a temporary killswitch for using the ApiProviderFactory to select an API for uploading 0781/a forms
  disability_compensation_upload_0781_to_lighthouse:
    actor_type: user
    description: If enabled uploads 0781/a forms to Lighthouse Benefits Documents API instead of EVSS
  disability_compensation_use_api_provider_for_submit_veteran_upload:
    actor_type: user
    description: Provide a temporary killswitch for using the ApiProviderFactory to select an API for uploading Veteran Evidence
  disability_compensation_upload_veteran_evidence_to_lighthouse:
    actor_type: user
    description: If enabled uploads Veteran Evidence to Lighthouse Benefits Documents API instead of EVSS
  disablity_benefits_browser_monitoring_enabled:
    actor_type: user
    description: Datadog RUM monitoring for disability benefits applications
  virtual_agent_use_sts_authentication:
    actor_type: user
    description: Use STS authentication for the virtual agent chatbot application
  notification_center:
    actor_type: user
    description: Enable Notification Center
    enable_in_development: true
  nod_part3_update:
    actor_type: user
    description: NOD update to latest form, part III box 11
    enable_in_development: true
  nod_browser_monitoring_enabled:
    actor_type: user
    description: NOD Datadog RUM monitoring
  sc_new_form:
    actor_type: user
    description: Supplemental Claim new form updates
    enable_in_development: true
  hlr_browser_monitoring_enabled:
    actor_type: user
    description: HLR Datadog RUM monitoring
  sc_browser_monitoring_enabled:
    actor_type: user
    description: Supplemental Claim Datadog RUM monitoring
  terms_of_use:
    actor_type: user
    description: This determines whether a user is redirected to the Terms of Use page
    enable_in_development: true
  burial_browser_monitoring_enabled:
    actor_type: user
    description: Burial Datadog RUM monitoring
  burial_confirmation_page:
    actor_type: user
    description: Toggle showing the updated confirmation page
    enable_in_development: true
  burial_extras_redesign_enabled:
    actor_type: user
    description: Enable the new overflow design
    enable_in_development: true
  burial_form_enabled:
    actor_type: user
    description: Enable the burial form
  burial_error_email_notification:
    actor_type: cookie_id
    description: Toggle sending of the Action Needed email notification
  burial_received_email_notification:
    actor_type: cookie_id
    description: Toggle sending of the Received email notification
  burial_submitted_email_notification:
    actor_type: cookie_id
    description: Toggle sending of the Burial Submission in Progress email notification
  burial_persistent_attachment_error_email_notification:
    actor_type: cookie_id
    description: Toggle sending of the Persistent Attachment Error email notification
  pension_form_enabled:
    actor_type: user
    description: Enable the pension form
  pension_browser_monitoring_enabled:
    actor_type: user
    description: Pension Datadog RUM monitoring
  pension_multiple_page_response:
    actor_type: user
    description: Implement multiple page response pattern
    enable_in_development: true
  pension_form_profile_module_enabled:
    actor_type: user
    description: Use the module version of the FormProfile
  pension_kafka_event_bus_submission_enabled:
    actor_type: user
    description: Enable the EventBusSubmissionJob for Kafka
  pension_extras_redesign_enabled:
    actor_type: user
    description: Enable the new overflow design
    enable_in_development: true
  income_and_assets_form_enabled:
    actor_type: user
    description: Enable form 21P-0969 Update Income and Assets Evidence Form
  income_and_assets_browser_monitoring_enabled:
    actor_type: user
    description: Income and Assets Datadog RUM monitoring
  income_and_assets_content_updates:
    actor_type: user
    description: Implement plain language and content updates
  income_and_assets_error_email_notification:
    actor_type: cookie_id
    description: Toggle sending of the Action Needed email notification
  income_and_assets_received_email_notification:
    actor_type: cookie_id
    description: Toggle sending of the Received email notification
  income_and_assets_submitted_email_notification:
    actor_type: user
    description: Toggle sending of the Submission in Progress email notification
  income_and_assets_persistent_attachment_error_email_notification:
    actor_type: cookie_id
    description: Toggle sending of the Persistent Attachment Error email notification
  central_mail_benefits_intake_submission:
    actor_type: user
    description: Enable central mail claims submission uses Benefits Intake API
  ecc_benefits_intake_submission:
    actor_type: user
    description: Enable education and career counseling claim submissions to use Benefits Intake API
  sob_updated_design:
    actor_type: user
    description: >-
      Controls how the GI Bill State of Benefits (SOB) application is presented.
      When enabled: it use the new SOB application that works 24/7.
      When disabled: it will use the old SOB application that only works from 0600 to 2200 hrs
  travel_pay_power_switch:
    actor_type: user
    enable_in_development: true
    description: >-
      Main switch for the Travel Pay feature on VA.gov using the new BTSSS (travel pay) API.
      Enabled - Requests are handled as normal.
      Disabled - Requests are not handled. Server returns a 503 (Service Unavailable) until re-enabled.
  travel_pay_view_claim_details:
    actor_type: user
    enable_in_development: true
    description: >-
      A frontend-focused switch that toggles visibility of and access to the Travel Pay claim details page and entry point (features toggled together).
      Enabled - Entry point link and claim details page are viewable.
      Disabled - Entry point link and claim details page are not viewable.
  travel_pay_enable_complex_claims:
    actor_type: user
    enable_in_development: true
    description: >-
      A switch that toggles the availability of the expense and document submission features for travel pay claims. This feature flag can be retired when the feature is deployed to 100% of logged-in users in production for > 30 days.
      Enabled - Requests are handled as normal. Users can submit various types of expenses (mileage, lodging, meal, other) to their travel pay claims. Users can upload documents to their travel claims.
      Disabled - Requests are not handled. Server returns a 503 (Service Unavailable) until re-enabled.
  travel_pay_submit_mileage_expense:
    actor_type: user
    enable_in_development: true
    description: >-
      A switch that toggles availability of the submit mileage expense feature.
      Enabled - Requests are handled as normal. Frontend features are available per toggle settings.
      Disabled - Requests are not handled. Server returns a 503 (Service Unavailable) until re-enabled. Frontend features are not available.
  travel_pay_claims_management:
    actor_type: user
    enable_in_development: true
    description: >-
      A switch that toggles new claims management functionality.
  travel_pay_claims_management_decision_reason:
    actor_type: user
    enable_in_development: true
    description: >-
      A switch that toggles the front-end display of decision reason parsed from the decision letter document on the claim details page.
      Enabled - The Travel Pay FE will show a decision reason section on the claims details page if it receives decision reason text from the API.
      Disabled - The Travel Pay FE will hide the decision reason section on the claims details page.
  travel_pay_claims_management_decision_reason_api:
    actor_type: user
    enable_in_development: true
    description: >-
      A switch that toggles the decision reason API functionality, including finding decision letter documents and extracting decision reasons from them.
      The intention behind this flag is to be able deploy the decision reason parsing functionality ahead of the front-end display (travel_pay_claims_management_decision_reason) to gather data logs and ensure a working state.
      Enabled - Decision letter documents are parsed and the decision reason is extracted.
      Disabled - Decision letter documents are not parsed for the decision reason.
  yellow_ribbon_automated_date_on_school_search:
    actor_type: user
    description: Enable the automated date displayed in the Find a Yellow Ribbon school search results
  accredited_representative_portal_pilot:
    actor_type: user
    description: Enable the Accredited Representative Portal for the pilot
    enable_in_development: true
  toggle_vye_address_direct_deposit_forms:
    actor_type: user
    description: Enable mailing address and direct deposit for VYE
  vye_login_widget:
    actor_type: user
    description: Enable Vye authentication widget
  toggle_vye_address_direct_deposit_forms_in_profile:
    actor_type: user
    description: Enable mailing address and direct deposit for VYE in profile page
  toggle_vye_application:
    actor_type: user
    description: Enable VYE
  military_benefit_estimates:
    actor_type: user
    description: swap order of the military details in GI search filters
  merge_1995_and_5490:
    actore_type: user
    description: Activating the combined 1995 and 5490 form
  mgib_verifications_maintenance:
    actor_type: user
    description: Used to show  maintenance alert for MGIB Verifications
  search_use_v2_gsa:
    actor_type: cookie_id
    description: Swaps the Search Service's for one with an updated api.gsa.gov address
    enable_in_development: true
  override_address_pou:
    actor_type: user
    description: If enabled, ADDRESS_POU == RESIDENCE/CHOICE
    enable_in_development: true
  show_yellow_ribbon_table:
    actor_type: cookie_id
    description: Used to show yellow ribbon table in Comparison Tool
  banner_update_alternative_banners:
    actor_type: user
    description: Used to toggle the DB updating of alternative banners
  banner_use_alternative_banners:
    actor_type: user
    description: Used to toggle use of alternative banners.
  fsr_wizard:
    actor_type: user
    description: Used to toggle the FSR wizard
  gi_comparison_tool_show_ratings:
    actor_type: user
    description: Display Veteran student ratings in GI comparison Tool
  gi_comparison_tool_programs_toggle_flag:
    actor_type: user
    description: Used to show links to programs page in comparison tool
  gi_comparison_tool_lce_toggle_flag:
    actor_type: user
    description: Used to show lce page in comparison tool
  va_notify_in_progress_metadata:
    actor_type: user
    description: If enabled, emails and sms sent through VaNotify::Service will be stored as notifications.
  va_notify_notification_creation:
    actor_type: user
    description: If enabled, emails and sms sent through VaNotify::Service will be stored as notifications.
  va_notify_request_level_callbacks:
    actor_type: user
    description: If enabled, emails and sms sent through VaNotify::Service will authenticate request-level callback data
  is_DGIB_endpoint:
    actor_type: user
    description: used to call data from DGIB endpoints for MGIB VYE application
  lighthouse_veterans_health_debug_logging:
    actor_type: user
    description: Enable debug logging for Lighthouse Veterans Health API
    enable_in_development: false
  benefits_non_disability_ch31_v2:
    actor_type: user
    description: If enabled, use new form and api endpoint for Ch31 VR&E form
  is_updated_gi:
    actor_type: cookie_id
    description: If enabled, use updated gi design
  gi_ct_collab:
    actor_type: cookie_id
    description: If enabled, use VEBT/EDM team GI Comparison Tool homepage
  show_rudisill_1995:
    actor_type: user
    description: If enabled, show rudisill review in 22-1995
  enable_lighthouse:
    actor_type: user
    description: If enabled, user will connect to lighthouse api in sob instead of evss
  benefits_intake_submission_status_job:
    actor_type: user
    description: Batch process FormSubmissionAttempts using ::BenefitsIntake::SubmissionStatusJob
  kafka_producer:
    actor_type: cookie_id
    description: Enables the Kafka producer for the VA.gov platform
  show_about_yellow_ribbon_program:
    actor_type: user
    description: If enabled, show additional info about the yellow ribbon program
  meb_address_validation_api:
    actor_type: user
    description: If enabled, address will be validated against addres validation endpointå
    enable_in_development: false
  toe_address_validation_api:
    actor_type: user
    description: If enabled, address will be validated against addres validation endpoint
    enable_in_development: false
  dea_fry_address_validation_api:
    actor_type: user
    description: If enabled, address will be validated against addres validation endpoint
    enable_in_development: false
  accredited_representative_portal_sort_by:
    actor_type: user
    description: Enables sort by in POA Request Search page
  accredited_representative_portal_help:
    actor_type: user
    description: Enables Get Help link on navigation
  accredited_representative_portal_profile:
    actor_type: user
    description: Enables Profile link on navigation dropdown
  forms_10215_10216_release:
    actor_type: user
    description: If enabled, show links to new forms instead of download links on SCO page
  form_10282_sftp_upload:
    actor_type: user
    description: If enabled, run daily job to process 10282 form submissions and upload resulting data to SFTP
  disable_bdn_processing:
    actor_type: user
    description: If enabled, skip all BDN-related processing for VYE
  my_va_auth_exp_redesign_available_to_opt_in:
    actor_type: user
    description: When enabled, a user will see the option to switch to the redesigned experience of MyVA.
  my_va_auth_exp_redesign_enabled:
    actor_type: user
    description: When enabled, a user will see the redesigned experience of MyVA.
  vff_force_unique_file_name_date_property:
    actor_type: user
    description: Forces the unique_file_name method to use the date property in submission_archive.rb
  gi_ct_mapbox_mitigation:
    actor_type: user
    description: If enabled, hides search by location feature affected by MapBox loss
  accredited_representative_portal_form:
    actor_type: user
    description: Enables form with new options for rep
  my_va_display_all_lighthouse_benefits_intake_forms:
    actor_type: user
    description: When enabled, a user will see all submitted Lighthouse Benefits Intake forms in My VA for form status.
  va_online_scheduling_mental_health_history_filtering:
    actor_type: user
    enable_in_development: true
    description: When enabled, allows past visit filtering for Mental Health
  is_dgib_call_only:
    actor_type: user
    description: If enabled, the DGIB endpoint will only be called for MGIB VYE application
  show_vye_downtime_alert:
    actor_type: user
    description: If enabled, show the VYE downtime alert on the VYE application
  accredited_representative_portal_full_poa_redaction:
    actor_type: user
    description: Enables redaction for the Accredited Representative Portal POA requests
  calculator_constants_versioning:
    actor_type:
    description: (gibct-data-service) If enabled, updates GIDS UI and includes calculator constants in GIDS version generation
  vre_eligibility_status_updates:
    actor_type: user
    description: If enabled, show VRE eligibility content and status updates
  gi_feedback_tool_vet_tec_education_benefit:
    actor_type: user
    description: Includes the (VET TEC 2.0) option for selection under the Education Benefits question in the GI Bill® School Feedback Tool
  discover_your_benefits_browser_monitoring_enabled:
    actor_type: user
    description: Discover Your Benefits Datadog RUM monitoring
  accredited_representative_portal_homepage:
    actor_type: user
    description: Enables new homepage redesign for ARP
  accredited_representative_portal_dashboard_link:
    actor_type: user
    description: Enables new dashboard link on nav
  gi_comparison_tool_cautionary_info_update:
    actor_type: user
    description: Enables updated cautionary info student feedback ui for GI Comparison Tool
  va_online_scheduling_add_substance_use_disorder:
    actor_type: user
    description: Enables substance use disorder as care related to mental health appointments with new codes
    enable_in_development: true
  form10203_confirmation_email_with_silent_failure_processing:
    actor_type: user
    description: If enabled, confirmation email will be sent with silent failure processing
  unique_user_metrics_logging:
    # System level feature flag
    actor_type:
    description: Enables unique user metrics logging for MHV Portal analytics. When disabled, no events will be recorded to database or sent to StatsD.
    enable_in_development: true<|MERGE_RESOLUTION|>--- conflicted
+++ resolved
@@ -193,16 +193,13 @@
   hca_ez_kafka_submission_enabled:
     actor_type: cookie_id
     description: Enables the 10-10EZ Kafka Event Bus submission
-<<<<<<< HEAD
   hca_disable_sentry_logging:
     actor_type: user
     description: Disables Sentry logging in the 10-10EZ and 10-10EZR
-=======
   hca_health_facilities_update_job:
     actor_type: user
     description: Enables the health facilities import job - should only run daily by default in prod, staging, and sandbox.
     enable_in_development: false
->>>>>>> f32c248a
   ezr_prod_enabled:
     actor_type: user
     description: Enables access to the 10-10EZR application in prod for the purposes of conducting user reasearch
