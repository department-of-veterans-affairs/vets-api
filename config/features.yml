---
# Add a new feature toggle here to ensure that it is initialized in all environments.
#
# Features are enabled by default in the test environment and disabled by default in other environments.
# To default a feature to enabled in development, set the `enable_in_development` key to true.
#
# The description should contain any relevant information for an admin who may toggle the feature.
#
# The actor_type should be either `user` for features you want to be "sticky" for a logged in user (default)
#  or `cookie_id` of you wish to use the Google Analytics id as the unique identifier.

# Sorted using http://yaml-sorter.herokuapp.com/

features:
  this_is_only_a_test:
    actor_type: user
    description: Used in feature_toggles_controller_spec.
  accredited_representative_portal_frontend:
    actor_type: user
    description: Enables the frontend of the accredited representative portal
    enable_in_development: true
  accredited_representative_portal_api:
    actor_type: user
    description: Enables the endpoints of the accredited representative portal
    enable_in_development: true
  accredited_representative_portal_intent_to_file_api:
    actor_type: user
    description: Enables the endpoints of the accredited representative portal intent to file
    enable_in_development: true
  accredited_representative_portal_search:
    actor_type: user
    description: Enables the people search of the accredited representative portal
    enable_in_development: true
  aedp_vadx:
    actor_type: user
    description: Enables the VADX experimental features in the AEDP application
    enable_in_development: true
  all_claims_add_disabilities_enhancement:
    actor_type: user
    description: Enables enhancement to the 21-526EZ "Add Disabilities" page being implemented by the Conditions Team.
    enable_in_development: true
  appointments_consolidation:
    actor_type: user
    description: For features being tested while merging logic for appointments between web and mobile
  arm_use_datadog_real_user_monitoring:
    actor_type: user
    description: Enables Datadog Real User Monitoring for ARM apps (Find a Rep, Appoint a Rep)
  ask_va_announcement_banner:
    actor_type: cookie_id
    description: >
      The Ask VA announcement banner displays message(s) to visitors
      from the CRM-managed, expirable notifications - as retrieved
      from the /ask_va_api/v0/announcements endpoint.
    enable_in_development: true
  ask_va_alert_link_to_old_portal:
    actor_type: user
    description: >
      The Ask VA form alert banner with a link to the old portal. To use while form is down for maintenance.
    enable_in_development: true
  ask_va_canary_release:
    actor_type: cookie_id
    description: >
      Percent of visitors to keep in the updated Ask VA experience on VA.gov.
      All other users are redirected to the legacy experience.
      To route or retain all users, set to 0% for legacy or 100% for the
      updated experience on VA.gov.
      NOTE: When ready for all users to be in the updated experience on
      VA.gov, set this toggle to "Enabled", rather than specifying 100%
      in the percentage.
    enable_in_development: true
  ask_va_mock_api_for_testing:
    actor_type: cookie_id
    description: >
      Use mock API responses in the Ask VA application UI.
      This is used for testing purposes only and should not be enabled in production.
      We need to remove this feature from the codebase ASAP.
      Mocks shouldn't live in the app logic. If needed, add at the API/middleware level.
    enable_in_development: true
  auth_exp_vba_downtime_message:
    actor_type: user
    description: Show downtime message on Profile and My VA for planned VBA maintenance
  avs_enabled:
    actor_type: user
    description: Enables the After Visit Summary API.
    enable_in_development: true
  bcas_letters_use_lighthouse:
    actor_type: user
    description: Use lighthouse instead of EVSS to view/download benefit letters.
    enable_in_development: true
  benefits_documents_use_lighthouse:
    actor_type: user
    description: Use lighthouse instead of EVSS to upload benefits documents.
    enable_in_development: false
  benefits_education_use_lighthouse:
    actor_type: user
    description: Use lighthouse instead of EVSS to retrieve GI Bill Statement of benefits
    enable_in_development: true
  benefits_require_gateway_origin:
    actor_type: user
    description: Requires that all requests made to endpoints in appeals_api and vba_documents be made through the gateway
  bpds_service_enabled:
    actor_type: user
    description: Enables the BPDS service
  caregiver_use_facilities_API:
    actor_type: cookie_id
    description: Allow list of caregiver facilites to be fetched by way of the Facilities API.
  caregiver_browser_monitoring_enabled:
    actor_type: user
    description: Enables Datadog Real Time User Monitoring
  caregiver_carma_submitted_at:
    actor_type: user
    description: Enables sending CARMA the creation timestamp of a claim as a metadata submitted_at value
  caregiver_lookup_facility_name_db:
    actor_type: user
    description: Enables 1010CG pdf fill to lookup facility id in the database instead of vets-json-schema
  caregiver_retry_form_validation:
    actor_type: user
    description: Enables 1010CG to retry schema validation
  caregiver_request_duration_monitoring:
    actor_type: user
    description: Enables logging of 10-10CG request durations to StatsD
  document_upload_validation_enabled:
    actor_type: user
    description: Enables stamped PDF validation on document upload
    enable_in_development: true
  hca_browser_monitoring_enabled:
    actor_type: user
    description: Enables browser monitoring for the health care application.
  hca_disable_bgs_service:
    actor_type: user
    description: Do not call the BGS Service when this is turned on. Instead return 0 for rating.
  hca_enrollment_status_override_enabled:
    actor_type: user
    description: Enables override of enrollment status for a user, to allow multiple submissions with same user.
  hca_insurance_v2_enabled:
    actor_type: user
    description: Enables the the upgraded insurance section of the Health Care Application
    enable_in_development: true
  hca_download_completed_pdf:
    actor_type: user
    description: Enables downloading a filled out 10-10EZ Form Pdf upon submission
    enable_in_development: true
  hca_performance_alert_enabled:
    actor_type: user
    description: Enables alert notifying users of a potential issue with application performance.
  hca_reg_only_enabled:
    actor_type: user
    description: Enables the registration-only path for the Health Care Application
    enable_in_development: true
  hca_log_form_attachment_create:
    actor_type: user
    description: Enable logging all successful-looking attachment creation calls to Sentry at info-level
  hca_ez_kafka_submission_enabled:
    actor_type: cookie_id
    description: Enables the 10-10EZ Kafka Event Bus submission
  ezr_prod_enabled:
    actor_type: user
    description: Enables access to the 10-10EZR application in prod for the purposes of conducting user reasearch
    enable_in_development: true
  ezr_upload_enabled:
    actor_type: user
    description: Enables Toxic Exposure File Upload for 10-10EZR applicants.
    enable_in_development: true
  ezr_auth_only_enabled:
    actor_type: user
    description: Enables the auth-only experience, allowing only authenticated users to view any part of the form.
    enable_in_development: true
  ezr_emergency_contacts_enabled:
    actor_type: user
    description: Enables emergency contact experience for 10-10EZR applicants.
    enable_in_development: true
  ezr_next_of_kin_enabled:
    actor_type: user
    description: Enables next of kin experience for 10-10EZR applicants.
    enable_in_development: true
  ezr_use_va_notify_on_submission_failure:
    actor_type: user
    description: Send submission failure email to Veteran using VANotify.
    enable_in_development: true
  ezr_use_correct_format_for_file_uploads:
    actor_type: user
    description: Correctly formats the `va:attachments` XML for file uploads
    enable_in_development: true
  ezr_route_guard_enabled:
    actor_type: user
    description: Enables the route guard authentication for 10-10EZR application
    enable_in_development: true
  ezr_form_prefill_with_providers_and_dependents:
    actor_type: user
    description: Adds insurance providers and dependents to ezr prefill data
    enable_in_development: true
  ezr_associations_api_enabled:
    actor_type: user
    description: Enables VES's Associations REST API
  ezr_prefill_contacts:
    actor_type: user
    description: Adds Veteran contacts to ezr prefill data
    enable_in_development: true
  cerner_override_653:
    actor_type: user
    description: This will show the Cerner facility 653 as `isCerner`.
  cerner_override_668:
    actor_type: user
    description: This will show the Cerner facility 668 as `isCerner`.
  cerner_override_687:
    actor_type: user
    description: This will show the Cerner facility 687 as `isCerner`.
  cerner_override_692:
    actor_type: user
    description: This will show the Cerner facility 692 as `isCerner`.
  cerner_override_757:
    actor_type: user
    description: This will show the Cerner facility 757 as `isCerner`.
  champva_vanotify_custom_callback:
    actor_type: user
    description: Enables the custom callback_klass when sending IVC CHAMPVA failure emails with VA Notify
  champva_vanotify_custom_confirmation_callback:
    actor_type: user
    description: Enables the custom callback_klass when sending IVC CHAMPVA confirmation emails with VA Notify
  champva_log_all_s3_uploads:
    actor_type: user
    description: Enables logging for all s3 uploads using UUID or keys for monitoring
  champva_send_to_ves:
    actor_type: user
    description: Enables sending form submission data to the VES API.
  champva_enable_pega_report_check:
    actor_type: user
    description: Enables querying PEGA reporting API from MissingFormStatusJob to determine CHAMPVA form status
  champva_retry_logic_refactor:
    actor_type: user
    description: Enables refactored retry logic for IVC CHAMPVA form submissions
  champva_pega_applicant_metadata_enabled:
    actor_type: user
    description: Enables including applicant data in the S3 metadata sent to PEGA
  check_in_experience_enabled:
    actor_type: user
    description: Enables the health care check-in experiences
    enable_in_development: true
  champva_fmp_single_file_upload:
    actor_type: user
    description: Enables the ability to upload a single merged PDF file for FMP claims
  check_in_experience_pre_check_in_enabled:
    actor_type: user
    description: Enables the health care check-in experiences to show the pre-check-in experience.
    enable_in_development: true
  check_in_experience_upcoming_appointments_enabled:
    actor_type: user
    description: Enables the feature to show upcoming appointments to the veterans
    enable_in_development: true
  check_in_experience_translation_disclaimer_spanish_enabled:
    actor_type: user
    description: Enables disclaimer for possible untranslated content on spanish pages
    enable_in_development: true
  check_in_experience_translation_disclaimer_tagalog_enabled:
    actor_type: user
    description: Enables disclaimer for possible untranslated content on tagalog pages
    enable_in_development: true
  check_in_experience_mock_enabled:
    actor_type: user
    description: Enables downstream responses to be returned via betamocks
    enable_in_development: false
  check_in_experience_travel_reimbursement:
    actor_type: user
    description: Enables travel reimbursement workflow for day-of check-in application.
    enable_in_development: true
  check_in_experience_cerner_travel_claims_enabled:
    actor_type: user
    description: Enables travel claims filing for Oracle Health (Cerner) sites
    enable_in_development: true
  check_in_experience_check_claim_status_on_timeout:
    actor_type: user
    description: Uses a background worker to check travel claim status when the submission times out
    enable_in_development: true
  check_in_experience_browser_monitoring:
    actor_type: user
    description: Enables browser monitoring for check-in applications.
    enable_in_development: false
  check_in_experience_medication_review_content:
    actor_type: cookie_id
    description: Enables the medication review content in pre-check-in.
    enable_in_development: true
  claim_letters_access:
    actor_type: user
    description: Enables users to access the claim letters page
    enable_in_development: true
  claims_api_special_issues_updater_uses_local_bgs:
    actor_type: user
    description: Enables special issues updater to use local_bgs
    enable_in_development: true
  claims_api_flash_updater_uses_local_bgs:
    actor_type: user
    description: Enables flash updater to use local_bgs
    enable_in_development: true
  claims_api_poa_vbms_updater_uses_local_bgs:
    actor_type: user
    description: Enables poa vbms updater to use local_bgs
    enable_in_development: true
  claims_api_bd_refactor:
    actor_type: user
    description: Diverts codepath to use refactored BD methods
    enable_in_development: true
  claims_api_ews_updater_enables_local_bgs:
    actor_type: user
    description: Uses local_bgs rather than bgs-ext
    enable_in_development: true
  claims_api_ews_uploads_bd_refactor:
    actor_type: user
    description: When enabled, sends ews forms to BD via the refactored logic
    enable_in_development: true
  claims_api_poa_uploads_bd_refactor:
    actor_type: user
    description: When enabled, sends poa forms to BD via the refactored logic
    enable_in_development: true
  claims_api_526_validations_v1_local_bgs:
    actor_type: user
    description: Enables the method calls in the v1 526 validations use local_bgs
    enable_in_development: true
  claims_api_use_person_web_service:
    actor_type: user
    description: Uses person web service rather than local bgs
    enable_in_development: true
  claims_api_use_update_poa_relationship:
    actor_type: user
    description: Uses local_bgs rather than bgs-ext
    enable_in_development: true
  claims_api_526_v2_uploads_bd_refactor:
    actor_type: user
    description: When enabled, sends 526 forms to BD via the refactored logic
    enable_in_development: true
  lighthouse_claims_api_add_person_proxy:
    actor_type: user
    description: When enabled, will allow for add_person_proxy call in both versions
    enable_in_development: true
  confirmation_page_new:
    actor_type: user
    description: Enables the 2024 version of the confirmation page view in simple forms
    enable_in_development: true
  lighthouse_claims_api_hardcode_wsdl:
    actor_type: user
    description: Use hardcoded namespaces for WSDL calls to BGS
    enable_in_development: true
  cst_5103_update_enabled:
    actor_type: user
    description: When enabled, claims status tool will use the new 5103 alert designs and hides the ask your claim decision section
    enable_in_development: true
  cst_show_document_upload_status:
    actor_type: user
    description: When enabled, claims status tool will display the upload status that comes from the evidence_submissions table.
    enable_in_development: true
  cst_claim_phases:
    actor_type: user
    description: When enabled, claims status tool uses the new claim phase designs
    enable_in_development: true
  cst_include_ddl_5103_letters:
    actor_type: user
    description: When enabled, the Download Decision Letters feature includes 5103 letters
    enable_in_development: true
  cst_include_ddl_boa_letters:
    actor_type: user
    description: When enabled, the Download Decision Letters feature includes Board of Appeals decision letters
    enable_in_development: true
  cst_include_ddl_sqd_letters:
    actor_type: user
    description: When enabled, the Download Decision Letters feature includes Subsequent Development Letters
    enable_in_development: true
  cst_send_evidence_failure_emails:
    actor_type: user
    description: When enabled, emails will be sent when evidence uploads from the CST fail
    enable_in_development: true
  cst_synchronous_evidence_uploads:
    actor_type: user
    description: When enabled, claims status tool uses synchronous evidence uploads
    enable_in_development: true
  cst_use_dd_rum:
    actor_type: user
    description: When enabled, claims status tool uses DataDog's Real User Monitoring logging
    enable_in_development: false
  cst_suppress_evidence_requests_website:
    actor_type: user
    description: When enabled, CST does not show Attorney Fees, Secondary Action Required, or Stage 2 Development on website
    enable_in_development: false
  cst_suppress_evidence_requests_mobile:
    actor_type: user
    description: When enabled, CST does not show Attorney Fees, Secondary Action Required, or Stage 2 Development on mobile
    enable_in_development: false
  cst_override_pmr_pending_tracked_items:
    actor_type: user
    description: When enabled, CST overrides PMR Pending tracked items to be NEEDED_FROM_OTHERS
    enable_in_development: true
  cst_override_reserve_records_website:
    actor_type: user
    description: When enabled, CST overrides RV1 - Reserve Records Request tracked items to be NEEDED_FROM_OTHERS on vets-website
    enable_in_development: true
  cst_override_reserve_records_mobile:
    actor_type: user
    description: When enabled, CST overrides RV1 - Reserve Records Request tracked items to be NEEDED_FROM_OTHERS on mobile app
    enable_in_development: true
  cst_friendly_evidence_requests:
    actor_type: user
    description: When enabled, CST overrides tracked items' display names and descriptions to be more human-readable
    enable_in_development: true
  letters_hide_service_verification_letter:
    actor_type: user
    description: When enabled, CST does not include Service Verification in the list of letters on vets-website
    enable_in_development: true
  coe_access:
    actor_type: user
    description: Feature gates the certificate of eligibility application
    enable_in_development: true
  combined_debt_portal_access:
    actor_type: user
    description: Enables users to interact with combined debt portal experience
    enable_in_development: true
  combined_financial_status_report:
    actor_type: user
    description: Enables users to submit FSR forms for VHA and VBA debts
    enable_in_development: true
  communication_preferences:
    actor_type: user
    description: Allow user to access backend communication_preferences API
  claims_claim_uploader_use_bd:
    actor_type: user
    description: Use BDS instead of EVSS to upload to VBMS.
  claims_load_testing:
    actor_type: user
    description: Enables the ability to skip jobs for load testing
  claims_status_v1_bgs_enabled:
    actor_type: user
    description: enables calling BGS instead of EVSS for the claims status v1.
  claims_hourly_slack_error_report_enabled:
    actor: user
    description: Enable/disable the running of the hourly slack alert for errored submissions
    enable_in_development: false
  claims_status_v1_lh_auto_establish_claim_enabled:
    actor_type: user
    description: With feature flag enabled, v1 /526 should use Lighthouse Form526 docker container
  cst_send_evidence_submission_failure_emails:
    actor_type: user
    description: >
      If enabled and a user submits an evidence submission upload that fails to send, an email will be sent to the user and retried.
      When disabled and a user submits an evidence submission upload that fails to send, an email will be sent to the user and not retried.
    enable_in_development: true
  debt_letters_show_letters_vbms:
    actor_type: user
    description: Enables debt letter download from VBMS
  debts_cache_dmc_empty_response:
    actor_type: user
    description: Enables caching of empty DMC response
  debts_cache_vbs_copays_empty_response:
    actor_type: user
    description: Enables caching of empty VBS medical copay response
  debts_copay_logging:
    actor_type: user
    description: Logs copay request data
  debts_silent_failure_mailer:
    actor_type: user
    description: Enables silent failure mailer for the 5655
  debts_sharepoint_error_logging:
    actor_type: user
    description: Logs Sharepoint error data
  decision_review_hlr_email:
    actor_type: user
    description: Send email notification for successful HLR submission
  decision_review_nod_email:
    actor_type: user
    description: Send email notification for successful NOD submission
  decision_review_sc_email:
    actor_type: user
    description: Send email notification for successful SC submission
  decision_review_hlr_status_updater_enabled:
    actor_type: user
    description: Enables the Higher Level Review status update batch job
  decision_review_nod_status_updater_enabled:
    actor_type: user
    description: Enables the Notice of Disagreement status update batch job
  decision_review_sc_status_updater_enabled:
    actor_type: user
    description: Enables the Supplemental Claim status update batch job
  decision_review_icn_updater_enabled:
    actor_type: user
    description: Enables the ICN lookup job
  decision_review_weekly_error_report_enabled:
    actor_type: user
    description: Enables the weekly decision review text error report
  decision_review_daily_error_report_enabled:
    actor_type: user
    description: Enables the daily error report email
  decision_review_daily_stuck_records_report_enabled:
    actor_type: user
    description: Enables the daily decision review stuck records Slack report
  decision_review_monthly_stats_report_enabled:
    actor_type: user
    description: Enables the monthly decision review stats report email
  decision_review_delay_evidence:
    actor_type: user
    description: Ensures that NOD and SC evidence is not received in Central Mail before the appeal itself
  decision_review_hlr_form_v4_enabled:
    actor_type: user
    description: Enable using MAR 2024 revision of 200996 Higher Level Review form when submitting to EMMS for intake
    enable_in_development: false
  decision_review_sc_form_v4_enabled:
    actor_type: user
    description: Enable using MAY 2024 revision of 200995 Supplemental Claim form when submitting to EMMS for intake
    enable_in_development: false
  decision_review_saved_claim_hlr_status_updater_job_enabled:
    actor_type: user
    description: Enable job to set delete_date for completed SavedClaim::HigherLevelReviews
    enable_in_development: true
  decision_review_saved_claim_nod_status_updater_job_enabled:
    actor_type: user
    description: Enable job to set delete_date for completed SavedClaim::NoticeOfDisagreements
    enable_in_development: true
  decision_review_saved_claim_sc_status_updater_job_enabled:
    actor_type: user
    description: Enable job to set delete_date for completed SavedClaim::SupplementalClaims
    enable_in_development: true
  decision_review_delete_saved_claims_job_enabled:
    actor_type: user
    description: Enable job to delete SavedClaim records when the record has a delete_date and the date is in the past
    enable_in_development: true
  decision_review_failure_notification_email_job_enabled:
    actor_type: user
    description: Enable job to send form and evidence failure notification emails
    enable_in_development: true
  decision_review_track_4142_submissions:
    actor_type: user
    description: Enable saving record of 4142 forms submitted to Lighthouse as part of a Supplemental Claim
    enable_in_development: true
  decision_review_notify_4142_failures:
    actor_type: user
    description: Enable sending an email if a 4142 submission is not successful in Lighthouse
    enable_in_development: true
  decision_review_service_common_exceptions_enabled:
    actor_type: user
    description: Enable using Common::Exception classes instead of DecisionReviewV1::ServiceException
  decision_review_notification_form_callbacks:
    actor_type: user
    description: Enable using DecisionReviews::FormNotificationCallback to handle VA Notify notification status changes
  decision_review_notification_evidence_callbacks:
    actor_type: user
    description: Enable using DecisionReviews::EvidenceNotificationCallback to handle VA Notify notification status changes for evidence
  decision_review_notification_secondary_form_callbacks:
    actor_type: user
    description: Enable using DecisionReviews::EvidenceNotificationCallback to handle VA Notify notification status changes for secondary form
  dependency_verification:
    actor_type: user
    description: Feature gates the dependency verification modal for updating the diaries service.
    enable_in_development: true
  dependents_enqueue_with_user_struct:
    actor_type: user
    description: Manage whether the enqueued job for 686c and 674 will be with a User model or the new User struct
    enable_in_development: true
  dependents_pension_check:
    actor_type: user
    description: Manage whether or not Pension check is enabled for the 686/674
    enable_in_development: true
  dependents_removal_check:
    actor_type: user
    description: Manage whether or not dependent removal claim codes are enabled for the 686
    enable_in_development: true
  dependents_management:
    actor_type: user
    description: Manage dependent removal from view dependent page
    enable_in_development: true
  dependents_trigger_action_needed_email:
    actor_type: user
    description: Set whether to enable VANotify email to Veteran for Dependents Backup Path failure exhaustion
  dependents_failure_callback_email:
    actor_type: user
    description: Enables the dependents action needed email callback to be used when an action needed email is triggered
  dependents_separate_confirmation_email:
    actor_type: cookie_id
    description: Enables the dependents confirmation email to be differentiated by form
  disability_526_form4142_polling_records:
    actor_type: user
    description: enables creation of, and tracking of, sent form 4142 documents, from the 526 flow, to the Lighthouse Benefits Intake API
    enable_in_development: true
  disability_526_form4142_polling_record_failure_email:
    actor_type: user
    description: enables failure email when explicit failure is detected downstream
    enable_in_development: true
  contention_classification_claim_linker:
    actor_type: user
    description: enables sending 526 claim id and vbms submitted claim id to Contention Classification service for linking/monitoring.
    enable_in_development: true
  disability_526_ee_process_als_flash:
    actor_type: user
    description: enables adding applicable flashes to disability_526 prior to submission.
    enable_in_development: true
  disability_526_call_received_email_from_polling:
    actor_type: user
    description: enables received email in poll_form526_pdf job and disables calling from form526_submission
  disability_526_improved_autosuggestions_add_disabilities_page:
    actor_type: user
    description: enables new version of add disabilities page, with updates to content and search functionality
    enable_in_development: true
  disability_compensation_flashes:
    actor_type: user
    description: enables sending flashes to BGS for disability_compensation submissions.
    enable_in_development: true
  disability_compensation_temp_separation_location_code_string:
    actor_type: user
    description: enables forcing separation location code to be a string in submit_all_claim endpoint.
  disability_compensation_temp_toxic_exposure_optional_dates_fix:
    actor_type: user
    description: enables removing malformed optional dates from the Toxic Exposure node of a Form526Submission at SavedClaim creation.
  disability_compensation_form4142_supplemental:
    actor_type: user
    description: Use Lighthouse API to submit supplemental Form 21-4142 from Form 526EZ submissions
    enable_in_development: true
  disability_compensation_pif_fail_notification:
    actor_type: user
    description: enables sending notifications to vets if their 526 claim submission fails with PIF in Use Error
    enable_in_development: true
  disability_compensation_production_tester:
    actor_type: user
    description: disable certain functionality for production testing of the 526 submission workflow. DO NOT TOGGLE THIS FLAG UNLESS YOU ARE A MEMBER OF DISABILITY BENEFITS EXPERIENCE TEAM.
    enable_in_development: true
  disability_compensation_fail_submission:
    actor_type: user
    description: enable to test the backup submission path. DO NOT TOGGLE THIS FLAG UNLESS YOU ARE A MEMBER OF DISABILITY BENEFITS EXPERIENCE TEAM.
    enable_in_development: true
  disability_compensation_sync_modern_0781_flow:
    actor_type: user
    description: enables a new form flow for 0781 and 0781a in the 526 submission workflow
    enable_in_development: true
  disability_compensation_sync_modern0781_flow_metadata:
    actor_type: user
    description: enables adding new 0781 form indicator to in progress 526 forms and saved claim records for 526 submissions
  disability_compensation_0781_stats_job:
    actor_type: user
    description: enables a job to run that will check DB records and report stats as metrics, into Datadog
    enable_in_development: true
  disability_526_send_form526_submitted_email:
    actor_type: user
    description: enables sending submitted email in both primary and backup paths
  disability_526_send_received_email_from_backup_path:
    actor_type: user
    description: enables received email in complete success state of backup path
  education_reports_cleanup:
    actor_type: user
    description: Updates to the daily education reports to remove old data that isn't needed in the new fiscal year
    enable_in_development: true
  enrollment_verification:
    actor_type: user
    description: Enables access to the Enrollment Verification app
    enable_in_development: true
  discharge_wizard_features:
    actor_type: user
    description: Iteration of new features for discharge wizard
    enable_in_development: true
  dispute_debt:
    actor_type: user
    description: Enables the Dispute Debt feature
    enable_in_development: true
  facilities_autosuggest_vamc_services_enabled:
    actor_type: user
    description: Allow use of the VA health facilities auto-suggest feature (versus static dropdown)
    enable_in_development: true
  facilities_ppms_suppress_all:
    actor_type: user
    description: Hide all ppms search options
  facility_locator_mobile_map_update:
    actor_type: user
    description: Use new mobile map features for research
    enable_in_development: true
  facility_locator_predictive_location_search:
    actor_type: user
    description: Use predictive location search in the Facility Locator UI
  facilities_use_fl_progressive_disclosure:
    actor_type: user
    description: Use progressive disclosure in the Facility Locator UI
    enable_in_development: true
  file_upload_short_workflow_enabled:
    actor_type: user
    description: Enables shorter workflow enhancement for file upload component
  fsr_5655_server_side_transform:
    actor_type: user
    description: Update to use BE for business transform logic for Financial Status Report (FSR - 5655) form
    enable_in_development: true
  financial_status_report_debts_api_module:
    actor_type: user
    description: Points to debts-api module routes
    enable_in_development: true
  financial_status_report_expenses_update:
    actor_type: user
    description: Update expense lists in the Financial Status Report (FSR - 5655) form
    enable_in_development: true
  financial_status_report_review_page_navigation:
    actor_type: user
    description: Enables new review page navigation for users completing the Financial Status Report (FSR) form.
    enable_in_development: true
  find_a_representative_enabled:
    actor_type: cookie_id
    description: Generic toggle for gating Find a Rep
    enable_in_development: true
  find_a_representative_enable_api:
    actor_type: user
    description: Enables all Find a Representative api endpoints
    enable_in_development: true
  find_a_representative_enable_frontend:
    actor_type: cookie_id
    description: Enables Find a Representative frontend
    enable_in_development: true
  find_a_representative_flag_results_enabled:
    actor_type: user
    description: Enables flagging feature for Find a Representative frontend
    enable_in_development: true
  find_a_representative_use_accredited_models:
    actor_type: user
    description: Enables Find A Representative APIs using AccreditedX models
    enable_in_development: true
  representative_status_enabled:
    actor_type: cookie_id
    description: Enables flagging feature for Find a Representative frontend
    enable_in_development: true
  form526_include_document_upload_list_in_overflow_text:
    actor_type: user
    description: Appends a list of SupportingEvidenceAttachment filenames the veteran uploaded for a Form 526 into the overflow text in the form submission
  appoint_a_representative_enable_frontend:
    actor_type: cookie_id
    description: Enables Appoint a Representative frontend
    enable_in_development: true
  appoint_a_representative_enable_v2_features:
    actor_type: user
    description: Enables Appoint a Representative 2.0 features for frontend and backend
    enable_in_development: true
  appoint_a_representative_enable_pdf:
    actor_type: user
    description: Enables Appoint a Representative PDF generation endpoint
    enable_in_development: true
  representative_status_enable_v2_features:
    actor_type: user
    description: Enables Representative Status widget 2.0 features for frontend and backend
    enable_in_development: true
  accredited_representative_portal_declination:
    actor_type: user
    description: Enables declination reason feature for frontend and backend
    enable_in_development: true
  form4142_validate_schema:
    actor_type: user
    description: Enable validation of form 4142 in Form4142Processor
  form526_legacy:
    actor_type: user
    description: If true, points controllers to the legacy EVSS Form 526 instance. If false, the controllers will use the Dockerized instance running in DVP.
    enable_in_development: true
  form526_send_document_upload_failure_notification:
    actor_type: user
    description: Enables enqueuing a Form526DocumentUploadFailureEmail if a EVSS::DisabilityCompensationForm::SubmitUploads job exhausts its retries
    enable_in_development: true
  form526_send_backup_submission_polling_failure_email_notice:
    actor_type: user
    description: Enables enqueuing a Form526SubmissionFailureEmailJob if a submission is marked as unprocessable through polling of the Benefits Intake API.
    enable_in_development: true
  form526_send_backup_submission_exhaustion_email_notice:
    actor_type: user
    description: Enables enqueuing of a Form526SubmissionFailureEmailJob if a submission exhausts it's attempts to upload to the Benefits Intake API.
    enable_in_development: true
  form526_send_4142_failure_notification:
    actor_type: user
    description: Enables enqueuing of a Form4142DocumentUploadFailureEmail if a SubmitForm4142Job job exhausts its retries
    enable_in_development: true
  form526_send_0781_failure_notification:
    actor_type: user
    description: Enables enqueuing a Form0781DocumentUploadFailureEmail if a SubmitForm0781Job job exhausts its retries
    enable_in_development: true
  form0994_confirmation_email:
    actor_type: user
    description: Enables form 0994 email submission confirmation (VaNotify)
    enable_in_development: true
  form1990_confirmation_email:
    actor_type: user
    description: Enables form 1990 email submission confirmation (VaNotify)
    enable_in_development: true
  form1995_confirmation_email:
    actor_type: user
    description: Enables form 1995 email submission confirmation (VaNotify)
    enable_in_development: true
  form1990e_confirmation_email:
    actor_type: user
    description: Enables form 1990e email submission confirmation (VaNotify)
    enable_in_development: true
  form21_0966_confirmation_email:
    actor_type: user
    description: Enables form 21-0966 email submission confirmation (VaNotify)
    enable_in_development: true
  form21_0966_confirmation_page:
    actor_type: user
    description: Enables form 21-0966 new confirmation page
    enable_in_development: true
  form21_0972_confirmation_email:
    actor_type: user
    description: Enables form 21-0972 email submission confirmation (VaNotify)
    enable_in_development: true
  form21_10203_confirmation_email:
    actor_type: user
    description: Enables form 21-10203 email submission confirmation (VaNotify)
  form21_10210_confirmation_email:
    actor_type: user
    description: Enables form 21-10210 email submission confirmation (VaNotify)
    enable_in_development: true
  form20_10206_confirmation_email:
    actor_type: user
    description: Enables form 20-10206 email submission confirmation (VaNotify)
    enable_in_development: true
  form20_10207_confirmation_email:
    actor_type: user
    description: Enables form 20-10207 email submission confirmation (VaNotify)
    enable_in_development: true
  form21_0845_confirmation_email:
    actor_type: user
    description: Enables form 21-0845 email submission confirmation (VaNotify)
    enable_in_development: true
  form21p_0847_confirmation_email:
    actor_type: user
    description: Enables form 21p-0847 email submission confirmation (VaNotify)
    enable_in_development: true
  form21_4138_confirmation_email:
    actor_type: user
    description: Enables form 21-4138 email submission confirmation (VaNotify)
  form21_4142_confirmation_email:
    actor_type: user
    description: Enables form 21-4142 email submission confirmation (VaNotify)
  form22_10282_confirmation_email:
    actor_type: user
    description: Enables form 22-10282 email submission confirmation (VaNotify)
    enable_in_development: true
  form26_4555_confirmation_email:
    actor_type: user
    description: Enables form 26-4555 email submission confirmation (VaNotify)
    enable_in_development: true
  form_526_required_identifiers_in_user_object:
    actor_type: user
    description: includes a mapping of booleans in the profile section of a serialized user indicating which ids are nil for the user
  form40_0247_confirmation_email:
    actor_type: user
    description: Enables form 40-0247 email submission confirmation (VaNotify)
    enable_in_development: true
  form40_10007_confirmation_email:
    actor_type: user
    description: Enables form 40-10007 email submission error (VaNotify)
    enable_in_development: true
  form1990meb_confirmation_email:
    actor_type: user
    description: Enables form 1990 MEB email submission confirmation (VaNotify)
    enable_in_development: true
  form1990emeb_confirmation_email:
    actor_type: user
    description: Enables form 1990e MEB email submission confirmation (VaNotify)
    enable_in_development: true
  form5490_confirmation_email:
    actor_type: user
    description: Enables form 5490 email submission confirmation (VaNotify)
    enable_in_development: true
  form5495_confirmation_email:
    actor_type: user
    description: Enables form 5495 email submission confirmation (VaNotify)
    enable_in_development: true
  simple_forms_email_notifications:
    actor_type: user
    description: Enables form email notifications upon certain state changes (error and received)
    enable_in_development: true
  form2010206:
    actor_type: user
    description: If enabled shows the digital form experience for form 20-10206
  form2010207:
    actor_type: user
    description: If enabled shows the digital form experience for form 20-10207
  form210845:
    actor_type: user
    description: If enabled shows the digital form experience for form 21-0845
  form210966:
    actor_type: user
    description: If enabled shows the digital form experience for form 21-0966
  form210972:
    actor_type: user
    description: If enabled shows the digital form experience for form 21-0972
  form214138:
    actor_type: user
    description: If enabled shows the digital form experience for form 21-4138
  form214142:
    actor_type: user
    description: If enabled shows the digital form experience for form 21-4142
  form2110210:
    actor_type: user
    description: If enabled shows the digital form experience for form 21-10210
  form21p0847:
    actor_type: user
    description: If enabled shows the digital form experience for form 21P-0847
  form264555:
    actor_type: user
    description: If enabled shows the digital form experience for form 26-4555
  form400247:
    actor_type: user
    description: If enabled shows the digital form experience for form 40-0247
  form1010d_browser_monitoring_enabled:
    actor_type: user
    description: Datadog RUM monitoring for form 10-10d (IVC CHAMPVA)
  form107959c_browser_monitoring_enabled:
    actor_type: user
    description: Datadog RUM monitoring for form 10-7959c (IVC CHAMPVA)
  form107959f1_browser_monitoring_enabled:
    actor_type: user
    description: Datadog RUM monitoring for form 10-7959f-1 (IVC CHAMPVA)
  form107959a_browser_monitoring_enabled:
    actor_type: user
    description: Datadog RUM monitoring for form 10-7959a (IVC CHAMPVA)
  form107959c:
    actor_type: cookie_id
    description: If enabled shows the digital form experience for form 10-7959c (IVC CHAMPVA other health insurance)
  form107959a:
    actor_type: user
    description: If enabled shows the digital form experience for form 10-7959a (IVC CHAMPVA claim form)
  form107959f2:
    actor_type: user
    description: If enabled shows the digital form experience for form 10-7959f-2 (Foreign Medical Program claim form)
  form_upload_flow:
    actor_type: user
    description: If enabled shows the find-a-form widget for the Form Upload Flow
  get_help_ask_form:
    actor_type: user
    description: Enables inquiry form for users to submit questions, suggestions, and complaints.
    enable_in_development: true
  get_help_messages:
    actor_type: user
    description: Enables secure messaging
    enable_in_development: true
  ha_cpap_supplies_cta:
    actor_type: user
    description: Toggle CTA for reordering Hearing Aid and CPAP supplies form within static pages.
  in_progress_form_custom_expiration:
    actor_type: user
    description: Enable/disable custom expiration dates for forms
    enable_in_development: true
  in_progress_form_reminder:
    actor_type: user
    description: Enable/disable in progress form reminders (sent via VaNotify)
    enable_in_development: true
  in_progress_form_reminder_age_param:
    actor_type: user
    description: Enable/disable in progress form reminder age param
    enable_in_development: true
  clear_stale_in_progress_reminders_sent:
    actor_type: user
    description: Enable/disable clearing of one-time in progress reminders after 60 days
    enable_in_development: true
  in_progress_1880_form_cron:
    actor_type: user
    description: Enable/disable scheduled cron for 1880 in progress form reminders (sent via VaNotify)
    enable_in_development: true
  in_progress_1880_form_reminder:
    actor_type: user
    description: Enable/disable 1880 in progress form reminders (sent via VaNotify)
    enable_in_development: true
  in_progress_form_reminder_1010ez:
    actor_type: user
    description: Enable/disable 1010ez in progress form reminders (sent via VaNotify)
    enable_in_development: true
  in_progress_form_reminder_526ez:
    actor_type: user
    description: Enable/disable 526ez in progress form reminders (sent via VaNotify)
    enable_in_development: true
  letters_check_discrepancies:
    actor_type: user
    description: Enables ability to log letter discrepancies between evss and lighthouse
    enable_in_development: true
  letters_page_new_design:
    actor_type: user
    description: Enables ability to show updated letter page design
    enable_in_development: true
  lighthouse_claims_api_v2_add_person_proxy:
    actor_type: user
    description: Lighthouse Benefits Claims API v2 uses add_person_proxy service when target Veteran is missing a Participant ID
    enable_in_development: true
  lighthouse_claims_api_poa_dependent_claimants:
    actor_type: user
    description: Enable/disable dependent claimant support for POA requests
    enable_in_development: true
  lighthouse_claims_api_v2_poa_va_notify:
    actor_type: user
    description: Enable/disable the VA notification emails in V2 POA
    enable_in_development: false
  lighthouse_claims_v2_poa_requests_skip_bgs:
    actor_type: user
    description: Enable/disable skipping BGS calls for POA Requests
    enable_in_development: true
  lighthouse_claims_api_poa_use_bd:
    actor_type: user
    description: Lighthouse Benefits Claims API uses Lighthouse Benefits Documents API to upload POA forms instead of VBMS
    enable_in_development: true
  lighthouse_claims_api_use_birls_id:
    actor_type: user
    description: Lighthouse Benefits Claims API uses MPI birls_id as filenumber parameter to BDS search
    enable_in_development: true
  loop_pages:
    actor_type: user
    description: Enable new list loop pattern
    enable_in_development: true
  show_mbs_preneed_change_va_4010007:
    actor_type: user
    description: Updates to text in form VA 40-10007
  medical_copays_six_mo_window:
    actor_type: user
    description: This will filter to only show medical copays within the last 6 months
    enable_in_development: true
  medical_copays_api_key_change:
    actor_type: user
    description: This will use new API key name when available
    enable_in_development: true
  medical_copay_notifications:
    actor_type: user
    description: Enables notifications to be sent for new copay statements
    enable_in_development: true
  mhv_accelerated_delivery_enabled:
    actor_type: user
    description: Control whether vets-api allows fetching MR data from LightHouse
    enable_in_development: false
  mhv_accelerated_delivery_allergies_enabled:
    actor_type: user
    description: Control fetching OH allergies data
    enable_in_development: false
  mhv_accelerated_delivery_labs_and_tests_enabled:
    actor_type: user
    description: Control fetching lab and test data from UHD (SCDF) service (web)
    enable_in_development: false
  mhv_accelerated_delivery_vital_signs_enabled:
    actor_type: user
    description: Control fetching OH vitals data
    enable_in_development: false
  mhv_accelerated_delivery_uhd_enabled:
    actor_type: user
    description: Control whether vets-api allows fetching any MR data from MHV UHD
    enable_in_development: false
  mhv_accelerated_delivery_uhd_sp_enabled:
    actor_type: user
    description: Control whether vets-api allows fetching Surgical Pathology data from MHV UHD
    enable_in_development: false
  mhv_accelerated_delivery_uhd_ch_enabled:
    actor_type: user
    description: Control whether vets-api allows fetching Chem/Hem data from MHV UHD
  mhv_va_health_chat_enabled:
    actor_type: user
    description: Enables the VA Health Chat link at /my-health
  mhv_landing_page_show_priority_group:
    actor_type: user
    description: Shows Veterans their Priority Group on the MHV Landing Page
    enable_in_development: true
  mhv_landing_page_personalization:
    actor_type: user
    description: Enables personalized content on the My HealtheVet landing page.
    enable_in_development: true
  mhv_landing_page_show_share_my_health_data_link:
    actor_type: user
    description: Show Share My Health Data (SMHD) link on Medical Records card of the MHV landing page
  mhv_supply_reordering_enabled:
    actor_type: user
    description: Enables the launch of mhv supply reordering application at /my-health/order-medical-supplies
  mhv_interstitial_enabled:
    actor_type: user
    descriptiom: Enables interstitial for upcoming mhv deprecation
    enable_in_development: false
  mhv_secure_messaging_cerner_pilot:
    actor_type: user
    description: Enables/disables Secure Messaging Cerner Transition Pilot environment on VA.gov
  mhv_secure_messaging_filter_accordion:
    actor_type: user
    description: Enables/disables Secure Messaging Filter Accordion re-design updates on VA.gov
    enable_in_development: true
  mhv_secure_messaging_remove_lefthand_nav:
    actor_type: user
    description: Disables/Enables Secure Messaging lefthand navigation for new navigation solution
    enable_in_development: true
  mhv_secure_messaging_edit_contact_list:
    actor_type: user
    description: Disables/Enables Secure Messaging edit contact list page
  mhv_secure_messaging_triage_group_plain_language:
    actor_type: user
    description: Disables/Enables Secure Messaging recipients group plain language design
    enable_in_development: true
  mhv_secure_messaging_recipient_opt_groups:
    actor_type: user
    description: Disables/Enables Secure Messaging optgroups in recipient dropdown on Start a new message page
    enable_in_development: true
  mhv_secure_messaging_recipient_combobox:
    actor_type: user
    description: Disables/Enables Secure Messaging combobox in recipient dropdown on Start a new message page
  mhv_secure_messaging_remove_landing_page:
    actor_type: user
    description: Disables/Enables Secure Messaging Messages landing page and its components from view on VA.gov
    enable_in_development: true
  mhv_secure_messaging_signature_settings:
    actor_type: user
    description: Disables/Enables Secure Messaging Signature Settings in the VA Personal Information Settings
    enable_in_development: true
  mhv_secure_messaging_migrate_to_api_gateway:
    actor_type: user
    description: Enables/disables Secure Messaging migration to the new API Gateway endpoints
  mhv_secure_messaging_read_receipts:
    actor_type: user
    description: Disables/Enables Secure Messaging read receipts
    enable_in_development: true
  mhv_secure_messaging_milestone_2_aal:
    actor_type: user
    description: Disables/Enables Secure Messaging AAL Milestone 2
    enable_in_development: true
  mhv_medical_records_allow_txt_downloads:
    actor_type: user
    description: Allows users to download Medical Records data in TXT format
    enable_in_development: true
  mhv_medical_records_display_conditions:
    actor_type: user
    description: Show/hide content related to Health Conditions in Medical Records
    enable_in_development: true
  mhv_medical_records_display_domains:
    actor_type: user
    description: Show/hide in-progress Medical Records domains
    enable_in_development: true
  mhv_medical_records_display_labs_and_tests:
    actor_type: user
    description: Show/hide content related to Labs & Tests in Medical Records
    enable_in_development: true
  mhv_medical_records_display_notes:
    actor_type: user
    description: Show/hide content related to Notes in Medical Records
    enable_in_development: true
  mhv_medical_records_display_sidenav:
    actor_type: user
    description: Show/hide the Medical Records side navigation
    enable_in_development: true
  mhv_medical_records_display_vaccines:
    actor_type: user
    description: Show/hide content related to Vaccines in Medical Records
    enable_in_development: true
  mhv_medical_records_display_settings_page:
    actor_type: user
    description: Show/hide the Settings Page in Medical Records
    enable_in_development: true
  mhv_medical_records_display_vitals:
    actor_type: user
    description: Show/hide content related to Vitals in Medical Records
    enable_in_development: true
  mhv_medical_records_migrate_to_api_gateway:
    actor_type: user
    description: Enables the switch to the new MHV API Gateway endpoints
    enable_in_development: true
  mhv_medical_records_phr_refresh_on_login:
    actor_type: user
    description: Enables/disables the PHR refresh for MHV users when logging into VA.gov
    enable_in_development: true
  mhv_medical_records_redact_fhir_client_logs:
    actor_type: user
    description: Replaces IDs in fhir_client INFO-level logs with X's when enabled
    enable_in_development: true
  mhv_medical_records_to_va_gov_release:
    actor_type: user
    description: Enables/disables Medical Records on VA.gov (intial transition from MHV to VA.gov)
    enable_in_development: true
  mhv_medical_records_new_eligibility_check:
    actor_type: user
    description: Enables/disables Medical Records new access policy eligibility check endpoint
    enable_in_development: true
  mhv_medical_records_update_landing_page:
    actor_type: user
    description: Enables/disables Medical Records new landing page content
    enable_in_development: true
  mhv_medical_records_filter_and_sort:
    actor_type: user
    description: Enables/disables Medical Records new filter and sort changes
    enable_in_development: true
  mhv_medical_records_use_unified_sei_api:
    actor_type: user
    description: Enables/disables use of the unified API call self-entered information
    enable_in_development: true
  mhv_medical_records_milestone_two:
    actor_type: user
    description: Enables/disables Medical Records new Milestone 2 changes
    enable_in_development: true
  mhv_medications_to_va_gov_release:
    actor_type: user
    description: Enables/disables Medications on VA.gov (initial transition from MHV to VA.gov)
    enable_in_development: true
  mhv_medications_display_refill_content:
    actor_type: user
    description: Enables/disables refill-related content for Medications on VA.gov
    enable_in_development: true
  mhv_medications_display_documentation_content:
    actor_type: user
    description: Enables/disables documentation-related content for Medications on VA.gov
    enable_in_development: true
  mhv_medications_display_allergies:
    actor_type: user
    description: Enables/disables allergies and reactions data
    enable_in_development: true
  mhv_medications_display_filter:
    actor_type: user
    description: Enables/disables filter feature for medications list
    enable_in_development: true
  mhv_medications_display_grouping:
    actor_type: user
    description: Enables/disables grouping medications related work
    enable_in_development: true
<<<<<<< HEAD
=======
  mhv_medications_client_test:
    actor_type: user
    description: Toggles testing memoization medications client
    enable_in_development: true
  mhv_enable_aal_integration:
    actor_type: user
    description: Enables/disables integration with MHV's AAL-creation endpoint
    enable_in_development: true
>>>>>>> 994a872d
  mhv_modern_cta_links:
    actor_type: user
    description: CTA widget links point to va.gov services
  mhv_medications_display_pending_meds:
    actor_type: user
    description: Enables/disables pending medications related work
    enable_in_development: true
  mhv_medications_display_refill_progress:
    actor_type: user
    description: Enables/disables refill progress related work
    enable_in_development: true
  mhv_medications_remove_landing_page:
    actor_type: user
    description: Enables/disables removal of landing page
    enable_in_development: true
  mhv_medications_show_ipe_content:
    actor_type: user
    description: Enables/disables ipe content
    enable_in_development: true
  mhv_medications_dont_increment_ipe_count:
    actor_type: user
    description: when this flag is on the count will not be incremented for ipe
    enable_in_development: true
  mhv_medications_partial_fill_content:
    actor_type: user
    description: Enables/disables partial fill content
    enable_in_development: true
  mhv_milestone_2_changes_enabled:
    actor_type: user
    description: Enables MHV Milestone 2 changes
  mhv_header_links:
    actor_type: user
    description: Display My HealtheVet and My VA links in the site header
    enable_in_development: true
  mobile_allergy_intolerance_model:
    actor_type: user
    description: For mobile app, enalbes use of strict models for parsing allergy intolerance
  mobile_api:
    actor_type: user
    description: API endpoints consumed by the VA Mobile App (iOS/Android)
  mobile_filter_doc_27_decision_letters_out:
    actor_type: user
    description: filters out doc type 27 decision letters out of list of decision letters for mobile
    enable_in_development: false
  mobile_claims_log_decision_letter_sent:
    actor_type: user
    description: Logs decision letter info on both claims and decision letter endpoint
    enable_in_development: true
  multiple_address_10_10ez:
    actor_type: cookie_id
    description: >
      [Front-end only] When enabled, the 10-10EZ will collect a home and mailing address for the veteran
      vs only collecting a single, "permanent" address.
  organic_conversion_experiment:
    actor_type: user
    description: Toggle to enable login.gov create account experiment
  pcpg_trigger_action_needed_email:
    actor_type: user
    description: Set whether to enable VANotify email to Veteran for PCPG failure exhaustion
  pension_income_and_assets_clarification:
    actor_type: user
    description: >
      When enabled, 21P-527EZ will display additional explanations for the income and assets requirement.
  pension_medical_evidence_clarification:
    actor_type: user
    description: >
      [Front-end only] When enabled, 21P-527EZ will display additional explanations for the medical evidence requirement.
  pension_error_email_notification:
    actor_type: cookie_id
    description: Toggle sending of the Action Needed email notification
  pension_submitted_email_notification:
    actor_type: cookie_id
    description: Toggle sending of the Submission in Progress email notification
  pension_received_email_notification:
    actor_type: cookie_id
    description: Toggle sending of the Received email notification
  pre_entry_covid19_screener:
    actor_type: user
    description: >
      Toggle for the entire pre-entry covid 19 self-screener available at /covid19screener and to be used by visitors
      to VHA facilities in lieu of manual screening with a VHA employee.
      This toggle is owned by Patrick B. and the rest of the CTO Health Products team.
  profile_ppiu_reject_requests:
    actor_type: user
    description: When enabled, requests to the PPIU controller will return a routing error.
  profile_enhanced_military_info:
    actor_type: user
    description: When enabled, /v1/profile/military_info endpoint will return all military information for a user.
  profile_international_phone_numbers:
    actor_type: user
    description: Enables international phone number support on VA.gov profile.
  profile_lighthouse_rating_info:
    actor_type: user
    description: When enabled, will request disability rating info data from lighthouse API.
  profile_user_claims:
    actor_type: user
    description: When enabled, /v0/user will return user profile claims for accessing service endpoints.
  profile_show_mhv_notification_settings_email_appointment_reminders:
    actor_type: user
    description: Show/Hide the email channel for Health appointment reminders notifications
  profile_show_mhv_notification_settings_email_rx_shipment:
    actor_type: user
    description: Show/Hide the email channel for Prescription shipping notifications
  profile_show_mhv_notification_settings_new_secure_messaging:
    actor_type: user
    description: Display MHV notification settings - New secure message notifications
  profile_show_mhv_notification_settings_medical_images:
    actor_type: user
    description: Display MHV notification settings - Medical images/reports notifications
  profile_show_military_academy_attendance:
    actor_type: user
    description: When enabled, profile service history will include military academy attendance.
    enable_in_development: true
  profile_hide_direct_deposit:
    actor_type: user
    description: Hides the Profile - Direct Deposit page content during a service outage
    enable_in_development: false
  profile_limit_direct_deposit_for_non_beneficiaries:
    actor_type: user
    description: Limits the Direct Deposit page functionality based on the veteranStatus property.
    enable_in_development: true
  profile_show_credential_retirement_messaging:
    actor_type: user
    description: Show/hide MHV and DS Logon credential retirement messaging in profile
  profile_show_payments_notification_setting:
    actor_type: user
    description: Show/Hide the payments section of notifications in profile
  profile_show_new_benefit_overpayment_debt_notification_setting:
    actor_type: user
    description: Show/Hide the Benefit overpayment debt notification item of notifications in profile
  profile_show_new_health_care_copay_bill_notification_setting:
    actor_type: user
    description: Show/Hide the Health care copay bill section of notifications in profile
  profile_show_privacy_policy:
    actor_type: user
    description: Show/Hide the privacy policy section on profile pages
  profile_show_pronouns_and_sexual_orientation:
    actor_type: user
    description: Show/hide Pronouns and Sexual Orientation fields on profile page
  profile_show_quick_submit_notification_setting:
    actor_type: user
    description: Show/Hide the quick submit section of notification settings in profile
  profile_show_no_validation_key_address_alert:
    actor_type: user
    description: Show/Hide alert messages when no validationKey is returned from the address_validation endpoint
  profile_use_experimental:
    description: Use experimental features for Profile application - Do not remove
    enable_in_development: true
    actor_type: user
  profile_use_vafsc:
    description: Use VA Forms System Core for forms instead of schema based forms
    actor_type: user
    enable_in_development: true
  pw_ehr_cta_use_slo:
    actor_type: user
    description: Use single-logout (SLO) paths for Public Websites-managed EHR CTAs
  my_va_experimental:
    actor_type: user
    description: Use for experimental features for My VA application (general)
  my_va_experimental_frontend:
    actor_type: user
    description: Use for experimental features for My VA application (frontend)
  my_va_experimental_fullstack:
    actor_type: user
    description: Use for experimental features for My VA application (fullstack)
    enable_in_development: true
  my_va_hide_notifications_section:
    actor_type: user
    description: Hides the Notifications section on My VA
    enable_in_development: true
  my_va_notification_component:
    actor_type: user
    description: Enable users to see va-notification component on My VA
    enable_in_development: true
  my_va_notification_dot_indicator:
    actor_type: user
    description: Enable dot indicator for notifications
  my_va_enable_mhv_link:
    actor_type: user
    description: Enables the "Visit MHV" CTA link under Health care section
  my_va_new_mhv_urls:
    actor_type: user
    description: Updates URLs for the "Health care" section of My VA
  my_va_mhv_link_design_update:
    actor_type: user
    description: Updates to hyperlink design for the "Health care" section of My VA
  my_va_update_errors_warnings:
    actor_type: user
    description: Update all errors and warnings on My VA for consistency (will remove when va-notification component is released)
  my_va_lighthouse_uploads_report:
    actor_type: user
    description: Use lighthouse /uploads/report endpoint for Form status
  my_va_form_submission_pdf_link:
    actor_type: user
    description: Enables users to view PDF link within submitted forms cards
  rated_disabilities_detect_discrepancies:
    actor_type: user
    description:
      When enabled, the rated disabilities application will check for discrepancies between
      the number of rated disabilities returned by EVSS and Lighthouse
    enable_in_development: true
  rated_disabilities_sort_ab_test:
    actor_type: user
    description: Allows us to set up AB test of sorting on rated disabilities app
  rated_disabilities_use_lighthouse:
    actor_type: user
    description: When enabled, the rated disabilities application uses Lighthouse instead of EVSS
    enable_in_development: true
  saved_claim_pdf_overflow_tracking:
    actor_type: user
    description: When enabled, record metrics for claims which have overflow in the generated pdf
    enable_in_development: true
  schema_contract_appointments_index:
    actor_type: user
    description: Enables schema validation for the appointments service index fetch.
  search_representative:
    actor_type: user
    description: Enable frontend application and cta for Search Representative application
    enable_in_development: true
  search_gov_maintenance:
    actor_type: user
    description: Use when Search.gov system maintenance impacts sitewide search
    enable_in_development: true
  show526_wizard:
    actor_type: user
    description: This determines when the wizard should show up on the form 526 intro page
    enable_in_development: true
  show_edu_benefits_0994_wizard:
    actor_type: user
    description: This determines when the wizard should show up on the 0994 introduction page
  show_edu_benefits_1990_wizard:
    actor_type: user
    description: This determines when the wizard should show up on the 1990 introduction page
  show_edu_benefits_1990e_wizard:
    actor_type: user
    description: This determines when the wizard should show up on the 1990e introduction page
  show_edu_benefits_1990n_wizard:
    actor_type: user
    description: This determines when the wizard should show up on the 1990N introduction page
  show_edu_benefits_1995_wizard:
    actor_type: user
    description: This determines when the wizard should show up on the 1995 introduction page
  show_edu_benefits_5490_wizard:
    actor_type: user
    description: This determines when the wizard should show up on the 5490 introduction page
  show_edu_benefits_5495_wizard:
    actor_type: user
    description: This determines when the wizard should show up on the 5495 introduction page
  show_financial_status_report:
    actor_type: user
    description: Enables VA Form 5655 (Financial Status Report)
    enable_in_development: true
  show_financial_status_report_wizard:
    actor_type: user
    description: Enables the Wizard for VA Form 5655 (Financial Status Report)
    enable_in_development: true
  show_financial_status_report_streamlined_waiver:
    actor_type: user
    description: Enables the Streamlined Waiver for VA Form 5655 (Financial Status Report)
    enable_in_development: true
  show_form_i18n:
    actor_type: user
    description: Enables the internationalization features for forms
    enable_in_development: true
  show_dgi_direct_deposit_1990EZ:
    actor_type: user
    description: Displays prefill enabled direct deposit component on 1990EZ form.
    enable_in_development: false
  show_meb_1990EZ_maintenance_alert:
    actor_type: user
    description: Displays an alert to users on 1990EZ intro page that the Backend Service is Down.
    enable_in_development: false
  show_meb_1990EZ_R6_maintenance_message:
    actor_type: user
    description: Displays an alert to users on 1990EZ intro page that the Backend Service is Down.
    enable_in_development: false
  show_meb_1990E_maintenance_alert:
    actor_type: user
    description: Displays an alert to users on 1990E intro page that the Backend Service is Down.
    enable_in_development: false
  show_meb_1990E_R6_maintenance_message:
    actor_type: user
    description: Displays an alert to users on 1990E intro page that the Backend Service is Down.
    enable_in_development: false
  show_meb_letters_maintenance_alert:
    actor_type: user
    description: Displays an alert to users on Letters Inbox page that the Backend Service is Down.
    enable_in_development: false
  show_meb_enrollment_verification_maintenance_alert:
    actor_type: user
    description: Displays an alert to users on Enrollment Verification intro page that the Backend Service is Down.
    enable_in_development: false
  show_meb_international_address_prefill:
    actor_type: user
    description: Enhances form prefilling to include international address.
    enable_in_development: true
  show_meb_service_history_categorize_disagreement:
    actor_type: user
    enable_in_development: false
  show_meb_5490_maintenance_alert:
    actor_type: user
    description: Displays an alert to users on 5490 intro page that the Backend Service is Down.
    enable_in_development: false
  show_one_va_debt_letter:
    actor_type: user
    description: Enables the One VA Debt Letter feature
    enable_in_development: true
  show_payment_history_mvp:
    actor_type: user
    description: Enables the Payment History MVP features for development
    enable_in_development: true
  vha_show_payment_history:
    actor_type: user
    description: Enables the VHA Payment history (including copay resolution) feature for combined debt portal
    enable_in_development: true
  meb_1606_30_automation:
    actor_type: user
    description: Enables MEB form to handle Chapter 1606/30 forms as well as Chapter 33.
  meb_exclusion_period_enabled:
    actor_type: user
    description: enables exclusion period checks
    enable_in_development: false
  meb_dpo_address_option_enabled:
    actor_type: user
    description: enables DPO option on address field
    enable_in_development: false
  meb_kicker_notification_enabled:
    actor_type: user
    description: enables kicker notification on additional consideration questions
    enable_in_development: false
  meb_auto_populate_relinquishment_date:
    actor_type: user
    description: Flag to autofill datepicker for reliinquishment date
    enable_in_development: true
  dgi_rudisill_hide_benefits_selection_step:
    actor_type: user
    description: Hides benefit selection page on original claims application.
    enable_in_development: false
  show_forms_app:
    actor_type: user
    description: Enables the TOE form to be displayed.
    enable_in_development: true
  sign_in_service_enabled:
    actor_type: cookie_id
    description: Enables the ability to use OAuth authentication via the Sign in Service (Identity)
    enable_in_development: true
  mhv_credential_button_disabled:
    actor_type: user
    description: Enables the ability to hide the My HealtheVet sign in button (Identity)
    enable_in_development: true
  sign_in_modal_v2:
    actor_type: user
    description: Enables new page design of Sign In modal and USiP
    enable_in_development: false
  medical_copays_zero_debt:
    actor_type: user
    description: Enables zero debt balances feature on the medical copays application
    enable_in_development: false
  show_healthcare_experience_questionnaire:
    actor_type: cookie_id
    description: Enables showing the pre-appointment questionnaire feature.
    enable_in_development: true
  show_generic_debt_card_myva:
    actor_type: user
    description: Enables the generic debt card on My VA
    enable_in_development: true
  show_new_refill_track_prescriptions_page:
    actor_type: user
    description: This will show the non-Cerner-user and Cerner-user content for the page /health-care/refill-track-prescriptions/
  show_new_schedule_view_appointments_page:
    actor_type: user
    description: This will show the non-Cerner-user and Cerner-user content for the page /health-care/schedule-view-va-appointments/
  show_updated_fry_dea_app:
    actor_type: user
    description: Show the new version of the Fry/DEA form.
  spool_testing_error_2:
    actor_type: user
    description: Enables Slack notifications for CreateDailySpoolFiles
  spool_testing_error_3:
    actor_type: user
    description: Enables email notifications for CreateDailySpoolFiles errors
  subform_8940_4192:
    actor_type: user
    description: Form 526 subforms for unemployability & connected employment information
    enable_in_development: true
  use_veteran_models_for_appoint:
    actor_type: user
    description: Use the original veteran_x models to power Appoint a Rep entity search
    enable_in_development: true
  va1010_forms_enrollment_system_service_enabled:
    actor_type: user
    description: Enables the VA1010Forms enrollment system service
    enable_in_development: true
  va1010_forms_eesummary_rest_api_enabled:
    actor_type: user
    description: Utilizes the Enrollment System's eeSummary REST API
    enable_in_development: true
  va_notify_custom_errors:
    actor_type: user
    description: Custom error classes instead of the generic Common::Exceptions::BackendServiceException
  va_notify_custom_bearer_tokens:
    actor_type: user
    description: Iterates through Settings.vanotify.service_callback_tokens for token matching
  va_online_scheduling:
    actor_type: user
    description: Allows veterans to view their VA and Community Care appointments
    enable_in_development: true
  va_online_scheduling_booking_exclusion:
    actor_type: user
    description: Permits the exclusion of Lovell sites from being scheduled prior to Oracle Health cutover
    enable_in_development: true
  va_online_scheduling_cancellation_exclusion:
    actor_type: user
    description: Permits the exclusion of Lovell sites from cancellations prior to Oracle Health cutover
    enable_in_development: true
  va_online_scheduling_cancel:
    actor_type: user
    description: Allows veterans to cancel VA appointments
    enable_in_development: true
  va_online_scheduling_community_care:
    actor_type: user
    description: Allows veterans to submit requests for Community Care appointments
    enable_in_development: true
  va_online_scheduling_direct:
    actor_type: user
    description: Allows veterans to directly schedule VA appointments
    enable_in_development: true
  va_online_scheduling_requests:
    actor_type: user
    description: Allows veterans to submit requests for VA appointments
    enable_in_development: true
  va_online_scheduling_static_landing_page:
    actor_type: user
    description: Allows updates to the static landing widget on the Public Websites page
    enable_in_development: true
  va_online_scheduling_vaos_alternate_route:
    actor_type: user
    enable_in_development: false
    description: Toggle for the vaos module to use an alternate vaos-service route
  va_online_scheduling_clinic_filter:
    actor_type: user
    enable_in_development: true
    description: Toggle for VAOS direct scheduling & appointment request clinic filtering
  va_online_scheduling_breadcrumb_url_update:
    actor_type: user
    enable_in_development: true
    description: Toggle for the breadcrumb and url changes for mhv
  va_dependents_v2:
    actor_type: user
    description: Allows us to toggle bewteen V1 and V2 of the 686c-674 forms.
  va_dependents_v2_banner:
    actor_type: user
    description: Allows us to toggle a form maintenance banner on the V1 form for pre-launch.
  va_dependents_new_fields_for_pdf:
    actor_typer: user
    description: Allows us to toggle the new fields on the front end for 686C-674
  va_online_scheduling_enable_OH_cancellations:
    actor_type: user
    enable_in_development: true
    description: Allows appointment cancellations to be routed to Oracle Health sites.
  va_online_scheduling_enable_OH_eligibility:
    actor_type: user
    enable_in_development: true
    description: Toggle for routing eligibility requests to the VetsAPI Gateway Service(VPG) instead of vaos-service
  va_online_scheduling_enable_OH_slots_search:
    actor_type: user
    enable_in_development: true
    description: Toggle for routing slots search requests to the VetsAPI Gateway Service(VPG) instead of vaos-service
  va_online_scheduling_cc_direct_scheduling:
    actor_type: user
    description: Enables CC direct scheduling.
    enable_in_development: true
  va_online_scheduling_use_vpg:
    actor_type: user
    enable_in_development: true
    description: Toggle for routing appointment requests to the VetsAPI Gateway Service(VPG) instead of vaos-service.
  va_online_scheduling_recent_locations_filter:
    actor_type: user
    enable_in_development: true
    description: Toggle for displaying the most recent facilities on the Choose your VA location page.
  va_online_scheduling_OH_direct_schedule:
    actor_type: user
    enable_in_development: true
    description: Toggle to enable direct scheduling workflow for Oracle Health appointments.
  va_online_scheduling_OH_request:
    actor_type: user
    enable_in_development: true
    description: Toggle to enable request workflow for Oracle Health appointments.
  va_online_scheduling_remove_podiatry:
    actor_type: user
    enable_in_development: true
    description: Toggle to remove Podiatry from the type of care list when scheduling an online appointment.
  vaos_online_scheduling_use_va_date:
    actor_type: user
    enable_in_development: true
    description: Toggle to use VaDate/VaDateField.
  va_online_scheduling_fe_source_of_truth:
    actor_type: user
    enable_in_development: true
    description: Toggle to use API response as the source of truth in FE for upcoming/past/pending appointments.
  va_online_scheduling_fe_source_of_truth_va:
    actor_type: user
    enable_in_development: true
    description: Toggle to use API response as the source of truth in FE for VA appointment and request types.
  va_online_scheduling_fe_source_of_truth_cc:
    actor_type: user
    enable_in_development: true
    description: Toggle to use API response as the source of truth in FE for CC appointment and request types.
  va_online_scheduling_fe_source_of_truth_modality:
    actor_type: user
    enable_in_development: true
    description: Toggle to use API response as the source of truth in FE for in person, phone, claims exam, covid vaccine modalities.
  va_online_scheduling_fe_source_of_truth_telehealth:
    actor_type: user
    enable_in_development: true
    description: Toggle to use API response as the source of truth in FE for Video at VA, Video at ATLAS, Video at Home modalities.
  va_online_scheduling_mhv_route_guards:
    actor_type: user
    enable_in_development: true
    description: Toggle for adopting MHV route guards for the appointment tool.
  va_online_scheduling_direct_schedule_appointment_conflict:
    actor_type: user
    enable_in_development: true
    description: Toggle for warning user of appointment conflicts on the direct scheduling calendar during booking.
  va_online_scheduling_display_past_cancelled_appointments:
    actor_type: user
    enable_in_development: true
    description: Toggle for displaying past cancelled appointments.
  va_online_scheduling_patient_history_future_appts:
    actor_type: user
    enable_in_development: true
    description: Toggle for including future appointments in the patient history retrieval.
  vba_documents_virus_scan:
    actor_type: user
    description: ClamAV virus scanning for Benefits Intake API upload submissions
  veteran_onboarding_beta_flow:
    actor_type: user
    description: Conditionally display the new veteran onboarding flow to user
  veteran_onboarding_show_to_newly_onboarded:
    actor_type: user
    description: Conditionally display the new veteran onboarding flow to user, based upon number of days since verified
  veteran_onboarding_show_welcome_message_to_new_users:
    actor_type: user
    description: Conditionally display the "Welcome to VA" message to new (LOA1 or LOA3) users
    enable_in_development: false
  vet_status_pdf_logging:
    actor_type: user
    description: Enables the Veteran Status Card to log PDF download events/failures
  vet_status_stage_1:
    actor_type: user
    description: Enables the stage 1 features of the veteran status card
  vre_trigger_action_needed_email:
    actor_type: user
    description: Set whether to enable VANotify email to Veteran for VRE failure exhaustion
  vre_modular_api:
    actor_type: user
    description: Enables calls to the modularized VRE API
  show_edu_benefits_1990EZ_Wizard:
    actor_type: user
    description: Navigates user to 1990EZ or 1990 depending on form questions.
    enable_in_development: true
  show_dashboard_notifications:
    actor_type: user
    description: Enables on-site notifications
  check_va_inbox_enabled:
    actor_type: user
    description: Enables check inbox link
  dhp_connected_devices_fitbit:
    actor_type: user
    description: Enables linking between VA.gov account and fitbit account
  payment_history:
    actor_type: user
    description: Allows manual enabling/disabling payment history when BGS is acting up (5 min response times)
    enable_in_development: true
  payment_history_exclude_third_party_disbursements:
    actor_type: user
    description: When enabled, a user viewing the payment history will only see payments disbursed to them.
    enable_in_development: false
  payment_history_recategorize_hardship:
    actor_type: user
    description: When enabled, recategorize Hardship payments sent to the veteran as Ch33 Hardship
    enable_in_development: false
  cdp_payment_history_vba:
    actor_type: user
    description: Enables showing the overpayment and summary pages for the CDP Payment History
    enable_in_development: true
  show_digital_form_1095b:
    actor_type: user
    description: Enables access to digital 1095-B form download
    enable_in_development: true
  show_meb_dgi40_features:
    actor_type: user
    description: Enables the UI integration with the meb dgi
    enable_in_development: true
  show_meb_dgi42_features:
    actor_type: user
    description: Enables UI updates for meb dgi 42
    enable_in_development: true
  show_meb_enhancements:
    actor_type: user
    description: Provides a flag wrapper for minor code changes to be gated from Prod.
    enable_in_development: true
  show_meb_enhancements_06:
    actor_type: user
    description: Provides a flag wrapper for minor code changes to be gated from Prod.
  show_meb_enhancements_08:
    actor_type: user
    description: Provides a flag wrapper for minor code changes to be gated from Prod.
    enable_in_development: true
  show_meb_enhancements_09:
    actor_type: user
    description: Provides a flag wrapper for minor code changes to be gated from Prod.
    enable_in_development: true
  meb_gate_person_criteria:
    actor_type: user
    description: Flag to use Person Criteria on Submission service
    enable_in_development: true
  supply_reordering_sleep_apnea_enabled:
    actor_type: user
    description: Enables sleep apnea supplies to be ordered in the supply reorder tool / MDOT.
    enable_in_development: true
  toe_dup_contact_info_call:
    actor_type: user
    description: Flag to use contact info call and modal
    enable_in_development: true
  toe_short_circuit_bgs_failure:
    actor_type: user
    description: Flag to use begin rescue block for BGS call
    enable_in_development: true
  toe_high_school_info_change:
    actor_type: user
    description: Flag to change order of high school info page
    enable_in_development: false
  toe_light_house_dgi_direct_deposit:
    actor_type: user
    description: Uses lighthouse api for direct deposit information in TOE.
    enable_in_development: false
  move_form_back_button:
    actor_type: user
    description: Test moving form back button to the top of the page
  mobile_cerner_transition:
    actor_type: user
    description: For mobile app, a facility is being transitioned to cerner.
  mobile_lighthouse_letters:
    actor_type: user
    description: For mobile app, use Lighthouse instead of EVSS for our letters endpoints upstream service
  mobile_lighthouse_direct_deposit:
    actor_type: user
    description: For mobile app, use Lighthouse instead of EVSS for our direct deposit interactions
  mobile_lighthouse_claims:
    actor_type: user
    description: For mobile app, use Lighthouse instead of EVSS for our claims endpoints upstream service
  mobile_lighthouse_request_decision:
    actor_type: user
    description: For mobile app, use Lighthouse instead of EVSS for our request decision endpoints upstream service
  mobile_lighthouse_document_upload:
    actor_type: user
    description: For mobile app, use Lighthouse instead of EVSS for our document uploads
  mobile_lighthouse_disability_ratings:
    actor_type: user
    description: For mobile app, use Lighthouse instead of EVSS for our disability ratings endpoints upstream service
  mobile_military_indicator_logger:
    actor_type: user
    description: For mobile app, enables logging of military discharge codes
  mobile_appeal_model:
    actor_type: user
    description: For mobile app, enables use of strict models for parsing appeals
  mobile_push_register_logging:
    actor_type: user
    description: For mobile app, logs push register errors for debugging
  form526_backup_submission_temp_killswitch:
    actor_type: user
    description: Provide a temporary killswitch to disable form526 backup submission if something were to go awry
  virtual_agent_show_floating_chatbot:
    actor_type: user
    description: Enables a floating chatbot on the chatbot page - managed by virtual agent team
  disability_compensation_email_veteran_on_polled_lighthouse_doc_failure:
    actor_type: user
    description: Sends document upload failure emails when polled doc uploaded to Lighthouse has failed to process at Lighthouse
  disability_compensation_lighthouse_document_service_provider:
    actor_type: user
    description: If enabled uses the lighthouse documents service
  disability_compensation_prevent_submission_job:
    actor_type: user
    description: If enabled, the submission form526 record will be created, but there will be submission job
  disability_compensation_use_api_provider_for_bdd_instructions:
    actor_type: user
    description: Provide a temporary killswitch for using the ApiProviderFactory to select an API for uploading BDD instructions
  disability_compensation_upload_bdd_instructions_to_lighthouse:
    actor_type: user
    description: If enabled uploads BDD instructions to Lighthouse Benefits Documents API instead of EVSS
  disability_compensation_0781v2_extras_redesign:
    actor_type: user
    description: If enabled, the 0781v2 overflow page will use the new design
    enable_in_development: true
  disability_compensation_use_api_provider_for_0781_uploads:
    actor_type: user
    description: Provide a temporary killswitch for using the ApiProviderFactory to select an API for uploading 0781/a forms
  disability_compensation_upload_0781_to_lighthouse:
    actor_type: user
    description: If enabled uploads 0781/a forms to Lighthouse Benefits Documents API instead of EVSS
  disability_compensation_use_api_provider_for_submit_veteran_upload:
    actor_type: user
    description: Provide a temporary killswitch for using the ApiProviderFactory to select an API for uploading Veteran Evidence
  disability_compensation_upload_veteran_evidence_to_lighthouse:
    actor_type: user
    description: If enabled uploads Veteran Evidence to Lighthouse Benefits Documents API instead of EVSS
  disablity_benefits_browser_monitoring_enabled:
    actor_type: user
    description: Datadog RUM monitoring for disability benefits applications
  virtual_agent_fetch_jwt_token:
    actor_type: user
    description: Enable the fetching of a JWT token to access MAP environment
  virtual_agent_lighthouse_claims:
    actor_type: user
    description: Use lighthouse instead of EVSS to view benefit claims for virtual agent chatbot application
  virtual_agent_voice:
    actor_type: user
    description: Enable the voice feature of the VA Chatbot
  notification_center:
    actor_type: user
    description: Enable Notification Center
    enable_in_development: true
  nod_part3_update:
    actor_type: user
    description: NOD update to latest form, part III box 11
    enable_in_development: true
  nod_browser_monitoring_enabled:
    actor_type: user
    description: NOD Datadog RUM monitoring
  nod_callbacks_endpoint:
    actor_type: user
    description: Enables Decision Review endpoint to process VANotify notification callbacks
    enable_in_development: true
  sc_new_form:
    actor_type: user
    description: Supplemental Claim new form updates
    enable_in_development: true
  hlr_browser_monitoring_enabled:
    actor_type: user
    description: HLR Datadog RUM monitoring
  sc_browser_monitoring_enabled:
    actor_type: user
    description: Supplemental Claim Datadog RUM monitoring
  virtual_agent_enable_pva2_chatbot:
    actor_type: user
    description: If enabled, switches VA chatbot from PVA1 to PVA2
  virtual_agent_enable_root_bot:
    actor_type: user
    description: If enabled, switches VA chatbot from PVA to Root Bot
  virtual_agent_component_testing:
    actor_type: user
    description: If enabled, allows for testing of the chatbot components
  terms_of_use:
    actor_type: user
    description: This determines whether a user is redirected to the Terms of Use page
    enable_in_development: true
  burial_form_enabled:
    actor_type: user
    description: Enable the burial form
  burial_confirmation_page:
    actor_type: user
    description: Toggle showing the updated confirmation page
    enable_in_development: true
  burial_error_email_notification:
    actor_type: cookie_id
    description: Toggle sending of the Action Needed email notification
  burial_received_email_notification:
    actor_type: cookie_id
    description: Toggle sending of the Received email notification
  burial_submitted_email_notification:
    actor_type: cookie_id
    description: Toggle sending of the Burial Submission in Progress email notification
  burial_browser_monitoring_enabled:
    actor_type: user
    description: Burial Datadog RUM monitoring
  pension_form_enabled:
    actor_type: user
    description: Enable the pension form
  pension_browser_monitoring_enabled:
    actor_type: user
    description: Pension Datadog RUM monitoring
  pension_multiple_page_response:
    actor_type: user
    description: Implement multiple page response pattern
    enable_in_development: true
  pension_form_profile_module_enabled:
    actor_type: user
    description: Use the module version of the FormProfile
  pension_kafka_event_bus_submission_enabled:
    actor_type: user
    description: Enable the EventBusSubmissionJob for Kafka
  income_and_assets_form_enabled:
    actor_type: user
    description: Enable form 21P-0969 Update Income and Assets Evidence Form
  income_and_assets_error_email_notification:
    actor_type: cookie_id
    description: Toggle sending of the Action Needed email notification
  income_and_assets_received_email_notification:
    actor_type: cookie_id
    description: Toggle sending of the Received email notification
  income_and_assets_submitted_email_notification:
    actor_type: user
    description: Toggle sending of the Submission in Progress email notification
  intent_to_file_synchronous_enabled:
    actor_type: user
    description: Enable ITF synchronous call logic
  central_mail_benefits_intake_submission:
    actor_type: user
    description: Enable central mail claims submission uses Benefits Intake API
  ecc_benefits_intake_submission:
    actor_type: user
    description: Enable education and career counseling claim submissions to use Benefits Intake API
  virtual_agent_enable_param_error_detection:
    actor_type: user
    description: If enabled, Allows for the detection of errors in the chatbot params
  virtual_agent_enable_msft_pva_testing:
    actor_type: user
    description: If enabled, allows for connecting to MSFT PVA
  virtual_agent_enable_nlu_pva_testing:
    actor_type: user
    description: If enabled, allows for connecting to NLU PVA
  vye_request_allowed:
    actor_type: user
    description: >-
      Master toggle for the VYE (Verify Your Enrollment) project.
      If enabled, requests will be allowed to reach the controllers, otherwise a 400 (Bad Request) will be returned.
  sob_updated_design:
    actor_type: user
    description: >-
      Controls how the GI Bill State of Benefits (SOB) application is presented.
      When enabled: it use the new SOB application that works 24/7.
      When disabled: it will use the old SOB application that only works from 0600 to 2200 hrs
  travel_pay_power_switch:
    actor_type: user
    enable_in_development: true
    description: >-
      Main switch for the Travel Pay feature on VA.gov using the new BTSSS (travel pay) API.
      Enabled - Requests are handled as normal.
      Disabled - Requests are not handled. Server returns a 503 (Service Unavailable) until re-enabled.
  travel_pay_view_claim_details:
    actor_type: user
    enable_in_development: true
    description: >-
      A frontend-focused switch that toggles visibility of and access to the Travel Pay claim details page and entry point (features toggled together).
      Enabled - Entry point link and claim details page are viewable.
      Disabled - Entry point link and claim details page are not viewable.
  travel_pay_submit_mileage_expense:
    actor_type: user
    enable_in_development: true
    description: >-
      A switch that toggles availability of the submit mileage expense feature.
      Enabled - Requests are handled as normal. Frontend features are available per toggle settings.
      Disabled - Requests are not handled. Server returns a 503 (Service Unavailable) until re-enabled. Frontend features are not available.
  travel_pay_claims_management:
    actor_type: user
    enable_in_development: true
    description: >-
      A switch that toggles new claims management functionality.
  yellow_ribbon_automated_date_on_school_search:
    actor_type: user
    description: Enable the automated date displayed in the Find a Yellow Ribbon school search results
  accredited_representative_portal_pilot:
    actor_type: user
    description: Enable the Accredited Representative Portal for the pilot
    enable_in_development: true
  toggle_vye_address_direct_deposit_forms:
    actor_type: user
    description: Enable mailing address and direct deposit for VYE
  vye_login_widget:
    actor_type: user
    description: Enable Vye authentication widget
  toggle_vye_address_direct_deposit_forms_in_profile:
    actor_type: user
    description: Enable mailing address and direct deposit for VYE in profile page
  toggle_vye_application:
    actor_type: user
    description: Enable VYE
  military_benefit_estimates:
    actor_type: user
    description: swap order of the military details in GI search filters
  merge_1995_and_5490:
    actore_type: user
    description: Activating the combined 1995 and 5490 form
  mgib_verifications_maintenance:
    actor_type: user
    description: Used to show  maintenance alert for MGIB Verifications
  search_use_v2_gsa:
    actor_type: cookie_id
    description: Swaps the Search Service's for one with an updated api.gsa.gov address
    enable_in_development: true
  remove_pciu:
    actor_type: user
    description: If enabled, VA Profile is used to populate contact information with PCIU backup calls
    enable_in_development: true
  show_yellow_ribbon_table:
    actor_type: cookie_id
    description: Used to show yellow ribbon table in Comparison Tool
  banner_update_alternative_banners:
    actor_type: user
    description: Used to toggle the DB updating of alternative banners
  banner_use_alternative_banners:
    actor_type: user
    description: Used to toggle use of alternative banners.
  fsr_wizard:
    actor_type: user
    description: Used to toggle the FSR wizard
  gi_comparison_tool_show_ratings:
    actor_type: user
    description: Display Veteran student ratings in GI comparison Tool
  gi_comparison_tool_programs_toggle_flag:
    actor_type: user
    description: Used to show links to programs page in comparison tool
  gi_comparison_tool_lce_toggle_flag:
    actor_type: user
    description: Used to show lce page in comparison tool
  va_notify_in_progress_metadata:
    actor_type: user
    description: If enabled, emails and sms sent through VaNotify::Service will be stored as notifications.
  va_notify_notification_creation:
    actor_type: user
    description: If enabled, emails and sms sent through VaNotify::Service will be stored as notifications.
  is_DGIB_endpoint:
    actor_type: user
    description: used to call data from DGIB endpoints for MGIB VYE application
  lighthouse_veterans_health_debug_logging:
    actor_type: user
    description: Enable debug logging for Lighthouse Veterans Health API
    enable_in_development: false
  benefits_non_disability_ch31_v2:
    actor_type: user
    description: If enabled, use new form and api endpoint for Ch31 VR&E form
  is_updated_gi:
    actor_type: cookie_id
    description: If enabled, use updated gi design
  gi_ct_collab:
    actor_type: cookie_id
    description: If enabled, use VEBT/EDM team GI Comparison Tool homepage
  show_rudisill_1995:
    actor_type: user
    description: If enabled, show rudisill review in 22-1995
  enable_lighthouse:
    actor_type: user
    description: If enabled, user will connect to lighthouse api in sob instead of evss
  benefits_intake_submission_status_job:
    actor_type: user
    description: Batch process FormSubmissionAttempts using ::BenefitsIntake::SubmissionStatusJob
  virtual_agent_enable_datadog_logging:
    actor_type: user
    description: If enabled, allows for the use of Datadog logging for the chatbot
  kafka_producer:
    actor_type: cookie_id
    description: Enables the Kafka producer for the VA.gov platform
  show_about_yellow_ribbon_program:
    actor_type: user
    description: If enabled, show additional info about the yellow ribbon program
  accredited_representative_portal_sort_by:
    actor_type: user
    description: Hides sort by in POA Request Search page
  accredited_representative_portal_help:
    actor_type: user
    description: Hides Get Help link on navigation
  accredited_representative_portal_profile:
    actor_type: user
    description: Hides Profile link on navigation dropdown
  forms_10215_10216_release:
    actor_type: user
    description: If enabled, show links to new forms instead of download links on SCO page
  form_10282_sftp_upload:
    actor_type: user
    description: If enabled, run daily job to process 10282 form submissions and upload resulting data to SFTP
  only_use_direct_deposit_email_template:
    description: If enabled, VANotifyDdEmailJob will not use the EDU and/or C&P email templates<|MERGE_RESOLUTION|>--- conflicted
+++ resolved
@@ -1199,17 +1199,10 @@
     actor_type: user
     description: Enables/disables grouping medications related work
     enable_in_development: true
-<<<<<<< HEAD
-=======
-  mhv_medications_client_test:
-    actor_type: user
-    description: Toggles testing memoization medications client
-    enable_in_development: true
   mhv_enable_aal_integration:
     actor_type: user
     description: Enables/disables integration with MHV's AAL-creation endpoint
     enable_in_development: true
->>>>>>> 994a872d
   mhv_modern_cta_links:
     actor_type: user
     description: CTA widget links point to va.gov services
