# frozen_string_literal: true

require 'rails_helper'
require 'hca/service'
require 'bgs/service'

RSpec.describe 'V0::HealthCareApplications', type: %i[request serializer] do
  let(:test_veteran) do
    JSON.parse(
      Rails.root.join('spec', 'fixtures', 'hca', 'veteran.json').read
    )
  end

  let(:headers) do
    {
      'ACCEPT' => 'application/json',
      'CONTENT_TYPE' => 'application/json',
      'HTTP_X_KEY_INFLECTION' => 'camel'
    }
  end

  describe 'GET rating_info' do
    let(:current_user) { build(:ch33_dd_user) }

    before do
      allow(Flipper).to receive(:enabled?).with(:hca_disable_bgs_service).and_return(false)
      sign_in_as(current_user)
    end

    it 'returns the users rating info' do
      VCR.use_cassette('bgs/service/find_rating_data', VCR::MATCH_EVERYTHING) do
        get(rating_info_v0_health_care_applications_path)
      end

      expect(JSON.parse(response.body)['data']['attributes']).to eq(
        { 'user_percent_of_disability' => 100 }
      )
    end

    context 'hca_disable_bgs_service enabled' do
      before do
        allow(Flipper).to receive(:enabled?).with(:hca_disable_bgs_service).and_return(true)
      end

      it 'does not call the BGS Service and returns the rating info as 0' do
        expect_any_instance_of(BGS::Service).not_to receive(:find_rating_data)

        get(rating_info_v0_health_care_applications_path)

        expect(JSON.parse(response.body)['data']['attributes']).to eq(
          { 'user_percent_of_disability' => 0 }
        )
      end
    end

    context 'User not found' do
      before do
        error404 = Common::Exceptions::RecordNotFound.new(1)
        allow_any_instance_of(BGS::Service).to receive(:find_rating_data).and_raise(error404)
      end

      it 'returns a 404 if user not found' do
        get(rating_info_v0_health_care_applications_path)

        errors = JSON.parse(response.body)['errors']
        expect(errors.first['title']).to eq('Record not found')
        expect(response).to have_http_status(:not_found)
      end
    end

    context 'with an loa1 user' do
      let(:current_user) { build(:user, :loa1) }

      it 'errors if user is not loa3' do
        get(rating_info_v0_health_care_applications_path)

        errors = JSON.parse(response.body)['errors']
        expect(errors.first['title']).to eq('Forbidden')
      end
    end
  end

  describe 'GET healthcheck' do
    subject do
      get(healthcheck_v0_health_care_applications_path)
    end

    let(:body) do
      { 'formSubmissionId' => 377_609_264,
        'timestamp' => '2024-08-20T11:38:44.535-05:00' }
    end
    let(:es_stub) { double(health_check: { up: true }) }

    it 'calls ES' do
      VCR.use_cassette('hca/health_check', match_requests_on: [:body]) do
        subject
        expect(JSON.parse(response.body)).to eq(body)
      end
    end
  end

  describe 'enrollment_status' do
    let(:success_response) do
      { application_date: '2018-01-24T00:00:00.000-06:00',
        enrollment_date: nil,
        preferred_facility: '987 - CHEY6',
        parsed_status: HCA::EnrollmentEligibility::Constants::INELIG_CHARACTER_OF_DISCHARGE,
        primary_eligibility: 'SC LESS THAN 50%',
        can_submit_financial_info: true }
    end

    let(:loa1_response) do
      { parsed_status: HCA::EnrollmentEligibility::Constants::LOGIN_REQUIRED }
    end

    context 'GET enrollment_status' do
      context 'with user attributes' do
        let(:user_attributes) do
          {
            userAttributes: build(:health_care_application).parsed_form.slice(
              'veteranFullName', 'veteranDateOfBirth',
              'veteranSocialSecurityNumber', 'gender'
            )
          }
        end

        it 'returns 404 unless signed in' do
          allow(HealthCareApplication).to receive(:user_icn).and_return('123')
          allow(HealthCareApplication).to receive(:enrollment_status).with(
            '123', nil
          ).and_return(loa1_response)

          get(enrollment_status_v0_health_care_applications_path, params: user_attributes)
          expect(response).to have_http_status(:not_found)
        end
      end

      context 'with a signed in user' do
        let(:current_user) { build(:user, :loa3) }

        before do
          sign_in_as(current_user)
        end

        context 'with a user with no icn' do
          before do
            allow_any_instance_of(User).to receive(:icn).and_return(nil)
          end

          it 'returns 404' do
            get(enrollment_status_v0_health_care_applications_path)
            expect(response).to have_http_status(:not_found)
          end
        end

        context 'without user passed attributes' do
          let(:enrolled) { HCA::EnrollmentEligibility::Constants::ENROLLED }
          let(:success_response) do
            {
              application_date: '2018-12-27T00:00:00.000-06:00',
              enrollment_date: '2018-12-27T17:15:39.000-06:00',
              preferred_facility: '988 - DAYT20',
              effective_date: '2019-01-02T21:58:55.000-06:00',
              primary_eligibility: 'SC LESS THAN 50%',
              priority_group: 'Group 3',
              can_submit_financial_info: true,
              parsed_status: enrolled
            }
          end

          before do
            allow_any_instance_of(User).to receive(:icn).and_return('1013032368V065534')
          end

          it 'returns the enrollment status data' do
            VCR.use_cassette('hca/ee/lookup_user', erb: true) do
              get(enrollment_status_v0_health_care_applications_path)

              expect(response.body).to eq(success_response.to_json)
            end
          end
        end
      end
    end

    context 'POST enrollment_status' do
      let(:headers) do
        {
          'ACCEPT' => 'application/json',
          'CONTENT_TYPE' => 'application/json'
        }
      end

      context 'with user attributes' do
        let(:params) do
          {
            user_attributes: build(:health_care_application).parsed_form.deep_transform_keys(&:underscore).slice(
              'veteran_full_name', 'veteran_date_of_birth',
              'veteran_social_security_number', 'gender'
            )
          }.to_json
        end

        it 'logs user loa' do
          allow(Sentry).to receive(:set_extras)
          expect(Sentry).to receive(:set_extras).with(user_loa: nil)
          post(enrollment_status_v0_health_care_applications_path, params:, headers:)
        end

        it 'returns the enrollment status data' do
          expect(HealthCareApplication).to receive(:user_icn).and_return('123')
          expect(HealthCareApplication).to receive(:enrollment_status).with(
            '123', nil
          ).and_return(loa1_response)

          post(enrollment_status_v0_health_care_applications_path, params:, headers:)

          expect(response.body).to eq(loa1_response.to_json)
        end

        context 'when the request is rate limited' do
          it 'returns 429' do
            expect(HCA::RateLimitedSearch).to receive(
              :create_rate_limited_searches
            ).and_raise(RateLimitedSearch::RateLimitedError)

            post(enrollment_status_v0_health_care_applications_path, params:, headers:)
            expect(response).to have_http_status(:too_many_requests)
          end
        end
      end

      context 'with a signed in user' do
        let(:current_user) { build(:user, :loa3) }
        let(:params) { { userAttributes: build(:health_care_application).parsed_form }.to_json }

        before do
          sign_in_as(current_user)
        end

        context 'with a user with no icn' do
          before do
            allow_any_instance_of(User).to receive(:icn).and_return(nil)
          end

          it 'returns 404' do
            post(
              enrollment_status_v0_health_care_applications_path,
              params:,
              headers:
            )
            expect(response).to have_http_status(:not_found)
          end
        end

        context 'with user passed attributes' do
          it 'returns the enrollment status data' do
            expect(HealthCareApplication).to receive(:enrollment_status).with(
              current_user.icn, true
            ).and_return(success_response)

            post(
              enrollment_status_v0_health_care_applications_path,
              params:,
              headers:
            )

            expect(response.body).to eq(success_response.to_json)
          end
        end

        context 'without user passed attributes' do
          let(:enrolled) { HCA::EnrollmentEligibility::Constants::ENROLLED }
          let(:success_response) do
            {
              application_date: '2018-12-27T00:00:00.000-06:00',
              enrollment_date: '2018-12-27T17:15:39.000-06:00',
              preferred_facility: '988 - DAYT20',
              effective_date: '2019-01-02T21:58:55.000-06:00',
              primary_eligibility: 'SC LESS THAN 50%',
              priority_group: 'Group 3',
              can_submit_financial_info: true,
              parsed_status: enrolled
            }
          end

          it 'returns the enrollment status data' do
            allow_any_instance_of(User).to receive(:icn).and_return('1013032368V065534')

            VCR.use_cassette('hca/ee/lookup_user', erb: true) do
              post(enrollment_status_v0_health_care_applications_path)

              expect(response.body).to eq(success_response.to_json)
            end
          end
        end
      end
    end
  end

  describe 'GET show' do
    let(:health_care_application) { create(:health_care_application) }

    it 'shows a health care application' do
      get(v0_health_care_application_path(id: health_care_application.id))
      expect(JSON.parse(response.body)).to eq(
        'data' => {
          'id' => health_care_application.id.to_s,
          'type' => 'health_care_applications',
          'attributes' => {
            'state' => 'pending',
            'form_submission_id' => nil,
            'timestamp' => nil
          }
        }
      )
    end
  end

  describe 'GET facilities' do
    it 'triggers HCA::StdInstitutionImportJob when the HealthFacility table is empty' do
      HealthFacility.delete_all

      import_job = instance_double(HCA::StdInstitutionImportJob)
      expect(HCA::StdInstitutionImportJob).to receive(:new).and_return(import_job)
      expect(import_job).to receive(:perform)

      get(facilities_v0_health_care_applications_path(state: 'OH'))
    end

    it 'does not trigger HCA::StdInstitutionImportJob when HealthFacility table is populated' do
      create(:health_facility, name: 'Test Facility', station_number: '123', postal_name: 'OH')
      expect(HCA::StdInstitutionImportJob).not_to receive(:new)

      get(facilities_v0_health_care_applications_path(state: 'OH'))
    end

    it 'responds with serialized facilities data for supported facilities' do
      mock_facilities = [
        { name: 'My VA Facility', station_number: '123', postal_name: 'OH' },
        { name: 'A VA Facility', station_number: '222', postal_name: 'OH' },
        { name: 'My Other VA Facility', station_number: '231', postal_name: 'NH' }
      ]
      mock_facilities.each { |attrs| create(:health_facility, attrs) }

      get(facilities_v0_health_care_applications_path(state: 'OH'))

      expect(response).to have_http_status(:ok)
      expect(response.parsed_body).to contain_exactly({
                                                        'id' => mock_facilities[0][:station_number],
                                                        'name' => mock_facilities[0][:name]
                                                      }, {
                                                        'id' => mock_facilities[1][:station_number],
                                                        'name' => mock_facilities[1][:name]
                                                      })
    end
  end

  describe 'POST create' do
    subject do
      post(
        v0_health_care_applications_path,
        params: params.to_json,
        headers:
      )
    end

    context 'with invalid params' do
      before do
        allow(Settings.sentry).to receive(:dsn).and_return('asdf')
      end

      let(:params) do
        {
          form: test_veteran.except('privacyAgreementAccepted').to_json
        }
      end

      it 'shows the validation errors' do
        subject

        expect(response).to have_http_status(:unprocessable_entity)
        expect(
          JSON.parse(response.body)['errors'][0]['detail'].include?(
            'form - object at root is missing required properties: privacyAgreementAccepted'
          )
        ).to be(true)
      end
    end

    context 'with valid params' do
      let(:params) do
        {
          form: test_veteran.to_json
        }
      end

      def self.expect_async_submit
        it 'submits async' do
          subject
          body = JSON.parse(response.body)
          expect(body).to eq(
            'data' => {
              'id' => HealthCareApplication.last.id.to_s,
              'type' => 'health_care_applications',
              'attributes' => {
                'state' => 'pending',
                'formSubmissionId' => nil,
                'timestamp' => nil
              }
            }
          )
        end
      end

      context 'anonymously' do
        let(:body) do
          {
            'formSubmissionId' => 436_426_165,
            'timestamp' => '2024-08-20T12:08:06.729-05:00',
            'success' => true
          }
        end

        context 'with an email set' do
          before do
            expect(HealthCareApplication).to receive(:user_icn).and_return('123')
          end

          expect_async_submit
        end

        context 'with no email set' do
          before do
            test_veteran.delete('email')
          end

          it 'increments statsd' do
            expect { subject }.to trigger_statsd_increment('api.1010ez.submission_attempt')
          end

          context 'with a short form submission' do
            before do
              test_veteran.delete('lastServiceBranch')
            end

            it 'increments statsd' do
              expect { subject }.to trigger_statsd_increment('api.1010ez.submission_attempt_short_form')
            end
          end

          it 'renders success', run_at: '2017-01-31' do
            expect(HealthCareApplication).to receive(:user_icn).twice.and_return('123')
            VCR.use_cassette('hca/submit_anon', match_requests_on: [:body]) do
              subject
              expect(JSON.parse(response.body)).to eq(body)
            end
          end
        end
      end

      context 'while authenticated', :skip_mvi do
        let(:current_user) { build(:user, :mhv) }
        let(:body) do
          {
            'formSubmissionId' => 436_426_340,
            'timestamp' => '2024-08-20T12:26:48.275-05:00',
            'success' => true
          }
        end

        before do
          sign_in_as(current_user)
          test_veteran.delete('email')
          allow(Flipper).to receive(:enabled?).with(:hca_in_progress_form_delete_async).and_return(false)
        end

        context ':hca_in_progress_form_delete_async feature disabled' do
          before do
            allow(Flipper).to receive(:enabled?).with(:hca_in_progress_form_delete_async).and_return(false)
          end
<<<<<<< HEAD
=======

          it 'renders success and delete the saved form', run_at: '2017-01-31' do
            VCR.use_cassette('hca/submit_auth', match_requests_on: [:body]) do
              expect_any_instance_of(ApplicationController).to receive(:clear_saved_form).with('1010ez').once
              expect_any_instance_of(HealthCareApplication).to receive(:prefill_fields)
              subject
              expect(JSON.parse(response.body)).to eq(body)
            end
          end

          it 'renders success and logs failed attempt to delete the saved form', run_at: '2017-01-31' do
            VCR.use_cassette('hca/submit_auth', match_requests_on: [:body]) do
              expect_any_instance_of(HealthCareApplication).to receive(:prefill_fields)
              expect_any_instance_of(ApplicationController).to receive(:clear_saved_form)
                .with('1010ez')
                .and_raise(StandardError, 'Database connection failed')

              logger_regex = [
                /\[10-10EZ\]/,
                /\[user_uuid:#{current_user.uuid},user_account_id:none\]/,
                /\[health_care_application_id:\d+\]/,
                /  - Failed to clear saved form: Database connection failed/
              ]
              expect(Rails.logger).to receive(:warn).with(
                a_string_matching(Regexp.union(logger_regex))
              )

              subject
              expect(JSON.parse(response.body)).to eq(body)
            end
          end

          context ':hca_in_progress_form_logging feature enabled' do
            before do
              allow(Flipper).to receive(:enabled?).with(:hca_in_progress_form_logging).and_return(true)
            end

            context 'does not have InProgressForm' do
              it 'renders success and delete the saved form', run_at: '2017-01-31' do
                VCR.use_cassette('hca/submit_auth', match_requests_on: [:body]) do
                  expect_any_instance_of(HealthCareApplication).to receive(:prefill_fields)

                  allow(Rails.logger).to receive(:info)
                  expect(Rails.logger).to receive(:info)
                    .with("[10-10EZ][user_uuid:#{current_user.uuid},user_account_id:none]" \
                          ' - HealthCareApplication has InProgressForm: false')

                  logger_regex = [
                    /\[10-10EZ\]/,
                    /\[user_uuid:#{current_user.uuid},user_account_id:none\]/,
                    /\[health_care_application_id:\d+, form_submission_id: 436426340\]/,
                    / - InProgressForm exists before attempted delete: false/
                  ]
                  expect(Rails.logger).to receive(:info).with(
                    a_string_matching(Regexp.union(logger_regex))
                  )

                  subject
                  expect(JSON.parse(response.body)).to eq(body)
                end
              end

              it 'renders success and logs failed attempt to delete the saved form', run_at: '2017-01-31' do
                VCR.use_cassette('hca/submit_auth', match_requests_on: [:body]) do
                  expect_any_instance_of(HealthCareApplication).to receive(:prefill_fields)
                  expect_any_instance_of(ApplicationController).to receive(:clear_saved_form)
                    .with('1010ez')
                    .and_raise(StandardError, 'Database connection failed')

                  logger_regex = [
                    /\[10-10EZ\]/,
                    /\[user_uuid:#{current_user.uuid},user_account_id:none\]/,
                    /\[health_care_application_id:\d+\]/,
                    / - Failed to clear saved form: Database connection failed/
                  ]
                  expect(Rails.logger).to receive(:warn).with(
                    a_string_matching(Regexp.union(logger_regex))
                  )

                  subject
                  expect(JSON.parse(response.body)).to eq(body)
                end
              end
            end

            context 'has InProgressForm' do
              let!(:in_progress_form) { create(:in_progress_form, user_uuid: current_user.uuid, form_id: '1010ez') }

              before { allow(StatsD).to receive(:increment) }

              it 'renders success and delete the saved form', run_at: '2017-01-31' do
                VCR.use_cassette('hca/submit_auth', match_requests_on: [:body]) do
                  expect_any_instance_of(HealthCareApplication).to receive(:prefill_fields)

                  allow(Rails.logger).to receive(:info)
                  expect(Rails.logger).to receive(:info)
                    .with("[10-10EZ][user_uuid:#{current_user.uuid},user_account_id:none]" \
                          ' - HealthCareApplication has InProgressForm: true')

                  logger_regex_before = [
                    /\[10-10EZ\]/,
                    /\[user_uuid:#{current_user.uuid},user_account_id:none\]/,
                    /\[health_care_application_id:\d+, form_submission_id: 436426340\]/,
                    / - InProgressForm exists before attempted delete: true/
                  ]
                  expect(Rails.logger).to receive(:info).with(
                    a_string_matching(Regexp.union(logger_regex_before))
                  )

                  logger_regex_after = [
                    /\[10-10EZ\]/,
                    /\[user_uuid:#{current_user.uuid},user_account_id:none\]/,
                    /\[health_care_application_id:\d+\]/,
                    /\[ipf_id_before:\d+,ipf_id_after:\d+\]/,
                    / - InProgressForm successfully deleted: true/
                  ]

                  expect(Rails.logger).to receive(:info).with(
                    a_string_matching(Regexp.union(logger_regex_after))
                  )

                  expect(StatsD).to receive(:increment).with('api.1010ez.in_progress_form_deleted', anything)

                  subject
                  expect(JSON.parse(response.body)).to eq(body)
                end
              end

              context 'form is not deleted' do
                before do
                  allow(InProgressForm).to receive(:form_for_user)
                    .with('1010ez', anything)
                    .and_return(in_progress_form, in_progress_form)
                end

                it 'renders success and logs InProgressForm delete info', run_at: '2017-01-31' do
                  VCR.use_cassette('hca/submit_auth', match_requests_on: [:body]) do
                    expect_any_instance_of(HealthCareApplication).to receive(:prefill_fields)

                    allow(Rails.logger).to receive(:info)
                    expect(Rails.logger).to receive(:info)
                      .with("[10-10EZ][user_uuid:#{current_user.uuid},user_account_id:none]" \
                            ' - HealthCareApplication has InProgressForm: true')

                    logger_regex_before = [
                      /\[10-10EZ\]/,
                      /\[user_uuid:#{current_user.uuid},user_account_id:none\]/,
                      /\[health_care_application_id:\d+, form_submission_id: 436426340\]/,
                      / - InProgressForm exists before attempted delete: true/
                    ]
                    expect(Rails.logger).to receive(:info).with(
                      a_string_matching(Regexp.union(logger_regex_before))
                    )

                    logger_regex_after = [
                      /\[10-10EZ\]/,
                      /\[user_uuid:#{current_user.uuid},user_account_id:none\]/,
                      /\[health_care_application_id:\d+\]/,
                      /\[ipf_id_before:\d+,ipf_id_after:\d+\]/,
                      / - InProgressForm successfully deleted: false/
                    ]

                    expect(Rails.logger).to receive(:info).with(
                      a_string_matching(Regexp.union(logger_regex_after))
                    )

                    expect(StatsD).to receive(:increment).with('api.1010ez.in_progress_form_not_deleted',
                                                               anything)

                    subject
                    expect(JSON.parse(response.body)).to eq(body)
                  end
                end
              end

              it 'renders success and logs failed attempt to delete the saved form', run_at: '2017-01-31' do
                VCR.use_cassette('hca/submit_auth', match_requests_on: [:body]) do
                  expect_any_instance_of(HealthCareApplication).to receive(:prefill_fields)
                  expect_any_instance_of(ApplicationController).to receive(:clear_saved_form)
                    .with('1010ez')
                    .and_raise(StandardError, 'Database connection failed')

                  logger_regex = [
                    /\[10-10EZ\]/,
                    /\[user_uuid:#{current_user.uuid},user_account_id:none\]/,
                    /\[health_care_application_id:\d+\]/,
                    / - Failed to clear saved form: Database connection failed/
                  ]

                  expect(Rails.logger).to receive(:warn).with(
                    a_string_matching(Regexp.union(logger_regex))
                  )

                  subject
                  expect(JSON.parse(response.body)).to eq(body)
                end
              end
            end
          end
        end

        context ':hca_in_progress_form_delete_async feature enabled' do
          let!(:in_progress_form) { create(:in_progress_form, user_uuid: current_user.uuid, form_id: '1010ez') }

          before do
            allow(Flipper).to receive(:enabled?).with(:hca_in_progress_form_delete_async).and_return(true)
          end

          it 'renders success and delete the saved form', run_at: '2017-01-31' do
            VCR.use_cassette('hca/submit_auth', match_requests_on: [:body]) do
              expect_any_instance_of(HealthCareApplication).to receive(:prefill_fields)

              expect(DeleteInProgressFormJob).to receive(:perform_in).with(
                5.minutes,
                '1010ez',
                current_user.uuid
              )

              subject
              expect(JSON.parse(response.body)).to eq(body)
            end
          end
>>>>>>> ebe783ac
        end
      end

      context 'with an invalid discharge date' do
        let(:discharge_date) { Time.zone.today + 181.days }
        let(:params) do
          test_veteran['lastDischargeDate'] = discharge_date.strftime('%Y-%m-%d')
          test_veteran.delete('email')

          {
            form: test_veteran.to_json
          }
        end

        let(:body) do
          {
            'errors' => [
              {
                'title' => 'Invalid field value',
                'detail' => "\"#{discharge_date.strftime('%Y-%m-%d')}\" is not a valid value for \"lastDischargeDate\"",
                'code' => '103',
                'status' => '400'
              }
            ]
          }
        end

        it 'raises an invalid field value error' do
          expect(HealthCareApplication).to receive(:user_icn).twice.and_return('123')
          VCR.use_cassette('hca/submit_anon', match_requests_on: [:body]) do
            subject
            expect(JSON.parse(response.body)).to eq(body)
          end
        end
      end

      context 'when hca service raises an error' do
        before do
          test_veteran.delete('email')
          allow_any_instance_of(HCA::Service).to receive(:submit_form) do
            raise error
          end
        end

        context 'with a validation error' do
          let(:error) { HCA::SOAPParser::ValidationError.new }

          it 'renders error message' do
            expect(HealthCareApplication).to receive(:user_icn).twice.and_return('123')

            subject

            expect(response).to have_http_status(:unprocessable_entity)
            expect(JSON.parse(response.body)).to eq(
              'errors' => [
                {
                  'title' => 'Operation failed',
                  'detail' => 'Validation error',
                  'code' => 'HCA422',
                  'status' => '422'
                }
              ]
            )
          end
        end

        context 'with a SOAP error' do
          let(:error) { Common::Client::Errors::HTTPError.new('error message') }

          before do
            allow(Settings.sentry).to receive(:dsn).and_return('asdf')
          end

          it 'renders error message' do
            expect(HealthCareApplication).to receive(:user_icn).twice.and_return('123')

            subject

            expect(response).to have_http_status(:bad_request)
            expect(JSON.parse(response.body)).to eq(
              'errors' => [
                {
                  'title' => 'Operation failed',
                  'detail' => 'error message',
                  'code' => 'VA900',
                  'status' => '400'
                }
              ]
            )
          end
        end
      end

      context 'with an arbitrary medical facility ID' do
        let(:current_user) { create(:user) }
        let(:params) do
          test_veteran['vaMedicalFacility'] = '000'
          {
            form: test_veteran.to_json
          }
        end
        let(:body) do
          {
            'formSubmissionId' => nil,
            'timestamp' => nil,
            'state' => 'pending'
          }
        end

        before do
          sign_in_as(current_user)
        end

        it 'does not error on vaMedicalFacility validation' do
          subject

          expect(JSON.parse(response.body)['errors']).to be_blank
          expect(JSON.parse(response.body)['data']['attributes']).to eq(body)
        end
      end
    end
  end

  describe 'POST /v0/health_care_applications/download_pdf' do
    subject do
      post('/v0/health_care_applications/download_pdf', params: body, headers:)
    end

    let(:endpoint) { '/v0/health_care_applications/download_pdf' }
    let(:response_pdf) { Rails.root.join 'tmp', 'pdfs', '10-10EZ_from_response.pdf' }
    let(:expected_pdf) { Rails.root.join 'spec', 'fixtures', 'pdf_fill', '10-10EZ', 'unsigned', 'simple.pdf' }

    let!(:form_data) { get_fixture('pdf_fill/10-10EZ/simple').to_json }
    let!(:health_care_application) { build(:health_care_application, form: form_data) }
    let(:body) { { form: form_data, asyncCompatible: true }.to_json }

    before do
      allow(SecureRandom).to receive(:uuid).and_return('saved-claim-guid', 'file-name-uuid')
      allow(HealthCareApplication).to receive(:new)
        .with(hash_including('form' => form_data))
        .and_return(health_care_application)
    end

    after do
      FileUtils.rm_f(response_pdf)
    end

    it 'returns a completed PDF' do
      subject

      expect(response).to have_http_status(:ok)

      veteran_full_name = health_care_application.parsed_form['veteranFullName']
      expected_filename = "10-10EZ_#{veteran_full_name['first']}_#{veteran_full_name['last']}.pdf"

      expect(response.headers['Content-Disposition']).to include("filename=\"#{expected_filename}\"")
      expect(response.content_type).to eq('application/pdf')
      expect(response.body).to start_with('%PDF')
    end

    it 'ensures the tmp file is deleted when send_data fails' do
      allow_any_instance_of(ApplicationController).to receive(:send_data).and_raise(StandardError, 'send_data failed')

      subject

      expect(response).to have_http_status(:internal_server_error)
      expect(
        File.exist?('tmp/pdfs/10-10EZ_file-name-uuid.pdf')
      ).to be(false)
    end

    it 'ensures the tmp file is deleted when fill_form fails after retries' do
      expect(PdfFill::Filler).to receive(:fill_form).exactly(3).times.and_raise(StandardError, 'error filling form')

      subject

      expect(response).to have_http_status(:internal_server_error)

      expect(
        File.exist?('tmp/pdfs/10-10EZ_file-name-uuid.pdf')
      ).to be(false)
    end
  end
end<|MERGE_RESOLUTION|>--- conflicted
+++ resolved
@@ -472,15 +472,12 @@
         before do
           sign_in_as(current_user)
           test_veteran.delete('email')
-          allow(Flipper).to receive(:enabled?).with(:hca_in_progress_form_delete_async).and_return(false)
         end
 
         context ':hca_in_progress_form_delete_async feature disabled' do
           before do
             allow(Flipper).to receive(:enabled?).with(:hca_in_progress_form_delete_async).and_return(false)
           end
-<<<<<<< HEAD
-=======
 
           it 'renders success and delete the saved form', run_at: '2017-01-31' do
             VCR.use_cassette('hca/submit_auth', match_requests_on: [:body]) do
@@ -703,7 +700,6 @@
               expect(JSON.parse(response.body)).to eq(body)
             end
           end
->>>>>>> ebe783ac
         end
       end
 
