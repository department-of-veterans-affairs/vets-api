--- conflicted
+++ resolved
@@ -70,13 +70,11 @@
         claim['claimStatus'] = claim['claimStatus'].underscore.humanize
         claim['documents'] = documents
 
-<<<<<<< HEAD
+        # Normalize expense types
+        normalize_expenses(claim['expenses']) if claim['expenses']
+
         # finish transposing document/expense ids
         claim['expenses'] = transpose_doc_exp_ids(claim['expenses'], documents)
-=======
-        # Normalize expense types
-        normalize_expenses(claim['expenses']) if claim['expenses']
->>>>>>> 053565a7
 
         # Add decision letter reason for denied or partial payment claims
         add_decision_letter_reason(claim, claim_id) if include_decision_reason?
