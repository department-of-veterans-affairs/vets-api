# frozen_string_literal: true

require 'common/client/base'
require 'common/exceptions/not_implemented'
require_relative 'configuration'
require_relative 'models/lab_or_test'
<<<<<<< HEAD
=======
require_relative 'models/clinical_notes'
require_relative 'models/condition'
>>>>>>> 9d4d02b3
require_relative 'models/prescription_attributes'
require_relative 'models/prescription'
require_relative 'adapters/clinical_notes_adapter'
require_relative 'adapters/prescriptions_adapter'
require_relative 'reference_range_formatter'
require_relative 'adapters/conditions_adapter'
require_relative 'logging'

module UnifiedHealthData
  class Service < Common::Client::Base
    STATSD_KEY_PREFIX = 'api.uhd'
    include Common::Client::Concerns::Monitoring

    configuration UnifiedHealthData::Configuration

    def initialize(user)
      super()
      @user = user
    end

    def get_labs(start_date:, end_date:)
      with_monitoring do
        headers = request_headers
        patient_id = @user.icn
        path = "#{config.base_path}labs?patientId=#{patient_id}&startDate=#{start_date}&endDate=#{end_date}"
        response = perform(:get, path, nil, headers)
        body = parse_response_body(response.body)

        combined_records = fetch_combined_records(body)
        parsed_records = parse_labs(combined_records)
        filtered_records = filter_records(parsed_records)

        # Log test code distribution after filtering is applied
        logger.log_test_code_distribution(parsed_records)

        filtered_records
      end
    end

    def get_conditions
      with_monitoring do
        headers = { 'Authorization' => fetch_access_token, 'x-api-key' => config.x_api_key }
        patient_id = @user.icn

        start_date = '1900-01-01'
        end_date = Time.zone.today.to_s

        path = "#{config.base_path}conditions?patientId=#{patient_id}&startDate=#{start_date}&endDate=#{end_date}"
        response = perform(:get, path, nil, headers)
        body = parse_response_body(response.body)

        combined_records = fetch_combined_records(body)
        conditions_adapter.parse(combined_records)
      end
    end

    def get_care_summaries_and_notes
      with_monitoring do
        patient_id = @user.icn

        # NOTE: we must pass in a startDate and endDate to SCDF
        # Start date defaults to 120 years? (TODO: what are the legal requirements for oldest records to display?)
        start_date = '1900-01-01'
        # End date defaults to today
        end_date = Time.zone.today.to_s

        path = "#{config.base_path}notes?patientId=#{patient_id}&startDate=#{start_date}&endDate=#{end_date}"
        response = perform(:get, path, nil, request_headers)
        body = parse_response_body(response.body)

        combined_records = fetch_combined_records(body)

        filtered = combined_records.select { |record| record['resource']['resourceType'] == 'DocumentReference' }

        parsed_notes = parse_notes(filtered)

        log_loinc_codes_enabled? && logger.log_loinc_code_distribution(parsed_notes)

        parsed_notes
      end
    end

    def get_prescriptions
      with_monitoring do
        patient_id = @user.icn
        path = "#{config.base_path}medications?patientId=#{patient_id}"

        response = perform(:get, path, nil, request_headers)
        body = parse_response_body(response.body)

        adapter = UnifiedHealthData::Adapters::PrescriptionsAdapter.new
        prescriptions = adapter.parse(body)

        Rails.logger.info(
          message: 'UHD prescriptions retrieved',
          total_prescriptions: prescriptions.size,
          service: 'unified_health_data'
        )

        prescriptions
      end
    end

    def refill_prescription(orders)
      with_monitoring do
        path = "#{config.base_path}medications/rx/refill"
        request_body = build_refill_request_body(orders)
        response = perform(:post, path, request_body.to_json, request_headers(include_content_type: true))
        parse_refill_response(response)
      end
    rescue => e
      Rails.logger.error("Error submitting prescription refill: #{e.message}")
      build_error_response(orders)
    end

    def get_single_summary_or_note(note_id)
      # TODO: refactor out common bits into a client type method - most of this is repeated from above
      with_monitoring do
        patient_id = @user.icn

        # NOTE: we must pass in a startDate and endDate to SCDF
        # Start date defaults to 120 years? (TODO: what are the legal requirements for oldest records to display?)
        start_date = '1900-01-01'
        # End date defaults to today
        end_date = Time.zone.today.to_s

        path = "#{config.base_path}notes?patientId=#{patient_id}&startDate=#{start_date}&endDate=#{end_date}"
        response = perform(:get, path, nil, request_headers)
        body = parse_response_body(response.body)

        combined_records = fetch_combined_records(body)

        filtered = combined_records.select { |record| record['resource']['id'] == note_id }

        parse_single_note(filtered[0])
      end
    end

    private

    # Shared
    def fetch_access_token
      with_monitoring do
        response = connection.post(config.token_path) do |req|
          req.headers['Content-Type'] = 'application/json'
          req.body = {
            appId: config.app_id,
            appToken: config.app_token,
            subject: config.subject,
            userType: config.user_type
          }.to_json
        end
        response.headers['authorization']
      end
    end

    def request_headers(include_content_type: false)
      headers = {
        'Authorization' => fetch_access_token,
        'x-api-key' => config.x_api_key
      }
      headers['Content-Type'] = 'application/json' if include_content_type
      headers
    end

    def parse_response_body(body)
      # FIXME: workaround for testing
      body.is_a?(String) ? JSON.parse(body) : body
    end

    def fetch_combined_records(body)
      return [] if body.nil?

      vista_records = body.dig('vista', 'entry') || []
      oracle_health_records = body.dig('oracle-health', 'entry') || []
      vista_records + oracle_health_records
    end

    # Labs and Tests methods
    def filter_records(records)
      return all_records_response(records) unless filtering_enabled?

      apply_test_code_filtering(records)
    end

    def filtering_enabled?
      Flipper.enabled?(:mhv_accelerated_delivery_uhd_filtering_enabled, @user)
    end

    def all_records_response(records)
      Rails.logger.info(
        message: 'UHD filtering disabled - returning all records',
        total_records: records.size,
        service: 'unified_health_data'
      )
      records
    end

    def apply_test_code_filtering(records)
      filtered = records.select { |record| test_code_enabled?(record.attributes.test_code) }

      Rails.logger.info(
        message: 'UHD filtering enabled - applied test code filtering',
        total_records: records.size,
        filtered_records: filtered.size,
        service: 'unified_health_data'
      )

      filtered
    end

    def test_code_enabled?(test_code)
      case test_code
      when 'CH'
        Flipper.enabled?(:mhv_accelerated_delivery_uhd_ch_enabled, @user)
      when 'SP'
        Flipper.enabled?(:mhv_accelerated_delivery_uhd_sp_enabled, @user)
      when 'MB'
        Flipper.enabled?(:mhv_accelerated_delivery_uhd_mb_enabled, @user)
      else
        false # Reject any other test codes for now, but we'll log them for analysis
      end
    end

    def parse_labs(records)
      return [] if records.blank?

      filtered = records.select do |record|
        record['resource'] && record['resource']['resourceType'] == 'DiagnosticReport'
      end
      parsed = filtered.map { |record| parse_single_record(record) }
      parsed.compact
    end

    def parse_single_record(record)
      return nil if record.nil? || record['resource'].nil?

      code = fetch_code(record)
      encoded_data = record['resource']['presentedForm'] ? record['resource']['presentedForm'].first['data'] : ''
      observations = fetch_observations(record)
      return nil unless code && (encoded_data || observations)

      attributes = build_lab_or_test_attributes(record)

      UnifiedHealthData::LabOrTest.new(
        id: record['resource']['id'],
        type: record['resource']['resourceType'],
        attributes:
      )
    end

    def build_lab_or_test_attributes(record)
      location = fetch_location(record)
      code = fetch_code(record)
      encoded_data = record['resource']['presentedForm'] ? record['resource']['presentedForm'].first['data'] : ''
      contained = record['resource']['contained']
      sample_tested = fetch_sample_tested(record['resource'], contained)
      body_site = fetch_body_site(record['resource'], contained)
      observations = fetch_observations(record)
      ordered_by = fetch_ordered_by(record)

      UnifiedHealthData::Attributes.new(
        display: fetch_display(record),
        test_code: code,
        date_completed: record['resource']['effectiveDateTime'],
        sample_tested:,
        encoded_data:,
        location:,
        ordered_by:,
        observations:,
        body_site:
      )
    end

    def fetch_location(record)
      if record['resource']['contained'].nil?
        nil
      else
        location_object = record['resource']['contained'].find { |resource| resource['resourceType'] == 'Organization' }
        location_object.nil? ? nil : location_object['name']
      end
    end

    def fetch_code(record)
      return nil if record['resource']['category'].blank?

      coding = record['resource']['category'].find do |category|
        category['coding'].present? && category['coding'][0]['code'] != 'LAB'
      end
      coding ? coding['coding'][0]['code'] : nil
    end

    def fetch_body_site(resource, contained)
      body_sites = []

      return '' unless resource['basedOn']
      return '' if contained.nil?

      service_request_references = resource['basedOn'].pluck('reference')
      service_request_references.each do |reference|
        service_request_object = contained.find do |contained_resource|
          contained_resource['resourceType'] == 'ServiceRequest' &&
            contained_resource['id'] == extract_reference_id(reference)
        end

        next unless service_request_object && service_request_object['bodySite']

        service_request_object['bodySite'].each do |body_site|
          next unless body_site['coding'].is_a?(Array)

          body_site['coding'].each do |coding|
            body_sites << coding['display'] if coding['display']
          end
        end
      end

      body_sites.join(', ').strip
    end

    def fetch_sample_tested(record, contained)
      return '' unless record['specimen']
      return '' if contained.nil?

      specimen_references = if record['specimen'].is_a?(Hash)
                              [extract_reference_id(record['specimen']['reference'])]
                            elsif record['specimen'].is_a?(Array)
                              record['specimen'].map { |specimen| extract_reference_id(specimen['reference']) }
                            end

      specimens =
        specimen_references.map do |reference|
          specimen_object = contained.find do |resource|
            resource['resourceType'] == 'Specimen' && resource['id'] == reference
          end
          specimen_object['type']['text'] if specimen_object
        end

      specimens.compact.join(', ').strip
    end

    def fetch_observations(record)
      return [] if record['resource']['contained'].nil?

      record['resource']['contained'].select { |resource| resource['resourceType'] == 'Observation' }.map do |obs|
        sample_tested = fetch_sample_tested(obs, record['resource']['contained'])
        body_site = fetch_body_site(obs, record['resource']['contained'])
        UnifiedHealthData::Observation.new(
          test_code: obs['code']['text'],
          value: fetch_observation_value(obs),
          reference_range: UnifiedHealthData::ReferenceRangeFormatter.format(obs),
          status: obs['status'],
          comments: obs['note']&.map { |note| note['text'] }&.join(', ') || '',
          sample_tested:,
          body_site:
        )
      end
    end

    def fetch_observation_value(obs)
      type, text = if obs['valueQuantity']
                     ['quantity', format_quantity_value(obs['valueQuantity'])]
                   elsif obs['valueCodeableConcept']
                     ['codeable-concept', obs['valueCodeableConcept']['text']]
                   elsif obs['valueString']
                     ['string', obs['valueString']]
                   elsif obs['valueDateTime']
                     ['date-time', obs['valueDateTime']]
                   elsif obs['valueAttachment']
                     Rails.logger.error(
                       message: "Observation with ID #{obs['id']} has unsupported value type: Attachment"
                     )
                     raise Common::Exceptions::NotImplemented
                   else
                     [nil, nil]
                   end
      { text:, type: }
    end

    def format_quantity_value(value_quantity)
      value = value_quantity['value']
      unit = value_quantity['unit']
      comparator = value_quantity['comparator']

      result_text = ''
      result_text += comparator.to_s if comparator.present?
      result_text += value.to_s
      result_text += " #{unit}" if unit.present?

      result_text
    end

    def fetch_ordered_by(record)
      if record['resource']['contained']
        practitioner_object = record['resource']['contained'].find do |resource|
          resource['resourceType'] == 'Practitioner'
        end
        if practitioner_object
          name = practitioner_object['name'].first
          "#{name['given'].join(' ')} #{name['family']}"
        end
      end
    end

    def extract_reference_id(reference)
      reference.split('/').last
    end

    def fetch_display(record)
      contained = record['resource']['contained']
      if contained&.any? { |r| r['resourceType'] == 'ServiceRequest' && r['code']&.dig('text').present? }
        service_request = contained.find do |r|
          r['resourceType'] == 'ServiceRequest' && r['code']&.dig('text').present?
        end
        service_request['code']['text']
      else
        record['resource']['code'] ? record['resource']['code']['text'] : ''
      end
    end

<<<<<<< HEAD
=======
    # Conditions methods
    def conditions_adapter
      @conditions_adapter ||= UnifiedHealthData::Adapters::ConditionsAdapter.new
    end

    # Care Summaries and Notes methods
    def parse_notes(records)
      return [] if records.blank?

      # Parse using the adapter
      parsed = records.map { |record| clinical_notes_adapter.parse(record) }
      parsed.compact
    end

>>>>>>> 9d4d02b3
    # Prescription refill helper methods
    def build_refill_request_body(orders)
      {
        patientId: @user.icn,
        orders: orders.map do |order|
          {
            id: order[:id].to_s,
            stationNumber: order[:stationNumber].to_s
          }
        end
      }
    end

    def build_error_response(orders)
      {
        success: [],
        failed: orders.map { |order| { id: order[:id], error: 'Service unavailable' } }
      }
    end

    def parse_refill_response(response)
      body = parse_response_body(response.body)

      # Parse successful refills
      successes = extract_successful_refills(body)

      # Parse failed refills
      failures = extract_failed_refills(body)

      {
        success: successes,
        failed: failures
      }
    end

    def extract_successful_refills(body)
      # Parse successful refills from API response
      successful_refills = body['successfulRefills'] || []
      successful_refills.map do |refill|
        {
          id: refill['prescriptionId'],
          status: refill['status'] || 'submitted'
        }
      end
    end

    def extract_failed_refills(body)
      # Assuming the API returns detailed error info for failures
      # Adjust based on actual API response format
      failed_refills = body['failedRefills'] || []
      failed_refills.map do |failure|
        {
          id: failure['prescriptionId'],
          error: failure['reason'] || 'Unable to process refill'
        }
      end
    end

    # Care Summaries and Notes methods
    def parse_notes(records)
      return [] if records.blank?

      parsed = records.map { |record| parse_single_note(record) }
      parsed.compact
    end

    def parse_single_note(record)
      return nil if record.blank?

      # Parse using the adapter
      clinical_notes_adapter.parse(record)
    end

    def log_loinc_codes_enabled?
      Flipper.enabled?(:mhv_accelerated_delivery_uhd_loinc_logging_enabled, @user)
    end

    def clinical_notes_adapter
      @clinical_notes_adapter ||= UnifiedHealthData::V2::Adapters::ClinicalNotesAdapter.new
    end

    def logger
      @logger ||= UnifiedHealthData::Logging.new(@user)
    end
  end
end<|MERGE_RESOLUTION|>--- conflicted
+++ resolved
@@ -4,11 +4,6 @@
 require 'common/exceptions/not_implemented'
 require_relative 'configuration'
 require_relative 'models/lab_or_test'
-<<<<<<< HEAD
-=======
-require_relative 'models/clinical_notes'
-require_relative 'models/condition'
->>>>>>> 9d4d02b3
 require_relative 'models/prescription_attributes'
 require_relative 'models/prescription'
 require_relative 'adapters/clinical_notes_adapter'
@@ -428,23 +423,11 @@
       end
     end
 
-<<<<<<< HEAD
-=======
     # Conditions methods
     def conditions_adapter
       @conditions_adapter ||= UnifiedHealthData::Adapters::ConditionsAdapter.new
     end
 
-    # Care Summaries and Notes methods
-    def parse_notes(records)
-      return [] if records.blank?
-
-      # Parse using the adapter
-      parsed = records.map { |record| clinical_notes_adapter.parse(record) }
-      parsed.compact
-    end
-
->>>>>>> 9d4d02b3
     # Prescription refill helper methods
     def build_refill_request_body(orders)
       {
