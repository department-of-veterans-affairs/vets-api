# frozen_string_literal: true

require 'rails_helper'
require 'mvi/responses/profile_parser'

describe MVI::Responses::ProfileParser do
  let(:faraday_response) { instance_double('Faraday::Response') }
  let(:parser) { MVI::Responses::ProfileParser.new(faraday_response) }

  context 'given a valid response' do
    let(:body) { Ox.parse(File.read('spec/support/mvi/find_candidate_response.xml')) }

    before(:each) do
      allow(faraday_response).to receive(:body) { body }
    end

    describe '#failed_or_invalid?' do
      it 'should return false' do
        expect(parser.failed_or_invalid?).to be_falsey
      end
    end

    describe '#parse' do
      let(:mvi_profile) do
        build(
          :mvi_profile_response,
          :address_austin,
          birls_id: nil,
          sec_id: nil,
          historical_icns: nil
        )
      end
      it 'returns a MviProfile with the parsed attributes' do
        expect(parser.parse).to have_deep_attributes(mvi_profile)
      end

      context 'when name parsing fails' do
        let(:mvi_profile) do
          build(
            :mvi_profile_response,
            :address_austin,
            family_name: nil,
            given_names: nil,
            suffix: nil,
            birls_id: nil,
            sec_id: nil,
            historical_icns: nil
          )
        end
        it 'should set the names to false' do
          allow(parser).to receive(:get_patient_name).and_return(nil)
          expect(parser.parse).to have_deep_attributes(mvi_profile)
        end
      end

      context 'with a missing address' do
        let(:body) { Ox.parse(File.read('spec/support/mvi/find_candidate_response_nil_address.xml')) }
        let(:mvi_profile) do
          build(
            :mvi_profile_response,
            address: nil,
            birls_id: nil,
            sec_id: nil,
            historical_icns: nil,
            vet360_id: nil
          )
        end
        it 'should set the address to nil' do
          expect(parser.parse).to have_deep_attributes(mvi_profile)
        end
      end

      context 'with no middle name, missing and alternate correlation ids, multiple other_ids' do
        let(:icn_with_aaid) { '1008714701V416111^NI^200M^USVHA^P' }
        let(:body) { Ox.parse(File.read('spec/support/mvi/find_candidate_missing_attrs.xml')) }
        let(:mvi_profile) do
          build(
            :mvi_profile_response,
            :missing_attrs,
            :address_austin,
            sec_id: nil,
            historical_icns: nil,
            mhv_ids: ['1100792239'],
<<<<<<< HEAD
            active_mhv_ids: ['1100792239']
=======
            icn_with_aaid: icn_with_aaid
>>>>>>> b96f1d85
          )
        end
        it 'should filter with only first name and retrieve correct MHV id' do
          expect(parser.parse).to have_deep_attributes(mvi_profile)
        end
      end
    end
  end

  context 'with no subject element' do
    let(:body) { Ox.parse(File.read('spec/support/mvi/find_candidate_no_subject.xml')) }
    let(:mvi_profile) { build(:mvi_profile_response, :missing_attrs) }

    describe '#parse' do
      it 'return nil if the response includes no suject element' do
        allow(faraday_response).to receive(:body) { body }
        expect(parser.parse).to be_nil
      end
    end
  end

  context 'given an invalid response' do
    let(:body) { Ox.parse(File.read('spec/support/mvi/find_candidate_invalid_response.xml')) }

    describe '#failed_or_invalid?' do
      it 'should return true' do
        allow(faraday_response).to receive(:body) { body }
        expect(parser.failed_or_invalid?).to be_truthy
      end
    end
  end

  context 'given a failure response' do
    let(:body) { Ox.parse(File.read('spec/support/mvi/find_candidate_failure_response.xml')) }

    describe '#failed_or_invalid?' do
      it 'should return true' do
        allow(faraday_response).to receive(:body) { body }
        expect(parser.failed_or_invalid?).to be_truthy
      end
    end
  end

  context 'given a multiple match' do
    let(:body) { Ox.parse(File.read('spec/support/mvi/find_candidate_multiple_match_response.xml')) }

    before(:each) do
      allow(faraday_response).to receive(:body) { body }
    end

    describe '#failed_or_invalid?' do
      it 'should return false' do
        expect(parser.failed_or_invalid?).to be_truthy
      end
    end

    describe '#multiple_match?' do
      it 'should return true' do
        expect(parser.multiple_match?).to be_truthy
      end
    end
  end

  context 'with multiple MHV IDs' do
    let(:icn_with_aaid) { '12345678901234567^NI^200M^USVHA^P' }
    let(:body) { Ox.parse(File.read('spec/support/mvi/find_candidate_multiple_mhv_response.xml')) }
    let(:mvi_profile) do
      build(:mvi_profile_response, :multiple_mhvids, historical_icns: nil, icn_with_aaid: icn_with_aaid)
    end

    before(:each) do
      allow(faraday_response).to receive(:body) { body }
    end

    it 'returns an array of mhv ids' do
      expect(parser.parse).to have_deep_attributes(mvi_profile)
    end
  end

  context 'with a vet360 id' do
    let(:body) { Ox.parse(File.read('spec/support/mvi/find_candidate_response.xml')) }
    let(:mvi_profile) do
      build(
        :mvi_profile_response,
        :address_austin,
        historical_icns: nil,
        birls_id: nil,
        sec_id: nil
      )
    end

    before(:each) do
      allow(faraday_response).to receive(:body) { body }
    end

    it 'correctly parses a Vet360 ID' do
      expect(parser.parse).to have_deep_attributes(mvi_profile)
    end
  end

  context 'with inactive MHV ID edge cases' do
    let(:body) { Ox.parse(File.read('spec/support/mvi/find_candidate_inactive_mhv_ids.xml')) }

    before { Settings.sentry.dsn = 'asdf' }
    after { Settings.sentry.dsn = nil }

    before(:each) do
      allow(faraday_response).to receive(:body) { body }
    end

    it 'logs warning about inactive IDs' do
      msg1 = 'Inactive MHV correlation IDs present'
      msg2 = 'Returning inactive MHV correlation ID as first identifier'
      expect(Raven).to receive(:extra_context).with(ids: %w[12345678901 12345678902]).twice
      expect(Raven).to receive(:capture_message).with(msg1, level: 'info')
      expect(Raven).to receive(:capture_message).with(msg2, level: 'warning')
      parser.parse
    end
  end
end<|MERGE_RESOLUTION|>--- conflicted
+++ resolved
@@ -81,11 +81,8 @@
             sec_id: nil,
             historical_icns: nil,
             mhv_ids: ['1100792239'],
-<<<<<<< HEAD
-            active_mhv_ids: ['1100792239']
-=======
+            active_mhv_ids: ['1100792239'],
             icn_with_aaid: icn_with_aaid
->>>>>>> b96f1d85
           )
         end
         it 'should filter with only first name and retrieve correct MHV id' do
