--- conflicted
+++ resolved
@@ -2481,9 +2481,6 @@
     description: Enables new dashboard link on nav
   gi_comparison_tool_cautionary_info_update:
     actor_type: user
-<<<<<<< HEAD
-    description: Enables updated cautionary info student feedback ui for GI Comparison Tool
-=======
     description: Enables updated cautionary info student feedback ui for GI Comparison Tool
   va_online_scheduling_add_substance_use_disorder:
     actor_type: user
@@ -2496,5 +2493,4 @@
     # System level feature flag
     actor_type:
     description: Enables unique user metrics logging for MHV Portal analytics. When disabled, no events will be recorded to database or sent to StatsD.
-    enable_in_development: true
->>>>>>> 7042db76
+    enable_in_development: true