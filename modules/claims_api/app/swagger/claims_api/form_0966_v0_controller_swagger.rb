--- conflicted
+++ resolved
@@ -177,11 +177,7 @@
         end
         key :summary, 'Returns last active 0966 Intent to File form submission'
         key :description, 'Returns last active JSON payload. Full URL, including\nquery parameters.'
-<<<<<<< HEAD
         key :operationId, 'active0966itf'
-=======
-        key :operationId, 'get0966itf'
->>>>>>> 08909ef1
         key :tags, [
           'Intent to File'
         ]
