--- conflicted
+++ resolved
@@ -1087,11 +1087,9 @@
     actor_type: user
     description: Disables/Enables Secure Messaging Signature Settings in the VA Personal Information Settings
     enable_in_development: true
-<<<<<<< HEAD
   mhv_secure_messaging_migrate_to_api_gateway:
     actor_type: user
     description: Enables/disables Secure Messaging migration to the new API Gateway endpoints
-=======
   mhv_secure_messaging_read_receipts:
     actor_type: user
     description: Disables/Enables Secure Messaging read receipts
@@ -1100,7 +1098,6 @@
     actor_type: user
     description: Disables/Enables Secure Messaging AAL Milestone 2
     enable_in_development: true
->>>>>>> aa06c1fd
   mhv_medical_records_allow_txt_downloads:
     actor_type: user
     description: Allows users to download Medical Records data in TXT format
