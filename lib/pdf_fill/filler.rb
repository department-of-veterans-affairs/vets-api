# frozen_string_literal: true
require 'pdf_fill/forms/va21p527ez'
require 'pdf_fill/forms/va21p530'
require 'pdf_fill/hash_converter'

module PdfFill
  module Filler
    module_function

    PDF_FORMS = PdfForms.new(Settings.binaries.pdftk)
    FORM_CLASSES = {
      '21P-527EZ' => PdfFill::Forms::VA21P527EZ,
      '21P-530' => PdfFill::Forms::VA21P530
    }.freeze

    def combine_extras(old_file_path, extras_generator)
      if extras_generator.text?
        file_path = "#{old_file_path.gsub('.pdf', '')}_final.pdf"
        extras_path = extras_generator.generate

        PDF_FORMS.cat(old_file_path, extras_path, file_path)

        File.delete(extras_path)
        File.delete(old_file_path)

        file_path
      else
        old_file_path
      end
    end

    def fill_form(saved_claim)
      code = saved_claim.form_id
      form_data = saved_claim.parsed_form
      form_class = FORM_CLASSES[code]
      folder = 'tmp/pdfs'
      FileUtils.mkdir_p(folder)
      file_path = "#{folder}/#{code}_#{saved_claim.id}.pdf"
<<<<<<< HEAD
      hash_converter = HashConverter.new(form_class.date_strftime)
=======
      hash_converter = HashConverter.new(form_class::DATE_STRFTIME)
>>>>>>> fbe8ca9d
      new_hash = hash_converter.transform_data(
        form_data: form_class.new(form_data).merge_fields,
        pdftk_keys: form_class::KEY
      )

      PDF_FORMS.fill_form(
        "lib/pdf_fill/forms/pdfs/#{code}.pdf",
        file_path,
        new_hash
      )

      combine_extras(file_path, hash_converter.extras_generator)
    end
  end
end<|MERGE_RESOLUTION|>--- conflicted
+++ resolved
@@ -36,11 +36,7 @@
       folder = 'tmp/pdfs'
       FileUtils.mkdir_p(folder)
       file_path = "#{folder}/#{code}_#{saved_claim.id}.pdf"
-<<<<<<< HEAD
       hash_converter = HashConverter.new(form_class.date_strftime)
-=======
-      hash_converter = HashConverter.new(form_class::DATE_STRFTIME)
->>>>>>> fbe8ca9d
       new_hash = hash_converter.transform_data(
         form_data: form_class.new(form_data).merge_fields,
         pdftk_keys: form_class::KEY
