# frozen_string_literal: true

require 'common/models/resource'
require 'mobile/v0/exceptions/validation_errors'

module Mobile
  module V0
    # Model that can be populated by either Community Care or the four
    # VA appointment types
    #
    # @example create a new instance and parse incoming data
    #   Mobile::V0::Adapters::Appointment.new(appointment_hash)
    #
    class Appointment < Common::Resource
      CACHE_VERSION = 2

      include Mobile::V0::Concerns::RedisCaching

      redis_config REDIS_CONFIG[:mobile_app_appointments_store], CACHE_VERSION

      APPOINTMENT_TYPE = Types::String.enum(
        'COMMUNITY_CARE',
        'VA',
        'VA_VIDEO_CONNECT_ATLAS',
        'VA_VIDEO_CONNECT_GFE',
        'VA_VIDEO_CONNECT_HOME',
        'VA_VIDEO_CONNECT_ONSITE'
      )
      STATUS_TYPE = Types::String.enum('BOOKED', 'CANCELLED', 'HIDDEN', 'SUBMITTED')
      STATUS_DETAIL_TYPE = Types::String.enum('CANCELLED BY CLINIC & AUTO RE-BOOK',
                                              'CANCELLED BY CLINIC',
                                              'CANCELLED BY PATIENT & AUTO-REBOOK',
                                              'CANCELLED BY PATIENT',
                                              'CANCELLED - OTHER')
      TIME_ZONE_TYPE = Types::String.enum(
        'America/Argentina/San_Juan',
        'America/Puerto_Rico',
        'America/Anchorage',
        'America/Chicago',
        'America/Denver',
        'America/Los_Angeles',
        'America/New_York',
        'America/Phoenix',
        'Asia/Manila',
        'Pacific/Honolulu',
        nil
      )

      attribute :id, Types::String
      attribute :appointment_type, APPOINTMENT_TYPE
      attribute :appointment_ien, Types::String.optional
      attribute :cancel_id, Types::String.optional
      attribute :comment, Types::String.optional
      attribute :facility_id, Types::String.optional
      attribute :sta6aid, Types::String.optional
      attribute :healthcare_provider, Types::String.optional
      attribute :healthcare_service, Types::String.optional
      attribute :location, Location.optional
      attribute :physical_location, Types::String.optional
      attribute :minutes_duration, Types::Integer
      attribute :phone_only, Types::Bool
      attribute :start_date_local, Types::DateTime
      attribute :start_date_utc, Types::DateTime
      attribute :status, STATUS_TYPE
      attribute :status_detail, STATUS_DETAIL_TYPE.optional
      attribute :time_zone, TIME_ZONE_TYPE
      attribute :vetext_id, Types::String.optional
      attribute :reason, Types::String.optional
      attribute :is_covid_vaccine, Types::Bool
      attribute :is_pending, Types::Bool
      attribute :proposed_times, Types::Array.optional
      attribute :type_of_care, Types::String.optional
      attribute :patient_phone_number, Types::String.optional
      attribute :patient_email, Types::String.optional
      attribute :best_time_to_call, Types::Array.optional
      attribute :friendly_location_name, Types::String.optional
      attribute :service_category_name, Types::String.optional
      attribute? :travelPayClaim do
        attribute? :metadata do
          attribute :status, Types::Integer
          attribute :success, Types::Bool
          attribute :message, Types::String
        end
        attribute? :claim, TravelPayClaimSummary.optional
      end
<<<<<<< HEAD
      attribute :show_schedule_link, Types::Bool.optional
=======
      attribute? :travel_pay_eligible, Types::Bool
>>>>>>> e55baae3

      # On staging, some upstream services use different facility ids for the same facility.
      # These methods convert between the two sets of ids.
      # 983 == 442 and 984 == 552
      # For example, Lighthouse only recognizes 442 but not 983 while the
      # VAOS cancel service only recognizes 983 but not 442
      def self.convert_from_non_prod_id!(id)
        return id if Settings.hostname == 'api.va.gov' || id.nil?

        match = id.match(/\A(983|984)/)
        return id unless match

        return id.sub(match[0], '442') if match[0] == '983'

        id.sub(match[0], '552') if match[0] == '984'
      end

      def self.convert_to_non_prod_id!(id)
        return id if Settings.hostname == 'api.va.gov' || id.nil?

        match = id.match(/\A(442|552)/)
        return id unless match

        return id.sub(match[0], '983') if match[0] == '442'

        id.sub(match[0], '984') if match[0] == '552'
      end
    end
  end
end<|MERGE_RESOLUTION|>--- conflicted
+++ resolved
@@ -83,11 +83,8 @@
         end
         attribute? :claim, TravelPayClaimSummary.optional
       end
-<<<<<<< HEAD
+      attribute? :travel_pay_eligible, Types::Bool
       attribute :show_schedule_link, Types::Bool.optional
-=======
-      attribute? :travel_pay_eligible, Types::Bool
->>>>>>> e55baae3
 
       # On staging, some upstream services use different facility ids for the same facility.
       # These methods convert between the two sets of ids.
