--- conflicted
+++ resolved
@@ -54,24 +54,6 @@
       # absence of a BGS-established claim to identify cases where Form 686c-674
       # submission failed.
 
-<<<<<<< HEAD
-      if Flipper.enabled?(:dependents_encrypt_jobs)
-        encrypted_vet_info = KmsEncrypted::Box.new.encrypt(form_hash_686c.to_json)
-        submit_pdf_job_id = VBMS::SubmitDependentsPdfEncryptedJob.perform_async(
-          claim.id,
-          encrypted_vet_info,
-          claim.submittable_686?,
-          claim.submittable_674?
-        )
-      else
-        submit_pdf_job_id = VBMS::SubmitDependentsPdfJob.perform_async(
-          claim.id,
-          form_hash_686c,
-          claim.submittable_686?,
-          claim.submittable_674?
-        )
-      end
-=======
       encrypted_vet_info = KmsEncrypted::Box.new.encrypt(form_hash_686c.to_json)
       VBMS::SubmitDependentsPdfJob.perform_async(
         claim.id,
@@ -79,7 +61,6 @@
         claim.submittable_686?,
         claim.submittable_674?
       )
->>>>>>> 0f08a6f0
 
       if claim.submittable_686? || claim.submittable_674?
         # Previously, we would wait until `BGS::Service#create_person`'s call to
@@ -91,29 +72,6 @@
         # why I am deliberately raising these errors here.
         validate_file_number_format!(file_number:)
         validate_file_number_matches_ssn!(file_number:)
-<<<<<<< HEAD
-        submit_form_job_id = if claim.submittable_686?
-                               if Flipper.enabled?(:dependents_encrypt_jobs)
-                                 BGS::SubmitForm686cEncryptedJob.perform_async(
-                                   uuid, @icn, claim.id, encrypted_vet_info
-                                 )
-                               else
-                                 BGS::SubmitForm686cJob.perform_async(
-                                   uuid, @icn, claim.id, form_hash_686c
-                                 )
-                               end
-                             else
-                               if Flipper.enabled?(:dependents_encrypt_jobs) # rubocop:disable Style/IfInsideElse
-                                 BGS::SubmitForm674EncryptedJob.perform_async(
-                                   uuid, @icn, claim.id, encrypted_vet_info
-                                 )
-                               else
-                                 BGS::SubmitForm674Job.perform_async(
-                                   uuid, @icn, claim.id, form_hash_686c
-                                 )
-                               end
-                             end
-=======
         if claim.submittable_686?
           BGS::SubmitForm686cJob.perform_async(
             uuid, @icn, claim.id, encrypted_vet_info
@@ -123,18 +81,11 @@
             uuid, @icn, claim.id, encrypted_vet_info
           )
         end
->>>>>>> 0f08a6f0
         Rails.logger.info('BGS::DependentService succeeded!', { user_uuid: uuid, saved_claim_id: claim.id, icn: })
       end
-
-      {
-        submit_pdf_job_id:,
-        submit_form_job_id:
-      }
     rescue => e
       Rails.logger.error('BGS::DependentService failed!', { user_uuid: uuid, saved_claim_id: claim.id, icn:, error: e.message }) # rubocop:disable Layout/LineLength
       log_exception_to_sentry(e, { icn:, uuid: }, { team: Constants::SENTRY_REPORTING_TEAM })
-      raise e
     end
     # rubocop:enable Metrics/MethodLength
 
