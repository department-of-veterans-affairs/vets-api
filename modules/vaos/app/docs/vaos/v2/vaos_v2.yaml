openapi: "3.0.0"
info:
  version: 1.0.0
  title: VAOS
  description: |
    ## The API for managing Veterans Affairs Online Scheduling

    These endpoints give hooks into VAOS, an existing product suite, containing a veteran-facing healthcare appointment online scheduling tool of
    the same name (formerly named VAR - Veteran Appointment Request), a scheduler-facing appointment management tool named Schedule Manager, and a schedule configuration utility for VA facilities, named VATS (VA Tool Set).
  contact:
    name: va.gov
tags:
  - name: appointments
    description: Appointments
  - name: patients
    description: Patients
  - name: systems
    description: Systems
servers:
  - url: https://sandbox-api.va.gov/v2/vaos/{version}
    description: VA.gov API sandbox environment
    variables:
      version:
        default: v2
  - url: https://api.va.gov/v2/vaos/{version}
    description: VA.gov API production environment
    variables:
      version:
        default: v2
paths:
  "/appointments":
    get:
      tags:
        - appointments
      summary: Returns a list of appointments for a given patient's ICN
      operationId: getAppointments
      security:
        - bearerAuth: []
      parameters:
        - name: start
          in: query
          description: The start date for the query.
          required: true
          schema:
            type: string
            format: date-time
        - name: end
          in: query
          description: The end date for the query.
          required: true
          schema:
            type: string
            format: date-time
        - name: statuses
          in: query
          description:
            A CSV list of the desired appointment statuses to fetch/filter
            by.
          schema:
            "$ref": "#/components/schemas/AppointmentStatus"
          style: form
          explode: false
      responses:
        "200":
          description: Retrives a list of clincs for a given facility
          content:
            application/json:
              schema:
                required:
                  - data
                properties:
                  data:
                    type: array
                    items:
                      $ref: "#/components/schemas/AppointmentsResponse"
        "400":
          $ref: "#/components/responses/BadRequest"
        "401":
          $ref: "#/components/responses/Unauthorized"
        "403":
          $ref: "#/components/responses/Forbidden"
        "404":
          $ref: "#/components/responses/NotFound"
        "422":
          $ref: "#/components/responses/Unprocessable"
        "500":
          $ref: "#/components/responses/InternalServerError"
        "501":
          $ref: "#/components/responses/NotImplemented"
        "502":
          $ref: "#/components/responses/BadGateway"
        "503":
          $ref: "#/components/responses/ServiceUnavailable"
        "504":
          $ref: "#/components/responses/GatewayTimeout"
<<<<<<< HEAD
  "/appointments/{id}":
    put:
      tags:
        - appointments
      summary: Updates the appointment status
      operationId: updateAppointment
      security:
        - bearerAuth: []
      parameters:
        - name: id
          in: path
          description: The id of the appointment to update.
          required: true
          schema:
            type: string
        - name: status
          in: query
          description: The new status to update the appointment. Currently only the cancelled update is supported.
          required: true
          schema:
            type: string
            enum: 
              - cancelled
              - proposed
              - pending
              - booked
              - arrived
              - noshow
              - fulfilled
      responses:
        "200":
          description: The appointment status is updated
=======
  "/appointments/{appointment-id}":
    get:
      tags:
        - appointments
      summary: Retrieve appointment by id
      operationId: fetchAppointment
      security:
        - bearerAuth: []
      parameters:
        - in: path
          required: true
          name: "icn"
          schema:
            type: string
        - in: path
          required: true
          name: "appointment-id"
          schema:
            type: integer
      responses:
        "200":
          description: Appointment retrieved successfully
>>>>>>> 55c2049c
          content:
            application/json:
              schema:
                required:
                  - data
                properties:
                  data:
<<<<<<< HEAD
                    type: object
                    required: 
                      - id
                      - type
                      - attributes
                    properties:
                      id:
                        type: string
                      type:
                        type: string
                        example: appointments
                      attributes:
                        $ref: "#/components/schemas/Appointment" 
=======
                    $ref: "#/components/schemas/AppointmentResponse"
>>>>>>> 55c2049c
        "400":
          $ref: "#/components/responses/BadRequest"
        "401":
          $ref: "#/components/responses/Unauthorized"
        "403":
          $ref: "#/components/responses/Forbidden"
        "404":
          $ref: "#/components/responses/NotFound"
        "422":
          $ref: "#/components/responses/Unprocessable"
        "500":
          $ref: "#/components/responses/InternalServerError"
        "501":
          $ref: "#/components/responses/NotImplemented"
        "502":
          $ref: "#/components/responses/BadGateway"
        "503":
          $ref: "#/components/responses/ServiceUnavailable"
        "504":
<<<<<<< HEAD
          $ref: "#/components/responses/GatewayTimeout"    
=======
          $ref: "#/components/responses/GatewayTimeout"
>>>>>>> 55c2049c
  "/locations/{location_id}/clinics":
    get:
      tags:
        - facilities
      summary: Returns a list of clinics for a given facility
      operationId: getClinics
      security:
        - bearerAuth: []
      parameters:
        - in: path
          required: true
          name: location_id
          schema:
            type: string
        - in: query
          required: false
          name: patient_icn
          schema:
            type: string
        - in: query
          required: false
          name: clinic_ids
          schema:
            type: string
        - in: query
          required: false
          name: clinical_service
          schema:
            $ref: "#/components/schemas/ClinicalServiceType"
        - in: query
          required: false
          name: page_size
          schema:
            type: integer
        - in: query
          required: false
          name: page_number
          schema:
            type: integer
      responses:
        "200":
          description: Retrives a list of clincs for a given facility
          content:
            application/json:
              schema:
                required:
                  - data
                properties:
                  data:
                    type: array
                    items:
                      $ref: "#/components/schemas/Clinic"
              example:
                data:
                  - id: "983"
                    type: "clinic"
                    attributes:
                      vista_site: "983"
                      id: "308"
                      service_name: "CHY PC KILPATRICK"
                      physical_location: "Green Team Clinic1"
                      phone_number: "111-222-3333"
                      station_id: ""
                      station_name: ""
                      primary_stop_code: "323"
                      primary_stop_code_name: ""
                      secondary_stop_code: ""
                      secondary_stop_code_name: ""
                      patient_direct_scheduling: true
                      patient_display: true
                      char4: "CDQC"
                  - id: "983"
                    type: "clinic"
                    attributes:
                      vista_site: "983"
                      id: "308"
                      service_name: "CHY PC KILPATRICK"
                      physical_location: "Green Team Clinic1"
                      phone_number: "111-222-3333"
                      station_id: ""
                      station_name: ""
                      primary_stop_code: "323"
                      primary_stop_code_name: ""
                      secondary_stop_code: ""
                      secondary_stop_code_name: ""
                      patient_direct_scheduling: true
                      patient_display: true
                      char4: "CDQC"
        "400":
          $ref: "#/components/responses/BadRequest"
        "401":
          $ref: "#/components/responses/Unauthorized"
        "403":
          $ref: "#/components/responses/Forbidden"
        "404":
          $ref: "#/components/responses/NotFound"
        "422":
          $ref: "#/components/responses/Unprocessable"
        "500":
          $ref: "#/components/responses/InternalServerError"
        "501":
          $ref: "#/components/responses/NotImplemented"
        "502":
          $ref: "#/components/responses/BadGateway"
        "503":
          $ref: "#/components/responses/ServiceUnavailable"
        "504":
          $ref: "#/components/responses/GatewayTimeout"
  "/locations/{location_id}/clinics/{clinic_id}/slots":
    get:
      tags:
        - appointments
      summary: Returns a list of available appointment slots for a given clinic
      operationId: getAppointmentSlots
      security:
        - bearerAuth: []
      parameters:
        - in: path
          required: true
          name: location_id
          description: The facility division ID
          schema:
            type: string
        - in: path
          required: true
          name: clinic_id
          description: The clinic IEN
          schema:
            type: string
        - in: query
          required: true
          name: start
          description: The start date for the query
          schema:
            type: string
        - in: query
          required: true
          name: end
          description: The end date for the query
          schema:
            type: string
      responses:
        "200":
          description: Retrives a list of available appointment slots for a given clinic
          content:
            application/json:
              schema:
                required:
                  - data
                properties:
                  data:
                    type: array
                    items:
                      $ref: "#/components/schemas/Slot"
        "400":
          $ref: "#/components/responses/BadRequest"
        "401":
          $ref: "#/components/responses/Unauthorized"
        "403":
          $ref: "#/components/responses/Forbidden"
        "404":
          $ref: "#/components/responses/NotFound"
        "422":
          $ref: "#/components/responses/Unprocessable"
        "500":
          $ref: "#/components/responses/InternalServerError"
        "501":
          $ref: "#/components/responses/NotImplemented"
        "502":
          $ref: "#/components/responses/BadGateway"
        "503":
          $ref: "#/components/responses/ServiceUnavailable"
        "504":
          $ref: "#/components/responses/GatewayTimeout"
  "/patients":
    get:
      tags:
        - patients
      summary: Returns patient appointment metadata
      operationId: getPatients
      security:
        - bearerAuth: []
      responses:
        "200":
          description: Retrives a list of clincs for a given facility
          content:
            application/json:
              schema:
                required:
                  - id
                  - type
                  - attributes
                properties:
                  id:
                    type: string
                  type:
                    type: string
                  attributes:
                    type: object
                    properties:
                      hasRequiredAppointmentHistory:
                        type: boolean
                      isEligibleForNewAppointmentRequest:
                        type: boolean
        "400":
          $ref: "#/components/responses/BadRequest"
        "401":
          $ref: "#/components/responses/Unauthorized"
        "403":
          $ref: "#/components/responses/Forbidden"
        "404":
          $ref: "#/components/responses/NotFound"
        "422":
          $ref: "#/components/responses/Unprocessable"
        "500":
          $ref: "#/components/responses/InternalServerError"
        "501":
          $ref: "#/components/responses/NotImplemented"
        "502":
          $ref: "#/components/responses/BadGateway"
        "503":
          $ref: "#/components/responses/ServiceUnavailable"
        "504":
          $ref: "#/components/responses/GatewayTimeout"

components:
  securitySchemes:
    bearerAuth:
      type: "http"
      scheme: "bearer"
      bearerFormat: "JWT"
  schemas:
    Appointment:
      description: Information about a future or past meeting.
      type: object
      properties:
        id:
          description: A unique identifier for this appointment.
          type: string
          maxLength: 64
        kind:
          "$ref": "#/components/schemas/AppointmentKind"
        status:
          "$ref": "#/components/schemas/AppointmentStatus"
        serviceType:
          description: the care type for the appointment
          type: string
        patientIcn:
          description: The patient ICN
          type: string
          nullable: false
        locationId:
          description: The sta6aid for the VAfacility where the appointment is registered.
          type: string
        clinic:
          description: The clinic ID for the Appointment
          type: string
        telehealth:
          "$ref": "#/components/schemas/TelehealthInfo"
        practitioners:
          description: The practitioners participating in this appointment.
          type: array
          items:
            "$ref": "#/components/schemas/Practitioner"
        reason:
          description:
            The reason for an Express Care request, or the purpose for
            a a non-Express Care request.
          type: string
        start:
          description: The start time of the appointment.
          type: string
          format: date-time
        end:
          description: The end time of the appointment.
          type: string
          format: date-time
        minutesDuration:
          type: integer
          description: The duration of the meeting, in minutes.
        slot:
          "$ref": "#/components/schemas/Slot"
        requestedPeriods:
          type: array
          description: a list of requested periods for appointment
          items:
            "$ref": "#/components/schemas/Period"
        contact:
          "$ref": "#/components/schemas/PatientContact"
        preferredTimesForPhoneCall:
          type: array
          description: a list of times the patient prefers to be contacted by phone
          items:
            type: string
            enum:
              - Morning
              - Afternoon
              - Evening
        priority:
          description: an unsigned integer
          type: integer
          minimum: 0
        cancellationReason:
          description: The reason the appointment was cancelled.
          type: string
        description:
          description: Not used.
          type: string
        comment:
          type: string
    AppointmentKind:
      type: string
      enum:
        - clinic
        - cc
        - telehealth
        - phone
      description: |
        The kind of appointment:
         * clinic - A clinic (in-person) appointment
         * cc - A community-care appointment
         * telehealth - A virtual appointment
         * phone - A phone appointment
    AppointmentsResponse:
      description: An array of appointments
      type: object
      properties:
        data:
          type: array
          items:
            "$ref": "#/components/schemas/Appointment"
    AppointmentStatus:
      type: string
      enum:
        - proposed
        - pending
        - booked
        - arrived
        - noshow
        - fulfilled
        - cancelled
    Errors:
      required:
        - "errors"
      properties:
        errors:
          type: "array"
          items:
            type: "object"
            properties:
              status:
                type: "string"
              code:
                type: "string"
              title:
                type: "string"
              detail:
                type: "string"
    Clinic:
      type: "object"
      required:
        - "id"
        - "type"
        - "attributes"
      properties:
        id:
          type: "string"
        type:
          type: "string"
        attributes:
          type: "object"
          required:
            - "vista_site"
            - "id"
            - "service_name"
            - "physical_location"
            - "phone_number"
            - "station_id"
            - "station_name"
            - "primary_stop_code"
            - "primary_stop_code_name"
            - "secondary_stop_code"
            - "secondary_stop_code_name"
            - "patient_direct_scheduling"
            - "patient_display"
            - "char4"
          properties:
            vista_site:
              type: "integer"
            id:
              type: "string"
            service_name:
              type: "string"
            physical_location:
              type: "string"
            phone_number:
              type: "string"
            station_id:
              type: "string"
            station_name:
              type: "string"
            primary_stop_code:
              type: "integer"
            primary_stop_code_name:
              type: "string"
            secondary_stop_code:
              type: "integer"
            secondary_stop_code_name:
              type: "string"
            patient_direct_scheduling:
              type: "boolean"
            patient_display:
              type: "boolean"
            char4:
              type: "string"
    ClinicalServiceType:
      type: "string"
      enum:
        - "primaryCare"
        - "socialWork"
        - "optometry"
        - "clinicalPharmacyPrimaryCare"
        - "ophthalmology"
        - "foodAndNutrition"
        - "audiology"
        - "amputation"
        - "homeSleepTesting"
        - "moveProgram"
        - "cpap"
        - "outpatientMentalHealth"
        - "covid"
    Slot:
      type: object
      required:
        - id
        - type
        - attributes
      properties:
        id:
          type: string
          example: ee003057-84b6-4df6-989b-ffac9c8c52d2
        type:
          type: string
          example: slots
        attributes:
          type: object
          required:
            - start
            - end
          properties:
            start:
              type: string
              example: "2020-01-01T12:30:00Z"
            end:
              type: string
              example: "2020-01-01T13:00:00Z"
    ContactPoint:
      type: object
      properties:
        type:
          type: string
          enum:
            - email
            - phone
          nullable: false
        value:
          type: string
          nullable: false
    PatientContact:
      description: Patient contact information
      type: object
      properties:
        telecom:
          type: array
          items:
            "$ref": "#/components/schemas/ContactPoint"
    Period:
      type: object
      properties:
        start:
          type: string
          description: start time of period
          format: date-time
        end:
          type: string
          description: end time of period
          format: date-time
    Practitioner:
      type: object
      properties:
        id:
          "$ref": "#/components/schemas/PractitionerId"
        firstName:
          type: string
        lastName:
          type: string
        practiceName:
          type: string
      description: Details about the practitioner.
    PractitionerId:
      description: A practitioner ID from an external system.
      type: object
      properties:
        system:
          type: string
          description: HSRM, Cerner, etc
        value:
          type: string
          description: the practitioner ID
    # Slot:
    #   type: object
    #   properties:
    #     id:
    #       description: The slot ID
    #       type: string
    #       pattern: "[A-Za-z0-9\\-\\.]{1,64}"
    #     start:
    #       description: Date/Time that the slot is to begin.
    #       type: string
    #       format: date-time
    #     end:
    #       description: Date/Time that the slot is to end.
    #       type: string
    #       format: date-time
    TasAddress:
      type: object
      properties:
        streetAddress:
          type: string
        city:
          type: string
        state:
          type: string
        zipCode:
          type: string
        country:
          type: string
        latitutde:
          description: Latitude of the site
          type: number
          format: double
        longitude:
          description: Longitude of the site
          type: number
          format: double
        additionalDetails:
          description: AdditionalDetails of the site
          type: string
    TasInfo:
      type: object
      properties:
        siteCode:
          description: The telehealth access site (TAS) site ID.
          type: string
        confirmationCode:
          type: string
        address:
          "$ref": "#/components/schemas/TasAddress"
    TelehealthInfo:
      description: Details about a telehealth (virtual) meeting.
      type: object
      properties:
        url:
          description: The meeting URL.
          type: string
        atlas:
          "$ref": "#/components/schemas/TasInfo"
  responses:
    "BadGateway":
      description: "The server was acting as a gateway or proxy and received an invalid response from the upstream server."
      content:
        application/json:
          schema:
            $ref: "#/components/schemas/Errors"
    "BadRequest":
      description: "Bad Request, the server cannot or will not process the request due to an apparent client error."
      content:
        application/json:
          schema:
            $ref: "#/components/schemas/Errors"
    "Conflict":
      description: "Conflict, indicates that the request could not be processed because of conflict in the current state of the appointment."
      content:
        application/json:
          schema:
            $ref: "#/components/schemas/Errors"
    "Forbidden":
      description: "Forbidden, user does not have access to VAOS scheduling."
      content:
        application/json:
          schema:
            $ref: "#/components/schemas/Errors"
    "GatewayTimeout":
      description: "The server was acting as a gateway or proxy and did not receive a timely response from the upstream server."
      content:
        application/json:
          schema:
            $ref: "#/components/schemas/Errors"
    "InternalServerError":
      description: "A generic error message, given when an unexpected condition was encountered and no more specific message is suitable."
      content:
        application/json:
          schema:
            $ref: "#/components/schemas/Errors"
    "NotFound":
      description: "Requested resource could not be found."
      content:
        application/json:
          schema:
            $ref: "#/components/schemas/Errors"
    "NotImplemented":
      description: "The server either does not recognize the request method, or it lacks the ability to fulfil the request. Usually this implies future availability (e.g., a new feature of a web-service API)."
      content:
        application/json:
          schema:
            $ref: "#/components/schemas/Errors"
    "ServiceUnavailable":
      description: "The server cannot handle the request (because it is overloaded or down for maintenance). Generally, this is a temporary state."
      content:
        application/json:
          schema:
            $ref: "#/components/schemas/Errors"
    "Unauthorized":
      description: "Unauthorized"
      content:
        application/json:
          schema:
            $ref: "#/components/schemas/Errors"
    "Unprocessable":
      description: "Unprocessable Entity, the request was well-formed but was unable to be followed due to parameter validation errors."
      content:
        application/json:
          schema:
            $ref: "#/components/schemas/Errors"<|MERGE_RESOLUTION|>--- conflicted
+++ resolved
@@ -93,40 +93,6 @@
           $ref: "#/components/responses/ServiceUnavailable"
         "504":
           $ref: "#/components/responses/GatewayTimeout"
-<<<<<<< HEAD
-  "/appointments/{id}":
-    put:
-      tags:
-        - appointments
-      summary: Updates the appointment status
-      operationId: updateAppointment
-      security:
-        - bearerAuth: []
-      parameters:
-        - name: id
-          in: path
-          description: The id of the appointment to update.
-          required: true
-          schema:
-            type: string
-        - name: status
-          in: query
-          description: The new status to update the appointment. Currently only the cancelled update is supported.
-          required: true
-          schema:
-            type: string
-            enum: 
-              - cancelled
-              - proposed
-              - pending
-              - booked
-              - arrived
-              - noshow
-              - fulfilled
-      responses:
-        "200":
-          description: The appointment status is updated
-=======
   "/appointments/{appointment-id}":
     get:
       tags:
@@ -138,18 +104,12 @@
       parameters:
         - in: path
           required: true
-          name: "icn"
-          schema:
-            type: string
-        - in: path
-          required: true
           name: "appointment-id"
           schema:
             type: integer
       responses:
         "200":
           description: Appointment retrieved successfully
->>>>>>> 55c2049c
           content:
             application/json:
               schema:
@@ -157,23 +117,7 @@
                   - data
                 properties:
                   data:
-<<<<<<< HEAD
-                    type: object
-                    required: 
-                      - id
-                      - type
-                      - attributes
-                    properties:
-                      id:
-                        type: string
-                      type:
-                        type: string
-                        example: appointments
-                      attributes:
-                        $ref: "#/components/schemas/Appointment" 
-=======
-                    $ref: "#/components/schemas/AppointmentResponse"
->>>>>>> 55c2049c
+                    $ref: "#/components/schemas/AppointmentsResponse"
         "400":
           $ref: "#/components/responses/BadRequest"
         "401":
@@ -193,11 +137,73 @@
         "503":
           $ref: "#/components/responses/ServiceUnavailable"
         "504":
-<<<<<<< HEAD
-          $ref: "#/components/responses/GatewayTimeout"    
-=======
           $ref: "#/components/responses/GatewayTimeout"
->>>>>>> 55c2049c
+    put:
+      tags:
+        - appointments
+      summary: Updates the appointment status
+      operationId: updateAppointment
+      security:
+        - bearerAuth: []
+      parameters:
+        - name: appointment-id
+          in: path
+          description: The id of the appointment to update.
+          required: true
+          schema:
+            type: string
+        - name: status
+          in: query
+          description: The new status to update the appointment. Currently only the cancelled update is supported.
+          required: true
+          schema:
+            type: string
+            enum: 
+              - cancelled
+              - proposed
+              - pending
+              - booked
+              - arrived
+              - noshow
+              - fulfilled
+      responses:
+        "200":
+          description: The appointment status is updated  
+          content:
+            application/json:
+              schema:
+                required: 
+                  - id
+                  - type
+                  - attributes
+                properties:
+                  id:
+                    type: string
+                  type:
+                    type: string
+                    example: appointments
+                  attributes:
+                    $ref: "#/components/schemas/Appointment"   
+        "400":
+          $ref: "#/components/responses/BadRequest"
+        "401":
+          $ref: "#/components/responses/Unauthorized"
+        "403":
+          $ref: "#/components/responses/Forbidden"
+        "404":
+          $ref: "#/components/responses/NotFound"
+        "422":
+          $ref: "#/components/responses/Unprocessable"
+        "500":
+          $ref: "#/components/responses/InternalServerError"
+        "501":
+          $ref: "#/components/responses/NotImplemented"
+        "502":
+          $ref: "#/components/responses/BadGateway"
+        "503":
+          $ref: "#/components/responses/ServiceUnavailable"
+        "504":
+          $ref: "#/components/responses/GatewayTimeout"            
   "/locations/{location_id}/clinics":
     get:
       tags:
