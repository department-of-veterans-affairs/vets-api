# frozen_string_literal: true

require 'rails_helper'
require 'ostruct'

RSpec.describe VAOS::V2::AppointmentsController, type: :request do
  include ActiveSupport::Testing::TimeHelpers
  describe '#start_date' do
    context 'with an invalid date' do
      it 'throws an InvalidFieldValue exception' do
        subject.params = { start: 'not a date', end: '2022-09-21T00:00:00+00:00' }

        expect do
          subject.send(:start_date)
        end.to raise_error(Common::Exceptions::InvalidFieldValue)
      end
    end
  end

  describe '#end_date' do
    context 'with an invalid date' do
      it 'throws an InvalidFieldValue exception' do
        subject.params = { end: 'not a date', start: '2022-09-21T00:00:00+00:00' }

        expect do
          subject.send(:end_date)
        end.to raise_error(Common::Exceptions::InvalidFieldValue)
      end
    end
  end

  describe '#appointment_error_status' do
    let(:controller) { described_class.new }

    it 'returns :conflict for conflict error' do
      expect(controller.send(:appointment_error_status, 'conflict')).to eq(:conflict)
    end

    it 'returns :bad_request for bad-request error' do
      expect(controller.send(:appointment_error_status, 'bad-request')).to eq(:bad_request)
    end

    it 'returns :bad_gateway for internal-error error' do
      expect(controller.send(:appointment_error_status, 'internal-error')).to eq(:bad_gateway)
    end

    it 'returns :unprocessable_entity for other errors' do
      expect(controller.send(:appointment_error_status, 'too-far-in-the-future')).to eq(:unprocessable_entity)
      expect(controller.send(:appointment_error_status, 'already-canceled')).to eq(:unprocessable_entity)
      expect(controller.send(:appointment_error_status, 'too-late-to-cancel')).to eq(:unprocessable_entity)
      expect(controller.send(:appointment_error_status, 'unknown-error')).to eq(:unprocessable_entity)
    end
  end

  describe '#submission_error_response' do
    let(:controller) { described_class.new }

    it 'returns a properly formatted error response with the error code' do
      error_code = 'test-error'
      response = controller.send(:submission_error_response, error_code)

      expect(response).to be_a(Hash)
      expect(response[:errors]).to be_an(Array)
      expect(response[:errors].first[:title]).to eq('Appointment submission failed')
      expect(response[:errors].first[:detail]).to eq("An error occurred: #{error_code}")
      expect(response[:errors].first[:code]).to eq(error_code)
    end
  end

  describe '#submit_referral_appointment' do
    let(:controller) { described_class.new }
    let(:eps_appointment_service) { instance_double(Eps::AppointmentService) }
    let(:submit_params) do
      {
        id: '123',
        referral_number: 'REF123',
        network_id: 'NET123',
        provider_service_id: 'PROV123',
        slot_id: 'SLOT123'
      }
    end
    let(:memory_store) { ActiveSupport::Cache.lookup_store(:memory_store) }

    before do
      allow(Rails).to receive(:cache).and_return(memory_store)
      Rails.cache.clear

      allow(controller).to receive_messages(
        eps_appointment_service:,
        submit_params:,
        patient_attributes: {}
      )
      allow(controller).to receive(:render)
      allow(StatsD).to receive(:increment)
      allow(StatsD).to receive(:measure)
      allow(Rails.logger).to receive(:info)
    end

    context 'when appointment creation succeeds' do
      let(:appointment) { OpenStruct.new(id: 'APPT123') }
      let(:current_user) { OpenStruct.new(icn: '123V456') }
      let(:ccra_referral_service) { instance_double(Ccra::ReferralService) }

      before do
        allow(eps_appointment_service).to receive(:submit_appointment).and_return(appointment)
        allow(controller).to receive_messages(current_user:, ccra_referral_service:)
      end

      it 'renders created status with appointment id and logs duration' do
        Timecop.freeze(Time.current) do
          booking_start_time = Time.current.to_f - 5
          allow(ccra_referral_service).to receive(:get_booking_start_time)
            .with(submit_params[:referral_number], current_user.icn)
            .and_return(booking_start_time)

          controller.submit_referral_appointment

          expect(controller).to have_received(:render).with(
            json: { data: { id: 'APPT123' } },
            status: :created
          )
          expect(StatsD).to have_received(:increment).with(
            described_class::APPT_CREATION_SUCCESS_METRIC,
            tags: ['Community Care Appointments']
          )
          expect(StatsD).to have_received(:measure).with(
            described_class::APPT_CREATION_DURATION_METRIC,
            5000,
            tags: ['Community Care Appointments']
          )
        end
      end
    end

    context 'when appointment has an error field' do
      let(:appointment) { { error: 'conflict' } }

      before do
        allow(eps_appointment_service).to receive(:submit_appointment).and_return(appointment)
        allow(controller).to receive(:submission_error_response).and_return({ errors: [{ detail: 'Error' }] })
      end

      it 'renders conflict status with error response' do
        controller.submit_referral_appointment

        expect(controller).to have_received(:render).with(
          json: { errors: [{ detail: 'Error' }] },
          status: :conflict
        )
        expect(StatsD).to have_received(:increment).with(
          described_class::APPT_CREATION_FAILURE_METRIC,
          tags: ['Community Care Appointments', 'error_type:conflict']
        )
      end
    end

    context 'when an exception is raised' do
      let(:error) { StandardError.new('Service unavailable') }

      before do
        allow(eps_appointment_service).to receive(:submit_appointment).and_raise(error)
        allow(controller).to receive(:handle_appointment_creation_error)
      end

      it 'calls handle_appointment_creation_error' do
        controller.submit_referral_appointment

        expect(controller).to have_received(:handle_appointment_creation_error).with(error)
        expect(StatsD).to have_received(:increment).with(
          described_class::APPT_CREATION_FAILURE_METRIC,
          tags: ['Community Care Appointments']
        )
      end
    end

    context 'when patient attributes are empty' do
      let(:appointment) { OpenStruct.new(id: 'APPT123') }

      before do
        allow(eps_appointment_service).to receive(:submit_appointment).and_return(appointment)
        allow(controller).to receive(:patient_attributes).and_return({})
      end

      it 'does not include additional_patient_attributes in the service call' do
        controller.submit_referral_appointment

        expect(eps_appointment_service).to have_received(:submit_appointment).with(
          submit_params[:id],
          {
            referral_number: submit_params[:referral_number],
            network_id: submit_params[:network_id],
            provider_service_id: submit_params[:provider_service_id],
            slot_ids: [submit_params[:slot_id]]
          }
        )
      end
    end
  end

  describe '#get_provider_appointment_type_id' do
    let(:controller) { described_class.new }

    context 'when provider has no appointment types' do
      let(:provider) { OpenStruct.new(appointment_types: nil) }

      it 'raises BackendServiceException with appropriate error message' do
        expect do
          controller.send(:get_provider_appointment_type_id, provider)
        end.to raise_error(Common::Exceptions::BackendServiceException) { |e|
          expect(e).to have_attributes(
            key: 'PROVIDER_APPOINTMENT_TYPES_MISSING',
            original_status: 502,
            original_body: 'Provider appointment types data is not available'
          )
        }
      end
    end

    context 'when provider has empty appointment types array' do
      let(:provider) { OpenStruct.new(appointment_types: []) }

      it 'raises BackendServiceException with appropriate error message' do
        expect do
          controller.send(:get_provider_appointment_type_id, provider)
        end.to raise_error(Common::Exceptions::BackendServiceException) { |e|
          expect(e).to have_attributes(
            key: 'PROVIDER_APPOINTMENT_TYPES_MISSING',
            original_status: 502,
            original_body: 'Provider appointment types data is not available'
          )
        }
      end
    end

    context 'when provider has appointment types but none are self-schedulable' do
      let(:provider) do
        OpenStruct.new(
          appointment_types: [
            { id: '1', is_self_schedulable: false },
            { id: '2' }, # missing is_self_schedulable property
            { id: '3', is_self_schedulable: nil }
          ]
        )
      end

      it 'raises BackendServiceException with appropriate error message' do
        expect do
          controller.send(:get_provider_appointment_type_id, provider)
        end.to raise_error(Common::Exceptions::BackendServiceException) { |e|
          expect(e).to have_attributes(
            key: 'PROVIDER_SELF_SCHEDULABLE_TYPES_MISSING',
            original_status: 502,
            original_body: 'No self-schedulable appointment types available for this provider'
          )
        }
      end
    end

    context 'when provider has self-schedulable appointment types' do
      let(:provider) do
        OpenStruct.new(
          appointment_types: [
            { id: '1', is_self_schedulable: false },
            { id: '2', is_self_schedulable: true },
            { id: '3', is_self_schedulable: true }
          ]
        )
      end

      it 'returns the ID of the first self-schedulable appointment type' do
        result = controller.send(:get_provider_appointment_type_id, provider)
        expect(result).to eq('2')
      end
    end

    context 'when provider has mixed appointment types with different is_self_schedulable values' do
      let(:provider) do
        OpenStruct.new(
          appointment_types: [
            { id: '1' }, # missing property
            { id: '2', is_self_schedulable: nil },
            { id: '3', is_self_schedulable: false },
            { id: '4', is_self_schedulable: true },
            { id: '5', is_self_schedulable: true }
          ]
        )
      end

      it 'returns the ID of the first appointment type where is_self_schedulable is explicitly true' do
        result = controller.send(:get_provider_appointment_type_id, provider)
        expect(result).to eq('4')
      end
    end
  end

  describe '#fetch_provider_slots' do
    let(:controller) { described_class.new }
    let(:eps_provider_service) { instance_double(Eps::ProviderService) }
    let(:referral) do
      OpenStruct.new(
        referral_date: '2024-01-01',
        expiration_date: '2024-12-31'
      )
    end
    let(:provider) do
      OpenStruct.new(
        id: 'provider123',
        appointment_types: [{ id: 'type123', is_self_schedulable: true }]
      )
    end

    before do
      allow(controller).to receive(:eps_provider_service).and_return(eps_provider_service)
    end

    context 'when provider has valid self-schedulable appointment types' do
      let(:expected_slots) { [{ id: 'slot1' }, { id: 'slot2' }] }

      before do
        allow(eps_provider_service).to receive(:get_provider_slots).and_return(expected_slots)
      end

      context 'when referral date is in the past' do
        before do
          travel_to Date.parse('2024-06-15')
        end

        after do
          travel_back
        end

        it 'uses current date instead of past referral date for startOnOrAfter' do
          result = controller.send(:fetch_provider_slots, referral, provider)

          expect(eps_provider_service).to have_received(:get_provider_slots).with(
            'provider123',
            hash_including(
              appointmentTypeId: 'type123',
              startOnOrAfter: '2024-06-15T00:00:00Z',
              startBefore: '2024-12-31T00:00:00Z'
            )
          )
          expect(result).to eq(expected_slots)
        end
      end

      context 'when referral date is in the future' do
        let(:referral) do
          OpenStruct.new(
            referral_date: '2024-08-01',
            expiration_date: '2024-12-31'
          )
        end

        before do
          travel_to Date.parse('2024-06-15')
        end

        after do
          travel_back
        end

        it 'uses future referral date for startOnOrAfter' do
          result = controller.send(:fetch_provider_slots, referral, provider)

          expect(eps_provider_service).to have_received(:get_provider_slots).with(
            'provider123',
            hash_including(
              appointmentTypeId: 'type123',
              startOnOrAfter: '2024-08-01T00:00:00Z',
              startBefore: '2024-12-31T00:00:00Z'
            )
          )
          expect(result).to eq(expected_slots)
        end
      end
    end

    context 'when provider has no self-schedulable appointment types' do
      let(:provider) do
        OpenStruct.new(
          id: 'provider123',
          appointment_types: [{ id: 'type123', is_self_schedulable: false }]
        )
      end

      before do
        allow(eps_provider_service).to receive(:get_provider_slots)
      end

      it 'raises BackendServiceException before calling get_provider_slots' do
        expect do
          controller.send(:fetch_provider_slots, referral, provider)
        end.to raise_error(Common::Exceptions::BackendServiceException) { |e|
          expect(e).to have_attributes(
            key: 'PROVIDER_SELF_SCHEDULABLE_TYPES_MISSING'
          )
        }

        expect(eps_provider_service).not_to have_received(:get_provider_slots)
      end
    end

    context 'when date parsing raises ArgumentError' do
      let(:referral) do
        OpenStruct.new(
          referral_date: 'invalid-date',
          expiration_date: '2024-12-31'
        )
      end

      before do
        allow(Rails.logger).to receive(:error)
      end

      it 'logs error and returns nil' do
        result = controller.send(:fetch_provider_slots, referral, provider)

        expect(Rails.logger).to have_received(:error).with('Community Care Appointments: Error fetching provider slots')
        expect(result).to be_nil
      end
    end
  end

  describe '#process_draft_appointment' do
    let(:controller) { described_class.new }
<<<<<<< HEAD
    let(:referral_id) { 'REF123' }
    let(:referral_consult_id) { 'CONSULT123' }
    let(:ccra_referral_service) { instance_double(Ccra::ReferralService) }
    let(:eps_provider_service) { instance_double(Eps::ProviderService) }
    let(:appointments_service) { instance_double(VAOS::V2::AppointmentsService) }
    let(:current_user) { OpenStruct.new(icn: '123V456') }
    let(:referral) do
      OpenStruct.new(
        provider_npi: '1234567890',
        provider_specialty: 'Cardiology',
        treating_facility_address: '123 Main St',
        referral_date: '2024-01-01',
        expiration_date: '2024-12-31'
      )
    end
=======
    let(:referral_id) { 'test-referral-123' }
    let(:referral_consult_id) { 'consult-456' }
    let(:mock_referral) do
      OpenStruct.new(
        provider_npi: '1234567890',
        provider_specialty: 'Cardiology',
        treating_facility_address: { street: '123 Main St', city: 'Test City' }
      )
    end
    let(:mock_provider) { OpenStruct.new(id: 'provider-123') }
    let(:mock_slots) { [{ id: 'slot1' }, { id: 'slot2' }] }
    let(:mock_draft) { { id: 'draft-789' } }
    let(:mock_drive_time) { { duration: 30 } }

    let(:ccra_referral_service) { instance_double(Ccra::ReferralService) }
    let(:eps_appointment_service) { instance_double(Eps::AppointmentService) }
    let(:eps_config) { instance_double(Eps::Configuration) }
>>>>>>> e8f7ff86

    before do
      allow(controller).to receive_messages(
        ccra_referral_service:,
<<<<<<< HEAD
        eps_provider_service:,
        appointments_service:,
        current_user:,
        check_referral_data_validation: { success: true },
        check_referral_usage: { success: true }
      )
      allow(ccra_referral_service).to receive(:get_referral).and_return(referral)
      allow(Rails.logger).to receive(:error)
    end

    context 'when provider is not found' do
      let(:provider) { OpenStruct.new(id: nil) }

      before do
        allow(controller).to receive(:find_provider).and_return(provider)
      end

      it 'logs an error message' do
        result = controller.send(:process_draft_appointment, referral_id, referral_consult_id)

        expect(Rails.logger).to have_received(:error).with(match(/Provider not found/), anything)
        expect(result[:success]).to be(false)
        expect(result[:status]).to eq(:not_found)
      end
    end

    context 'when provider id is blank' do
      let(:provider) { OpenStruct.new(id: '') }

      before do
        allow(controller).to receive(:find_provider).and_return(provider)
      end

      it 'logs an error message' do
        result = controller.send(:process_draft_appointment, referral_id, referral_consult_id)

        expect(Rails.logger).to have_received(:error).with(match(/Provider not found/), anything)
        expect(result[:success]).to be(false)
        expect(result[:status]).to eq(:not_found)
=======
        eps_appointment_service:,
        current_user: OpenStruct.new(icn: 'test-icn-123')
      )

      # Mock all the service calls to return success
      allow(ccra_referral_service).to receive(:get_referral).and_return(mock_referral)
      allow(controller).to receive_messages(
        check_referral_data_validation: { success: true },
        check_referral_usage: { success: true },
        find_provider: mock_provider,
        fetch_provider_slots: mock_slots,
        fetch_drive_times: mock_drive_time,
        build_draft_response: { draft: mock_draft }
      )

      allow(eps_appointment_service).to receive_messages(
        create_draft_appointment: mock_draft,
        config: eps_config
      )
    end

    context 'when EPS mocks are enabled' do
      before do
        allow(eps_config).to receive(:mock_enabled?).and_return(true)
      end

      it 'bypasses drive time calculation' do
        result = controller.send(:process_draft_appointment, referral_id, referral_consult_id)

        expect(result[:success]).to be(true)
        expect(controller).not_to have_received(:fetch_drive_times)
      end
    end

    context 'when EPS mocks are disabled' do
      before do
        allow(eps_config).to receive(:mock_enabled?).and_return(false)
      end

      it 'calls drive time calculation' do
        result = controller.send(:process_draft_appointment, referral_id, referral_consult_id)

        expect(result[:success]).to be(true)
        expect(controller).to have_received(:fetch_drive_times).with(mock_provider)
      end
    end

    context 'when referral data validation fails' do
      before do
        allow(controller).to receive(:check_referral_data_validation).and_return({ success: false,
                                                                                   error: 'Invalid data' })
        allow(eps_config).to receive(:mock_enabled?).and_return(false)
      end

      it 'returns early without calling drive time calculation' do
        result = controller.send(:process_draft_appointment, referral_id, referral_consult_id)

        expect(result[:success]).to be(false)
        expect(controller).not_to have_received(:fetch_drive_times)
      end
    end

    context 'when referral usage check fails' do
      before do
        allow(controller).to receive(:check_referral_usage).and_return({ success: false, error: 'Already used' })
        allow(eps_config).to receive(:mock_enabled?).and_return(false)
      end

      it 'returns early without calling drive time calculation' do
        result = controller.send(:process_draft_appointment, referral_id, referral_consult_id)

        expect(result[:success]).to be(false)
        expect(controller).not_to have_received(:fetch_drive_times)
      end
    end

    context 'when provider is not found' do
      before do
        allow(controller).to receive(:find_provider).and_return(nil)
        allow(eps_config).to receive(:mock_enabled?).and_return(false)
      end

      it 'returns early without calling drive time calculation' do
        result = controller.send(:process_draft_appointment, referral_id, referral_consult_id)

        expect(result[:success]).to be(false)
        expect(controller).not_to have_received(:fetch_drive_times)
>>>>>>> e8f7ff86
      end
    end
  end
end<|MERGE_RESOLUTION|>--- conflicted
+++ resolved
@@ -424,23 +424,6 @@
 
   describe '#process_draft_appointment' do
     let(:controller) { described_class.new }
-<<<<<<< HEAD
-    let(:referral_id) { 'REF123' }
-    let(:referral_consult_id) { 'CONSULT123' }
-    let(:ccra_referral_service) { instance_double(Ccra::ReferralService) }
-    let(:eps_provider_service) { instance_double(Eps::ProviderService) }
-    let(:appointments_service) { instance_double(VAOS::V2::AppointmentsService) }
-    let(:current_user) { OpenStruct.new(icn: '123V456') }
-    let(:referral) do
-      OpenStruct.new(
-        provider_npi: '1234567890',
-        provider_specialty: 'Cardiology',
-        treating_facility_address: '123 Main St',
-        referral_date: '2024-01-01',
-        expiration_date: '2024-12-31'
-      )
-    end
-=======
     let(:referral_id) { 'test-referral-123' }
     let(:referral_consult_id) { 'consult-456' }
     let(:mock_referral) do
@@ -458,52 +441,10 @@
     let(:ccra_referral_service) { instance_double(Ccra::ReferralService) }
     let(:eps_appointment_service) { instance_double(Eps::AppointmentService) }
     let(:eps_config) { instance_double(Eps::Configuration) }
->>>>>>> e8f7ff86
 
     before do
       allow(controller).to receive_messages(
         ccra_referral_service:,
-<<<<<<< HEAD
-        eps_provider_service:,
-        appointments_service:,
-        current_user:,
-        check_referral_data_validation: { success: true },
-        check_referral_usage: { success: true }
-      )
-      allow(ccra_referral_service).to receive(:get_referral).and_return(referral)
-      allow(Rails.logger).to receive(:error)
-    end
-
-    context 'when provider is not found' do
-      let(:provider) { OpenStruct.new(id: nil) }
-
-      before do
-        allow(controller).to receive(:find_provider).and_return(provider)
-      end
-
-      it 'logs an error message' do
-        result = controller.send(:process_draft_appointment, referral_id, referral_consult_id)
-
-        expect(Rails.logger).to have_received(:error).with(match(/Provider not found/), anything)
-        expect(result[:success]).to be(false)
-        expect(result[:status]).to eq(:not_found)
-      end
-    end
-
-    context 'when provider id is blank' do
-      let(:provider) { OpenStruct.new(id: '') }
-
-      before do
-        allow(controller).to receive(:find_provider).and_return(provider)
-      end
-
-      it 'logs an error message' do
-        result = controller.send(:process_draft_appointment, referral_id, referral_consult_id)
-
-        expect(Rails.logger).to have_received(:error).with(match(/Provider not found/), anything)
-        expect(result[:success]).to be(false)
-        expect(result[:status]).to eq(:not_found)
-=======
         eps_appointment_service:,
         current_user: OpenStruct.new(icn: 'test-icn-123')
       )
@@ -523,6 +464,7 @@
         create_draft_appointment: mock_draft,
         config: eps_config
       )
+      allow(Rails.logger).to receive(:error)
     end
 
     context 'when EPS mocks are enabled' do
@@ -591,7 +533,40 @@
 
         expect(result[:success]).to be(false)
         expect(controller).not_to have_received(:fetch_drive_times)
->>>>>>> e8f7ff86
+      end
+    end
+
+    context 'when provider id is nil' do
+      let(:provider_with_nil_id) { OpenStruct.new(id: nil) }
+
+      before do
+        allow(controller).to receive(:find_provider).and_return(provider_with_nil_id)
+        allow(eps_config).to receive(:mock_enabled?).and_return(false)
+      end
+
+      it 'logs an error message and returns failure' do
+        result = controller.send(:process_draft_appointment, referral_id, referral_consult_id)
+
+        expect(Rails.logger).to have_received(:error).with(match(/Provider not found/), anything)
+        expect(result[:success]).to be(false)
+        expect(result[:status]).to eq(:not_found)
+      end
+    end
+
+    context 'when provider id is blank' do
+      let(:provider_with_blank_id) { OpenStruct.new(id: '') }
+
+      before do
+        allow(controller).to receive(:find_provider).and_return(provider_with_blank_id)
+        allow(eps_config).to receive(:mock_enabled?).and_return(false)
+      end
+
+      it 'logs an error message and returns failure' do
+        result = controller.send(:process_draft_appointment, referral_id, referral_consult_id)
+
+        expect(Rails.logger).to have_received(:error).with(match(/Provider not found/), anything)
+        expect(result[:success]).to be(false)
+        expect(result[:status]).to eq(:not_found)
       end
     end
   end
