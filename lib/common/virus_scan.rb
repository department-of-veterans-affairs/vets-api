# frozen_string_literal: true

module Common
  module VirusScan
    module_function

    def scan(file_path)
      # `clamd` runs within service group, needs group read
      File.chmod(0o640, file_path)
<<<<<<< HEAD
      ClamScan::Client.scan(location: file_path)
=======

      # NOTE: If using custom_args, no other arguments can be passed to
      # ClamScan::Client.scan. All other arguments will be ignored
      args = ['-c', Rails.root.join('config', 'clamd.conf').to_s, file_path]
      ClamScan::Client.scan(custom_args: args)
>>>>>>> aaa295d3
    end
  end
end<|MERGE_RESOLUTION|>--- conflicted
+++ resolved
@@ -7,15 +7,11 @@
     def scan(file_path)
       # `clamd` runs within service group, needs group read
       File.chmod(0o640, file_path)
-<<<<<<< HEAD
-      ClamScan::Client.scan(location: file_path)
-=======
 
       # NOTE: If using custom_args, no other arguments can be passed to
       # ClamScan::Client.scan. All other arguments will be ignored
       args = ['-c', Rails.root.join('config', 'clamd.conf').to_s, file_path]
       ClamScan::Client.scan(custom_args: args)
->>>>>>> aaa295d3
     end
   end
 end