# frozen_string_literal: true

require 'rails/generators'

class ModuleGenerator < Rails::Generators::NamedBase
  source_root File.expand_path('templates', __dir__)

  def create_directory_structure
    # create the dir structure here
    %w[controllers models serializers service].each do |dir|
      FileUtils.mkdir_p "modules/#{file_name}/app/#{dir}" unless Dir.exist?("modules/#{file_name}/app/#{dir}")
    end
  end

  def create_engine
    # create engine file
    path = "modules/#{file_name}/lib"
    template 'lib/namespace/engine.rb.erb', File.join(path, file_name, 'engine.rb')
    template 'lib/namespace/version.rb.erb', File.join(path, file_name, 'version.rb')
    template 'lib/namespace.rb.erb', File.join(path, "#{file_name}.rb")
  end

  def create_additional_files
    path = "modules/#{file_name}"

    # create rakefile
    template 'Rakefile.erb', File.join(path, 'Rakefile')

    # create readme
    template 'README.rdoc.erb', File.join(path, 'README.rdoc')

    # create bin/rails
    template 'bin/rails.erb', File.join(path, 'bin', 'rails')
    chmod File.join(path, 'bin', 'rails'), 0o755

    # /spec/spec_helper
    template 'spec/spec_helper.rb.erb', File.join(path, 'spec', 'spec_helper.rb')

    # create the routes file
    template 'config/routes.rb.erb', File.join(path, 'config', 'routes.rb')

    # create gemspec
    template 'gemspec.erb', File.join(path, "#{file_name}.gemspec")

    # create gemfile
    template 'Gemfile.erb', File.join(path, 'Gemfile')
  end

  # rubocop:disable Rails/Output
  # :nocov:
  def update_and_install
    # spec helper add group
<<<<<<< HEAD
    # Don't add these entries to the files in test env/running specs

    unless Rails.env.test?
      # spec helper add group
      insert_into_file 'spec/spec_helper.rb', "\tadd_group '#{file_name.camelize}'," \
                       "'modules/#{file_name}/'\n", after: "# Modules\n"

      # simplecov add group
      insert_into_file 'spec/simplecov_helper.rb', "\tadd_group '#{file_name.camelize}'," \
                       "'modules/#{file_name}/'\n", after: "# Modules\n"
=======
    insert_into_file 'spec/spec_helper.rb', "\tadd_group '#{file_name.camelize}',
                     'modules/#{file_name}/'\n", after: "# Modules\n"

    # simplecov add group
    insert_into_file 'spec/simplecov_helper.rb', "\tadd_group '#{file_name.camelize}',
                     'modules/#{file_name}/'\n", after: "# Modules\n"

    # insert into main app gemfile
    insert_into_file 'Gemfile', "\tgem '#{file_name}'\n", after: "path 'modules' do\n"

    insert_into_file 'config/routes.rb',
                     "\tmount #{file_name.camelize}::Engine, at: '/#{file_name}'\n", after: "# Modules\n"
>>>>>>> 25ea7be2

      # insert into main app gemfile
      insert_into_file 'Gemfile', "\tgem '#{file_name}'\n", after: "path 'modules' do\n"
      route "mount #{file_name.camelize}::Engine, at: '/#{file_name}'"

      run 'bundle install'

      puts "\n\u{1F64C} new module generated at ./modules/#{file_name}\n\n\n"
    end
  end

  def create_commit_message
    if Dir.exist?("modules/#{file_name}")
      git add: '.'
      git commit: "-a -m 'Initial commit of module structure *KEEP THIS COMMIT MESSAGE*'"
    end
  end

  # :nocov:
  # rubocop:enable Rails/Output
end<|MERGE_RESOLUTION|>--- conflicted
+++ resolved
@@ -50,35 +50,20 @@
   # :nocov:
   def update_and_install
     # spec helper add group
-<<<<<<< HEAD
     # Don't add these entries to the files in test env/running specs
-
     unless Rails.env.test?
-      # spec helper add group
-      insert_into_file 'spec/spec_helper.rb', "\tadd_group '#{file_name.camelize}'," \
-                       "'modules/#{file_name}/'\n", after: "# Modules\n"
+      insert_into_file 'spec/spec_helper.rb', "\tadd_group '#{file_name.camelize}',
+                       'modules/#{file_name}/'\n", after: "# Modules\n"
 
       # simplecov add group
-      insert_into_file 'spec/simplecov_helper.rb', "\tadd_group '#{file_name.camelize}'," \
-                       "'modules/#{file_name}/'\n", after: "# Modules\n"
-=======
-    insert_into_file 'spec/spec_helper.rb', "\tadd_group '#{file_name.camelize}',
-                     'modules/#{file_name}/'\n", after: "# Modules\n"
-
-    # simplecov add group
-    insert_into_file 'spec/simplecov_helper.rb', "\tadd_group '#{file_name.camelize}',
-                     'modules/#{file_name}/'\n", after: "# Modules\n"
-
-    # insert into main app gemfile
-    insert_into_file 'Gemfile', "\tgem '#{file_name}'\n", after: "path 'modules' do\n"
-
-    insert_into_file 'config/routes.rb',
-                     "\tmount #{file_name.camelize}::Engine, at: '/#{file_name}'\n", after: "# Modules\n"
->>>>>>> 25ea7be2
+      insert_into_file 'spec/simplecov_helper.rb', "\tadd_group '#{file_name.camelize}',
+                       'modules/#{file_name}/'\n", after: "# Modules\n"
 
       # insert into main app gemfile
       insert_into_file 'Gemfile', "\tgem '#{file_name}'\n", after: "path 'modules' do\n"
-      route "mount #{file_name.camelize}::Engine, at: '/#{file_name}'"
+
+      insert_into_file 'config/routes.rb',
+                       "\tmount #{file_name.camelize}::Engine, at: '/#{file_name}'\n", after: "# Modules\n"
 
       run 'bundle install'
 
