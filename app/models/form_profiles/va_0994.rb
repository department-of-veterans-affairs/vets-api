# frozen_string_literal: true

require 'vets/model'

module VA0994
  FORM_ID = '22-0994'

  class FormPaymentAccountInformation
    include Vets::Model

    attribute :account_type, String
    attribute :account_number, String
    attribute :routing_number, String
    attribute :bank_name, String
  end
end

class FormProfiles::VA0994 < FormProfile
  attribute :payment_information, VA0994::FormPaymentAccountInformation

  def prefill
    @payment_information = initialize_payment_information
    super
  end

  def metadata
    {
      version: 0,
      prefill: true,
      returnUrl: '/applicant/information'
    }
  end

  private

  def initialize_payment_information
    return {} unless user.authorize(:ppiu, :access?) && user.authorize(:evss, :access?)

    # Return empty hash since EVSS PPIU is deprecated
    # Payment information is now handled by Lighthouse
<<<<<<< HEAD
    {}
  rescue => e
    Rails.logger.error "Failed to retrieve PPIU data: #{e.message}"
    {}
  end
=======
>>>>>>> b359fb5e

    # VA0994::FormPaymentAccountInformation.new(
    #   account_type: raw_account&.account_type&.capitalize,
    #   account_number: mask(raw_account&.account_number),
    #   routing_number: mask(raw_account&.financial_institution_routing_number),
    #   bank_name: raw_account&.financial_institution_name
    # )
<<<<<<< HEAD
=======
    {}
>>>>>>> b359fb5e
  rescue => e
    Rails.logger.error "Failed to retrieve PPIU data: #{e.message}"
    {}
  end

  def mask(number)
    number.gsub(/.(?=.{4})/, '*')
  end
end<|MERGE_RESOLUTION|>--- conflicted
+++ resolved
@@ -38,14 +38,6 @@
 
     # Return empty hash since EVSS PPIU is deprecated
     # Payment information is now handled by Lighthouse
-<<<<<<< HEAD
-    {}
-  rescue => e
-    Rails.logger.error "Failed to retrieve PPIU data: #{e.message}"
-    {}
-  end
-=======
->>>>>>> b359fb5e
 
     # VA0994::FormPaymentAccountInformation.new(
     #   account_type: raw_account&.account_type&.capitalize,
@@ -53,10 +45,7 @@
     #   routing_number: mask(raw_account&.financial_institution_routing_number),
     #   bank_name: raw_account&.financial_institution_name
     # )
-<<<<<<< HEAD
-=======
     {}
->>>>>>> b359fb5e
   rescue => e
     Rails.logger.error "Failed to retrieve PPIU data: #{e.message}"
     {}
