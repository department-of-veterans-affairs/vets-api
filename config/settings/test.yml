--- conflicted
+++ resolved
@@ -589,11 +589,7 @@
   prefill: true
 ivc_champva_llm_processor_api:
   api_key: fake_llm_api_key
-<<<<<<< HEAD
-  host: https://fake-llm-host.com
-=======
   host: fake_base_path
->>>>>>> 3a9200e0
 ivc_champva_ves_api:
   api_key: fake_api_key
   app_id: ~
