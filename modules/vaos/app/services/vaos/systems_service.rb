# frozen_string_literal: true

require_relative '../vaos/concerns/headers'

module VAOS
  class SystemsService < Common::Client::Base
    include Common::Client::Monitoring
    include VAOS::Headers

    configuration VAOS::Configuration

    STATSD_KEY_PREFIX = 'api.vaos'
    AVAILABLE_APPT_FMT = '%m/%d/%Y'

    def initialize(user)
      @user = user
    end

    def get_systems
      with_monitoring do
        response = perform(:get, '/mvi/v1/patients/session/identifiers.json', nil, headers(@user))
        response.body.map { |system| OpenStruct.new(system) }
      end
    end

<<<<<<< HEAD
    def get_facilities(facility_code)
      with_monitoring do
        url = '/var/VeteranAppointmentRequestService/v4/rest/direct-scheduling/parent-sites'
        response = perform(:get, url, { 'facility-code' => facility_code }, headers(@user))
=======
    def get_system_facilities(user, system_id, parent_code, type_of_care_id)
      with_monitoring do
        url = '/var/VeteranAppointmentRequestService/v4/rest/direct-scheduling/institutions'
        url_params = {
          'facility-code' => system_id,
          'parent-code' => parent_code,
          'clinical-service' => type_of_care_id
        }
        response = perform(:get, url, url_params, headers(user))
        response.body.map do |system|
          institution = system.delete(:institution)
          OpenStruct.new(system.merge!(institution))
        end
      end
    end

    def get_facilities(user, facility_codes)
      with_monitoring do
        url = '/var/VeteranAppointmentRequestService/v4/rest/direct-scheduling/parent-sites'
        options = { params_encoder: Faraday::FlatParamsEncoder }
        response = perform(:get, url, { 'facility-code' => facility_codes }, headers(user), options)
>>>>>>> 33426fd1
        response.body.map { |facility| OpenStruct.new(facility) }
      end
    end

    def get_facility_clinics(facility_id, type_of_care_id, system_id)
      with_monitoring do
        url = "/var/VeteranAppointmentRequestService/v4/rest/clinical-services/patient/ICN/#{@user.icn}/clinics"
        url_params = {
          'three-digit-code' => facility_id,
          'clinical-service' => type_of_care_id,
          'institution-code' => system_id
        }
        response = perform(:get, url, url_params, headers(@user))
        response.body.map { |clinic| OpenStruct.new(clinic) }
      end
    end

<<<<<<< HEAD
    def get_cancel_reasons(facility_id)
=======
    def get_facility_limits(user, facility_id, type_of_care_id)
      with_monitoring do
        url = "/var/VeteranAppointmentRequestService/v4/rest/direct-scheduling/patient/ICN/#{user.icn}/request-limit"
        url_params = {
          'institution-code' => facility_id,
          'clinical-service' => type_of_care_id
        }
        response = perform(:get, url, url_params, headers(user))
        OpenStruct.new(response.body.merge!(id: facility_id))
      end
    end

    def get_cancel_reasons(user, facility_id)
>>>>>>> 33426fd1
      with_monitoring do
        url = "/var/VeteranAppointmentRequestService/v4/rest/direct-scheduling/site/#{facility_id}" \
                "/patient/ICN/#{@user.icn}/cancel-reasons-list"
        response = perform(:get, url, nil, headers(@user))
        response.body[:cancel_reasons_list].map { |reason| OpenStruct.new(reason) }
      end
    end

    def get_facility_available_appointments(facility_id, start_date, end_date, clinic_ids)
      with_monitoring do
        url = available_appointments_url(facility_id)
        url_params = available_appointments_params(start_date, end_date, clinic_ids)
        options = { params_encoder: Faraday::FlatParamsEncoder }
        response = perform(:get, url, url_params, headers(@user), options)
        response.body.map { |fa| VAOS::FacilityAvailability.new(fa) }
      end
    end

    private

    def available_appointments_url(facility_id)
      "/var/VeteranAppointmentRequestService/v4/rest/direct-scheduling/site/#{facility_id}" \
        "/patient/ICN/#{@user.icn}/available-appointment-slots"
    end

    def available_appointments_params(start_date, end_date, clinic_ids)
      {
        startDate: start_date.strftime(AVAILABLE_APPT_FMT),
        endDate: end_date.strftime(AVAILABLE_APPT_FMT),
        clinicIds: clinic_ids
      }
    end
  end
end<|MERGE_RESOLUTION|>--- conflicted
+++ resolved
@@ -23,13 +23,7 @@
       end
     end
 
-<<<<<<< HEAD
-    def get_facilities(facility_code)
-      with_monitoring do
-        url = '/var/VeteranAppointmentRequestService/v4/rest/direct-scheduling/parent-sites'
-        response = perform(:get, url, { 'facility-code' => facility_code }, headers(@user))
-=======
-    def get_system_facilities(user, system_id, parent_code, type_of_care_id)
+    def get_system_facilities(system_id, parent_code, type_of_care_id)
       with_monitoring do
         url = '/var/VeteranAppointmentRequestService/v4/rest/direct-scheduling/institutions'
         url_params = {
@@ -37,7 +31,7 @@
           'parent-code' => parent_code,
           'clinical-service' => type_of_care_id
         }
-        response = perform(:get, url, url_params, headers(user))
+        response = perform(:get, url, url_params, headers(@user))
         response.body.map do |system|
           institution = system.delete(:institution)
           OpenStruct.new(system.merge!(institution))
@@ -45,12 +39,11 @@
       end
     end
 
-    def get_facilities(user, facility_codes)
+    def get_facilities(facility_codes)
       with_monitoring do
         url = '/var/VeteranAppointmentRequestService/v4/rest/direct-scheduling/parent-sites'
         options = { params_encoder: Faraday::FlatParamsEncoder }
-        response = perform(:get, url, { 'facility-code' => facility_codes }, headers(user), options)
->>>>>>> 33426fd1
+        response = perform(:get, url, { 'facility-code' => facility_codes }, headers(@user), options)
         response.body.map { |facility| OpenStruct.new(facility) }
       end
     end
@@ -68,23 +61,19 @@
       end
     end
 
-<<<<<<< HEAD
-    def get_cancel_reasons(facility_id)
-=======
-    def get_facility_limits(user, facility_id, type_of_care_id)
+    def get_facility_limits(facility_id, type_of_care_id)
       with_monitoring do
-        url = "/var/VeteranAppointmentRequestService/v4/rest/direct-scheduling/patient/ICN/#{user.icn}/request-limit"
+        url = "/var/VeteranAppointmentRequestService/v4/rest/direct-scheduling/patient/ICN/#{@user.icn}/request-limit"
         url_params = {
           'institution-code' => facility_id,
           'clinical-service' => type_of_care_id
         }
-        response = perform(:get, url, url_params, headers(user))
+        response = perform(:get, url, url_params, headers(@user))
         OpenStruct.new(response.body.merge!(id: facility_id))
       end
     end
 
-    def get_cancel_reasons(user, facility_id)
->>>>>>> 33426fd1
+    def get_cancel_reasons(facility_id)
       with_monitoring do
         url = "/var/VeteranAppointmentRequestService/v4/rest/direct-scheduling/site/#{facility_id}" \
                 "/patient/ICN/#{@user.icn}/cancel-reasons-list"
