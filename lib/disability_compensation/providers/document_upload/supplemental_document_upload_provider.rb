--- conflicted
+++ resolved
@@ -1,18 +1,14 @@
 # frozen_string_literal: true
 
 module SupplementalDocumentUploadProvider
-<<<<<<< HEAD
-=======
   STATSD_SUCCESS_METRIC = 'success'
   STATSD_RETRIED_METRIC = 'retried'
   STATSD_FAILED_METRIC = 'failed'
 
->>>>>>> 0ed3a564
   def self.raise_not_implemented_error
     raise NotImplementedError, 'Do not use base module methods. Override this method in implementation class.'
   end
 
-<<<<<<< HEAD
   def self.generate_upload_document(file_name, document_type)
     raise_not_implemented_error
   end
@@ -25,30 +21,6 @@
     raise_not_implemented_error
   end
 
-  protected
-
-  def handle_submission_success(statsd_prefix)
-    raise_not_implemented_error
-  end
-
-  def handle_submission_retryable_error(statsd_prefix, error)
-    raise_not_implemented_error
-  end
-
-  def handle_submission_retry_exhaustion(statsd_prefix)
-=======
-  def self.generate_upload_document(_file_name, _document_type)
-    raise_not_implemented_error
-  end
-
-  def self.validate_upload_document(_lighthouse_document)
-    raise_not_implemented_error
-  end
-
-  def self.submit_upload_document(_lighthouse_document)
-    raise_not_implemented_error
-  end
-
   def self.log_upload_success(_uploading_class_prefix)
     raise_not_implemented_error
   end
@@ -58,7 +30,6 @@
   end
 
   def self.log_upload_failure(_uploading_class_prefix, _error)
->>>>>>> 0ed3a564
     raise_not_implemented_error
   end
 end