--- conflicted
+++ resolved
@@ -3,17 +3,11 @@
 class FolderNameConventionValidator < ActiveModel::EachValidator
   def validate_each(record, field, value)
     unless value.nil?
-<<<<<<< HEAD
-      record.errors[field] << 'is not alphanumeric (letters, numbers, or spaces)' unless value.match?(/^[[:alnum:]\s]+$/)
-      record.errors[field] << 'contains illegal characters' if value.match?(/[\n\t\f\b\r]/)
-      record.errors[field] << 'contains illegal characters' unless value.ascii_only?
-=======
       unless value.match?(/^[[:alnum:]\s]+$/)
         record.errors.add(field, 'is not alphanumeric (letters, numbers, or spaces)')
       end
       record.errors.add(field, 'contains illegal characters') if value.match?(/[\n\t\f\b\r]/)
       record.errors.add(field, 'contains illegal characters') unless value.ascii_only?
->>>>>>> 2ce8ea48
     end
   end
 end