--- conflicted
+++ resolved
@@ -88,7 +88,7 @@
         a requested `id`. Clients may supply ids up to the limit a their HTTP client enforces for
         URI path lengths -- usually 2,048 characters.
 
-        One of the `ids` parameter, the `bbox` parameter, or the `lat` and `lng` parameters are
+        One of the `ids` parameter, the `bbox` parameter, or the `lat` and `long` parameters are
         *required* to query this API. Requests without one or the other will return `400 Bad Request`.
 
         Results of this operation are paginated. JSON responses include pagination information
@@ -118,11 +118,7 @@
           required: false
           schema:
             type: string
-<<<<<<< HEAD
             format: #####
-=======
-            format: '##### or #####-####'
->>>>>>> 881712bc
         - name: state
           in: query
           description: |
@@ -140,7 +136,7 @@
           schema:
             type: number
             format: float
-        - name: lng
+        - name: long
           in: query
           description: |
             Longitude of point to search for nearest VA Facilities.
@@ -148,18 +144,6 @@
           required: false
           style: form
           explode: true
-          schema:
-            type: number
-            format: float
-        - name: long
-          in: query
-          deprecated: true
-          description: |
-            Deprecated in favor of `lng`.
-            Longitude of point to search for nearest VA Facilities.
-            Latitude and Longitude parameters should be specified in WGS84 coordinate reference system.
-          required: false
-          style: form
           schema:
             type: number
             format: float
