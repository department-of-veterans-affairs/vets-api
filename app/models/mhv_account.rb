# frozen_string_literal: true

require 'mhv_ac/client'

class MhvAccount < ActiveRecord::Base
  include AASM

  TERMS_AND_CONDITIONS_NAME = 'mhvac'
  # Everything except existing and ineligible accounts should be able to transition to :needs_terms_acceptance
  ALL_STATES = %i[
    unknown
    needs_terms_acceptance
    existing
    ineligible
    registered
    upgraded
    register_failed
    upgrade_failed
  ].freeze

<<<<<<< HEAD
=======
  ADDRESS_ATTRS = %w[street city state postal_code country].freeze
  UNKNOWN_ADDRESS = {
    address1: 'Unknown Address',
    city: 'Washington',
    state: 'DC',
    zip: '20571',
    country: 'USA'
  }.freeze
>>>>>>> 413075ef
  after_initialize :setup

  aasm(:account_state) do
    state :unknown, initial: true
    state :needs_terms_acceptance, :existing, :ineligible, :registered, :upgraded, :register_failed, :upgrade_failed

    event :check_eligibility do
      transitions from: ALL_STATES, to: :existing, if: :preexisting_account?
      transitions from: ALL_STATES, to: :ineligible, unless: :eligible?
      transitions from: ALL_STATES, to: :upgraded, if: :previously_upgraded?
      transitions from: ALL_STATES, to: :registered, if: :previously_registered?
      transitions from: ALL_STATES, to: :unknown
    end

    event :check_terms_acceptance do
      transitions from: ALL_STATES - %i[existing ineligible],
                  to: :needs_terms_acceptance, unless: :terms_and_conditions_accepted?
    end

    event :register do
      transitions from: %i[unknown register_failed], to: :registered
    end

    event :upgrade do
      transitions from: %i[unknown registered upgrade_failed], to: :upgraded
    end

    event :fail_register do
      transitions from: [:unknown], to: :register_failed
    end

    event :fail_upgrade do
      transitions from: %i[unknown registered], to: :upgrade_failed
    end
  end

  def create_and_upgrade!
    unless existing?
      create_mhv_account! unless previously_registered?
      upgrade_mhv_account!
    end
  end

  def eligible?
    user.loa3? && user.va_patient?
  end

  def terms_and_conditions_accepted?
    terms_and_conditions_accepted.present?
  end

  def preexisting_account?
    user&.mhv_correlation_id.present? && !previously_registered?
  end

  def accessible?
    (user.loa3? || user.authn_context.include?('myhealthevet')) && (upgraded? || existing?)
  end

  def terms_and_conditions_accepted
    @terms_and_conditions_accepted ||=
      TermsAndConditionsAcceptance.joins(:terms_and_conditions)
                                  .includes(:terms_and_conditions)
                                  .where(terms_and_conditions: { latest: true, name: TERMS_AND_CONDITIONS_NAME })
                                  .where(user_uuid: user_uuid).limit(1).first
  end

  def previously_upgraded?
    eligible? && upgraded_at?
  end

  def previously_registered?
    eligible? && registered_at?
  end

  private

  def user
    @user ||= User.find(user_uuid)
  end

  def create_mhv_account!
    mhv_accounts_service.create
  end

  def upgrade_mhv_account!
    mhv_accounts_service.upgrade
  end

  def mhv_accounts_service
    @mhv_accounts_service || MhvAccountsService.new(user)
  end

  def setup
    raise StandardError, 'You must use find_or_initialize_by(user_uuid: #)' if user_uuid.nil?
    check_eligibility unless registered? || upgraded?
    check_terms_acceptance if may_check_terms_acceptance?
  end
end<|MERGE_RESOLUTION|>--- conflicted
+++ resolved
@@ -18,17 +18,6 @@
     upgrade_failed
   ].freeze
 
-<<<<<<< HEAD
-=======
-  ADDRESS_ATTRS = %w[street city state postal_code country].freeze
-  UNKNOWN_ADDRESS = {
-    address1: 'Unknown Address',
-    city: 'Washington',
-    state: 'DC',
-    zip: '20571',
-    country: 'USA'
-  }.freeze
->>>>>>> 413075ef
   after_initialize :setup
 
   aasm(:account_state) do
