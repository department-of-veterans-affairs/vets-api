--- conflicted
+++ resolved
@@ -37,13 +37,12 @@
 
   namespace :v2, defaults: { format: 'json' } do
     namespace :decision_reviews do
-<<<<<<< HEAD
+
       get 'contestable_issues/:decision_review_type', to: 'contestable_issues#index'
-=======
+
       namespace :higher_level_reviews do
         get 'contestable_issues(/:benefit_type)', to: 'contestable_issues#index'
       end
->>>>>>> 7f452b65
 
       resources :higher_level_reviews, only: %i[create show] do
         collection do
