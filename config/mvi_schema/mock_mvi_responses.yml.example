find_candidate:
<<<<<<< HEAD
  '796295980':
    birth_date: '19800101'
    edipi: '1234^NI^200DOD^USDOD^A'
    family_name: 'Smith'
=======
  "796126859":
    birth_date: '19320101'
    edipi: ~
    family_name: 'ALLEN'
    gender: 'M'
    given_names: ['HECTOR', 'J']
    icn: '1008704012V552302^NI^200M^USVHA^P'
    mhv_id: ~
    vba_corp_id: ~
    ssn: '796126859'
    status: 'active'
  "796121200":
    birth_date: '19330101'
    edipi: '1005079124^NI^200DOD^USDOD^A'
    family_name: 'ANDERSON'
    gender: 'M'
    given_names: ['GREG', 'A']
    icn: '1008596379V859838^NI^200M^USVHA^P'
    mhv_id: ~
    vba_corp_id: ~
    ssn: '796121200'
    status: 'active'
  "796127781":
    birth_date: '19590101'
    edipi: ~
    family_name: 'MITCHELL'
    gender: 'F'
    given_names: ['ANDREA', 'L']
    icn: '1008713769V295460^NI^200M^USVHA^P'
    mhv_id: ~
    vba_corp_id: ~
    ssn: '796127781'
    status: 'active'
  "796295980":
    birth_date: '19900101'
    edipi: ~
    family_name: 'ANDREWS'
>>>>>>> a15b5025
    gender: 'M'
    given_names: ['KENNETH', 'William']
    icn: '1008712062V663378^NI^200M^USVHA^P'
    mhv_id: ~
    vba_corp_id: '32323473^PI^200CORP^USVBA^A'
    ssn: '796295980'
    status: 'active'
<<<<<<< HEAD
  '796143510':
    birth_date: '19930608'
    edipi: '1235^NI^200DOD^USDOD^A'
    family_name: 'Arnold'
    gender: 'M'
    given_names: ['Frank', 'Lee']
    icn: '1000123456V123457^NI^200M^USVHA^P'
    mhv_id: '123457^PI^200MHV^USVHA^A'
    vba_corp_id: '12345679^PI^200CORP^USVBA^A'
    ssn: '796143510'
    status: 'active'
  '796122306':
    birth_date: '19490304'
    edipi: '1005133340^NI^200DOD^USDOD^A'
    family_name: 'Jenkins'
    gender: 'M'
    given_names: ['Mitchell', 'G']
    icn: '1000123456V123457^NI^200M^USVHA^P'
    vba_corp_id: '600043167^PI^200CORP^USVBA^A'
    ssn: '796122306'
    status: 'active'
  '796127587':
    birth_date: '19470629'
    edipi: '1005392639^NI^200DOD^USDOD^A'
    family_name: 'Barrett'
    gender: 'M'
    given_names: ['Jesus', 'A']
    icn: '1000123456V123457^NI^200M^USVHA^P'
    vba_corp_id: '600043193^PI^200CORP^USVBA^A'
    ssn: '796127587'
    status: 'active'
  '796140438':
    birth_date: '19660926'
    edipi: '1006467969^NI^200DOD^USDOD^A'
    family_name: 'Greene'
    gender: 'M'
    given_names: ['Gilbert', 'L']
    icn: '1000123456V123457^NI^200M^USVHA^P'
    vba_corp_id: '600043285^PI^200CORP^USVBA^A'
    ssn: '796140438'
    status: 'active'
  '796143570':
    birth_date: '19870130'
    edipi: '1006467969^NI^200DOD^USDOD^A'
    family_name: 'Davis'
    gender: 'M'
    given_names: ['Walter', 'Tyler']
    icn: '1000123456V123457^NI^200M^USVHA^P'
    vba_corp_id: '600043217^PI^200CORP^USVBA^A'
    ssn: '796143570'
    status: 'active'
  '796122472':
    birth_date: '19500114'
    edipi: '1005138104^NI^200DOD^USDOD^A'
    family_name: 'Morales'
    gender: 'M'
    given_names: ['Alfredo', 'J']
    icn: '1000123456V123457^NI^200M^USVHA^P'
    vba_corp_id: '600043169^PI^200CORP^USVBA^A'
    ssn: '796122472'
=======
  "796012476":
    birth_date: '19930101'
    edipi: ~
    family_name: 'ARMSTRONG'
    gender: 'M'
    given_names: ['ALFREDO', 'M']
    icn: '1008714366V137722^NI^200M^USVHA^P'
    mhv_id: ~
    vba_corp_id: ~
    ssn: '796012476'
    status: 'active'
  "796143510":
    birth_date: '19800101'
    edipi: ~
    family_name: 'ARNOLD'
    gender: 'M'
    given_names: ['FRANK', 'LEE']
    icn: '1008712353V735015^NI^200M^USVHA^P'
    mhv_id: ~
    vba_corp_id: ~
    ssn: '796143510'
    status: 'active'
  "796169727":
    birth_date: '19630101'
    edipi: ~
    family_name: 'BISHOP'
    gender: 'M'
    given_names: ['ERIC', 'Victor']
    icn: '1008691287V879036^NI^200M^USVHA^P'
    mhv_id: ~
    vba_corp_id: ~
    ssn: '796169727'
    status: 'active'
  "796148937":
    birth_date: '19470101'
    edipi: '1007451748^NI^200DOD^USDOD^A'
    family_name: 'BROOKS'
    gender: 'M'
    given_names: ['JERRY', 'M']
    icn: '1008709435V263289^NI^200M^USVHA^P'
    mhv_id: ~
    vba_corp_id: ~
    ssn: '796148937'
    status: 'active'
  "796121086":
    birth_date: '19330101'
    edipi: '1005072030^NI^200DOD^USDOD^A'
    family_name: 'CALDWELL'
    gender: 'M'
    given_names: ['EDDIE', 'J']
    icn: '1008596380V707659^NI^200M^USVHA^P'
    mhv_id: ~
    vba_corp_id: '32323479^PI^200CORP^USVBA^A'
    ssn: '796121086'
    status: 'active'
  "796249005":
    birth_date: '19630101'
    edipi: ~
    family_name: 'CAMPBELL'
    gender: 'F'
    given_names: ['DEBBIE', 'M']
    icn: '1008710255V058302^NI^200M^USVHA^P'
    mhv_id: ~
    vba_corp_id: '600062099^PI^200CORP^USVBA^A'
    ssn: '796249005'
    status: 'active'
  "796263749":
    birth_date: '19750101'
    edipi: ~
    family_name: 'BARRETT'
    gender: 'M'
    given_names: ['CHAD', 'E']
    icn: '1008714328V191861^NI^200M^USVHA^P'
    mhv_id: ~
    vba_corp_id: ~
    ssn: '796263749'
    status: 'active'
  "796131752":
    birth_date: '19360101'
    edipi: ~
    family_name: 'COLE'
    gender: 'M'
    given_names: ['KYLE', 'M']
    icn: '1008710012V828560^NI^200M^USVHA^P'
    mhv_id: ~
    vba_corp_id: ~
    ssn: '796131752'
    status: 'active'
  "796163672":
    birth_date: '19530101'
    edipi: ~
    family_name: 'CURTIS'
    gender: 'F'
    given_names: ['MARGIE']
    icn: '1008711067V677657^NI^200M^USVHA^P'
    mhv_id: ~
    vba_corp_id: '32318135^PI^200CORP^USVBA^A'
    ssn: '796163672'
    status: 'active'
  "796127196":
    birth_date: '19370101'
    edipi: ~
    family_name: 'DANIELS'
    gender: 'M'
    given_names: ['WILLIAM', 'C']
    icn: '1008712744V146015^NI^200M^USVHA^P'
    mhv_id: ~
    vba_corp_id: '600033523^PI^200CORP^USVBA^A'
    ssn: '796127196'
    status: 'active'
  "796143570":
    birth_date: '19870101'
    edipi: ~
    family_name: 'DAVIS'
    gender: 'M'
    given_names: ['WALTER', 'TYLER']
    icn: '1008714607V082809^NI^200M^USVHA^P'
    mhv_id: ~
    vba_corp_id: ~
    ssn: '796143570'
    status: 'active'
  "796130115":
    birth_date: '19670101'
    edipi: ~
    family_name: 'ELLIS'
    gender: 'F'
    given_names: ['TAMARA', 'E']
    icn: '1008710221V418539^NI^200M^USVHA^P'
    mhv_id: ~
    vba_corp_id: ~
    ssn: '796130115'
    status: 'active'
  "796043735":
    birth_date: '19860101'
    edipi: ~
    family_name: 'FORD'
    gender: 'M'
    given_names: ['WESLEY', 'Watson']
    icn: '1008710003V120120^NI^200M^USVHA^P'
    mhv_id: ~
    vba_corp_id: ~
    ssn: '796043735'
    status: 'active'
  "796330625":
    birth_date: '19760101'
    edipi: ~
    family_name: 'FOSTER'
    gender: 'F'
    given_names: ['PAULINE', 'E']
    icn: '1008711068V745112^NI^200M^USVHA^P'
    mhv_id: ~
    vba_corp_id: '32318138^PI^200CORP^USVBA^A'
    ssn: '796330625'
    status: 'active'
  "796184750":
    birth_date: '19710101'
    edipi: ~
    family_name: 'FREEMAN'
    gender: 'M'
    given_names: ['MELVIN', 'V']
    icn: '1008711070V155561^NI^200M^USVHA^P'
    mhv_id: ~
    vba_corp_id: '32318143^PI^200CORP^USVBA^A'
    ssn: '796184750'
    status: 'active'
  "796149080":
    birth_date: '19690101'
    edipi: ~
    family_name: 'FREEMAN'
    gender: 'M'
    given_names: ['RUSSELL', 'James']
    icn: '1008692950V235502^NI^200M^USVHA^P'
    mhv_id: ~
    vba_corp_id: '32318142^PI^200CORP^USVBA^A'
    ssn: '796149080'
    status: 'active'
  "796122369":
    birth_date: '19830101'
    edipi: ~
    family_name: 'GARDNER'
    gender: 'M'
    given_names: ['HERBERT', 'MICHAEL']
    icn: '1008711071V330950^NI^200M^USVHA^P'
    mhv_id: ~
    vba_corp_id: '32318144^PI^200CORP^USVBA^A'
    ssn: '796122369'
    status: 'active'
  "796246997":
    birth_date: '19690101'
    edipi: ~
    family_name: 'GARDNER'
    gender: 'M'
    given_names: ['SAM', 'ROBERT']
    icn: '1008711072V462819^NI^200M^USVHA^P'
    mhv_id: ~
    vba_corp_id: '32318145^PI^200CORP^USVBA^A'
    ssn: '796246997'
    status: 'active'
  "796330163":
    birth_date: '19500101'
    edipi: ~
    family_name: 'GEORGE'
    gender: 'M'
    given_names: ['JESSE', 'J']
    icn: '1008709967V630431^NI^200M^USVHA^P'
    mhv_id: ~
    vba_corp_id: ~
    ssn: '796330163'
    status: 'active'
  "796127094":
    birth_date: '19330101'
    edipi: ~
    family_name: 'GIBSON'
    gender: 'M'
    given_names: ['SIDNEY', 'A']
    icn: '1008711073V616774^NI^200M^USVHA^P'
    mhv_id: ~
    vba_corp_id: '32318146^PI^200CORP^USVBA^A'
    ssn: '796127094'
    status: 'active'
  "796378881":
    birth_date: '19540101'
    edipi: ~
    family_name: 'GRAY'
    gender: 'M'
    given_names: ['JESSE']
    icn: '1008711076V809443^NI^200M^USVHA^P'
    mhv_id: ~
    vba_corp_id: '32318149^PI^200CORP^USVBA^A'
    ssn: '796378881'
    status: 'active'
  "796184459":
    birth_date: '19550101'
    edipi: ~
    family_name: 'HARRIS'
    gender: 'F'
    given_names: ['JUNE', 'R']
    icn: '1008711077V588395^NI^200M^USVHA^P'
    mhv_id: ~
    vba_corp_id: '32318150^PI^200CORP^USVBA^A'
    ssn: '796184459'
    status: 'active'
  "796131729":
    birth_date: '19370101'
    edipi: ~
    family_name: 'HAYES'
    gender: 'M'
    given_names: ['JEFFERY', 'J']
    icn: '1008701807V660197^NI^200M^USVHA^P'
    mhv_id: ~
    vba_corp_id: '600043202^PI^200CORP^USVBA^A'
    ssn: '796131729'
    status: 'active'
  "796377148":
    birth_date: '19820101'
    edipi: ~
    family_name: 'HORTON'
    gender: 'M'
    given_names: ['EVERETT', 'Avery']
    icn: '1008711078V291287^NI^200M^USVHA^P'
    mhv_id: ~
    vba_corp_id: '32318151^PI^200CORP^USVBA^A'
    ssn: '796377148'
    status: 'active'
  "796131275":
    birth_date: '19270101'
    edipi: ~
    family_name: 'HOWELL'
    gender: 'M'
    given_names: ['MATHEW', 'A']
    icn: '1008711079V027032^NI^200M^USVHA^P'
    mhv_id: ~
    vba_corp_id: '32318153^PI^200CORP^USVBA^A'
    ssn: '796131275'
    status: 'active'
  "796378321":
    birth_date: '19510101'
    edipi: '1292690947^NI^200DOD^USDOD^A'
    family_name: 'HUNTER'
    gender: 'M'
    given_names: ['JULIO', 'E']
    icn: '1008596378V923986^NI^200M^USVHA^P'
    mhv_id: ~
    vba_corp_id: '32318156^PI^200CORP^USVBA^A'
    ssn: '796378321'
    status: 'active'
  "796127677":
    birth_date: '19490101'
    edipi: '1005396162^NI^200DOD^USDOD^A'
    family_name: 'MOORE'
    gender: 'F'
    given_names: ['JANET', 'L']
    icn: '1008710092V112476^NI^200M^USVHA^P'
    mhv_id: ~
    vba_corp_id: '32317886^PI^200CORP^USVBA^A'
    ssn: '796127677'
    status: 'active'
  "796127587":
    birth_date: '19470101'
    edipi: ~
    family_name: 'BARRETT'
    gender: 'M'
    given_names: ['JESUS', 'A']
    icn: '1008701809V976331^NI^200M^USVHA^P'
    mhv_id: ~
    vba_corp_id: '600043193^PI^200CORP^USVBA^A'
    ssn: '796127587'
    status: 'active'
  "796153447":
    birth_date: '19530101'
    edipi: ~
    family_name: 'LAWRENCE'
    gender: 'M'
    given_names: ['DARYL', 'F']
    icn: '1008711082V575772^NI^200M^USVHA^P'
    mhv_id: ~
    vba_corp_id: '32318157^PI^200CORP^USVBA^A'
    ssn: '796153447'
    status: 'active'
  "796378782":
    birth_date: '19480101'
    edipi: ~
    family_name: 'LEE'
    gender: 'M'
    given_names: ['RALPH', 'E']
    icn: '1008711084V002120^NI^200M^USVHA^P'
    mhv_id: ~
    vba_corp_id: '32318159^PI^200CORP^USVBA^A'
    ssn: '796378782'
    status: 'active'
  "796147495":
    birth_date: '19920101'
    edipi: ~
    family_name: 'MARSHALL'
    gender: 'M'
    given_names: ['MELVIN', 'R']
    icn: '1008711085V186449^NI^200M^USVHA^P'
    mhv_id: ~
    vba_corp_id: '32318160^PI^200CORP^USVBA^A'
    ssn: '796147495'
    status: 'active'
  "796122472":
    birth_date: '19500101'
    edipi: ~
    family_name: 'MORALES'
    gender: 'M'
    given_names: ['ALFREDO', 'J']
    icn: '1008703680V285027^NI^200M^USVHA^P'
    mhv_id: ~
    vba_corp_id: ~
    ssn: '796122472'
    status: 'active'
  "796136308":
    birth_date: '19790101'
    edipi: '1008346433^NI^200DOD^USDOD^A'
    family_name: 'OLSON'
    gender: 'M'
    given_names: ['HARRY', 'J']
    icn: '1008596381V985114^NI^200M^USVHA^P'
    mhv_id: ~
    vba_corp_id: ~
    ssn: '796136308'
    status: 'active'
  "796218467":
    birth_date: '19640101'
    edipi: ~
    family_name: 'PATTERSON'
    gender: 'M'
    given_names: ['CHRISTIAN', 'Fitzgerald']
    icn: '1008691167V254462^NI^200M^USVHA^P'
    mhv_id: ~
    vba_corp_id: '32318091^PI^200CORP^USVBA^A'
    ssn: '796218467'
    status: 'active'
  "796126978":
    birth_date: '19340101'
    edipi: ~
    family_name: 'PRICE'
    gender: 'M'
    given_names: ['JESSIE', 'F']
    icn: '1008701880V790698^NI^200M^USVHA^P'
    mhv_id: ~
    vba_corp_id: ~
    ssn: '796126978'
    status: 'active'
  "796025480":
    birth_date: '19940101'
    edipi: ~
    family_name: 'RAY'
    gender: 'F'
    given_names: ['ANA', 'D']
    icn: '1008712476V222549^NI^200M^USVHA^P'
    mhv_id: ~
    vba_corp_id: ~
    ssn: '796025480'
    status: 'active'
  "796364561":
    birth_date: '19840101'
    edipi: ~
    family_name: 'REID'
    gender: 'F'
    given_names: ['JENNY', 'Kadeshia']
    icn: '1008702225V536415^NI^200M^USVHA^P'
    mhv_id: ~
    vba_corp_id: '600017293^PI^200CORP^USVBA^A'
    ssn: '796364561'
    status: 'active'
  "796018229":
    birth_date: '19770101'
    edipi: ~
    family_name: 'REID'
    gender: 'M'
    given_names: ['MARTIN', 'Ray']
    icn: '1008701927V867370^NI^200M^USVHA^P'
    mhv_id: ~
    vba_corp_id: '32318168^PI^200CORP^USVBA^A'
    ssn: '796018229'
    status: 'active'
  "796109651":
    birth_date: '19640101'
    edipi: ~
    family_name: 'REID'
    gender: 'F'
    given_names: ['MATTIE', 'May']
    icn: '1008709764V627989^NI^200M^USVHA^P'
    mhv_id: ~
    vba_corp_id: '32318167^PI^200CORP^USVBA^A'
    ssn: '796109651'
    status: 'active'
  "796013145":
    birth_date: '19590101'
    edipi: ~
    family_name: 'RILEY'
    gender: 'M'
    given_names: ['WILLARD', 'J']
    icn: '1008691084V540033^NI^200M^USVHA^P'
    mhv_id: ~
    vba_corp_id: ~
    ssn: '796013145'
    status: 'active'
  "796019724":
    birth_date: '19860101'
    edipi: ~
    family_name: 'ROBERTS'
    gender: 'M'
    given_names: ['THEODORE', 'Matthew']
    icn: '1008711090V693416^NI^200M^USVHA^P'
    mhv_id: ~
    vba_corp_id: '32318169^PI^200CORP^USVBA^A'
    ssn: '796019724'
    status: 'active'
  "796044205":
    birth_date: '19540101'
    edipi: ~
    family_name: 'ROBERTSON'
    gender: 'F'
    given_names: ['JO', 'M']
    icn: '1008691085V202565^NI^200M^USVHA^P'
    mhv_id: ~
    vba_corp_id: ~
    ssn: '796044205'
    status: 'active'
  "796220828":
    birth_date: '19540101'
    edipi: ~
    family_name: 'ROSE'
    gender: 'M'
    given_names: ['ARTHUR', 'E']
    icn: '1008691040V020761^NI^200M^USVHA^P'
    mhv_id: ~
    vba_corp_id: ~
    ssn: '796220828'
    status: 'active'
  "796013160":
    birth_date: '19330101'
    edipi: '1021267380^NI^200DOD^USDOD^A'
    family_name: 'SIMS'
    gender: 'M'
    given_names: ['SALVADOR', 'H']
    icn: '1008709835V747620^NI^200M^USVHA^P'
    mhv_id: ~
    vba_corp_id: '32318570^PI^200CORP^USVBA^A'
    ssn: '796013160'
    status: 'active'
  "796053870":
    birth_date: '19650101'
    edipi: ~
    family_name: 'SPENCER'
    gender: 'M'
    given_names: ['SAM', 'Lee']
    icn: '1008702103V181634^NI^200M^USVHA^P'
    mhv_id: ~
    vba_corp_id: ~
    ssn: '796053870'
    status: 'active'
  "796128747":
    birth_date: '19930101'
    edipi: ~
    family_name: 'SCOTT'
    gender: 'M'
    given_names: ['FREDERICK', 'Bradley']
    icn: '1008711092V958203^NI^200M^USVHA^P'
    mhv_id: ~
    vba_corp_id: '32318171^PI^200CORP^USVBA^A'
    ssn: '796128747'
    status: 'active'
  "796128750":
    birth_date: '19610101'
    edipi: ~
    family_name: 'SCOTT'
    gender: 'F'
    given_names: ['PENNY', 'M']
    icn: '1008711093V831025^NI^200M^USVHA^P'
    mhv_id: ~
    vba_corp_id: '32318172^PI^200CORP^USVBA^A'
    ssn: '796128750'
    status: 'active'
  "796128748":
    birth_date: '19780101'
    edipi: ~
    family_name: 'SCOTT'
    gender: 'M'
    given_names: ['RAY', 'A']
    icn: '1008691082V917396^NI^200M^USVHA^P'
    mhv_id: ~
    vba_corp_id: '32318173^PI^200CORP^USVBA^A'
    ssn: '796128748'
    status: 'active'
  "796153369":
    birth_date: '19580101'
    edipi: ~
    family_name: 'SPENCER'
    gender: 'M'
    given_names: ['DWAYNE', 'E']
    icn: '1008691575V571431^NI^200M^USVHA^P'
    mhv_id: ~
    vba_corp_id: ~
    ssn: '796153369'
    status: 'active'
  "796127242":
    birth_date: '19390101'
    edipi: '1005361920^NI^200DOD^USDOD^A'
    family_name: 'STEPHENS'
    gender: 'M'
    given_names: ['BRIAN', 'J']
    icn: '1008709838V592386^NI^200M^USVHA^P'
    mhv_id: ~
    vba_corp_id: '32245561^PI^200CORP^USVBA^A'
    ssn: '796127242'
    status: 'active'
  "796018805":
    birth_date: '19820101'
    edipi: '1384220343^NI^200DOD^USDOD^A'
    family_name: 'STEPHENS'
    gender: 'F'
    given_names: ['RUTH', 'Reyes']
    icn: '1008709839V226238^NI^200M^USVHA^P'
    mhv_id: ~
    vba_corp_id: '32238885^PI^200CORP^USVBA^A'
    ssn: '796018805'
    status: 'active'
  "796110951":
    birth_date: '19920101'
    edipi: '1077041105^NI^200DOD^USDOD^A'
    family_name: 'STEWART'
    gender: 'M'
    given_names: ['DAVE', 'A']
    icn: '1008709840V869759^NI^200M^USVHA^P'
    mhv_id: ~
    vba_corp_id: '32318572^PI^200CORP^USVBA^A'
    ssn: '796110951'
    status: 'active'
  "796140369":
    birth_date: '19650101'
    edipi: ~
    family_name: 'WAGNER'
    gender: 'M'
    given_names: ['VERNON', 'D']
    icn: '1008713407V668256^NI^200M^USVHA^P'
    mhv_id: ~
    vba_corp_id: ~
    ssn: '796140369'
    status: 'active'
  "796127160":
    birth_date: '19360101'
    edipi: ~
    family_name: 'WARREN'
    gender: 'M'
    given_names: ['KENT', 'L']
    icn: '1008711094V567547^NI^200M^USVHA^P'
    mhv_id: ~
    vba_corp_id: '32318174^PI^200CORP^USVBA^A'
    ssn: '796127160'
    status: 'active'
  "796246757":
    birth_date: '19680101'
    edipi: ~
    family_name: 'WATSON'
    gender: 'M'
    given_names: ['JEFF', 'Terrel']
    icn: '1008711095V215992^NI^200M^USVHA^P'
    mhv_id: ~
    vba_corp_id: '32318189^PI^200CORP^USVBA^A'
    ssn: '796246757'
    status: 'active'
  "796079018":
    birth_date: '19610101'
    edipi: ~
    family_name: 'WATSON'
    gender: 'M'
    given_names: ['RUSSELL', 'Renee']
    icn: '1008691083V875288^NI^200M^USVHA^P'
    mhv_id: ~
    vba_corp_id: ~
    ssn: '796079018'
    status: 'active'
  "796231077":
    birth_date: '19710101'
    edipi: ~
    family_name: 'WELLS'
    gender: 'M'
    given_names: ['GLEN', 'Lee']
    icn: '1008711097V142730^NI^200M^USVHA^P'
    mhv_id: ~
    vba_corp_id: '32318192^PI^200CORP^USVBA^A'
    ssn: '796231077'
    status: 'active'
  "796017172":
    birth_date: '19590101'
    edipi: ~
    family_name: 'WHEELER'
    gender: 'M'
    given_names: ['LEONARD', 'A']
    icn: '1008702155V142394^NI^200M^USVHA^P'
    mhv_id: ~
    vba_corp_id: '32253559^PI^200CORP^USVBA^A'
    ssn: '796017172'
    status: 'active'
  "796066619":
    birth_date: '19480101'
    edipi: ~
    family_name: 'WILSON'
    gender: 'F'
    given_names: ['LEONA', 'C']
    icn: '1008691603V292665^NI^200M^USVHA^P'
    mhv_id: ~
    vba_corp_id: ~
    ssn: '796066619'
    status: 'active'
  "796060339":
    birth_date: '19450101'
    edipi: '1025579697^NI^200DOD^USDOD^A'
    family_name: 'WOOD'
    gender: 'F'
    given_names: ['JAMIE', 'J']
    icn: '1008709398V910373^NI^200M^USVHA^P'
    mhv_id: ~
    vba_corp_id: ~
    ssn: '796060339'
    status: 'active'
  "796030117":
    birth_date: '19960101'
    edipi: ~
    family_name: 'WRIGHT'
    gender: 'M'
    given_names: ['TOMMY', 'V']
    icn: '1008711105V820155^NI^200M^USVHA^P'
    mhv_id: ~
    vba_corp_id: '32318200^PI^200CORP^USVBA^A'
    ssn: '796030117'
>>>>>>> a15b5025
    status: 'active'<|MERGE_RESOLUTION|>--- conflicted
+++ resolved
@@ -1,10 +1,4 @@
 find_candidate:
-<<<<<<< HEAD
-  '796295980':
-    birth_date: '19800101'
-    edipi: '1234^NI^200DOD^USDOD^A'
-    family_name: 'Smith'
-=======
   "796126859":
     birth_date: '19320101'
     edipi: ~
@@ -42,7 +36,6 @@
     birth_date: '19900101'
     edipi: ~
     family_name: 'ANDREWS'
->>>>>>> a15b5025
     gender: 'M'
     given_names: ['KENNETH', 'William']
     icn: '1008712062V663378^NI^200M^USVHA^P'
@@ -50,68 +43,6 @@
     vba_corp_id: '32323473^PI^200CORP^USVBA^A'
     ssn: '796295980'
     status: 'active'
-<<<<<<< HEAD
-  '796143510':
-    birth_date: '19930608'
-    edipi: '1235^NI^200DOD^USDOD^A'
-    family_name: 'Arnold'
-    gender: 'M'
-    given_names: ['Frank', 'Lee']
-    icn: '1000123456V123457^NI^200M^USVHA^P'
-    mhv_id: '123457^PI^200MHV^USVHA^A'
-    vba_corp_id: '12345679^PI^200CORP^USVBA^A'
-    ssn: '796143510'
-    status: 'active'
-  '796122306':
-    birth_date: '19490304'
-    edipi: '1005133340^NI^200DOD^USDOD^A'
-    family_name: 'Jenkins'
-    gender: 'M'
-    given_names: ['Mitchell', 'G']
-    icn: '1000123456V123457^NI^200M^USVHA^P'
-    vba_corp_id: '600043167^PI^200CORP^USVBA^A'
-    ssn: '796122306'
-    status: 'active'
-  '796127587':
-    birth_date: '19470629'
-    edipi: '1005392639^NI^200DOD^USDOD^A'
-    family_name: 'Barrett'
-    gender: 'M'
-    given_names: ['Jesus', 'A']
-    icn: '1000123456V123457^NI^200M^USVHA^P'
-    vba_corp_id: '600043193^PI^200CORP^USVBA^A'
-    ssn: '796127587'
-    status: 'active'
-  '796140438':
-    birth_date: '19660926'
-    edipi: '1006467969^NI^200DOD^USDOD^A'
-    family_name: 'Greene'
-    gender: 'M'
-    given_names: ['Gilbert', 'L']
-    icn: '1000123456V123457^NI^200M^USVHA^P'
-    vba_corp_id: '600043285^PI^200CORP^USVBA^A'
-    ssn: '796140438'
-    status: 'active'
-  '796143570':
-    birth_date: '19870130'
-    edipi: '1006467969^NI^200DOD^USDOD^A'
-    family_name: 'Davis'
-    gender: 'M'
-    given_names: ['Walter', 'Tyler']
-    icn: '1000123456V123457^NI^200M^USVHA^P'
-    vba_corp_id: '600043217^PI^200CORP^USVBA^A'
-    ssn: '796143570'
-    status: 'active'
-  '796122472':
-    birth_date: '19500114'
-    edipi: '1005138104^NI^200DOD^USDOD^A'
-    family_name: 'Morales'
-    gender: 'M'
-    given_names: ['Alfredo', 'J']
-    icn: '1000123456V123457^NI^200M^USVHA^P'
-    vba_corp_id: '600043169^PI^200CORP^USVBA^A'
-    ssn: '796122472'
-=======
   "796012476":
     birth_date: '19930101'
     edipi: ~
@@ -782,5 +713,4 @@
     mhv_id: ~
     vba_corp_id: '32318200^PI^200CORP^USVBA^A'
     ssn: '796030117'
->>>>>>> a15b5025
     status: 'active'