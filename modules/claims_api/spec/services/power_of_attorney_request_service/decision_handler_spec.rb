--- conflicted
+++ resolved
@@ -60,12 +60,8 @@
       representative_id:,
       poa_code:,
       metadata:,
-<<<<<<< HEAD
       veteran:,
       claimant:
-=======
-      claimant_ptcpnt_id:
->>>>>>> 56a1343d
     )
   end
 end