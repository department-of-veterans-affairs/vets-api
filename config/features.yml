---
# Add a new feature toggle here to ensure that it is initialized in all environments.
#
# Features are enabled by default in the test environment and disabled by default in other environments.
# To default a feature to enabled in development, set the `enable_in_development` key to true.
#
# The description should contain any relevant information for an admin who may toggle the feature.
#
# The actor_type should be either `user` for features you want to be "sticky" for a logged in user (default)
#  or `cookie_id` of you wish to use the Google Analytics id as the unique identifier.

# Sorted using http://yaml-sorter.herokuapp.com/

features:
  this_is_only_a_test:
    actor_type: user
    description: Used in feature_toggles_controller_spec.
  accredited_representative_portal_frontend:
    actor_type: user
    description: Enables the frontend of the accredited representative portal
    enable_in_development: true
  accredited_representative_portal_api:
    actor_type: user
    description: Enables the endpoints of the accredited representative portal
    enable_in_development: true
  auth_exp_vba_downtime_message:
    actor_type: user
    description: Show downtime message on Profile and My VA for planned VBA maintenance
  avs_enabled:
    actor_type: user
    description: Enables the After Visit Summary API.
    enable_in_development: true
  bcas_letters_use_lighthouse:
    actor_type: user
    description: Use lighthouse instead of EVSS to view/download benefit letters.
    enable_in_development: true
  benefits_documents_use_lighthouse:
    actor_type: user
    description: Use lighthouse instead of EVSS to upload benefits documents.
    enable_in_development: false
  benefits_education_use_lighthouse:
    actor_type: user
    description: Use lighthouse instead of EVSS to retrieve GI Bill Statement of benefits
    enable_in_development: true
  benefits_require_gateway_origin:
    actor_type: user
    description: Requires that all requests made to endpoints in appeals_api, va_forms, and vba_documents be made through the gateway
  caregiver_use_facilities_API:
    actor_type: user
    description: Allow list of caregiver facilites to be fetched by way of the Facilities API.
  caregiver_browser_monitoring_enabled:
    actor_type: user
    description: Enables Datadog Real Time User Monitoring
  hca_browser_monitoring_enabled:
    actor_type: user
    description: Enables browser monitoring for the health care application.
  hca_enrollment_status_override_enabled:
    actor_type: user
    description: Enables override of enrollment status for a user, to allow multiple submissions with same user.
  hca_performance_alert_enabled:
    actor_type: user
    description: Enables alert notifying users of a potential issue with application performance.
  hca_sigi_enabled:
    actor_type: user
    description: Enables Self-Identifying Gender Identity question for health care applicants.
  hca_use_facilities_API:
    actor_type: user
    description: Allow list of medical care facilites to be fetched by way of the Facilities API.
  ezr_prod_enabled:
    actor_type: user
    description: Enables access to the 10-10EZR application in prod for the purposes of conducting user reasearch
    enable_in_development: true
  ezr_tera_enabled:
    actor_type: user
    description: Enables Toxic Exposure questions for 10-10EZR applicants.
    enable_in_development: true
  ezr_upload_enabled:
    actor_type: user
    description: Enables Toxic Exposure File Upload for 10-10EZR applicants.
    enable_in_development: true
  ezr_auth_only_enabled:
    actor_type: user
    description: Enables the auth-only experience, allowing only authenticated users to view any part of the form.
    enable_in_development: true
  cerner_override_653:
    actor_type: user
    description: This will show the Cerner facility 653 as `isCerner`.
  cerner_override_668:
    actor_type: user
    description: This will show the Cerner facility 668 as `isCerner`.
  cerner_override_687:
    actor_type: user
    description: This will show the Cerner facility 687 as `isCerner`.
  cerner_override_692:
    actor_type: user
    description: This will show the Cerner facility 692 as `isCerner`.
  cerner_override_757:
    actor_type: user
    description: This will show the Cerner facility 757 as `isCerner`.
  check_in_experience_enabled:
    actor_type: user
    description: Enables the health care check-in experiences
    enable_in_development: true
  check_in_experience_pre_check_in_handoff_enabled:
    actor_type: user
    description: Enables handing off of pre check-in to check-in on the day of appointment
    enable_in_development: true
  check_in_experience_pre_check_in_enabled:
    actor_type: user
    description: Enables the health care check-in experiences to show the pre-check-in experience.
    enable_in_development: true
  check_in_experience_upcoming_appointments_enabled:
    actor_type: user
    description: Enables the feature to show upcoming appointments to the veterans
    enable_in_development: true
  check_in_experience_translation_disclaimer_spanish_enabled:
    actor_type: user
    description: Enables disclaimer for possible untranslated content on spanish pages
    enable_in_development: true
  check_in_experience_translation_disclaimer_tagalog_enabled:
    actor_type: user
    description: Enables disclaimer for possible untranslated content on tagalog pages
    enable_in_development: true
  check_in_experience_lorota_security_updates_enabled:
    actor_type: cookie_id
    description: Enables DOB instead of last 4 of SSN.
    enable_in_development: false
  check_in_experience_mock_enabled:
    actor_type: user
    description: Enables downstream responses to be returned via betamocks
    enable_in_development: false
  check_in_experience_phone_appointments_enabled:
    actor_type: user
    description: Enables telephone appointments for check-in
    enable_in_development: false
  check_in_experience_pre_check_in_action_link_top_placement:
    actor_type: cookie_id
    description: Changes pre-check-in action link placement to the top of the page
    enable_in_development: true
  check_in_experience_travel_reimbursement:
    actor_type: user
    description: Enables travel reimbursement workflow for day-of check-in application.
    enable_in_development: true
  check_in_experience_travel_btsss_ssm_urls_enabled:
    actor_type: user
    description: Uses environment variables populated from SSM Param Store for BTSSS URLs.
    enable_in_development: true
  check_in_experience_cerner_travel_claims_enabled:
    actor_type: user
    description: Enables travel claims filing for Oracle Health (Cerner) sites
    enable_in_development: true
  check_in_experience_travel_logic:
    actor_type: user
    description: Enables the travel reimbursement logic
    enable_in_development: true
  check_in_experience_45_minute_reminder:
    actor_type: user
    description: Enables the 45 minute reminder
    enable_in_development: true
  check_in_experience_browser_monitoring:
    actor_type: user
    description: Enables browser monitoring for check-in applications.
    enable_in_development: false
  check_in_experience_unified_landing_page:
    actor_type: user
    description: Enables the unified experience version of the landing page.
    enable_in_development: true
  claim_letters_access:
    actor_type: user
    description: Enables users to access the claim letters page
    enable_in_development: true
  claims_api_local_bgs_refactor:
    actor_type: user
    description: Diverts codepath to LocalBGSRefactored
    enable_in_development: true
  cst_5103_update_enabled:
    actor_type: user
    description: When enabled, claims status tool will use the new 5103 alert designs and hides the ask your claim decision section
    enable_in_development: true
  cst_claim_phases:
    actor_type: user
    description: When enabled, claims status tool uses the new claim phase designs
    enable_in_development: true
  cst_use_lighthouse_5103:
    actor_type: user
    description: When enabled, claims status tool uses the Lighthouse API for the 5103 endpoint
    enable_in_development: true
  cst_use_lighthouse_index:
    actor_type: user
    description: When enabled, claims status tool uses the Lighthouse API for the index endpoint
    enable_in_development: true
  cst_use_lighthouse_show:
    actor_type: user
    description: When enabled, claims status tool uses the Lighthouse API for the show endpoint
    enable_in_development: true
  cst_include_ddl_boa_letters:
    actor_type: user
    description: When enabled, the Download Decision Letters feature includes Board of Appeals decision letters
    enable_in_development: true
  cst_include_ddl_5103_letters:
    actor_type: user
    description: When enabled, the Download Decision Letters feature includes 5103 letters
    enable_in_development: true
  cst_use_claim_details_v2:
    actor_type: user
    description: When enabled, claims status tool uses the new claim details design
    enable_in_development: true
  cst_use_dd_rum:
    actor_type: user
    description: When enabled, claims status tool uses DataDog's Real User Monitoring logging
    enable_in_development: false
  coe_access:
    actor_type: user
    description: Feature gates the certificate of eligibility application
    enable_in_development: true
  combined_debt_portal_access:
    actor_type: user
    description: Enables users to interact with combined debt portal experience
    enable_in_development: true
  combined_financial_status_report:
    actor_type: user
    description: Enables users to submit FSR forms for VHA and VBA debts
    enable_in_development: true
  combined_financial_status_report_enhancements:
    actor_type: user
    description: Enables users to interact with the new cFSR enhancements and avoid list loops
    enable_in_development: true
  communication_preferences:
    actor_type: user
    description: Allow user to access backend communication_preferences API
  contact_info_change_email:
    actor_type: user
    description: Send user a notification email when their contact info changes.
  covid_vaccine_registration:
    actor_type: user
    description: Toggles availability of covid vaccine form API.
  covid_vaccine_registration_expanded:
    actor_type: user
    description: Toggles availability of covid vaccine expanded registration form API.
    enable_in_development: true
  covid_vaccine_registration_frontend:
    actor_type: user
    description: Toggles the availability of the frontend form on va.gov for the covid-19 vaccine sign-up
  covid_vaccine_registration_frontend_cta:
    actor_type: user
    description: >
      Toggles the availability of the call-to-action prompt (cta) on "va.gov/health-care/covid-19-vaccine/"
      leading to the frontend form on va.gov for the covid-19 vaccine sign-up
  covid_vaccine_registration_frontend_enable_expanded_eligibility:
    actor_type: user
    description: Toggles the 'continue' button to launch the new expanded eligibility VAFS app
  covid_vaccine_registration_frontend_hide_auth:
    actor_type: user
    description: >
      Toggles the availability of the sign-in button on the covid-19 vaccine sign-up form on va.gov.
      Note: When this is enabled, the 'Sign in' button will be hidden
  covid_vaccine_scheduling_frontend:
    actor_type: user
    description: Toggles the availability of covid-19 vaccine scheduling links in the facility locator frontend
    enable_in_development: true
  covid_volunteer_intake_backend_enabled:
    actor_type: cookie_id
    description: Toggles whether the COVID Research volunteer intake vets-api endpoint is available
  covid_volunteer_intake_enabled:
    actor_type: cookie_id
    description: Toggles whether COVID Research volunteer intake form Version 2 is available
  covid_volunteer_update_enabled:
    actor_type: cookie_id
    description: Toggles whether COVID Research volunteer update form and associated endpoint are available
  covid_volunteer_delivery:
    actor_type: cookie_id
    description: Toggles whether COVID Research volunteer submissions will be delivered to genISIS
  claims_claim_uploader_use_bd:
    actor_type: user
    description: Use BDS instead of EVSS to upload to VBMS.
  claims_load_testing:
    actor_type: user
    description: Enables the ability to skip jobs for load testing
  claims_status_v1_bgs_enabled:
    actor_type: user
    description: enables calling BGS instead of EVSS for the claims status v1.
  claims_status_v2_lh_benefits_docs_service_enabled:
    actor_type: user
    description: enable/disable the use of LH Benefits Documents API in our Claim Status v2 services.
    enable_in_development: false
  claims_hourly_slack_error_report_enabled:
    actor: user
    description: Enable/disable the running of the hourly slack alert for errored submissions
    enable_in_development: false
  claims_status_v1_lh_auto_establish_claim_enabled:
    actor_type: user
    description: With feature flag enabled, v1 /526 should use Lighthouse Form526 docker container
  debt_letters_show_letters:
    actor_type: user
    description: Enables debt letters
  debt_letters_show_letters_vbms:
    actor_type: user
    description: Enables debt letter download from VBMS
  decision_review_hlr_email:
    actor_type: user
    description: Send email notification for successful HLR submission
  decision_review_nod_email:
    actor_type: user
    description: Send email notification for successful NOD submission
  decision_review_sc_email:
    actor_type: user
    description: Send email notification for successful SC submission
  decision_review_hlr_status_updater_enabled:
    actor_type: user
    description: Enables the Higher Level Review status update batch job
  decision_review_nod_status_updater_enabled:
    actor_type: user
    description: Enables the Notice of Disagreement status update batch job
  decision_review_sc_status_updater_enabled:
    actor_type: user
    description: Enables the Supplemental Claim status update batch job
  decision_review_icn_updater_enabled:
    actor_type: user
    description: Enables the ICN lookup job
  decision_review_weekly_error_report_enabled:
    actor_type: user
    description: Enables the weekly decision review text error report
  decision_review_daily_error_report_enabled:
    actor_type: user
    description: Enables the daily error report email
  decision_review_daily_stuck_records_report_enabled:
    actor_type: user
    description: Enables the daily decision review stuck records Slack report
  decision_review_monthly_stats_report_enabled:
    actor_type: user
    description: Enables the monthly decision review stats report email
  decision_review_delay_evidence:
    actor_type: user
    description: Ensures that NOD and SC evidence is not received in Central Mail before the appeal itself
  decision_review_save_encrypted_attachments:
    actor_type: user
    description: Enables saving a copy of encrypted decision review evidence attachment files for manual validation
    enable_in_development: true
  decision_review_use_hexapdf_for_encrypted_attachments:
    actor_type: user
    description: Enables using Hexapdf instead of PDFTK for decrypting password protected decision review evidence attachment files
    enable_in_development: true
  dependency_verification:
    actor_type: user
    description: Feature gates the dependency verification modal for updating the diaries service.
    enable_in_development: true
  dependents_enqueue_with_user_struct:
    actor_type: user
    description: Manage whether the enqueued job for 686c and 674 will be with a User model or the new User struct
    enable_in_development: true
  dependents_pension_check:
    actor_type: user
    description: Manage whether or not Pension check is enabled for the 686/674
    enable_in_development: true
  dependents_removal_check:
    actor_type: user
    description: Manage whether or not dependent removal claim codes are enabled for the 686
    enable_in_development: true
  dependents_management:
    actor_type: user
    description: Manage dependent removal from view dependent page
    enable_in_development: true
  disability_526_classifier_new_claims:
    actor_type: user
    description: enables sending new 526-ez claims to VRO Contention Classification service for more accurate classification entry.
    enable_in_development: true
  disability_526_classifier_multi_contention:
    actor_type: user
    description: enables submitting multi-contention (in addition to single-contention) 526ez claims to VRO Contention Classification service for more accurate classification entry.
    enable_in_development: true
  contention_classification_claim_linker:
    actor_type: user
    description: enables sending 526 claim id and vbms submitted claim id to Contention Classification service for linking/monitoring.
    enable_in_development: true
  disability_526_maximum_rating:
    actor_type: user
    description: enables displaying a short education blurb alongside rated disabilities already at maximum rating.
    enable_in_development: true
  disability_526_maximum_rating_api_all_conditions:
    actor_type: user
    description: enables calls to VRO Max CFI API for all conditions, otherwise only calls for select conditions are made
    enable_in_development: false
  disability_526_ep_merge_api:
    actor_type: user
    description: enables sending 526 claims with a pending EP to VRO EP Merge API for automated merging.
  disability_526_ep_merge_new_claims:
    actor_type: user
    description: enables EP Merge for single-contention 526 claims for a new condition
  disability_526_toxic_exposure:
    actor_type: user
    description: enables new pages, processing, and submission of toxic exposure claims
  disability_526_improved_autosuggestions_add_disabilities_page:
    actor_type: user
    description: enables new version of add disabilities page, with updates to content and search functionality
    enable_in_development: true
  disability_compensation_flashes:
    actor_type: user
    description: enables sending flashes to BGS for disability_compensation submissions.
    enable_in_development: true
  disability_compensation_form4142_supplemental:
    actor_type: user
    description: Use Lighthouse API to submit supplemental Form 21-4142 from Form 526EZ submissions
    enable_in_development: true
  disability_compensation_pif_fail_notification:
    actor_type: user
    description: enables sending notifications to vets if their 526 claim submission fails with PIF in Use Error
    enable_in_development: true
  education_reports_cleanup:
    actor_type: user
    description: Updates to the daily education reports to remove old data that isn't needed in the new fiscal year
    enable_in_development: true
  enrollment_verification:
    actor_type: user
    description: Enables access to the Enrollment Verification app
    enable_in_development: true
  ezr_async:
    actor_type: user
    description: Submit form 10-10EZR with a background job
  discharge_wizard_features:
    actor_type: user
    description: Iteration of new features for discharge wizard
    enable_in_development: true
  facilities_ppms_suppress_all:
    actor_type: user
    description: Hide all ppms search options
  facilities_ppms_suppress_community_care:
    actor_type: user
    description: Hide ppms community care searches
  facilities_ppms_suppress_pharmacies:
    actor_type: user
    description: Front End Flag to suppress the ability to search for pharmacies
  facility_locator_lat_long_only:
    actor_type: user
    description: Send only lat/long values (no bounding box or address) to the API when querying for facilities.
    enable_in_development: true
  facility_locator_ppms_legacy_urgent_care_to_pos_locator:
    actor_type: user
    description: force the legacy urgent care path to use the new POS locator
  facility_locator_predictive_location_search:
    actor_type: user
    description: Use predictive location search in the Facility Locator UI
  facility_locator_pull_operating_status_from_lighthouse:
    actor_type: user
    description: A fast and dirty way to get the operating status from lighthouse
    enable_in_development: true
  facility_locator_rails_engine:
    actor_type: user
    description: Use rails engine routes for all Facility Locator API calls
    enable_in_development: true
  facility_locator_restore_community_care_pagination:
    actor_type: user
    description: Restores pagination for community care providers, emergency care, and pharmacies. (urgent care is excluded)
    enable_in_development: true
  facility_locator_show_community_cares:
    actor_type: user
    description: >
      On https://www.va.gov/find-locations/ enable veterans to search for Community care by showing that option
      in the "Search for" box.
    enable_in_development: true
  facility_locator_show_health_connect_number:
    actor_type: user
    description: >
      On https://www.va.gov/find-locations/ enable the health connect phone number display
    enable_in_development: true
  facility_locator_show_operational_hours_special_instructions:
    actor_type: user
    description: Display new field operationalHoursSpecialInstructions for VA facilities
    enable_in_development: true
  file_upload_short_workflow_enabled:
    actor_type: user
    description: Enables shorter workflow enhancement for file upload component
  financial_status_report_debts_api_module:
    actor_type: user
    description: Points to debts-api module routes
    enable_in_development: true
  financial_status_report_expenses_update:
    actor_type: user
    description: Update expense lists in the Financial Status Report (FSR - 5655) form
    enable_in_development: true
  financial_status_report_streamlined_waiver:
    actor_type: user
    description: Enables streamlined waiver flow for qualifying users completing the Financial Status Report (FSR) form
    enable_in_development: true
  financial_status_report_streamlined_waiver_assets:
    actor_type: user
    description: Enables a simplified asset calculation flow, including Cash in Bank, for users completing the Financial Status Report (FSR) form.
    enable_in_development: true
  financial_status_report_review_page_navigation:
    actor_type: user
    description: Enables new review page navigation for users completing the Financial Status Report (FSR) form.
    enable_in_development: true
  find_a_representative_enabled:
    actor_type: cookie_id
    description: Generic toggle for gating Find a Rep
    enable_in_development: true
  find_a_representative_enable_api:
    actor_type: user
    description: Enables all Find a Representative api endpoints
    enable_in_development: true
  find_a_representative_enable_frontend:
    actor_type: cookie_id
    description: Enables Find a Representative frontend
    enable_in_development: true
  find_a_representative_flag_results_enabled:
    actor_type: user
    description: Enables flagging feature for Find a Representative frontend
    enable_in_development: true
  representative_status_enabled:
    actor_type: cookie_id
    description: Enables flagging feature for Find a Representative frontend
    enable_in_development: true
  form526_include_document_upload_list_in_overflow_text:
    actor_type: user
    description: Appends a list of SupportingEvidenceAttachment filenames the veteran uploaded for a Form 526 into the overflow text in the form submission
  appoint_a_representative_enable_frontend:
    actor_type: cookie_id
    description: Enables Appoint a Representative frontend
    enable_in_development: true
  appoint_a_representative_enable_pdf:
    actor_type: user
    description: Enables Appoint a Representative PDF generation endpoint
    enable_in_development: true
  form526_legacy:
    actor_type: user
    description: If true, points controllers to the legacy EVSS Form 526 instance. If false, the controllers will use the Dockerized instance running in DVP.
    enable_in_development: true
  form526_send_document_upload_failure_notification:
    actor_type: user
    description: Enables enqueuing a Form526DocumentUploadFailureEmail if a EVSS::DisabilityCompensationForm::SubmitUploads job exhausts its retries
    enable_in_development: true
  form526_send_4142_failure_notification:
    actor_type: user
    description: Enables enqueuing a Form4142DocumentUploadFailureEmail if a SubmitForm4142Job job exhausts its retries
    enable_in_development: true
  form0994_confirmation_email:
    actor_type: user
    description: Enables form 0994 email submission confirmation (VaNotify)
    enable_in_development: true
  form1990_confirmation_email:
    actor_type: user
    description: Enables form 1990 email submission confirmation (VaNotify)
    enable_in_development: true
  form1995_confirmation_email:
    actor_type: user
    description: Enables form 1995 email submission confirmation (VaNotify)
    enable_in_development: true
  form1990e_confirmation_email:
    actor_type: user
    description: Enables form 1990e email submission confirmation (VaNotify)
    enable_in_development: true
  form21_0966_confirmation_email:
    actor_type: user
    description: Enables form 21-0966 email submission confirmation (VaNotify)
    enable_in_development: true
  form21_0972_confirmation_email:
    actor_type: user
    description: Enables form 21-0972 email submission confirmation (VaNotify)
    enable_in_development: true
  form21_10203_confirmation_email:
    actor_type: user
    description: Enables form 21-10203 email submission confirmation (VaNotify)
  form21_10210_confirmation_email:
    actor_type: user
    description: Enables form 21-10210 email submission confirmation (VaNotify)
    enable_in_development: true
  form20_10206_confirmation_email:
    actor_type: user
    description: Enables form 20-10206 email submission confirmation (VaNotify)
    enable_in_development: true
  form20_10207_confirmation_email:
    actor_type: user
    description: Enables form 20-10207 email submission confirmation (VaNotify)
    enable_in_development: true
  form21_0845_confirmation_email:
    actor_type: user
    description: Enables form 21-0845 email submission confirmation (VaNotify)
    enable_in_development: true
  form21p_0847_confirmation_email:
    actor_type: user
    description: Enables form 21p-0847 email submission confirmation (VaNotify)
    enable_in_development: true
  form21_4142_confirmation_email:
    actor_type: user
    description: Enables form 21-4142 email submission confirmation (VaNotify)
    enable_in_development: true
  form_526_required_identifiers_in_user_object:
    actor_type: user
    description: includes a mapping of booleans in the profile section of a serialized user indicating which ids are nil for the user
  form40_0247_confirmation_email:
    actor_type: user
    description: Enables form 40-0247 email submission confirmation (VaNotify)
    enable_in_development: true
  form1990meb_confirmation_email:
    actor_type: user
    description: Enables form 1990meb email submission confirmation (VaNotify)
    enable_in_development: true
  form5490_confirmation_email:
    actor_type: user
    description: Enables form 5490 email submission confirmation (VaNotify)
    enable_in_development: true
  form5495_confirmation_email:
    actor_type: user
    description: Enables form 5495 email submission confirmation (VaNotify)
    enable_in_development: true
  simple_forms_email_confirmations:
    actor_type: user
    description: Enables form email submission confirmations (for allowed email types via VaNotify)
    enable_in_development: true
  form2010206:
    actor_type: user
    description: If enabled shows the digital form experience for form 20-10206
  form2010207:
    actor_type: user
    description: If enabled shows the digital form experience for form 20-10207
  form210845:
    actor_type: user
    description: If enabled shows the digital form experience for form 21-0845
  form210966:
    actor_type: user
    description: If enabled shows the digital form experience for form 21-0966
  form210972:
    actor_type: user
    description: If enabled shows the digital form experience for form 21-0972
  form214142:
    actor_type: user
    description: If enabled shows the digital form experience for form 21-4142
  form2110210:
    actor_type: user
    description: If enabled shows the digital form experience for form 21-10210
  form21p0847:
    actor_type: user
    description: If enabled shows the digital form experience for form 21P-0847
  form264555:
    actor_type: user
    description: If enabled shows the digital form experience for form 26-4555
  form400247:
    actor_type: user
    description: If enabled shows the digital form experience for form 40-0247
  form_upload_flow:
    actor_type: user
    description: If enabled shows the find-a-form widget for the Form Upload Flow
  fsr_confirmation_email:
    actor_type: user
    description: Enables notifications to be sent via email upon FSR submission
    enable_in_development: false
  get_help_ask_form:
    actor_type: user
    description: Enables inquiry form for users to submit questions, suggestions, and complaints.
    enable_in_development: true
  get_help_messages:
    actor_type: user
    description: Enables secure messaging
    enable_in_development: true
  ha_cpap_supplies_cta:
    actor_type: user
    description: Toggle CTA for reordering Hearing Aid and CPAP supplies form within static pages.
  injected_header_web_components:
    actor_type: user
    description: Enable/disable import of web components to the injected header
  in_progress_form_custom_expiration:
    actor_type: user
    description: Enable/disable custom expiration dates for forms
    enable_in_development: true
  in_progress_form_reminder:
    actor_type: user
    description: Enable/disable in progress form reminders (sent via VaNotify)
    enable_in_development: true
  in_progress_form_reminder_age_param:
    actor_type: user
    description: Enable/disable in progress form reminder age param
    enable_in_development: true
  clear_stale_in_progress_reminders_sent:
    actor_type: user
    description: Enable/disable clearing of one-time in progress reminders after 60 days
    enable_in_development: true
  in_progress_1880_form_cron:
    actor_type: user
    description: Enable/disable scheduled cron for 1880 in progress form reminders (sent via VaNotify)
    enable_in_development: true
  in_progress_1880_form_reminder:
    actor_type: user
    description: Enable/disable 1880 in progress form reminders (sent via VaNotify)
    enable_in_development: true
  in_progress_form_reminder_1010ez:
    actor_type: user
    description: Enable/disable 1010ez in progress form reminders (sent via VaNotify)
    enable_in_development: true
  in_progress_form_reminder_526ez:
    actor_type: user
    description: Enable/disable 526ez in progress form reminders (sent via VaNotify)
    enable_in_development: true
  letters_check_discrepancies:
    actor_type: user
    description: Enables ability to log letter discrepancies between evss and lighthouse
    enable_in_development: true
  loop_pages:
    actor_type: user
    description: Enable new list loop pattern
    enable_in_development: true
  show_mbs_preneed_change_va_4010007:
    actor_type: user
    description: Updates to text in form VA 40-10007
  medical_copays_six_mo_window:
    actor_type: user
    description: This will filter to only show medical copays within the last 6 months
    enable_in_development: true
  medical_copays_html_medical_statements_view_enabled:
    actor_type: user
    description: This will show new 508 compliant medical statement views
    enable_in_development: true
  medical_copays_api_key_change:
    actor_type: user
    description: This will use new API key name when available
    enable_in_development: true
  medical_copay_notifications:
    actor_type: user
    description: Enables notifications to be sent for new copay statements
    enable_in_development: true
  mhv_landing_page_enabled:
    actor_type: user
    description: Enables the My HealtheVet landing page on VA.gov
    enable_in_development: true
  mhv_landing_page_show_priority_group:
    actor_type: user
    description: Shows Veterans their Priority Group on the MHV Landing Page
    enable_in_development: true
  mhv_landing_page_personalization:
    actor_type: user
    description: Enables personalized content on the My HealtheVet landing page.
    enable_in_development: true
  mhv_secondary_navigation_enabled:
    actor_type: user
    description: Enables the My HealtheVet secondary navigation
    enable_in_development: true
  mhv_transitional_medical_records_landing_page:
    actor_type: user
    description: Enables the transitional Medical Records page at /my-health/records
  mhv_helpdesk_information_enabled:
    actor_type: user
    description: Enables the MHV helpdesk information
  mhv_secure_messaging_to_va_gov_release:
    actor_type: user
    description: Enables/disables Secure Messaging Patient on VA.gov (intial transition from MHV to VA.gov)
    enable_in_development: true
  mhv_secure_messaging_to_phase_1:
    actor_type: user
    description: Enables/disables Secure Messaging Phase 1 on VA.gov
    enable_in_development: true
  mhv_secure_messaging_cerner_pilot:
    actor_type: user
    description: Enables/disables Secure Messaging Cerner Transition Pilot environment on VA.gov
    enable_in_development: true
  mhv_secure_messaging_remove_lefthand_nav:
    actor_type: user
    description: Disables/Enables Secure Messaging lefthand navigation for new navigation solution
    enable_in_development: true
  mhv_secure_messaging_unique_user_logging_enabled:
    actor_type: user
    description: Disables/Enables Secure Messaging tracking unique users in Datadog
    enable_in_development: true
  mhv_medical_records_allow_txt_downloads:
    actor_type: user
    description: Allows users to download Medical Records data in TXT format
    enable_in_development: true
  mhv_medical_records_display_conditions:
    actor_type: user
    description: Show/hide content related to Health Conditions in Medical Records
    enable_in_development: true
  mhv_medical_records_display_domains:
    actor_type: user
    description: Show/hide in-progress Medical Records domains
    enable_in_development: true
  mhv_medical_records_display_labs_and_tests:
    actor_type: user
    description: Show/hide content related to Labs & Tests in Medical Records
    enable_in_development: true
  mhv_medical_records_display_notes:
    actor_type: user
    description: Show/hide content related to Notes in Medical Records
    enable_in_development: true
  mhv_medical_records_display_sidenav:
    actor_type: user
    description: Show/hide the Medical Records side navigation
    enable_in_development: true
  mhv_medical_records_display_vaccines:
    actor_type: user
    description: Show/hide content related to Vaccines in Medical Records
    enable_in_development: true
  mhv_medical_records_display_settings_page:
    actor_type: user
    description: Show/hide the Settings Page in Medical Records
    enable_in_development: true
  mhv_medical_records_display_vitals:
    actor_type: user
    description: Show/hide content related to Vitals in Medical Records
    enable_in_development: true
  mhv_medical_records_phr_refresh_on_login:
    actor_type: user
    description: Enables/disables the PHR refresh for MHV users when logging into VA.gov
    enable_in_development: true
  mhv_medical_records_redact_fhir_client_logs:
    actor_type: user
    description: Replaces IDs in fhir_client INFO-level logs with X's when enabled
    enable_in_development: true
  mhv_medical_records_to_va_gov_release:
    actor_type: user
    description: Enables/disables Medical Records on VA.gov (intial transition from MHV to VA.gov)
    enable_in_development: true
  mhv_medications_to_va_gov_release:
    actor_type: user
    description: Enables/disables Medications on VA.gov (intial transition from MHV to VA.gov)
    enable_in_development: true
  mhv_medications_display_refill_content:
    actor_type: user
    description: Enables/disables refill-related content for Medications on VA.gov
    enable_in_development: true
  mhv_landing_page_enable_va_gov_health_tools_links:
    actor_type: user
    description: Enables VA.gov Health Tools links (Appts, SM, Rx, Records) on MHV-on-VA.gov Landing Page
  mhv_to_logingov_account_transition:
    actor_type: cookie_id
    description: Enables/disables MHV to Login.gov account transfer experience (Identity)
    enable_in_development: false
  mhv_to_logingov_account_transition_modal:
    actor_type: cookie_id
    description: Enables/disables MHV to Login.gov account transfer modal experience (Identity)
    enable_in_development: false
  mhv_to_logingov_account_transition_banner:
    actor_type: cookie_id
    description: Enables/disables MHV to Login.gov account transfer banner experience (Identity)
    enable_in_development: false
  mhv_to_logingov_account_transition_urgent:
    actor_type: cookie_id
    description: Enables/disables MHV to Login.gov account transfer urgent experience (Identity)
    enable_in_development: false
  mobile_api:
    actor_type: user
    description: API endpoints consumed by the VA Mobile App (iOS/Android)
  mobile_filter_doc_27_decision_letters_out:
    actor_type: user
    description: filters out doc type 27 decision letters out of list of decision letters for mobile
    enable_in_development: false
  mobile_claims_log_decision_letter_sent:
    actor_type: user
    description: Logs decision letter info on both claims and decision letter endpoint
    enable_in_development: true
  mobile_v1_lighthouse_facilities:
    actor_type: user
    description: change mobile lighthouse facility calls to use new v1 endpoint
    enable_in_development: true
  multiple_address_10_10ez:
    actor_type: cookie_id
    description: >
      [Front-end only] When enabled, the 10-10EZ will collect a home and mailing address for the veteran
      vs only collecting a single, "permanent" address.
  organic_conversion_experiment:
    actor_type: user
    description: Toggle to enable login.gov create account experiment
  pdf_warning_banner:
    description: When enabled, will allow display of PDF cert warnings in find-a-form
    actor_type: user
    enable_in_development: true
  pre_entry_covid19_screener:
    actor_type: user
    description: >
      Toggle for the entire pre-entry covid 19 self-screener available at /covid19screener and to be used by visitors
      to VHA facilities in lieu of manual screening with a VHA employee.
      This toggle is owned by Patrick B. and the rest of the CTO Health Products team.
  profile_ppiu_reject_requests:
    actor_type: user
    description: When enabled, requests to the PPIU controller will return a routing error.
  profile_enhanced_military_info:
    actor_type: user
    description: When enabled, /v1/profile/military_info endpoint will return all military information for a user.
  profile_lighthouse_rating_info:
    actor_type: user
    description: When enabled, will request disability rating info data from lighthouse API.
  profile_user_claims:
    actor_type: user
    description: When enabled, /v0/user will return user profile claims for accessing service endpoints.
  profile_show_mhv_notification_settings:
    actor_type: user
    description: Display MHV notification settings - RX refill shipment, appointment, secure messaging, and medical images/reports
  profile_show_military_academy_attendance:
    actor_type: user
    description: When enabled, profile service history will include military academy attendance.
    enable_in_development: true
  profile_hide_direct_deposit:
    actor_type: user
    description: Hides the Profile - Direct Deposit page content during a service outage
    enable_in_development: false
  profile_show_credential_retirement_messaging:
    actor_type: user
    description: Show/hide MHV and DS Logon credential retirement messaging in profile
  profile_show_direct_deposit_single_form:
    actor_type: user
    description: Show/hide the single direct deposit form in profile for all users
  profile_show_direct_deposit_single_form_uat:
    actor_type: user
    description: Show/hide the single direct deposit form just for users during UAT only
  profile_show_direct_deposit_single_form_alert:
    actor_type: user
    description: Show/hide an alert with information around migrating to a single direct deposit form in profile
  profile_show_direct_deposit_single_form_edu_downtime:
    actor_type: user
    description: Show/hide the edu direct deposit form and instead display a downtime message in its place
  profile_show_email_notification_settings:
    actor_type: user
    description: Show/Hide the email channel based notification settings in profile
  profile_show_payments_notification_setting:
    actor_type: user
    description: Show/Hide the payments section of notifications in profile
  profile_show_pronouns_and_sexual_orientation:
    actor_type: user
    description: Show/hide Pronouns and Sexual Orientation fields on profile page
  profile_show_quick_submit_notification_setting:
    actor_type: user
    description: Show/Hide the quick submit section of notification settings in profile
  profile_show_proof_of_veteran_status:
    actor_type: user
    description: Show/Hide the proof of veteran status page and links
  profile_use_experimental:
    description: Use experimental features for Profile application - Do not remove
    enable_in_development: true
    actor_type: user
  profile_use_vafsc:
    description: Use VA Forms System Core for forms instead of schema based forms
    actor_type: user
    enable_in_development: true
  profile_contacts:
    description: Enable the Personal Health Care Contacts feature. Data provided by the VA Profile Health Benefit Service.
    actor_type: user
    enable_in_development: true
  pw_ehr_cta_drupal_source_of_truth:
    actor_type: user
    description: Enabling Public Websites-managed EHR CTAs to use Drupal EHR data, including for Cerner cutovers
    enable_in_development: true
  pw_ehr_cta_use_slo:
    actor_type: user
    description: Use single-logout (SLO) paths for Public Websites-managed EHR CTAs
  my_va_experimental:
    actor_type: user
    description: Use for experimental features for My VA application (general)
  my_va_experimental_frontend:
    actor_type: user
    description: Use for experimental features for My VA application (frontend)
  my_va_experimental_fullstack:
    actor_type: user
    description: Use for experimental features for My VA application (fullstack)
    enable_in_development: true
  my_va_hide_notifications_section:
    actor_type: user
    description: Hides the Notifications section on My VA
    enable_in_development: true
  my_va_notification_component:
    actor_type: user
    description: Enable users to see va-notification component on My VA
    enable_in_development: true
  my_va_notification_dot_indicator:
    actor_type: user
    description: Enable dot indicator for notifications
  my_va_enable_mhv_link:
    actor_type: user
    description: Enables the "Visit MHV" CTA link under Health care section
  my_va_enable_new_sip_config:
    actor_type: user
    description: Enables use of the new SiP configuration
  my_va_update_errors_warnings:
    actor_type: user
    description: Update all errors and warnings on My VA for consistency (will remove when va-notification component is released)
  my_va_lighthouse_uploads_report:
    actor_type: user
    description: Use lighthouse /uploads/report endpoint for Form status
  rated_disabilities_detect_discrepancies:
    actor_type: user
    description:
      When enabled, the rated disabilities application will check for discrepancies between
      the number of rated disabilities returned by EVSS and Lighthouse
    enable_in_development: true
  rated_disabilities_sort_ab_test:
    actor_type: user
    description: Allows us to set up AB test of sorting on rated disabilities app
  rated_disabilities_use_lighthouse:
    actor_type: user
    description: When enabled, the rated disabilities application uses Lighthouse instead of EVSS
    enable_in_development: true
  schema_contract_appointments_index:
    actor_type: user
    description: Enables schema validation for the appointments service index fetch.
  search_representative:
    actor_type: user
    description: Enable frontend application and cta for Search Representative application
    enable_in_development: true
  search_dropdown_component_enabled:
    actor_type: user
    description: Enables typeahead 2.0 functionality
    enable_in_development: true
  search_gov_maintenance:
    actor_type: user
    description: Use when Search.gov system maintenance impacts sitewide search
    enable_in_development: true
  show526_wizard:
    actor_type: user
    description: This determines when the wizard should show up on the form 526 intro page
    enable_in_development: true
  show_edu_benefits_0994_wizard:
    actor_type: user
    description: This determines when the wizard should show up on the 0994 introduction page
  show_edu_benefits_1990_wizard:
    actor_type: user
    description: This determines when the wizard should show up on the 1990 introduction page
  show_edu_benefits_1990e_wizard:
    actor_type: user
    description: This determines when the wizard should show up on the 1990e introduction page
  show_edu_benefits_1990n_wizard:
    actor_type: user
    description: This determines when the wizard should show up on the 1990N introduction page
  show_edu_benefits_1995_wizard:
    actor_type: user
    description: This determines when the wizard should show up on the 1995 introduction page
  show_edu_benefits_5490_wizard:
    actor_type: user
    description: This determines when the wizard should show up on the 5490 introduction page
  show_edu_benefits_5495_wizard:
    actor_type: user
    description: This determines when the wizard should show up on the 5495 introduction page
  show_events_v2:
    actor_type: user
    description: Enables the events v2 page
  show_financial_status_report:
    actor_type: user
    description: Enables VA Form 5655 (Financial Status Report)
    enable_in_development: true
  show_financial_status_report_wizard:
    actor_type: user
    description: Enables the Wizard for VA Form 5655 (Financial Status Report)
    enable_in_development: true
  show_form_i18n:
    actor_type: user
    description: Enables the internationalization features for forms
    enable_in_development: true
  show_dgi_direct_deposit_1990EZ:
    actor_type: user
    description: Displays prefill enabled direct deposit component on 1990EZ form.
    enable_in_development: false
  show_meb_1990EZ_maintenance_alert:
    actor_type: user
    description: Displays an alert to users on 1990EZ intro page that the Backend Service is Down.
    enable_in_development: false
  show_meb_1990EZ_R6_maintenance_message:
    actor_type: user
    description: Displays an alert to users on 1990EZ intro page that the Backend Service is Down.
    enable_in_development: false
  show_meb_1990E_maintenance_alert:
    actor_type: user
    description: Displays an alert to users on 1990E intro page that the Backend Service is Down.
    enable_in_development: false
  show_meb_1990E_R6_maintenance_message:
    actor_type: user
    description: Displays an alert to users on 1990E intro page that the Backend Service is Down.
    enable_in_development: false
  show_meb_letters_maintenance_alert:
    actor_type: user
    description: Displays an alert to users on Letters Inbox page that the Backend Service is Down.
    enable_in_development: false
  show_meb_enrollment_verification_maintenance_alert:
    actor_type: user
    description: Displays an alert to users on Enrollment Verification intro page that the Backend Service is Down.
    enable_in_development: false
  show_meb_international_address_prefill:
    actor_type: user
    description: Enhances form prefilling to include international address.
    enable_in_development: true
  show_meb_service_history_categorize_disagreement:
    actor_type: user
    enable_in_development: false
  meb_exclusion_period_enabled:
    actor_type: user
    description: enables exclusion period checks
    enable_in_development: false
  meb_auto_populate_relinquishment_date:
    actor_type: user
    description: Flag to autofill datepicker for reliinquishment date
    enable_in_development: true
  show_forms_app:
    actor_type: user
    description: Enables the TOE form to be displayed.
    enable_in_development: true
  show_medical_copays:
    actor_type: user
    description: Enables the medical copays application on route /manage-va-debt/medical-copays/
    enable_in_development: true
  sign_in_service_enabled:
    actor_type: cookie_id
    description: Enables the ability to use OAuth authentication via the Sign in Service (Identity)
    enable_in_development: true
  medical_copays_zero_debt:
    actor_type: user
    description: Enables zero debt balances feature on the medical copays application
    enable_in_development: false
  show_healthcare_experience_questionnaire:
    actor_type: cookie_id
    description: Enables showing the pre-appointment questionnaire feature.
    enable_in_development: true
  show_new_refill_track_prescriptions_page:
    actor_type: user
    description: This will show the non-Cerner-user and Cerner-user content for the page /health-care/refill-track-prescriptions/
  show_new_schedule_view_appointments_page:
    actor_type: user
    description: This will show the non-Cerner-user and Cerner-user content for the page /health-care/schedule-view-va-appointments/
  show_updated_fry_dea_app:
    actor_type: user
    description: Show the new version of the Fry/DEA form.
  spool_testing_error_2:
    actor_type: user
    description: Enables Slack notifications for CreateDailySpoolFiles
  spool_testing_error_3:
    actor_type: user
    description: Enables email notifications for CreateDailySpoolFiles errors
  stem_automated_decision:
    actor_type: user
    description: Add automated decision to 10203 application workflow
    enable_in_development: true
  subform_8940_4192:
    actor_type: user
    description: Form 526 subforms for unemployability & connected employment information
    enable_in_development: true
  va_online_scheduling:
    actor_type: user
    description: Allows veterans to view their VA and Community Care appointments
    enable_in_development: true
  va_online_scheduling_booking_exclusion:
    actor_type: user
    description: Permits the exclusion of Lovell sites from being scheduled prior to Oracle Health cutover
    enable_in_development: true
  va_online_scheduling_cancellation_exclusion:
    actor_type: user
    description: Permits the exclusion of Lovell sites from cancellations prior to Oracle Health cutover
    enable_in_development: true
  va_online_scheduling_cancel:
    actor_type: user
    description: Allows veterans to cancel VA appointments
    enable_in_development: true
  va_online_scheduling_community_care:
    actor_type: user
    description: Allows veterans to submit requests for Community Care appointments
    enable_in_development: true
  va_online_scheduling_direct:
    actor_type: user
    description: Allows veterans to directly schedule VA appointments
    enable_in_development: true
  va_online_scheduling_requests:
    actor_type: user
    description: Allows veterans to submit requests for VA appointments
    enable_in_development: true
  va_online_scheduling_static_landing_page:
    actor_type: user
    description: Allows updates to the static landing widget on the Public Websites page
    enable_in_development: true
  va_online_scheduling_sts_oauth_token:
    actor_type: user
    description: Allows toggling of MAP STS OAuth token for VAOS
    enable_in_development: true
  va_online_scheduling_vaos_service_cc_appointments:
    actor_type: user
    description: Toggle for new vaos service cc appointments.
    enable_in_development: true
  va_online_scheduling_vaos_service_requests:
    actor_type: user
    description: Toggle for new vaos service requests.
    enable_in_development: true
  va_online_scheduling_vaos_service_va_appointments:
    actor_type: user
    description: Toggle for new vaos service va appointments.
    enable_in_development: true
  va_online_scheduling_facilities_service_v2:
    actor_type: user
    description: Toggle for new mobile facility service v2 endpoints
    enable_in_development: true
  va_online_scheduling_clinic_location:
    actor_type: user
    enable_in_development: true
    description: Toggle for display of clinic location on appointment detail page
  va_online_scheduling_status_improvement:
    actor_type: user
    enable_in_development: true
    description: Toggle for homepage status improvement
  va_online_scheduling_status_improvement_canceled:
    actor_type: user
    enable_in_development: true
    description: Toggle to display canceled booked appointments
  va_online_scheduling_vaos_v2_next:
    actor_type: user
    enable_in_development: true
    description: Toggle for tickets with the label vaos-v2-next will be behind this flag
  va_online_scheduling_clinic_filter:
    actor_type: user
    enable_in_development: true
    description: Toggle for VAOS direct scheduling & appointment request clinic filtering
  va_online_scheduling_breadcrumb_url_update:
    actor_type: user
    enable_in_development: true
    description: Toggle for the breadcrumb and url changes for mhv
  va_online_scheduling_use_dsot:
    actor_type: user
    enable_in_development: true
    description: Toggle for querying Drupal Source of Truth for Acheron flag
  va_online_scheduling_poc_type_of_care:
    actor_type: user
    enable_in_development: true
    description: Toggle for proof of concept to help Veteran contact a facility when the type of care is not available
  va_online_scheduling_after_visit_summary:
    actor_type: user
    enable_in_development: true
    description: Toggle for After visit summary feature.
  va_online_scheduling_start_scheduling_link:
    actor_type: user
    enable_in_development: true
    description: Toggle for Start Scheduling action link.
  va_dependents_v2:
    actor_type: user
    description: Allows us to toggle bewteen V1 and V2 of the 686c-674 forms.
  va_online_scheduling_enable_OH_reads:
    actor_type: user
    enable_in_development: true
    description: Toggle for routing appointment read requests to the VetsAPI Gateway Service(VPG) instead of vaos-service.
  va_online_scheduling_enable_OH_cancellations:
    actor_type: user
    enable_in_development: true
    description: Allows appointment cancellations to be routed to Oracle Health sites.
  va_online_scheduling_enable_OH_eligibility:
    actor_type: user
    enable_in_development: true
    description: Toggle for routing eligibility requests to the VetsAPI Gateway Service(VPG) instead of vaos-service
  va_online_scheduling_enable_OH_requests:
    actor_type: user
    enable_in_development: true
    description: Toggle for routing new appointment requests to the VetsAPI Gateway Service(VPG) instead of vaos-service
  va_online_scheduling_enable_OH_slots_search:
    actor_type: user
    enable_in_development: true
    description: Toggle for routing slots search requests to the VetsAPI Gateway Service(VPG) instead of vaos-service
  va_online_scheduling_datadog_RUM:
    actor_type: user
    description: Enables datadog Real User Monitoring.
    enable_in_development: true
  va_online_scheduling_cc_direct_scheduling:
    actor_type: user
    description: Enables CC direct scheduling.
    enable_in_development: true
  va_online_scheduling_use_vpg:
    actor_type: user
    enable_in_development: true
    description: Toggle for routing appointment requests to the VetsAPI Gateway Service(VPG) instead of vaos-service.
  va_online_scheduling_appointment_details_redesign:
    actor_type: user
    enable_in_development: true
    description: Toggle for redesigning the appointment details page.
  va_online_scheduling_recent_locations_filter:
    actor_type: user
    enable_in_development: true
    description: Toggle for displaying the most recent facilities on the Choose your VA location page.
  va_view_dependents_access:
    actor_type: user
    description: Allows us to gate the View/ Modify dependents content in a progressive rollout
  va_burial_v2:
    actor_type: user
    description: Allows us to toggle between 21-P530 and 21-P530V2
  veteran_onboarding_beta_flow:
    actor_type: user
    description: Conditionally display the new veteran onboarding flow to user
  show_edu_benefits_1990EZ_Wizard:
    actor_type: user
    description: Navigates user to 1990EZ or 1990 depending on form questions.
    enable_in_development: true
  show_dashboard_notifications:
    actor_type: user
    description: Enables on-site notifications
  check_va_inbox_enabled:
    actor_type: user
    description: Enables check inbox link
  dhp_connected_devices_fitbit:
    actor_type: user
    description: Enables linking between VA.gov account and fitbit account
  show_expandable_vamc_alert:
    actor_type: user
    description: Allows expandable alerts to be visible in vamc
  payment_history:
    actor_type: user
    description: Allows manual enabling/disabling payment history when BGS is acting up (5 min response times)
    enable_in_development: true
  show_digital_form_1095b:
    actor_type: user
    description: Enables access to digital 1095-B form download
    enable_in_development: true
  show_meb_dgi40_features:
    actor_type: user
    description: Enables the UI integration with the meb dgi
    enable_in_development: true
  show_meb_dgi42_features:
    actor_type: user
    description: Enables UI updates for meb dgi 42
    enable_in_development: true
  show_meb_enhancements:
    actor_type: user
    description: Provides a flag wrapper for minor code changes to be gated from Prod.
    enable_in_development: true
  show_meb_enhancements_06:
    actor_type: user
    description: Provides a flag wrapper for minor code changes to be gated from Prod.
  show_meb_enhancements_08:
    actor_type: user
    description: Provides a flag wrapper for minor code changes to be gated from Prod.
    enable_in_development: true
  show_meb_enhancements_09:
    actor_type: user
    description: Provides a flag wrapper for minor code changes to be gated from Prod.
    enable_in_development: true
  meb_gate_person_criteria:
    actor_type: user
    description: Flag to use Person Criteria on Submission service
    enable_in_development: true
  supply_reordering_sleep_apnea_enabled:
    actor_type: user
    description: Enables sleep apnea supplies to be ordered in the supply reorder tool / MDOT.
    enable_in_development: true
  toe_dup_contact_info_call:
    actor_type: user
    description: Flag to use contact info call and modal
    enable_in_development: true
  toe_short_circuit_bgs_failure:
    actor_type: user
    description: Flag to use begin rescue block for BGS call
    enable_in_development: true
  toe_high_school_info_change:
    actor_type: user
    description: Flag to change order of high school info page
    enable_in_development: false
  toe_light_house_dgi_direct_deposit:
    actor_type: user
    description: Uses lighthouse api for direct deposit information in TOE.
    enable_in_development: false
  move_form_back_button:
    actor_type: user
    description: Test moving form back button to the top of the page
  mobile_cerner_transition:
    actor_type: user
    description: For mobile app, a facility is being transitioned to cerner.
  mobile_lighthouse_letters:
    actor_type: user
    description: For mobile app, use Lighthouse instead of EVSS for our letters endpoints upstream service
  mobile_lighthouse_direct_deposit:
    actor_type: user
    description: For mobile app, use Lighthouse instead of EVSS for our direct deposit interactions
  mobile_lighthouse_claims:
    actor_type: user
    description: For mobile app, use Lighthouse instead of EVSS for our claims endpoints upstream service
  mobile_lighthouse_request_decision:
    actor_type: user
    description: For mobile app, use Lighthouse instead of EVSS for our request decision endpoints upstream service
  mobile_lighthouse_document_upload:
    actor_type: user
    description: For mobile app, use Lighthouse instead of EVSS for our document uploads
  mobile_lighthouse_disability_ratings:
    actor_type: user
    description: For mobile app, use Lighthouse instead of EVSS for our disability ratings endpoints upstream service
  form526_backup_submission_temp_killswitch:
    actor_type: user
    description: Provide a temporary killswitch to disable form526 backup submission if something were to go awry
  virtual_agent_show_floating_chatbot:
    actor_type: user
    description: Enables a floating chatbot on the chatbot page - managed by virtual agent team
  disability_compensation_lighthouse_rated_disabilities_provider_foreground:
    actor_type: user
    description: If enabled uses the lighthouse rated disabilities endpoint for foreground requests
  disability_compensation_lighthouse_rated_disabilities_provider_background:
    actor_type: user
    description: If enabled uses the lighthouse rated disabilities endpoint for background tasks
  disability_compensation_lighthouse_document_service_provider:
    actor_type: user
    description: If enabled uses the lighthouse documents service
  disability_compensation_lighthouse_claims_service_provider:
    actor_type: user
    description: If enabled uses the lighthouse claims service
  disability_compensation_lighthouse_submit_migration:
    actor_type: user
    description: If enabled uses the lighthouse submit endpoint
  disability_compensation_lighthouse_intent_to_file_provider:
    actor_type: user
    description: If enabled uses the lighthouse intent to file endpoint
  disability_compensation_lighthouse_ppiu_direct_deposit_provider:
    actor_type: user
    description: If enabled uses the lighthouse ppiu/direct deposit endpoint in the form526 submission workflow
  disability_compensation_prevent_submission_job:
    actor_type: user
    description: If enabled, the submission form526 record will be created, but there will be submission job
  disability_compensation_remove_pciu:
    actor_type: user
    description: If enabled, VA Profile is used to populate contact information- without PCIU calls (status quo)
  disability_compensation_lighthouse_brd:
    actor_type: user
    description: If enabled uses the lighthouse Benefits Reference Data service
  disability_compensation_lighthouse_generate_pdf:
    actor_type: user
    description: If enabled uses the lighthouse Benefits Claims service to generate a 526 pdf
  virtual_agent_fetch_jwt_token:
    actor_type: user
    description: Enable the fetching of a JWT token to access MAP environment
  drupal_footer:
    actor_type: user
    description: If enabled, pulls Drupal data to populate most of the global footer
  virtual_agent_lighthouse_claims:
    actor_type: user
    description: Use lighthouse instead of EVSS to view benefit claims for virtual agent chatbot application
  virtual_agent_voice:
    actor_type: user
    description: Enable the voice feature of the VA Chatbot
  notification_center:
    actor_type: user
    description: Enable Notification Center
    enable_in_development: true
  nod_part3_update:
    actor_type: user
    description: NOD update to latest form, part III box 11
    enable_in_development: true
  nod_browser_monitoring_enabled:
    actor_type: user
    description: NOD Datadog RUM monitoring
  nod_callbacks_endpoint:
    actor_type: user
    description: NOD VANotify notification callbacks endpoint
    enable_in_development: true
  nod_confirmation_update:
    actor_type: user
    description: Show updated confirmation page with form data & downloadable PDF
    enable_in_development: true
  pension_ipf_callbacks_endpoint:
    actor_type: user
    description: Pension IPF VANotify notification callbacks endpoint
    enable_in_development: true
  hlr_browser_monitoring_enabled:
    actor_type: user
    description: HLR Datadog RUM monitoring
  sc_browser_monitoring_enabled:
    actor_type: user
    description: Supplemental Claim Datadog RUM monitoring
  virtual_agent_enable_pva2_chatbot:
    actor_type: user
    description: If enabled, switches VA chatbot from PVA1 to PVA2
  virtual_agent_component_testing:
    actor_type: user
    description: If enabled, allows for testing of the chatbot components
  terms_of_use:
    actor_type: user
    description: This determines whether a user is redirected to the Terms of Use page
    enable_in_development: true
  burial_form_enabled:
    actor_type: user
    description: Enable the burial form
  burial_form_v2:
    actor_type: user
    description: Enable Burial form v2 re-design
    enable_in_development: true
  pension_form_enabled:
    actor_type: user
    description: Enable the pension form
  pension_browser_monitoring_enabled:
    actor_type: user
    description: Pension Datadog RUM monitoring
  pension_claim_submission_to_lighthouse:
    actor_type: user
    description: Pension claim submission uses Lighthouse API
  income_and_assets_form_enabled:
    actor_type: user
    description: Enable form 21P-0969 Update Income and Assets Evidence Form
    enable_in_development: true
  intent_to_file_lighthouse_enabled:
    actor_type: user
    description: Enable new Lighthouse ITF logic
    enable_in_development: true
  central_mail_benefits_intake_submission:
    actor_type: user
    description: Enable central mail claims submission uses Benefits Intake API
  ecc_benefits_intake_submission:
    actor_type: user
    description: Enable education and career counseling claim submissions to use Benefits Intake API
  virtual_agent_enable_param_error_detection:
    actor_type: user
    description: If enabled, Allows for the detection of errors in the chatbot params
  virtual_agent_enable_msft_pva_testing:
    actor_type: user
    description: If enabled, allows for connecting to MSFT PVA
  virtual_agent_enable_nlu_pva_testing:
    actor_type: user
    description: If enabled, allows for connecting to NLU PVA
  vye_request_allowed:
    actor_type: user
    description: >-
      Master toggle for the VYE (Verify Your Enrollment) project.
      If enabled, requests will be allowed to reach the controllers, otherwise a 400 (Bad Request) will be returned.
  travel_pay_power_switch:
    actor_type: user
    description: >-
      Main switch for the Travel Pay feature on VA.gov using the new BTSSS (travel pay) API.
      Enabled - Requests are handled as normal.
      Disabled - Requests are not handled. Server returns a 503 (Service Unavailable) until re-enabled.
  yellow_ribbon_automated_date_on_school_search:
    actor_type: user
    description: Enable the automated date displayed in the Find a Yellow Ribbon school search results
  accredited_representative_portal_pilot:
    actor_type: user
    description: Enable the Accredited Representative Portal for the pilot
    enable_in_development: true
  toggle_vye_address_direct_deposit_forms:
    actor_type: user
    description: Enable mailing address and direct deposit for VYE
  veteran_readiness_employment_to_res:
    actor_type: user
    description: Enable RES platform for Veteran Readiness & Employment form submissions, disabled will use VRE email
    enable_in_development: true
  vye_login_widget:
    actor_type: user
    description: Enable Vye authentication widget
  toggle_vye_address_direct_deposit_forms_in_profile:
    actor_type: user
<<<<<<< HEAD
    description: Enable mailing address and direct deposit for VYE in profile page
  use_facilities_api_v2_for_cerner_cta:
    actor_type: user
    description: Use the new facilities API v2 for the Cerner CTA. Estimated time of removal June 18, 2024 after testing of deployment on staging of authenticated user.
    enable_in_development: true
=======
    description: Enable mailing address and direct deposit for VYE in profile page
>>>>>>> 7d7e34e4
<|MERGE_RESOLUTION|>--- conflicted
+++ resolved
@@ -1523,12 +1523,8 @@
     description: Enable Vye authentication widget
   toggle_vye_address_direct_deposit_forms_in_profile:
     actor_type: user
-<<<<<<< HEAD
     description: Enable mailing address and direct deposit for VYE in profile page
   use_facilities_api_v2_for_cerner_cta:
     actor_type: user
     description: Use the new facilities API v2 for the Cerner CTA. Estimated time of removal June 18, 2024 after testing of deployment on staging of authenticated user.
-    enable_in_development: true
-=======
-    description: Enable mailing address and direct deposit for VYE in profile page
->>>>>>> 7d7e34e4
+    enable_in_development: true