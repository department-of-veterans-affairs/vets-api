--- conflicted
+++ resolved
@@ -227,11 +227,7 @@
       operationId: getAppointments
       security:
         - bearerAuth: []
-<<<<<<< HEAD
-      parameters:
-=======
       parameters: 
->>>>>>> 1b6cb68a
         - in: query
           required: true
           name: type
@@ -266,7 +262,6 @@
                         - $ref: "#/components/schemas/VAAppointment"
                         - $ref: "#/components/schemas/CCAppointment"
                   meta:
-<<<<<<< HEAD
                     $ref: "#/components/schemas/Pagination"
               examples:
                 va_type:
@@ -287,7 +282,6 @@
                         $ref: "#/components/schemas/CCAppointment"
                       meta:
                         $ref: "#/components/schemas/Pagination"
-=======
                     $ref: "#/components/schemas/Pagination" 
         '207':
           description: Message body may contain multiple status codes depending on how many subrequests were made.
@@ -474,7 +468,6 @@
             application/json:
               schema:
                 $ref: "#/components/schemas/Errors"
->>>>>>> 1b6cb68a
   '/cc_eligibility/{service_type}':
     get:
       tags:
@@ -1171,15 +1164,10 @@
               properties:
                 first_name:
                   type: "string"
-<<<<<<< HEAD
-                last_name:
-                  type: "string"
-=======
                   example: "John"
                 last_name:
                   type: "string"
                   example: "Doe"
->>>>>>> 1b6cb68a
               type: "object"
             provider_practice:
               type: "string"
