--- conflicted
+++ resolved
@@ -22,21 +22,7 @@
     end
 
     def authorize
-<<<<<<< HEAD
-      # raise_access_denied unless mhv_messaging_authorized?
-    end
-
-    def mhv_messaging_authorized?
-      if Flipper.enabled?(:mhv_sm_session_policy, current_user)
-        Rails.logger.info('SMController Using new SM session policy')
-        current_user.authorize(:mhv_messaging, :access?)
-      else
-        Rails.logger.info('SMController Using Legacy SM session policy')
-        current_user.authorize(:legacy_mhv_messaging, :access?)
-      end
-=======
-      raise_access_denied unless current_user.authorize(:mhv_messaging, :access?)
->>>>>>> 8987720e
+      # raise_access_denied unless current_user.authorize(:mhv_messaging, :access?)
     end
 
     def raise_access_denied
