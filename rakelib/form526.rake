# frozen_string_literal: true

require 'pp'
require 'set'

namespace :form526 do
  desc 'Get all submissions within a date period. [<start date: yyyy-mm-dd>,<end date: yyyy-mm-dd>]'
  task :submissions, %i[start_date end_date] => [:environment] do |_, args|
    # rubocop:disable Style/FormatStringToken
    # This forces string token formatting. Our examples don't match
    # what this style is enforcing
    # rubocop: format('%<greeting>s', greeting: 'Hello')
    # vets-api example: printf "%-20s %s\n", header, total

    def print_row(created_at, updated_at, id, c_id, p_id, complete, version) # rubocop:disable Metrics/ParameterLists
      printf "%-24s %-24s %-15s %-10s %-10s %-10s %s\n", created_at, updated_at, id, c_id, p_id, complete, version
    end

    def print_total(header, total)
      printf "%-20s %s\n", header, total
    end

    start_date = args[:start_date]&.to_date || 30.days.ago.utc
    end_date = args[:end_date]&.to_date || Time.zone.now.utc

    puts '------------------------------------------------------------'
    print_row(
      'created at:', 'updated at:', 'submission id:', 'claim id:',
      'participant id:', 'workflow complete:', 'form version:'
    )

    submissions = Form526Submission.where(
      'created_at BETWEEN ? AND ?', start_date.beginning_of_day, end_date.end_of_day
    )

    outage_errors = 0
    other_errors = 0

    # Scoped order are ignored for find_each. Its forced to be batch order (on primary key)
    # This should be fine as created_at dates correlate directly to PKs
    submissions.find_each do |s|
      version = 'version 1: IO'
      s.form526_job_statuses.each do |j|
        version = 'version 2: AC' if j.job_class == 'SubmitForm526AllClaim'
        if (j.job_class == 'SubmitForm526IncreaseOnly' || j.job_class == 'SubmitForm526AllClaim') &&
           j.error_message.present?
          j.error_message.include?('.serviceError') ? (outage_errors += 1) : (other_errors += 1)
        end
      end
      auth_headers = JSON.parse(s.auth_headers_json)
      print_row(
        s.created_at, s.updated_at, s.id, s.submitted_claim_id,
        auth_headers['va_eauth_pid'], s.workflow_complete, version
      )
    end

    total_jobs = submissions.count
    success_jobs = submissions.group(:workflow_complete).count[true] || 0
    fail_jobs = total_jobs - success_jobs

    puts '------------------------------------------------------------'
    puts "* Job Success/Failure counts between #{start_date} - #{end_date} *"
    print_total('Total Jobs: ', total_jobs)
    print_total('Successful Jobs: ', success_jobs)
    print_total('Failed Jobs: ', fail_jobs)
    puts '------------------------------------------------------------'
    puts '* Failure Counts for form526 Submission Job (not including uploads/cleanup/etc...) *'
    print_total('Outage Failures: ', outage_errors)
    print_total('Other Failures: ', other_errors)
  end

  desc 'Show all v1 forms'
  task show_v1: :environment do
    def print_row(created_at, updated_at, id)
      printf "%-24s %-24s %s\n", created_at, updated_at, id
    end

    def print_total(header, total)
      printf "%-20s %s\n", header, total
    end

    progress_forms = InProgressForm.where(form_id: '21-526EZ').order(:created_at)

    puts '------------------------------------------------------------'
    print_row('created at:', 'updated at:', 'id:')

    total_v1_forms = 0
    progress_forms.each do |progress_form|
      form_data = JSON.parse(progress_form.form_data)
      if form_data['veteran'].present?
        total_v1_forms += 1
        print_row(progress_form.created_at, progress_form.updated_at, progress_form.id)
      end
    end

    puts '------------------------------------------------------------'
    print_total('Total V1 forms:', total_v1_forms)
  end

  desc 'Get an error report within a given date period. [<start date: yyyy-mm-dd>,<end date: yyyy-mm-dd>]'
  task :errors, %i[start_date end_date] => [:environment] do |_, args|
    def print_row(sub_id, p_id, created_at)
      printf "%-20s %-20s %s\n", sub_id, p_id, created_at
      # rubocop:enable Style/FormatStringToken
    end

    def print_errors(errors)
      errors.each do |k, v|
        puts k
        puts '*****************'
        puts "Unique Participant ID count: #{v[:participant_ids].count}"
        print_row('submission_id:', 'participant_id:', 'created_at:')
        v[:submission_ids].each do |submission|
          print_row(submission[:sub_id], submission[:p_id], submission[:date])
        end
        puts '*****************'
        puts ''
      end
    end

    # This regex will parse out the errors returned from EVSS.
    # The error message will be in an ugly stringified hash. There can be multiple
    # errors in a message. Each error will have a `key` and a `text` key. The
    # following regex will group all key/text pairs together that are present in
    # the string.
    MSGS_REGEX = /key\"=>\"(.*?)\".*?text\"=>\"(.*?)\"/.freeze

    start_date = args[:start_date]&.to_date || 30.days.ago.utc
    end_date = args[:end_date]&.to_date || Time.zone.now.utc

    submissions = Form526Submission.where(
      'created_at BETWEEN ? AND ?', start_date.beginning_of_day, end_date.end_of_day
    )

    errors = {}

    submissions.find_each do |submission|
      auth_headers = JSON.parse(submission.auth_headers_json)
      submission.form526_job_statuses.each do |job_status|
        next if job_status.error_class.blank?

        # Check if its an EVSS error and parse, otherwise store the entire message
<<<<<<< HEAD
        messages =
          if j.error_message.include?('=>') && j.error_class != 'Common::Exceptions::External::BackendServiceException'
            j.error_message.scan(MSGS_REGEX)
          else
            [[j.error_message]]
          end
        messages.each do |m|
          message = m[1].present? ? "#{m[0]}: #{m[1]}" : m[0]
=======
        messages = if job_status.error_message.include?('=>') &&
                      job_status.error_class != 'Common::Exceptions::BackendServiceException'
                     job_status.error_message.scan(MSGS_REGEX)
                   else
                     [[job_status.error_message]]
                   end
        messages.each do |msg|
          message = msg[1].present? ? "#{msg[0]}: #{msg[1]}" : msg[0]
>>>>>>> f3703bcf
          if errors[message].blank?
            errors[message] = {
              submission_ids: [
                { sub_id: submission.id, p_id: auth_headers['va_eauth_pid'], date: submission.created_at }
              ],
              participant_ids: Set[auth_headers['va_eauth_pid']]
            }
          else
            errors[message][:submission_ids].append(
              sub_id: submission.id,
              p_id: auth_headers['va_eauth_pid'],
              date: submission.created_at
            )
            errors[message][:participant_ids].add(auth_headers['va_eauth_pid'])
          end
        end
      end
    end

    puts '------------------------------------------------------------'
    puts "* Form526 Submission Errors from #{start_date} to #{end_date} *"
    puts '------------------------------------------------------------'
    puts ''
    print_errors(errors)
  end

  desc 'Get one or more submission details given an array of ids'
  task submission: :environment do |_, args|
    raise 'No submission ids provided' unless args.extras.count.positive?

    Rails.application.eager_load!

    args.extras.each do |id|
      submission = Form526Submission.find(id)

      saved_claim_form = JSON.parse(submission.saved_claim.form)
      saved_claim_form['veteran'] = 'FILTERED'

      auth_headers = JSON.parse(submission.auth_headers_json)
      # There have been prod instances of users not having a ssn
      ssn = auth_headers['va_eauth_pnid'] || ''

      puts '------------------------------------------------------------'
      puts "Submission (#{submission.id}):\n\n"
      puts "user uuid: #{submission.user_uuid}"
      puts "user edipi: #{auth_headers['va_eauth_dodedipnid']}"
      puts "user participant id: #{auth_headers['va_eauth_pid']}"
      puts "user ssn: #{ssn.gsub(/(?=\d{5})\d/, '*')}"
      puts "saved claim id: #{submission.saved_claim_id}"
      puts "submitted claim id: #{submission.submitted_claim_id}"
      puts "workflow complete: #{submission.workflow_complete}"
      puts "created at: #{submission.created_at}"
      puts "updated at: #{submission.updated_at}"
      puts "\n"
      puts '----------------------------------------'
      puts "Jobs:\n\n"
      submission.form526_job_statuses.each do |s|
        puts s.job_class.to_s
        puts "  status: #{s.status}"
        puts "  error: #{s.error_class}" if s.error_class
        puts "    message: #{s.error_message}" if s.error_message
        puts "  updated at: #{s.updated_at}"
        puts "\n"
      end
      puts '----------------------------------------'
      puts "Form JSON:\n\n"
      puts JSON.pretty_generate(saved_claim_form)
      puts "\n\n"
    end
  end

  def create_submission_hash(claim_id, submission, user_uuid)
    {
      user_uuid: user_uuid,
      saved_claim_id: submission.disability_compensation_id,
      submitted_claim_id: claim_id,
      auth_headers_json: { metadata: 'migrated data auth headers unavailable' }.to_json,
      form_json: { metadata: 'migrated data form unavailable' }.to_json,
      workflow_complete: submission.job_statuses.all? { |js| js.status == 'success' },
      created_at: submission.created_at,
      updated_at: submission.updated_at
    }
  end

  def create_status_hash(submission_id, job_status)
    {
      form526_submission_id: submission_id,
      job_id: job_status.job_id,
      job_class: job_status.job_class,
      status: job_status.status,
      error_class: nil,
      error_message: job_status.error_message,
      updated_at: job_status.updated_at
    }
  end

  desc 'update all disability compensation claims to have the correct type'
  task update_types: :environment do
    # `update_all` is being used because the `type` field will reset to `SavedClaim::DisabilityCompensation`
    # if a `claim.save` is done
    # rubocop:disable Rails/SkipsModelValidations
    SavedClaim::DisabilityCompensation.where(type: 'SavedClaim::DisabilityCompensation')
                                      .update_all(type: 'SavedClaim::DisabilityCompensation::Form526IncreaseOnly')
    # rubocop:enable Rails/SkipsModelValidations
  end
end<|MERGE_RESOLUTION|>--- conflicted
+++ resolved
@@ -140,25 +140,14 @@
         next if job_status.error_class.blank?
 
         # Check if its an EVSS error and parse, otherwise store the entire message
-<<<<<<< HEAD
-        messages =
-          if j.error_message.include?('=>') && j.error_class != 'Common::Exceptions::External::BackendServiceException'
-            j.error_message.scan(MSGS_REGEX)
-          else
-            [[j.error_message]]
-          end
-        messages.each do |m|
-          message = m[1].present? ? "#{m[0]}: #{m[1]}" : m[0]
-=======
         messages = if job_status.error_message.include?('=>') &&
-                      job_status.error_class != 'Common::Exceptions::BackendServiceException'
+                      job_status.error_class != 'Common::Exceptions::External::BackendServiceException'
                      job_status.error_message.scan(MSGS_REGEX)
                    else
                      [[job_status.error_message]]
                    end
         messages.each do |msg|
           message = msg[1].present? ? "#{msg[0]}: #{msg[1]}" : msg[0]
->>>>>>> f3703bcf
           if errors[message].blank?
             errors[message] = {
               submission_ids: [
