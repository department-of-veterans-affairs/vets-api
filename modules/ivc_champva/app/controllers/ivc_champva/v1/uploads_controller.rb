# frozen_string_literal: true

require 'datadog'
require 'ves_api/client'

# rubocop:disable Metrics/ClassLength
# Note: Disabling this rule is temporary, refactoring of this class is planned
module IvcChampva
  module V1
    class UploadsController < ApplicationController
      skip_after_action :set_csrf_header

      FORM_NUMBER_MAP = {
        '10-10D' => 'vha_10_10d',
        '10-10D-EXTENDED' => 'vha_10_10d',
        '10-7959F-1' => 'vha_10_7959f_1',
        '10-7959F-2' => 'vha_10_7959f_2',
        '10-7959C' => 'vha_10_7959c',
        '10-7959A' => 'vha_10_7959a'
      }.freeze

      RETRY_ERROR_CONDITIONS = [
        'failed to generate',
        'no such file',
        'an error occurred while verifying stamp:',
        'unable to find file'
      ].freeze

      def submit(form_data = nil)
        Datadog::Tracing.trace('Start IVC File Submission') do
          form_id = get_form_id
          Datadog::Tracing.active_trace&.set_tag('form_id', form_id)
          # This allows us to call submit internally (for 10-10d/10-7959c merged
          # form) without messing with the shared param object across functions
          parsed_form_data = form_data || JSON.parse(params.to_json)

          validate_mpi_profiles(parsed_form_data, form_id)

          response = handle_file_uploads_wrapper(form_id, parsed_form_data)

          if @current_user && response[:status] == 200
            InProgressForm.form_for_user(params[:form_number], @current_user)&.destroy!
          end

          render json: response[:json], status: response[:status]
        end
      rescue => e
        Rails.logger.error "Error: #{e.message}"
        Rails.logger.error e.backtrace.join("\n")
        render json: { error_message: "Error: #{e.message}" }, status: :internal_server_error
      end

      def validate_mpi_profiles(parsed_form_data, form_id)
        if Flipper.enabled?(:champva_mpi_validation, @current_user) && form_id == 'vha_10_10d'
          begin
            # Query MPI and log validation results for veteran and beneficiaries on 10-10D submissions
            IvcChampva::MPIService.new.validate_profiles(parsed_form_data)
          rescue => e
            Rails.logger.error "Error validating MPI profiles: #{e.message}"
          end
        end
      end

      # This method handles generating OHI forms for all appropriate applicants
      # when a user submits a 10-10d/10-7959c merged form.
      def submit_champva_app_merged
        return unless Settings.vsp_environment != 'production'

        parsed_form_data = JSON.parse(params.to_json)
        apps = applicants_with_ohi(parsed_form_data['applicants'])

        apps.each do |app|
          # Generates overflow OHI forms if applicant is associated with
          # more than 2 healthInsurance policies
          ohi_forms = generate_ohi_form(app, parsed_form_data)
          ohi_forms.each do |f|
            ohi_path = fill_ohi_and_return_path(f)
            ohi_supporting_doc = create_custom_attachment(f, ohi_path, 'VA form 10-7959c')
            add_supporting_doc(parsed_form_data, ohi_supporting_doc)
          end
        end

        submit(parsed_form_data)
      rescue => e
        log_error_and_respond("Error submitting merged form: #{e.message}", e)
      end

      ##
      # Handles PEGA/S3 file uploads and VES submission
      #
      # @param [String] form_id The ID of the current form, e.g., 'vha_10_10d' (see FORM_NUMBER_MAP)
      # @param [Hash] parsed_form_data complete form submission data object
      #
      # @return [Hash] response from build_json
      def handle_file_uploads_wrapper(form_id, parsed_form_data)
        if Flipper.enabled?(:champva_send_to_ves, @current_user) &&
           Settings.vsp_environment != 'production' && form_id == 'vha_10_10d'
          # first, prepare and validate the VES request
          ves_request = prepare_ves_request(parsed_form_data)

          # get file_paths and metadata so we can use the metadata to update the VES records
          file_paths, metadata = get_file_paths_and_metadata(parsed_form_data)

          # call handle_file_uploads with new signature
          statuses, error_messages = call_upload_form(form_id, file_paths, metadata)

          response = build_json(statuses, error_messages)

          # if the response is successful, submit the VES request
          submit_ves_request(ves_request, metadata) if response[:status] == 200

          response
        else
          statuses, error_messages = call_handle_file_uploads(form_id, parsed_form_data)

          build_json(statuses, error_messages)
        end
      end

      # Prepares data for VES, raising an exception if this cannot be done
      # @param [Hash] parsed_form_data complete form submission data object
      # @return [IvcChampva::VesRequest, nil] the formatted request data
      def prepare_ves_request(parsed_form_data)
        # Format data for VES submission.  If this is unsuccessful an error will be thrown, do not proceed.
        ves_request = IvcChampva::VesDataFormatter.format_for_request(parsed_form_data)
        raise 'Failed to format data for VES submission' if ves_request.nil?

        ves_request
      end

      # Submits data to VES while ignoring any errors that occur
      #
      # @param [IvcChampva::VesRequest, nil] ves_request the formatted request data
      # @param [Hash] metadata the metadata for the form
      def submit_ves_request(ves_request, metadata) # rubocop:disable Metrics/MethodLength
        unless ves_request.nil?
          ves_client = IvcChampva::VesApi::Client.new
          on_failure = lambda { |e, attempt|
            Rails.logger.error "Ignoring error when submitting to VES (attempt #{attempt}): #{e.message}"
          }

          response = nil

          begin
            # omitting retry_on to always retry for now
            IvcChampva::Retry.do(1, on_failure:) do
              ves_request.transaction_uuid = SecureRandom.uuid
              response = ves_client.submit_1010d(ves_request.transaction_uuid, 'fake-user', ves_request)
            end

            begin
              update_ves_records(metadata['uuid'], ves_request.application_uuid, response, ves_request.to_json)
            rescue => e
              Rails.logger.error "Ignoring error updating VES records: #{e.message}"
            end
          rescue => e
            # Log but don't propagate the error so the form submission can still succeed
            Rails.logger.error "Error in VES submission: #{e.message}"
          end

          response
        end
      end

      def update_ves_records(form_uuid, application_uuid, ves_response, ves_request_data)
        # this should be unique
        persisted_forms = IvcChampvaForm.where(form_uuid:)

        # ves_response in the db is freeform text and hard to parse
        # so only put the response body in the db if the response is not 200
        ves_status = if ves_response.nil?
                       'internal_server_error'
                     else
                       ves_response.status == 200 ? 'ok' : ves_response.body
                     end

        persisted_forms.each do |form|
          form.update(
            application_uuid:,
            ves_status:,
            ves_request_data:
          )
        end
      end

      def call_handle_file_uploads(form_id, parsed_form_data)
        if Flipper.enabled?(:champva_retry_logic_refactor, @current_user)
          handle_file_uploads_with_refactored_retry(form_id, parsed_form_data)
        else
          handle_file_uploads(form_id, parsed_form_data)
        end
      end

      ##
      # Wrapper around handle_file_uploads that allows us to use the new retry logic
      # based on the feature flag
      def call_upload_form(form_id, file_paths, metadata)
        if Flipper.enabled?(:champva_retry_logic_refactor, @current_user)
          upload_form_with_refactored_retry(form_id, file_paths, metadata)
        else
          upload_form(form_id, file_paths, metadata)
        end
      end

      # Modified from claim_documents_controller.rb:
      def unlock_file(file, file_password) # rubocop:disable Metrics/MethodLength
        return file unless File.extname(file) == '.pdf' && file_password

        pdftk = PdfForms.new(Settings.binaries.pdftk)
        tmpf = Tempfile.new(['decrypted_form_attachment', '.pdf'])

        has_pdf_err = false
        begin
          pdftk.call_pdftk(file.tempfile.path, 'input_pw', file_password, 'output', tmpf.path)
        rescue PdfForms::PdftkError => e
          file_regex = %r{/(?:\w+/)*[\w-]+\.pdf\b}
          password_regex = /(input_pw).*?(output)/
          sanitized_message = e.message.gsub(file_regex, '[FILTERED FILENAME]').gsub(password_regex, '\1 [FILTERED] \2')
          log_message_to_sentry(sanitized_message, 'warn')
          has_pdf_err = true
        end

        # This helps prevent leaking exception context to DataDog when we raise this error
        if has_pdf_err
          raise Common::Exceptions::UnprocessableEntity.new(
            detail: I18n.t('errors.messages.uploads.pdf.incorrect_password'),
            source: 'IvcChampva::V1::UploadsController'
          )
        end

        file.tempfile.unlink
        file.tempfile = tmpf
      end

      def submit_supporting_documents
        if %w[10-10D 10-7959C 10-7959F-2 10-7959A 10-10D-EXTENDED].include?(params[:form_id])
          attachment = PersistentAttachments::MilitaryRecords.new(form_id: params[:form_id])

          unlocked = unlock_file(params['file'], params['password'])
          attachment.file = params['password'] ? unlocked : params['file']
          raise Common::Exceptions::ValidationErrors, attachment unless attachment.valid?

          attachment.save

          launch_background_job(attachment, params[:form_id].to_s, params['attachment_id'])

          # Prepare the base response
          response_data = PersistentAttachmentSerializer.new(attachment).serializable_hash

          # Add LLM analysis if enabled (convert form_id to mapped format)
          mapped_form_id = FORM_NUMBER_MAP[params[:form_id]]
          llm_result = call_llm_service(attachment, mapped_form_id, params['attachment_id'])
          response_data[:llm_response] = llm_result if llm_result.present?

          render json: response_data
        else
          raise Common::Exceptions::UnprocessableEntity.new(
            detail: "Unsupported form_id: #{params[:form_id]}",
            source: 'IvcChampva::V1::UploadsController'
          )
        end
      end

      ##
      # Launches background jobs for OCR and LLM processing if enabled
      # @param [PersistentAttachments::MilitaryRecords] attachment Persistent attachment object for the uploaded file
      # @param [String] form_id The ID of the current form, e.g., 'vha_10_10d' (see FORM_NUMBER_MAP)
      def launch_background_job(attachment, form_id, attachment_id)
        launch_ocr_job(form_id, attachment, attachment_id)
        launch_llm_job(form_id, attachment, attachment_id)
      rescue Errno::ENOENT
        # Do not log the error details because they may contain PII
        Rails.logger.error 'Unhandled ENOENT error while launching background job(s)'
      rescue => e
        Rails.logger.error "Unhandled error while launching background job(s): #{e.message}"
      end

      def launch_ocr_job(form_id, attachment, attachment_id)
<<<<<<< HEAD
        if Flipper.enabled?(:champva_enable_ocr_on_submit, @current_user)
          # create a temp file from the persistent attachment object
          tmpfile = tempfile_from_attachment(attachment, form_id)

          # queue Tesseract OCR job for tmpfile
          IvcChampva::TesseractOcrLoggerJob.perform_async(form_id, attachment.guid, tmpfile.path, attachment_id)
          Rails.logger.info(
            "Tesseract OCR job queued for form_id: #{form_id}, attachment_id: #{attachment.guid}"
          )
        end
      end

      def launch_llm_job(form_id, attachment, attachment_id)
        if Flipper.enabled?(:champva_enable_llm_on_submit, @current_user)
          begin
            # create a temp file from the persistent attachment object
            tmpfile = tempfile_from_attachment(attachment, form_id)

            # queue LLM job for tmpfile
            pdf_path = Common::ConvertToPdf.new(tmpfile).run
            IvcChampva::LlmLoggerJob.perform_async(form_id, attachment.guid, pdf_path, attachment_id)
            Rails.logger.info(
              "LLM job queued for form_id: #{form_id}, attachment_id: #{attachment.guid}"
            )
          rescue => e
            Rails.logger.error "Error launching LLM job: #{e.message}"
          ensure
            # Clean up temporary files
            tmpfile&.close
            tmpfile&.unlink
            File.delete(pdf_path) if pdf_path && File.exist?(pdf_path)
          end
        end
      end

      ##
      # Calls the LLM service synchronously if enabled and returns the analysis result
      # @param [PersistentAttachments::MilitaryRecords] attachment Persistent attachment object for the uploaded file
      # @param [String] form_id The ID of the current form, e.g., 'vha_10_10d' (see FORM_NUMBER_MAP)
      # @param [String] attachment_id The document type/attachment ID for the file
      # @return [Hash] LLM analysis result or empty hash if disabled/error
      def call_llm_service(attachment, form_id, attachment_id)
        return {} unless Flipper.enabled?(:champva_claims_llm_validation, @current_user) && form_id == 'vha_10_7959a'

        begin
          # Create a temp file from the persistent attachment object
          tmpfile = tempfile_from_attachment(attachment, form_id)

          # Convert to PDF if needed (same as background job)
          pdf_path = Common::ConvertToPdf.new(tmpfile).run

          # Call the LLM service synchronously
          llm_service = IvcChampva::LlmService.new
          result = llm_service.process_document(
            form_id:,
            file_path: pdf_path,
            uuid: attachment.guid,
            attachment_id:
          )

          result
        rescue => e
          Rails.logger.error("LLM analysis failed for attachment #{attachment.guid}: #{e.message}")
          {}
        ensure
          # Clean up temporary files
          tmpfile&.close
          tmpfile&.unlink
          File.delete(pdf_path) if pdf_path && File.exist?(pdf_path)
=======
        if Flipper.enabled?(:champva_enable_ocr_on_submit, @current_user) && form_id == 'vha_10_7959a'
          begin
            # create a temp file from the persistent attachment object
            tmpfile = tempfile_from_attachment(attachment, form_id)

            # queue Tesseract OCR job for tmpfile
            IvcChampva::TesseractOcrLoggerJob.perform_async(form_id, attachment.guid, tmpfile.path, attachment_id)
            Rails.logger.info(
              "Tesseract OCR job queued for form_id: #{form_id}, attachment_id: #{attachment.guid}"
            )
          rescue => e
            Rails.logger.error "Error launching OCR job: #{e.message}"
          end
        end
      end

      def launch_llm_job(form_id, attachment, attachment_id)
        if Flipper.enabled?(:champva_enable_llm_on_submit, @current_user) && form_id == 'vha_10_7959a'
          begin
            # create a temp file from the persistent attachment object
            tmpfile = tempfile_from_attachment(attachment, form_id)

            # queue LLM job for tmpfile
            pdf_path = Common::ConvertToPdf.new(tmpfile).run
            IvcChampva::LlmLoggerJob.perform_async(form_id, attachment.guid, pdf_path, attachment_id)
            Rails.logger.info(
              "LLM job queued for form_id: #{form_id}, attachment_id: #{attachment.guid}"
            )
          rescue => e
            Rails.logger.error "Error launching LLM job: #{e.message}"
          end
>>>>>>> 3a9200e0
        end
      end

      ## Saves the attached file as a temporary file
      # @param [PersistentAttachments::MilitaryRecords] attachment The attachment object containing the file
      # @param [String] form_id The ID of the current form, e.g., 'vha_10_10d' (see FORM_NUMBER_MAP)
      def tempfile_from_attachment(attachment, form_id)
        original_filename = if attachment.file.respond_to?(:original_filename)
                              attachment.file.original_filename
                            else
                              File.basename(attachment.file.path)
                            end
        # base = File.basename(original_filename, File.extname(original_filename))
        ext = File.extname(original_filename)
        tmpfile = Tempfile.new(["#{form_id}_attachment_", ext]) # a timestamp and unique ID are added automatically
        tmpfile.binmode
        tmpfile.write(attachment.file.read)
        tmpfile.flush
        tmpfile
      end

      private

      def applicants_with_ohi(applicants)
        applicants.select do |item|
          item.key?('health_insurance') || item.key?('medicare')
        end
      end

      ##
      # Directly generates OHI form(s) + fills them (via fill_ohi_and_return_path)
      # rather than trying to just send an OHI through the default submit
      # method.
      # Main reason for this is because since the PDFs need to be saved
      # as supporting docs on 10-10d, it would be a bit too complicated to rework the
      # existing submit flow to not send the intermediate OHI forms to Pega, etc
      #
      # @param [Hash] applicant A hash comprising a 10-10d applicant (name, ssn, etc)
      # @param [Hash] form_data complete form submission data object
      #
      # @return [Array<IvcChampva::VHA107959c>] Array of form instances with details from form_data included
      def generate_ohi_form(applicant, form_data)
        forms = []
        health_insurance = applicant['health_insurance'] || [{}]

        # Process insurance policies in pairs (2 per form)
        # TODO: is there a clean way to piggyback off of existing generate_additional_pdf method?
        health_insurance.each_slice(2).with_index do |policies_pair, _form_index|
          # Create applicant-specific form data for this pair of policies
          applicant_data = form_data.except('applicants', 'raw_data', 'medicare').merge(applicant)
          applicant_data['form_number'] = '10-7959C-REV2025'

          # Map the current pair of policies to the applicant data
          applicant_with_mapped_policies = map_policies_to_applicant(policies_pair, applicant_data)

          # Create and configure form
          form = IvcChampva::VHA107959cRev2025.new(applicant_with_mapped_policies)
          form.data['form_number'] = '10-7959C-REV2025'
          forms << form
        end

        forms
      end

      ##
      # Sets the primary/secondary health insurance properties on the provided
      # applicant based on a pair of policies. This is so that we can automatically
      # get the keys/values needed to generate overflow OHI forms in the event
      # an applicant is associated with > 2 health insurance policies
      #
      # @param [Array<Hash>] policies Array of hashes representing insurance policies.
      # @param [Hash] applicant Hash representing an applicant object from a 10-10d/10-7959c form
      #
      # @returns [Hash] Updated applicant hash with the primary/secondary insurances mapped
      # so an OHI (10-7959c) PDF can be stamped with this info
      #
      def map_policies_to_applicant(policies, applicant)
        # Create a copy of the applicant hash to avoid modifying the original
        updated_applicant = Marshal.load(Marshal.dump(applicant))

        # Map primary insurance policy (policies[0]) if it exists
        if policies&.[](0)
          updated_applicant['applicant_primary_provider'] = policies[0]['provider']
          updated_applicant['applicant_primary_effective_date'] = policies[0]['effective_date']
          updated_applicant['applicant_primary_expiration_date'] = policies[0]['expiration_date']
          updated_applicant['applicant_primary_through_employer'] = policies[0]['through_employer']
          updated_applicant['applicant_primary_insurance_type'] = policies[0]['insurance_type']
          updated_applicant['primary_medigap_plan'] = policies[0]['medigap_plan']
          updated_applicant['primary_additional_comments'] = policies[0]['additional_comments']
        end

        # Map secondary insurance policy (policies[1]) if it exists
        if policies&.[](1)
          updated_applicant['applicant_secondary_provider'] = policies[1]['provider']
          updated_applicant['applicant_secondary_effective_date'] = policies[1]['effective_date']
          updated_applicant['applicant_secondary_expiration_date'] = policies[1]['expiration_date']
          updated_applicant['applicant_secondary_through_employer'] = policies[1]['through_employer']
          updated_applicant['applicant_secondary_insurance_type'] = policies[1]['insurance_type']
          updated_applicant['secondary_medigap_plan'] = policies[1]['medigap_plan']
          updated_applicant['secondary_additional_comments'] = policies[1]['additional_comments']
        end

        updated_applicant
      end

      def fill_ohi_and_return_path(form)
        # Generate PDF
        filler = IvcChampva::PdfFiller.new(form_number: 'vha_10_7959c_rev2025', form:, uuid: form.uuid)
        # Results in a file path, which is returned
        if @current_user
          filler.generate(@current_user.loa[:current])
        else
          filler.generate
        end
      end

      def create_custom_attachment(form, file_path, attachment_id)
        # Create attachment
        attachment = PersistentAttachments::MilitaryRecords.new(form_id: form.form_id)

        begin
          File.open(file_path, 'rb') do |file|
            attachment.file = file
            attachment.save
          end

          # Clean up the file
          FileUtils.rm_f(file_path)

          IvcChampva::Attachments.serialize_attachment(attachment, attachment_id)
        rescue => e
          Rails.logger.error "Failed to process new custom attachment: #{e.message}"
          FileUtils.rm_f(file_path)
          raise
        end
      end

      # Probably doesn't need to be its own method, but trying to keep methods
      # short by splitting out as much as possible
      def add_supporting_doc(form_data, doc)
        form_data['supporting_docs'] ||= []
        form_data['supporting_docs'] << doc
      end

      # Probably doesn't need to be its own method, but trying to keep methods
      # short by splitting out as much as possible
      def log_error_and_respond(message, exception = nil)
        Rails.logger.error message
        Rails.logger.error exception.backtrace.join("\n") if exception
        render json: { error_message: message }, status: :internal_server_error
      end

      ##
      # Wraps handle_uploads and includes retry logic when file uploads get non-200s.
      #
      # TODO: Remove this method once `champva_send_to_ves` feature flag is removed
      # also consider renaming new 'upload_form' methods back to 'handle_file_uploads'
      #
      # @param [String] form_id The ID of the current form, e.g., 'vha_10_10d' (see FORM_NUMBER_MAP)
      # @param [Hash] parsed_form_data complete form submission data object
      #
      # @return [Array<Integer, String>] An array with 1 or more http status codes
      #   and an array with 1 or more message strings.
      def handle_file_uploads(form_id, parsed_form_data)
        attempt = 0
        max_attempts = 1

        # Initialize with default values to handle nil reference cases
        statuses = [500]
        error_messages = ['Server error occurred']

        begin
          file_paths, metadata = get_file_paths_and_metadata(parsed_form_data)
          hu_result = FileUploader.new(form_id, metadata, file_paths, true, @current_user).handle_uploads
          # convert [[200, nil], [400, 'error']] -> [200, 400] and [nil, 'error'] arrays
          statuses, error_messages = hu_result[0].is_a?(Array) ? hu_result.transpose : hu_result.map { |i| Array(i) }

          # Since some or all of the files failed to upload to S3, trigger retry
          raise StandardError, error_messages if error_messages.compact.length.positive?
        rescue => e
          attempt += 1
          error_message_downcase = e.message.downcase
          Rails.logger.error "Error handling file uploads (attempt #{attempt}): #{e.message}"

          if should_retry?(error_message_downcase, attempt, max_attempts)
            Rails.logger.error 'Retrying in 1 seconds...'
            sleep 1
            retry
          end
        end

        [statuses, error_messages]
      end

      ##
      # Wraps handle_uploads and includes retry logic when file uploads get non-200s.
      #
      # TODO: Rename this method once `champva_send_to_ves` feature flag is removed back to 'handle_file_uploads'
      #
      # @param [String] form_id The ID of the current form, e.g., 'vha_10_10d' (see FORM_NUMBER_MAP)
      # @param [Array<String>] file_paths The file paths of the files to upload
      # @param [Hash] metadata The metadata for the form
      #
      # @return [Array<Integer, String>] An array with 1 or more http status codes
      #   and an array with 1 or more message strings.
      def upload_form(form_id, file_paths, metadata)
        attempt = 0
        max_attempts = 1

        # Initialize with default values to handle nil reference cases
        statuses = [500]
        error_messages = ['Server error occurred']

        begin
          hu_result = FileUploader.new(form_id, metadata, file_paths, true).handle_uploads
          # convert [[200, nil], [400, 'error']] -> [200, 400] and [nil, 'error'] arrays
          statuses, error_messages = hu_result[0].is_a?(Array) ? hu_result.transpose : hu_result.map { |i| Array(i) }

          # Since some or all of the files failed to upload to S3, trigger retry
          raise StandardError, error_messages if error_messages.compact.length.positive?
        rescue => e
          attempt += 1
          error_message_downcase = e.message.downcase
          Rails.logger.error "Error handling file uploads (attempt #{attempt}): #{e.message}"

          if should_retry?(error_message_downcase, attempt, max_attempts)
            Rails.logger.error 'Retrying in 1 seconds...'
            sleep 1
            retry
          end
        end

        [statuses, error_messages]
      end

      ##
      # Handles file uploads with a refactored retry logic
      #
      # @param [String] form_id The ID of the current form, e.g., 'vha_10_10d' (see FORM_NUMBER_MAP)
      # @param [Hash] parsed_form_data complete form submission data object
      #
      # @return [Array<Integer, String>] An array with 1 or more http status codes
      #   and an array with 1 or more message strings.
      def handle_file_uploads_with_refactored_retry(form_id, parsed_form_data)
        on_failure = lambda { |e, attempt|
          Rails.logger.error "Error handling file uploads (attempt #{attempt}): #{e.message}"
        }

        # set default values for statuses and error_messages to avoid nil reference errors
        statuses = [500]
        error_messages = ['Server error occurred']

        IvcChampva::Retry.do(1, retry_on: RETRY_ERROR_CONDITIONS, on_failure:) do
          file_paths, metadata = get_file_paths_and_metadata(parsed_form_data)
          hu_result = FileUploader.new(form_id, metadata, file_paths, true, @current_user).handle_uploads
          # convert [[200, nil], [400, 'error']] -> [200, 400] and [nil, 'error'] arrays
          statuses, error_messages = hu_result[0].is_a?(Array) ? hu_result.transpose : hu_result.map { |i| Array(i) }

          # Since some or all of the files failed to upload to S3, trigger retry
          raise StandardError, error_messages if error_messages.compact.length.positive?
        end

        [statuses, error_messages]
      end

      ##
      # Handles file uploads with a refactored retry logic
      #
      # @param [String] form_id The ID of the current form, e.g., 'vha_10_10d' (see FORM_NUMBER_MAP)
      # @param [Array<String>] file_paths The file paths of the files to upload
      # @param [Hash] metadata The metadata for the form
      #
      # @return [Array<Integer, String>] An array with 1 or more http status codes
      #   and an array with 1 or more message strings.
      def upload_form_with_refactored_retry(form_id, file_paths, metadata)
        on_failure = lambda { |e, attempt|
          Rails.logger.error "Error handling file uploads (attempt #{attempt}): #{e.message}"
        }

        # set default values for statuses and error_messages to avoid nil reference errors
        statuses = [500]
        error_messages = ['Server error occurred']

        IvcChampva::Retry.do(1, retry_on: RETRY_ERROR_CONDITIONS, on_failure:) do
          hu_result = FileUploader.new(form_id, metadata, file_paths, true).handle_uploads
          # convert [[200, nil], [400, 'error']] -> [200, 400] and [nil, 'error'] arrays
          statuses, error_messages = hu_result[0].is_a?(Array) ? hu_result.transpose : hu_result.map { |i| Array(i) }

          # Since some or all of the files failed to upload to S3, trigger retry
          raise StandardError, error_messages if error_messages.compact.length.positive?
        end

        [statuses, error_messages]
      end

      def should_retry?(error_message_downcase, attempt, max_attempts)
        error_conditions = [
          'failed to generate',
          'no such file',
          'an error occurred while verifying stamp:',
          'unable to find file'
        ]

        error_conditions.any? { |condition| error_message_downcase.include?(condition) } && attempt <= max_attempts
      end

      def get_attachment_ids_and_form(parsed_form_data)
        form_id = get_form_id
        form_class = "IvcChampva::#{form_id.titleize.gsub(' ', '')}".constantize
        additional_pdf_count = form_class.const_defined?(:ADDITIONAL_PDF_COUNT) ? form_class::ADDITIONAL_PDF_COUNT : 1
        applicant_key = form_class.const_defined?(:ADDITIONAL_PDF_KEY) ? form_class::ADDITIONAL_PDF_KEY : 'applicants'

        applicants_count = parsed_form_data[applicant_key]&.count.to_i
        total_applicants_count = applicants_count.to_f / additional_pdf_count
        # Must always be at least 1, so that `attachment_ids` still contains the
        # `form_id` even on forms that don't have an `applicants` array (e.g. FMP2)
        applicant_rounded_number = total_applicants_count.ceil.zero? ? 1 : total_applicants_count.ceil

        form = form_class.new(parsed_form_data)

        # Optionally add a supporting document with arbitrary form-defined values.
        add_blank_doc_and_stamp(form, parsed_form_data)

        # DataDog Tracking
        form.track_user_identity
        form.track_current_user_loa(@current_user)
        form.track_email_usage

        attachment_ids = Array.new(applicant_rounded_number) { form_id }
        attachment_ids.concat(supporting_document_ids(parsed_form_data))
        attachment_ids = [form_id] if attachment_ids.empty?

        [attachment_ids.compact, form]
      end

      def supporting_document_ids(parsed_form_data)
        cached_uploads = []
        parsed_form_data['supporting_docs']&.each do |d|
          # Get the database record that corresponds to this file upload:
          record = PersistentAttachments::MilitaryRecords.find_by(guid: d['confirmation_code'])
          # Push to our array with some extra information so we can sort by date uploaded:
          cached_uploads.push({ attachment_id: d['attachment_id'],
                                created_at: record.created_at,
                                file_name: record.file.id })
        end

        # Sort by date created so we have the file's upload order and
        # reduce down to just the attachment id strings:
        attachment_ids = cached_uploads.sort_by { |h| h[:created_at] }.pluck(:attachment_id)&.compact.presence

        # Return either the attachment IDs or `claim_id`s (in the case of form 10-7959a):
        attachment_ids || parsed_form_data['supporting_docs']&.pluck('claim_id')&.compact.presence || []
      end

      ##
      # Add a blank page to the PDF with stamped metadata if the form allows it.
      #
      # This method checks if the form has a `stamp_metadata` method that returns a hash.
      # If so, it creates a blank page, stamps it with the provided metadata values,
      # and adds it as a supporting document to the parsed form data.
      #
      # @param form [Object] The form object that may contain stamp_metadata method
      # @param parsed_form_data [Hash] The parsed form data where the supporting document will be added
      # @return [nil] This method doesn't return any value
      def add_blank_doc_and_stamp(form, parsed_form_data)
        # Only triggers if the form in question has a method that returns values
        # we want to stamp.
        if form.methods.include?(:stamp_metadata) && form.stamp_metadata.is_a?(Hash)
          blank_page_path = IvcChampva::Attachments.get_blank_page
          stamps = form.stamp_metadata
          IvcChampva::PdfStamper.stamp_metadata_items(blank_page_path, stamps[:metadata])
          att = create_custom_attachment(form, blank_page_path, stamps[:attachment_id])
          add_supporting_doc(parsed_form_data, att)
        end
      end

      def get_file_paths_and_metadata(parsed_form_data)
        attachment_ids, form = get_attachment_ids_and_form(parsed_form_data)

        filler = IvcChampva::PdfFiller.new(form_number: form.form_id, form:, uuid: form.uuid)

        file_path = if @current_user
                      filler.generate(@current_user.loa[:current])
                    else
                      filler.generate
                    end
        metadata = IvcChampva::MetadataValidator.validate(form.metadata)
        file_paths = form.handle_attachments(file_path)

        [file_paths, metadata.merge({ 'attachment_ids' => attachment_ids })]
      end

      def get_form_id
        form_number = params[:form_number]
        raise 'Missing/malformed form_number in params' unless form_number

        FORM_NUMBER_MAP[form_number]
      end

      def build_json(statuses, error_message)
        if statuses.nil?
          return { json: { error_message: 'An unknown error occurred while uploading document(s).' }, status: 500 }
        end

        unique_statuses = statuses.uniq

        if unique_statuses == [200]
          { json: {}, status: 200 }
        elsif unique_statuses.include? 400
          { json: { error_message: error_message ||
            'An unknown error occurred while uploading some documents.' }, status: 400 }
        else
          { json: { error_message: 'An unknown error occurred while uploading document(s).' }, status: 500 }
        end
      end

      def authenticate
        super
      rescue Common::Exceptions::Unauthorized
        Rails.logger.info(
          'IVC Champva - unauthenticated user submitting form',
          { form_number: params[:form_number] }
        )
      end
    end
  end
end
# rubocop:enable Metrics/ClassLength<|MERGE_RESOLUTION|>--- conflicted
+++ resolved
@@ -242,6 +242,7 @@
 
           attachment.save
 
+          launch_background_job(attachment, params[:form_id].to_s, params['attachment_id'])
           launch_background_job(attachment, params[:form_id].to_s, params['attachment_id'])
 
           # Prepare the base response
@@ -276,21 +277,24 @@
       end
 
       def launch_ocr_job(form_id, attachment, attachment_id)
-<<<<<<< HEAD
-        if Flipper.enabled?(:champva_enable_ocr_on_submit, @current_user)
-          # create a temp file from the persistent attachment object
-          tmpfile = tempfile_from_attachment(attachment, form_id)
-
-          # queue Tesseract OCR job for tmpfile
-          IvcChampva::TesseractOcrLoggerJob.perform_async(form_id, attachment.guid, tmpfile.path, attachment_id)
-          Rails.logger.info(
-            "Tesseract OCR job queued for form_id: #{form_id}, attachment_id: #{attachment.guid}"
-          )
+        if Flipper.enabled?(:champva_enable_ocr_on_submit, @current_user) && form_id == 'vha_10_7959a'
+          begin
+            # create a temp file from the persistent attachment object
+            tmpfile = tempfile_from_attachment(attachment, form_id)
+
+            # queue Tesseract OCR job for tmpfile
+            IvcChampva::TesseractOcrLoggerJob.perform_async(form_id, attachment.guid, tmpfile.path, attachment_id)
+            Rails.logger.info(
+              "Tesseract OCR job queued for form_id: #{form_id}, attachment_id: #{attachment.guid}"
+            )
+          rescue => e
+            Rails.logger.error "Error launching OCR job: #{e.message}"
+          end
         end
       end
 
       def launch_llm_job(form_id, attachment, attachment_id)
-        if Flipper.enabled?(:champva_enable_llm_on_submit, @current_user)
+        if Flipper.enabled?(:champva_enable_llm_on_submit, @current_user) && form_id == 'vha_10_7959a'
           begin
             # create a temp file from the persistent attachment object
             tmpfile = tempfile_from_attachment(attachment, form_id)
@@ -303,82 +307,7 @@
             )
           rescue => e
             Rails.logger.error "Error launching LLM job: #{e.message}"
-          ensure
-            # Clean up temporary files
-            tmpfile&.close
-            tmpfile&.unlink
-            File.delete(pdf_path) if pdf_path && File.exist?(pdf_path)
-          end
-        end
-      end
-
-      ##
-      # Calls the LLM service synchronously if enabled and returns the analysis result
-      # @param [PersistentAttachments::MilitaryRecords] attachment Persistent attachment object for the uploaded file
-      # @param [String] form_id The ID of the current form, e.g., 'vha_10_10d' (see FORM_NUMBER_MAP)
-      # @param [String] attachment_id The document type/attachment ID for the file
-      # @return [Hash] LLM analysis result or empty hash if disabled/error
-      def call_llm_service(attachment, form_id, attachment_id)
-        return {} unless Flipper.enabled?(:champva_claims_llm_validation, @current_user) && form_id == 'vha_10_7959a'
-
-        begin
-          # Create a temp file from the persistent attachment object
-          tmpfile = tempfile_from_attachment(attachment, form_id)
-
-          # Convert to PDF if needed (same as background job)
-          pdf_path = Common::ConvertToPdf.new(tmpfile).run
-
-          # Call the LLM service synchronously
-          llm_service = IvcChampva::LlmService.new
-          result = llm_service.process_document(
-            form_id:,
-            file_path: pdf_path,
-            uuid: attachment.guid,
-            attachment_id:
-          )
-
-          result
-        rescue => e
-          Rails.logger.error("LLM analysis failed for attachment #{attachment.guid}: #{e.message}")
-          {}
-        ensure
-          # Clean up temporary files
-          tmpfile&.close
-          tmpfile&.unlink
-          File.delete(pdf_path) if pdf_path && File.exist?(pdf_path)
-=======
-        if Flipper.enabled?(:champva_enable_ocr_on_submit, @current_user) && form_id == 'vha_10_7959a'
-          begin
-            # create a temp file from the persistent attachment object
-            tmpfile = tempfile_from_attachment(attachment, form_id)
-
-            # queue Tesseract OCR job for tmpfile
-            IvcChampva::TesseractOcrLoggerJob.perform_async(form_id, attachment.guid, tmpfile.path, attachment_id)
-            Rails.logger.info(
-              "Tesseract OCR job queued for form_id: #{form_id}, attachment_id: #{attachment.guid}"
-            )
-          rescue => e
-            Rails.logger.error "Error launching OCR job: #{e.message}"
-          end
-        end
-      end
-
-      def launch_llm_job(form_id, attachment, attachment_id)
-        if Flipper.enabled?(:champva_enable_llm_on_submit, @current_user) && form_id == 'vha_10_7959a'
-          begin
-            # create a temp file from the persistent attachment object
-            tmpfile = tempfile_from_attachment(attachment, form_id)
-
-            # queue LLM job for tmpfile
-            pdf_path = Common::ConvertToPdf.new(tmpfile).run
-            IvcChampva::LlmLoggerJob.perform_async(form_id, attachment.guid, pdf_path, attachment_id)
-            Rails.logger.info(
-              "LLM job queued for form_id: #{form_id}, attachment_id: #{attachment.guid}"
-            )
-          rescue => e
-            Rails.logger.error "Error launching LLM job: #{e.message}"
-          end
->>>>>>> 3a9200e0
+          end
         end
       end
 
