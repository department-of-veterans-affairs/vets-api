# frozen_string_literal: true

require 'sidekiq'
require 'sentry_logging'

module Veteran
  class VSOReloader < BaseReloader
    include Sidekiq::Job
    include SentryLogging

    def perform
      array_of_organizations = reload_representatives

      # This Where Not statement is for removing anyone no longer on the lists pulled down from OGC
<<<<<<< HEAD
      Veteran::Service::Representative.where.not(representative_id: array_of_organizations).find do |rep|
=======
      Veteran::Service::Representative.where.not(representative_id: array_of_organizations).find_each do |rep|
>>>>>>> 95ec5a01
        # These are test users that Sandbox requires.  Don't delete them.
        next if rep.first_name == 'Tamara' && rep.last_name == 'Ellis'
        next if rep.first_name == 'John' && rep.last_name == 'Doe'

        rep.destroy!
      end
    rescue Faraday::ConnectionFailed => e
      log_message_to_sentry("OGC connection failed: #{e.message}", :warn)
      log_to_slack('VSO Reloader failed to connect to OGC')
    rescue Common::Client::Errors::ClientError, Common::Exceptions::GatewayTimeout => e
      log_message_to_sentry("VSO Reloading error: #{e.message}", :warn)
      log_to_slack('VSO Reloader job has failed!')
    end

    def reload_attorneys
      fetch_data('attorneyexcellist.asp').map do |attorney|
        find_or_create_attorneys(attorney) if attorney['Registration Num'].present?

        attorney['Registration Num']
      end
    end

    def reload_claim_agents
      fetch_data('caexcellist.asp').map do |claim_agent|
        find_or_create_claim_agents(claim_agent) if claim_agent['Registration Num'].present?
        claim_agent['Registration Num']
      end
    end

    def reload_vso_reps
      vso_reps = []
      vso_orgs = fetch_data('orgsexcellist.asp').map do |vso_rep|
        next unless vso_rep['Representative']

        find_or_create_vso(vso_rep) if vso_rep['Registration Num'].present?
        vso_reps << vso_rep['Registration Num']
        {
          poa: vso_rep['POA'].gsub(/\W/, ''),
          name: vso_rep['Organization Name'],
          phone: vso_rep['Org Phone'],
          state: vso_rep['Org State']
        }
      end.compact.uniq
      Veteran::Service::Organization.import(vso_orgs, on_duplicate_key_ignore: true)

      vso_reps
    end

    private

    def reload_representatives
      reload_attorneys + reload_claim_agents + reload_vso_reps
    end

    def find_or_create_attorneys(attorney)
      rep = find_or_initialize(attorney)
      rep.user_types << 'attorney' unless rep.user_types.include?('attorney')
      rep.save
    end

    def find_or_create_claim_agents(claim_agent)
      rep = find_or_initialize(claim_agent)
      rep.user_types << 'claim_agents' unless rep.user_types.include?('claim_agents')
      rep.save
    end

    def find_or_create_vso(vso)
      first_name = vso['Representative'].split&.second
      last_name = vso['Representative'].split(',')&.first
      middle_initial = vso['Representative'].split&.third

      rep = Veteran::Service::Representative.find_or_initialize_by(representative_id: vso['Registration Num'],
                                                                   first_name:,
                                                                   last_name:)
      poa_code = vso['POA'].gsub(/\W/, '')
      rep.poa_codes << poa_code unless rep.poa_codes.include?(poa_code)

      rep.phone = vso['Org Phone']
      rep.user_types << 'veteran_service_officer' unless rep.user_types.include?('veteran_service_officer')
      rep.middle_initial = middle_initial.presence || ''
      rep.save
    end

    def log_to_slack(message)
      client = SlackNotify::Client.new(webhook_url: Settings.claims_api.slack.webhook_url,
                                       channel: '#api-benefits-claims',
                                       username: 'VSOReloader')
      client.notify(message)
    end
  end
end<|MERGE_RESOLUTION|>--- conflicted
+++ resolved
@@ -12,11 +12,7 @@
       array_of_organizations = reload_representatives
 
       # This Where Not statement is for removing anyone no longer on the lists pulled down from OGC
-<<<<<<< HEAD
-      Veteran::Service::Representative.where.not(representative_id: array_of_organizations).find do |rep|
-=======
       Veteran::Service::Representative.where.not(representative_id: array_of_organizations).find_each do |rep|
->>>>>>> 95ec5a01
         # These are test users that Sandbox requires.  Don't delete them.
         next if rep.first_name == 'Tamara' && rep.last_name == 'Ellis'
         next if rep.first_name == 'John' && rep.last_name == 'Doe'
