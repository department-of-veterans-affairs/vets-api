--- conflicted
+++ resolved
@@ -19,13 +19,10 @@
       raise Common::Exceptions::ParameterMissing, 'ICN' if icn.blank?
 
       @icn = icn
-<<<<<<< HEAD
     end
 
     def lighthouse_client
       @lighthouse_client ||= Lighthouse::VeteransHealth::Client.new(@icn)
-=======
->>>>>>> f5174c02
     end
 
     def authenticate
@@ -34,7 +31,6 @@
       # because it is handled in Lighthouse::VeteransHealth::Client::retrieve_bearer_token
     end
 
-<<<<<<< HEAD
     def list_vitals(from_date, to_date)
       params = {
         patient: @icn,
@@ -44,10 +40,6 @@
       bundle = lighthouse_client.list_observations(params)
       bundle = Oj.load(bundle[:body].to_json, symbol_keys: true)
       sort_bundle(bundle, :recordedDate, :desc)
-=======
-    def lighthouse_client
-      @lighthouse_client ||= Lighthouse::VeteransHealth::Client.new(@icn)
->>>>>>> f5174c02
     end
 
     def list_allergies
