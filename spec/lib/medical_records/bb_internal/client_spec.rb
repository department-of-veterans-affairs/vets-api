--- conflicted
+++ resolved
@@ -169,161 +169,6 @@
     end
   end
 
-<<<<<<< HEAD
-  describe '#get_sei_vital_signs_summary' do
-    it 'retrieves the SEI vital signs' do
-      VCR.use_cassette 'mr_client/bb_internal/get_sei_vital_signs_summary' do
-        response = client.get_sei_vital_signs_summary
-
-        expect(response).to be_a(Hash)
-        expect(response).to have_key('bloodPreassureReadings')
-        expect(response).to have_key('bloodSugarReadings')
-        expect(response).to have_key('bodyTemperatureReadings')
-        expect(response).to have_key('bodyWeightReadings')
-        expect(response).to have_key('cholesterolReadings')
-        expect(response).to have_key('heartRateReadings')
-        expect(response).to have_key('inrReadings')
-        expect(response).to have_key('lipidReadings')
-        expect(response).to have_key('painReadings')
-        expect(response).to have_key('pulseOximetryReadings')
-      end
-    end
-  end
-
-  describe '#get_sei_allergies' do
-    it 'retrieves the SEI allergies' do
-      VCR.use_cassette 'mr_client/bb_internal/get_sei_allergies' do
-        response = client.get_sei_allergies
-
-        expect(response).to be_a(Hash)
-        expect(response).to have_key('pojoObject')
-        expect(response['pojoObject'][0]).to have_key('allergiesId')
-      end
-    end
-  end
-
-  describe '#get_sei_family_health_history' do
-    it 'retrieves the SEI family health history' do
-      VCR.use_cassette 'mr_client/bb_internal/get_sei_family_health_history' do
-        response = client.get_sei_family_health_history
-
-        expect(response).to be_a(Hash)
-        expect(response).to have_key('pojoObject')
-        expect(response['pojoObject'][0]).to have_key('relationship')
-      end
-    end
-  end
-
-  describe '#get_sei_immunizations' do
-    it 'retrieves the SEI immunizations' do
-      VCR.use_cassette 'mr_client/bb_internal/get_sei_immunizations' do
-        response = client.get_sei_immunizations
-
-        expect(response).to be_a(Hash)
-        expect(response).to have_key('pojoObject')
-        expect(response['pojoObject'][0]).to have_key('immunizationId')
-      end
-    end
-  end
-
-  describe '#get_sei_test_entries' do
-    it 'retrieves the SEI test entries' do
-      VCR.use_cassette 'mr_client/bb_internal/get_sei_test_entries' do
-        response = client.get_sei_test_entries
-
-        expect(response).to be_a(Hash)
-        expect(response).to have_key('pojoObject')
-      end
-    end
-  end
-
-  describe '#get_sei_medical_events' do
-    it 'retrieves the SEI medical events' do
-      VCR.use_cassette 'mr_client/bb_internal/get_sei_medical_events' do
-        response = client.get_sei_medical_events
-
-        expect(response).to be_a(Hash)
-        expect(response).to have_key('pojoObject')
-        expect(response['pojoObject'][0]).to have_key('medicalEventId')
-      end
-    end
-  end
-
-  describe '#get_sei_military_history' do
-    it 'retrieves the SEI miltary history' do
-      VCR.use_cassette 'mr_client/bb_internal/get_sei_military_history' do
-        response = client.get_sei_military_history
-
-        expect(response).to be_a(Hash)
-        expect(response).to have_key('pojoObject')
-        expect(response['pojoObject'][0]).to have_key('serviceBranch')
-      end
-    end
-  end
-
-  describe '#get_sei_healthcare_providers' do
-    it 'retrieves the SEI healthcare providers' do
-      VCR.use_cassette 'mr_client/bb_internal/get_sei_healthcare_providers' do
-        response = client.get_sei_healthcare_providers
-
-        expect(response).to be_an(Array)
-        expect(response[0]).to have_key('healthCareProviderId')
-      end
-    end
-  end
-
-  describe '#get_sei_health_insurance' do
-    it 'retrieves the SEI health insurance' do
-      VCR.use_cassette 'mr_client/bb_internal/get_sei_health_insurance' do
-        response = client.get_sei_health_insurance
-
-        expect(response).to be_an(Array)
-        expect(response[0]).to have_key('healthInsuranceId')
-      end
-    end
-  end
-
-  describe '#get_sei_treatment_facilities' do
-    it 'retrieves the SEI treatment facilities' do
-      VCR.use_cassette 'mr_client/bb_internal/get_sei_treatment_facilities' do
-        response = client.get_sei_treatment_facilities
-
-        expect(response).to be_an(Array)
-        expect(response[0]).to have_key('treatmentFacilityId')
-      end
-    end
-  end
-
-  describe '#get_sei_food_journal' do
-    it 'retrieves the SEI food journal' do
-      VCR.use_cassette 'mr_client/bb_internal/get_sei_food_journal' do
-        response = client.get_sei_food_journal
-
-        expect(response).to be_an(Array)
-        expect(response[0]).to have_key('foodJournalId')
-      end
-    end
-  end
-
-  describe '#get_sei_activity_journal' do
-    it 'retrieves the SEI activity journal' do
-      VCR.use_cassette 'mr_client/bb_internal/get_sei_activity_journal' do
-        response = client.get_sei_activity_journal
-
-        expect(response).to be_an(Array)
-        expect(response[0]).to have_key('activityJournalId')
-      end
-    end
-  end
-
-  describe '#get_sei_medications' do
-    it 'retrieves the SEI activity journal' do
-      VCR.use_cassette 'mr_client/bb_internal/get_sei_medications' do
-        response = client.get_sei_medications
-
-        expect(response).to be_an(Array)
-        expect(response[0]).to have_key('medicationId')
-=======
   describe '#get_patient' do
     it 'retrieves the patient information by user ID' do
       VCR.use_cassette 'mr_client/bb_internal/get_patient' do
@@ -351,7 +196,163 @@
 
       expect { client.get_patient }.to raise_error(Common::Exceptions::ServiceError) do |error|
         expect(error.errors.first[:detail]).to eq('Patient not found')
->>>>>>> 749ece8a
+      end
+    end
+
+    describe '#get_sei_vital_signs_summary' do
+      it 'retrieves the SEI vital signs' do
+        VCR.use_cassette 'mr_client/bb_internal/get_sei_vital_signs_summary' do
+          response = client.get_sei_vital_signs_summary
+
+          expect(response).to be_a(Hash)
+          expect(response).to have_key('bloodPreassureReadings')
+          expect(response).to have_key('bloodSugarReadings')
+          expect(response).to have_key('bodyTemperatureReadings')
+          expect(response).to have_key('bodyWeightReadings')
+          expect(response).to have_key('cholesterolReadings')
+          expect(response).to have_key('heartRateReadings')
+          expect(response).to have_key('inrReadings')
+          expect(response).to have_key('lipidReadings')
+          expect(response).to have_key('painReadings')
+          expect(response).to have_key('pulseOximetryReadings')
+        end
+      end
+    end
+
+    describe '#get_sei_allergies' do
+      it 'retrieves the SEI allergies' do
+        VCR.use_cassette 'mr_client/bb_internal/get_sei_allergies' do
+          response = client.get_sei_allergies
+
+          expect(response).to be_a(Hash)
+          expect(response).to have_key('pojoObject')
+          expect(response['pojoObject'][0]).to have_key('allergiesId')
+        end
+      end
+    end
+
+    describe '#get_sei_family_health_history' do
+      it 'retrieves the SEI family health history' do
+        VCR.use_cassette 'mr_client/bb_internal/get_sei_family_health_history' do
+          response = client.get_sei_family_health_history
+
+          expect(response).to be_a(Hash)
+          expect(response).to have_key('pojoObject')
+          expect(response['pojoObject'][0]).to have_key('relationship')
+        end
+      end
+    end
+
+    describe '#get_sei_immunizations' do
+      it 'retrieves the SEI immunizations' do
+        VCR.use_cassette 'mr_client/bb_internal/get_sei_immunizations' do
+          response = client.get_sei_immunizations
+
+          expect(response).to be_a(Hash)
+          expect(response).to have_key('pojoObject')
+          expect(response['pojoObject'][0]).to have_key('immunizationId')
+        end
+      end
+    end
+
+    describe '#get_sei_test_entries' do
+      it 'retrieves the SEI test entries' do
+        VCR.use_cassette 'mr_client/bb_internal/get_sei_test_entries' do
+          response = client.get_sei_test_entries
+
+          expect(response).to be_a(Hash)
+          expect(response).to have_key('pojoObject')
+        end
+      end
+    end
+
+    describe '#get_sei_medical_events' do
+      it 'retrieves the SEI medical events' do
+        VCR.use_cassette 'mr_client/bb_internal/get_sei_medical_events' do
+          response = client.get_sei_medical_events
+
+          expect(response).to be_a(Hash)
+          expect(response).to have_key('pojoObject')
+          expect(response['pojoObject'][0]).to have_key('medicalEventId')
+        end
+      end
+    end
+
+    describe '#get_sei_military_history' do
+      it 'retrieves the SEI miltary history' do
+        VCR.use_cassette 'mr_client/bb_internal/get_sei_military_history' do
+          response = client.get_sei_military_history
+
+          expect(response).to be_a(Hash)
+          expect(response).to have_key('pojoObject')
+          expect(response['pojoObject'][0]).to have_key('serviceBranch')
+        end
+      end
+    end
+
+    describe '#get_sei_healthcare_providers' do
+      it 'retrieves the SEI healthcare providers' do
+        VCR.use_cassette 'mr_client/bb_internal/get_sei_healthcare_providers' do
+          response = client.get_sei_healthcare_providers
+
+          expect(response).to be_an(Array)
+          expect(response[0]).to have_key('healthCareProviderId')
+        end
+      end
+    end
+
+    describe '#get_sei_health_insurance' do
+      it 'retrieves the SEI health insurance' do
+        VCR.use_cassette 'mr_client/bb_internal/get_sei_health_insurance' do
+          response = client.get_sei_health_insurance
+
+          expect(response).to be_an(Array)
+          expect(response[0]).to have_key('healthInsuranceId')
+        end
+      end
+    end
+
+    describe '#get_sei_treatment_facilities' do
+      it 'retrieves the SEI treatment facilities' do
+        VCR.use_cassette 'mr_client/bb_internal/get_sei_treatment_facilities' do
+          response = client.get_sei_treatment_facilities
+
+          expect(response).to be_an(Array)
+          expect(response[0]).to have_key('treatmentFacilityId')
+        end
+      end
+    end
+
+    describe '#get_sei_food_journal' do
+      it 'retrieves the SEI food journal' do
+        VCR.use_cassette 'mr_client/bb_internal/get_sei_food_journal' do
+          response = client.get_sei_food_journal
+
+          expect(response).to be_an(Array)
+          expect(response[0]).to have_key('foodJournalId')
+        end
+      end
+    end
+
+    describe '#get_sei_activity_journal' do
+      it 'retrieves the SEI activity journal' do
+        VCR.use_cassette 'mr_client/bb_internal/get_sei_activity_journal' do
+          response = client.get_sei_activity_journal
+
+          expect(response).to be_an(Array)
+          expect(response[0]).to have_key('activityJournalId')
+        end
+      end
+    end
+
+    describe '#get_sei_medications' do
+      it 'retrieves the SEI activity journal' do
+        VCR.use_cassette 'mr_client/bb_internal/get_sei_medications' do
+          response = client.get_sei_medications
+
+          expect(response).to be_an(Array)
+          expect(response[0]).to have_key('medicationId')
+        end
       end
     end
   end
