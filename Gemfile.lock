GIT
  remote: https://github.com/adhocteam/connect_vbms
  revision: 2284b8e9a68d2b44dda52a098ffc83f8fa283211
  tag: v2.1.1
  specs:
    connect_vbms (2.1.1)
      httpclient (~> 2.8.0)
      httpi (~> 4.0)
      mail
      nokogiri (>= 1.8.4)
      nori
      xmldsig (~> 0.3.1)
      xmlenc

GIT
  remote: https://github.com/department-of-veterans-affairs/apivore
  revision: 1c7d19c4a52f71a3ef07940697ad9520f1872dd6
  tag: v2.1.0.vsp
  specs:
    apivore (2.1.0.vsp)
      actionpack (>= 4)
      hashie (~> 5.0)
      json-schema (~> 5.0)
      rspec (~> 3)
      rspec-expectations (~> 3.1)
      rspec-mocks (~> 3.1)

GIT
  remote: https://github.com/department-of-veterans-affairs/betamocks
  revision: 8233129def00c29b33e56ac5ad6d08f5442d665c
  branch: master
  specs:
    betamocks (0.11.0)
      activesupport (>= 4.2)
      adler32
      faraday (>= 1.2.0, < 3.0)

GIT
  remote: https://github.com/department-of-veterans-affairs/bgs-ext.git
  revision: 350e45ae699407948d254d6fadd4f1b249e996f5
  ref: 350e45ae69
  specs:
    bgs_ext (0.23.2)
      httpclient
      nokogiri (>= 1.13.6)
      savon (~> 2.15.1)

GIT
  remote: https://github.com/department-of-veterans-affairs/fhir_client.git
  revision: 52e0197dcb1f940a1f0b28bfa983699f0c199696
  tag: v6.0.0
  specs:
    fhir_client (6.0.0)
      activesupport (>= 3)
      addressable (>= 2.3)
      fhir_dstu2_models (>= 1.1.1)
      fhir_models (>= 4.2.1)
      fhir_stu3_models (>= 3.1.1)
      http (~> 5.1)
      nokogiri (>= 1.10.4)
      oauth2 (>= 1.1)
      rack (>= 1.5)
      tilt (>= 1.1)

GIT
  remote: https://github.com/department-of-veterans-affairs/govdelivery-tms-ruby.git
  revision: f50c995b4a92fa8da4488ed608318eeca723b543
  tag: v4.1.0
  specs:
    govdelivery-tms (4.1.0)
      activesupport (>= 5.2.4.3, < 9.0.0)
      faraday
      mime-types

GIT
  remote: https://github.com/department-of-veterans-affairs/vets-json-schema
  revision: a67a3199c68865867f59fc4ed35e1555cfe55d27
  branch: master
  specs:
    vets_json_schema (24.9.0)
      multi_json (~> 1.0)
      script_utils (= 0.0.4)

PATH
  remote: modules
  specs:
    accredited_representative_portal (0.1.0)
      blind_index
    appeals_api (0.0.1)
      jsonapi-serializer (>= 2.2.0)
      sidekiq
    apps_api (0.0.1)
      faraday
      sidekiq
    ask_va_api (0.1.0)
    avs (0.1.0)
    banners (0.1.0)
    burials (0.1.0)
    check_in (0.1.0)
    claims_api (0.0.1)
      dry-schema
    debts_api (0.1.0)
    decision_reviews (0.1.0)
      rails (>= 7.1.4.1)
    dhp_connected_devices (0.1.0)
    facilities_api (0.1.0)
    health_quest (0.1.0)
    income_limits (0.1.0)
    ivc_champva (0.1.0)
    meb_api (0.1.0)
    mobile (0.1.0)
      dry-validation
    mocked_authentication (0.1.0)
      rails
    my_health (0.1.0)
      rails
    pensions (0.1.0)
    representation_management (0.1.0)
    simple_forms_api (0.1.0)
    test_user_dashboard (0.1.0)
      rails
    travel_pay (0.1.0)
    va_notify (0.1.0)
    vaos (0.1.0)
      sidekiq
    vba_documents (1.0.0)
      aws-sdk-s3 (~> 1)
      sidekiq
    veteran (0.0.1)
    veteran_confirmation (0.0.1)
    vye (0.1.0)

GEM
<<<<<<< HEAD
=======
  remote: https://enterprise.contribsys.com/
  specs:
    sidekiq-ent (7.3.4)
      einhorn (~> 1.0)
      gserver
      sidekiq (>= 7.3.7, < 8)
      sidekiq-pro (>= 7.3.4, < 8)
    sidekiq-pro (7.3.6)
      sidekiq (>= 7.3.7, < 8)

GEM
>>>>>>> fc0ad5d1
  remote: https://rubygems.org/
  specs:
    Ascii85 (2.0.1)
    aasm (5.5.0)
      concurrent-ruby (~> 1.0)
    actioncable (7.2.2.1)
      actionpack (= 7.2.2.1)
      activesupport (= 7.2.2.1)
      nio4r (~> 2.0)
      websocket-driver (>= 0.6.1)
      zeitwerk (~> 2.6)
    actionmailbox (7.2.2.1)
      actionpack (= 7.2.2.1)
      activejob (= 7.2.2.1)
      activerecord (= 7.2.2.1)
      activestorage (= 7.2.2.1)
      activesupport (= 7.2.2.1)
      mail (>= 2.8.0)
    actionmailer (7.2.2.1)
      actionpack (= 7.2.2.1)
      actionview (= 7.2.2.1)
      activejob (= 7.2.2.1)
      activesupport (= 7.2.2.1)
      mail (>= 2.8.0)
      rails-dom-testing (~> 2.2)
    actionpack (7.2.2.1)
      actionview (= 7.2.2.1)
      activesupport (= 7.2.2.1)
      nokogiri (>= 1.8.5)
      racc
      rack (>= 2.2.4, < 3.2)
      rack-session (>= 1.0.1)
      rack-test (>= 0.6.3)
      rails-dom-testing (~> 2.2)
      rails-html-sanitizer (~> 1.6)
      useragent (~> 0.16)
    actiontext (7.2.2.1)
      actionpack (= 7.2.2.1)
      activerecord (= 7.2.2.1)
      activestorage (= 7.2.2.1)
      activesupport (= 7.2.2.1)
      globalid (>= 0.6.0)
      nokogiri (>= 1.8.5)
    actionview (7.2.2.1)
      activesupport (= 7.2.2.1)
      builder (~> 3.1)
      erubi (~> 1.11)
      rails-dom-testing (~> 2.2)
      rails-html-sanitizer (~> 1.6)
    activejob (7.2.2.1)
      activesupport (= 7.2.2.1)
      globalid (>= 0.3.6)
    activemodel (7.2.2.1)
      activesupport (= 7.2.2.1)
    activerecord (7.2.2.1)
      activemodel (= 7.2.2.1)
      activesupport (= 7.2.2.1)
      timeout (>= 0.4.0)
    activerecord-import (2.1.0)
      activerecord (>= 4.2)
    activerecord-postgis-adapter (10.0.1)
      activerecord (~> 7.2.0)
      rgeo-activerecord (~> 8.0.0)
    activestorage (7.2.2.1)
      actionpack (= 7.2.2.1)
      activejob (= 7.2.2.1)
      activerecord (= 7.2.2.1)
      activesupport (= 7.2.2.1)
      marcel (~> 1.0)
    activesupport (7.2.2.1)
      base64
      benchmark (>= 0.3)
      bigdecimal
      concurrent-ruby (~> 1.0, >= 1.3.1)
      connection_pool (>= 2.2.5)
      drb
      i18n (>= 1.6, < 2)
      logger (>= 1.4.2)
      minitest (>= 5.1)
      securerandom (>= 0.3)
      tzinfo (~> 2.0, >= 2.0.5)
    addressable (2.8.7)
      public_suffix (>= 2.0.2, < 7.0)
    adler32 (0.0.2)
    afm (0.2.2)
    akami (1.3.3)
      base64
      gyoku (>= 0.4.0)
      nokogiri
    argon2-kdf (0.3.0)
      fiddle
    ast (2.4.2)
    attr_extras (7.1.0)
    avro (1.12.0)
      multi_json (~> 1.0)
    awesome_print (1.9.2)
    aws-eventstream (1.3.0)
    aws-msk-iam-sasl-signer (0.1.1)
      aws-sdk-kafka
      thor
    aws-partitions (1.1039.0)
    aws-sdk-core (3.216.0)
      aws-eventstream (~> 1, >= 1.3.0)
      aws-partitions (~> 1, >= 1.992.0)
      aws-sigv4 (~> 1.9)
      base64
      jmespath (~> 1, >= 1.6.1)
    aws-sdk-kafka (1.89.0)
      aws-sdk-core (~> 3, >= 3.216.0)
      aws-sigv4 (~> 1.5)
    aws-sdk-kms (1.97.0)
      aws-sdk-core (~> 3, >= 3.216.0)
      aws-sigv4 (~> 1.5)
    aws-sdk-s3 (1.180.0)
      aws-sdk-core (~> 3, >= 3.216.0)
      aws-sdk-kms (~> 1)
      aws-sigv4 (~> 1.5)
    aws-sdk-sns (1.95.0)
      aws-sdk-core (~> 3, >= 3.216.0)
      aws-sigv4 (~> 1.5)
    aws-sigv4 (1.11.0)
      aws-eventstream (~> 1, >= 1.0.2)
    axiom-types (0.1.1)
      descendants_tracker (~> 0.0.4)
      ice_nine (~> 0.11.0)
      thread_safe (~> 0.3, >= 0.3.1)
    base64 (0.2.0)
    bcp47 (0.3.3)
      i18n
    benchmark (0.4.0)
    bigdecimal (3.1.9)
    bigdecimal (3.1.9-java)
    bindex (0.8.1)
    blind_index (2.6.1)
      activesupport (>= 7)
      argon2-kdf (>= 0.2)
    blueprinter (1.1.2)
    bootsnap (1.18.4)
      msgpack (~> 1.2)
    brakeman (7.0.0)
      racc
    breakers (0.7.1)
      faraday (>= 1.2.0, < 3.0)
      multi_json (~> 1.0)
    builder (3.3.0)
    bundler-audit (0.9.2)
      bundler (>= 1.2.0, < 3)
      thor (~> 1.0)
    byebug (11.1.3)
    carrierwave (3.1.1)
      activemodel (>= 6.0.0)
      activesupport (>= 6.0.0)
      addressable (~> 2.6)
      image_processing (~> 1.1)
      marcel (~> 1.0.0)
      ssrf_filter (~> 1.0)
    carrierwave-aws (1.6.0)
      aws-sdk-s3 (~> 1.0)
      carrierwave (>= 2.0, < 4)
    claide (1.1.0)
    claide-plugins (0.9.2)
      cork
      nap
      open4 (~> 1.3)
    clamav-client (3.2.0)
    cliver (0.3.2)
    cmdparse (3.0.7)
    coderay (1.1.3)
    coercible (1.0.0)
      descendants_tracker (~> 0.0.1)
    colored2 (3.1.2)
    combine_pdf (1.0.29)
      matrix
      ruby-rc4 (>= 0.1.5)
    committee (5.4.0)
      json_schema (~> 0.14, >= 0.14.3)
      openapi_parser (~> 2.0)
      rack (>= 1.5, < 3.1)
    committee-rails (0.8.0)
      actionpack (>= 6.0)
      activesupport (>= 6.0)
      committee (>= 5.1.0)
      railties (>= 6.0)
    concurrent-ruby (1.3.5)
    config (5.5.2)
      deep_merge (~> 1.2, >= 1.2.1)
      ostruct
    connection_pool (2.5.0)
    content_disposition (1.0.0)
    cork (0.3.0)
      colored2 (~> 3.1)
    coverband (6.1.4)
      redis (>= 3.0)
    crack (1.0.0)
      bigdecimal
      rexml
    crass (1.0.6)
    csv (3.3.2)
    danger (9.5.1)
      base64 (~> 0.2)
      claide (~> 1.0)
      claide-plugins (>= 0.9.2)
      colored2 (~> 3.1)
      cork (~> 0.1)
      faraday (>= 0.9.0, < 3.0)
      faraday-http-cache (~> 2.0)
      git (~> 1.13)
      kramdown (~> 2.3)
      kramdown-parser-gfm (~> 1.0)
      octokit (>= 4.0)
      pstore (~> 0.1)
      terminal-table (>= 1, < 4)
    database_cleaner (2.1.0)
      database_cleaner-active_record (>= 2, < 3)
    database_cleaner-active_record (2.2.0)
      activerecord (>= 5.a)
      database_cleaner-core (~> 2.0.0)
    database_cleaner-core (2.0.1)
    datadog (2.10.0)
      datadog-ruby_core_source (~> 3.4)
      libdatadog (~> 14.3.1.1.0)
      libddwaf (~> 1.18.0.0.0)
      logger
      msgpack
    datadog-ruby_core_source (3.4.0)
    date (3.4.1)
    date (3.4.1-java)
    date_time_precision (0.8.1)
    date_validator (0.12.0)
      activemodel (>= 3)
      activesupport (>= 3)
    debug (1.10.0)
      irb (~> 1.10)
      reline (>= 0.3.8)
    declarative (0.0.20)
    deep_merge (1.2.2)
    descendants_tracker (0.0.4)
      thread_safe (~> 0.3, >= 0.3.1)
    diff-lcs (1.5.1)
    docile (1.4.0)
    dogstatsd-ruby (5.6.5)
    domain_name (0.6.20240107)
    down (5.4.2)
      addressable (~> 2.8)
    drb (2.2.1)
    dry-configurable (1.3.0)
      dry-core (~> 1.1)
      zeitwerk (~> 2.6)
    dry-core (1.1.0)
      concurrent-ruby (~> 1.0)
      logger
      zeitwerk (~> 2.6)
    dry-inflector (1.2.0)
    dry-initializer (3.2.0)
    dry-logic (1.6.0)
      bigdecimal
      concurrent-ruby (~> 1.0)
      dry-core (~> 1.1)
      zeitwerk (~> 2.6)
    dry-schema (1.14.0)
      concurrent-ruby (~> 1.0)
      dry-configurable (~> 1.0, >= 1.0.1)
      dry-core (~> 1.1)
      dry-initializer (~> 3.2)
      dry-logic (~> 1.5)
      dry-types (~> 1.8)
      zeitwerk (~> 2.6)
    dry-struct (1.7.1)
      dry-core (~> 1.1)
      dry-types (~> 1.8, >= 1.8.2)
      ice_nine (~> 0.11)
      zeitwerk (~> 2.6)
    dry-types (1.8.2)
      bigdecimal (~> 3.0)
      concurrent-ruby (~> 1.0)
      dry-core (~> 1.0)
      dry-inflector (~> 1.0)
      dry-logic (~> 1.4)
      zeitwerk (~> 2.6)
    dry-validation (1.11.1)
      concurrent-ruby (~> 1.0)
      dry-core (~> 1.1)
      dry-initializer (~> 3.2)
      dry-schema (~> 1.14)
      zeitwerk (~> 2.6)
    erubi (1.13.1)
    et-orbi (1.2.11)
      tzinfo
    ethon (0.16.0)
      ffi (>= 1.15.0)
    factory_bot (6.5.0)
      activesupport (>= 5.0.0)
    factory_bot_rails (6.4.4)
      factory_bot (~> 6.5)
      railties (>= 5.0.0)
    faker (3.5.1)
      i18n (>= 1.8.11, < 2)
    faraday (2.12.2)
      faraday-net_http (>= 2.0, < 3.5)
      json
      logger
    faraday-follow_redirects (0.3.0)
      faraday (>= 1, < 3)
    faraday-http-cache (2.5.1)
      faraday (>= 0.8)
    faraday-httpclient (2.0.1)
      httpclient (>= 2.2)
    faraday-multipart (1.1.0)
      multipart-post (~> 2.0)
    faraday-net_http (3.4.0)
      net-http (>= 0.5.0)
    faraday-retry (2.2.1)
      faraday (~> 2.0)
    faraday-typhoeus (1.1.0)
      faraday (~> 2.0)
      typhoeus (~> 1.4)
    faraday_curl (0.0.2)
      faraday (>= 0.9.0)
    fastimage (2.4.0)
    ffi (1.17.1)
    ffi (1.17.1-java)
    ffi-compiler (1.3.2)
      ffi (>= 1.15.5)
      rake
    fhir_dstu2_models (1.1.1)
      bcp47 (>= 0.3)
      date_time_precision (>= 0.8)
      mime-types (>= 3.0)
      nokogiri (>= 1.11.4)
    fhir_models (4.2.2)
      bcp47 (>= 0.3)
      date_time_precision (>= 0.8)
      mime-types (>= 3.0)
      nokogiri (>= 1.11.4)
    fhir_stu3_models (3.1.1)
      bcp47 (>= 0.3)
      date_time_precision (>= 0.8)
      mime-types (>= 3.0)
      nokogiri (>= 1.11.4)
    fiddle (1.1.6)
    fitbit_api (1.0.0)
      oauth2 (~> 2.0)
    flipper (1.3.2)
      concurrent-ruby (< 2)
    flipper-active_record (1.3.2)
      activerecord (>= 4.2, < 9)
      flipper (~> 1.3.2)
    flipper-active_support_cache_store (1.3.2)
      activesupport (>= 4.2, < 9)
      flipper (~> 1.3.2)
    flipper-ui (1.3.2)
      erubi (>= 1.0.0, < 2.0.0)
      flipper (~> 1.3.2)
      rack (>= 1.4, < 4)
      rack-protection (>= 1.5.3, < 5.0.0)
      rack-session (>= 1.0.2, < 3.0.0)
      sanitize (< 7)
    foreman (0.88.1)
    formatador (1.1.0)
    fugit (1.11.1)
      et-orbi (~> 1, >= 1.2.11)
      raabro (~> 1.4)
    fuubar (2.5.1)
      rspec-core (~> 3.0)
      ruby-progressbar (~> 1.4)
    gems (1.3.0)
    geom2d (0.4.1)
    git (1.19.1)
      addressable (~> 2.8)
      rchardet (~> 1.8)
    globalid (1.2.1)
      activesupport (>= 6.1)
    google-api-client (0.53.0)
      google-apis-core (~> 0.1)
      google-apis-generator (~> 0.1)
    google-apis-core (0.16.0)
      addressable (~> 2.5, >= 2.5.1)
      googleauth (~> 1.9)
      httpclient (>= 2.8.3, < 3.a)
      mini_mime (~> 1.0)
      mutex_m
      representable (~> 3.0)
      retriable (>= 2.0, < 4.a)
    google-apis-discovery_v1 (0.19.0)
      google-apis-core (>= 0.15.0, < 2.a)
    google-apis-generator (0.16.0)
      activesupport (>= 5.0)
      gems (~> 1.2)
      google-apis-core (>= 0.15.0, < 2.a)
      google-apis-discovery_v1 (~> 0.18)
      thor (>= 0.20, < 2.a)
    google-cloud-env (2.2.1)
      faraday (>= 1.0, < 3.a)
    google-logging-utils (0.1.0)
    google-protobuf (4.29.3)
      bigdecimal
      rake (>= 13)
    googleauth (1.13.1)
      faraday (>= 1.0, < 3.a)
      google-cloud-env (~> 2.2)
      google-logging-utils (~> 0.1)
      jwt (>= 1.4, < 3.0)
      multi_json (~> 1.11)
      os (>= 0.9, < 2.0)
      signet (>= 0.16, < 2.a)
    guard (2.18.1)
      formatador (>= 0.2.4)
      listen (>= 2.7, < 4.0)
      lumberjack (>= 1.0.12, < 2.0)
      nenv (~> 0.1)
      notiffany (~> 0.0)
      pry (>= 0.13.0)
      shellany (~> 0.0)
      thor (>= 0.18.1)
    guard-compat (1.2.1)
    guard-rspec (4.7.3)
      guard (~> 2.1)
      guard-compat (~> 1.1)
      rspec (>= 2.99.0, < 4.0)
    guard-rubocop (1.5.0)
      guard (~> 2.0)
      rubocop (< 2.0)
    gyoku (1.4.0)
      builder (>= 2.1.2)
      rexml (~> 3.0)
    hana (1.3.7)
    hashdiff (1.1.2)
    hashery (2.1.2)
    hashie (5.0.0)
    hexapdf (1.2.0)
      cmdparse (~> 3.0, >= 3.0.3)
      geom2d (~> 0.4, >= 0.4.1)
      openssl (>= 2.2.1)
      strscan (>= 3.1.2)
    holidays (8.8.0)
    http (5.2.0)
      addressable (~> 2.8)
      base64 (~> 0.1)
      http-cookie (~> 1.0)
      http-form_data (~> 2.2)
      llhttp-ffi (~> 0.5.0)
    http-cookie (1.0.5)
      domain_name (~> 0.5)
    http-form_data (2.3.0)
    httpclient (2.8.3)
    httpi (4.0.4)
      base64
      mutex_m
      nkf
      rack (>= 2.0, < 4)
    i18n (1.14.7)
      concurrent-ruby (~> 1.0)
    ice_nine (0.11.2)
    image_processing (1.14.0)
      mini_magick (>= 4.9.5, < 6)
      ruby-vips (>= 2.0.17, < 3)
    io-console (0.8.0)
    io-console (0.8.0-java)
    irb (1.15.1)
      pp (>= 0.6.0)
      rdoc (>= 4.0.0)
      reline (>= 0.4.2)
    iso_country_codes (0.7.8)
    jar-dependencies (0.5.5)
    jmespath (1.6.2)
    jruby-openssl (0.15.3-java)
    json (2.9.1)
    json (2.9.1-java)
    json-schema (5.1.1)
      addressable (~> 2.8)
      bigdecimal (~> 3.1)
    json_schema (0.21.0)
    json_schemer (2.4.0)
      bigdecimal
      hana (~> 1.3)
      regexp_parser (~> 2.0)
      simpleidn (~> 0.2)
    jsonapi-parser (0.1.1)
    jsonapi-serializer (2.2.0)
      activesupport (>= 4.2)
    jwe (0.4.0)
    jwt (2.10.1)
      base64
    karafka-core (2.4.8)
      karafka-rdkafka (>= 0.17.6, < 0.19.0)
      logger (>= 1.6.0)
    karafka-rdkafka (0.18.1)
      ffi (~> 1.15)
      mini_portile2 (~> 2.6)
      rake (> 12)
    kms_encrypted (1.6.0)
      activesupport (>= 6.1)
    kramdown (2.4.0)
      rexml
    kramdown-parser-gfm (1.1.0)
      kramdown (~> 2.0)
    language_server-protocol (3.17.0.4)
    libdatadog (14.3.1.1.0)
    libdatadog (14.3.1.1.0-aarch64-linux)
    libdatadog (14.3.1.1.0-x86_64-linux)
    libddwaf (1.18.0.0.0)
      ffi (~> 1.0)
    libddwaf (1.18.0.0.0-aarch64-linux)
      ffi (~> 1.0)
    libddwaf (1.18.0.0.0-java)
      ffi (~> 1.0)
    libddwaf (1.18.0.0.0-x86_64-linux)
      ffi (~> 1.0)
    lint_roller (1.1.0)
    liquid (5.7.2)
      bigdecimal
      strscan (>= 3.1.1)
    listen (3.8.0)
      rb-fsevent (~> 0.10, >= 0.10.3)
      rb-inotify (~> 0.9, >= 0.9.10)
    llhttp-ffi (0.5.0)
      ffi-compiler (~> 1.0)
      rake (~> 13.0)
    lockbox (2.0.1)
    logger (1.6.5)
    loofah (2.24.0)
      crass (~> 1.0.2)
      nokogiri (>= 1.12.0)
    lumberjack (1.2.10)
    mail (2.8.1)
      mini_mime (>= 0.1.1)
      net-imap
      net-pop
      net-smtp
    marcel (1.0.4)
    matrix (0.4.2)
    memoist (0.16.2)
    method_source (1.0.0)
    mime-types (3.6.0)
      logger
      mime-types-data (~> 3.2015)
    mime-types-data (3.2025.0107)
    mimemagic (0.4.3)
      nokogiri (~> 1)
      rake
    mini_magick (5.1.2)
      benchmark
      logger
    mini_mime (1.1.5)
    mini_portile2 (2.8.8)
    minitest (5.25.4)
    mock_redis (0.49.0)
      redis (~> 5)
    msgpack (1.7.5)
    msgpack (1.7.5-java)
    multi_json (1.15.0)
    multi_xml (0.6.0)
    multipart-post (2.4.1)
    mutex_m (0.3.0)
    nap (1.1.0)
    nenv (0.3.0)
    net-http (0.6.0)
      uri
    net-imap (0.5.6)
      date
      net-protocol
    net-pop (0.1.2)
      net-protocol
    net-protocol (0.2.2)
      timeout
    net-sftp (4.0.0)
      net-ssh (>= 5.0.0, < 8.0.0)
    net-smtp (0.5.0)
      net-protocol
    net-ssh (7.2.0)
    nio4r (2.7.4)
    nio4r (2.7.4-java)
    nkf (0.2.0)
    nkf (0.2.0-java)
    nokogiri (1.18.3)
      mini_portile2 (~> 2.8.2)
      racc (~> 1.4)
    nokogiri (1.18.3-aarch64-linux-gnu)
      racc (~> 1.4)
    nokogiri (1.18.3-java)
      racc (~> 1.4)
    nokogiri (1.18.3-x86_64-linux-gnu)
      racc (~> 1.4)
    nori (2.7.1)
      bigdecimal
    notiffany (0.1.3)
      nenv (~> 0.1)
      shellany (~> 0.0)
    notifications-ruby-client (6.2.0)
      jwt (>= 1.5, < 3)
    oauth2 (2.0.9)
      faraday (>= 0.17.3, < 3.0)
      jwt (>= 1.0, < 3.0)
      multi_xml (~> 0.5)
      rack (>= 1.2, < 4)
      snaky_hash (~> 2.0)
      version_gem (~> 1.1)
    octokit (9.2.0)
      faraday (>= 1, < 3)
      sawyer (~> 0.9)
    oj (3.16.9)
      bigdecimal (>= 3.0)
      ostruct (>= 0.2)
    okcomputer (1.19.0)
    olive_branch (4.0.1)
      multi_json
      rails (>= 4.0)
    open4 (1.3.4)
    openapi_parser (2.1.0)
    openssl (3.3.0)
    openssl (3.3.0-java)
      jruby-openssl (~> 0.14)
    operating_hours (0.1.0)
    optimist (3.2.0)
    os (1.1.4)
    ostruct (0.6.1)
    ox (2.14.22)
      bigdecimal (>= 3.0)
    parallel (1.26.3)
    parallel_tests (4.9.0)
      parallel
    parser (3.3.7.1)
      ast (~> 2.4.1)
      racc
    patience_diff (1.2.0)
      optimist (~> 3.0)
    pdf-core (0.10.0)
    pdf-forms (1.5.1)
      cliver (~> 0.3.2)
      rexml (~> 3.2, >= 3.2.6)
      safe_shell (>= 1.0.3, < 2.0)
    pdf-inspector (1.3.0)
      pdf-reader (>= 1.0, < 3.0.a)
    pdf-reader (2.14.1)
      Ascii85 (>= 1.0, < 3.0, != 2.0.0)
      afm (~> 0.2.1)
      hashery (~> 2.0)
      ruby-rc4
      ttfunk
    pg (1.5.9)
    pg_query (6.0.0)
      google-protobuf (>= 3.25.3)
    pg_search (2.3.7)
      activerecord (>= 6.1)
      activesupport (>= 6.1)
    pkce_challenge (1.0.0)
    pp (0.6.2)
      prettyprint
    prawn (2.5.0)
      matrix (~> 0.4)
      pdf-core (~> 0.10.0)
      ttfunk (~> 1.8)
    prawn-markup (1.1.0)
      nokogiri
      prawn
      prawn-table
    prawn-table (0.2.2)
      prawn (>= 1.3.0, < 3.0.0)
    prettyprint (0.2.0)
    pry (0.14.2)
      coderay (~> 1.1)
      method_source (~> 1.0)
    pry (0.14.2-java)
      coderay (~> 1.1)
      method_source (~> 1.0)
      spoon (~> 0.0)
    pry-byebug (3.10.1)
      byebug (~> 11.0)
      pry (>= 0.13, < 0.15)
    pstore (0.1.3)
    psych (5.2.3)
      date
      stringio
    psych (5.2.3-java)
      date
      jar-dependencies (>= 0.1.7)
    public_suffix (6.0.1)
    puma (6.6.0)
      nio4r (~> 2.0)
    puma (6.6.0-java)
      nio4r (~> 2.0)
    pundit (2.4.0)
      activesupport (>= 3.0.0)
    raabro (1.4.0)
    racc (1.8.1)
    racc (1.8.1-java)
    rack (2.2.13)
    rack-attack (6.7.0)
      rack (>= 1.0, < 4)
    rack-cors (2.0.2)
      rack (>= 2.0.0)
    rack-protection (3.2.0)
      base64 (>= 0.1.0)
      rack (~> 2.2, >= 2.2.4)
    rack-session (1.0.2)
      rack (< 3)
    rack-test (2.2.0)
      rack (>= 1.3)
    rack-timeout (0.7.0)
    rack-vcr (0.1.6)
      vcr (>= 2.9)
    rackup (1.0.1)
      rack (< 3)
      webrick
    rails (7.2.2.1)
      actioncable (= 7.2.2.1)
      actionmailbox (= 7.2.2.1)
      actionmailer (= 7.2.2.1)
      actionpack (= 7.2.2.1)
      actiontext (= 7.2.2.1)
      actionview (= 7.2.2.1)
      activejob (= 7.2.2.1)
      activemodel (= 7.2.2.1)
      activerecord (= 7.2.2.1)
      activestorage (= 7.2.2.1)
      activesupport (= 7.2.2.1)
      bundler (>= 1.15.0)
      railties (= 7.2.2.1)
    rails-dom-testing (2.2.0)
      activesupport (>= 5.0.0)
      minitest
      nokogiri (>= 1.6)
    rails-html-sanitizer (1.6.2)
      loofah (~> 2.21)
      nokogiri (>= 1.15.7, != 1.16.7, != 1.16.6, != 1.16.5, != 1.16.4, != 1.16.3, != 1.16.2, != 1.16.1, != 1.16.0.rc1, != 1.16.0)
    rails-session_cookie (0.3.0)
      rails (>= 4.0)
    rails_semantic_logger (4.17.0)
      rack
      railties (>= 5.1)
      semantic_logger (~> 4.16)
    railties (7.2.2.1)
      actionpack (= 7.2.2.1)
      activesupport (= 7.2.2.1)
      irb (~> 1.13)
      rackup (>= 1.0.0)
      rake (>= 12.2)
      thor (~> 1.0, >= 1.2.2)
      zeitwerk (~> 2.6)
    rainbow (3.1.1)
    rake (13.2.1)
    rb-fsevent (0.11.2)
    rb-inotify (0.10.1)
      ffi (~> 1.0)
    rchardet (1.8.0)
    rdoc (6.12.0)
      psych (>= 4.0.0)
    redis (5.3.0)
      redis-client (>= 0.22.0)
    redis-client (0.23.0)
      connection_pool
    redis-namespace (1.11.0)
      redis (>= 4)
    regexp_parser (2.10.0)
    reline (0.6.0)
      io-console (~> 0.5)
    representable (3.2.0)
      declarative (< 0.1.0)
      trailblazer-option (>= 0.1.1, < 0.2.0)
      uber (< 0.2.0)
    request_store (1.7.0)
      rack (>= 1.4)
    require_all (3.0.0)
    restforce (8.0.0)
      faraday (>= 1.1.0, < 3.0.0)
      faraday-follow_redirects (<= 0.3.0, < 1.0.0)
      faraday-multipart (>= 1.0.0, < 2.0.0)
      faraday-net_http (< 4.0.0)
      hashie (>= 1.2.0, < 6.0)
      jwt (>= 1.5.6)
    retriable (3.1.2)
    rexml (3.4.0)
    rgeo (3.0.1)
    rgeo-activerecord (8.0.0)
      activerecord (>= 7.0)
      rgeo (>= 3.0)
    rgeo-geojson (2.2.0)
      multi_json (~> 1.15)
      rgeo (>= 1.0.0)
    roo (2.10.1)
      nokogiri (~> 1)
      rubyzip (>= 1.3.0, < 3.0.0)
    rspec (3.13.0)
      rspec-core (~> 3.13.0)
      rspec-expectations (~> 3.13.0)
      rspec-mocks (~> 3.13.0)
    rspec-core (3.13.3)
      rspec-support (~> 3.13.0)
    rspec-expectations (3.13.3)
      diff-lcs (>= 1.2.0, < 2.0)
      rspec-support (~> 3.13.0)
    rspec-instrumentation-matcher (0.0.9)
      activesupport
      rspec-expectations
    rspec-its (2.0.0)
      rspec-core (>= 3.13.0)
      rspec-expectations (>= 3.13.0)
    rspec-mocks (3.13.2)
      diff-lcs (>= 1.2.0, < 2.0)
      rspec-support (~> 3.13.0)
    rspec-rails (7.1.1)
      actionpack (>= 7.0)
      activesupport (>= 7.0)
      railties (>= 7.0)
      rspec-core (~> 3.13)
      rspec-expectations (~> 3.13)
      rspec-mocks (~> 3.13)
      rspec-support (~> 3.13)
    rspec-retry (0.6.2)
      rspec-core (> 3.3)
    rspec-sidekiq (5.0.0)
      rspec-core (~> 3.0)
      rspec-expectations (~> 3.0)
      rspec-mocks (~> 3.0)
      sidekiq (>= 5, < 8)
    rspec-support (3.13.2)
    rspec_junit_formatter (0.6.0)
      rspec-core (>= 2, < 4, != 2.12.0)
    rswag-specs (2.16.0)
      activesupport (>= 5.2, < 8.1)
      json-schema (>= 2.2, < 6.0)
      railties (>= 5.2, < 8.1)
      rspec-core (>= 2.14)
    rswag-ui (2.16.0)
      actionpack (>= 5.2, < 8.1)
      railties (>= 5.2, < 8.1)
    rtesseract (3.1.3)
    rubocop (1.73.2)
      json (~> 2.3)
      language_server-protocol (~> 3.17.0.2)
      lint_roller (~> 1.1.0)
      parallel (~> 1.10)
      parser (>= 3.3.0.2)
      rainbow (>= 2.2.2, < 4.0)
      regexp_parser (>= 2.9.3, < 3.0)
      rubocop-ast (>= 1.38.0, < 2.0)
      ruby-progressbar (~> 1.7)
      unicode-display_width (>= 2.4.0, < 4.0)
    rubocop-ast (1.38.1)
      parser (>= 3.3.1.0)
    rubocop-capybara (2.21.0)
      rubocop (~> 1.41)
    rubocop-factory_bot (2.26.1)
      rubocop (~> 1.61)
    rubocop-junit-formatter (0.1.4)
    rubocop-rails (2.29.1)
      activesupport (>= 4.2.0)
      rack (>= 1.1)
      rubocop (>= 1.52.0, < 2.0)
      rubocop-ast (>= 1.31.1, < 2.0)
    rubocop-rspec (3.4.0)
      rubocop (~> 1.61)
    rubocop-rspec_rails (2.30.0)
      rubocop (~> 1.61)
      rubocop-rspec (~> 3, >= 3.0.1)
    rubocop-thread_safety (0.6.0)
      rubocop (>= 1.48.1)
    ruby-progressbar (1.13.0)
    ruby-rc4 (0.1.5)
    ruby-saml (1.17.0)
      nokogiri (>= 1.13.10)
      rexml
    ruby-vips (2.2.2)
      ffi (~> 1.12)
      logger
    rubyzip (2.4.1)
    rufus-scheduler (3.9.2)
      fugit (~> 1.1, >= 1.11.1)
    safe_shell (1.1.0)
    sanitize (6.1.3)
      crass (~> 1.0.2)
      nokogiri (>= 1.12.0)
    savon (2.15.1)
      akami (~> 1.2)
      builder (>= 2.1.2)
      gyoku (~> 1.2)
      httpi (>= 4, < 5)
      mail (~> 2.5)
      nokogiri (>= 1.8.1)
      nori (~> 2.4)
      wasabi (>= 3.7, < 6)
    sawyer (0.9.2)
      addressable (>= 2.3.5)
      faraday (>= 0.17.3, < 3)
    script_utils (0.0.4)
    securerandom (0.4.1)
    seedbank (0.5.0)
      rake (>= 10.0)
    semantic_logger (4.16.0)
      concurrent-ruby (~> 1.0)
    sentry-ruby (5.22.4)
      bigdecimal
      concurrent-ruby (~> 1.0, >= 1.0.2)
    shellany (0.0.1)
    shoulda-matchers (6.4.0)
      activesupport (>= 5.2.0)
    shrine (3.6.0)
      content_disposition (~> 1.0)
      down (~> 5.1)
    sidekiq (7.3.7)
      connection_pool (>= 2.3.0)
      logger
      rack (>= 2.2.4)
      redis-client (>= 0.22.2)
    sign_in_service (0.4.0)
      faraday (~> 2.7)
      jwt (~> 2.8)
    signet (0.19.0)
      addressable (~> 2.8)
      faraday (>= 0.17.5, < 3.a)
      jwt (>= 1.5, < 3.0)
      multi_json (~> 1.10)
    simplecov (0.22.0)
      docile (~> 1.1)
      simplecov-html (~> 0.11)
      simplecov_json_formatter (~> 0.1)
    simplecov-html (0.12.3)
    simplecov_json_formatter (0.1.4)
    simpleidn (0.2.3)
    slack-notify (0.6.0)
      faraday (>= 0.9)
      json (>= 1.8)
    snaky_hash (2.0.1)
      hashie
      version_gem (~> 1.1, >= 1.1.1)
    socksify (1.7.1)
    spoon (0.0.6)
      ffi
    ssrf_filter (1.2.0)
    staccato (0.5.3)
    statsd-instrument (3.9.8)
    stringio (3.1.2)
    strong_migrations (2.2.0)
      activerecord (>= 7)
    strscan (3.1.2)
    strscan (3.1.2-java)
    super_diff (0.15.0)
      attr_extras (>= 6.2.4)
      diff-lcs
      patience_diff
    swagger-blocks (3.0.0)
    terminal-table (3.0.2)
      unicode-display_width (>= 1.1.1, < 3)
    thor (1.3.2)
    thread_safe (0.3.6)
    thread_safe (0.3.6-java)
    tilt (2.3.0)
    timecop (0.9.10)
    timeout (0.4.3)
    trailblazer-option (0.1.2)
    ttfunk (1.8.0)
      bigdecimal (~> 3.1)
    typhoeus (1.4.1)
      ethon (>= 0.9.0)
    tzinfo (2.0.6)
      concurrent-ruby (~> 1.0)
    tzinfo-data (1.2024.1)
      tzinfo (>= 1.0.0)
    uber (0.1.0)
    unicode-display_width (2.6.0)
    uri (1.0.3)
    useragent (0.16.11)
    utf8-cleaner (1.0.0)
      activesupport
    vcr (6.3.1)
      base64
    version_gem (1.1.3)
    virtus (2.0.0)
      axiom-types (~> 0.1)
      coercible (~> 1.0)
      descendants_tracker (~> 0.0, >= 0.0.3)
    warden (1.2.9)
      rack (>= 2.0.9)
    warden-github (1.3.2)
      activesupport (> 3.0)
      octokit (> 2.1.0)
      warden (> 1.0)
    wasabi (5.0.3)
      addressable
      faraday (>= 1.9, < 3)
      nokogiri (>= 1.13.9)
    waterdrop (2.8.1)
      karafka-core (>= 2.4.3, < 3.0.0)
      karafka-rdkafka (>= 0.17.5)
      zeitwerk (~> 2.3)
    web-console (4.2.1)
      actionview (>= 6.0.0)
      activemodel (>= 6.0.0)
      bindex (>= 0.4.0)
      railties (>= 6.0.0)
    webmock (3.25.0)
      addressable (>= 2.8.0)
      crack (>= 0.3.2)
      hashdiff (>= 0.4.0, < 2.0.0)
    webrick (1.9.1)
    websocket-driver (0.7.6)
      websocket-extensions (>= 0.1.0)
    websocket-driver (0.7.6-java)
      websocket-extensions (>= 0.1.0)
    websocket-extensions (0.1.5)
    will_paginate (4.0.1)
    with_advisory_lock (5.1.0)
      activerecord (>= 6.1)
      zeitwerk (>= 2.6)
    xmldsig (0.3.2)
      nokogiri
    xmlenc (0.8.0)
      activemodel (>= 3.0.0)
      activesupport (>= 3.0.0)
      nokogiri (>= 1.6.0, < 2.0.0)
      xmlmapper (>= 0.7.3)
    xmlmapper (0.8.1)
      nokogiri (~> 1.11)
    yard (0.9.37)
    zeitwerk (2.7.1)

PLATFORMS
  aarch64-linux
  java
  ruby
  x64-mingw32
  x86-mingw32
  x86-mswin32
  x86_64-linux

DEPENDENCIES
  aasm
  accredited_representative_portal!
  activerecord-import
  activerecord-postgis-adapter
  addressable
  apivore!
  appeals_api!
  apps_api!
  ask_va_api!
  avro
  avs!
  awesome_print
  aws-msk-iam-sasl-signer (~> 0.1.1)
  aws-sdk-kms
  aws-sdk-s3 (~> 1)
  aws-sdk-sns (~> 1)
  banners!
  betamocks!
  bgs_ext!
  blind_index
  blueprinter
  bootsnap
  brakeman
  breakers
  bundler-audit
  burials!
  byebug
  carrierwave
  carrierwave-aws
  check_in!
  claims_api!
  clamav-client
  combine_pdf
  committee-rails
  config
  connect_vbms!
  coverband
  csv
  danger
  database_cleaner
  datadog
  date_validator
  debts_api!
  debug
  decision_reviews!
  dhp_connected_devices!
  dogstatsd-ruby
  dry-struct
  dry-types
  ethon (>= 0.13.0)
  facilities_api!
  factory_bot_rails
  faker
  faraday (~> 2.12)
  faraday-follow_redirects
  faraday-httpclient
  faraday-multipart
  faraday-retry
  faraday-typhoeus
  faraday_curl
  fastimage
  fhir_client!
  fitbit_api
  flipper
  flipper-active_record
  flipper-active_support_cache_store
  flipper-ui
  foreman
  fuubar
  google-api-client
  google-apis-core
  google-apis-generator
  google-protobuf
  googleauth
  govdelivery-tms!
  guard-rspec
  guard-rubocop
  gyoku
  health_quest!
  hexapdf
  holidays
  httpclient
  ice_nine
  income_limits!
  iso_country_codes
  ivc_champva!
  json
  json-schema
  json_schemer
  jsonapi-parser
  jsonapi-serializer
  jwe
  jwt
  kms_encrypted
  liquid
  lockbox
  mail
  meb_api!
  memoist
  mimemagic
  mini_magick
  mobile!
  mock_redis
  mocked_authentication!
  my_health!
  net-sftp
  nkf
  nokogiri
  notifications-ruby-client
  octokit
  oj
  okcomputer
  olive_branch
  operating_hours
  ox
  parallel
  parallel_tests
  pdf-forms
  pdf-inspector
  pdf-reader
  pensions!
  pg
  pg_query
  pg_search
  pkce_challenge
  prawn
  prawn-markup
  prawn-table
  pry-byebug
  puma
  pundit
  rack (~> 2.2.12)
  rack-attack
  rack-cors
  rack-test (= 2.2.0)
  rack-timeout
  rack-vcr
  rails (~> 7.2.2)
  rails-session_cookie
  rails_semantic_logger
  rainbow
  redis
  redis-namespace
  representation_management!
  request_store
  require_all
  restforce
  rgeo-geojson
  roo
  rspec-instrumentation-matcher
  rspec-its
  rspec-rails
  rspec-retry
  rspec-sidekiq
  rspec_junit_formatter
  rswag-specs
  rswag-ui
  rtesseract
  rubocop
  rubocop-capybara
  rubocop-factory_bot
  rubocop-junit-formatter
  rubocop-rails
  rubocop-rspec
  rubocop-rspec_rails
  rubocop-thread_safety
  ruby-saml
  rubyzip
  rufus-scheduler
  savon
  seedbank
  sentry-ruby
  shoulda-matchers
  shrine
  sidekiq
  sign_in_service
  simple_forms_api!
  simplecov
  slack-notify
  socksify
  staccato
  statsd-instrument (= 3.9.8)
  strong_migrations
  super_diff
  swagger-blocks
  test_user_dashboard!
  timecop
  travel_pay!
  tzinfo-data
  utf8-cleaner
  va_notify!
  vaos!
  vba_documents!
  vcr
  veteran!
  veteran_confirmation!
  vets_json_schema!
  virtus
  vye!
  warden-github
  waterdrop
  web-console
  webmock
  webrick
  will_paginate
  with_advisory_lock
  yard

RUBY VERSION
   ruby 3.3.6p108

BUNDLED WITH
   2.5.23<|MERGE_RESOLUTION|>--- conflicted
+++ resolved
@@ -131,20 +131,6 @@
     vye (0.1.0)
 
 GEM
-<<<<<<< HEAD
-=======
-  remote: https://enterprise.contribsys.com/
-  specs:
-    sidekiq-ent (7.3.4)
-      einhorn (~> 1.0)
-      gserver
-      sidekiq (>= 7.3.7, < 8)
-      sidekiq-pro (>= 7.3.4, < 8)
-    sidekiq-pro (7.3.6)
-      sidekiq (>= 7.3.7, < 8)
-
-GEM
->>>>>>> fc0ad5d1
   remote: https://rubygems.org/
   specs:
     Ascii85 (2.0.1)
