--- conflicted
+++ resolved
@@ -103,37 +103,8 @@
     {}
   end
 
-<<<<<<< HEAD
-  def get_pciu_address(user)
-=======
-  def initialize_payment_information(user)
-    return {} unless user.authorize :evss, :access?
-
-    service = EVSS::PPIU::Service.new(user)
-    response = service.get_payment_information
-    raw_account = response.responses.first&.payment_account
-
-    if raw_account
-      account = VA526ez::FormPaymentAccountInformation.new(
-        account_type: raw_account&.account_type&.upcase,
-        account_number: raw_account&.account_number,
-        routing_number: raw_account&.financial_institution_routing_number,
-        bank_name: raw_account&.financial_institution_name
-      )
-
-      VA526ez::FormPaymentInformation.new(
-        payment_account: account
-      )
-    else
-      {}
-    end
-  rescue StandardError
-    {}
-  end
-
   # Convert PCIU address to a Common address type
   def get_common_address(user)
->>>>>>> 289e13dc
     service = EVSS::PCIUAddress::Service.new(user)
     response = service.get_address
     case response.address
