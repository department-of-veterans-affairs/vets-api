<<<<<<< HEAD
FROM ruby:3.2.4-slim-bullseye AS rubyimg
=======
FROM ruby:3.2.4-slim-bookworm AS rubyimg
>>>>>>> c0a404a6
FROM rubyimg AS modules

WORKDIR /tmp

# Copy each module's Gemfile, gemspec, and version.rb files
COPY modules/ modules/
RUN find modules -type f ! \( -name Gemfile -o -name "*.gemspec" -o -path "*/lib/*/version.rb" \) -delete && \
    find modules -type d -empty -delete

FROM rubyimg

# Allow for setting ENV vars via --build-arg
ARG BUNDLE_ENTERPRISE__CONTRIBSYS__COM \
  RAILS_ENV=development \
  USER_ID=1000
ENV RAILS_ENV=$RAILS_ENV \
  BUNDLE_ENTERPRISE__CONTRIBSYS__COM=$BUNDLE_ENTERPRISE__CONTRIBSYS__COM \
  BUNDLER_VERSION=2.4.9

RUN groupadd --gid $USER_ID nonroot \
  && useradd --uid $USER_ID --gid nonroot --shell /bin/bash --create-home nonroot --home-dir /app

WORKDIR /app

<<<<<<< HEAD
RUN echo "deb http://ftp.debian.org/debian testing main contrib non-free" >> /etc/apt/sources.list
RUN apt-get update
RUN apt-get install -y -t testing poppler-utils build-essential libpq-dev git curl wget ca-certificates-java file
RUN dpkg --configure -a && apt-get install -y -t bullseye imagemagick pdftk \
=======
RUN apt-get update --fix-missing
RUN apt-get install -y poppler-utils build-essential libpq-dev git curl wget ca-certificates-java file \
  imagemagick pdftk \
>>>>>>> c0a404a6
  && apt-get clean \
  && rm -rf /var/cache/apt/archives/* /var/lib/apt/lists/* /tmp/* /var/tmp/*

# Relax ImageMagick PDF security. See https://stackoverflow.com/a/59193253.
RUN sed -i '/rights="none" pattern="PDF"/d' /etc/ImageMagick-6/policy.xml


# Install fwdproxy.crt into trust store
# Relies on update-ca-certificates being run in following step
COPY config/ca-trust/*.crt /usr/local/share/ca-certificates/

# Download VA Certs
COPY ./import-va-certs.sh .
RUN ./import-va-certs.sh

COPY config/clamd.conf /etc/clamav/clamd.conf

RUN mkdir -p /clamav_tmp && \
    chown -R nonroot:nonroot /clamav_tmp && \
    chmod 777 /clamav_tmp


ENV LANG=C.UTF-8 \
   BUNDLE_JOBS=4 \
   BUNDLE_PATH=/usr/local/bundle/cache \
   BUNDLE_RETRY=3

RUN gem install bundler:${BUNDLER_VERSION} --no-document

COPY --from=modules /tmp/modules modules/
COPY Gemfile Gemfile.lock ./
RUN bundle install \
  && rm -rf /usr/local/bundle/cache/*.gem \
  && find /usr/local/bundle/gems/ -name "*.c" -delete \
  && find /usr/local/bundle/gems/ -name "*.o" -delete \
  && find /usr/local/bundle/gems/ -name ".git" -type d -prune -execdir rm -rf {} +
COPY --chown=nonroot:nonroot . .

EXPOSE 3000

USER nonroot

CMD ["bundle", "exec", "rails", "server", "-b", "0.0.0.0"]<|MERGE_RESOLUTION|>--- conflicted
+++ resolved
@@ -1,8 +1,4 @@
-<<<<<<< HEAD
-FROM ruby:3.2.4-slim-bullseye AS rubyimg
-=======
 FROM ruby:3.2.4-slim-bookworm AS rubyimg
->>>>>>> c0a404a6
 FROM rubyimg AS modules
 
 WORKDIR /tmp
@@ -27,16 +23,9 @@
 
 WORKDIR /app
 
-<<<<<<< HEAD
-RUN echo "deb http://ftp.debian.org/debian testing main contrib non-free" >> /etc/apt/sources.list
-RUN apt-get update
-RUN apt-get install -y -t testing poppler-utils build-essential libpq-dev git curl wget ca-certificates-java file
-RUN dpkg --configure -a && apt-get install -y -t bullseye imagemagick pdftk \
-=======
 RUN apt-get update --fix-missing
 RUN apt-get install -y poppler-utils build-essential libpq-dev git curl wget ca-certificates-java file \
   imagemagick pdftk \
->>>>>>> c0a404a6
   && apt-get clean \
   && rm -rf /var/cache/apt/archives/* /var/lib/apt/lists/* /tmp/* /var/tmp/*
 
