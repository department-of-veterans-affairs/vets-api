# frozen_string_literal: true

require 'common/exceptions'

module VAOS
  module V2
    class AppointmentsController < VAOS::BaseController # rubocop:disable Metrics/ClassLength
      before_action :authorize_with_facilities

      PARTIAL_RESPONSE_METRIC = 'api.vaos.va_mobile.response.partial'
      APPT_DRAFT_CREATION_SUCCESS_METRIC = 'api.vaos.appointment_draft_creation.success'
      APPT_DRAFT_CREATION_FAILURE_METRIC = 'api.vaos.appointment_draft_creation.failure'
      APPT_CREATION_SUCCESS_METRIC = 'api.vaos.appointment_creation.success'
      APPT_CREATION_FAILURE_METRIC = 'api.vaos.appointment_creation.failure'
      APPT_CREATION_DURATION_METRIC = 'api.vaos.appointment_creation.duration'
      PAP_COMPLIANCE_TELE = 'PAP COMPLIANCE/TELE'
      FACILITY_ERROR_MSG = 'Error fetching facility details'
      APPT_INDEX_VAOS = "GET '/vaos/v1/patients/<icn>/appointments'"
      APPT_INDEX_VPG = "GET '/vpg/v1/patients/<icn>/appointments'"
      APPT_SHOW_VAOS = "GET '/vaos/v1/patients/<icn>/appointments/<id>'"
      APPT_SHOW_VPG = "GET '/vpg/v1/patients/<icn>/appointments/<id>'"
      APPT_CREATE_VAOS = "POST '/vaos/v1/patients/<icn>/appointments'"
      APPT_CREATE_VPG = "POST '/vpg/v1/patients/<icn>/appointments'"
      REASON = 'reason'
      REASON_CODE = 'reason_code'
      COMMENT = 'comment'
      CACHE_ERROR_MSG = 'Error fetching referral data from cache'
      CC_APPOINTMENT_ERROR_TAG = 'Community Care Appointments'

      def index
        appointments[:data].each do |appt|
          set_facility_error_msg(appt) if include_index_params[:facilities]
          scrape_appt_comments_and_log_details(appt, index_method_logging_name, PAP_COMPLIANCE_TELE)
          log_appt_creation_time(appt)
        end

        serializer = VAOS::V2::VAOSSerializer.new
        serialized = serializer.serialize(appointments[:data], 'appointments')

        if appointments[:meta][:failures] && appointments[:meta][:failures].empty?
          render json: { data: serialized, meta: appointments[:meta] }, status: :ok
        else
          StatsDMetric.new(key: PARTIAL_RESPONSE_METRIC).save
          StatsD.increment(PARTIAL_RESPONSE_METRIC, tags: ["failures:#{appointments[:meta][:failures]}"])
          render json: { data: serialized, meta: appointments[:meta] }, status: :multi_status
        end
      end

      def show
        appointment = appointment_show_params[:_include] == 'eps' ? eps_appointment : vaos_appointment

        set_facility_error_msg(appointment)

        scrape_appt_comments_and_log_details(appointment, show_method_logging_name, PAP_COMPLIANCE_TELE)
        log_appt_creation_time(appointment)

        serializer = VAOS::V2::VAOSSerializer.new
        serialized = serializer.serialize(appointment, 'appointments')
        render json: { data: serialized }
      end

      def create
        new_appointment
        set_facility_error_msg(new_appointment)

        scrape_appt_comments_and_log_details(new_appointment, create_method_logging_name, PAP_COMPLIANCE_TELE)

        serializer = VAOS::V2::VAOSSerializer.new
        serialized = serializer.serialize(new_appointment, 'appointments')
        render json: { data: serialized }, status: :created
      end

      def create_draft
        referral_id = draft_params[:referral_number]
        referral_consult_id = draft_params[:referral_consult_id]

        begin
          response_data = process_draft_appointment(referral_id, referral_consult_id)
          if response_data[:success]
            StatsD.increment(APPT_DRAFT_CREATION_SUCCESS_METRIC, tags: [CC_APPOINTMENT_ERROR_TAG])
            ccra_referral_service.clear_referral_cache(referral_id, current_user.icn)
            render json: Eps::DraftAppointmentSerializer.new(response_data[:data]), status: :created
          else
            StatsD.increment(APPT_DRAFT_CREATION_FAILURE_METRIC, tags: [CC_APPOINTMENT_ERROR_TAG])
            render json: response_data[:json], status: response_data[:status]
          end
        rescue Redis::BaseError => e
          StatsD.increment(APPT_DRAFT_CREATION_FAILURE_METRIC, tags: [CC_APPOINTMENT_ERROR_TAG])
          handle_redis_error(e)
        rescue => e
          StatsD.increment(APPT_DRAFT_CREATION_FAILURE_METRIC, tags: [CC_APPOINTMENT_ERROR_TAG])
          handle_appointment_creation_error(e)
        end
      end

      def update
        updated_appointment
        set_facility_error_msg(updated_appointment)

        serializer = VAOS::V2::VAOSSerializer.new
        serialized = serializer.serialize(updated_appointment, 'appointments')
        render json: { data: serialized }
      end

      ##
      # Submits a referral appointment to the EPS service for final scheduling.
      # Validates the appointment response and handles various error conditions.
      #
      # The method processes appointment submission parameters, calls the EPS service,
      # and performs validation on the returned appointment data.
      #
      # @return [void] Renders JSON response with appointment ID on success,
      #   or error response on failure
      # @raise [StandardError] For any unexpected errors during submission
      #
      def submit_referral_appointment
        submit_args = { referral_number: submit_params[:referral_number],
                        network_id: submit_params[:network_id],
                        provider_service_id: submit_params[:provider_service_id],
                        slot_ids: [submit_params[:slot_id]] }

        if patient_attributes(submit_params).present?
          submit_args[:additional_patient_attributes] = patient_attributes(submit_params)
        end

        appointment = eps_appointment_service.submit_appointment(submit_params[:id], submit_args)

        if appointment[:error]
          StatsD.increment(APPT_CREATION_FAILURE_METRIC,
                           tags: [CC_APPOINTMENT_ERROR_TAG, "error_type:#{appointment[:error]}"])
          return render(json: submission_error_response(appointment[:error]), status: :conflict)
        end

        log_referral_booking_duration(submit_params[:referral_number])

        StatsD.increment(APPT_CREATION_SUCCESS_METRIC, tags: [CC_APPOINTMENT_ERROR_TAG])
        render json: { data: { id: appointment.id } }, status: :created
      rescue => e
        StatsD.increment(APPT_CREATION_FAILURE_METRIC, tags: [CC_APPOINTMENT_ERROR_TAG])
        handle_appointment_creation_error(e)
      end

      private

      def set_facility_error_msg(appointment)
        appointment[:location] = FACILITY_ERROR_MSG if appointment[:location_id].present? && appointment[:location].nil?
      end

      def appointments_service
        @appointments_service ||=
          VAOS::V2::AppointmentsService.new(current_user)
      end

      def mobile_facility_service
        @mobile_facility_service ||=
          VAOS::V2::MobileFacilityService.new(current_user)
      end

      def eps_appointment_service
        @eps_appointment_service ||=
          Eps::AppointmentService.new(current_user)
      end

      def eps_provider_service
        @eps_provider_service ||=
          Eps::ProviderService.new(current_user)
      end

      def appointments
        @appointments ||=
          appointments_service.get_appointments(start_date, end_date, statuses, pagination_params, include_index_params)
      end

      def vaos_appointment
        @appointment ||=
          appointments_service.get_appointment(appointment_id, include_show_params)
      end

      def eps_appointment
        @eps_appointment ||=
          eps_appointment_service.get_appointment(appointment_id:, retrieve_latest_details: true)
      end

      def new_appointment
        @new_appointment ||= get_new_appointment
      end

      def updated_appointment
        @updated_appointment ||=
          appointments_service.update_appointment(update_appt_id, status_update)
      end

      # Makes a call to the VAOS service to create a new appointment.
      def get_new_appointment
        appointments_service.post_appointment(create_params)
      end

      # Checks if the appointment is associated with cerner. It looks through each identifier and checks if the system
      # contains cerner. If it does, it returns true. Otherwise, it returns false.
      #
      # @param appt [Hash] the appointment to check
      # @return [Boolean] true if the appointment is associated with cerner, false otherwise
      def cerner?(appt)
        return false if appt.nil?

        identifiers = appt[:identifier]

        return false if identifiers.nil?

        identifiers.each do |identifier|
          system = identifier[:system]
          return true if system.include?('cerner')
        end

        false
      end

      def scrape_appt_comments_and_log_details(appt, appt_method, comment_key)
        if appt&.[](:reason)&.include? comment_key
          log_appt_comment_data(appt, appt_method, appt&.[](:reason), comment_key, REASON)
        elsif appt&.[](:comment)&.include? comment_key
          log_appt_comment_data(appt, appt_method, appt&.[](:comment), comment_key, COMMENT)
        elsif appt&.[](:reason_code)&.[](:text)&.include? comment_key
          log_appt_comment_data(appt, appt_method, appt&.[](:reason_code)&.[](:text), comment_key, REASON_CODE)
        end
      end

      def log_appt_comment_data(appt, appt_method, comment_content, comment_key, field_name)
        appt_comment_data_entry = { "#{comment_key} appointment details" => appt_comment_log_details(appt, appt_method,
                                                                                                     comment_content,
                                                                                                     field_name) }
        Rails.logger.info("Details for #{comment_key} appointment", appt_comment_data_entry.to_json)
      end

      def log_appt_creation_time(appt)
        if appt.nil? || appt[:created].nil?
          Rails.logger.info('VAOS::V2::AppointmentsController appointment creation time: unknown')
        else
          creation_time = appt[:created]
          Rails.logger.info("VAOS::V2::AppointmentsController appointment creation time: #{creation_time}",
                            { created: creation_time }.to_json)
        end
      end

      def appt_comment_log_details(appt, appt_method, comment_content, field_name)
        {
          endpoint_method: appt_method,
          appointment_id: appt[:id],
          appointment_status: appt[:status],
          location_id: appt[:location_id],
          clinic: appt[:clinic],
          field_name:,
          comment: comment_content
        }
      end

      def update_appt_id
        params.require(:id)
      end

      def status_update
        params.require(:status)
      end

      def appointment_index_params
        params.require(:start)
        params.require(:end)
        params.permit(:start, :end, :_include)
      end

      def appointment_show_params
        params.permit(:_include)
      end

      def draft_params
        params.require(:referral_number)
        params.require(:referral_consult_id)
        params.permit(:referral_number, :referral_consult_id)
      end

      # rubocop:disable Metrics/MethodLength
      def create_params
        @create_params ||= begin
          # Gets around a bug that turns param values of [] into [""]. This changes them back to [].
          # Without this the VAOS Service POST appointments call will fail as VAOS Service tries to parse [""].
          params.transform_values! { |v| v.is_a?(Array) && v.count == 1 && (v[0] == '') ? [] : v }

          params.permit(
            :kind,
            :status,
            :location_id,
            :cancellable,
            :clinic,
            :comment,
            :reason,
            :service_type,
            :preferred_language,
            :minutes_duration,
            :patient_instruction,
            :priority,
            reason_code: [
              :text, { coding: %i[system code display] }
            ],
            slot: %i[id start end],
            contact: [telecom: %i[type value]],
            practitioner_ids: %i[system value],
            requested_periods: %i[start end],
            practitioners: [
              :first_name,
              :last_name,
              :practice_name,
              {
                name: %i[family given]
              },
              {
                identifier: %i[system value]
              },
              {
                address: [
                  :type,
                  { line: [] },
                  :city,
                  :state,
                  :postal_code,
                  :country,
                  :text
                ]
              }
            ],
            preferred_location: %i[city state],
            preferred_times_for_phone_call: [],
            telehealth: [
              :url,
              :group,
              :vvs_kind,
              {
                atlas: [
                  :site_code,
                  :confirmation_code,
                  {
                    address: %i[
                      street_address city state
                      zip country latitude longitude
                      additional_details
                    ]
                  }
                ]
              }
            ],
            extension: %i[desired_date]
          )
        end
      end
      # rubocop:enable Metrics/MethodLength

      def start_date
        DateTime.parse(appointment_index_params[:start]).in_time_zone
      rescue ArgumentError
        raise Common::Exceptions::InvalidFieldValue.new('start', params[:start])
      end

      def end_date
        DateTime.parse(appointment_index_params[:end]).in_time_zone
      rescue ArgumentError
        raise Common::Exceptions::InvalidFieldValue.new('end', params[:end])
      end

      def include_index_params
        included = appointment_index_params[:_include]&.split(',')
        {
          clinics: ActiveModel::Type::Boolean.new.deserialize(included&.include?('clinics')),
          facilities: ActiveModel::Type::Boolean.new.deserialize(included&.include?('facilities')),
          avs: ActiveModel::Type::Boolean.new.deserialize(included&.include?('avs')),
          travel_pay_claims: ActiveModel::Type::Boolean.new.deserialize(included&.include?('travel_pay_claims'))
        }
      end

      def include_show_params
        included = appointment_show_params[:_include]&.split(',')
        {
          avs: ActiveModel::Type::Boolean.new.deserialize(included&.include?('avs')),
          travel_pay_claims: ActiveModel::Type::Boolean.new.deserialize(included&.include?('travel_pay_claims'))
        }
      end

      def statuses
        s = params[:statuses]
        s.is_a?(Array) ? s.to_csv(row_sep: nil) : s
      end

      def appointment_id
        params[:appointment_id]
      end

      def index_method_logging_name
        if Flipper.enabled?(:va_online_scheduling_use_vpg)
          APPT_INDEX_VPG
        else
          APPT_INDEX_VAOS
        end
      end

      def show_method_logging_name
        if Flipper.enabled?(:va_online_scheduling_use_vpg)
          APPT_SHOW_VPG
        else
          APPT_SHOW_VAOS
        end
      end

      def create_method_logging_name
        if Flipper.enabled?(:va_online_scheduling_use_vpg) && Flipper.enabled?(:va_online_scheduling_OH_request)
          APPT_CREATE_VPG
        else
          APPT_CREATE_VAOS
        end
      end

      def submit_params
        params.require(%i[id network_id provider_service_id slot_id referral_number])
        params.permit(
          :id,
          :network_id,
          :provider_service_id,
          :slot_id,
          :referral_number,
          :birth_date,
          :email,
          :phone_number,
          :gender,
          address: submit_address_params,
          name: [
            :family,
            { given: [] }
          ]
        )
      end

      def submit_address_params
        [
          :type,
          { line: [] },
          :city,
          :state,
          :postal_code,
          :country,
          :text
        ]
      end

      def patient_attributes(params)
        {
          name: {
            family: params.dig(:name, :family),
            given: params.dig(:name, :given)
          }.compact.presence,
          phone: params[:phone_number],
          email: params[:email],
          birth_date: params[:birth_date],
          gender: params[:gender],
          address: {
            line: params.dig(:address, :line),
            city: params.dig(:address, :city),
            state: params.dig(:address, :state),
            country: params.dig(:address, :country),
            postal_code: params.dig(:address, :postal_code),
            type: params.dig(:address, :type)
          }.compact.presence
        }.compact
      end

      ##
      # Searches for a provider using the NPI from the referral data.
      #
      # @param npi [String] The National Provider Identifier (NPI) to search for
      # @param specialty [String] The specialty to search for
      # @param address [Hash] The address to search for
      # @return [Object, nil] The provider service object if found, nil otherwise
      #
      def find_provider(npi:, specialty:, address:)
        eps_provider_service.search_provider_services(npi:, specialty:, address:)
      end

      ##
      # Constructs a response object for a draft appointment with associated provider,
      # slots, and drive time information.
      #
      # @param draft_appointment [Object] The draft appointment object containing the appointment ID
      # @param provider [Object] The provider object associated with the appointment
      # @param slots [Object] The available appointment slots for the provider
      # @param drive_time [Object, nil] The calculated drive time to the provider's location, if available
      # @return [OpenStruct] A structured response containing:
      #   - id [String] The draft appointment ID
      #   - provider [Object] The provider details
      #   - slots [Object] Available appointment slots
      #   - drive_time [Object, nil] Drive time information
      #
      def build_draft_response(draft_appointment, provider, slots, drive_time)
        OpenStruct.new(
          id: draft_appointment.id,
          provider:,
          slots:,
          drive_time:
        )
      end

      # Fetches available provider slots using referral data.
      #
      # @param referral [ReferralDetail] The referral object containing:
      #   - `provider_npi` [String] The provider's NPI.
      #   - `referral_date` [String] The earliest appointment date (ISO 8601).
      #   - `expiration_date` [String] The latest appointment date (ISO 8601).
      # @param provider [Object] The provider object.
      #
      # @return [Array, nil] Available slots array or nil if error occurs
      #
      def fetch_provider_slots(referral, provider, draft_appointment_id)
        appointment_type_id = get_provider_appointment_type_id(provider)
        eps_provider_service.get_provider_slots(
          provider.id,
          {
            appointmentTypeId: appointment_type_id,
            startOnOrAfter: [Date.parse(referral.referral_date), Date.current].max.to_time(:utc).iso8601,
            startBefore: Date.parse(referral.expiration_date).to_time(:utc).iso8601,
            appointmentId: draft_appointment_id
          }
        )
      rescue ArgumentError
        Rails.logger.error("#{CC_APPOINTMENT_ERROR_TAG}: Error fetching provider slots")
        nil
      end

      ##
      # Retrieves the appointment type ID for the first self-schedulable appointment type.
      #
      # @param provider [Object] The provider object containing appointment_types
      # @return [String] The ID of the first self-schedulable appointment type
      # @raise [Common::Exceptions::BackendServiceException] If provider appointment types are missing
      #   or no self-schedulable types are available
      #
      def get_provider_appointment_type_id(provider)
        # Validate provider appointment types data before accessing it
        if provider.appointment_types.blank?
          raise Common::Exceptions::BackendServiceException.new(
            'PROVIDER_APPOINTMENT_TYPES_MISSING',
            {},
            502,
            'Provider appointment types data is not available'
          )
        end

        # Filter for self-schedulable appointment types
        self_schedulable_types = provider.appointment_types.select { |apt| apt[:is_self_schedulable] == true }

        if self_schedulable_types.blank?
          raise Common::Exceptions::BackendServiceException.new(
            'PROVIDER_SELF_SCHEDULABLE_TYPES_MISSING',
            {},
            502,
            'No self-schedulable appointment types available for this provider'
          )
        end

        self_schedulable_types.first[:id]
      end

      def draft_appointment_creation_failed_error
        appt_creation_failed_error(
          title: 'Appointment creation failed',
          detail: 'An unexpected error occurred while creating the draft appointment'
        )
      end

      ##
      # Fetches drive time information from the user's residential address to the provider's location.
      # Uses the EPS provider service to calculate drive times between the current user's address
      # and the specified provider's coordinates.
      #
      # @param provider [Object] The provider object containing location data with latitude and longitude
      # @return [Object, nil] Drive time response object from EPS service, or nil if user address
      #   coordinates are not available
      #
      def fetch_drive_times(provider)
        user_address = current_user.vet360_contact_info&.residential_address

        return nil unless user_address&.latitude && user_address.longitude

        eps_provider_service.get_drive_times(
          destinations: {
            provider.id => {
              latitude: provider.location[:latitude],
              longitude: provider.location[:longitude]
            }
          },
          origin: {
            latitude: user_address.latitude,
            longitude: user_address.longitude
          }
        )
      end

      ##
      # Checks if a referral is already in use by cross referrencing referral number against complete
      # list of existing appointments
      #
      # @param referral_id [String] the referral number to check.
      # @return [Hash] Result hash:
      #   - If referral is unused: { success: true }
      #   - If an error occurs: { success: false, json: { message: ... }, status: :bad_gateway }
      #   - If referral exists: { success: false, json: { message: ... }, status: :unprocessable_entity }
      #
      # TODO: pass in date from cached referral data to use as range for CCRA appointments call
      def check_referral_usage(referral_id)
        check = appointments_service.referral_appointment_already_exists?(referral_id)

        return referral_check_error_response(check[:failures]) if check[:error]
        return referral_already_used_response if check[:exists]

        { success: true }
      end

      def referral_check_error_response(failures)
        {
          success: false,
          json: {
            errors: [{
              title: 'Appointment creation failed',
              detail: "Error checking existing appointments: #{failures}"
            }]
          },
          status: :bad_gateway
        }
      end

      def referral_already_used_response
        {
          success: false,
          json: {
            errors: [{
              title: 'Appointment creation failed',
              detail: 'No new appointment created: referral is already used'
            }]
          },
          status: :unprocessable_entity
        }
      end

      ##
      # Handles Redis connection and operational errors throughout the controller.
      # Provides a consistent error response when Redis is unavailable or operations fail.
      #
      # @param error [Redis::BaseError] The Redis exception that was raised
      # @return [void]
      # @see Redis::BaseError
      def handle_redis_error(error)
        Rails.logger.error("#{CC_APPOINTMENT_ERROR_TAG}: #{error.class}}")
        render json: { errors: [{ title: 'Appointment creation failed', detail: 'Redis connection error' }] },
               status: :bad_gateway
      end

      ##
      # Validates that all required referral data attributes are present
      #
      # @param referral [ReferralDetail, nil] The referral object
      # @return [Hash] Hash with :valid boolean and :missing_attributes array
      def validate_referral_data(referral)
        return { valid: false, missing_attributes: ['all required attributes'] } if referral.nil?

        required_attributes = {
          'provider_npi' => referral.provider_npi,
          'referral_date' => referral.referral_date,
          'expiration_date' => referral.expiration_date
        }

        missing_attributes = required_attributes.select { |_, value| value.blank? }.keys

        {
          valid: missing_attributes.empty?,
          missing_attributes: missing_attributes.join(', ')
        }
      end

      ##
      # Validates referral data and builds a formatted response object
      #
      # @param referral [ReferralDetail, nil] The referral object
      # @return [Hash] Result hash:
      #   - If data is valid: { success: true }
      #   - If data is invalid: { success: false, json: { errors: [...] }, status: :unprocessable_entity }
      def check_referral_data_validation(referral)
        validation_result = validate_referral_data(referral)
        if validation_result[:valid]
          { success: true }
        else
          missing_attributes = validation_result[:missing_attributes]
          {
            success: false,
            json: {
              errors: [{
                title: 'Invalid referral data',
                detail: "Required referral data is missing or incomplete: #{missing_attributes}"
              }]
            },
            status: :unprocessable_entity
          }
        end
      end

      ##
      # Formats a standardized error response when a provider cannot be found
      #
      # @return [Hash] Error object with title and detail for JSON rendering
      #
      def provider_not_found_error
        appt_creation_failed_error(
          title: 'Appointment creation failed',
          detail: 'Provider not found'
        )
      end

      ##
      # Gets a CCRA referral service instance
      #
      # @return [Ccra::ReferralService] The CCRA referral service
      def ccra_referral_service
        @ccra_referral_service ||= Ccra::ReferralService.new(current_user)
      end

      ##
      # Maps appointment error codes to appropriate HTTP status codes
      # This method handles string error codes from appointment responses
      #
      # @param error_code [String] The error code from the appointment response
      # @return [Symbol] The corresponding HTTP status code symbol
      #
      def appointment_error_status(error_code)
        case error_code
        when 'not-found', 404
          :not_found # 404
        when 'conflict', 409
          :conflict # 409
        when 'bad-request', 400
          :bad_request # 400
        when 'internal-error', 500
          :bad_gateway # 502
        else
          # too-far-in-the-future, already-canceled, too-late-to-cancel, etc.
          :unprocessable_entity # 422
        end
      end

      ##
      # Handles appointment-related errors throughout the controller.
      # Maps error codes to appropriate HTTP status codes and renders
      # standardized error responses.
      #
      # @param e [Exception] The exception that was raised
      # @return [void] Renders JSON error response with appropriate HTTP status
      #
      def handle_appointment_creation_error(e)
        Rails.logger.error("#{CC_APPOINTMENT_ERROR_TAG}: Appointment creation error: #{e.class}")
        original_status = e.respond_to?(:original_status) ? e.original_status : nil
        status_code = appointment_error_status(original_status)
        render(json: appt_creation_failed_error(error: e, status: original_status), status: status_code)
      end

      ##
      # Formats a standardized error response for appointment creation failures.
      # Extracts error details from exception objects and builds a consistent
      # error structure with metadata for debugging and monitoring.
      #
      # @param error [Exception, nil] The exception that caused the failure
      # @param title [String, nil] Custom error title (defaults to 'Appointment creation failed')
      # @param detail [String, nil] Custom error detail (defaults to 'Could not create appointment')
      # @param status [String, Integer, nil] Status code for error metadata
      # @return [Hash] Formatted error response with title, detail, and metadata
      #
      def appt_creation_failed_error(error: nil, title: nil, detail: nil, status: nil)
        default_title = 'Appointment creation failed'
        default_detail = 'Could not create appointment'
        status_code = error.respond_to?(:original_status) ? error.original_status : status
        {
          errors: [{
            title: title || default_title,
            detail: detail || default_detail,
            meta: {
              original_detail: error.try(:response_values)&.dig(:detail),
              original_error: error.try(:message) || 'Unknown error',
              code: status_code,
              backend_response: error.try(:original_body)
            }
          }]
        }
      end

      ##
      # Builds a standardized error response for appointment submission errors.
      # Used specifically for EPS appointment errors that contain error codes
      # in the appointment response data.
      #
      # @param error_code [String] The error code from the appointment response,
      #   defaults to 'unknown EPS error' if nil
      # @return [Hash] Formatted error response with title, detail, and error code
      #
      def submission_error_response(error_code)
        {
          errors: [{
            title: 'Appointment submission failed',
            detail: "An error occurred: #{error_code}",
            code: error_code
          }]
        }
      end

      ##
      # Processes the creation of a draft appointment by orchestrating multiple service calls.
      # Validates referral data, checks for existing appointments, finds providers, and builds
      # the complete draft appointment response with associated data.
      #
      # @param referral_id [String] The referral number to process
      # @param referral_consult_id [String] The referral consult ID for data retrieval
      # @return [Hash] Result hash with success status and data or error information
      #   - If successful: { success: true, data: draft_response_object }
      #   - If failed: { success: false, json: error_response, status: http_status }
      #
      def process_draft_appointment(referral_id, referral_consult_id)
        referral = ccra_referral_service.get_referral(referral_consult_id, current_user.icn)
        validation = check_referral_data_validation(referral)
        return validation unless validation[:success]

        usage = check_referral_usage(referral_id)
        return usage unless usage[:success]

        provider = find_provider(npi: referral.provider_npi,
                                 specialty: referral.provider_specialty,
                                 address: referral.treating_facility_address)
        if provider&.id.blank?
          Rails.logger.error("#{CC_APPOINTMENT_ERROR_TAG}: Provider not found while creating draft appointment.",
                             { provider_address: referral.treating_facility_address,
                               provider_npi: referral.provider_npi,
                               provider_specialty: referral.provider_specialty,
                               tag: CC_APPOINTMENT_ERROR_TAG })
          return { success: false, json: provider_not_found_error, status: :not_found }
        end

        draft = eps_appointment_service.create_draft_appointment(referral_id:)
<<<<<<< HEAD
        unless draft.id
          return { success: false, json: draft_appointment_creation_failed_error, status: unprocessable_entity }
        end
=======
        # Bypass drive time calculation if EPS mocks are enabled since we don't have betamocks for vets360
        drive_time = fetch_drive_times(provider) unless eps_appointment_service.config.mock_enabled?
>>>>>>> 995ad826

        slots = fetch_provider_slots(referral, provider, draft.id)
        drive_time = fetch_drive_times(provider)
        { success: true, data: build_draft_response(draft, provider, slots, drive_time) }
      end

      # Records the duration between when a referral booking was started and when it completes
      # by measuring the time between the cached start time and current time.
      # The duration is recorded as a StatsD metric in milliseconds.
      #
      # @param referral_number [String] The referral number to lookup the start time for
      # @return [void]
      def log_referral_booking_duration(referral_number)
        start_time = ccra_referral_service.get_booking_start_time(
          referral_number,
          current_user.icn
        )

        return unless start_time

        duration_ms = ((Time.current.to_f - start_time) * 1000).round
        StatsD.measure(APPT_CREATION_DURATION_METRIC, duration_ms, tags: [CC_APPOINTMENT_ERROR_TAG])
      end
    end
  end
end<|MERGE_RESOLUTION|>--- conflicted
+++ resolved
@@ -844,14 +844,12 @@
         end
 
         draft = eps_appointment_service.create_draft_appointment(referral_id:)
-<<<<<<< HEAD
         unless draft.id
           return { success: false, json: draft_appointment_creation_failed_error, status: unprocessable_entity }
         end
-=======
+
         # Bypass drive time calculation if EPS mocks are enabled since we don't have betamocks for vets360
         drive_time = fetch_drive_times(provider) unless eps_appointment_service.config.mock_enabled?
->>>>>>> 995ad826
 
         slots = fetch_provider_slots(referral, provider, draft.id)
         drive_time = fetch_drive_times(provider)
