--- conflicted
+++ resolved
@@ -2921,21 +2921,10 @@
           end
         end
 
-<<<<<<< HEAD
         it 'supports the address validation api' do
           address = build(:va_profile_v3_validation_address, :multiple_matches)
           VCR.use_cassette(
             'va_profile/address_validation/validate_match',
-=======
-      it 'supports the address validation api' do
-        address = build(:va_profile_v3_validation_address, :multiple_matches)
-        VCR.use_cassette(
-          'va_profile/address_validation/validate_match',
-          VCR::MATCH_EVERYTHING
-        ) do
-          VCR.use_cassette(
-            'va_profile/v3/address_validation/candidate_multiple_matches',
->>>>>>> bbdab6b7
             VCR::MATCH_EVERYTHING
           ) do
             VCR.use_cassette(
