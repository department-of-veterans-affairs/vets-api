---
# Add a new feature toggle here to ensure that it is initialized in all environments.
#
# Features are enabled by default in the test environment and disabled by default in other environments.
# To default a feature to enabled in development, set the `enable_in_development` key to true.
#
# The description should contain any relevant information for an admin who may toggle the feature.
#
# The actor_type should be either `user` for features you want to be "sticky" for a logged in user (default)
#  or `cookie_id` of you wish to use the Google Analytics id as the unique identifier.

# Sorted using http://yaml-sorter.herokuapp.com/

features:
  this_is_only_a_test:
    actor_type: user
    description: Used in feature_toggles_controller_spec.
  accredited_representative_portal_frontend:
    actor_type: user
    description: Enables the frontend of the accredited representative portal
    enable_in_development: true
  accredited_representative_portal_api:
    actor_type: user
    description: Enables the endpoints of the accredited representative portal
    enable_in_development: true
  accredited_representative_portal_intent_to_file_api:
    actor_type: user
    description: Enables the endpoints of the accredited representative portal intent to file
    enable_in_development: true
  accredited_representative_portal_search:
    actor_type: user
    description: Enables the people search of the accredited representative portal
    enable_in_development: true
  aedp_vadx:
    actor_type: user
    description: Enables the VADX experimental features in the AEDP application
    enable_in_development: true
  all_claims_add_disabilities_enhancement:
    actor_type: user
    description: Enables enhancement to the 21-526EZ "Add Disabilities" page being implemented by the Conditions Team.
    enable_in_development: true
  appointments_consolidation:
    actor_type: user
    description: For features being tested while merging logic for appointments between web and mobile
  arm_use_datadog_real_user_monitoring:
    actor_type: user
    description: Enables Datadog Real User Monitoring for ARM apps (Find a Rep, Appoint a Rep)
  ask_va_announcement_banner:
    actor_type: cookie_id
    description: >
      The Ask VA announcement banner displays message(s) to visitors
      from the CRM-managed, expirable notifications - as retrieved
      from the /ask_va_api/v0/announcements endpoint.
    enable_in_development: true
  ask_va_alert_link_to_old_portal:
    actor_type: user
    description: >
      The Ask VA form alert banner with a link to the old portal. To use while form is down for maintenance.
    enable_in_development: true
  ask_va_canary_release:
    actor_type: cookie_id
    description: >
      Percent of visitors to keep in the updated Ask VA experience on VA.gov.
      All other users are redirected to the legacy experience.
      To route or retain all users, set to 0% for legacy or 100% for the
      updated experience on VA.gov.
      NOTE: When ready for all users to be in the updated experience on
      VA.gov, set this toggle to "Enabled", rather than specifying 100%
      in the percentage.
    enable_in_development: true
  ask_va_mock_api_for_testing:
    actor_type: cookie_id
    description: >
      Use mock API responses in the Ask VA application UI.
      This is used for testing purposes only and should not be enabled in production.
      We need to remove this feature from the codebase ASAP.
      Mocks shouldn't live in the app logic. If needed, add at the API/middleware level.
    enable_in_development: true
  ask_va_api_maintenance_mode:
    actor_type: user
    description: >
      A system-wide control flag that governs the overall availability of Ask VA API endpoints.
      When enabled, the API restricts external access and returns a service unavailable response across all routes.
      Primarily used for coordinated maintenance windows or temporary system suspensions,
      allowing the team to manage API exposure dynamically without requiring a redeploy.
    enable_in_development: true
  auth_exp_vba_downtime_message:
    actor_type: user
    description: Show downtime message on Profile and My VA for planned VBA maintenance
  avs_enabled:
    actor_type: user
    description: Enables the After Visit Summary API.
    enable_in_development: true
  bcas_letters_use_lighthouse:
    actor_type: user
    description: Use lighthouse instead of EVSS to view/download benefit letters.
    enable_in_development: true
  benefits_documents_use_lighthouse:
    actor_type: user
    description: Use lighthouse instead of EVSS to upload benefits documents.
    enable_in_development: false
  benefits_education_use_lighthouse:
    actor_type: user
    description: Use lighthouse instead of EVSS to retrieve GI Bill Statement of benefits
    enable_in_development: true
  benefits_require_gateway_origin:
    actor_type: user
    description: Requires that all requests made to endpoints in appeals_api and vba_documents be made through the gateway
  bpds_service_enabled:
    actor_type: user
    description: Enables the BPDS service
  caregiver_use_facilities_API:
    actor_type: cookie_id
    description: Allow list of caregiver facilites to be fetched by way of the Facilities API.
  caregiver_browser_monitoring_enabled:
    actor_type: user
    description: Enables Datadog Real Time User Monitoring
  caregiver_carma_submitted_at:
    actor_type: user
    description: Enables sending CARMA the creation timestamp of a claim as a metadata submitted_at value
<<<<<<< HEAD
  caregiver_lookup_facility_name_db:
    actor_type: user
    description: Enables 1010CG pdf fill to lookup facility id in the database instead of vets-json-schema
=======
  caregiver_retry_form_validation:
    actor_type: user
    description: Enables 1010CG to retry schema validation
>>>>>>> ce7ddf74
  caregiver_request_duration_monitoring:
    actor_type: user
    description: Enables logging of 10-10CG request durations to StatsD
  document_upload_validation_enabled:
    actor_type: user
    description: Enables stamped PDF validation on document upload
    enable_in_development: true
  hca_browser_monitoring_enabled:
    actor_type: user
    description: Enables browser monitoring for the health care application.
  hca_disable_bgs_service:
    actor_type: user
    description: Do not call the BGS Service when this is turned on. Instead return 0 for rating.
  hca_disable_sentry_logs:
    actor_type: user
    description: Use rails logging instead of Sentry for logging
  hca_enrollment_status_override_enabled:
    actor_type: user
    description: Enables override of enrollment status for a user, to allow multiple submissions with same user.
  hca_insurance_v2_enabled:
    actor_type: user
    description: Enables the the upgraded insurance section of the Health Care Application
    enable_in_development: true
  hca_json_schemer_validation:
    actor_type: user
    description: Enables using JSONSchemer instead of JSONSchema for form validation
  hca_download_completed_pdf:
    actor_type: user
    description: Enables downloading a filled out 10-10EZ Form Pdf upon submission
    enable_in_development: true
  hca_performance_alert_enabled:
    actor_type: user
    description: Enables alert notifying users of a potential issue with application performance.
  hca_reg_only_enabled:
    actor_type: user
    description: Enables the registration-only path for the Health Care Application
    enable_in_development: true
  hca_log_form_attachment_create:
    actor_type: user
    description: Enable logging all successful-looking attachment creation calls to Sentry at info-level
  hca_ez_kafka_submission_enabled:
    actor_type: cookie_id
    description: Enables the 10-10EZ Kafka Event Bus submission
  ezr_prod_enabled:
    actor_type: user
    description: Enables access to the 10-10EZR application in prod for the purposes of conducting user reasearch
    enable_in_development: true
  ezr_upload_enabled:
    actor_type: user
    description: Enables Toxic Exposure File Upload for 10-10EZR applicants.
    enable_in_development: true
  ezr_auth_only_enabled:
    actor_type: user
    description: Enables the auth-only experience, allowing only authenticated users to view any part of the form.
    enable_in_development: true
  ezr_emergency_contacts_enabled:
    actor_type: user
    description: Enables emergency contact experience for 10-10EZR applicants.
    enable_in_development: true
  ezr_next_of_kin_enabled:
    actor_type: user
    description: Enables next of kin experience for 10-10EZR applicants.
    enable_in_development: true
  ezr_use_va_notify_on_submission_failure:
    actor_type: user
    description: Send submission failure email to Veteran using VANotify.
    enable_in_development: true
  ezr_use_correct_format_for_file_uploads:
    actor_type: user
    description: Correctly formats the `va:attachments` XML for file uploads
    enable_in_development: true
  ezr_route_guard_enabled:
    actor_type: user
    description: Enables the route guard authentication for 10-10EZR application
    enable_in_development: true
  ezr_form_prefill_with_providers_and_dependents:
    actor_type: user
    description: Adds insurance providers and dependents to ezr prefill data
    enable_in_development: true
  ezr_associations_api_enabled:
    actor_type: user
    description: Enables VES's Associations REST API
  ezr_prefill_contacts:
    actor_type: user
    description: Adds Veteran contacts to ezr prefill data
    enable_in_development: true
  cerner_override_653:
    actor_type: user
    description: This will show the Cerner facility 653 as `isCerner`.
  cerner_override_668:
    actor_type: user
    description: This will show the Cerner facility 668 as `isCerner`.
  cerner_override_687:
    actor_type: user
    description: This will show the Cerner facility 687 as `isCerner`.
  cerner_override_692:
    actor_type: user
    description: This will show the Cerner facility 692 as `isCerner`.
  cerner_override_757:
    actor_type: user
    description: This will show the Cerner facility 757 as `isCerner`.
  champva_vanotify_custom_callback:
    actor_type: user
    description: Enables the custom callback_klass when sending IVC CHAMPVA failure emails with VA Notify
  champva_vanotify_custom_confirmation_callback:
    actor_type: user
    description: Enables the custom callback_klass when sending IVC CHAMPVA confirmation emails with VA Notify
  champva_log_all_s3_uploads:
    actor_type: user
    description: Enables logging for all s3 uploads using UUID or keys for monitoring
  champva_send_to_ves:
    actor_type: user
    description: Enables sending form submission data to the VES API.
  champva_enable_pega_report_check:
    actor_type: user
    description: Enables querying PEGA reporting API from MissingFormStatusJob to determine CHAMPVA form status
  champva_retry_logic_refactor:
    actor_type: user
    description: Enables refactored retry logic for IVC CHAMPVA form submissions
  champva_pega_applicant_metadata_enabled:
    actor_type: user
    description: Enables including applicant data in the S3 metadata sent to PEGA
  champva_fmp_single_file_upload:
    actor_type: user
    description: Enables the ability to upload a single merged PDF file for FMP claims
  champva_old_records_cleanup_job:
    actor_type: user
    description: Enables the job to cleanup old IVC CHAMPVA form records
  check_in_experience_enabled:
    actor_type: user
    description: Enables the health care check-in experiences
    enable_in_development: true
  check_in_experience_pre_check_in_enabled:
    actor_type: user
    description: Enables the health care check-in experiences to show the pre-check-in experience.
    enable_in_development: true
  check_in_experience_upcoming_appointments_enabled:
    actor_type: user
    description: Enables the feature to show upcoming appointments to the veterans
    enable_in_development: true
  check_in_experience_translation_disclaimer_spanish_enabled:
    actor_type: user
    description: Enables disclaimer for possible untranslated content on spanish pages
    enable_in_development: true
  check_in_experience_translation_disclaimer_tagalog_enabled:
    actor_type: user
    description: Enables disclaimer for possible untranslated content on tagalog pages
    enable_in_development: true
  check_in_experience_mock_enabled:
    actor_type: user
    description: Enables downstream responses to be returned via betamocks
    enable_in_development: false
  check_in_experience_travel_reimbursement:
    actor_type: user
    description: Enables travel reimbursement workflow for day-of check-in application.
    enable_in_development: true
  check_in_experience_cerner_travel_claims_enabled:
    actor_type: user
    description: Enables travel claims filing for Oracle Health (Cerner) sites
    enable_in_development: true
  check_in_experience_check_claim_status_on_timeout:
    actor_type: user
    description: Uses a background worker to check travel claim status when the submission times out
    enable_in_development: true
  check_in_experience_browser_monitoring:
    actor_type: user
    description: Enables browser monitoring for check-in applications.
    enable_in_development: false
  check_in_experience_medication_review_content:
    actor_type: cookie_id
    description: Enables the medication review content in pre-check-in.
    enable_in_development: true
  claim_letters_access:
    actor_type: user
    description: Enables users to access the claim letters page
    enable_in_development: true
  claims_api_special_issues_updater_uses_local_bgs:
    actor_type: user
    description: Enables special issues updater to use local_bgs
    enable_in_development: true
  claims_api_flash_updater_uses_local_bgs:
    actor_type: user
    description: Enables flash updater to use local_bgs
    enable_in_development: true
  claims_api_poa_vbms_updater_uses_local_bgs:
    actor_type: user
    description: Enables poa vbms updater to use local_bgs
    enable_in_development: true
  claims_api_bd_refactor:
    actor_type: user
    description: Diverts codepath to use refactored BD methods
    enable_in_development: true
  claims_api_ews_updater_enables_local_bgs:
    actor_type: user
    description: Uses local_bgs rather than bgs-ext
    enable_in_development: true
  claims_api_ews_uploads_bd_refactor:
    actor_type: user
    description: When enabled, sends ews forms to BD via the refactored logic
    enable_in_development: true
  claims_api_poa_uploads_bd_refactor:
    actor_type: user
    description: When enabled, sends poa forms to BD via the refactored logic
    enable_in_development: true
  claims_api_526_validations_v1_local_bgs:
    actor_type: user
    description: Enables the method calls in the v1 526 validations use local_bgs
    enable_in_development: true
  claims_api_use_person_web_service:
    actor_type: user
    description: Uses person web service rather than local bgs
    enable_in_development: true
  claims_api_use_update_poa_relationship:
    actor_type: user
    description: Uses local_bgs rather than bgs-ext
    enable_in_development: true
  claims_api_526_v2_uploads_bd_refactor:
    actor_type: user
    description: When enabled, sends 526 forms to BD via the refactored logic
    enable_in_development: true
  lighthouse_claims_api_add_person_proxy:
    actor_type: user
    description: When enabled, will allow for add_person_proxy call in both versions
    enable_in_development: true
  confirmation_page_new:
    actor_type: user
    description: Enables the 2024 version of the confirmation page view in simple forms
    enable_in_development: true
  lighthouse_claims_api_hardcode_wsdl:
    actor_type: user
    description: Use hardcoded namespaces for WSDL calls to BGS
    enable_in_development: true
  cst_5103_update_enabled:
    actor_type: user
    description: When enabled, claims status tool will use the new 5103 alert designs and hides the ask your claim decision section
    enable_in_development: true
  cst_show_document_upload_status:
    actor_type: user
    description: When enabled, claims status tool will display the upload status that comes from the evidence_submissions table.
    enable_in_development: true
  cst_claim_phases:
    actor_type: user
    description: When enabled, claims status tool uses the new claim phase designs
    enable_in_development: true
  cst_include_ddl_5103_letters:
    actor_type: user
    description: When enabled, the Download Decision Letters feature includes 5103 letters
    enable_in_development: true
  cst_include_ddl_boa_letters:
    actor_type: user
    description: When enabled, the Download Decision Letters feature includes Board of Appeals decision letters
    enable_in_development: true
  cst_include_ddl_sqd_letters:
    actor_type: user
    description: When enabled, the Download Decision Letters feature includes Subsequent Development Letters
    enable_in_development: true
  cst_send_evidence_failure_emails:
    actor_type: user
    description: When enabled, emails will be sent when evidence uploads from the CST fail
    enable_in_development: true
  cst_synchronous_evidence_uploads:
    actor_type: user
    description: When enabled, claims status tool uses synchronous evidence uploads
    enable_in_development: true
  cst_use_dd_rum:
    actor_type: user
    description: When enabled, claims status tool uses DataDog's Real User Monitoring logging
    enable_in_development: false
  cst_suppress_evidence_requests_website:
    actor_type: user
    description: When enabled, CST does not show Attorney Fees, Secondary Action Required, or Stage 2 Development on website
    enable_in_development: false
  cst_suppress_evidence_requests_mobile:
    actor_type: user
    description: When enabled, CST does not show Attorney Fees, Secondary Action Required, or Stage 2 Development on mobile
    enable_in_development: false
  cst_override_pmr_pending_tracked_items:
    actor_type: user
    description: When enabled, CST overrides PMR Pending tracked items to be NEEDED_FROM_OTHERS
    enable_in_development: true
  cst_override_reserve_records_website:
    actor_type: user
    description: When enabled, CST overrides RV1 - Reserve Records Request tracked items to be NEEDED_FROM_OTHERS on vets-website
    enable_in_development: true
  cst_override_reserve_records_mobile:
    actor_type: user
    description: When enabled, CST overrides RV1 - Reserve Records Request tracked items to be NEEDED_FROM_OTHERS on mobile app
    enable_in_development: true
  cst_friendly_evidence_requests:
    actor_type: user
    description: When enabled, CST overrides tracked items' display names and descriptions to be more human-readable
    enable_in_development: true
  letters_hide_service_verification_letter:
    actor_type: user
    description: When enabled, CST does not include Service Verification in the list of letters on vets-website
    enable_in_development: true
  coe_access:
    actor_type: user
    description: Feature gates the certificate of eligibility application
    enable_in_development: true
  combined_debt_portal_access:
    actor_type: user
    description: Enables users to interact with combined debt portal experience
    enable_in_development: true
  combined_financial_status_report:
    actor_type: user
    description: Enables users to submit FSR forms for VHA and VBA debts
    enable_in_development: true
  fsr_zero_silent_errors_in_progress_email:
    actor_type: user
    description: Enables sending an email to the veteran when FSR form is in progress
    enable_in_development: true
  communication_preferences:
    actor_type: user
    description: Allow user to access backend communication_preferences API
  claims_claim_uploader_use_bd:
    actor_type: user
    description: Use BDS instead of EVSS to upload to VBMS.
  claims_load_testing:
    actor_type: user
    description: Enables the ability to skip jobs for load testing
  claims_status_v1_bgs_enabled:
    actor_type: user
    description: enables calling BGS instead of EVSS for the claims status v1.
  claims_hourly_slack_error_report_enabled:
    actor: user
    description: Enable/disable the running of the hourly slack alert for errored submissions
    enable_in_development: false
  claims_status_v1_lh_auto_establish_claim_enabled:
    actor_type: user
    description: With feature flag enabled, v1 /526 should use Lighthouse Form526 docker container
  cst_send_evidence_submission_failure_emails:
    actor_type: user
    description: >
      If enabled and a user submits an evidence submission upload that fails to send, an email will be sent to the user and retried.
      When disabled and a user submits an evidence submission upload that fails to send, an email will be sent to the user and not retried.
    enable_in_development: true
  debt_letters_show_letters_vbms:
    actor_type: user
    description: Enables debt letter download from VBMS
  debts_cache_dmc_empty_response:
    actor_type: user
    description: Enables caching of empty DMC response
  debts_copay_logging:
    actor_type: user
    description: Logs copay request data
  debts_silent_failure_mailer:
    actor_type: user
    description: Enables silent failure mailer for the 5655
  debts_sharepoint_error_logging:
    actor_type: user
    description: Logs Sharepoint error data
  decision_review_hlr_email:
    actor_type: user
    description: Send email notification for successful HLR submission
  decision_review_nod_email:
    actor_type: user
    description: Send email notification for successful NOD submission
  decision_review_sc_email:
    actor_type: user
    description: Send email notification for successful SC submission
  decision_review_hlr_status_updater_enabled:
    actor_type: user
    description: Enables the Higher Level Review status update batch job
  decision_review_nod_status_updater_enabled:
    actor_type: user
    description: Enables the Notice of Disagreement status update batch job
  decision_review_sc_status_updater_enabled:
    actor_type: user
    description: Enables the Supplemental Claim status update batch job
  decision_review_icn_updater_enabled:
    actor_type: user
    description: Enables the ICN lookup job
  decision_review_weekly_error_report_enabled:
    actor_type: user
    description: Enables the weekly decision review text error report
  decision_review_daily_error_report_enabled:
    actor_type: user
    description: Enables the daily error report email
  decision_review_daily_stuck_records_report_enabled:
    actor_type: user
    description: Enables the daily decision review stuck records Slack report
  decision_review_monthly_stats_report_enabled:
    actor_type: user
    description: Enables the monthly decision review stats report email
  decision_review_delay_evidence:
    actor_type: user
    description: Ensures that NOD and SC evidence is not received in Central Mail before the appeal itself
  decision_review_hlr_form_v4_enabled:
    actor_type: user
    description: Enable using MAR 2024 revision of 200996 Higher Level Review form when submitting to EMMS for intake
    enable_in_development: false
  decision_review_sc_form_v4_enabled:
    actor_type: user
    description: Enable using MAY 2024 revision of 200995 Supplemental Claim form when submitting to EMMS for intake
    enable_in_development: false
  decision_review_saved_claim_hlr_status_updater_job_enabled:
    actor_type: user
    description: Enable job to set delete_date for completed SavedClaim::HigherLevelReviews
    enable_in_development: true
  decision_review_saved_claim_nod_status_updater_job_enabled:
    actor_type: user
    description: Enable job to set delete_date for completed SavedClaim::NoticeOfDisagreements
    enable_in_development: true
  decision_review_saved_claim_sc_status_updater_job_enabled:
    actor_type: user
    description: Enable job to set delete_date for completed SavedClaim::SupplementalClaims
    enable_in_development: true
  decision_review_delete_saved_claims_job_enabled:
    actor_type: user
    description: Enable job to delete SavedClaim records when the record has a delete_date and the date is in the past
    enable_in_development: true
  decision_review_failure_notification_email_job_enabled:
    actor_type: user
    description: Enable job to send form and evidence failure notification emails
    enable_in_development: true
  decision_review_track_4142_submissions:
    actor_type: user
    description: Enable saving record of 4142 forms submitted to Lighthouse as part of a Supplemental Claim
    enable_in_development: true
  decision_review_notify_4142_failures:
    actor_type: user
    description: Enable sending an email if a 4142 submission is not successful in Lighthouse
    enable_in_development: true
  decision_review_service_common_exceptions_enabled:
    actor_type: user
    description: Enable using Common::Exception classes instead of DecisionReviewV1::ServiceException
  decision_review_notification_form_callbacks:
    actor_type: user
    description: Enable using DecisionReviews::FormNotificationCallback to handle VA Notify notification status changes
  decision_review_notification_evidence_callbacks:
    actor_type: user
    description: Enable using DecisionReviews::EvidenceNotificationCallback to handle VA Notify notification status changes for evidence
  decision_review_notification_secondary_form_callbacks:
    actor_type: user
    description: Enable using DecisionReviews::EvidenceNotificationCallback to handle VA Notify notification status changes for secondary form
  dependency_verification:
    actor_type: user
    description: Feature gates the dependency verification modal for updating the diaries service.
    enable_in_development: true
  dependents_enqueue_with_user_struct:
    actor_type: user
    description: Manage whether the enqueued job for 686c and 674 will be with a User model or the new User struct
    enable_in_development: true
  dependents_pension_check:
    actor_type: user
    description: Manage whether or not Pension check is enabled for the 686/674
    enable_in_development: true
  dependents_removal_check:
    actor_type: user
    description: Manage whether or not dependent removal claim codes are enabled for the 686
    enable_in_development: true
  dependents_management:
    actor_type: user
    description: Manage dependent removal from view dependent page
    enable_in_development: true
  dependents_trigger_action_needed_email:
    actor_type: user
    description: Set whether to enable VANotify email to Veteran for Dependents Backup Path failure exhaustion
  dependents_failure_callback_email:
    actor_type: user
    description: Enables the dependents action needed email callback to be used when an action needed email is triggered
  dependents_submitted_email:
    actor_type: cookie_id
    description: Enables the dependents submitted email
  dependents_separate_confirmation_email:
    actor_type: cookie_id
    description: Enables the dependents confirmation/received email to be differentiated by form
  disability_526_form4142_polling_records:
    actor_type: user
    description: enables creation of, and tracking of, sent form 4142 documents, from the 526 flow, to the Lighthouse Benefits Intake API
    enable_in_development: true
  disability_526_form4142_polling_record_failure_email:
    actor_type: user
    description: enables failure email when explicit failure is detected downstream
    enable_in_development: true
  contention_classification_claim_linker:
    actor_type: user
    description: enables sending 526 claim id and vbms submitted claim id to Contention Classification service for linking/monitoring.
    enable_in_development: true
  disability_526_ee_process_als_flash:
    actor_type: user
    description: enables adding applicable flashes to disability_526 prior to submission.
    enable_in_development: true
  disability_526_call_received_email_from_polling:
    actor_type: user
    description: enables received email in poll_form526_pdf job and disables calling from form526_submission
  disability_526_improved_autosuggestions_add_disabilities_page:
    actor_type: user
    description: enables new version of add disabilities page, with updates to content and search functionality
    enable_in_development: true
  disability_compensation_flashes:
    actor_type: user
    description: enables sending flashes to BGS for disability_compensation submissions.
    enable_in_development: true
  disability_compensation_temp_separation_location_code_string:
    actor_type: user
    description: enables forcing separation location code to be a string in submit_all_claim endpoint.
  disability_compensation_temp_toxic_exposure_optional_dates_fix:
    actor_type: user
    description: enables removing malformed optional dates from the Toxic Exposure node of a Form526Submission at SavedClaim creation.
  disability_compensation_form4142_supplemental:
    actor_type: user
    description: Use Lighthouse API to submit supplemental Form 21-4142 from Form 526EZ submissions
    enable_in_development: true
  disability_compensation_pif_fail_notification:
    actor_type: user
    description: enables sending notifications to vets if their 526 claim submission fails with PIF in Use Error
    enable_in_development: true
  disability_compensation_production_tester:
    actor_type: user
    description: disable certain functionality for production testing of the 526 submission workflow. DO NOT TOGGLE THIS FLAG UNLESS YOU ARE A MEMBER OF DISABILITY BENEFITS EXPERIENCE TEAM.
    enable_in_development: true
  disability_compensation_fail_submission:
    actor_type: user
    description: enable to test the backup submission path. DO NOT TOGGLE THIS FLAG UNLESS YOU ARE A MEMBER OF DISABILITY BENEFITS EXPERIENCE TEAM.
    enable_in_development: true
  disability_compensation_sync_modern_0781_flow:
    actor_type: user
    description: enables a new form flow for 0781 and 0781a in the 526 submission workflow
    enable_in_development: true
  disability_compensation_sync_modern0781_flow_metadata:
    actor_type: user
    description: enables adding new 0781 form indicator to in progress 526 forms and saved claim records for 526 submissions
  disability_compensation_0781_stats_job:
    actor_type: user
    description: enables a job to run that will check DB records and report stats as metrics, into Datadog
    enable_in_development: true
  disability_526_send_form526_submitted_email:
    actor_type: user
    description: enables sending submitted email in both primary and backup paths
  disability_526_send_mas_all_ancillaries:
    actor_type: user
    description: enables sending all 526 uploads and ancillary forms to MAS's APCAS API
  disability_526_send_received_email_from_backup_path:
    actor_type: user
    description: enables received email in complete success state of backup path
  education_reports_cleanup:
    actor_type: user
    description: Updates to the daily education reports to remove old data that isn't needed in the new fiscal year
    enable_in_development: true
  enrollment_verification:
    actor_type: user
    description: Enables access to the Enrollment Verification app
    enable_in_development: true
  discharge_wizard_features:
    actor_type: user
    description: Iteration of new features for discharge wizard
    enable_in_development: true
  dispute_debt:
    actor_type: user
    description: Enables the Dispute Debt feature
    enable_in_development: true
  event_bus_gateway_emails_enabled:
    actor_type: user
    description: When enabled, vets-api opens an endpoint to Event Bus Gateway for sending notification emails
    enable_in_development: true
  facilities_autosuggest_vamc_services_enabled:
    actor_type: user
    description: Allow use of the VA health facilities auto-suggest feature (versus static dropdown)
    enable_in_development: true
  facilities_ppms_suppress_all:
    actor_type: user
    description: Hide all ppms search options
  facility_locator_mobile_map_update:
    actor_type: user
    description: Use new mobile map features for research
    enable_in_development: true
  facility_locator_predictive_location_search:
    actor_type: user
    description: Use predictive location search in the Facility Locator UI
  facilities_use_fl_progressive_disclosure:
    actor_type: user
    description: Use progressive disclosure in the Facility Locator UI
    enable_in_development: true
  file_upload_short_workflow_enabled:
    actor_type: user
    description: Enables shorter workflow enhancement for file upload component
  filter_saved_claim_logs:
    actor_type: user
    description: Enabled filtering out attributes in saved claim validation logs
  fsr_5655_server_side_transform:
    actor_type: user
    description: Update to use BE for business transform logic for Financial Status Report (FSR - 5655) form
    enable_in_development: true
  financial_status_report_debts_api_module:
    actor_type: user
    description: Points to debts-api module routes
    enable_in_development: true
  financial_status_report_expenses_update:
    actor_type: user
    description: Update expense lists in the Financial Status Report (FSR - 5655) form
    enable_in_development: true
  financial_status_report_review_page_navigation:
    actor_type: user
    description: Enables new review page navigation for users completing the Financial Status Report (FSR) form.
    enable_in_development: true
  find_a_representative_enabled:
    actor_type: cookie_id
    description: Generic toggle for gating Find a Rep
    enable_in_development: true
  find_a_representative_enable_api:
    actor_type: user
    description: Enables all Find a Representative api endpoints
    enable_in_development: true
  find_a_representative_enable_frontend:
    actor_type: cookie_id
    description: Enables Find a Representative frontend
    enable_in_development: true
  find_a_representative_flag_results_enabled:
    actor_type: user
    description: Enables flagging feature for Find a Representative frontend
    enable_in_development: true
  find_a_representative_use_accredited_models:
    actor_type: user
    description: Enables Find A Representative APIs using AccreditedX models
    enable_in_development: true
  representative_status_enabled:
    actor_type: cookie_id
    description: Enables flagging feature for Find a Representative frontend
    enable_in_development: true
  form526_include_document_upload_list_in_overflow_text:
    actor_type: user
    description: Appends a list of SupportingEvidenceAttachment filenames the veteran uploaded for a Form 526 into the overflow text in the form submission
  appoint_a_representative_enable_frontend:
    actor_type: cookie_id
    description: Enables Appoint a Representative frontend
    enable_in_development: true
  appoint_a_representative_enable_v2_features:
    actor_type: user
    description: Enables Appoint a Representative 2.0 features for frontend and backend
    enable_in_development: true
  appoint_a_representative_enable_pdf:
    actor_type: user
    description: Enables Appoint a Representative PDF generation endpoint
    enable_in_development: true
  representative_status_enable_v2_features:
    actor_type: user
    description: Enables Representative Status widget 2.0 features for frontend and backend
    enable_in_development: true
  accredited_representative_portal_declination:
    actor_type: user
    description: Enables declination reason feature for frontend and backend
    enable_in_development: true
  form4142_validate_schema:
    actor_type: user
    description: Enable validation of form 4142 in Form4142Processor
  form526_legacy:
    actor_type: user
    description: If true, points controllers to the legacy EVSS Form 526 instance. If false, the controllers will use the Dockerized instance running in DVP.
    enable_in_development: true
  form526_send_document_upload_failure_notification:
    actor_type: user
    description: Enables enqueuing a Form526DocumentUploadFailureEmail if a EVSS::DisabilityCompensationForm::SubmitUploads job exhausts its retries
    enable_in_development: true
  form526_send_backup_submission_polling_failure_email_notice:
    actor_type: user
    description: Enables enqueuing a Form526SubmissionFailureEmailJob if a submission is marked as unprocessable through polling of the Benefits Intake API.
    enable_in_development: true
  form526_send_backup_submission_exhaustion_email_notice:
    actor_type: user
    description: Enables enqueuing of a Form526SubmissionFailureEmailJob if a submission exhausts it's attempts to upload to the Benefits Intake API.
    enable_in_development: true
  form526_send_4142_failure_notification:
    actor_type: user
    description: Enables enqueuing of a Form4142DocumentUploadFailureEmail if a SubmitForm4142Job job exhausts its retries
    enable_in_development: true
  form526_send_0781_failure_notification:
    actor_type: user
    description: Enables enqueuing a Form0781DocumentUploadFailureEmail if a SubmitForm0781Job job exhausts its retries
    enable_in_development: true
  form0994_confirmation_email:
    actor_type: user
    description: Enables form 0994 email submission confirmation (VaNotify)
    enable_in_development: true
  form1990_confirmation_email:
    actor_type: user
    description: Enables form 1990 email submission confirmation (VaNotify)
    enable_in_development: true
  form1995_confirmation_email:
    actor_type: user
    description: Enables form 1995 email submission confirmation (VaNotify)
    enable_in_development: true
  form1990e_confirmation_email:
    actor_type: user
    description: Enables form 1990e email submission confirmation (VaNotify)
    enable_in_development: true
  form21_0966_confirmation_email:
    actor_type: user
    description: Enables form 21-0966 email submission confirmation (VaNotify)
    enable_in_development: true
  form21_0966_confirmation_page:
    actor_type: user
    description: Enables form 21-0966 new confirmation page
    enable_in_development: true
  form21_0972_confirmation_email:
    actor_type: user
    description: Enables form 21-0972 email submission confirmation (VaNotify)
    enable_in_development: true
  form21_10203_confirmation_email:
    actor_type: user
    description: Enables form 21-10203 email submission confirmation (VaNotify)
  form21_10210_confirmation_email:
    actor_type: user
    description: Enables form 21-10210 email submission confirmation (VaNotify)
    enable_in_development: true
  form20_10206_confirmation_email:
    actor_type: user
    description: Enables form 20-10206 email submission confirmation (VaNotify)
    enable_in_development: true
  form20_10207_confirmation_email:
    actor_type: user
    description: Enables form 20-10207 email submission confirmation (VaNotify)
    enable_in_development: true
  form21_0845_confirmation_email:
    actor_type: user
    description: Enables form 21-0845 email submission confirmation (VaNotify)
    enable_in_development: true
  form21p_0847_confirmation_email:
    actor_type: user
    description: Enables form 21p-0847 email submission confirmation (VaNotify)
    enable_in_development: true
  form21_4138_confirmation_email:
    actor_type: user
    description: Enables form 21-4138 email submission confirmation (VaNotify)
  form21_4142_confirmation_email:
    actor_type: user
    description: Enables form 21-4142 email submission confirmation (VaNotify)
  form22_10282_confirmation_email:
    actor_type: user
    description: Enables form 22-10282 email submission confirmation (VaNotify)
    enable_in_development: true
  form26_4555_confirmation_email:
    actor_type: user
    description: Enables form 26-4555 email submission confirmation (VaNotify)
    enable_in_development: true
  form_526_required_identifiers_in_user_object:
    actor_type: user
    description: includes a mapping of booleans in the profile section of a serialized user indicating which ids are nil for the user
  form40_0247_confirmation_email:
    actor_type: user
    description: Enables form 40-0247 email submission confirmation (VaNotify)
    enable_in_development: true
  form40_10007_confirmation_email:
    actor_type: user
    description: Enables form 40-10007 email submission error (VaNotify)
    enable_in_development: true
  form1990meb_confirmation_email:
    actor_type: user
    description: Enables form 1990 MEB email submission confirmation (VaNotify)
    enable_in_development: true
  form1990emeb_confirmation_email:
    actor_type: user
    description: Enables form 1990e MEB email submission confirmation (VaNotify)
    enable_in_development: true
  form5490_confirmation_email:
    actor_type: user
    description: Enables form 5490 email submission confirmation (VaNotify)
    enable_in_development: true
  form5495_confirmation_email:
    actor_type: user
    description: Enables form 5495 email submission confirmation (VaNotify)
    enable_in_development: true
  simple_forms_email_notifications:
    actor_type: user
    description: Enables form email notifications upon certain state changes (error and received)
    enable_in_development: true
  form2010206:
    actor_type: user
    description: If enabled shows the digital form experience for form 20-10206
  form2010207:
    actor_type: user
    description: If enabled shows the digital form experience for form 20-10207
  form210845:
    actor_type: user
    description: If enabled shows the digital form experience for form 21-0845
  form210966:
    actor_type: user
    description: If enabled shows the digital form experience for form 21-0966
  form210972:
    actor_type: user
    description: If enabled shows the digital form experience for form 21-0972
  form214138:
    actor_type: user
    description: If enabled shows the digital form experience for form 21-4138
  form214142:
    actor_type: user
    description: If enabled shows the digital form experience for form 21-4142
  form2110210:
    actor_type: user
    description: If enabled shows the digital form experience for form 21-10210
  form21p0847:
    actor_type: user
    description: If enabled shows the digital form experience for form 21P-0847
  form264555:
    actor_type: user
    description: If enabled shows the digital form experience for form 26-4555
  form400247:
    actor_type: user
    description: If enabled shows the digital form experience for form 40-0247
  form1010d_browser_monitoring_enabled:
    actor_type: user
    description: Datadog RUM monitoring for form 10-10d (IVC CHAMPVA)
  form107959c_browser_monitoring_enabled:
    actor_type: user
    description: Datadog RUM monitoring for form 10-7959c (IVC CHAMPVA)
  form107959f1_browser_monitoring_enabled:
    actor_type: user
    description: Datadog RUM monitoring for form 10-7959f-1 (IVC CHAMPVA)
  form107959a_browser_monitoring_enabled:
    actor_type: user
    description: Datadog RUM monitoring for form 10-7959a (IVC CHAMPVA)
  form107959c:
    actor_type: cookie_id
    description: If enabled shows the digital form experience for form 10-7959c (IVC CHAMPVA other health insurance)
  form107959a:
    actor_type: user
    description: If enabled shows the digital form experience for form 10-7959a (IVC CHAMPVA claim form)
  form107959f2:
    actor_type: user
    description: If enabled shows the digital form experience for form 10-7959f-2 (Foreign Medical Program claim form)
  form_upload_flow:
    actor_type: user
    description: If enabled shows the find-a-form widget for the Form Upload Flow
  get_help_ask_form:
    actor_type: user
    description: Enables inquiry form for users to submit questions, suggestions, and complaints.
    enable_in_development: true
  get_help_messages:
    actor_type: user
    description: Enables secure messaging
    enable_in_development: true
  ha_cpap_supplies_cta:
    actor_type: user
    description: Toggle CTA for reordering Hearing Aid and CPAP supplies form within static pages.
  in_progress_form_custom_expiration:
    actor_type: user
    description: Enable/disable custom expiration dates for forms
    enable_in_development: true
  in_progress_form_reminder:
    actor_type: user
    description: Enable/disable in progress form reminders (sent via VaNotify)
    enable_in_development: true
  in_progress_form_reminder_age_param:
    actor_type: user
    description: Enable/disable in progress form reminder age param
    enable_in_development: true
  clear_stale_in_progress_reminders_sent:
    actor_type: user
    description: Enable/disable clearing of one-time in progress reminders after 60 days
    enable_in_development: true
  in_progress_1880_form_cron:
    actor_type: user
    description: Enable/disable scheduled cron for 1880 in progress form reminders (sent via VaNotify)
    enable_in_development: true
  in_progress_1880_form_reminder:
    actor_type: user
    description: Enable/disable 1880 in progress form reminders (sent via VaNotify)
    enable_in_development: true
  in_progress_form_reminder_1010ez:
    actor_type: user
    description: Enable/disable 1010ez in progress form reminders (sent via VaNotify)
    enable_in_development: true
  in_progress_form_reminder_526ez:
    actor_type: user
    description: Enable/disable 526ez in progress form reminders (sent via VaNotify)
    enable_in_development: true
  letters_check_discrepancies:
    actor_type: user
    description: Enables ability to log letter discrepancies between evss and lighthouse
    enable_in_development: true
  letters_page_new_design:
    actor_type: user
    description: Enables ability to show updated letter page design
    enable_in_development: true
  lighthouse_claims_api_v2_add_person_proxy:
    actor_type: user
    description: Lighthouse Benefits Claims API v2 uses add_person_proxy service when target Veteran is missing a Participant ID
    enable_in_development: true
  lighthouse_claims_api_poa_dependent_claimants:
    actor_type: user
    description: Enable/disable dependent claimant support for POA requests
    enable_in_development: true
  lighthouse_claims_api_v2_poa_va_notify:
    actor_type: user
    description: Enable/disable the VA notification emails in V2 POA
    enable_in_development: false
  lighthouse_claims_v2_poa_requests_skip_bgs:
    actor_type: user
    description: Enable/disable skipping BGS calls for POA Requests
    enable_in_development: true
  lighthouse_claims_api_poa_use_bd:
    actor_type: user
    description: Lighthouse Benefits Claims API uses Lighthouse Benefits Documents API to upload POA forms instead of VBMS
    enable_in_development: true
  lighthouse_claims_api_use_birls_id:
    actor_type: user
    description: Lighthouse Benefits Claims API uses MPI birls_id as filenumber parameter to BDS search
    enable_in_development: true
  loop_pages:
    actor_type: user
    description: Enable new list loop pattern
    enable_in_development: true
  show_mbs_preneed_change_va_4010007:
    actor_type: user
    description: Updates to text in form VA 40-10007
  medical_copays_six_mo_window:
    actor_type: user
    description: This will filter to only show medical copays within the last 6 months
    enable_in_development: true
  medical_copays_api_key_change:
    actor_type: user
    description: This will use new API key name when available
    enable_in_development: true
  medical_copay_notifications:
    actor_type: user
    description: Enables notifications to be sent for new copay statements
    enable_in_development: true
  mhv_accelerated_delivery_enabled:
    actor_type: user
    description: Control whether vets-api allows fetching MR data from LightHouse
    enable_in_development: false
  mhv_accelerated_delivery_allergies_enabled:
    actor_type: user
    description: Control fetching OH allergies data
    enable_in_development: false
  mhv_accelerated_delivery_labs_and_tests_enabled:
    actor_type: user
    description: Control fetching lab and test data from UHD (SCDF) service (web)
    enable_in_development: false
  mhv_accelerated_delivery_vital_signs_enabled:
    actor_type: user
    description: Control fetching OH vitals data
    enable_in_development: false
  mhv_accelerated_delivery_uhd_enabled:
    actor_type: user
    description: Control whether vets-api allows fetching any MR data from MHV UHD
    enable_in_development: false
  mhv_accelerated_delivery_uhd_sp_enabled:
    actor_type: user
    description: Control whether vets-api allows fetching Surgical Pathology data from MHV UHD
    enable_in_development: false
  mhv_accelerated_delivery_uhd_ch_enabled:
    actor_type: user
    description: Control whether vets-api allows fetching Chem/Hem data from MHV UHD
  mhv_va_health_chat_enabled:
    actor_type: user
    description: Enables the VA Health Chat link at /my-health
  mhv_landing_page_show_priority_group:
    actor_type: user
    description: Shows Veterans their Priority Group on the MHV Landing Page
    enable_in_development: true
  mhv_landing_page_personalization:
    actor_type: user
    description: Enables personalized content on the My HealtheVet landing page.
    enable_in_development: true
  mhv_landing_page_show_share_my_health_data_link:
    actor_type: user
    description: Show Share My Health Data (SMHD) link on Medical Records card of the MHV landing page
  mhv_supply_reordering_enabled:
    actor_type: user
    description: Enables the launch of mhv supply reordering application at /my-health/order-medical-supplies
  mhv_secure_messaging_cerner_pilot:
    actor_type: user
    description: Enables/disables Secure Messaging Cerner Transition Pilot environment on VA.gov
  mhv_secure_messaging_filter_accordion:
    actor_type: user
    description: Enables/disables Secure Messaging Filter Accordion re-design updates on VA.gov
    enable_in_development: true
  mhv_secure_messaging_remove_lefthand_nav:
    actor_type: user
    description: Disables/Enables Secure Messaging lefthand navigation for new navigation solution
    enable_in_development: true
  mhv_secure_messaging_triage_group_plain_language:
    actor_type: user
    description: Disables/Enables Secure Messaging recipients group plain language design
    enable_in_development: true
  mhv_secure_messaging_recipient_opt_groups:
    actor_type: user
    description: Disables/Enables Secure Messaging optgroups in recipient dropdown on Start a new message page
    enable_in_development: true
  mhv_secure_messaging_recipient_combobox:
    actor_type: user
    description: Disables/Enables Secure Messaging combobox in recipient dropdown on Start a new message page
  mhv_secure_messaging_migrate_to_api_gateway:
    actor_type: user
    description: Enables/disables Secure Messaging migration to the new API Gateway endpoints
  mhv_secure_messaging_read_receipts:
    actor_type: user
    description: Disables/Enables Secure Messaging read receipts
    enable_in_development: true
  mhv_secure_messaging_milestone_2_aal:
    actor_type: user
    description: Disables/Enables Secure Messaging AAL Milestone 2
    enable_in_development: true
  mhv_medical_records_allow_txt_downloads:
    actor_type: user
    description: Allows users to download Medical Records data in TXT format
    enable_in_development: true
  mhv_medical_records_display_conditions:
    actor_type: user
    description: Show/hide content related to Health Conditions in Medical Records
    enable_in_development: true
  mhv_medical_records_display_domains:
    actor_type: user
    description: Show/hide in-progress Medical Records domains
    enable_in_development: true
  mhv_medical_records_display_labs_and_tests:
    actor_type: user
    description: Show/hide content related to Labs & Tests in Medical Records
    enable_in_development: true
  mhv_medical_records_display_notes:
    actor_type: user
    description: Show/hide content related to Notes in Medical Records
    enable_in_development: true
  mhv_medical_records_display_sidenav:
    actor_type: user
    description: Show/hide the Medical Records side navigation
    enable_in_development: true
  mhv_medical_records_display_vaccines:
    actor_type: user
    description: Show/hide content related to Vaccines in Medical Records
    enable_in_development: true
  mhv_medical_records_display_settings_page:
    actor_type: user
    description: Show/hide the Settings Page in Medical Records
    enable_in_development: true
  mhv_medical_records_display_vitals:
    actor_type: user
    description: Show/hide content related to Vitals in Medical Records
    enable_in_development: true
  mhv_medical_records_migrate_to_api_gateway:
    actor_type: user
    description: Enables the switch to the new MHV API Gateway endpoints
    enable_in_development: true
  mhv_medical_records_phr_refresh_on_login:
    actor_type: user
    description: Enables/disables the PHR refresh for MHV users when logging into VA.gov
    enable_in_development: true
  mhv_medical_records_redact_fhir_client_logs:
    actor_type: user
    description: Replaces IDs in fhir_client INFO-level logs with X's when enabled
    enable_in_development: true
  mhv_medical_records_to_va_gov_release:
    actor_type: user
    description: Enables/disables Medical Records on VA.gov (intial transition from MHV to VA.gov)
    enable_in_development: true
  mhv_medical_records_new_eligibility_check:
    actor_type: user
    description: Enables/disables Medical Records new access policy eligibility check endpoint
    enable_in_development: true
  mhv_medical_records_update_landing_page:
    actor_type: user
    description: Enables/disables Medical Records new landing page content
    enable_in_development: true
  mhv_medical_records_filter_and_sort:
    actor_type: user
    description: Enables/disables Medical Records new filter and sort changes
    enable_in_development: true
  mhv_medical_records_use_unified_sei_api:
    actor_type: user
    description: Enables/disables use of the unified API call self-entered information
    enable_in_development: true
  mhv_medical_records_milestone_two:
    actor_type: user
    description: Enables/disables Medical Records new Milestone 2 changes
    enable_in_development: true
  mhv_medications_to_va_gov_release:
    actor_type: user
    description: Enables/disables Medications on VA.gov (initial transition from MHV to VA.gov)
    enable_in_development: true
  mhv_medications_display_refill_content:
    actor_type: user
    description: Enables/disables refill-related content for Medications on VA.gov
    enable_in_development: true
  mhv_medications_display_documentation_content:
    actor_type: user
    description: Enables/disables documentation-related content for Medications on VA.gov
    enable_in_development: true
  mhv_medications_display_allergies:
    actor_type: user
    description: Enables/disables allergies and reactions data
    enable_in_development: true
  mhv_medications_display_filter:
    actor_type: user
    description: Enables/disables filter feature for medications list
    enable_in_development: true
  mhv_medications_display_grouping:
    actor_type: user
    description: Enables/disables grouping medications related work
    enable_in_development: true
  mhv_enable_aal_integration:
    actor_type: user
    description: Enables/disables integration with MHV's AAL-creation endpoint
    enable_in_development: true
  mhv_modern_cta_links:
    actor_type: user
    description: CTA widget links point to va.gov services
  mhv_medications_display_pending_meds:
    actor_type: user
    description: Enables/disables pending medications related work
    enable_in_development: true
  mhv_medications_display_refill_progress:
    actor_type: user
    description: Enables/disables refill progress related work
    enable_in_development: true
  mhv_medications_migrate_to_api_gateway:
    actor_type: user
    description: Enables/disables medications migration to the new API Gateway endpoints
    enable_in_development: true
  mhv_medications_remove_landing_page:
    actor_type: user
    description: Enables/disables removal of landing page
    enable_in_development: true
  mhv_medications_show_ipe_content:
    actor_type: user
    description: Enables/disables ipe content
    enable_in_development: true
  mhv_medications_dont_increment_ipe_count:
    actor_type: user
    description: when this flag is on the count will not be incremented for ipe
    enable_in_development: true
  mhv_medications_partial_fill_content:
    actor_type: user
    description: Enables/disables partial fill content
    enable_in_development: true
  mhv_milestone_2_changes_enabled:
    actor_type: user
    description: Enables MHV Milestone 2 changes
  mhv_header_links:
    actor_type: user
    description: Display My HealtheVet and My VA links in the site header
    enable_in_development: true
  mobile_allergy_intolerance_model:
    actor_type: user
    description: For mobile app, enalbes use of strict models for parsing allergy intolerance
  mobile_api:
    actor_type: user
    description: API endpoints consumed by the VA Mobile App (iOS/Android)
  mobile_filter_doc_27_decision_letters_out:
    actor_type: user
    description: filters out doc type 27 decision letters out of list of decision letters for mobile
    enable_in_development: false
  mobile_claims_log_decision_letter_sent:
    actor_type: user
    description: Logs decision letter info on both claims and decision letter endpoint
    enable_in_development: true
  multiple_address_10_10ez:
    actor_type: cookie_id
    description: >
      [Front-end only] When enabled, the 10-10EZ will collect a home and mailing address for the veteran
      vs only collecting a single, "permanent" address.
  organic_conversion_experiment:
    actor_type: user
    description: Toggle to enable login.gov create account experiment
  pcpg_trigger_action_needed_email:
    actor_type: user
    description: Set whether to enable VANotify email to Veteran for PCPG failure exhaustion
  pension_income_and_assets_clarification:
    actor_type: user
    description: >
      When enabled, 21P-527EZ will display additional explanations for the income and assets requirement.
  pension_medical_evidence_clarification:
    actor_type: user
    description: >
      [Front-end only] When enabled, 21P-527EZ will display additional explanations for the medical evidence requirement.
  pension_error_email_notification:
    actor_type: cookie_id
    description: Toggle sending of the Action Needed email notification
  pension_submitted_email_notification:
    actor_type: cookie_id
    description: Toggle sending of the Submission in Progress email notification
  pension_received_email_notification:
    actor_type: cookie_id
    description: Toggle sending of the Received email notification
  pre_entry_covid19_screener:
    actor_type: user
    description: >
      Toggle for the entire pre-entry covid 19 self-screener available at /covid19screener and to be used by visitors
      to VHA facilities in lieu of manual screening with a VHA employee.
      This toggle is owned by Patrick B. and the rest of the CTO Health Products team.
  profile_ppiu_reject_requests:
    actor_type: user
    description: When enabled, requests to the PPIU controller will return a routing error.
  profile_enhanced_military_info:
    actor_type: user
    description: When enabled, /v1/profile/military_info endpoint will return all military information for a user.
  profile_international_phone_numbers:
    actor_type: user
    description: Enables international phone number support on VA.gov profile.
  profile_lighthouse_rating_info:
    actor_type: user
    description: When enabled, will request disability rating info data from lighthouse API.
  profile_user_claims:
    actor_type: user
    description: When enabled, /v0/user will return user profile claims for accessing service endpoints.
  profile_show_mhv_notification_settings_email_appointment_reminders:
    actor_type: user
    description: Show/Hide the email channel for Health appointment reminders notifications
  profile_show_mhv_notification_settings_email_rx_shipment:
    actor_type: user
    description: Show/Hide the email channel for Prescription shipping notifications
  profile_show_mhv_notification_settings_new_secure_messaging:
    actor_type: user
    description: Display MHV notification settings - New secure message notifications
  profile_show_mhv_notification_settings_medical_images:
    actor_type: user
    description: Display MHV notification settings - Medical images/reports notifications
  profile_show_military_academy_attendance:
    actor_type: user
    description: When enabled, profile service history will include military academy attendance.
    enable_in_development: true
  profile_hide_direct_deposit:
    actor_type: user
    description: Hides the Profile - Direct Deposit page content during a service outage
    enable_in_development: false
  profile_limit_direct_deposit_for_non_beneficiaries:
    actor_type: user
    description: Limits the Direct Deposit page functionality based on the veteranStatus property.
    enable_in_development: true
  profile_show_credential_retirement_messaging:
    actor_type: user
    description: Show/hide MHV and DS Logon credential retirement messaging in profile
  profile_show_payments_notification_setting:
    actor_type: user
    description: Show/Hide the payments section of notifications in profile
  profile_show_new_benefit_overpayment_debt_notification_setting:
    actor_type: user
    description: Show/Hide the Benefit overpayment debt notification item of notifications in profile
  profile_show_new_health_care_copay_bill_notification_setting:
    actor_type: user
    description: Show/Hide the Health care copay bill section of notifications in profile
  profile_show_privacy_policy:
    actor_type: user
    description: Show/Hide the privacy policy section on profile pages
  profile_show_pronouns_and_sexual_orientation:
    actor_type: user
    description: Show/hide Pronouns and Sexual Orientation fields on profile page
  profile_show_quick_submit_notification_setting:
    actor_type: user
    description: Show/Hide the quick submit section of notification settings in profile
  profile_show_no_validation_key_address_alert:
    actor_type: user
    description: Show/Hide alert messages when no validationKey is returned from the address_validation endpoint
  profile_use_experimental:
    description: Use experimental features for Profile application - Do not remove
    enable_in_development: true
    actor_type: user
  profile_use_vafsc:
    description: Use VA Forms System Core for forms instead of schema based forms
    actor_type: user
    enable_in_development: true
  pw_ehr_cta_use_slo:
    actor_type: user
    description: Use single-logout (SLO) paths for Public Websites-managed EHR CTAs
  my_va_experimental:
    actor_type: user
    description: Use for experimental features for My VA application (general)
  my_va_experimental_frontend:
    actor_type: user
    description: Use for experimental features for My VA application (frontend)
  my_va_experimental_fullstack:
    actor_type: user
    description: Use for experimental features for My VA application (fullstack)
    enable_in_development: true
  my_va_hide_notifications_section:
    actor_type: user
    description: Hides the Notifications section on My VA
    enable_in_development: true
  my_va_notification_component:
    actor_type: user
    description: Enable users to see va-notification component on My VA
    enable_in_development: true
  my_va_notification_dot_indicator:
    actor_type: user
    description: Enable dot indicator for notifications
  my_va_enable_mhv_link:
    actor_type: user
    description: Enables the "Visit MHV" CTA link under Health care section
  my_va_new_mhv_urls:
    actor_type: user
    description: Updates URLs for the "Health care" section of My VA
  my_va_mhv_link_design_update:
    actor_type: user
    description: Updates to hyperlink design for the "Health care" section of My VA
  my_va_update_errors_warnings:
    actor_type: user
    description: Update all errors and warnings on My VA for consistency (will remove when va-notification component is released)
  my_va_lighthouse_uploads_report:
    actor_type: user
    description: Use lighthouse /uploads/report endpoint for Form status
  my_va_form_submission_pdf_link:
    actor_type: user
    description: Enables users to view PDF link within submitted forms cards
  rated_disabilities_detect_discrepancies:
    actor_type: user
    description:
      When enabled, the rated disabilities application will check for discrepancies between
      the number of rated disabilities returned by EVSS and Lighthouse
    enable_in_development: true
  rated_disabilities_sort_ab_test:
    actor_type: user
    description: Allows us to set up AB test of sorting on rated disabilities app
  rated_disabilities_use_lighthouse:
    actor_type: user
    description: When enabled, the rated disabilities application uses Lighthouse instead of EVSS
    enable_in_development: true
  saved_claim_pdf_overflow_tracking:
    actor_type: user
    description: When enabled, record metrics for claims which have overflow in the generated pdf
    enable_in_development: true
  schema_contract_appointments_index:
    actor_type: user
    description: Enables schema validation for the appointments service index fetch.
  search_representative:
    actor_type: user
    description: Enable frontend application and cta for Search Representative application
    enable_in_development: true
  search_gov_maintenance:
    actor_type: user
    description: Use when Search.gov system maintenance impacts sitewide search
    enable_in_development: true
  show526_wizard:
    actor_type: user
    description: This determines when the wizard should show up on the form 526 intro page
    enable_in_development: true
  show_edu_benefits_0994_wizard:
    actor_type: user
    description: This determines when the wizard should show up on the 0994 introduction page
  show_edu_benefits_1990_wizard:
    actor_type: user
    description: This determines when the wizard should show up on the 1990 introduction page
  show_edu_benefits_1990e_wizard:
    actor_type: user
    description: This determines when the wizard should show up on the 1990e introduction page
  show_edu_benefits_1990n_wizard:
    actor_type: user
    description: This determines when the wizard should show up on the 1990N introduction page
  show_edu_benefits_1995_wizard:
    actor_type: user
    description: This determines when the wizard should show up on the 1995 introduction page
  show_edu_benefits_5490_wizard:
    actor_type: user
    description: This determines when the wizard should show up on the 5490 introduction page
  show_edu_benefits_5495_wizard:
    actor_type: user
    description: This determines when the wizard should show up on the 5495 introduction page
  show_financial_status_report:
    actor_type: user
    description: Enables VA Form 5655 (Financial Status Report)
    enable_in_development: true
  show_financial_status_report_wizard:
    actor_type: user
    description: Enables the Wizard for VA Form 5655 (Financial Status Report)
    enable_in_development: true
  show_financial_status_report_streamlined_waiver:
    actor_type: user
    description: Enables the Streamlined Waiver for VA Form 5655 (Financial Status Report)
    enable_in_development: true
  show_form_i18n:
    actor_type: user
    description: Enables the internationalization features for forms
    enable_in_development: true
  show_dgi_direct_deposit_1990EZ:
    actor_type: user
    description: Displays prefill enabled direct deposit component on 1990EZ form.
    enable_in_development: false
  show_meb_1990EZ_maintenance_alert:
    actor_type: user
    description: Displays an alert to users on 1990EZ intro page that the Backend Service is Down.
    enable_in_development: false
  show_meb_1990EZ_R6_maintenance_message:
    actor_type: user
    description: Displays an alert to users on 1990EZ intro page that the Backend Service is Down.
    enable_in_development: false
  show_meb_1990E_maintenance_alert:
    actor_type: user
    description: Displays an alert to users on 1990E intro page that the Backend Service is Down.
    enable_in_development: false
  show_meb_1990E_R6_maintenance_message:
    actor_type: user
    description: Displays an alert to users on 1990E intro page that the Backend Service is Down.
    enable_in_development: false
  show_meb_letters_maintenance_alert:
    actor_type: user
    description: Displays an alert to users on Letters Inbox page that the Backend Service is Down.
    enable_in_development: false
  show_meb_enrollment_verification_maintenance_alert:
    actor_type: user
    description: Displays an alert to users on Enrollment Verification intro page that the Backend Service is Down.
    enable_in_development: false
  show_meb_international_address_prefill:
    actor_type: user
    description: Enhances form prefilling to include international address.
    enable_in_development: true
  show_meb_service_history_categorize_disagreement:
    actor_type: user
    enable_in_development: false
  show_meb_5490_maintenance_alert:
    actor_type: user
    description: Displays an alert to users on 5490 intro page that the Backend Service is Down.
    enable_in_development: false
  show_meb_5490_1990e_text_update:
    actor_type: user
    description: Displays updated text to more clearly explain who needs to fill out form
    enable_in_development: false
  show_one_va_debt_letter:
    actor_type: user
    description: Enables the One VA Debt Letter feature
    enable_in_development: true
  show_payment_history_mvp:
    actor_type: user
    description: Enables the Payment History MVP features for development
    enable_in_development: true
  vha_show_payment_history:
    actor_type: user
    description: Enables the VHA Payment history (including copay resolution) feature for combined debt portal
    enable_in_development: true
  meb_1606_30_automation:
    actor_type: user
    description: Enables MEB form to handle Chapter 1606/30 forms as well as Chapter 33.
  meb_exclusion_period_enabled:
    actor_type: user
    description: enables exclusion period checks
    enable_in_development: false
  meb_dpo_address_option_enabled:
    actor_type: user
    description: enables DPO option on address field
    enable_in_development: false
  meb_kicker_notification_enabled:
    actor_type: user
    description: enables kicker notification on additional consideration questions
    enable_in_development: false
  meb_auto_populate_relinquishment_date:
    actor_type: user
    description: Flag to autofill datepicker for reliinquishment date
    enable_in_development: true
  dgi_rudisill_hide_benefits_selection_step:
    actor_type: user
    description: Hides benefit selection page on original claims application.
    enable_in_development: false
  show_forms_app:
    actor_type: user
    description: Enables the TOE form to be displayed.
    enable_in_development: true
  sign_in_service_enabled:
    actor_type: cookie_id
    description: Enables the ability to use OAuth authentication via the Sign in Service (Identity)
    enable_in_development: true
  mhv_credential_button_disabled:
    actor_type: user
    description: Enables the ability to hide the My HealtheVet sign in button (Identity)
    enable_in_development: true
  sign_in_modal_v2:
    actor_type: user
    description: Enables new page design of Sign In modal and USiP
    enable_in_development: false
  dslogon_interstitial_redirect:
    actor_type: user
    description: Enables DS Logon users to be redirected to the DS Logon deprecation interstitial page (Identity)
    enable_in_development: false
  dslogon_button_disabled:
    actor_type: user
    description: Hides the DS Logon button credential on sign-in page + modal (Identity)
    enable_in_development: false
  medical_copays_zero_debt:
    actor_type: user
    description: Enables zero debt balances feature on the medical copays application
    enable_in_development: false
  show_healthcare_experience_questionnaire:
    actor_type: cookie_id
    description: Enables showing the pre-appointment questionnaire feature.
    enable_in_development: true
  show_generic_debt_card_myva:
    actor_type: user
    description: Enables the generic debt card on My VA
    enable_in_development: true
  show_new_refill_track_prescriptions_page:
    actor_type: user
    description: This will show the non-Cerner-user and Cerner-user content for the page /health-care/refill-track-prescriptions/
  show_new_schedule_view_appointments_page:
    actor_type: user
    description: This will show the non-Cerner-user and Cerner-user content for the page /health-care/schedule-view-va-appointments/
  show_updated_fry_dea_app:
    actor_type: user
    description: Show the new version of the Fry/DEA form.
  spool_testing_error_2:
    actor_type: user
    description: Enables Slack notifications for CreateDailySpoolFiles
  spool_testing_error_3:
    actor_type: user
    description: Enables email notifications for CreateDailySpoolFiles errors
  subform_8940_4192:
    actor_type: user
    description: Form 526 subforms for unemployability & connected employment information
    enable_in_development: true
  use_veteran_models_for_appoint:
    actor_type: user
    description: Use the original veteran_x models to power Appoint a Rep entity search
    enable_in_development: true
  va1010_forms_enrollment_system_service_enabled:
    actor_type: user
    description: Enables the VA1010Forms enrollment system service
    enable_in_development: true
  va1010_forms_eesummary_rest_api_enabled:
    actor_type: user
    description: Utilizes the Enrollment System's eeSummary REST API
    enable_in_development: true
  va_notify_custom_errors:
    actor_type: user
    description: Custom error classes instead of the generic Common::Exceptions::BackendServiceException
  va_notify_custom_bearer_tokens:
    actor_type: user
    description: Iterates through Settings.vanotify.service_callback_tokens for token matching
  va_online_scheduling:
    actor_type: user
    description: Allows veterans to view their VA and Community Care appointments
    enable_in_development: true
  va_online_scheduling_booking_exclusion:
    actor_type: user
    description: Permits the exclusion of Lovell sites from being scheduled prior to Oracle Health cutover
    enable_in_development: true
  va_online_scheduling_cancellation_exclusion:
    actor_type: user
    description: Permits the exclusion of Lovell sites from cancellations prior to Oracle Health cutover
    enable_in_development: true
  va_online_scheduling_cancel:
    actor_type: user
    description: Allows veterans to cancel VA appointments
    enable_in_development: true
  va_online_scheduling_community_care:
    actor_type: user
    description: Allows veterans to submit requests for Community Care appointments
    enable_in_development: true
  va_online_scheduling_direct:
    actor_type: user
    description: Allows veterans to directly schedule VA appointments
    enable_in_development: true
  va_online_scheduling_requests:
    actor_type: user
    description: Allows veterans to submit requests for VA appointments
    enable_in_development: true
  va_online_scheduling_static_landing_page:
    actor_type: user
    description: Allows updates to the static landing widget on the Public Websites page
    enable_in_development: true
  va_online_scheduling_vaos_alternate_route:
    actor_type: user
    enable_in_development: false
    description: Toggle for the vaos module to use an alternate vaos-service route
  va_dependents_v2:
    actor_type: user
    description: Allows us to toggle bewteen V1 and V2 of the 686c-674 forms.
  va_dependents_v2_banner:
    actor_type: user
    description: Allows us to toggle a form maintenance banner on the V1 form for pre-launch.
  va_dependents_browser_monitoring_enabled:
    actor_type: user
    description: Allows us to toggle Datadog RUM/LOG monitoring for the 686C-674
  va_dependents_new_fields_for_pdf:
    actor_typer: user
    description: Allows us to toggle the new fields on the front end for 686C-674
  va_online_scheduling_enable_OH_cancellations:
    actor_type: user
    enable_in_development: true
    description: Allows appointment cancellations to be routed to Oracle Health sites.
  va_online_scheduling_enable_OH_eligibility:
    actor_type: user
    enable_in_development: true
    description: Toggle for routing eligibility requests to the VetsAPI Gateway Service(VPG) instead of vaos-service
  va_online_scheduling_enable_OH_slots_search:
    actor_type: user
    enable_in_development: true
    description: Toggle for routing slots search requests to the VetsAPI Gateway Service(VPG) instead of vaos-service
  va_online_scheduling_cc_direct_scheduling:
    actor_type: user
    description: Enables CC direct scheduling.
    enable_in_development: true
  va_online_scheduling_use_vpg:
    actor_type: user
    enable_in_development: true
    description: Toggle for routing appointment requests to the VetsAPI Gateway Service(VPG) instead of vaos-service.
  va_online_scheduling_recent_locations_filter:
    actor_type: user
    enable_in_development: true
    description: Toggle for displaying the most recent facilities on the Choose your VA location page.
  va_online_scheduling_OH_direct_schedule:
    actor_type: user
    enable_in_development: true
    description: Toggle to enable direct scheduling workflow for Oracle Health appointments.
  va_online_scheduling_OH_request:
    actor_type: user
    enable_in_development: true
    description: Toggle to enable request workflow for Oracle Health appointments.
  va_online_scheduling_remove_podiatry:
    actor_type: user
    enable_in_development: true
    description: Toggle to remove Podiatry from the type of care list when scheduling an online appointment.
  va_online_scheduling_fe_source_of_truth:
    actor_type: user
    enable_in_development: true
    description: Toggle to use API response as the source of truth in FE for upcoming/past/pending appointments.
  va_online_scheduling_fe_source_of_truth_va:
    actor_type: user
    enable_in_development: true
    description: Toggle to use API response as the source of truth in FE for VA appointment and request types.
  va_online_scheduling_fe_source_of_truth_cc:
    actor_type: user
    enable_in_development: true
    description: Toggle to use API response as the source of truth in FE for CC appointment and request types.
  va_online_scheduling_fe_source_of_truth_modality:
    actor_type: user
    enable_in_development: true
    description: Toggle to use API response as the source of truth in FE for in person, phone, claims exam, covid vaccine modalities.
  va_online_scheduling_fe_source_of_truth_telehealth:
    actor_type: user
    enable_in_development: true
    description: Toggle to use API response as the source of truth in FE for Video at VA, Video at ATLAS, Video at Home modalities.
  va_online_scheduling_mhv_route_guards:
    actor_type: user
    enable_in_development: true
    description: Toggle for adopting MHV route guards for the appointment tool.
  va_online_scheduling_direct_schedule_appointment_conflict:
    actor_type: user
    enable_in_development: true
    description: Toggle for warning user of appointment conflicts on the direct scheduling calendar during booking.
  vba_documents_virus_scan:
    actor_type: user
    description: ClamAV virus scanning for Benefits Intake API upload submissions
  veteran_onboarding_beta_flow:
    actor_type: user
    description: Conditionally display the new veteran onboarding flow to user
  veteran_onboarding_show_to_newly_onboarded:
    actor_type: user
    description: Conditionally display the new veteran onboarding flow to user, based upon number of days since verified
  veteran_onboarding_show_welcome_message_to_new_users:
    actor_type: user
    description: Conditionally display the "Welcome to VA" message to new (LOA1 or LOA3) users
    enable_in_development: false
  vet_status_pdf_logging:
    actor_type: user
    description: Enables the Veteran Status Card to log PDF download events/failures
  vet_status_stage_1:
    actor_type: user
    description: Enables the stage 1 features of the veteran status card
  vre_trigger_action_needed_email:
    actor_type: user
    description: Set whether to enable VANotify email to Veteran for VRE failure exhaustion
  vre_modular_api:
    actor_type: user
    description: Enables calls to the modularized VRE API
  show_edu_benefits_1990EZ_Wizard:
    actor_type: user
    description: Navigates user to 1990EZ or 1990 depending on form questions.
    enable_in_development: true
  show_dashboard_notifications:
    actor_type: user
    description: Enables on-site notifications
  check_va_inbox_enabled:
    actor_type: user
    description: Enables check inbox link
  dhp_connected_devices_fitbit:
    actor_type: user
    description: Enables linking between VA.gov account and fitbit account
  payment_history:
    actor_type: user
    description: Allows manual enabling/disabling payment history when BGS is acting up (5 min response times)
    enable_in_development: true
  payment_history_exclude_third_party_disbursements:
    actor_type: user
    description: When enabled, a user viewing the payment history will only see payments disbursed to them.
    enable_in_development: false
  payment_history_recategorize_hardship:
    actor_type: user
    description: When enabled, recategorize Hardship payments sent to the veteran as Ch33 Hardship
    enable_in_development: false
  cdp_payment_history_vba:
    actor_type: user
    description: Enables showing the overpayment and summary pages for the CDP Payment History
    enable_in_development: true
  show_digital_form_1095b:
    actor_type: user
    description: Enables access to digital 1095-B form download
    enable_in_development: true
  show_meb_dgi40_features:
    actor_type: user
    description: Enables the UI integration with the meb dgi
    enable_in_development: true
  show_meb_dgi42_features:
    actor_type: user
    description: Enables UI updates for meb dgi 42
    enable_in_development: true
  show_meb_enhancements:
    actor_type: user
    description: Provides a flag wrapper for minor code changes to be gated from Prod.
    enable_in_development: true
  show_meb_enhancements_06:
    actor_type: user
    description: Provides a flag wrapper for minor code changes to be gated from Prod.
  show_meb_enhancements_08:
    actor_type: user
    description: Provides a flag wrapper for minor code changes to be gated from Prod.
    enable_in_development: true
  show_meb_enhancements_09:
    actor_type: user
    description: Provides a flag wrapper for minor code changes to be gated from Prod.
    enable_in_development: true
  meb_gate_person_criteria:
    actor_type: user
    description: Flag to use Person Criteria on Submission service
    enable_in_development: true
  supply_reordering_sleep_apnea_enabled:
    actor_type: user
    description: Enables sleep apnea supplies to be ordered in the supply reorder tool / MDOT.
    enable_in_development: true
  toe_dup_contact_info_call:
    actor_type: user
    description: Flag to use contact info call and modal
    enable_in_development: true
  toe_short_circuit_bgs_failure:
    actor_type: user
    description: Flag to use begin rescue block for BGS call
    enable_in_development: true
  toe_high_school_info_change:
    actor_type: user
    description: Flag to change order of high school info page
    enable_in_development: false
  toe_light_house_dgi_direct_deposit:
    actor_type: user
    description: Uses lighthouse api for direct deposit information in TOE.
    enable_in_development: false
  move_form_back_button:
    actor_type: user
    description: Test moving form back button to the top of the page
  mobile_cerner_transition:
    actor_type: user
    description: For mobile app, a facility is being transitioned to cerner.
  mobile_lighthouse_letters:
    actor_type: user
    description: For mobile app, use Lighthouse instead of EVSS for our letters endpoints upstream service
  mobile_lighthouse_direct_deposit:
    actor_type: user
    description: For mobile app, use Lighthouse instead of EVSS for our direct deposit interactions
  mobile_lighthouse_claims:
    actor_type: user
    description: For mobile app, use Lighthouse instead of EVSS for our claims endpoints upstream service
  mobile_lighthouse_request_decision:
    actor_type: user
    description: For mobile app, use Lighthouse instead of EVSS for our request decision endpoints upstream service
  mobile_lighthouse_document_upload:
    actor_type: user
    description: For mobile app, use Lighthouse instead of EVSS for our document uploads
  mobile_lighthouse_disability_ratings:
    actor_type: user
    description: For mobile app, use Lighthouse instead of EVSS for our disability ratings endpoints upstream service
  mobile_military_indicator_logger:
    actor_type: user
    description: For mobile app, enables logging of military discharge codes
  mobile_appeal_model:
    actor_type: user
    description: For mobile app, enables use of strict models for parsing appeals
  mobile_push_register_logging:
    actor_type: user
    description: For mobile app, logs push register errors for debugging
  form526_backup_submission_temp_killswitch:
    actor_type: user
    description: Provide a temporary killswitch to disable form526 backup submission if something were to go awry
  virtual_agent_show_floating_chatbot:
    actor_type: user
    description: Enables a floating chatbot on the chatbot page - managed by virtual agent team
  disability_compensation_email_veteran_on_polled_lighthouse_doc_failure:
    actor_type: user
    description: Sends document upload failure emails when polled doc uploaded to Lighthouse has failed to process at Lighthouse
  disability_compensation_lighthouse_document_service_provider:
    actor_type: user
    description: If enabled uses the lighthouse documents service
  disability_compensation_prevent_submission_job:
    actor_type: user
    description: If enabled, the submission form526 record will be created, but there will be submission job
  disability_compensation_use_api_provider_for_bdd_instructions:
    actor_type: user
    description: Provide a temporary killswitch for using the ApiProviderFactory to select an API for uploading BDD instructions
  disability_compensation_upload_bdd_instructions_to_lighthouse:
    actor_type: user
    description: If enabled uploads BDD instructions to Lighthouse Benefits Documents API instead of EVSS
  disability_compensation_0781v2_extras_redesign:
    actor_type: user
    description: If enabled, the 0781v2 overflow page will use the new design
    enable_in_development: true
  disability_compensation_use_api_provider_for_0781_uploads:
    actor_type: user
    description: Provide a temporary killswitch for using the ApiProviderFactory to select an API for uploading 0781/a forms
  disability_compensation_upload_0781_to_lighthouse:
    actor_type: user
    description: If enabled uploads 0781/a forms to Lighthouse Benefits Documents API instead of EVSS
  disability_compensation_use_api_provider_for_submit_veteran_upload:
    actor_type: user
    description: Provide a temporary killswitch for using the ApiProviderFactory to select an API for uploading Veteran Evidence
  disability_compensation_upload_veteran_evidence_to_lighthouse:
    actor_type: user
    description: If enabled uploads Veteran Evidence to Lighthouse Benefits Documents API instead of EVSS
  disablity_benefits_browser_monitoring_enabled:
    actor_type: user
    description: Datadog RUM monitoring for disability benefits applications
  virtual_agent_fetch_jwt_token:
    actor_type: user
    description: Enable the fetching of a JWT token to access MAP environment
  virtual_agent_lighthouse_claims:
    actor_type: user
    description: Use lighthouse instead of EVSS to view benefit claims for virtual agent chatbot application
  virtual_agent_use_sts_authentication:
    actor_type: user
    description: Use STS authentication for the virtual agent chatbot application
  virtual_agent_voice:
    actor_type: user
    description: Enable the voice feature of the VA Chatbot
  notification_center:
    actor_type: user
    description: Enable Notification Center
    enable_in_development: true
  nod_part3_update:
    actor_type: user
    description: NOD update to latest form, part III box 11
    enable_in_development: true
  nod_browser_monitoring_enabled:
    actor_type: user
    description: NOD Datadog RUM monitoring
  nod_callbacks_endpoint:
    actor_type: user
    description: Enables Decision Review endpoint to process VANotify notification callbacks
    enable_in_development: true
  sc_new_form:
    actor_type: user
    description: Supplemental Claim new form updates
    enable_in_development: true
  hlr_browser_monitoring_enabled:
    actor_type: user
    description: HLR Datadog RUM monitoring
  sc_browser_monitoring_enabled:
    actor_type: user
    description: Supplemental Claim Datadog RUM monitoring
  virtual_agent_component_testing:
    actor_type: user
    description: If enabled, allows for testing of the chatbot components
  terms_of_use:
    actor_type: user
    description: This determines whether a user is redirected to the Terms of Use page
    enable_in_development: true
  burial_form_enabled:
    actor_type: user
    description: Enable the burial form
  burial_confirmation_page:
    actor_type: user
    description: Toggle showing the updated confirmation page
    enable_in_development: true
  burial_error_email_notification:
    actor_type: cookie_id
    description: Toggle sending of the Action Needed email notification
  burial_received_email_notification:
    actor_type: cookie_id
    description: Toggle sending of the Received email notification
  burial_submitted_email_notification:
    actor_type: cookie_id
    description: Toggle sending of the Burial Submission in Progress email notification
  burial_browser_monitoring_enabled:
    actor_type: user
    description: Burial Datadog RUM monitoring
  pension_form_enabled:
    actor_type: user
    description: Enable the pension form
  pension_browser_monitoring_enabled:
    actor_type: user
    description: Pension Datadog RUM monitoring
  pension_multiple_page_response:
    actor_type: user
    description: Implement multiple page response pattern
    enable_in_development: true
  pension_form_profile_module_enabled:
    actor_type: user
    description: Use the module version of the FormProfile
  pension_kafka_event_bus_submission_enabled:
    actor_type: user
    description: Enable the EventBusSubmissionJob for Kafka
  pension_itf_enabled:
    actor_type: user
    description: Enable the Intent to File for Pension
    enable_in_development: true
  pension_itf_show_alert:
    actor_type: user
    description: Show the alert on frontend for the Intent to File for Pension
    enable_in_development: true
  income_and_assets_form_enabled:
    actor_type: user
    description: Enable form 21P-0969 Update Income and Assets Evidence Form
  income_and_assets_error_email_notification:
    actor_type: cookie_id
    description: Toggle sending of the Action Needed email notification
  income_and_assets_received_email_notification:
    actor_type: cookie_id
    description: Toggle sending of the Received email notification
  income_and_assets_submitted_email_notification:
    actor_type: user
    description: Toggle sending of the Submission in Progress email notification
  intent_to_file_synchronous_enabled:
    actor_type: user
    description: Enable ITF synchronous call logic
  central_mail_benefits_intake_submission:
    actor_type: user
    description: Enable central mail claims submission uses Benefits Intake API
  ecc_benefits_intake_submission:
    actor_type: user
    description: Enable education and career counseling claim submissions to use Benefits Intake API
  virtual_agent_enable_param_error_detection:
    actor_type: user
    description: If enabled, Allows for the detection of errors in the chatbot params
  vye_request_allowed:
    actor_type: user
    description: >-
      Master toggle for the VYE (Verify Your Enrollment) project.
      If enabled, requests will be allowed to reach the controllers, otherwise a 400 (Bad Request) will be returned.
  sob_updated_design:
    actor_type: user
    description: >-
      Controls how the GI Bill State of Benefits (SOB) application is presented.
      When enabled: it use the new SOB application that works 24/7.
      When disabled: it will use the old SOB application that only works from 0600 to 2200 hrs
  travel_pay_power_switch:
    actor_type: user
    enable_in_development: true
    description: >-
      Main switch for the Travel Pay feature on VA.gov using the new BTSSS (travel pay) API.
      Enabled - Requests are handled as normal.
      Disabled - Requests are not handled. Server returns a 503 (Service Unavailable) until re-enabled.
  travel_pay_view_claim_details:
    actor_type: user
    enable_in_development: true
    description: >-
      A frontend-focused switch that toggles visibility of and access to the Travel Pay claim details page and entry point (features toggled together).
      Enabled - Entry point link and claim details page are viewable.
      Disabled - Entry point link and claim details page are not viewable.
  travel_pay_submit_mileage_expense:
    actor_type: user
    enable_in_development: true
    description: >-
      A switch that toggles availability of the submit mileage expense feature.
      Enabled - Requests are handled as normal. Frontend features are available per toggle settings.
      Disabled - Requests are not handled. Server returns a 503 (Service Unavailable) until re-enabled. Frontend features are not available.
  travel_pay_claims_management:
    actor_type: user
    enable_in_development: true
    description: >-
      A switch that toggles new claims management functionality.
  yellow_ribbon_automated_date_on_school_search:
    actor_type: user
    description: Enable the automated date displayed in the Find a Yellow Ribbon school search results
  accredited_representative_portal_pilot:
    actor_type: user
    description: Enable the Accredited Representative Portal for the pilot
    enable_in_development: true
  toggle_vye_address_direct_deposit_forms:
    actor_type: user
    description: Enable mailing address and direct deposit for VYE
  vye_login_widget:
    actor_type: user
    description: Enable Vye authentication widget
  toggle_vye_address_direct_deposit_forms_in_profile:
    actor_type: user
    description: Enable mailing address and direct deposit for VYE in profile page
  toggle_vye_application:
    actor_type: user
    description: Enable VYE
  military_benefit_estimates:
    actor_type: user
    description: swap order of the military details in GI search filters
  merge_1995_and_5490:
    actore_type: user
    description: Activating the combined 1995 and 5490 form
  mgib_verifications_maintenance:
    actor_type: user
    description: Used to show  maintenance alert for MGIB Verifications
  search_use_v2_gsa:
    actor_type: cookie_id
    description: Swaps the Search Service's for one with an updated api.gsa.gov address
    enable_in_development: true
  remove_pciu:
    actor_type: user
    description: If enabled, VA Profile is used to populate contact information with PCIU backup calls
    enable_in_development: true
  override_address_pou:
    actor_type: user
    description: If enabled, ADDRESS_POU == RESIDENCE/CHOICE
    enable_in_development: true
  show_yellow_ribbon_table:
    actor_type: cookie_id
    description: Used to show yellow ribbon table in Comparison Tool
  banner_update_alternative_banners:
    actor_type: user
    description: Used to toggle the DB updating of alternative banners
  banner_use_alternative_banners:
    actor_type: user
    description: Used to toggle use of alternative banners.
  fsr_wizard:
    actor_type: user
    description: Used to toggle the FSR wizard
  gi_comparison_tool_show_ratings:
    actor_type: user
    description: Display Veteran student ratings in GI comparison Tool
  gi_comparison_tool_programs_toggle_flag:
    actor_type: user
    description: Used to show links to programs page in comparison tool
  gi_comparison_tool_lce_toggle_flag:
    actor_type: user
    description: Used to show lce page in comparison tool
  va_notify_in_progress_metadata:
    actor_type: user
    description: If enabled, emails and sms sent through VaNotify::Service will be stored as notifications.
  va_notify_notification_creation:
    actor_type: user
    description: If enabled, emails and sms sent through VaNotify::Service will be stored as notifications.
  is_DGIB_endpoint:
    actor_type: user
    description: used to call data from DGIB endpoints for MGIB VYE application
  lighthouse_veterans_health_debug_logging:
    actor_type: user
    description: Enable debug logging for Lighthouse Veterans Health API
    enable_in_development: false
  benefits_non_disability_ch31_v2:
    actor_type: user
    description: If enabled, use new form and api endpoint for Ch31 VR&E form
  is_updated_gi:
    actor_type: cookie_id
    description: If enabled, use updated gi design
  gi_ct_collab:
    actor_type: cookie_id
    description: If enabled, use VEBT/EDM team GI Comparison Tool homepage
  show_rudisill_1995:
    actor_type: user
    description: If enabled, show rudisill review in 22-1995
  enable_lighthouse:
    actor_type: user
    description: If enabled, user will connect to lighthouse api in sob instead of evss
  benefits_intake_submission_status_job:
    actor_type: user
    description: Batch process FormSubmissionAttempts using ::BenefitsIntake::SubmissionStatusJob
  virtual_agent_enable_datadog_logging:
    actor_type: user
    description: If enabled, allows for the use of Datadog logging for the chatbot
  kafka_producer:
    actor_type: cookie_id
    description: Enables the Kafka producer for the VA.gov platform
  show_about_yellow_ribbon_program:
    actor_type: user
    description: If enabled, show additional info about the yellow ribbon program
  accredited_representative_portal_sort_by:
    actor_type: user
    description: Enables sort by in POA Request Search page
  accredited_representative_portal_help:
    actor_type: user
    description: Enables Get Help link on navigation
  accredited_representative_portal_profile:
    actor_type: user
    description: Enables Profile link on navigation dropdown
  forms_10215_10216_release:
    actor_type: user
    description: If enabled, show links to new forms instead of download links on SCO page
  form_10282_sftp_upload:
    actor_type: user
    description: If enabled, run daily job to process 10282 form submissions and upload resulting data to SFTP<|MERGE_RESOLUTION|>--- conflicted
+++ resolved
@@ -118,15 +118,6 @@
   caregiver_carma_submitted_at:
     actor_type: user
     description: Enables sending CARMA the creation timestamp of a claim as a metadata submitted_at value
-<<<<<<< HEAD
-  caregiver_lookup_facility_name_db:
-    actor_type: user
-    description: Enables 1010CG pdf fill to lookup facility id in the database instead of vets-json-schema
-=======
-  caregiver_retry_form_validation:
-    actor_type: user
-    description: Enables 1010CG to retry schema validation
->>>>>>> ce7ddf74
   caregiver_request_duration_monitoring:
     actor_type: user
     description: Enables logging of 10-10CG request durations to StatsD
