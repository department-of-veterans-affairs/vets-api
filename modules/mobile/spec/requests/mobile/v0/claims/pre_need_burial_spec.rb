--- conflicted
+++ resolved
@@ -6,11 +6,8 @@
   include SchemaMatchers
 
   describe 'POST /mobile/v0/claims/pre-need-burial' do
-<<<<<<< HEAD
     Flipper.disable(:mobile_v2_contact_info)
-=======
     Flipper.disable(:va_v3_contact_information_service)
->>>>>>> f732efe0
     let!(:user) { sis_user(icn: '1012846043V576341') }
     let(:params) do
       { application: attributes_for(:burial_form) }
