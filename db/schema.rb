--- conflicted
+++ resolved
@@ -133,11 +133,8 @@
     t.string "email", null: false
     t.datetime "created_at", null: false
     t.datetime "updated_at", null: false
-<<<<<<< HEAD
-=======
     t.index ["email"], name: "index_verified_representatives_on_email", unique: true
     t.index ["ogc_registration_number"], name: "index_verified_representatives_on_ogc_number", unique: true
->>>>>>> 856d17fc
   end
 
   create_table "active_storage_attachments", force: :cascade do |t|
