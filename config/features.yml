---
# Add a new feature toggle here to ensure that it is initialized in all environments.
#
# Features are enabled by default in the test environment and disabled by default in other environments.
# To default a feature to enabled in development, set the `enable_in_development` key to true.
#
# The description should contain any relevant information for an admin who may toggle the feature.
#
# The actor_type should be either `user` for features you want to be "sticky" for a logged in user (default)
#  or `cookie_id` of you wish to use the Google Analytics id as the unique identifier.

# Sorted using http://yaml-sorter.herokuapp.com/

features:
  this_is_only_a_test:
    actor_type: user
    description: Used in feature_toggles_controller_spec.
  this_is_only_a_test_two:
    actor_type: user
    description: Used in feature toggle specs.
  accredited_representative_portal_frontend:
    actor_type: user
    description: Enables the frontend of the accredited representative portal
    enable_in_development: true
  accredited_representative_portal_intent_to_file:
    actor_type: user
    description: Enables accredited representative portal intent to file (0966)
    enable_in_development: true
  accredited_representative_portal_form_21a:
    actor_type: user
    description: >
      When enabled, shows form 21a in the accredited representative portal.
      NOTE: content-build is using "vagovprod: false" to also hide the form 21a in production.
    enable_in_development: true
  accredited_representative_portal_email_delivery_callback:
    actor_type: user
    description: Enables a custom email delivery callback to track and log all notification statuses beyond errors
  accredited_representative_portal_lighthouse_api_key:
    actor_type: user
    description: Switches ARP LH benefits intake API key to be ARP-specific
  aedp_vadx:
    actor_type: user
    description: Enables the VADX experimental features in the AEDP application
    enable_in_development: true
  all_claims_add_disabilities_enhancement:
    actor_type: user
    description: Enables enhancement to the 21-526EZ "Add Disabilities" page being implemented by the Conditions Team.
    enable_in_development: true
  appointments_consolidation:
    actor_type: user
    description: For features being tested while merging logic for appointments between web and mobile
  arm_use_datadog_real_user_monitoring:
    actor_type: user
    description: Enables Datadog Real User Monitoring for ARM apps (Find a Rep, Appoint a Rep)
  ar_poa_request_failure_claimant_notification:
    actor_type: user
    description: Enables sending POA failure notifications to claimants
  ar_poa_request_failure_rep_notification:
    actor_type: user
    description: Enables sending POA failure notifications to representatives
  ask_va_announcement_banner:
    actor_type: cookie_id
    description: >
      The Ask VA announcement banner displays message(s) to visitors
      from the CRM-managed, expirable notifications - as retrieved
      from the /ask_va_api/v0/announcements endpoint.
    enable_in_development: true
  ask_va_alert_link_to_old_portal:
    actor_type: user
    description: >
      The Ask VA form alert banner with a link to the old portal. To use while form is down for maintenance.
    enable_in_development: true
  ask_va_canary_release:
    actor_type: cookie_id
    description: >
      Percent of visitors to keep in the updated Ask VA experience on VA.gov.
      All other users are redirected to the legacy experience.
      To route or retain all users, set to 0% for legacy or 100% for the
      updated experience on VA.gov.
      NOTE: When ready for all users to be in the updated experience on
      VA.gov, set this toggle to "Enabled", rather than specifying 100%
      in the percentage.
    enable_in_development: true
  ask_va_mock_api_for_testing:
    actor_type: cookie_id
    description: >
      Use mock API responses in the Ask VA application UI.
      This is used for testing purposes only and should not be enabled in production.
      We need to remove this feature from the codebase ASAP.
      Mocks shouldn't live in the app logic. If needed, add at the API/middleware level.
    enable_in_development: true
  ask_va_api_maintenance_mode:
    actor_type: user
    description: >
      A system-wide control flag that governs the overall availability of Ask VA API endpoints.
      When enabled, the API restricts external access and returns a service unavailable response across all routes.
      Primarily used for coordinated maintenance windows or temporary system suspensions,
      allowing the team to manage API exposure dynamically without requiring a redeploy.
    enable_in_development: true
  ask_va_api_patsr_separation:
    actor_type: user
    description: >
      Use new CRM environments for Ask VA API
    enable_in_development: true
  ask_va_api_preprod_for_end_to_end_testing:
    actor_type: user
    description: >
      Use preprod CRM environment to facilitate end to end testing by AVA testers.
    enable_in_development: false
  auth_exp_vba_downtime_message:
    actor_type: user
    description: Show downtime message on Profile and My VA for planned VBA maintenance
  avs_enabled:
    actor_type: user
    description: Enables the After Visit Summary API.
    enable_in_development: true
  benefits_documents_use_lighthouse:
    actor_type: user
    description: Use lighthouse instead of EVSS to upload benefits documents.
    enable_in_development: false
  benefits_require_gateway_origin:
    actor_type: user
    description: Requires that all requests made to endpoints in appeals_api and vba_documents be made through the gateway
  bgs_param_logging_enabled:
    actor_type: user
    description: Enables logging of BGS parameters (filtered in production)
  bpds_service_enabled:
    actor_type: user
    description: Enables the BPDS service
  caregiver_use_facilities_API:
    actor_type: cookie_id
    description: Allow list of caregiver facilites to be fetched by way of the Facilities API.
  caregiver_browser_monitoring_enabled:
    actor_type: user
    description: Enables Datadog Real Time User Monitoring
  cerner_non_eligible_sis_enabled:
    actor_type: user
    description: Enables Sign in Service for cerner authentication
  disability_compensation_new_conditions_workflow:
    actor_type: user
    description: enables new Conditions/Rated Disabilities workflow in 526EZ
  document_upload_validation_enabled:
    actor_type: user
    description: Enables stamped PDF validation on document upload
    enable_in_development: true
  dv_email_notification:
    actor_type: user
    description: Enables dependents verification emails
  empty_state_benefit_letters:
    actor_type: user
    description: Enables text if no benefit letters exist
    enable_in_development: true
  event_bus_gateway_ep030_decision_letter_notifications:
    description: "Gateway: Enable decision letter email notifications for EP030 higher level reviews"
  event_bus_gateway_ep040_decision_letter_notifications:
    description: "Gateway: Enable decision letter email notifications for EP040 claims"
  event_bus_gateway_ep120_decision_letter_notifications:
    description: "Gateway: Enable decision letter email notifications for EP120 reopened pension claims"
  event_bus_gateway_ep130_decision_letter_notifications:
    description: "Gateway: Enable decision letter email notifications for EP130 disability and death dependency"
  event_bus_gateway_ep180_decision_letter_notifications:
    description: "Gateway: Enable decision letter email notifications for EP180 initial pension claims"
  event_bus_gateway_ep310_decision_letter_notifications:
    description: "Gateway: Enable decision letter email notifications for EP310 routine future examination"
  event_bus_gateway_ep600_decision_letter_notifications:
    description: "Gateway: Enable decision letter email notifications for EP600 predetermined notice"
  event_bus_gateway_ep930_decision_letter_notifications:
    description: "Gateway: Enable decision letter email notifications for EP930 review, referrals, and other"
  event_bus_gateway_letter_ready_push_notifications:
    description: Percentage rollout flag for push notifications in LetterReadyNotificationJob
  event_bus_gateway_pension_email_template:
    description: Toggle to enable pension email template in eventbus-gateway
  event_bus_gateway_push_notifications:
    description: "Gateway: Enable push notifications"
  hca_browser_monitoring_enabled:
    actor_type: user
    description: Enables browser monitoring for the health care application.
  hca_disable_bgs_service:
    actor_type: user
    description: Do not call the BGS Service when this is turned on. Instead return 0 for rating.
  hca_enrollment_status_override_enabled:
    actor_type: user
    description: Enables override of enrollment status for a user, to allow multiple submissions with same user.
  hca_heif_attachments_enabled:
    actor_type: user
    description: Enables HEIF files as attachments that get converted to .jpg files
    enable_in_development: true
  hca_insurance_v2_enabled:
    actor_type: user
    description: Enables the upgraded insurance section of the Health Care Application
    enable_in_development: true
  hca_performance_alert_enabled:
    actor_type: user
    description: Enables alert notifying users of a potential issue with application performance.
  hca_reg_only_enabled:
    actor_type: user
    description: Enables the registration-only path for the Health Care Application
    enable_in_development: true
  hca_ez_kafka_submission_enabled:
    actor_type: cookie_id
    description: Enables the 10-10EZ Kafka Event Bus submission
  hca_health_facilities_update_job:
    actor_type: user
    description: Enables the health facilities import job - should only run daily by default in prod, staging, and sandbox.
    enable_in_development: false
  ezr_prod_enabled:
    actor_type: user
    description: Enables access to the 10-10EZR application in prod for the purposes of conducting user reasearch
    enable_in_development: true
  ezr_download_pdf_enabled:
    actor_type: user
    description: Enables the download of a pre-filled 10-10EZR PDF form.
    enable_in_development: true
  ezr_upload_enabled:
    actor_type: user
    description: Enables Toxic Exposure File Upload for 10-10EZR applicants.
    enable_in_development: true
  ezr_auth_only_enabled:
    actor_type: user
    description: Enables the auth-only experience, allowing only authenticated users to view any part of the form.
    enable_in_development: true
  ezr_emergency_contacts_enabled:
    actor_type: user
    description: Enables emergency contact experience for 10-10EZR applicants.
    enable_in_development: true
  ezr_use_va_notify_on_submission_failure:
    actor_type: user
    description: Send submission failure email to Veteran using VANotify.
    enable_in_development: true
  ezr_route_guard_enabled:
    actor_type: user
    description: Enables the route guard authentication for 10-10EZR application
    enable_in_development: true
  ezr_form_prefill_with_providers_and_dependents:
    actor_type: user
    description: Adds insurance providers and dependents to ezr prefill data
    enable_in_development: true
  ezr_spouse_confirmation_flow_enabled:
    actor_type: user
    description: Enables the spouse (V2) confirmation flow in the 10-10EZR form.
    enable_in_development: true
  cerner_override_653:
    actor_type: user
    description: This will show the Cerner facility 653 as `isCerner`.
  cerner_override_668:
    actor_type: user
    description: This will show the Cerner facility 668 as `isCerner`.
  cerner_override_687:
    actor_type: user
    description: This will show the Cerner facility 687 as `isCerner`.
  cerner_override_692:
    actor_type: user
    description: This will show the Cerner facility 692 as `isCerner`.
  cerner_override_757:
    actor_type: user
    description: This will show the Cerner facility 757 as `isCerner`.
  champva_vanotify_custom_callback:
    actor_type: user
    description: Enables the custom callback_klass when sending IVC CHAMPVA failure emails with VA Notify
  champva_vanotify_custom_confirmation_callback:
    actor_type: user
    description: Enables the custom callback_klass when sending IVC CHAMPVA confirmation emails with VA Notify
  champva_log_all_s3_uploads:
    actor_type: user
    description: Enables logging for all s3 uploads using UUID or keys for monitoring
  champva_send_to_ves:
    actor_type: user
    description: Enables sending form submission data to the VES API.
  champva_enable_pega_report_check:
    actor_type: user
    description: Enables querying PEGA reporting API from MissingFormStatusJob to determine CHAMPVA form status
  champva_retry_logic_refactor:
    actor_type: user
    description: Enables refactored retry logic for IVC CHAMPVA form submissions
  champva_fmp_single_file_upload:
    actor_type: user
    description: Enables the ability to upload a single merged PDF file for FMP claims
  champva_mpi_validation:
    actor_type: user
    description: Enables MPI veteran and benefificiary validation for IVC CHAMPVA form submissions
  champva_old_records_cleanup_job:
    actor_type: user
    description: Enables the job to cleanup old IVC CHAMPVA form records
  champva_enable_claim_resubmit_question:
    actor_type: user
    description: Enables the claim resubmission screener question page on form 10-7959a
  champva_enable_ocr_on_submit:
    actor_type: user
    description: Enables background OCR scanning and logging on form submissions
  champva_enable_llm_on_submit:
    actor_type: user
    description: Enables background LLM validation and logging on form submissions
  champva_insights_datadog_job:
    actor_type: user
    description: Enables the job to publish insights to Datadog
  champva_claims_llm_validation:
    actor_type: user
    description: Enables LLM validation of claims on form submissions
  champva_resubmission_attachment_ids:
    actor_type: user
    description: Corrects attachment IDs for resubmission of form 10-7959a
  champva_foreign_address_fix:
    actor_type: user
    description: Enables the fix for foreign address fields on form submissions
  champva_form_versioning:
    actor_type: user
    description: Enables the form versioning for IVC CHAMPVA form submissions
  champva_form_10_10d_2027:
    actor_type: user
    description: If enabled uses the 2027 version of form 10-10d with expiration 12/31/2027
  champva_form_10_7959c_rev2025:
    actor_type: user
    description: If enabled uses the 2025 version of form 10-7959c with expiration 12/31/2025
  champva_form_10_7959f_2_2025:
    actor_type: user
    description: If enabled uses the 2025 version of form 10-7959f-2 with expiration 12/31/2027
  champva_ves_retry_failures_job:
    actor_type: user
    description: Enables the sidekiq job to retry VES submissions that failed
  champva_send_ves_to_pega:
    actor_type: user
    description: Enables sending VES JSON to PEGA for form submissions
  champva_use_hexapdf_to_unlock_pdfs:
    actor_type: user
    description: Enables the the use of hexapdf instead of pdftk to unlock password-protected PDFs on form submission
  champva_stamper_logging:
    actor_type: user
    description: Enables logging of the desired stamp text
  champva_update_metadata_keys:
    actor_type: user
    description: Enables the use of updated JSON key names in the Pega submission metadata
  check_in_experience_enabled:
    actor_type: user
    description: Enables the health care check-in experiences
    enable_in_development: true
  check_in_experience_pre_check_in_enabled:
    actor_type: user
    description: Enables the health care check-in experiences to show the pre-check-in experience.
    enable_in_development: true
  check_in_experience_upcoming_appointments_enabled:
    actor_type: user
    description: Enables the feature to show upcoming appointments to the veterans
    enable_in_development: true
  check_in_experience_translation_disclaimer_spanish_enabled:
    actor_type: user
    description: Enables disclaimer for possible untranslated content on spanish pages
    enable_in_development: true
  check_in_experience_translation_disclaimer_tagalog_enabled:
    actor_type: user
    description: Enables disclaimer for possible untranslated content on tagalog pages
    enable_in_development: true
  check_in_experience_mock_enabled:
    actor_type: user
    description: Enables downstream responses to be returned via betamocks
    enable_in_development: false
  check_in_experience_travel_reimbursement:
    actor_type: user
    description: Enables travel reimbursement workflow for day-of check-in application.
    enable_in_development: true
  check_in_experience_travel_pay_api:
    actor_type: user
    description: Enables the use of Travel Pay API for travel claim operations
    enable_in_development: true
  check_in_experience_lorota_travel_reimbursement:
    actor_type: user
    description: Enables the full LoROTA standalone mileage-only travel reimbursement feature
    enable_in_development: true
  check_in_experience_cerner_travel_claims_enabled:
    actor_type: user
    description: Enables travel claims filing for Oracle Health (Cerner) sites
    enable_in_development: true
  check_in_experience_check_claim_status_on_timeout:
    actor_type: user
    description: Uses a background worker to check travel claim status when the submission times out
    enable_in_development: true
  check_in_experience_travel_claim_notification_callback:
    actor_type: user
    description: Enables VA Notify delivery status callbacks for travel claim notifications
    enable_in_development: true
  check_in_experience_travel_claim_logging:
    actor_type: user
    description: Enables logging for travel claim submission operations
    enable_in_development: true
  check_in_experience_travel_claim_log_api_error_details:
    actor_type: user
    description: Enables detailed logging of external request error responses in client
    enable_in_development: true
  check_in_experience_browser_monitoring:
    actor_type: user
    description: Enables browser monitoring for check-in applications.
    enable_in_development: false
  check_in_experience_medication_review_content:
    actor_type: cookie_id
    description: Enables the medication review content in pre-check-in.
    enable_in_development: true
  check_in_experience_use_vaec_cie_endpoints:
    actor_type: user
    description: Enables using VAEC-CIE AWS account endpoints for CHIP and LoROTA instead of VAEC-CMS endpoints.
    enable_in_development: false
  claim_letters_access:
    actor_type: user
    description: Enables users to access the claim letters page
    enable_in_development: true
  claims_api_special_issues_updater_uses_local_bgs:
    actor_type: user
    description: Enables special issues updater to use local_bgs
    enable_in_development: true
  claims_api_flash_updater_uses_local_bgs:
    actor_type: user
    description: Enables flash updater to use local_bgs
    enable_in_development: true
  claims_api_poa_vbms_updater_uses_local_bgs:
    actor_type: user
    description: Enables poa vbms updater to use local_bgs
    enable_in_development: true
  claims_api_bd_refactor:
    actor_type: user
    description: Diverts codepath to use refactored BD methods
    enable_in_development: true
  claims_api_ews_updater_enables_local_bgs:
    actor_type: user
    description: Uses local_bgs rather than bgs-ext
    enable_in_development: true
  claims_api_ews_uploads_bd_refactor:
    actor_type: user
    description: When enabled, sends ews forms to BD via the refactored logic
    enable_in_development: true
  claims_api_poa_uploads_bd_refactor:
    actor_type: user
    description: When enabled, sends poa forms to BD via the refactored logic
    enable_in_development: true
  claims_api_526_validations_v1_local_bgs:
    actor_type: user
    description: Enables the method calls in the v1 526 validations use local_bgs
    enable_in_development: true
  claims_api_use_person_web_service:
    actor_type: user
    description: Uses person web service rather than local bgs
    enable_in_development: true
  claims_api_use_update_poa_relationship:
    actor_type: user
    description: Uses local_bgs rather than bgs-ext
    enable_in_development: true
  claims_api_526_v2_uploads_bd_refactor:
    actor_type: user
    description: When enabled, sends 526 forms to BD via the refactored logic
    enable_in_development: true
  lighthouse_claims_api_add_person_proxy:
    actor_type: user
    description: When enabled, will allow for add_person_proxy call in both versions
    enable_in_development: true
  lighthouse_claims_api_v1_enable_FES:
    actor_type: user
    description: Use new Form526 Establishment Service (FES) for v1 disability compensation claims
    enable_in_development: true
  lighthouse_claims_api_v2_enable_FES:
    actor_type: user
    description: Use new Form526 Establishment Service (FES) for v2 disability compensation claims
    enable_in_development: true
  confirmation_page_new:
    actor_type: user
    description: Enables the 2024 version of the confirmation page view in simple forms
    enable_in_development: true
  lighthouse_claims_api_hardcode_wsdl:
    actor_type: user
    description: Use hardcoded namespaces for WSDL calls to BGS
    enable_in_development: true
  cst_show_document_upload_status:
    actor_type: user
    description: When enabled, claims status tool will display the upload status that comes from the evidence_submissions table.
    enable_in_development: true
  cst_update_evidence_submission_on_show:
    actor_type: user
    description: When enabled, polls Lighthouse for updated evidence submission statuses when viewing individual claims.
    enable_in_development: true
  cst_claim_phases:
    actor_type: user
    description: When enabled, claims status tool uses the new claim phase designs
    enable_in_development: true
  cst_include_ddl_5103_letters:
    actor_type: user
    description: When enabled, the Download Decision Letters feature includes 5103 letters
    enable_in_development: true
  cst_include_ddl_boa_letters:
    actor_type: user
    description: When enabled, the Download Decision Letters feature includes Board of Appeals decision letters
    enable_in_development: true
  cst_include_ddl_sqd_letters:
    actor_type: user
    description: When enabled, the Download Decision Letters feature includes Subsequent Development Letters
    enable_in_development: true
  cst_send_evidence_failure_emails:
    actor_type: user
    description: When enabled, emails will be sent when evidence uploads from the CST fail
    enable_in_development: true
  cst_synchronous_evidence_uploads:
    actor_type: user
    description: When enabled, claims status tool uses synchronous evidence uploads
    enable_in_development: true
  cst_timezone_discrepancy_mitigation:
    actor_type: user
    description: >
      Shows contextual timezone messages in Claims Status when uploaded documents
      display with next-day dates due to UTC handling. Temporary mitigation while
      awaiting Lighthouse API timestamp changes.
    enable_in_development: true
  cst_use_dd_rum:
    actor_type: user
    description: When enabled, claims status tool uses DataDog's Real User Monitoring logging
    enable_in_development: false
  cst_suppress_evidence_requests_website:
    actor_type: user
    description: When enabled, CST does not show Attorney Fees, Secondary Action Required, or Stage 2 Development on website
    enable_in_development: false
  cst_suppress_evidence_requests_mobile:
    actor_type: user
    description: When enabled, CST does not show Attorney Fees, Secondary Action Required, or Stage 2 Development on mobile
    enable_in_development: false
  cst_override_reserve_records_mobile:
    actor_type: user
    description: When enabled, CST overrides RV1 - Reserve Records Request tracked items to be NEEDED_FROM_OTHERS on mobile app
    enable_in_development: true
  cst_filter_ep_290:
    actor_type: user
    description: When enabled, benefits_claims/get_claims service filters 290 EP code claims from the response
  cst_filter_ep_960:
    actor_type: user
    description: When enabled, benefits_claims/get_claims service filters 960 EP code claims from the response
  cst_claim_letters_use_lighthouse_api_provider:
    actor_type: user
    description: When enabled, claims_letters from the Lighthouse API Provider
  cst_claim_letters_use_lighthouse_api_provider_mobile:
    actor_type: user
    description: When enabled, claims_letters from the Lighthouse API Provider in mobile endpoints
  cst_use_claim_title_generator_web:
    description: When enabled, use the title generator to insert claim titles into claim list responses.
  cst_use_claim_title_generator_mobile:
    description: When enabled, use the title generator to insert claim titles into mobile claim list responses.
  letters_hide_service_verification_letter:
    actor_type: user
    description: When enabled, CST does not include Service Verification in the list of letters on vets-website
    enable_in_development: true
  coe_access:
    actor_type: user
    description: Feature gates the certificate of eligibility application
    enable_in_development: true
  coe_form_rebuild_cveteam:
    actor_type: user
    description: Enables rebuild of Certificate of Eligibility form
    enable_in_development: true
  combined_debt_portal_access:
    actor_type: user
    description: Enables users to interact with combined debt portal experience
    enable_in_development: true
  combined_financial_status_report:
    actor_type: user
    description: Enables users to submit FSR forms for VHA and VBA debts
    enable_in_development: true
  fsr_zero_silent_errors_in_progress_email:
    actor_type: user
    description: Enables sending an email to the veteran when FSR form is in progress
    enable_in_development: true
  digital_dispute_email_notifications:
    actor_type: user
    description: Enables email notifications for digital dispute submissions
    enable_in_development: true
  communication_preferences:
    actor_type: user
    description: Allow user to access backend communication_preferences API
  claims_claim_uploader_use_bd:
    actor_type: user
    description: Use BDS instead of EVSS to upload to VBMS.
  claims_load_testing:
    actor_type: user
    description: Enables the ability to skip jobs for load testing
  claims_status_v1_bgs_enabled:
    actor_type: user
    description: enables calling BGS instead of EVSS for the claims status v1.
  claims_hourly_slack_error_report_enabled:
    actor: user
    description: Enable/disable the running of the hourly slack alert for errored submissions
    enable_in_development: false
  claims_status_v1_lh_auto_establish_claim_enabled:
    actor_type: user
    description: With feature flag enabled, v1 /526 should use Lighthouse Form526 docker container
  cst_send_evidence_submission_failure_emails:
    actor_type: user
    description: >
      If enabled and a user submits an evidence submission upload that fails to send, an email will be sent to the user and retried.
      When disabled and a user submits an evidence submission upload that fails to send, an email will be sent to the user and not retried.
    enable_in_development: true
  debt_letters_show_letters_vbms:
    actor_type: user
    description: Enables debt letter download from VBMS
  debts_cache_dmc_empty_response:
    actor_type: user
    description: Enables caching of empty DMC response
  debts_copay_logging:
    actor_type: user
    description: Logs copay request data
  debts_silent_failure_mailer:
    actor_type: user
    description: Enables silent failure mailer for the 5655
  debts_sharepoint_error_logging:
    actor_type: user
    description: Logs Sharepoint error data
  decision_review_hlr_email:
    actor_type: user
    description: Send email notification for successful HLR submission
  decision_review_nod_email:
    actor_type: user
    description: Send email notification for successful NOD submission
  decision_review_sc_email:
    actor_type: user
    description: Send email notification for successful SC submission
  decision_review_hlr_status_updater_enabled:
    actor_type: user
    description: Enables the Higher Level Review status update batch job
  decision_review_nod_status_updater_enabled:
    actor_type: user
    description: Enables the Notice of Disagreement status update batch job
  decision_review_nod_feb2025_pdf_enabled:
    actor_type: user
    description: Enables utilizing  Feb 2025 Notice of Disagreement pdf VA form
  decision_review_sc_status_updater_enabled:
    actor_type: user
    description: Enables the Supplemental Claim status update batch job
  decision_review_icn_updater_enabled:
    actor_type: user
    description: Enables the ICN lookup job
  decision_review_weekly_error_report_enabled:
    actor_type: user
    description: Enables the weekly decision review text error report
  decision_review_daily_error_report_enabled:
    actor_type: user
    description: Enables the daily error report email
  decision_review_daily_stuck_records_report_enabled:
    actor_type: user
    description: Enables the daily decision review stuck records Slack report
  decision_review_monthly_stats_report_enabled:
    actor_type: user
    description: Enables the monthly decision review stats report email
  decision_review_delay_evidence:
    actor_type: user
    description: Ensures that NOD and SC evidence is not received in Central Mail before the appeal itself
  decision_review_hlr_form_v4_enabled:
    actor_type: user
    description: Enable using MAR 2024 revision of 200996 Higher Level Review form when submitting to EMMS for intake
    enable_in_development: false
  decision_review_sc_form_v4_enabled:
    actor_type: user
    description: Enable using MAY 2024 revision of 200995 Supplemental Claim form when submitting to EMMS for intake
    enable_in_development: false
  decision_review_saved_claim_hlr_status_updater_job_enabled:
    actor_type: user
    description: Enable job to set delete_date for completed SavedClaim::HigherLevelReviews
    enable_in_development: true
  decision_review_saved_claim_nod_status_updater_job_enabled:
    actor_type: user
    description: Enable job to set delete_date for completed SavedClaim::NoticeOfDisagreements
    enable_in_development: true
  decision_review_saved_claim_sc_status_updater_job_enabled:
    actor_type: user
    description: Enable job to set delete_date for completed SavedClaim::SupplementalClaims
    enable_in_development: true
  decision_review_delete_saved_claims_job_enabled:
    actor_type: user
    description: Enable job to delete SavedClaim records when the record has a delete_date and the date is in the past
    enable_in_development: true
  decision_review_delete_secondary_appeal_forms_enabled:
    actor_type: user
    description: Enable job to delete SecondaryAppealForm records when the record has a delete_date and the date is in the past
    enable_in_development: true
  decision_review_failure_notification_email_job_enabled:
    actor_type: user
    description: Enable job to send form and evidence failure notification emails
    enable_in_development: true
  decision_review_track_4142_submissions:
    actor_type: user
    description: Enable saving record of 4142 forms submitted to Lighthouse as part of a Supplemental Claim
    enable_in_development: true
  decision_review_service_common_exceptions_enabled:
    actor_type: user
    description: Enable using Common::Exception classes instead of DecisionReviewV1::ServiceException
  decision_review_form4142_validate_schema:
    actor_type: user
    description: Enables the use of schema validation for form 4142 in decision review applications
    enable_in_development: true
  decision_review_final_status_polling:
    actor_type: user
    description: Enables enhanced polling for secondary forms in decision review applications with final status
  decision_review_final_status_secondary_form_failure_notifications:
    actor_type: user
    description: Enables failure notifications for secondary forms in decision review applications with final status
  decision_review_stuck_records_monitoring:
    actor_type: user
    description: Enables monitoring for stuck records in decision review applications
  decision_review_sc_redesign_nov2025:
    actor_type: user
    description: Enables the Nov 2025 Supplemental Claims redesign
  dependency_verification_browser_monitoring_enabled:
    actor_type: user
    description: Enable Datadog RUM/LOG monitoring for the form 21-0538
  dependents_enable_form_viewer_mfe:
    actor_type: user
    description: enables display of form viewer microfrontend on 686 post-submission page
    enable_in_development: true
  dependents_enqueue_with_user_struct:
    actor_type: user
    description: Manage whether the enqueued job for 686c and 674 will be with a User model or the new User struct
    enable_in_development: true
  dependents_log_vbms_errors:
    actor_type: user
    description: Log VBMS errors when submitting 686c and 674
    enable_in_development: true
  dependents_module_enabled:
    actor_type: user
    description: Enables new Dependents module
    enable_in_development: false
  dependents_benefits_confirmation_email_notification:
    actor_type: cookie_id
    description: Toggle sending of the Confirmation email notification
  dependents_benefits_error_email_notification:
    actor_type: cookie_id
    description: Toggle sending of the Error email notification
  dependents_benefits_received_email_notification:
    actor_type: cookie_id
    description: Toggle sending of the Received email notification
  dependents_benefits_submitted_email_notification:
    actor_type: user
    description: Toggle sending of the Submission in Progress email notification
  dependents_benefits_persistent_attachment_error_email_notification:
    actor_type: cookie_id
    description: Toggle sending of the Persistent Attachment Error email notification
  dependents_pension_check:
    actor_type: user
    description: Manage whether or not Pension check is enabled for the 686/674
    enable_in_development: true
  dependents_removal_check:
    actor_type: user
    description: Manage whether or not dependent removal claim codes are enabled for the 686
    enable_in_development: true
  dependents_management:
    actor_type: user
    description: Manage dependent removal from view dependent page
    enable_in_development: true
  dependents_bypass_schema_validation:
    actor_type: user
    description: Bypasses vets_json_schema validation for dependency claims
  disability_526_form4142_polling_records:
    actor_type: user
    description: enables creation of, and tracking of, sent form 4142 documents, from the 526 flow, to the Lighthouse Benefits Intake API
    enable_in_development: true
  disability_526_form4142_polling_record_failure_email:
    actor_type: user
    description: enables failure email when explicit failure is detected downstream
    enable_in_development: true
  contention_classification_claim_linker:
    actor_type: user
    description: enables sending 526 claim id and vbms submitted claim id to Contention Classification service for linking/monitoring.
    enable_in_development: true
  contention_classification_ml_classifier:
    actor_type: user
    description: Enables the machine learning classifier for contention classification by calling the hybrid endpoint instead of expanded endpoint.
    enable_in_development: true
  disability_526_ee_mst_special_issue:
    actor_type: user
    description: enables adding MST special issue to disability_526 prior to submission.
    enable_in_development: true
  disability_526_ee_process_als_flash:
    actor_type: user
    description: enables adding applicable flashes to disability_526 prior to submission.
    enable_in_development: true
  disability_526_call_received_email_from_polling:
    actor_type: user
    description: enables received email in poll_form526_pdf job and disables calling from form526_submission
  disability_526_improved_autosuggestions_add_disabilities_page:
    actor_type: user
    description: enables new version of add disabilities page, with updates to content and search functionality
    enable_in_development: true
  disability_526_show_confirmation_review:
    actor_type: user
    description: enables showing a submission review section on the 526 confirmation page
    enable_in_development: true
  disability_compensation_flashes:
    actor_type: user
    description: enables sending flashes to BGS for disability_compensation submissions.
    enable_in_development: true
  disability_compensation_temp_separation_location_code_string:
    actor_type: user
    description: enables forcing separation location code to be a string in submit_all_claim endpoint.
  disability_compensation_temp_toxic_exposure_optional_dates_fix:
    actor_type: user
    description: enables removing malformed optional dates from the Toxic Exposure node of a Form526Submission at SavedClaim creation.
  disability_compensation_toxic_exposure_destruction_modal:
    actor_type: user
    description: enables confirmation modal when removing toxic exposure data from Form 526
    enable_in_development: true
  disability_compensation_form4142_supplemental:
    actor_type: user
    description: Use Lighthouse API to submit supplemental Form 21-4142 from Form 526EZ submissions
    enable_in_development: true
  disability_compensation_pif_fail_notification:
    actor_type: user
    description: enables sending notifications to vets if their 526 claim submission fails with PIF in Use Error
    enable_in_development: true
  disability_compensation_production_tester:
    actor_type: user
    description: disable certain functionality for production testing of the 526 submission workflow. DO NOT TOGGLE THIS FLAG UNLESS YOU ARE A MEMBER OF DISABILITY BENEFITS EXPERIENCE TEAM.
    enable_in_development: true
  disability_compensation_fail_submission:
    actor_type: user
    description: enable to test the backup submission path. DO NOT TOGGLE THIS FLAG UNLESS YOU ARE A MEMBER OF DISABILITY BENEFITS EXPERIENCE TEAM.
    enable_in_development: true
  disability_compensation_sync_modern_0781_flow:
    actor_type: user
    description: enables a new form flow for 0781 and 0781a in the 526 submission workflow
    enable_in_development: true
  disability_compensation_sync_modern0781_flow_metadata:
    actor_type: user
    description: enables adding new 0781 form indicator to in progress 526 forms and saved claim records for 526 submissions
  disability_compensation_0781_stats_job:
    actor_type: user
    description: enables a job to run that will check DB records and report stats as metrics, into Datadog
    enable_in_development: true
  disability_526_send_form526_submitted_email:
    actor_type: user
    description: enables sending submitted email in both primary and backup paths
  disability_526_send_mas_all_ancillaries:
    actor_type: user
    description: enables sending all 526 uploads and ancillary forms to MAS's APCAS API
  disability_526_send_received_email_from_backup_path:
    actor_type: user
    description: enables received email in complete success state of backup path
  disability_526_form4142_validate_schema:
    actor_type: user
    description: Enables the use of schema validation for form 4142 in disability 526 applications
  disability_526_form4142_use_2024_version:
    actor_type: user
    description: enables the 2024 version of form 4142 in the disability 526 submission frontend workflow
    enable_in_development: true
  disability_526_browser_monitoring_enabled:
    actor_type: user
    description: enables Datadog RUM for the disability 526 submission frontend workflow
    enable_in_development: true
  disability_526_toxic_exposure_opt_out_data_purge:
    actor_type: user
    description: enables function that removes toxic exposure data if user has opted out from toxic exposure condition on Form 526 submission
    enable_in_development: true
  disability_526_track_saved_claim_error:
    actor_type: user
    description: enables improved logging of SavedClaim::DisabilityCompensation::Form526AllClaim save failures
  disability_526_add_claim_date_to_lighthouse:
    actor_type: user
    description: enables sending the claim date to Lighthouse when submitting a Form 526EZ when present
    enable_in_development: true
  education_reports_cleanup:
    actor_type: user
    description: Updates to the daily education reports to remove old data that isn't needed in the new fiscal year
    enable_in_development: true
  enrollment_verification:
    actor_type: user
    description: Enables access to the Enrollment Verification app
    enable_in_development: true
  discharge_wizard_features:
    actor_type: user
    description: Iteration of new features for discharge wizard
    enable_in_development: true
  dispute_debt:
    actor_type: user
    description: Enables the Dispute Debt feature
    enable_in_development: true
  digital_dispute_duplicate_prevention:
    actor_type: user
    description: Enables duplicate prevention for digital dispute submissions
    enable_in_development: false
  digital_dmc_dispute_service:
    actor_type: user
    description: Enables the Digital DMC Dispute Service
    enable_in_development: true
  event_bus_gateway_retry_emails:
    actor_type: user
    description: When enabled, vets-api retries event bus gateway emails that VA Notify marks temporary-failure
    enable_in_development: true
  facilities_autosuggest_vamc_services_enabled:
    actor_type: user
    description: Allow use of the VA health facilities auto-suggest feature (versus static dropdown)
    enable_in_development: true
  facilities_ppms_suppress_all:
    actor_type: user
    description: Hide all ppms search options
  facility_locator_mobile_map_update:
    actor_type: user
    description: Use new mobile map features for research
    enable_in_development: true
  facility_locator_predictive_location_search:
    actor_type: user
    description: Use predictive location search in the Facility Locator UI
  facilities_use_fl_progressive_disclosure:
    actor_type: user
    description: Use progressive disclosure in the Facility Locator UI
    enable_in_development: true
  show_facility_locator_notice_about_non_va_care:
    actor_type: user
    description: Show a warning on the Facility Locator UI about non-VA urgent and emergency care
    enable_in_development: true
  file_upload_short_workflow_enabled:
    actor_type: user
    description: Enables shorter workflow enhancement for file upload component
  fsr_5655_server_side_transform:
    actor_type: user
    description: Update to use BE for business transform logic for Financial Status Report (FSR - 5655) form
    enable_in_development: true
  financial_status_report_debts_api_module:
    actor_type: user
    description: Points to debts-api module routes
    enable_in_development: true
  financial_status_report_expenses_update:
    actor_type: user
    description: Update expense lists in the Financial Status Report (FSR - 5655) form
    enable_in_development: true
  financial_status_report_review_page_navigation:
    actor_type: user
    description: Enables new review page navigation for users completing the Financial Status Report (FSR) form.
    enable_in_development: true
  financial_management_vbs_only:
    actor_type: user
    description: Enables the Financial Management app to only use the VBS API
    enable_in_development: true
  find_a_representative_enabled:
    actor_type: cookie_id
    description: Generic toggle for gating Find a Rep
    enable_in_development: true
  find_a_representative_enable_api:
    actor_type: user
    description: Enables all Find a Representative api endpoints
    enable_in_development: true
  find_a_representative_enable_frontend:
    actor_type: cookie_id
    description: Enables Find a Representative frontend
    enable_in_development: true
  find_a_representative_flag_results_enabled:
    actor_type: user
    description: Enables flagging feature for Find a Representative frontend
    enable_in_development: true
  find_a_representative_use_accredited_models:
    actor_type: user
    description: Enables Find A Representative APIs using AccreditedX models
    enable_in_development: true
  representative_status_enabled:
    actor_type: cookie_id
    description: Enables flagging feature for Find a Representative frontend
    enable_in_development: true
  form526_include_document_upload_list_in_overflow_text:
    actor_type: user
    description: Appends a list of SupportingEvidenceAttachment filenames the veteran uploaded for a Form 526 into the overflow text in the form submission
  appoint_a_representative_enable_frontend:
    actor_type: cookie_id
    description: Enables Appoint a Representative frontend
    enable_in_development: true
  appoint_a_representative_enable_v2_features:
    actor_type: user
    description: Enables Appoint a Representative 2.0 features for frontend and backend
    enable_in_development: true
  appoint_a_representative_enable_pdf:
    actor_type: user
    description: Enables Appoint a Representative PDF generation endpoint
    enable_in_development: true
  representative_status_enable_v2_features:
    actor_type: user
    description: Enables Representative Status widget 2.0 features for frontend and backend
    enable_in_development: true
  form526_legacy:
    actor_type: user
    description: If true, points controllers to the legacy EVSS Form 526 instance. If false, the controllers will use the Dockerized instance running in DVP.
    enable_in_development: true
  form526_send_document_upload_failure_notification:
    actor_type: user
    description: Enables enqueuing a Form526DocumentUploadFailureEmail if a EVSS::DisabilityCompensationForm::SubmitUploads job exhausts its retries
    enable_in_development: true
  form526_send_backup_submission_polling_failure_email_notice:
    actor_type: user
    description: Enables enqueuing a Form526SubmissionFailureEmailJob if a submission is marked as unprocessable through polling of the Benefits Intake API.
    enable_in_development: true
  form526_send_backup_submission_exhaustion_email_notice:
    actor_type: user
    description: Enables enqueuing of a Form526SubmissionFailureEmailJob if a submission exhausts it's attempts to upload to the Benefits Intake API.
    enable_in_development: true
  form526_send_4142_failure_notification:
    actor_type: user
    description: Enables enqueuing of a Form4142DocumentUploadFailureEmail if a SubmitForm4142Job job exhausts its retries
    enable_in_development: true
  form526_send_0781_failure_notification:
    actor_type: user
    description: Enables enqueuing a Form0781DocumentUploadFailureEmail if a SubmitForm0781Job job exhausts its retries
    enable_in_development: true
  form0994_confirmation_email:
    actor_type: user
    description: Enables form 0994 email submission confirmation (VaNotify)
    enable_in_development: true
  form1990_confirmation_email:
    actor_type: user
    description: Enables form 1990 email submission confirmation (VaNotify)
    enable_in_development: true
  form1995_confirmation_email:
    actor_type: user
    description: Enables form 1995 email submission confirmation (VaNotify)
    enable_in_development: true
  form21_0966_confirmation_email:
    actor_type: user
    description: Enables form 21-0966 email submission confirmation (VaNotify)
    enable_in_development: true
  form21_0966_confirmation_page:
    actor_type: user
    description: Enables form 21-0966 new confirmation page
    enable_in_development: true
  form21_0972_confirmation_email:
    actor_type: user
    description: Enables form 21-0972 email submission confirmation (VaNotify)
    enable_in_development: true
  form21_10203_confirmation_email:
    actor_type: user
    description: Enables form 21-10203 email submission confirmation (VaNotify)
  form21_10210_confirmation_email:
    actor_type: user
    description: Enables form 21-10210 email submission confirmation (VaNotify)
    enable_in_development: true
  form20_10206_confirmation_email:
    actor_type: user
    description: Enables form 20-10206 email submission confirmation (VaNotify)
    enable_in_development: true
  form20_10207_confirmation_email:
    actor_type: user
    description: Enables form 20-10207 email submission confirmation (VaNotify)
    enable_in_development: true
  form21_0845_confirmation_email:
    actor_type: user
    description: Enables form 21-0845 email submission confirmation (VaNotify)
    enable_in_development: true
  form21p_0537_confirmation_email:
    actor_type: user
    description: Enables form 21p-0537 email submission confirmation (VaNotify)
    enable_in_development: true
  form21p_601_confirmation_email:
    actor_type: user
    description: Enables form 21p-601 email submission confirmation (VaNotify)
    enable_in_development: true
  form21p_0847_confirmation_email:
    actor_type: user
    description: Enables form 21p-0847 email submission confirmation (VaNotify)
    enable_in_development: true
  form21_4138_confirmation_email:
    actor_type: user
    description: Enables form 21-4138 email submission confirmation (VaNotify)
  form21_4142_confirmation_email:
    actor_type: user
    description: Enables form 21-4142 email submission confirmation (VaNotify)
  form22_10275_submission_email:
    actor_type: user
    description: Enables form 22-10275 email submission to POE team (VaNotify)
    enable_in_development: true
  form22_10282_confirmation_email:
    actor_type: user
    description: Enables form 22-10282 email submission confirmation (VaNotify)
    enable_in_development: true
  form22_10297_confirmation_email:
    actor_type: user
    description: Enables form 22-10297 email submission confirmation (VaNotify)
    enable_in_development: true
  form26_4555_confirmation_email:
    actor_type: user
    description: Enables form 26-4555 email submission confirmation (VaNotify)
    enable_in_development: true
  form_526_required_identifiers_in_user_object:
    actor_type: user
    description: includes a mapping of booleans in the profile section of a serialized user indicating which ids are nil for the user
  form40_0247_confirmation_email:
    actor_type: user
    description: Enables form 40-0247 email submission confirmation (VaNotify)
    enable_in_development: true
  form40_10007_confirmation_email:
    actor_type: user
    description: Enables form 40-10007 email submission error (VaNotify)
    enable_in_development: true
  form1990meb_confirmation_email:
    actor_type: user
    description: Enables form 1990 MEB email submission confirmation (VaNotify)
    enable_in_development: true
  form1990emeb_confirmation_email:
    actor_type: user
    description: Enables form 1990e MEB email submission confirmation (VaNotify)
    enable_in_development: true
  form5490_confirmation_email:
    actor_type: user
    description: Enables form 5490 email submission confirmation (VaNotify)
    enable_in_development: true
  form5495_confirmation_email:
    actor_type: user
    description: Enables form 5495 email submission confirmation (VaNotify)
    enable_in_development: true
  simple_forms_email_notifications:
    actor_type: user
    description: Enables form email notifications upon certain state changes (error and received)
    enable_in_development: true
  form2010206:
    actor_type: user
    description: If enabled shows the digital form experience for form 20-10206
  form2010207:
    actor_type: user
    description: If enabled shows the digital form experience for form 20-10207
  form210845:
    actor_type: user
    description: If enabled shows the digital form experience for form 21-0845
  form210966:
    actor_type: user
    description: If enabled shows the digital form experience for form 21-0966
  form210972:
    actor_type: user
    description: If enabled shows the digital form experience for form 21-0972
  form214138:
    actor_type: user
    description: If enabled shows the digital form experience for form 21-4138
  form214142:
    actor_type: user
    description: If enabled shows the digital form experience for form 21-4142
  form2110210:
    actor_type: user
    description: If enabled shows the digital form experience for form 21-10210
  form21p601:
    actor_type: user
    description: If enabled shows the digital form experience for form 21P-601
  form21p0847:
    actor_type: user
    description: If enabled shows the digital form experience for form 21P-0847
  form21p0537:
    actor_type: user
    description: If enabled shows the digital form experience for form 21P-0537
  form264555:
    actor_type: user
    description: If enabled shows the digital form experience for form 26-4555
  form400247:
    actor_type: user
    description: If enabled shows the digital form experience for form 40-0247
  form1010d_extended:
    actor_type: user
    description: If enabled shows the digital form experience for form 10-10d merged with form 10-7959c
    enable_in_development: true
  form1010d_browser_monitoring_enabled:
    actor_type: user
    description: Datadog RUM monitoring for form 10-10d (IVC CHAMPVA)
  form107959c_browser_monitoring_enabled:
    actor_type: user
    description: Datadog RUM monitoring for form 10-7959c (IVC CHAMPVA)
  form107959f1_browser_monitoring_enabled:
    actor_type: user
    description: Datadog RUM monitoring for form 10-7959f-1 (IVC CHAMPVA)
  form107959a_browser_monitoring_enabled:
    actor_type: user
    description: Datadog RUM monitoring for form 10-7959a (IVC CHAMPVA)
  form107959c:
    actor_type: cookie_id
    description: If enabled shows the digital form experience for form 10-7959c (IVC CHAMPVA other health insurance)
    enable_in_development: true
  form107959a:
    actor_type: user
    description: If enabled shows the digital form experience for form 10-7959a (IVC CHAMPVA claim form)
    enable_in_development: true
  form107959f2:
    actor_type: user
    description: If enabled shows the digital form experience for form 10-7959f-2 (Foreign Medical Program claim form)
    enable_in_development: true
  form_upload_flow:
    actor_type: user
    description: If enabled shows the find-a-form widget for the Form Upload Flow
  form_pdf_change_detection:
    actor_type: user
    description: If enabled runs the FormPdfChangeDetectionJob daily
  get_help_ask_form:
    actor_type: user
    description: Enables inquiry form for users to submit questions, suggestions, and complaints.
    enable_in_development: true
  get_help_messages:
    actor_type: user
    description: Enables secure messaging
    enable_in_development: true
  ha_cpap_supplies_cta:
    actor_type: user
    description: Toggle CTA for reordering Hearing Aid and CPAP supplies form within static pages.
  in_progress_form_atomicity:
    actor_type: user
    description: Prevents multiple form creations for in_progress_form updates
  in_progress_form_reminder:
    actor_type: user
    description: Enable/disable in progress form reminders (sent via VaNotify)
    enable_in_development: true
  in_progress_form_reminder_age_param:
    actor_type: user
    description: Enable/disable in progress form reminder age param
    enable_in_development: true
  clear_stale_in_progress_reminders_sent:
    actor_type: user
    description: Enable/disable clearing of one-time in progress reminders after 60 days
    enable_in_development: true
  in_progress_1880_form_cron:
    actor_type: user
    description: Enable/disable scheduled cron for 1880 in progress form reminders (sent via VaNotify)
    enable_in_development: true
  in_progress_1880_form_reminder:
    actor_type: user
    description: Enable/disable 1880 in progress form reminders (sent via VaNotify)
    enable_in_development: true
  in_progress_form_reminder_1010ez:
    actor_type: user
    description: Enable/disable 1010ez in progress form reminders (sent via VaNotify)
    enable_in_development: true
  in_progress_form_reminder_526ez:
    actor_type: user
    description: Enable/disable 526ez in progress form reminders (sent via VaNotify)
    enable_in_development: true
  identity_ial2_enforcement:
    actor_type: user
    description: Enforces IAL2 for newly verified users
    enable_in_development: true
  kendra_enabled_for_resources_and_support_search:
    actor_type: user
    description: Enable/disable Amazon Kendra for Resources and Support search
    enable_in_development: true
  lighthouse_claims_api_v2_add_person_proxy:
    actor_type: user
    description: Lighthouse Benefits Claims API v2 uses add_person_proxy service when target Veteran is missing a Participant ID
    enable_in_development: true
  lighthouse_claims_api_poa_dependent_claimants:
    actor_type: user
    description: Enable/disable dependent claimant support for POA requests
    enable_in_development: true
  lighthouse_claims_api_v2_poa_va_notify:
    actor_type: user
    description: Enable/disable the VA notification emails in V2 POA
    enable_in_development: false
  lighthouse_claims_v2_poa_requests_skip_bgs:
    actor_type: user
    description: Enable/disable skipping BGS calls for POA Requests
    enable_in_development: true
  lighthouse_claims_api_poa_use_bd:
    actor_type: user
    description: Lighthouse Benefits Claims API uses Lighthouse Benefits Documents API to upload POA forms instead of VBMS
    enable_in_development: true
  lighthouse_claims_api_use_birls_id:
    actor_type: user
    description: Lighthouse Benefits Claims API uses MPI birls_id as filenumber parameter to BDS search
    enable_in_development: true
  lighthouse_claims_api_save_failed_soap_requests:
    actor_type: user
    description: Enable saving the request/response of failed SOAP requests made by ClaimsApi
    enable_in_development: true
  lighthouse_document_convert_to_unlocked_pdf_use_hexapdf:
    description: Enables the LighthouseDocument class's convert_to_unlocked_pdf method to use hexapdf to unlock encrypted pdfs
  log_eligible_benefits:
    actor_type: user
    description: Allows log_eligible_benefits_job.rb to run in background.
    enable_in_development: true
  logging_data_scrubber:
    actor_type: user
    description: Enable/disable data scrubbing for sensitive information
    enable_in_development: true
  loop_pages:
    actor_type: user
    description: Enable new list loop pattern
    enable_in_development: true
  show_mbs_preneed_change_va_4010007:
    actor_type: user
    description: Updates to text in form VA 40-10007
  medical_copays_six_mo_window:
    actor_type: user
    description: This will filter to only show medical copays within the last 6 months
    enable_in_development: true
  medical_copay_notifications:
    actor_type: user
    description: Enables notifications to be sent for new copay statements
    enable_in_development: true
  medical_expense_reports_form_enabled:
    actor_type: user
    description: Enables the Medical Expense Reports form (Form 21P-8416)
    enable_in_development: true
  medical_expense_reports_browser_monitoring_enabled:
    actor_type: user
    description: Medical Expense Reports Datadog RUM monitoring
  medical_expense_reports_error_email_notification:
    actor_type: cookie_id
    description: Toggle sending of the Action Needed email notification
  medical_expense_reports_received_email_notification:
    actor_type: cookie_id
    description: Toggle sending of the Received email notification
  medical_expense_reports_submitted_email_notification:
    actor_type: user
    description: Toggle sending of the Submission in Progress email notification
  mhv_accelerated_delivery_enabled:
    actor_type: user
    description: Control whether vets-api allows fetching MR data from LightHouse
    enable_in_development: false
  mhv_accelerated_delivery_allergies_enabled:
    actor_type: user
    description: Control fetching OH allergies data
    enable_in_development: false
  mhv_accelerated_delivery_care_notes_enabled:
    actor_type: user
    description: Control fetching OH care summary and notes data
    enable_in_development: false
  mhv_accelerated_delivery_conditions_enabled:
    actor_type: user
    description: Control fetching OH health condition data
    enable_in_development: false
  mhv_accelerated_delivery_labs_and_tests_enabled:
    actor_type: user
    description: Control fetching lab and test data from UHD (SCDF) service (web)
    enable_in_development: false
  mhv_accelerated_delivery_vital_signs_enabled:
    actor_type: user
    description: Control fetching OH vitals data
    enable_in_development: false
  mhv_accelerated_delivery_uhd_enabled:
    actor_type: user
    description: Control whether vets-api allows fetching any MR data from MHV UHD
    enable_in_development: false
  mhv_accelerated_delivery_uhd_oh_lab_type_logging_enabled:
    actor_type: user
    description: Control whether vets-api logs lab types returned for OH patients
    enable_in_development: false
  mhv_accelerated_delivery_uhd_vista_lab_type_logging_enabled:
    actor_type: user
    description: Control whether vets-api logs lab types returned for VistA patients
    enable_in_development: false
  mhv_accelerated_delivery_uhd_loinc_logging_enabled:
    actor_type: user
    description: Control whether vets-api logs LOINC codes returned from UHD notes records
    enable_in_development: false
  mhv_va_health_chat_enabled:
    actor_type: user
    description: Enables the VA Health Chat link at /my-health
  mhv_landing_page_aal_notice:
    actor_type: user
    description: Enables AAL help content on the My HealtheVet landing page.
    enable_in_development: true
  mhv_landing_page_personalization:
    actor_type: user
    description: Enables personalized content on the My HealtheVet landing page.
    enable_in_development: true
  mhv_landing_page_show_priority_group:
    actor_type: user
    description: Shows Veterans their Priority Group on the MHV Landing Page
    enable_in_development: true
  mhv_landing_page_show_share_my_health_data_link:
    actor_type: user
    description: Show Share My Health Data (SMHD) link on Medical Records card of the MHV landing page
  mhv_supply_reordering_enabled:
    actor_type: user
    description: Enables the launch of mhv supply reordering application at /my-health/order-medical-supplies
  mhv_secure_messaging_no_cache:
    actor_type: user
    description: Prevents caching of Secure Messaging data
  mhv_secure_messaging_cerner_pilot:
    actor_type: user
    description: Enables/disables Secure Messaging Cerner Transition Pilot environment on VA.gov and VHAB
  mhv_secure_messaging_cerner_pilot_system_maintenance_banner:
    actor_type: user
    description: Enables/disables system maintenance banner for Secure Messaging Oracle Health Transition on VA.gov
  mhv_secure_messaging_filter_accordion:
    actor_type: user
    description: Enables/disables Secure Messaging Filter Accordion re-design updates on VA.gov
    enable_in_development: true
  mhv_secure_messaging_remove_lefthand_nav:
    actor_type: user
    description: Disables/Enables Secure Messaging lefthand navigation for new navigation solution
    enable_in_development: true
  mhv_secure_messaging_triage_group_plain_language:
    actor_type: user
    description: Disables/Enables Secure Messaging recipients group plain language design
    enable_in_development: true
  mhv_secure_messaging_recipient_opt_groups:
    actor_type: user
    description: Disables/Enables Secure Messaging optgroups in recipient dropdown on Start a new message page
    enable_in_development: true
  mhv_secure_messaging_recipient_combobox:
    actor_type: user
    description: Disables/Enables Secure Messaging combobox in recipient dropdown on Start a new message page
  mhv_secure_messaging_read_receipts:
    actor_type: user
    description: Disables/Enables Secure Messaging read receipts
    enable_in_development: true
  mhv_secure_messaging_milestone_2_aal:
    actor_type: user
    description: Disables/Enables Secure Messaging AAL Milestone 2
    enable_in_development: true
  mhv_secure_messaging_policy_va_patient:
    actor_type: user
    description: Disables/Enables Secure Messaging policy check for VA patient
  mhv_secure_messaging_custom_folders_redesign:
    actor_type: user
    description: Disables/Enables Secure Messaging Custom Folders Redesign
    enable_in_development: true
  mhv_secure_messaging_large_attachments:
    actor_type: user
    description: Disables/Enables sending large attachments in Secure Messaging using AWS S3 upload method for all eligible messages to Vista or OH recipients
    enable_in_development: false
  mhv_secure_messaging_curated_list_flow:
    actor_type: user
    description: Disables/Enables Secure Messaging Curated List Flow
    enable_in_development: true
  mhv_secure_messaging_recent_recipients:
    actor_type: user
    description: Disables/Enables Secure Messaging Recent Recipients
    enable_in_development: true
  mhv_secure_messaging_612_care_systems_fix:
    actor_type: user
    description: Enables/disables fix for 612 care systems bug just in case of catastrophic failure during shutdown
  mhv_secure_messaging_medications_renewal_request:
    actor_type: user
    description: Enables/disables Secure Messaging Medications Renewal Request feature
    enable_in_development: true
  mhv_bypass_downtime_notification:
    actor_type: user
    description: When enabled, bypass the MHV downtime notification; intended for smoke testing in production
    enable_in_development: true
  mhv_medical_records_ccd_extended_file_types:
    actor_type: user
    description: Enables CCD downloads in XML, HTML, PDF w/ support for OH and VistA facilities
    enable_in_development: true
  mhv_medical_records_merge_cvix_into_scdf:
    actor_type: user
    description: Combines CVIX lab record list with the SCDF/Unified lab record list
    enable_in_development: true
  mhv_medical_records_migrate_ccd_to_s3:
    actor_type: user
    description: Enables the switch to an s3 bucket for the CCD endpoints
    enable_in_development: true
  mhv_medical_records_migrate_dicom_to_s3:
    actor_type: user
    description: Enables the switch to an s3 bucket for the DICOM endpoint
    enable_in_development: true
  mhv_medical_records_phr_refresh_on_login:
    actor_type: user
    description: Enables/disables the PHR refresh for MHV users when logging into VA.gov
    enable_in_development: true
  mhv_medical_records_new_eligibility_check:
    actor_type: user
    description: Enables/disables Medical Records new access policy
    enable_in_development: true
  mhv_medical_records_filter_and_sort:
    actor_type: user
    description: Enables/disables Medical Records new filter and sort changes
    enable_in_development: true
  mhv_medical_records_retry_next_page:
    actor_type: user
    description: Enables/disables with_retries when getting the next page
    enable_in_development: true
  mhv_medical_records_support_backend_pagination_allergy:
    actor_type: user
    description: Enables/disables backend caching/pagination for allergies
    enable_in_development: true
  mhv_medical_records_support_backend_pagination_care_summary_note:
    actor_type: user
    description: Enables/disables backend caching/pagination for care summaries & notes
    enable_in_development: true
  mhv_medical_records_support_backend_pagination_health_condition:
    actor_type: user
    description: Enables/disables backend caching/pagination for health conditions
    enable_in_development: true
  mhv_medical_records_support_backend_pagination_lab_test:
    actor_type: user
    description: Enables/disables backend caching/pagination for labs & tests
    enable_in_development: true
  mhv_medical_records_support_backend_pagination_vaccine:
    actor_type: user
    description: Enables/disables backend caching/pagination for vaccines
    enable_in_development: true
  mhv_medical_records_support_backend_pagination_vital:
    actor_type: user
    description: Enables/disables backend caching/pagination for vitals
    enable_in_development: true
  mhv_medical_records_support_new_model_allergy:
    actor_type: user
    description: Enables/disables the use of pre-transformed allergy objects
    enable_in_development: true
  mhv_medical_records_support_new_model_care_summary_note:
    actor_type: user
    description: Enables/disables the use of pre-transformed care summary/note objects
    enable_in_development: true
  mhv_medical_records_support_new_model_health_condition:
    actor_type: user
    description: Enables/disables the use of pre-transformed health condition objects
    enable_in_development: true
  mhv_accelerated_delivery_vaccines_enabled:
    actor_type: user
    description: Enables/disables the new immunizations v2 endpoint that uses LH as a datasource and aligns with data model that the mobile app uses
    enable_in_development: false
  mhv_medical_records_support_new_model_lab_test:
    actor_type: user
    description: Enables/disables the use of pre-transformed lab/test objects
    enable_in_development: true
  mhv_medical_records_support_new_model_vaccine:
    actor_type: user
    description: Enables/disables the use of pre-transformed vaccine objects
    enable_in_development: true
  mhv_medical_records_support_new_model_vital:
    actor_type: user
    description: Enables/disables the use of pre-transformed vital objects
    enable_in_development: true
  mhv_medications_display_allergies:
    actor_type: user
    description: Enables/disables allergies and reactions data
    enable_in_development: true
  mhv_medications_cerner_pilot:
    actor_type: user
    description: Enables/disables Medications Cerner Transition Pilot environment on VA.gov and VHAB
  mhv_enable_aal_integration:
    actor_type: user
    description: Enables/disables integration with MHV's AAL-creation endpoint
    enable_in_development: true
  mhv_hash_id_for_mhv_session_locking:
    actor_type: user
    description: Hash the MHV Correlation ID when locking MHV sessions
    enable_in_development: true
  mhv_modern_cta_links:
    actor_type: user
    description: CTA widget links point to va.gov services
  mhv_medications_display_new_cerner_facility_alert:
    actor_type: user
    description: Enables/disables new facility alert for OH/Cerner users in medications
    enable_in_development: true
  mhv_medications_display_pending_meds:
    actor_type: user
    description: Enables/disables pending medications related work
    enable_in_development: true
  mhv_medications_display_refill_progress:
    actor_type: user
    description: Enables/disables refill progress related work
    enable_in_development: true
  mhv_medications_dont_increment_ipe_count:
    actor_type: user
    description: when this flag is on the count will not be incremented for ipe
    enable_in_development: true
  mhv_medications_partial_fill_content:
    actor_type: user
    description: Enables/disables partial fill content
    enable_in_development: true
  mhv_medications_new_policy:
    actor_type: user
    description: Updates MHV Medications policy based on recent updates to MHV Account Creation API
  mhv_medications_v2_status_mapping:
    actor_type: user
    description: Enables V2 status mapping for prescriptions (consolidates VistA/Oracle Health statuses into simplified groups)
    enable_in_development: false
  mhv_milestone_2_changes_enabled:
    actor_type: user
    description: Enables MHV Milestone 2 changes
  mhv_header_links:
    actor_type: user
    description: Display My HealtheVet and My VA links in the site header
    enable_in_development: true
  mhv_email_confirmation:
    actor_type: user
    description: Enables/disables email confirmation alerts on MHV and My VA pages
  mobile_allergy_intolerance_model:
    actor_type: user
    description: For mobile app, enalbes use of strict models for parsing allergy intolerance
  mobile_api:
    actor_type: user
    description: API endpoints consumed by the VA Mobile App (iOS/Android)
  mobile_filter_doc_27_decision_letters_out:
    actor_type: user
    description: filters out doc type 27 decision letters out of list of decision letters for mobile
    enable_in_development: false
  mobile_claims_log_decision_letter_sent:
    actor_type: user
    description: Logs decision letter info on both claims and decision letter endpoint
    enable_in_development: true
  mobile_coe_letter_use_lgy_service:
    actor_type: user
    description: Use LGY service for retrieving COE letters in the mobile app
    enable_in_development: false
  multiple_address_10_10ez:
    actor_type: cookie_id
    description: >
      [Front-end only] When enabled, the 10-10EZ will collect a home and mailing address for the veteran
      vs only collecting a single, "permanent" address.
  organic_conversion_experiment:
    actor_type: user
    description: Toggle to enable login.gov create account experiment
  profile_show_paperless_delivery:
    actor_type: user
    description: Toggle user's ability to see and modify paperless delivery settings page.
  pcpg_trigger_action_needed_email:
    actor_type: user
    description: Set whether to enable VANotify email to Veteran for PCPG failure exhaustion
  pdf_fill_redesign_form_jumplinks:
    actor_type: user
    description: Enable jumplinks from form to overflow page, when using v2 PDF overflow generator
  pdf_fill_redesign_overflow_jumplinks:
    actor_type: user
    description: Enable jumplinks from overflow page back to form, when using v2 PDF overflow generator
  pension_error_email_notification:
    actor_type: cookie_id
    description: Toggle sending of the Action Needed email notification
  pension_submitted_email_notification:
    actor_type: cookie_id
    description: Toggle sending of the Submission in Progress email notification
  pension_received_email_notification:
    actor_type: cookie_id
    description: Toggle sending of the Received email notification
  pension_persistent_attachment_error_email_notification:
    actor_type: cookie_id
    description: Toggle sending of the Persistent Attachment Error email notification
  pension_itf_validate_data_logger:
    actor_type: user
    description: Toggle sending of the ITF Validate Data to Rails Logger
    enable_in_development: true
  pension_pdf_form_alignment:
    actor_type: user
    description: Toggle for the new PDF form alignment update
    enable_in_development: true
  pre_entry_covid19_screener:
    actor_type: user
    description: >
      Toggle for the entire pre-entry covid 19 self-screener available at /covid19screener and to be used by visitors
      to VHA facilities in lieu of manual screening with a VHA employee.
      This toggle is owned by Patrick B. and the rest of the CTO Health Products team.
  profile_contact_info_page_ui_refresh:
    actor_type: user
    description: Display updated UI/UX for the profile Contact Information page.
  profile_enhanced_military_info:
    actor_type: user
    description: When enabled, /v1/profile/military_info endpoint will return all military information for a user.
  profile_international_phone_numbers:
    actor_type: user
    description: Enables international phone number support on VA.gov profile.
  profile_lighthouse_rating_info:
    actor_type: user
    description: When enabled, will request disability rating info data from lighthouse API.
  profile_user_claims:
    actor_type: user
    description: When enabled, /v0/user will return user profile claims for accessing service endpoints.
  profile_show_mhv_notification_settings_email_appointment_reminders:
    actor_type: user
    description: Show/Hide the email channel for Health appointment reminders notifications
  profile_show_mhv_notification_settings_email_rx_shipment:
    actor_type: user
    description: Show/Hide the email channel for Prescription shipping notifications
  profile_show_mhv_notification_settings_new_secure_messaging:
    actor_type: user
    description: Display MHV notification settings - New secure message notifications
  profile_show_mhv_notification_settings_medical_images:
    actor_type: user
    description: Display MHV notification settings - Medical images/reports notifications
  profile_show_military_academy_attendance:
    actor_type: user
    description: When enabled, profile service history will include military academy attendance.
    enable_in_development: true
  profile_hide_direct_deposit:
    actor_type: user
    description: Hides the Profile - Direct Deposit page content during a service outage
    enable_in_development: false
  profile_limit_direct_deposit_for_non_beneficiaries:
    actor_type: user
    description: Limits the Direct Deposit page functionality based on the veteranStatus property.
    enable_in_development: true
  profile_show_credential_retirement_messaging:
    actor_type: user
    description: Show/hide MHV and DS Logon credential retirement messaging in profile
  profile_show_new_health_care_copay_bill_notification_setting:
    actor_type: user
    description: Show/Hide the Health care copay bill section of notifications in profile
  profile_show_privacy_policy:
    actor_type: user
    description: Show/Hide the privacy policy section on profile pages
  profile_show_pronouns_and_sexual_orientation:
    actor_type: user
    description: Show/hide Pronouns and Sexual Orientation fields on profile page
  profile_show_quick_submit_notification_setting:
    actor_type: user
    description: Show/Hide the quick submit section of notification settings in profile
  profile_validate_address_when_no_candidate_found:
    actor_type: user
    description: When enabled, a CandidateAddressNotFound error will be followed up by a call to the validate endpoint
  profile_show_no_validation_key_address_alert:
    actor_type: user
    description: Show/Hide alert messages when no validationKey is returned from the address_validation endpoint
  profile_use_experimental:
    description: Use experimental features for Profile application - Do not remove
    enable_in_development: true
    actor_type: user
  profile_use_vafsc:
    description: Use VA Forms System Core for forms instead of schema based forms
    actor_type: user
    enable_in_development: true
  profile_2_enabled:
    actor_type: user
    description: Enables the new Profile 2.0 experience on VA.gov
    enable_in_development: true
  profile_health_care_settings_page:
    actor_type: user
    description: Enables the new Health Care Settings page within the Profile on VA.gov
    enable_in_development: true
  profile_scheduling_preferences:
    actor_type: user
    description: Enables the API call to retrieve Scheduling Preferences within the Health Care Settings page in Profile on VA.gov
    enable_in_development: true
  pw_ehr_cta_use_slo:
    actor_type: user
    description: Use single-logout (SLO) paths for Public Websites-managed EHR CTAs
  my_va_experimental:
    actor_type: user
    description: Use for experimental features for My VA application (general)
  my_va_experimental_frontend:
    actor_type: user
    description: Use for experimental features for My VA application (frontend)
  my_va_experimental_fullstack:
    actor_type: user
    description: Use for experimental features for My VA application (fullstack)
    enable_in_development: true
  my_va_hide_notifications_section:
    actor_type: user
    description: Hides the Notifications section on My VA
    enable_in_development: true
  my_va_notification_component:
    actor_type: user
    description: Enable users to see va-notification component on My VA
    enable_in_development: true
  my_va_notification_dot_indicator:
    actor_type: user
    description: Enable dot indicator for notifications
  my_va_enable_mhv_link:
    actor_type: user
    description: Enables the "Visit MHV" CTA link under Health care section
  my_va_new_mhv_urls:
    actor_type: user
    description: Updates URLs for the "Health care" section of My VA
  my_va_mhv_link_design_update:
    actor_type: user
    description: Updates to hyperlink design for the "Health care" section of My VA
  my_va_update_errors_warnings:
    actor_type: user
    description: Update all errors and warnings on My VA for consistency (will remove when va-notification component is released)
  my_va_lighthouse_uploads_report:
    actor_type: user
    description: Use lighthouse /uploads/report endpoint for Form status
  my_va_form_submission_pdf_link:
    actor_type: user
    description: Enables users to view PDF link within submitted forms cards
  rated_disabilities_detect_discrepancies:
    actor_type: user
    description:
      When enabled, the rated disabilities application will check for discrepancies between
      the number of rated disabilities returned by EVSS and Lighthouse
    enable_in_development: true
  rated_disabilities_sort_ab_test:
    actor_type: user
    description: Allows us to set up AB test of sorting on rated disabilities app
  rated_disabilities_use_lighthouse:
    actor_type: user
    description: When enabled, the rated disabilities application uses Lighthouse instead of EVSS
    enable_in_development: true
  saved_claim_pdf_overflow_tracking:
    actor_type: user
    description: When enabled, record metrics for claims which have overflow in the generated pdf
    enable_in_development: true
  schema_contract_appointments_index:
    actor_type: user
    description: Enables schema validation for the appointments service index fetch.
  schema_contract_claims_and_appeals_get_claim:
    actor_type: user
    description: Enables schema validation for the claims and appeals service get claim fetch.
  search_representative:
    actor_type: user
    description: Enable frontend application and cta for Search Representative application
    enable_in_development: true
  search_gov_maintenance:
    actor_type: user
    description: Use when Search.gov system maintenance impacts sitewide search
    enable_in_development: true
  show526_wizard:
    actor_type: user
    description: This determines when the wizard should show up on the form 526 intro page
    enable_in_development: true
  show_edu_benefits_0994_wizard:
    actor_type: user
    description: This determines when the wizard should show up on the 0994 introduction page
  show_edu_benefits_1990_wizard:
    actor_type: user
    description: This determines when the wizard should show up on the 1990 introduction page
  show_edu_benefits_1995_wizard:
    actor_type: user
    description: This determines when the wizard should show up on the 1995 introduction page
  show_edu_benefits_5490_wizard:
    actor_type: user
    description: This determines when the wizard should show up on the 5490 introduction page
  show_edu_benefits_5495_wizard:
    actor_type: user
    description: This determines when the wizard should show up on the 5495 introduction page
  show_financial_status_report:
    actor_type: user
    description: Enables VA Form 5655 (Financial Status Report)
    enable_in_development: true
  show_financial_status_report_wizard:
    actor_type: user
    description: Enables the Wizard for VA Form 5655 (Financial Status Report)
    enable_in_development: true
  show_financial_status_report_streamlined_waiver:
    actor_type: user
    description: Enables the Streamlined Waiver for VA Form 5655 (Financial Status Report)
    enable_in_development: true
  show_form_i18n:
    actor_type: user
    description: Enables the internationalization features for forms
    enable_in_development: true
  show_meb_1990EZ_maintenance_alert:
    actor_type: user
    description: Displays an alert to users on 1990EZ intro page that the Backend Service is Down.
    enable_in_development: false
  show_meb_1990EZ_R6_maintenance_message:
    actor_type: user
    description: Displays an alert to users on 1990EZ intro page that the Backend Service is Down.
    enable_in_development: false
  show_meb_1990E_maintenance_alert:
    actor_type: user
    description: Displays an alert to users on 1990E intro page that the Backend Service is Down.
    enable_in_development: false
  show_meb_1990E_R6_maintenance_message:
    actor_type: user
    description: Displays an alert to users on 1990E intro page that the Backend Service is Down.
    enable_in_development: false
  show_meb_letters_maintenance_alert:
    actor_type: user
    description: Displays an alert to users on Letters Inbox page that the Backend Service is Down.
    enable_in_development: false
  show_meb_enrollment_verification_maintenance_alert:
    actor_type: user
    description: Displays an alert to users on Enrollment Verification intro page that the Backend Service is Down.
    enable_in_development: false
  show_meb_international_address_prefill:
    actor_type: user
    description: Enhances form prefilling to include international address.
    enable_in_development: true
  show_meb_service_history_categorize_disagreement:
    actor_type: user
    enable_in_development: false
  show_meb_5490_maintenance_alert:
    actor_type: user
    description: Displays an alert to users on 5490 intro page that the Backend Service is Down.
    enable_in_development: false
  show_meb_5490_1990e_text_update:
    actor_type: user
    description: Displays updated text to more clearly explain who needs to fill out form
    enable_in_development: false
  show_one_va_debt_letter:
    actor_type: user
    description: Enables the One VA Debt Letter feature
    enable_in_development: true
  show_cdp_one_thing_per_page:
    actor_type: user
    description: Enables the Payment History MVP features for development
    enable_in_development: true
  vha_show_payment_history:
    actor_type: user
    description: Enables the VHA Payment history (including copay resolution) feature for combined debt portal
    enable_in_development: true
  meb_1606_30_automation:
    actor_type: user
    description: Enables MEB form to handle Chapter 1606/30 forms as well as Chapter 33.
  meb_exclusion_period_enabled:
    actor_type: user
    description: enables exclusion period checks
    enable_in_development: false
  meb_dpo_address_option_enabled:
    actor_type: user
    description: enables DPO option on address field
    enable_in_development: false
  meb_kicker_notification_enabled:
    actor_type: user
    description: enables kicker notification on additional consideration questions
    enable_in_development: false
  meb_auto_populate_relinquishment_date:
    actor_type: user
    description: Flag to autofill datepicker for reliinquishment date
    enable_in_development: true
  meb_bank_info_confirmation_field:
    actor_type: user
    description: Enables additional confirmation field for bank information pages across MEB applications
    enable_in_development: true
  meb_1995_re_reroute:
    actor_type: user
    description: Show the questionnaire to determine where to re-route the user
  meb_parent_guardian_step:
    actor_type: user
    description: Allows beneficiaries under 18 years old to enter their parent/guardian information via MEB
    enable_in_development: true
  dgi_rudisill_hide_benefits_selection_step:
    actor_type: user
    description: Hides benefit selection page on original claims application.
    enable_in_development: false
  show_forms_app:
    actor_type: user
    description: Enables the TOE form to be displayed.
    enable_in_development: true
  sign_in_service_enabled:
    actor_type: cookie_id
    description: Enables the ability to use OAuth authentication via the Sign in Service (Identity)
    enable_in_development: true
  mhv_credential_button_disabled:
    actor_type: user
    description: Enables the ability to hide the My HealtheVet sign in button (Identity)
    enable_in_development: true
  portal_notice_interstitial_enabled:
    actor_type: user
    description: Enables the MHV portal notice interstital page
    enable_in_development: true
  sign_in_modal_v2:
    actor_type: user
    description: Enables new page design of Sign In modal and USiP
    enable_in_development: false
  confirm_contact_email_interstitial_enabled:
    actor_type: user
    description: Enables users with emails tied to MHV classic accounts to be redirected to the confirm contact email interstitial page (Identity)
    enable_in_development: false
  dslogon_interstitial_redirect:
    actor_type: user
    description: Enables DS Logon users to be redirected to the DS Logon deprecation interstitial page (Identity)
    enable_in_development: false
  dslogon_button_disabled:
    actor_type: user
    description: Hides the DS Logon button credential on sign-in page + modal (Identity)
    enable_in_development: false
  medical_copays_zero_debt:
    actor_type: user
    description: Enables zero debt balances feature on the medical copays application
    enable_in_development: false
  show_healthcare_experience_questionnaire:
    actor_type: cookie_id
    description: Enables showing the pre-appointment questionnaire feature.
    enable_in_development: true
  show_generic_debt_card_myva:
    actor_type: user
    description: Enables the generic debt card on My VA
    enable_in_development: true
  show_new_refill_track_prescriptions_page:
    actor_type: user
    description: This will show the non-Cerner-user and Cerner-user content for the page /health-care/refill-track-prescriptions/
  show_new_schedule_view_appointments_page:
    actor_type: user
    description: This will show the non-Cerner-user and Cerner-user content for the page /health-care/schedule-view-va-appointments/
  show_preneed_mulesoft_integration:
    actor_type: user
    description: Show the va.gov to mulsoft work for Pre-Need form.
  show_updated_fry_dea_app:
    actor_type: user
    description: Show the new version of the Fry/DEA form.
  spool_testing_error_2:
    actor_type: user
    description: Enables Slack notifications for CreateDailySpoolFiles
  spool_testing_error_3:
    actor_type: user
    description: Enables email notifications for CreateDailySpoolFiles errors
  subform_8940_4192:
    actor_type: user
    description: Form 526 subforms for unemployability & connected employment information
    enable_in_development: true
  unified_search_sync_research_and_support:
    actor_type: user
    description: Controls on/off status for a redis job that syncs R&S data to Kendra data source
    enable_in_development: false
  use_veteran_models_for_appoint:
    actor_type: user
    description: Use the original veteran_x models to power Appoint a Rep entity search
    enable_in_development: true
  va1010_forms_eesummary_rest_api_enabled:
    actor_type: user
    description: Utilizes the Enrollment System's eeSummary REST API
    enable_in_development: true
  va_notify_custom_errors:
    actor_type: user
    description: Custom error classes instead of the generic Common::Exceptions::BackendServiceException
  va_notify_custom_bearer_tokens:
    actor_type: user
    description: Iterates through Settings.vanotify.service_callback_tokens for token matching
  va_notify_push_notifications:
    actor_type: user
    description: Enables initialization of push notification client in VA Notify
  va_online_scheduling:
    actor_type: user
    description: Allows veterans to view their VA and Community Care appointments
    enable_in_development: true
  va_online_scheduling_booking_exclusion:
    actor_type: user
    description: Permits the exclusion of Lovell sites from being scheduled prior to Oracle Health cutover
    enable_in_development: true
  va_online_scheduling_cancellation_exclusion:
    actor_type: user
    description: Permits the exclusion of Lovell sites from cancellations prior to Oracle Health cutover
    enable_in_development: true
  va_online_scheduling_cancel:
    actor_type: user
    description: Allows veterans to cancel VA appointments
    enable_in_development: true
  va_online_scheduling_community_care:
    actor_type: user
    description: Allows veterans to submit requests for Community Care appointments
    enable_in_development: true
  va_online_scheduling_cscs_migration:
    actor_type: user
    description: swaps the scheduling configurations endpoint from MFS to CSCS
    enable_in_development: true
  va_online_scheduling_direct:
    actor_type: user
    description: Allows veterans to directly schedule VA appointments
    enable_in_development: true
  va_online_scheduling_requests:
    actor_type: user
    description: Allows veterans to submit requests for VA appointments
    enable_in_development: true
  va_online_scheduling_vaos_alternate_route:
    actor_type: user
    enable_in_development: false
    description: Toggle for the vaos module to use an alternate vaos-service route
  va_dependents_verification:
    actor_type: user
    description: Toggles new features for the dependents verification form
  va_dependents_v2:
    actor_type: user
    description: Allows us to toggle between V1 and V2 of the 686c-674 forms.
  va_dependents_v2_banner:
    actor_type: user
    description: Allows us to toggle a form maintenance banner on the V1 form for pre-launch.
  va_dependents_v3:
    actor_type: user
    description: Allows us to toggle v3 of the 686c-674 form.
  va_dependents_bgs_extra_error_logging:
    actor_type: user
    description: Allows us to toggle extra error logging for BGS in 686C-674
  va_dependents_browser_monitoring_enabled:
    actor_type: user
    description: Allows us to toggle Datadog RUM/LOG monitoring for the 686C-674
  va_dependents_fully_digital_form_project:
    actor_type: user
    description: Allows us to toggle the fully digital form project for 686C-674
  va_dependents_net_worth_and_pension:
    actor_type: user
    description: Allows us to toggle the net worth and pension questions on the 686C-674
  va_dependents_new_fields_for_pdf:
    actor_type: user
    description: Allows us to toggle the new fields on the front end for 686C-674
  va_dependents_duplicate_modals:
    actor_type: user
    description: Allows us to toggle duplicate modals for the 686C-674
    enable_in_development: true
  va_online_scheduling_enable_OH_cancellations:
    actor_type: user
    enable_in_development: true
    description: Allows appointment cancellations to be routed to Oracle Health sites.
  va_online_scheduling_enable_OH_eligibility:
    actor_type: user
    enable_in_development: true
    description: Toggle for routing eligibility requests to the VetsAPI Gateway Service(VPG) instead of vaos-service
  va_online_scheduling_enable_OH_slots_search:
    actor_type: user
    enable_in_development: true
    description: Toggle for routing slots search requests to the VetsAPI Gateway Service(VPG) instead of vaos-service
  va_online_scheduling_cc_direct_scheduling:
    actor_type: user
    description: Enables CC direct scheduling.
    enable_in_development: true
  va_online_scheduling_cc_direct_scheduling_chiropractic:
    actor_type: user
    description: Adds chiropractic to the list of services that can be direct scheduled.
    enable_in_development: true
  va_online_scheduling_community_care_cancellations:
    actor_type: user
    description: Enables community care direct scheduled cancellations.
    enable_in_development: true
  va_online_scheduling_use_vpg:
    actor_type: user
    enable_in_development: true
    description: Toggle for routing appointment requests to the VetsAPI Gateway Service(VPG) instead of vaos-service.
  va_online_scheduling_recent_locations_filter:
    actor_type: user
    enable_in_development: true
    description: Toggle for displaying the most recent facilities on the Choose your VA location page.
  va_online_scheduling_OH_direct_schedule:
    actor_type: user
    enable_in_development: true
    description: Toggle to enable direct scheduling workflow for Oracle Health appointments.
  va_online_scheduling_OH_request:
    actor_type: user
    enable_in_development: true
    description: Toggle to enable request workflow for Oracle Health appointments.
  va_online_scheduling_parallel_travel_claims:
    actor_type: user
    enable_in_development: true
    description: >
      Toggle to enable parallel fetching of appointments and travel claims in get_appointments.
      When enabled, appointments and travel claims are fetched concurrently, reducing response time.
  va_online_scheduling_remove_podiatry:
    actor_type: user
    enable_in_development: true
    description: Toggle to remove Podiatry from the type of care list when scheduling an online appointment.
  va_online_scheduling_list_view_clinic_info:
    actor_type: user
    enable_in_development: true
    description: Toggle to display clinic name and location on appointment list and print views.
  va_online_scheduling_add_OH_avs:
    actor_type: user
    enable_in_development: true
    description: Toggle to include After Visit Summary in Oracle Health appointments.
  va_online_scheduling_immediate_care_alert:
    actor_type: user
    enable_in_development: true
    description: Toggle for using the new immediate care alert page at the start of the scheduling flow.
  va_online_scheduling_remove_facility_config_check:
    actor_type: user
    enable_in_development: true
    description: Toggle to remove the redundant call to facility configurations when determining patient eligibility.
  va_online_scheduling_use_browser_timezone:
    actor_type: user
    enable_in_development: true
    description: Toggle to default to browser timezone when facility timezone is unavailable.
  vaos_appointment_notification_callback:
    actor_type: user
    enable_in_development: true
    description: Enables custom email delivery callback for VAOS appointment status notifications
  vba_documents_virus_scan:
    actor_type: user
    description: ClamAV virus scanning for Benefits Intake API upload submissions
  veteran_onboarding_beta_flow:
    actor_type: user
    description: Conditionally display the new veteran onboarding flow to user
  veteran_onboarding_show_to_newly_onboarded:
    actor_type: user
    description: Conditionally display the new veteran onboarding flow to user, based upon number of days since verified
  veteran_onboarding_show_welcome_message_to_new_users:
    actor_type: user
    description: Conditionally display the "Welcome to VA" message to new (LOA1 or LOA3) users
    enable_in_development: false
  vet_status_pdf_logging:
    actor_type: user
    description: Enables the Veteran Status Card to log PDF download events/failures
  vre_cutover_notice:
    actor_type: user
    description: Enables the cutover notice for VR&E users, indicating the timeframe for new form version
<<<<<<< HEAD
  vre_prefill_name:
    actor_type: user
    description: Enables prefill transformation for veteran name fields in the Chapter 31 form
  vre_trigger_action_needed_email:
=======
  vre_use_new_vfs_notification_library:
>>>>>>> e6078da1
    actor_type: user
    description: Whether or not to use the VFS library for interacting with VA Notify
  vre_modular_api:
    actor_type: user
    description: Enables calls to the modularized VRE API
  vre_send_icn_to_res:
    actor_type: user
    description: Enables sending ICN to RES service
  vre_track_submissions:
    actor_type: user
    description: In VRE application, create form submission/attempt records
  priority_processing_request_apply_vsi_flash:
    actor_type: user
    description: Enables VSI (Very Seriously Injured) flash functionality for form 20-10207 submissions
    enable_in_development: false
  show_edu_benefits_1990EZ_Wizard:
    actor_type: user
    description: Navigates user to 1990EZ or 1990 depending on form questions.
    enable_in_development: true
  show_dashboard_notifications:
    actor_type: user
    description: Enables on-site notifications
  check_va_inbox_enabled:
    actor_type: user
    description: Enables check inbox link
  dhp_connected_devices_fitbit:
    actor_type: user
    description: Enables linking between VA.gov account and fitbit account
  payment_history:
    actor_type: user
    description: Allows manual enabling/disabling payment history when BGS is acting up (5 min response times)
    enable_in_development: true
  cdp_payment_history_vba:
    actor_type: user
    description: Enables showing the overpayment and summary pages for the CDP Payment History
    enable_in_development: true
  show_meb_dgi40_features:
    actor_type: user
    description: Enables the UI integration with the meb dgi
    enable_in_development: true
  show_meb_dgi42_features:
    actor_type: user
    description: Enables UI updates for meb dgi 42
    enable_in_development: true
  show_meb_enhancements:
    actor_type: user
    description: Provides a flag wrapper for minor code changes to be gated from Prod.
    enable_in_development: true
  show_meb_enhancements_06:
    actor_type: user
    description: Provides a flag wrapper for minor code changes to be gated from Prod.
  show_meb_enhancements_08:
    actor_type: user
    description: Provides a flag wrapper for minor code changes to be gated from Prod.
    enable_in_development: true
  show_meb_enhancements_09:
    actor_type: user
    description: Provides a flag wrapper for minor code changes to be gated from Prod.
    enable_in_development: true
  meb_gate_person_criteria:
    actor_type: user
    description: Flag to use Person Criteria on Submission service
    enable_in_development: true
  supply_reordering_sleep_apnea_enabled:
    actor_type: user
    description: Enables sleep apnea supplies to be ordered in the supply reorder tool / MDOT.
    enable_in_development: true
  toe_dup_contact_info_call:
    actor_type: user
    description: Flag to use contact info call and modal
    enable_in_development: true
  toe_short_circuit_bgs_failure:
    actor_type: user
    description: Flag to use begin rescue block for BGS call
    enable_in_development: true
  toe_high_school_info_change:
    actor_type: user
    description: Flag to change order of high school info page
    enable_in_development: false
  move_form_back_button:
    actor_type: user
    description: Test moving form back button to the top of the page
  mobile_cerner_transition:
    actor_type: user
    description: For mobile app, a facility is being transitioned to cerner.
  mobile_iam_authentication_disabled:
    actor_type: user
    description: For mobile app, disable iam authentication method.
  mobile_military_indicator_logger:
    actor_type: user
    description: For mobile app, enables logging of military discharge codes
  mobile_appeal_model:
    actor_type: user
    description: For mobile app, enables use of strict models for parsing appeals
  mobile_push_register_logging:
    actor_type: user
    description: For mobile app, logs push register errors for debugging
  form526_backup_submission_temp_killswitch:
    actor_type: user
    description: Provide a temporary killswitch to disable form526 backup submission if something were to go awry
  virtual_agent_show_ai_disclaimer:
    actor_type: user
    description: Enables a disclaimer for ai generated content - managed by virtual agent team
  virtual_agent_show_floating_chatbot:
    actor_type: user
    description: Enables a floating chatbot on the chatbot page - managed by virtual agent team
  disability_compensation_email_veteran_on_polled_lighthouse_doc_failure:
    actor_type: user
    description: Sends document upload failure emails when polled doc uploaded to Lighthouse has failed to process at Lighthouse
  disability_compensation_lighthouse_document_service_provider:
    actor_type: user
    description: If enabled uses the lighthouse documents service
  disability_compensation_prevent_submission_job:
    actor_type: user
    description: If enabled, the submission form526 record will be created, but there will be submission job
  disability_compensation_use_api_provider_for_bdd_instructions:
    actor_type: user
    description: Provide a temporary killswitch for using the ApiProviderFactory to select an API for uploading BDD instructions
  disability_compensation_upload_bdd_instructions_to_lighthouse:
    actor_type: user
    description: If enabled uploads BDD instructions to Lighthouse Benefits Documents API instead of EVSS
  disability_compensation_0781v2_extras_redesign:
    actor_type: user
    description: If enabled, the 0781v2 overflow page will use the new design
    enable_in_development: true
  disability_compensation_use_api_provider_for_0781_uploads:
    actor_type: user
    description: Provide a temporary killswitch for using the ApiProviderFactory to select an API for uploading 0781/a forms
  disability_compensation_upload_0781_to_lighthouse:
    actor_type: user
    description: If enabled uploads 0781/a forms to Lighthouse Benefits Documents API instead of EVSS
  disability_compensation_use_api_provider_for_submit_veteran_upload:
    actor_type: user
    description: Provide a temporary killswitch for using the ApiProviderFactory to select an API for uploading Veteran Evidence
  disability_compensation_upload_veteran_evidence_to_lighthouse:
    actor_type: user
    description: If enabled uploads Veteran Evidence to Lighthouse Benefits Documents API instead of EVSS
  disablity_benefits_browser_monitoring_enabled:
    actor_type: user
    description: Datadog RUM monitoring for disability benefits applications
  virtual_agent_use_sts_authentication:
    actor_type: user
    description: Use STS authentication for the virtual agent chatbot application
  virtual_agent_chatbot_session_persistence_enabled:
    actor_type: user
    description: Gate replay/persistence behavior for Virtual Agent (reuse conversation, watermark replay, token reuse)
  notification_center:
    actor_type: user
    description: Enable Notification Center
    enable_in_development: true
  nod_part3_update:
    actor_type: user
    description: NOD update to latest form, part III box 11
    enable_in_development: true
  nod_browser_monitoring_enabled:
    actor_type: user
    description: NOD Datadog RUM monitoring
  hlr_browser_monitoring_enabled:
    actor_type: user
    description: HLR Datadog RUM monitoring
  sc_browser_monitoring_enabled:
    actor_type: user
    description: Supplemental Claim Datadog RUM monitoring
  burial_browser_monitoring_enabled:
    actor_type: user
    description: Burial Datadog RUM monitoring
  burial_confirmation_page:
    actor_type: user
    description: Toggle showing the updated confirmation page
    enable_in_development: true
  burial_extras_redesign_enabled:
    actor_type: user
    description: Enable the new overflow design
    enable_in_development: true
  burial_form_enabled:
    actor_type: user
    description: Enable the burial form
  burial_error_email_notification:
    actor_type: cookie_id
    description: Toggle sending of the Action Needed email notification
  burial_received_email_notification:
    actor_type: cookie_id
    description: Toggle sending of the Received email notification
  burial_submitted_email_notification:
    actor_type: cookie_id
    description: Toggle sending of the Burial Submission in Progress email notification
  burial_persistent_attachment_error_email_notification:
    actor_type: cookie_id
    description: Toggle sending of the Persistent Attachment Error email notification
  burial_bpds_service_enabled:
    actor_type: user
    description: Enables the BPDS service for Burial
  pension_form_enabled:
    actor_type: user
    description: Enable the pension form
  pension_browser_monitoring_enabled:
    actor_type: user
    description: Pension Datadog RUM monitoring
  pension_multiple_page_response:
    actor_type: user
    description: Implement multiple page response pattern
    enable_in_development: true
  pension_form_profile_module_enabled:
    actor_type: user
    description: Use the module version of the FormProfile
  pension_kafka_event_bus_submission_enabled:
    actor_type: user
    description: Enable the EventBusSubmissionJob for Kafka
  pension_extras_redesign_enabled:
    actor_type: user
    description: Enable the new overflow design
    enable_in_development: true
  employment_questionnaires_form_enabled:
    enable_in_development: true
    actor_type: user
    description: Enable form 21-4140 EMPLOYMENT QUESTIONNAIRE
  employment_questionnaires_browser_monitoring_enabled:
    actor_type: user
    description: Employment Questionnaire form Datadog RUM monitoring
  employment_questionnaires_content_updates:
    actor_type: user
    description: Implement plain language and content updates
  employment_questionnaires_error_email_notification:
    actor_type: cookie_id
    description: Toggle sending of the Action Needed email notification
  employment_questionnaires_received_email_notification:
    actor_type: cookie_id
    description: Toggle sending of the Received email notification
  employment_questionnaires_submitted_email_notification:
    actor_type: user
    description: Toggle sending of the Submission in Progress email notification
  employment_questionnaires_persistent_attachment_error_email_notification:
    actor_type: cookie_id
    description: Toggle sending of the Persistent Attachment Error email notification
  income_and_assets_form_enabled:
    actor_type: user
    description: Enable form 21P-0969 Update Income and Assets Evidence Form
  income_and_assets_browser_monitoring_enabled:
    actor_type: user
    description: Income and Assets Datadog RUM monitoring
  income_and_assets_content_updates:
    actor_type: user
    description: Implement plain language and content updates
  income_and_assets_error_email_notification:
    actor_type: cookie_id
    description: Toggle sending of the Action Needed email notification
  income_and_assets_received_email_notification:
    actor_type: cookie_id
    description: Toggle sending of the Received email notification
  income_and_assets_submitted_email_notification:
    actor_type: user
    description: Toggle sending of the Submission in Progress email notification
  income_and_assets_persistent_attachment_error_email_notification:
    actor_type: cookie_id
    description: Toggle sending of the Persistent Attachment Error email notification
  income_and_assets_bpds_service_enabled:
    actor_type: user
    description: Enables the BPDS service for Income and Assets
  increase_compensation_form_enabled:
    enable_in_development: true
    actor_type: user
    description: Enable form 21-8940 APPLICATION FOR INCREASED COMPENSATION BASED ON UNEMPLOYABILITY
  increase_compensation_browser_monitoring_enabled:
    actor_type: user
    description: Increase Compensation form Datadog RUM monitoring
  increase_compensation_content_updates:
    actor_type: user
    description: Implement plain language and content updates
  increase_compensation_error_email_notification:
    actor_type: cookie_id
    description: Toggle sending of the Action Needed email notification
  increase_compensation_received_email_notification:
    actor_type: cookie_id
    description: Toggle sending of the Received email notification
  increase_compensation_submitted_email_notification:
    actor_type: user
    description: Toggle sending of the Submission in Progress email notification
  increase_compensation_persistent_attachment_error_email_notification:
    actor_type: cookie_id
    description: Toggle sending of the Persistent Attachment Error email notification
  pbb_forms_require_loa3:
    actor_type: user
    description: Require LOA3 authentication to access Pension, Burials, and Income and Assets forms
  central_mail_benefits_intake_submission:
    actor_type: user
    description: Enable central mail claims submission uses Benefits Intake API
  ecc_benefits_intake_submission:
    actor_type: user
    description: Enable education and career counseling claim submissions to use Benefits Intake API
  sob_updated_design:
    actor_type: user
    description: >-
      Controls how the GI Bill State of Benefits (SOB) application is presented.
      When enabled: it use the new SOB application that works 24/7.
      When disabled: it will use the old SOB application that only works from 0600 to 2200 hrs
  travel_pay_power_switch:
    actor_type: user
    enable_in_development: true
    description: >-
      Main switch for the Travel Pay feature on VA.gov using the new BTSSS (travel pay) API.
      Enabled - Requests are handled as normal.
      Disabled - Requests are not handled. Server returns a 503 (Service Unavailable) until re-enabled.
  travel_pay_view_claim_details:
    actor_type: user
    enable_in_development: true
    description: >-
      A frontend-focused switch that toggles visibility of and access to the Travel Pay claim details page and entry point (features toggled together).
      Enabled - Entry point link and claim details page are viewable.
      Disabled - Entry point link and claim details page are not viewable.
  travel_pay_enable_complex_claims:
    actor_type: user
    enable_in_development: true
    description: >-
      A switch that toggles the availability of the expense and document submission features for travel pay claims. This feature flag can be retired when the feature is deployed to 100% of logged-in users in production for > 30 days.
      Enabled - Requests are handled as normal. Users can submit various types of expenses (mileage, lodging, meal, other) to their travel pay claims. Users can upload documents to their travel claims.
      Disabled - Requests are not handled. Server returns a 503 (Service Unavailable) until re-enabled.
  travel_pay_submit_mileage_expense:
    actor_type: user
    enable_in_development: true
    description: >-
      A switch that toggles availability of the submit mileage expense feature.
      Enabled - Requests are handled as normal. Frontend features are available per toggle settings.
      Disabled - Requests are not handled. Server returns a 503 (Service Unavailable) until re-enabled. Frontend features are not available.
  travel_pay_claims_management:
    actor_type: user
    enable_in_development: true
    description: >-
      A switch that toggles new claims management functionality.
  travel_pay_claims_management_decision_reason:
    actor_type: user
    enable_in_development: true
    description: >-
      A switch that toggles the front-end display of decision reason parsed from the decision letter document on the claim details page.
      Enabled - The Travel Pay FE will show a decision reason section on the claims details page if it receives decision reason text from the API.
      Disabled - The Travel Pay FE will hide the decision reason section on the claims details page.
  travel_pay_claims_management_decision_reason_api:
    actor_type: user
    enable_in_development: true
    description: >-
      A switch that toggles the decision reason API functionality, including finding decision letter documents and extracting decision reasons from them.
      The intention behind this flag is to be able deploy the decision reason parsing functionality ahead of the front-end display (travel_pay_claims_management_decision_reason) to gather data logs and ensure a working state.
      Enabled - Decision letter documents are parsed and the decision reason is extracted.
      Disabled - Decision letter documents are not parsed for the decision reason.
  travel_pay_appt_add_v4_upgrade:
    actor_type: user
    enable_in_development: true
    description: >-
      A switch that toggles the use of the v4 Travel Pay API for /appointments/find-or-add.
      Enabled - The find_or_create method will use Travel Pay API v4.
      Disabled - The find_or_create method will use Travel Pay API v2.
  yellow_ribbon_automated_date_on_school_search:
    actor_type: user
    description: Enable the automated date displayed in the Find a Yellow Ribbon school search results
  toggle_vye_address_direct_deposit_forms:
    actor_type: user
    description: Enable mailing address and direct deposit for VYE
  vye_login_widget:
    actor_type: user
    description: Enable Vye authentication widget
  toggle_vye_address_direct_deposit_forms_in_profile:
    actor_type: user
    description: Enable mailing address and direct deposit for VYE in profile page
  toggle_vye_application:
    actor_type: user
    description: Enable VYE
  military_benefit_estimates:
    actor_type: user
    description: swap order of the military details in GI search filters
  merge_1995_and_5490:
    actore_type: user
    description: Activating the combined 1995 and 5490 form
  mgib_verifications_maintenance:
    actor_type: user
    description: Used to show  maintenance alert for MGIB Verifications
  search_use_v2_gsa:
    actor_type: cookie_id
    description: Swaps the Search Service's for one with an updated api.gsa.gov address
    enable_in_development: true
  show_yellow_ribbon_table:
    actor_type: cookie_id
    description: Used to show yellow ribbon table in Comparison Tool
  banner_update_alternative_banners:
    actor_type: user
    description: Used to toggle the DB updating of alternative banners
  banner_use_alternative_banners:
    actor_type: user
    description: Used to toggle use of alternative banners.
  fsr_wizard:
    actor_type: user
    description: Used to toggle the FSR wizard
  gi_comparison_tool_show_ratings:
    actor_type: user
    description: Display Veteran student ratings in GI comparison Tool
  gi_comparison_tool_programs_toggle_flag:
    actor_type: user
    description: Used to show links to programs page in comparison tool
  gi_comparison_tool_lce_toggle_flag:
    actor_type: user
    description: Used to show lce page in comparison tool
  va_notify_in_progress_metadata:
    actor_type: user
    description: If enabled, emails and sms sent through VaNotify::Service will be stored as notifications.
  va_notify_notification_creation:
    actor_type: user
    description: If enabled, emails and sms sent through VaNotify::Service will be stored as notifications.
  va_notify_request_level_callbacks:
    actor_type: user
    description: If enabled, emails and sms sent through VaNotify::Service will authenticate request-level callback data
  is_DGIB_endpoint:
    actor_type: user
    description: used to call data from DGIB endpoints for MGIB VYE application
  lighthouse_veterans_health_debug_logging:
    actor_type: user
    description: Enable debug logging for Lighthouse Veterans Health API
    enable_in_development: false
  benefits_non_disability_ch31_v2:
    actor_type: user
    description: If enabled, use new form and api endpoint for Ch31 VR&E form
  is_updated_gi:
    actor_type: cookie_id
    description: If enabled, use updated gi design
  gi_ct_collab:
    actor_type: cookie_id
    description: If enabled, use VEBT/EDM team GI Comparison Tool homepage
  show_rudisill_1995:
    actor_type: user
    description: If enabled, show rudisill review in 22-1995
  enable_lighthouse:
    actor_type: user
    description: If enabled, user will connect to lighthouse api in sob instead of evss
  benefits_intake_submission_status_job:
    actor_type: user
    description: Batch process FormSubmissionAttempts using ::BenefitsIntake::SubmissionStatusJob
  kafka_producer:
    actor_type: cookie_id
    description: Enables the Kafka producer for the VA.gov platform
  show_about_yellow_ribbon_program:
    actor_type: user
    description: If enabled, show additional info about the yellow ribbon program
  meb_address_validation_api:
    actor_type: user
    description: If enabled, address will be validated against addres validation endpointå
    enable_in_development: false
  toe_address_validation_api:
    actor_type: user
    description: If enabled, address will be validated against addres validation endpoint
    enable_in_development: false
  dea_fry_address_validation_api:
    actor_type: user
    description: If enabled, address will be validated against addres validation endpoint
    enable_in_development: false
  accredited_representative_portal_sort_by:
    actor_type: user
    description: Enables sort by in POA Request Search page
  accredited_representative_portal_profile:
    actor_type: user
    description: Enables Profile link on navigation dropdown
  forms_10215_10216_release:
    actor_type: user
    description: If enabled, show links to new forms instead of download links on SCO page
  form_10282_sftp_upload:
    actor_type: user
    description: If enabled, run daily job to process 10282 form submissions and upload resulting data to SFTP
  my_va_auth_exp_redesign_available_to_opt_in:
    actor_type: user
    description: When enabled, a user will see the option to switch to the redesigned experience of MyVA.
  my_va_auth_exp_redesign_enabled:
    actor_type: user
    description: When enabled, a user will see the redesigned experience of MyVA.
  vff_force_unique_file_name_date_property:
    actor_type: user
    description: Forces the unique_file_name method to use the date property in submission_archive.rb
  gi_ct_mapbox_mitigation:
    actor_type: user
    description: If enabled, hides search by location feature affected by MapBox loss
  my_va_display_all_lighthouse_benefits_intake_forms:
    actor_type: user
    description: When enabled, a user will see all submitted Lighthouse Benefits Intake forms in My VA for form status.
  my_va_display_decision_reviews_forms:
    actor_type: user
    description: When enabled, a user will see all submitted Lighthouse Decision Reviews forms in My VA for form status.
  va_online_scheduling_mental_health_history_filtering:
    actor_type: user
    enable_in_development: true
    description: When enabled, allows past visit filtering for Mental Health
  is_dgib_call_only:
    actor_type: user
    description: If enabled, the DGIB endpoint will only be called for MGIB VYE application
  show_vye_downtime_alert:
    actor_type: user
    description: If enabled, show the VYE downtime alert on the VYE application
  tsa_safe_travel_letter:
    actor_type: user
    description: Enables displaying TSA Safe Travel Letter on Letters page
    enable_in_development: true
  accredited_representative_portal_full_poa_redaction:
    actor_type: user
    description: Enables redaction for the Accredited Representative Portal POA requests
  vre_eligibility_status_updates:
    actor_type: user
    description: If enabled, show VRE eligibility content and status updates
  gi_feedback_tool_vet_tec_education_benefit:
    actor_type: user
    description: Includes the (VET TEC 2.0) option for selection under the Education Benefits question in the GI Bill® School Feedback Tool
  discover_your_benefits_browser_monitoring_enabled:
    actor_type: user
    description: Discover Your Benefits Datadog RUM monitoring
  gi_comparison_tool_cautionary_info_update:
    actor_type: user
    description: Enables updated cautionary info student feedback ui for GI Comparison Tool
  va_online_scheduling_add_substance_use_disorder:
    actor_type: user
    description: Enables substance use disorder as care related to mental health appointments with new codes
    enable_in_development: true
  va_online_scheduling_add_primary_care_mental_health_initiative:
    actor_type: user
    description: Enables PCMHI as care related to mental health appointments with new codes
    enable_in_development: true
  form10203_confirmation_email_with_silent_failure_processing:
    actor_type: user
    description: If enabled, confirmation email will be sent with silent failure processing
  form10297_confirmation_email_with_silent_failure_processing:
    actor_type: user
    description: If enabled, confirmation email will be sent with silent failure processing
  unique_user_metrics_logging:
    # System level feature flag
    actor_type:
    description: Enables unique user metrics logging for MHV Portal analytics. When disabled, no events will be recorded to database or sent to StatsD.
    enable_in_development: true
  form_8794_release:
    actor_type: user
    description: If enabled, show link to digitized form instead of PDF download on SCO page
  form_1919_release:
    actor_type: user
    description: If enabled, show link to digitized form instead of PDF download on SCO page
  auth_exp_email_verification_enabled:
    actor_type: user
    description: If enabled, a user will be required to verify their contact email address
  sidenav_526ez_enabled:
    actor_type: user
    description: If enabled, the 526EZ sidenav will be shown
  simple_forms_upload_supporting_documents:
    actor_type: user
    description: >
      Enables the upload_supporting_documents endpoint for scanned form uploads for supporting evidence.
      Owned by Simple Forms API team.
  form_0779_enabled:
    actor_type: user
    enable_in_development: true
    description: Enables form 21-0779 on vets-website
  vre_eligibility_status_phase_2_updates:
    actor_type: user
    description: If enabled, show VRE eligibility content and status updates for phase 2
  form_530a_enabled:
    actor_type: user
    enable_in_development: true
    description: Enables form 21P-530a on vets-website
  form_4192_enabled:
    actor_type: user
    enable_in_development: true
    description: Enables form 21-4192 on vets-website
  form_2680_enabled:
    actor_type: user
    enable_in_development: true
    description: Enables form 21-2680 on vets-website
  fetch_1095b_from_enrollment_system:
    actor_type: user
    description: Enables fetching of form 1095b from enrollment system instead of from local database
  meb_1995_instruction_page_update_v3:
    actor_type: user
    description: Updated verbiage for instruction page for 5490
    enable_in_development: true

  survivors_benefits_form_enabled:
    actor_type: user
    description: Enables the Medical Expense Reports form (Form 21P-534EZ)
    enable_in_development: true
  survivors_benefits_browser_monitoring_enabled:
    actor_type: user
    description: Medical Expense Reports Datadog RUM monitoring
  survivors_benefits_error_email_notification:
    actor_type: cookie_id
    description: Toggle sending of the Action Needed email notification
  survivors_benefits_received_email_notification:
    actor_type: cookie_id
    description: Toggle sending of the Received email notification
  survivors_benefits_submitted_email_notification:
    actor_type: user
    description: Toggle sending of the Submission in Progress email notification
  survivors_benefits_persistent_attachment_error_email_notification:
    actor_type: cookie_id
    description: Toggle sending of the Persistent Attachment Error email notification
  sob_claimant_service:
    actor_type: user
    description: If enabled, use the new claimant service for SOB<|MERGE_RESOLUTION|>--- conflicted
+++ resolved
@@ -2144,14 +2144,11 @@
   vre_cutover_notice:
     actor_type: user
     description: Enables the cutover notice for VR&E users, indicating the timeframe for new form version
-<<<<<<< HEAD
   vre_prefill_name:
     actor_type: user
     description: Enables prefill transformation for veteran name fields in the Chapter 31 form
   vre_trigger_action_needed_email:
-=======
   vre_use_new_vfs_notification_library:
->>>>>>> e6078da1
     actor_type: user
     description: Whether or not to use the VFS library for interacting with VA Notify
   vre_modular_api:
