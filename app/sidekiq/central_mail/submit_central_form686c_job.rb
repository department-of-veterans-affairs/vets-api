--- conflicted
+++ resolved
@@ -80,13 +80,8 @@
 
     def get_files_from_claim
       # process the main pdf record and the attachments as we would for a vbms submission
-<<<<<<< HEAD
-      form_674_path = process_pdf(claim.to_pdf(form_id: '21-674'), claim.created_at, '21-674') if claim.submittable_674?
-      form_686c_path = process_pdf(claim.to_pdf(form_id: '686C-674'), claim.created_at, '686C-674') if claim.submittable_686? # rubocop:disable Layout/LineLength
-=======
-      form_674_path = process_pdf(claim.to_pdf(form_id: FORM_ID_674)) if claim.submittable_674?
-      form_686c_path = process_pdf(claim.to_pdf(form_id: FORM_ID)) if claim.submittable_686?
->>>>>>> 71e6a3a9
+      form_674_path = process_pdf(claim.to_pdf(form_id: FORM_ID_674), claim.created_at, FORM_ID_674) if claim.submittable_674?
+      form_686c_path = process_pdf(claim.to_pdf(form_id: FORM_ID), claim.created_at, FORM_ID) if claim.submittable_686? # rubocop:disable Layout/LineLength
       @form_path = form_686c_path || form_674_path
       @attachment_paths = claim.persistent_attachments.map { |pa| process_pdf(pa.to_pdf, claim.created_at) }
       # Treat 674 as first attachment
