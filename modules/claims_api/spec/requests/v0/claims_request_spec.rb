--- conflicted
+++ resolved
@@ -104,10 +104,7 @@
       'X-VA-First-Name' => 'Test',
       'X-VA-Last-Name' => 'Consumer',
       'X-VA-Birth-Date' => '11-11-1111',
-<<<<<<< HEAD
-=======
       'X-Consumer-Username' => 'test',
->>>>>>> f14816d2
       'X-VA-LOA' => '3'
     }
 
