--- conflicted
+++ resolved
@@ -6,6 +6,7 @@
   data:
     type: array
     items:
+      type: object
       $ref: "./ClaimsAndAppeals.yml"
   meta:
     properties:
@@ -14,9 +15,6 @@
         items:
           type: array
           items:
-<<<<<<< HEAD
-            $ref: "./ClaimsAndAppealsOverviewErrors.yml"
-=======
             type: object
             $ref: "./ClaimsAndAppealsOverviewErrors.yml"
             description: Array info about failing upstream services
@@ -63,5 +61,4 @@
         example: "https://api.va.gov/mobile/v0/claims-and-appeals-overview?startDate=2020-04-13T00:00:00+00:00&endDate=2022-04-13T00:00:00+00:00&useCache=true&page[number]=4&page[size]=10"
       last:
         type: string
-        example: "https://api.va.gov/mobile/v0/claims-and-appeals-overview?startDate=2020-04-13T00:00:00+00:00&endDate=2022-04-13T00:00:00+00:00&useCache=true&page[number]=7&page[size]=10"
->>>>>>> 2ce8ea48
+        example: "https://api.va.gov/mobile/v0/claims-and-appeals-overview?startDate=2020-04-13T00:00:00+00:00&endDate=2022-04-13T00:00:00+00:00&useCache=true&page[number]=7&page[size]=10"