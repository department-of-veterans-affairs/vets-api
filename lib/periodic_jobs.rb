# frozen_string_literal: true

<<<<<<< HEAD
# @see https://crontab.guru/
# @see https://en.wikipedia.org/wiki/Cron
PERIODIC_JOBS = lambda { |mgr|
=======
PERIODIC_JOBS = lambda { |mgr| # rubocop:disable Metrics/BlockLength
>>>>>>> eb668ed6
  mgr.tz = ActiveSupport::TimeZone.new('America/New_York')

  # Runs at midnight every Tuesday
  mgr.register('0 0 * * 2', 'LoadAverageDaysForClaimCompletionJob')

  # TODO: Document these jobs
  mgr.register('*/15 * * * *', 'CovidVaccine::ScheduledBatchJob')
  mgr.register('*/15 * * * *', 'CovidVaccine::ExpandedScheduledSubmissionJob')

  # Update HigherLevelReview statuses with their Central Mail status
  mgr.register('5 * * * *', 'AppealsApi::HigherLevelReviewUploadStatusBatch')

  # Update NoticeOfDisagreement statuses with their Central Mail status
  mgr.register('10 * * * *', 'AppealsApi::NoticeOfDisagreementUploadStatusBatch')

  # Update SupplementalClaim statuses with their Central Mail status
  mgr.register('15 * * * *', 'AppealsApi::SupplementalClaimUploadStatusBatch')

  # Remove PII from appeal records after they have been successfully processed by the VA
  mgr.register('45 0 * * *', 'AppealsApi::CleanUpPii')

  # Ensures that appeal evidence received "late" (after the appeal has reached "success") is submitted to Central Mail
  mgr.register('30 * * * *', 'AppealsApi::EvidenceSubmissionBackup')

  # Daily report of appeals submissions
  mgr.register('0 23 * * 1-5', 'AppealsApi::DecisionReviewReportDaily')

  # Daily report of appeals errors
  mgr.register('0 23 * * 1-5', 'AppealsApi::DailyErrorReport')

  # Daily report of all stuck appeals submissions
  mgr.register('0 8 * * 1-5', 'AppealsApi::DailyStuckRecordsReport')

  # Weekly report of appeals submissions
  mgr.register('0 23 * * 7', 'AppealsApi::DecisionReviewReportWeekly')

  # Weekly CSV report of errored appeal submissions
  mgr.register('0 5 * * 1', 'AppealsApi::WeeklyErrorReport')

  # Email a decision reviews stats report for the past month to configured recipients first of the month
  mgr.register('0 0 1 * *', 'AppealsApi::MonthlyStatsReport')

  # Checks status of Flipper features expected to be enabled and alerts to Slack if any are not enabled
  mgr.register('0 2,9,16 * * 1-5', 'AppealsApi::FlipperStatusAlert')

  # Update static data cache
  mgr.register('0 0 * * *', 'Crm::TopicsDataJob')

  # Update FormSubmissionAttempt status from Lighthouse Benefits Intake API
  mgr.register('0 0 * * *', 'BenefitsIntakeStatusJob')

  # Generate FormSubmissionAttempt rememdiation statistics from Lighthouse Benefits Intake API
  mgr.register('0 1 * * 1', 'BenefitsIntakeRemediationStatusJob')

  # Update Lighthouse526DocumentUpload statuses according to Lighthouse Benefits Documents service tracking
  mgr.register('15 * * * *', 'Form526DocumentUploadPollingJob')

  # Updates status of FormSubmissions per call to Lighthouse Benefits Intake API
  mgr.register('0 3 * * *', 'Form526StatusPollingJob')

  # Checks all 'success' type submissions in LH to ensure they haven't changed
  mgr.register('0 2 * * 0', 'Form526ParanoidSuccessPollingJob')

  # Log the state of Form 526 submissions to hydrate Datadog monitor
  mgr.register('5 4 * * 7', 'Form526StateLoggingJob')

  # Clear out processed 22-1990 applications that are older than 1 month
  mgr.register('0 0 * * *', 'EducationForm::DeleteOldApplications')

  # Checks in TUD users that weren't properly checked in.
  mgr.register('20 0 * * *', 'TestUserDashboard::DailyMaintenance')

  # Import income limit data CSVs from S3
  mgr.register('0 0 1 */3 *', 'IncomeLimits::GmtThresholdsImport')

  # Import income limit data CSVs from S3
  mgr.register('0 0 1 */3 *', 'IncomeLimits::StdCountyImport')

  # Import income limit data CSVs from S3
  mgr.register('0 0 1 */3 *', 'IncomeLimits::StdIncomeThresholdImport')

  # Import income limit data CSVs from S3
  mgr.register('0 0 1 */3 *', 'IncomeLimits::StdStateImport')

  # Import income limit data CSVs from S3
  mgr.register('0 0 1 */3 *', 'IncomeLimits::StdZipcodeImport')

  # Import facilities data CSV from S3 daily at 4:30pmET
  mgr.register('30 16 * * *', 'HCA::StdInstitutionImportJob')

  # Clear out EVSS disability claims that have not been updated in 24 hours
  mgr.register('0 2 * * *', 'EVSS::DeleteOldClaims')

  # Clear out old personal information logs
  mgr.register('20 2 * * *', 'DeleteOldPiiLogsJob')

  # TODO: Document this job
  mgr.register('0 3 * * MON-FRI', 'EducationForm::CreateDailySpoolFiles')

  # Deletes old, completed AsyncTransaction records
  mgr.register('0 3 * * *', 'DeleteOldTransactionsJob')

  # Send the daily report to VA stakeholders about Education Benefits submissions
  mgr.register('0 4 * * *', 'EducationForm::CreateDailyFiscalYearToDateReport')

  # Send the daily report to the call center about spool file submissions
  mgr.register('5 4 * * 1-5', 'EducationForm::CreateSpoolSubmissionsReport')

  # Download and cache facility access-to-care metric data
  mgr.register('10 4 * * *', 'Facilities::DentalServiceReloadJob')

  # Download and cache facility mental health phone number data
  mgr.register('25 4 * * *', 'Facilities::MentalHealthReloadJob')

  # Send the daily 10203 report to the call center about spool file submissions
  mgr.register('35 4 * * 1-5', 'EducationForm::Create10203SpoolSubmissionsReport')

  # Download and cache facility access-to-care metric data
  mgr.register('45 4 * * *', 'Facilities::AccessDataDownload')

  # Download and store drive time bands
  mgr.register('55 4 * * *', 'Facilities::PSSGDownload')

  # Gather account login statistics for statsd
  mgr.register('0 6 * * *', 'AccountLoginStatisticsJob')

  # TODO: Document this job
  mgr.register('0 6-18/6 * * *', 'EducationForm::Process10203Submissions')

  # Delete expired sessions
  mgr.register('0 7 * * *', 'SignIn::DeleteExpiredSessionsJob')

  # Log when a client or service account config contains an expired, expiring, or self-signed certificate
  mgr.register('0 4 * * *', 'SignIn::CertificateCheckerJob')

  # Updates Cypress files in vets-website with data from Google Analytics.
  mgr.register('0 12 3 * *', 'CypressViewportUpdater::UpdateCypressViewportsJob')

  # Weekly logs of maintenance windows
  mgr.register('0 13 * * 1', 'Mobile::V0::WeeklyMaintenanceWindowLogger')

  # Hourly slack alert of errored claim submissions
  mgr.register('0 * * * *', 'ClaimsApi::ReportHourlyUnsuccessfulSubmissions')

  # Weekly report of unsuccessful claims submissions
  mgr.register('15 23 * * *', 'ClaimsApi::ReportUnsuccessfulSubmissions')

  # Monthly report of submissions
  mgr.register('00 00 1 * *', 'ClaimsApi::ReportMonthlySubmissions')

  # Daily find POAs caching
  mgr.register('0 2 * * *', 'ClaimsApi::FindPoasJob')

  # TODO: Document this job
  mgr.register('30 2 * * *', 'Identity::UserAcceptableVerifiedCredentialTotalsJob')

  # Fetches latest VA forms from Drupal database and updates vets-api forms database
  mgr.register('0 2 * * *', 'VAForms::FormReloader')

  # Checks status of Flipper features expected to be enabled and alerts to Slack if any are not enabled
  mgr.register('0 2,9,16 * * 1-5', 'VAForms::FlipperStatusAlert')

  # TODO: Document these jobs
  mgr.register('0 16 * * *', 'VANotify::InProgressForms')
  mgr.register('0 1 * * *', 'VANotify::ClearStaleInProgressRemindersSent')
  mgr.register('0 * * * *', 'VANotify::InProgress1880Form')
  mgr.register('0 * * * *', 'CovidVaccine::ExpandedSubmissionStateJob')
  mgr.register('0 * * * *', 'PagerDuty::CacheGlobalDowntime')
  mgr.register('*/3 * * * *', 'PagerDuty::PollMaintenanceWindows')
  mgr.register('0 2 * * *', 'InProgressFormCleaner')
  mgr.register('0 */4 * * *', 'MHV::AccountStatisticsJob')
  mgr.register('0 3 * * *', 'Form1095::New1095BsJob')
  mgr.register('0 2 * * *', 'Veteran::VSOReloader')
  mgr.register('15 2 * * *', 'Preneeds::DeleteOldUploads')
  mgr.register('* * * * *', 'ExternalServicesStatusJob')
  mgr.register('* * * * *', 'ExportBreakerStatus')
  mgr.register('0 0 * * *', 'Form1010cg::DeleteOldUploadsJob')
  mgr.register('0 1 * * *', 'TransactionalEmailAnalyticsJob')

  # Disable FeatureCleanerJob. https://github.com/department-of-veterans-affairs/va.gov-team/issues/53538
  # mgr.register('0 0 * * *', 'FeatureCleanerJob')

  # Request updated statuses for benefits intake submissions
  mgr.register('45 * * * *', 'VBADocuments::UploadStatusBatch')

  # Run VBADocuments::UploadProcessor for submissions that are stuck in uploaded status
  mgr.register('5 */2 * * *', 'VBADocuments::RunUnsuccessfulSubmissions')

  # Poll upload bucket for unprocessed uploads
  mgr.register('*/2 * * * *', 'VBADocuments::UploadScanner')

  # Clean up submitted documents from S3
  mgr.register('*/2 * * * *', 'VBADocuments::UploadRemover')

  # Daily/weekly report of unsuccessful benefits intake submissions
  mgr.register('0 0 * * 1-5', 'VBADocuments::ReportUnsuccessfulSubmissions')

  # Monthly report of benefits intake submissions
  mgr.register('0 2 1 * *', 'VBADocuments::ReportMonthlySubmissions')

  # Notifies slack channel if certain benefits intake uploads get stuck in Central Mail
  mgr.register('0 8,12,17 * * 1-5', 'VBADocuments::SlackInflightNotifier')

  # Notifies slack channel if Benefits Intake Uploads are stuck in the LH BI service before sending to central mail
  mgr.register('15 * * * *', 'VBADocuments::SlackStatusNotifier')

  # Checks status of Flipper features expected to be enabled and alerts to Slack if any are not enabled
  mgr.register('0 2,9,16 * * 1-5', 'VBADocuments::FlipperStatusAlert')

  # Rotates Lockbox/KMS record keys and _ciphertext fields every October 12th (when the KMS key auto-rotate)
  mgr.register('0 3 * * *', 'KmsKeyRotation::BatchInitiatorJob')

  # Updates veteran representatives address attributes (including lat, long, location, address fields, email address, phone number) # rubocop:disable Layout/LineLength
  mgr.register('0 3 * * *', 'Representatives::QueueUpdates')

  # Updates veteran service organization names
  mgr.register('0 5 * * *', 'Organizations::UpdateNames')

  # Clean SchemaContact::Validation records every night at midnight
  mgr.register('0 0 * * *', 'SchemaContract::DeleteValidationRecordsJob')

  # Every 15min job that sends missing Pega statuses to DataDog
  mgr.register('*/15 * * * *', 'IvcChampva::MissingFormStatusJob')

  # Hourly jobs that update DR SavedClaims with delete_date
  mgr.register('20 * * * *', 'DecisionReview::SavedClaimHlrStatusUpdaterJob')
  mgr.register('30 * * * *', 'DecisionReview::SavedClaimNodStatusUpdaterJob')
  mgr.register('40 * * * *', 'DecisionReview::SavedClaimScStatusUpdaterJob')

  # Clean SavedClaim records that are past delete date
  mgr.register('0 7 * * *', 'DecisionReview::DeleteSavedClaimRecordsJob')
}<|MERGE_RESOLUTION|>--- conflicted
+++ resolved
@@ -1,12 +1,8 @@
 # frozen_string_literal: true
 
-<<<<<<< HEAD
 # @see https://crontab.guru/
 # @see https://en.wikipedia.org/wiki/Cron
-PERIODIC_JOBS = lambda { |mgr|
-=======
 PERIODIC_JOBS = lambda { |mgr| # rubocop:disable Metrics/BlockLength
->>>>>>> eb668ed6
   mgr.tz = ActiveSupport::TimeZone.new('America/New_York')
 
   # Runs at midnight every Tuesday
