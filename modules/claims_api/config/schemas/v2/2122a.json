--- conflicted
+++ resolved
@@ -127,14 +127,6 @@
     "claimant": {
       "type": "object",
       "additionalProperties": false,
-<<<<<<< HEAD
-      "required": [
-        "address",
-        "phone",
-        "relationship"
-      ],
-=======
->>>>>>> 2f5610f1
       "properties": {
         "claimantId": {
           "type": "string",
