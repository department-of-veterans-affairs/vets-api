# This file is auto-generated from the current state of the database. Instead
# of editing this file, please use the migrations feature of Active Record to
# incrementally modify your database, and then regenerate this schema definition.
#
# This file is the source Rails uses to define your schema when running `bin/rails
# db:schema:load`. When creating a new database, `bin/rails db:schema:load` tends to
# be faster and is potentially less error prone than running all of your
# migrations from scratch. Old migrations may fail to apply correctly if those
# migrations use external dependencies or application code.
#
# It's strongly recommended that you check this file into your version control system.

<<<<<<< HEAD
ActiveRecord::Schema[7.2].define(version: 2025_01_03_152522) do
=======
ActiveRecord::Schema[7.2].define(version: 2025_02_04_175219) do
>>>>>>> 0906c519
  # These are extensions that must be enabled in order to support this database
  enable_extension "btree_gin"
  enable_extension "fuzzystrmatch"
  enable_extension "pg_stat_statements"
  enable_extension "pg_trgm"
  enable_extension "pgcrypto"
  enable_extension "plpgsql"
  enable_extension "postgis"
  enable_extension "uuid-ossp"

  # Custom types defined in this database.
  # Note that some types may not work with other database engines. Be careful if changing database.
  create_enum "itf_remediation_status", ["unprocessed"]
  create_enum "user_action_status", ["initial", "success", "error"]

  create_table "account_login_stats", force: :cascade do |t|
    t.bigint "account_id", null: false
    t.datetime "idme_at"
    t.datetime "myhealthevet_at"
    t.datetime "dslogon_at"
    t.datetime "created_at", null: false
    t.datetime "updated_at", null: false
    t.string "current_verification"
    t.datetime "logingov_at"
    t.index ["account_id"], name: "index_account_login_stats_on_account_id", unique: true
    t.index ["current_verification"], name: "index_account_login_stats_on_current_verification"
    t.index ["dslogon_at"], name: "index_account_login_stats_on_dslogon_at"
    t.index ["idme_at"], name: "index_account_login_stats_on_idme_at"
    t.index ["logingov_at"], name: "index_account_login_stats_on_logingov_at"
    t.index ["myhealthevet_at"], name: "index_account_login_stats_on_myhealthevet_at"
  end

  create_table "accounts", id: :serial, force: :cascade do |t|
    t.uuid "uuid", null: false
    t.string "idme_uuid"
    t.string "icn"
    t.string "edipi"
    t.datetime "created_at", null: false
    t.datetime "updated_at", null: false
    t.string "sec_id"
    t.string "logingov_uuid"
    t.index ["icn"], name: "index_accounts_on_icn"
    t.index ["idme_uuid"], name: "index_accounts_on_idme_uuid", unique: true
    t.index ["logingov_uuid"], name: "index_accounts_on_logingov_uuid", unique: true
    t.index ["sec_id"], name: "index_accounts_on_sec_id"
    t.index ["uuid"], name: "index_accounts_on_uuid", unique: true
  end

  create_table "accreditations", id: :uuid, default: -> { "gen_random_uuid()" }, force: :cascade do |t|
    t.uuid "accredited_individual_id", null: false
    t.uuid "accredited_organization_id", null: false
    t.boolean "can_accept_reject_poa"
    t.datetime "created_at", null: false
    t.datetime "updated_at", null: false
    t.index ["accredited_individual_id", "accredited_organization_id"], name: "index_accreditations_on_indi_and_org_ids", unique: true
    t.index ["accredited_organization_id"], name: "index_accreditations_on_accredited_organization_id"
  end

  create_table "accredited_individuals", id: :uuid, default: -> { "gen_random_uuid()" }, force: :cascade do |t|
    t.uuid "ogc_id", null: false
    t.string "registration_number", null: false
    t.string "poa_code", limit: 3
    t.string "individual_type", null: false
    t.string "first_name"
    t.string "middle_initial"
    t.string "last_name"
    t.string "full_name"
    t.string "email"
    t.string "phone"
    t.string "address_type"
    t.string "address_line1"
    t.string "address_line2"
    t.string "address_line3"
    t.string "city"
    t.string "country_code_iso3"
    t.string "country_name"
    t.string "county_name"
    t.string "county_code"
    t.string "international_postal_code"
    t.string "province"
    t.string "state_code"
    t.string "zip_code"
    t.string "zip_suffix"
    t.jsonb "raw_address"
    t.float "lat"
    t.float "long"
    t.geography "location", limit: {:srid=>4326, :type=>"st_point", :geographic=>true}
    t.datetime "created_at", null: false
    t.datetime "updated_at", null: false
    t.index ["full_name"], name: "index_accredited_individuals_on_full_name"
    t.index ["location"], name: "index_accredited_individuals_on_location", using: :gist
    t.index ["poa_code"], name: "index_accredited_individuals_on_poa_code"
    t.index ["registration_number", "individual_type"], name: "index_on_reg_num_and_type_for_accredited_individuals", unique: true
  end

  create_table "accredited_organizations", id: :uuid, default: -> { "gen_random_uuid()" }, force: :cascade do |t|
    t.uuid "ogc_id", null: false
    t.string "poa_code", limit: 3, null: false
    t.string "name"
    t.string "phone"
    t.string "address_type"
    t.string "address_line1"
    t.string "address_line2"
    t.string "address_line3"
    t.string "city"
    t.string "country_code_iso3"
    t.string "country_name"
    t.string "county_name"
    t.string "county_code"
    t.string "international_postal_code"
    t.string "province"
    t.string "state_code"
    t.string "zip_code"
    t.string "zip_suffix"
    t.jsonb "raw_address"
    t.float "lat"
    t.float "long"
    t.geography "location", limit: {:srid=>4326, :type=>"st_point", :geographic=>true}
    t.datetime "created_at", null: false
    t.datetime "updated_at", null: false
    t.index ["location"], name: "index_accredited_organizations_on_location", using: :gist
    t.index ["name"], name: "index_accredited_organizations_on_name"
    t.index ["poa_code"], name: "index_accredited_organizations_on_poa_code", unique: true
  end

  create_table "active_storage_attachments", force: :cascade do |t|
    t.string "name", null: false
    t.string "record_type", null: false
    t.bigint "record_id", null: false
    t.bigint "blob_id", null: false
    t.datetime "created_at", null: false
    t.index ["blob_id"], name: "index_active_storage_attachments_on_blob_id"
    t.index ["record_type", "record_id", "name", "blob_id"], name: "index_active_storage_attachments_uniqueness", unique: true
  end

  create_table "active_storage_blobs", force: :cascade do |t|
    t.string "key", null: false
    t.string "filename", null: false
    t.string "content_type"
    t.text "metadata"
    t.bigint "byte_size", null: false
    t.string "checksum", null: false
    t.datetime "created_at", null: false
    t.string "service_name", null: false
    t.index ["key"], name: "index_active_storage_blobs_on_key", unique: true
  end

  create_table "active_storage_variant_records", force: :cascade do |t|
    t.bigint "blob_id", null: false
    t.string "variation_digest", null: false
    t.index ["blob_id", "variation_digest"], name: "index_active_storage_variant_records_uniqueness", unique: true
  end

  create_table "appeal_submission_uploads", force: :cascade do |t|
    t.string "decision_review_evidence_attachment_guid"
    t.string "appeal_submission_id"
    t.string "lighthouse_upload_id"
    t.datetime "created_at", null: false
    t.datetime "updated_at", null: false
    t.datetime "failure_notification_sent_at"
    t.index ["appeal_submission_id"], name: "index_appeal_submission_uploads_on_appeal_submission_id"
  end

  create_table "appeal_submissions", force: :cascade do |t|
    t.string "user_uuid"
    t.string "submitted_appeal_uuid"
    t.string "type_of_appeal"
    t.datetime "created_at", null: false
    t.datetime "updated_at", null: false
    t.string "board_review_option"
    t.text "upload_metadata_ciphertext"
    t.text "encrypted_kms_key"
    t.uuid "user_account_id"
    t.datetime "failure_notification_sent_at"
    t.index ["submitted_appeal_uuid"], name: "index_appeal_submissions_on_submitted_appeal_uuid"
    t.index ["user_account_id"], name: "index_appeal_submissions_on_user_account_id"
  end

  create_table "appeals_api_evidence_submissions", force: :cascade do |t|
    t.string "supportable_type"
    t.string "supportable_id"
    t.datetime "created_at", null: false
    t.datetime "updated_at", null: false
    t.string "source"
    t.uuid "guid", null: false
    t.integer "upload_submission_id", null: false
    t.text "file_data_ciphertext"
    t.text "encrypted_kms_key"
    t.index ["guid"], name: "index_appeals_api_evidence_submissions_on_guid"
    t.index ["supportable_type", "supportable_id"], name: "evidence_submission_supportable_id_type_index"
    t.index ["upload_submission_id"], name: "index_appeals_api_evidence_submissions_on_upload_submission_id", unique: true
  end

  create_table "appeals_api_higher_level_reviews", id: :uuid, default: -> { "gen_random_uuid()" }, force: :cascade do |t|
    t.string "status", default: "pending", null: false
    t.datetime "created_at", null: false
    t.datetime "updated_at", null: false
    t.string "code"
    t.string "detail"
    t.string "source"
    t.string "pdf_version"
    t.string "api_version"
    t.text "form_data_ciphertext"
    t.text "auth_headers_ciphertext"
    t.text "encrypted_kms_key"
    t.string "veteran_icn"
    t.jsonb "metadata", default: {}
    t.index ["veteran_icn"], name: "index_appeals_api_higher_level_reviews_on_veteran_icn"
  end

  create_table "appeals_api_notice_of_disagreements", id: :uuid, default: -> { "gen_random_uuid()" }, force: :cascade do |t|
    t.datetime "created_at", null: false
    t.datetime "updated_at", null: false
    t.string "status", default: "pending", null: false
    t.string "code"
    t.string "detail"
    t.string "source"
    t.string "board_review_option"
    t.string "pdf_version"
    t.string "api_version"
    t.text "form_data_ciphertext"
    t.text "auth_headers_ciphertext"
    t.text "encrypted_kms_key"
    t.string "veteran_icn"
    t.jsonb "metadata", default: {}
    t.index ["veteran_icn"], name: "index_appeals_api_notice_of_disagreements_on_veteran_icn"
  end

  create_table "appeals_api_status_updates", force: :cascade do |t|
    t.string "from"
    t.string "to"
    t.string "statusable_type"
    t.string "statusable_id"
    t.datetime "status_update_time"
    t.datetime "created_at", null: false
    t.datetime "updated_at", null: false
    t.string "code"
    t.string "detail"
    t.index ["statusable_type", "statusable_id"], name: "status_update_id_type_index"
  end

  create_table "appeals_api_supplemental_claims", id: :uuid, default: -> { "gen_random_uuid()" }, force: :cascade do |t|
    t.string "status", default: "pending"
    t.string "code"
    t.string "detail"
    t.string "source"
    t.string "pdf_version"
    t.string "api_version"
    t.datetime "created_at", null: false
    t.datetime "updated_at", null: false
    t.text "form_data_ciphertext"
    t.text "auth_headers_ciphertext"
    t.text "encrypted_kms_key"
    t.boolean "evidence_submission_indicated"
    t.string "veteran_icn"
    t.jsonb "metadata", default: {}
    t.index ["veteran_icn"], name: "index_appeals_api_supplemental_claims_on_veteran_icn"
  end

  create_table "ar_power_of_attorney_forms", id: :uuid, default: -> { "gen_random_uuid()" }, force: :cascade do |t|
    t.uuid "power_of_attorney_request_id", null: false
    t.text "encrypted_kms_key"
    t.text "data_ciphertext", null: false
    t.string "claimant_city_ciphertext", null: false
    t.string "claimant_city_bidx", null: false
    t.string "claimant_state_code_ciphertext", null: false
    t.string "claimant_state_code_bidx", null: false
    t.string "claimant_zip_code_ciphertext", null: false
    t.string "claimant_zip_code_bidx", null: false
    t.index ["claimant_city_bidx", "claimant_state_code_bidx", "claimant_zip_code_bidx"], name: "idx_on_claimant_city_bidx_claimant_state_code_bidx__11e9adbe25"
    t.index ["power_of_attorney_request_id"], name: "idx_on_power_of_attorney_request_id_fc59a0dabc", unique: true
  end

  create_table "ar_power_of_attorney_request_decisions", id: :uuid, default: -> { "gen_random_uuid()" }, force: :cascade do |t|
    t.string "type", null: false
    t.uuid "creator_id", null: false
    t.index ["creator_id"], name: "index_ar_power_of_attorney_request_decisions_on_creator_id"
  end

  create_table "ar_power_of_attorney_request_expirations", id: :uuid, default: -> { "gen_random_uuid()" }, force: :cascade do |t|
  end

  create_table "ar_power_of_attorney_request_resolutions", id: :uuid, default: -> { "gen_random_uuid()" }, force: :cascade do |t|
    t.uuid "power_of_attorney_request_id", null: false
    t.string "resolving_type", null: false
    t.uuid "resolving_id", null: false
    t.text "reason_ciphertext"
    t.text "encrypted_kms_key"
    t.datetime "created_at", null: false
    t.index ["power_of_attorney_request_id"], name: "idx_on_power_of_attorney_request_id_fd7d2d11b1", unique: true
    t.index ["resolving_type", "resolving_id"], name: "unique_resolving_type_and_id", unique: true
  end

  create_table "ar_power_of_attorney_requests", id: :uuid, default: -> { "gen_random_uuid()" }, force: :cascade do |t|
    t.uuid "claimant_id", null: false
    t.datetime "created_at", null: false
    t.string "claimant_type", null: false
    t.string "power_of_attorney_holder_type", null: false
    t.string "accredited_individual_registration_number"
    t.string "power_of_attorney_holder_poa_code"
    t.index ["claimant_id"], name: "index_ar_power_of_attorney_requests_on_claimant_id"
  end

  create_table "ar_user_account_accredited_individuals", id: :uuid, default: -> { "gen_random_uuid()" }, force: :cascade do |t|
    t.string "accredited_individual_registration_number", null: false
    t.string "power_of_attorney_holder_type", null: false
    t.string "user_account_email", null: false
    t.string "user_account_icn"
    t.index ["accredited_individual_registration_number", "power_of_attorney_holder_type", "user_account_email"], name: "ar_user_account_accredited_individuals_hardcoding", unique: true
    t.index ["accredited_individual_registration_number", "power_of_attorney_holder_type", "user_account_email"], name: "index_ar_user_account_accredited_individuals_unique", unique: true
    t.index ["power_of_attorney_holder_type", "user_account_email"], name: "ar_uniq_power_of_attorney_holder_type_user_account_email", unique: true
  end

  create_table "async_transactions", id: :serial, force: :cascade do |t|
    t.string "type"
    t.string "user_uuid"
    t.string "source_id"
    t.string "source"
    t.string "status"
    t.string "transaction_id"
    t.string "transaction_status"
    t.datetime "created_at", null: false
    t.datetime "updated_at", null: false
    t.text "metadata_ciphertext"
    t.text "encrypted_kms_key"
    t.uuid "user_account_id"
    t.index ["created_at"], name: "index_async_transactions_on_created_at"
    t.index ["id", "type"], name: "index_async_transactions_on_id_and_type"
    t.index ["source_id"], name: "index_async_transactions_on_source_id"
    t.index ["transaction_id", "source"], name: "index_async_transactions_on_transaction_id_and_source", unique: true
    t.index ["user_account_id"], name: "index_async_transactions_on_user_account_id"
    t.index ["user_uuid"], name: "index_async_transactions_on_user_uuid"
  end

  create_table "average_days_for_claim_completions", force: :cascade do |t|
    t.float "average_days"
    t.datetime "created_at", null: false
    t.datetime "updated_at", null: false
  end

  create_table "banners", force: :cascade do |t|
    t.integer "entity_id", null: false
    t.string "entity_bundle"
    t.string "headline"
    t.string "alert_type"
    t.boolean "show_close"
    t.text "content"
    t.jsonb "context"
    t.boolean "operating_status_cta"
    t.boolean "email_updates_button"
    t.boolean "find_facilities_cta"
    t.boolean "limit_subpage_inheritance"
    t.datetime "created_at", null: false
    t.datetime "updated_at", null: false
    t.string "path"
    t.index ["entity_id"], name: "index_banners_on_entity_id"
    t.index ["path"], name: "index_banners_on_path"
  end

  create_table "base_facilities", id: false, force: :cascade do |t|
    t.string "unique_id", null: false
    t.string "name", null: false
    t.string "facility_type", null: false
    t.string "classification"
    t.string "website"
    t.float "lat", null: false
    t.float "long", null: false
    t.jsonb "address"
    t.jsonb "phone"
    t.jsonb "hours"
    t.jsonb "services"
    t.jsonb "feedback"
    t.jsonb "access"
    t.string "fingerprint"
    t.datetime "created_at", null: false
    t.datetime "updated_at", null: false
    t.geography "location", limit: {:srid=>4326, :type=>"st_point", :geographic=>true}
    t.boolean "mobile"
    t.string "active_status"
    t.string "visn"
    t.index ["lat"], name: "index_base_facilities_on_lat"
    t.index ["location"], name: "index_base_facilities_on_location", using: :gist
    t.index ["name"], name: "index_base_facilities_on_name", opclass: :gin_trgm_ops, using: :gin
    t.index ["unique_id", "facility_type"], name: "index_base_facilities_on_unique_id_and_facility_type", unique: true
  end

  create_table "central_mail_submissions", id: :serial, force: :cascade do |t|
    t.string "state", default: "pending", null: false
    t.integer "saved_claim_id", null: false
    t.index ["saved_claim_id"], name: "index_central_mail_submissions_on_saved_claim_id"
    t.index ["state"], name: "index_central_mail_submissions_on_state"
  end

  create_table "claim_va_notifications", force: :cascade do |t|
    t.string "form_type"
    t.bigint "saved_claim_id", null: false
    t.boolean "email_sent"
    t.datetime "created_at", null: false
    t.datetime "updated_at", null: false
    t.string "email_template_id"
    t.uuid "notification_id"
    t.string "notification_type"
    t.string "notification_status"
    t.index ["saved_claim_id"], name: "index_claim_va_notifications_on_saved_claim_id"
  end

  create_table "claims_api_auto_established_claims", id: :uuid, default: -> { "gen_random_uuid()" }, force: :cascade do |t|
    t.string "status"
    t.integer "evss_id"
    t.datetime "created_at", null: false
    t.datetime "updated_at", null: false
    t.string "md5"
    t.string "source"
    t.string "flashes", default: [], array: true
    t.jsonb "special_issues", default: []
    t.string "veteran_icn"
    t.text "form_data_ciphertext"
    t.text "auth_headers_ciphertext"
    t.text "file_data_ciphertext"
    t.text "evss_response_ciphertext"
    t.text "bgs_flash_responses_ciphertext"
    t.text "bgs_special_issue_responses_ciphertext"
    t.text "encrypted_kms_key"
    t.string "cid"
    t.string "transaction_id"
    t.index ["evss_id"], name: "index_claims_api_auto_established_claims_on_evss_id"
    t.index ["md5"], name: "index_claims_api_auto_established_claims_on_md5"
    t.index ["source"], name: "index_claims_api_auto_established_claims_on_source"
    t.index ["veteran_icn"], name: "index_claims_api_auto_established_claims_on_veteran_icn"
  end

  create_table "claims_api_claim_submissions", force: :cascade do |t|
    t.uuid "claim_id", null: false
    t.string "claim_type", null: false
    t.string "consumer_label", null: false
    t.datetime "created_at", null: false
    t.datetime "updated_at", null: false
    t.index ["claim_id"], name: "index_claims_api_claim_submissions_on_claim_id"
  end

  create_table "claims_api_evidence_waiver_submissions", id: :uuid, default: -> { "gen_random_uuid()" }, force: :cascade do |t|
    t.text "auth_headers_ciphertext"
    t.text "encrypted_kms_key"
    t.string "cid"
    t.datetime "created_at", null: false
    t.datetime "updated_at", null: false
    t.string "status"
    t.string "vbms_error_message"
    t.string "bgs_error_message"
    t.integer "vbms_upload_failure_count", default: 0
    t.integer "bgs_upload_failure_count", default: 0
    t.string "claim_id"
    t.integer "tracked_items", default: [], array: true
  end

  create_table "claims_api_intent_to_files", force: :cascade do |t|
    t.string "status"
    t.string "cid"
    t.datetime "created_at", null: false
    t.datetime "updated_at", null: false
  end

  create_table "claims_api_power_of_attorney_requests", id: :uuid, default: -> { "gen_random_uuid()" }, force: :cascade do |t|
    t.string "proc_id"
    t.string "veteran_icn"
    t.string "claimant_icn"
    t.string "poa_code"
    t.jsonb "metadata", default: {}
    t.uuid "power_of_attorney_id"
    t.datetime "created_at", null: false
    t.datetime "updated_at", null: false
    t.index ["power_of_attorney_id"], name: "idx_on_power_of_attorney_id_9fc9134311"
    t.index ["proc_id"], name: "index_claims_api_power_of_attorney_requests_on_proc_id"
  end

  create_table "claims_api_power_of_attorneys", id: :uuid, default: -> { "gen_random_uuid()" }, force: :cascade do |t|
    t.string "status"
    t.string "current_poa"
    t.string "md5"
    t.datetime "created_at", null: false
    t.datetime "updated_at", null: false
    t.string "vbms_new_document_version_ref_id"
    t.string "vbms_document_series_ref_id"
    t.string "vbms_error_message"
    t.integer "vbms_upload_failure_count", default: 0
    t.string "header_md5"
    t.string "signature_errors", default: [], array: true
    t.text "form_data_ciphertext"
    t.text "auth_headers_ciphertext"
    t.text "file_data_ciphertext"
    t.text "source_data_ciphertext"
    t.text "encrypted_kms_key"
    t.string "cid"
    t.index ["header_md5"], name: "index_claims_api_power_of_attorneys_on_header_md5"
  end

  create_table "claims_api_processes", id: :uuid, default: -> { "gen_random_uuid()" }, force: :cascade do |t|
    t.uuid "processable_id", null: false
    t.string "processable_type", null: false
    t.string "step_type"
    t.string "step_status"
    t.datetime "completed_at"
    t.jsonb "error_messages", default: []
    t.datetime "created_at", null: false
    t.datetime "updated_at", null: false
    t.index ["processable_id", "processable_type"], name: "idx_on_processable_id_processable_type_91e46b55a4"
  end

  create_table "claims_api_supporting_documents", id: :uuid, default: -> { "gen_random_uuid()" }, force: :cascade do |t|
    t.datetime "created_at", null: false
    t.datetime "updated_at", null: false
    t.uuid "auto_established_claim_id"
    t.text "file_data_ciphertext"
    t.text "encrypted_kms_key"
  end

  create_table "client_configs", force: :cascade do |t|
    t.string "client_id", null: false
    t.string "authentication", null: false
    t.boolean "anti_csrf", null: false
    t.text "redirect_uri", null: false
    t.interval "access_token_duration", null: false
    t.string "access_token_audience"
    t.interval "refresh_token_duration", null: false
    t.datetime "created_at", null: false
    t.datetime "updated_at", null: false
    t.text "logout_redirect_uri"
    t.boolean "pkce"
    t.string "certificates", default: [], array: true
    t.text "description"
    t.string "access_token_attributes", default: [], array: true
    t.text "terms_of_use_url"
    t.text "enforced_terms"
    t.boolean "shared_sessions", default: false, null: false
    t.string "service_levels", default: ["ial1", "ial2", "loa1", "loa3", "min"], array: true
    t.string "credential_service_providers", default: ["logingov", "idme", "dslogon", "mhv"], array: true
    t.boolean "json_api_compatibility", default: true, null: false
    t.index ["client_id"], name: "index_client_configs_on_client_id", unique: true
  end

  create_table "decision_review_notification_audit_logs", force: :cascade do |t|
    t.text "notification_id"
    t.text "status"
    t.text "reference"
    t.text "payload_ciphertext"
    t.text "encrypted_kms_key"
    t.datetime "created_at", null: false
    t.datetime "updated_at", null: false
    t.index ["notification_id"], name: "idx_on_notification_id_e2314be616"
    t.index ["reference"], name: "index_decision_review_notification_audit_logs_on_reference"
  end

  create_table "deprecated_user_accounts", force: :cascade do |t|
    t.uuid "user_account_id"
    t.bigint "user_verification_id"
    t.datetime "created_at", null: false
    t.datetime "updated_at", null: false
    t.index ["user_account_id"], name: "index_deprecated_user_accounts_on_user_account_id", unique: true
    t.index ["user_verification_id"], name: "index_deprecated_user_accounts_on_user_verification_id", unique: true
  end

  create_table "devices", force: :cascade do |t|
    t.string "key"
    t.string "name"
    t.datetime "created_at", null: false
    t.datetime "updated_at", null: false
    t.index ["key"], name: "index_devices_on_key", unique: true
  end

  create_table "directory_applications", force: :cascade do |t|
    t.string "name"
    t.string "logo_url"
    t.string "app_type"
    t.text "service_categories", default: [], array: true
    t.text "platforms", default: [], array: true
    t.string "app_url"
    t.text "description"
    t.string "privacy_url"
    t.string "tos_url"
    t.datetime "created_at", null: false
    t.datetime "updated_at", null: false
    t.index ["name"], name: "index_directory_applications_on_name", unique: true
  end

  create_table "disability_contentions", id: :serial, force: :cascade do |t|
    t.integer "code", null: false
    t.string "medical_term", null: false
    t.string "lay_term"
    t.datetime "created_at", null: false
    t.datetime "updated_at", null: false
    t.index ["code"], name: "index_disability_contentions_on_code", unique: true
    t.index ["lay_term"], name: "index_disability_contentions_on_lay_term", opclass: :gin_trgm_ops, using: :gin
    t.index ["medical_term"], name: "index_disability_contentions_on_medical_term", opclass: :gin_trgm_ops, using: :gin
  end

  create_table "drivetime_bands", force: :cascade do |t|
    t.string "name"
    t.string "unit"
    t.geography "polygon", limit: {:srid=>4326, :type=>"st_polygon", :geographic=>true}, null: false
    t.string "vha_facility_id", null: false
    t.datetime "created_at", null: false
    t.datetime "updated_at", null: false
    t.integer "min"
    t.integer "max"
    t.datetime "vssc_extract_date", default: "2001-01-01 00:00:00"
    t.index ["polygon"], name: "index_drivetime_bands_on_polygon", using: :gist
  end

  create_table "education_benefits_claims", id: :serial, force: :cascade do |t|
    t.datetime "submitted_at"
    t.datetime "processed_at"
    t.datetime "created_at", null: false
    t.datetime "updated_at", null: false
    t.string "regional_processing_office", null: false
    t.string "form_type", default: "1990"
    t.integer "saved_claim_id", null: false
    t.text "form_ciphertext"
    t.text "encrypted_kms_key"
    t.index ["created_at"], name: "index_education_benefits_claims_on_created_at"
    t.index ["saved_claim_id"], name: "index_education_benefits_claims_on_saved_claim_id"
    t.index ["submitted_at"], name: "index_education_benefits_claims_on_submitted_at"
  end

  create_table "education_benefits_submissions", id: :serial, force: :cascade do |t|
    t.string "region", null: false
    t.datetime "created_at", null: false
    t.datetime "updated_at", null: false
    t.boolean "chapter33", default: false, null: false
    t.boolean "chapter30", default: false, null: false
    t.boolean "chapter1606", default: false, null: false
    t.boolean "chapter32", default: false, null: false
    t.string "status", default: "submitted", null: false
    t.integer "education_benefits_claim_id"
    t.string "form_type", default: "1990", null: false
    t.boolean "chapter35", default: false, null: false
    t.boolean "transfer_of_entitlement", default: false, null: false
    t.boolean "chapter1607", default: false, null: false
    t.boolean "vettec", default: false
    t.boolean "vrrap", default: false, null: false
    t.index ["created_at"], name: "index_education_benefits_submissions_on_created_at"
    t.index ["education_benefits_claim_id"], name: "index_education_benefits_claim_id", unique: true
    t.index ["region", "created_at", "form_type"], name: "index_edu_benefits_subs_ytd"
  end

  create_table "education_stem_automated_decisions", force: :cascade do |t|
    t.bigint "education_benefits_claim_id"
    t.string "automated_decision_state", default: "init"
    t.string "user_uuid", null: false
    t.datetime "created_at", null: false
    t.datetime "updated_at", null: false
    t.boolean "poa"
    t.integer "remaining_entitlement"
    t.datetime "denial_email_sent_at"
    t.datetime "confirmation_email_sent_at"
    t.text "auth_headers_json_ciphertext"
    t.text "encrypted_kms_key"
    t.uuid "user_account_id"
    t.index ["education_benefits_claim_id"], name: "index_education_stem_automated_decisions_on_claim_id"
    t.index ["user_account_id"], name: "index_education_stem_automated_decisions_on_user_account_id"
    t.index ["user_uuid"], name: "index_education_stem_automated_decisions_on_user_uuid"
  end

  create_table "evidence_submissions", force: :cascade do |t|
    t.string "job_id"
    t.string "job_class"
<<<<<<< HEAD
    t.string "request_id"
    t.string "claim_id"
=======
    t.integer "request_id"
    t.integer "claim_id"
>>>>>>> 0906c519
    t.uuid "user_account_id", null: false
    t.json "template_metadata_ciphertext"
    t.text "encrypted_kms_key"
    t.string "upload_status"
    t.string "va_notify_id"
    t.string "va_notify_status"
    t.datetime "va_notify_date"
    t.datetime "delete_date"
    t.datetime "acknowledgement_date"
    t.datetime "failed_date"
    t.string "error_message"
<<<<<<< HEAD
    t.string "tracked_item_id"
=======
    t.integer "tracked_item_id"
>>>>>>> 0906c519
    t.datetime "created_at", null: false
    t.datetime "updated_at", null: false
    t.index ["user_account_id"], name: "index_evidence_submissions_on_user_account_id"
  end

  create_table "evss_claims", id: :serial, force: :cascade do |t|
    t.integer "evss_id", null: false
    t.json "data", null: false
    t.datetime "created_at", null: false
    t.datetime "updated_at", null: false
    t.string "user_uuid", null: false
    t.json "list_data", default: {}, null: false
    t.boolean "requested_decision", default: false, null: false
    t.uuid "user_account_id"
    t.index ["evss_id"], name: "index_evss_claims_on_evss_id"
    t.index ["updated_at"], name: "index_evss_claims_on_updated_at"
    t.index ["user_account_id"], name: "index_evss_claims_on_user_account_id"
    t.index ["user_uuid"], name: "index_evss_claims_on_user_uuid"
  end

  create_table "excel_file_events", force: :cascade do |t|
    t.integer "number_of_submissions"
    t.string "filename"
    t.datetime "successful_at", precision: nil
    t.integer "retry_attempt", default: 0
    t.datetime "created_at", null: false
    t.datetime "updated_at", null: false
    t.index ["filename"], name: "index_excel_file_events_uniqueness", unique: true
  end

  create_table "feature_toggle_events", force: :cascade do |t|
    t.string "feature_name"
    t.string "operation"
    t.string "gate_name"
    t.string "value"
    t.string "user"
    t.datetime "created_at", null: false
    t.datetime "updated_at", null: false
    t.index ["feature_name"], name: "index_feature_toggle_events_on_feature_name"
  end

  create_table "flagged_veteran_representative_contact_data", force: :cascade do |t|
    t.string "ip_address", null: false
    t.string "representative_id", null: false
    t.string "flag_type", null: false
    t.text "flagged_value", null: false
    t.datetime "created_at", null: false
    t.datetime "updated_at", null: false
    t.datetime "flagged_value_updated_at"
    t.index ["ip_address", "representative_id", "flag_type", "flagged_value_updated_at"], name: "index_unique_constraint_fields", unique: true
    t.index ["ip_address", "representative_id", "flag_type"], name: "index_unique_flagged_veteran_representative", unique: true
  end

  create_table "flipper_features", force: :cascade do |t|
    t.string "key", null: false
    t.datetime "created_at", null: false
    t.datetime "updated_at", null: false
    t.index ["key"], name: "index_flipper_features_on_key", unique: true
  end

  create_table "flipper_gates", force: :cascade do |t|
    t.string "feature_key", null: false
    t.string "key", null: false
    t.text "value"
    t.datetime "created_at", null: false
    t.datetime "updated_at", null: false
    t.index ["feature_key", "key", "value"], name: "index_flipper_gates_on_feature_key_and_key_and_value", unique: true
  end

  create_table "form1010cg_submissions", force: :cascade do |t|
    t.string "carma_case_id", limit: 18, null: false
    t.datetime "accepted_at", null: false
    t.json "metadata"
    t.json "attachments"
    t.datetime "created_at", null: false
    t.datetime "updated_at", null: false
    t.uuid "claim_guid", null: false
    t.index ["carma_case_id"], name: "index_form1010cg_submissions_on_carma_case_id", unique: true
    t.index ["claim_guid"], name: "index_form1010cg_submissions_on_claim_guid", unique: true
  end

  create_table "form1095_bs", id: :uuid, default: -> { "gen_random_uuid()" }, force: :cascade do |t|
    t.string "veteran_icn", null: false
    t.integer "tax_year", null: false
    t.jsonb "form_data_ciphertext", null: false
    t.text "encrypted_kms_key"
    t.datetime "created_at", null: false
    t.datetime "updated_at", null: false
    t.index ["veteran_icn", "tax_year"], name: "index_form1095_bs_on_veteran_icn_and_tax_year", unique: true
  end

  create_table "form526_job_statuses", id: :serial, force: :cascade do |t|
    t.integer "form526_submission_id", null: false
    t.string "job_id", null: false
    t.string "job_class", null: false
    t.string "status", null: false
    t.string "error_class"
    t.string "error_message"
    t.datetime "updated_at", null: false
    t.jsonb "bgjob_errors", default: {}
    t.index ["bgjob_errors"], name: "index_form526_job_statuses_on_bgjob_errors", using: :gin
    t.index ["form526_submission_id"], name: "index_form526_job_statuses_on_form526_submission_id"
    t.index ["job_id"], name: "index_form526_job_statuses_on_job_id", unique: true
  end

  create_table "form526_submission_remediations", force: :cascade do |t|
    t.bigint "form526_submission_id", null: false
    t.text "lifecycle", default: [], array: true
    t.boolean "success", default: true
    t.boolean "ignored_as_duplicate", default: false
    t.datetime "created_at", null: false
    t.datetime "updated_at", null: false
    t.integer "remediation_type", default: 0
    t.index ["form526_submission_id"], name: "index_form526_submission_remediations_on_form526_submission_id"
  end

  create_table "form526_submissions", id: :serial, force: :cascade do |t|
    t.string "user_uuid", null: false
    t.integer "saved_claim_id", null: false
    t.integer "submitted_claim_id"
    t.boolean "workflow_complete", default: false, null: false
    t.datetime "created_at", null: false
    t.datetime "updated_at", null: false
    t.boolean "multiple_birls", comment: "*After* a SubmitForm526 Job fails, a lookup is done to see if the veteran has multiple BIRLS IDs. This field gets set to true if that is the case. If the initial submit job succeeds, this field will remain false whether or not the veteran has multiple BIRLS IDs --so this field cannot technically be used to sum all Form526 veterans that have multiple BIRLS. This field /can/ give us an idea of how often having multiple BIRLS IDs is a problem."
    t.text "auth_headers_json_ciphertext"
    t.text "form_json_ciphertext"
    t.text "birls_ids_tried_ciphertext"
    t.text "encrypted_kms_key"
    t.uuid "user_account_id"
    t.string "backup_submitted_claim_id", comment: "*After* a SubmitForm526 Job has exhausted all attempts, a paper submission is generated and sent to Central Mail Portal.This column will be nil for all submissions where a backup submission is not generated.It will have the central mail id for submissions where a backup submission is submitted."
    t.string "aasm_state", default: "unprocessed"
    t.integer "submit_endpoint"
    t.integer "backup_submitted_claim_status"
    t.index ["backup_submitted_claim_id"], name: "index_form526_submissions_on_backup_submitted_claim_id"
    t.index ["saved_claim_id"], name: "index_form526_submissions_on_saved_claim_id", unique: true
    t.index ["submitted_claim_id"], name: "index_form526_submissions_on_submitted_claim_id", unique: true
    t.index ["user_account_id"], name: "index_form526_submissions_on_user_account_id"
    t.index ["user_uuid"], name: "index_form526_submissions_on_user_uuid"
  end

  create_table "form5655_submissions", id: :uuid, default: -> { "gen_random_uuid()" }, force: :cascade do |t|
    t.string "user_uuid", null: false
    t.text "form_json_ciphertext", null: false
    t.text "metadata_ciphertext"
    t.text "encrypted_kms_key"
    t.datetime "created_at", null: false
    t.datetime "updated_at", null: false
    t.uuid "user_account_id"
    t.jsonb "public_metadata"
    t.integer "state", default: 0
    t.string "error_message"
    t.text "ipf_data_ciphertext"
    t.index ["user_account_id"], name: "index_form5655_submissions_on_user_account_id"
    t.index ["user_uuid"], name: "index_form5655_submissions_on_user_uuid"
  end

  create_table "form_attachments", id: :serial, force: :cascade do |t|
    t.datetime "created_at", null: false
    t.datetime "updated_at", null: false
    t.uuid "guid", null: false
    t.string "type", null: false
    t.text "file_data_ciphertext"
    t.text "encrypted_kms_key"
    t.index ["guid", "type"], name: "index_form_attachments_on_guid_and_type", unique: true
    t.index ["id", "type"], name: "index_form_attachments_on_id_and_type"
  end

  create_table "form_email_matches_profile_logs", force: :cascade do |t|
    t.string "user_uuid", null: false
    t.integer "in_progress_form_id", null: false
    t.datetime "created_at", null: false
    t.datetime "updated_at", null: false
    t.index ["user_uuid", "in_progress_form_id"], name: "idx_on_user_uuid_in_progress_form_id_f21f47b9c8", unique: true
  end

  create_table "form_submission_attempts", force: :cascade do |t|
    t.bigint "form_submission_id", null: false
    t.jsonb "response"
    t.string "aasm_state"
    t.string "error_message"
    t.text "encrypted_kms_key"
    t.datetime "created_at", null: false
    t.datetime "updated_at", null: false
    t.uuid "benefits_intake_uuid"
    t.datetime "lighthouse_updated_at"
    t.text "error_message_ciphertext"
    t.jsonb "response_ciphertext"
    t.index ["form_submission_id"], name: "index_form_submission_attempts_on_form_submission_id"
  end

  create_table "form_submissions", force: :cascade do |t|
    t.string "form_type", null: false
    t.uuid "user_account_id"
    t.bigint "saved_claim_id"
    t.text "encrypted_kms_key"
    t.datetime "created_at", null: false
    t.datetime "updated_at", null: false
    t.jsonb "form_data_ciphertext"
    t.index ["saved_claim_id"], name: "index_form_submissions_on_saved_claim_id"
    t.index ["user_account_id"], name: "index_form_submissions_on_user_account_id"
  end

  create_table "gibs_not_found_users", id: :serial, force: :cascade do |t|
    t.string "edipi", null: false
    t.string "first_name", null: false
    t.string "last_name", null: false
    t.datetime "dob", null: false
    t.datetime "created_at", null: false
    t.datetime "updated_at", null: false
    t.text "ssn_ciphertext"
    t.text "encrypted_kms_key"
    t.index ["edipi"], name: "index_gibs_not_found_users_on_edipi"
  end

  create_table "gmt_thresholds", force: :cascade do |t|
    t.integer "effective_year", null: false
    t.string "state_name", null: false
    t.string "county_name", null: false
    t.integer "fips", null: false
    t.integer "trhd1", null: false
    t.integer "trhd2", null: false
    t.integer "trhd3", null: false
    t.integer "trhd4", null: false
    t.integer "trhd5", null: false
    t.integer "trhd6", null: false
    t.integer "trhd7", null: false
    t.integer "trhd8", null: false
    t.integer "msa", null: false
    t.string "msa_name"
    t.integer "version", null: false
    t.datetime "created", null: false
    t.datetime "updated"
    t.string "created_by"
    t.string "updated_by"
  end

  create_table "health_care_applications", id: :serial, force: :cascade do |t|
    t.datetime "created_at", null: false
    t.datetime "updated_at", null: false
    t.string "state", default: "pending", null: false
    t.string "form_submission_id_string"
    t.string "timestamp"
  end

  create_table "health_quest_questionnaire_responses", force: :cascade do |t|
    t.string "user_uuid"
    t.string "appointment_id"
    t.string "questionnaire_response_id"
    t.datetime "created_at", null: false
    t.datetime "updated_at", null: false
    t.text "questionnaire_response_data_ciphertext"
    t.text "user_demographics_data_ciphertext"
    t.text "encrypted_kms_key"
    t.uuid "user_account_id"
    t.index ["user_account_id"], name: "index_health_quest_questionnaire_responses_on_user_account_id"
    t.index ["user_uuid", "questionnaire_response_id"], name: "find_by_user_qr", unique: true
  end

  create_table "id_card_announcement_subscriptions", id: :serial, force: :cascade do |t|
    t.string "email", null: false
    t.datetime "created_at", null: false
    t.datetime "updated_at", null: false
    t.index ["email"], name: "index_id_card_announcement_subscriptions_on_email", unique: true
  end

  create_table "in_progress_forms", id: :serial, force: :cascade do |t|
    t.string "user_uuid", null: false
    t.string "form_id", null: false
    t.datetime "created_at", null: false
    t.datetime "updated_at", null: false
    t.json "metadata"
    t.datetime "expires_at"
    t.text "form_data_ciphertext"
    t.text "encrypted_kms_key"
    t.uuid "user_account_id"
    t.integer "status", default: 0
    t.index ["form_id", "user_uuid"], name: "index_in_progress_forms_on_form_id_and_user_uuid", unique: true
    t.index ["user_account_id"], name: "index_in_progress_forms_on_user_account_id"
    t.index ["user_uuid"], name: "index_in_progress_forms_on_user_uuid"
  end

  create_table "intent_to_file_queue_exhaustions", force: :cascade do |t|
    t.string "veteran_icn", null: false
    t.string "form_type"
    t.datetime "form_start_date"
    t.datetime "created_at", null: false
    t.datetime "updated_at", null: false
    t.enum "status", default: "unprocessed", enum_type: "itf_remediation_status"
    t.index ["veteran_icn"], name: "index_intent_to_file_queue_exhaustions_on_veteran_icn"
  end

  create_table "invalid_letter_address_edipis", id: :serial, force: :cascade do |t|
    t.string "edipi", null: false
    t.datetime "created_at", null: false
    t.datetime "updated_at", null: false
    t.index ["edipi"], name: "index_invalid_letter_address_edipis_on_edipi"
  end

  create_table "ivc_champva_forms", force: :cascade do |t|
    t.string "email"
    t.string "first_name"
    t.string "last_name"
    t.string "form_number"
    t.string "file_name"
    t.uuid "form_uuid"
    t.string "s3_status"
    t.string "pega_status"
    t.datetime "created_at", null: false
    t.datetime "updated_at", null: false
    t.string "case_id"
    t.boolean "email_sent", default: false, null: false
    t.index ["form_uuid"], name: "index_ivc_champva_forms_on_form_uuid"
  end

  create_table "lighthouse526_document_uploads", force: :cascade do |t|
    t.bigint "form526_submission_id", null: false
    t.bigint "form_attachment_id"
    t.string "lighthouse_document_request_id", null: false
    t.string "aasm_state"
    t.string "document_type"
    t.datetime "lighthouse_processing_started_at"
    t.datetime "lighthouse_processing_ended_at"
    t.datetime "status_last_polled_at"
    t.jsonb "error_message"
    t.jsonb "last_status_response"
    t.datetime "created_at", null: false
    t.datetime "updated_at", null: false
    t.index ["aasm_state"], name: "index_lighthouse526_document_uploads_on_aasm_state"
    t.index ["form526_submission_id"], name: "index_lighthouse526_document_uploads_on_form526_submission_id"
    t.index ["form_attachment_id"], name: "index_lighthouse526_document_uploads_on_form_attachment_id"
    t.index ["status_last_polled_at"], name: "index_lighthouse526_document_uploads_on_status_last_polled_at"
  end

  create_table "maintenance_windows", id: :serial, force: :cascade do |t|
    t.string "pagerduty_id"
    t.string "external_service"
    t.datetime "start_time"
    t.datetime "end_time"
    t.string "description"
    t.datetime "created_at", null: false
    t.datetime "updated_at", null: false
    t.index ["end_time"], name: "index_maintenance_windows_on_end_time"
    t.index ["pagerduty_id"], name: "index_maintenance_windows_on_pagerduty_id"
    t.index ["start_time"], name: "index_maintenance_windows_on_start_time"
  end

  create_table "mhv_opt_in_flags", force: :cascade do |t|
    t.uuid "user_account_id"
    t.string "feature", null: false
    t.datetime "created_at", null: false
    t.datetime "updated_at", null: false
    t.index ["feature"], name: "index_mhv_opt_in_flags_on_feature"
    t.index ["user_account_id"], name: "index_mhv_opt_in_flags_on_user_account_id"
  end

  create_table "mobile_users", force: :cascade do |t|
    t.string "icn", null: false
    t.datetime "created_at", null: false
    t.datetime "updated_at", null: false
    t.integer "vet360_link_attempts"
    t.boolean "vet360_linked"
    t.index ["icn"], name: "index_mobile_users_on_icn", unique: true
  end

  create_table "nod_notifications", force: :cascade do |t|
    t.text "payload_ciphertext"
    t.text "encrypted_kms_key"
    t.datetime "created_at", null: false
    t.datetime "updated_at", null: false
  end

  create_table "oauth_sessions", force: :cascade do |t|
    t.uuid "handle", null: false
    t.uuid "user_account_id", null: false
    t.string "hashed_refresh_token", null: false
    t.datetime "refresh_expiration", null: false
    t.datetime "refresh_creation", null: false
    t.datetime "created_at", null: false
    t.datetime "updated_at", null: false
    t.bigint "user_verification_id", null: false
    t.string "credential_email"
    t.string "client_id", null: false
    t.text "user_attributes_ciphertext"
    t.text "encrypted_kms_key"
    t.string "hashed_device_secret"
    t.index ["handle"], name: "index_oauth_sessions_on_handle", unique: true
    t.index ["hashed_device_secret"], name: "index_oauth_sessions_on_hashed_device_secret"
    t.index ["hashed_refresh_token"], name: "index_oauth_sessions_on_hashed_refresh_token", unique: true
    t.index ["refresh_creation"], name: "index_oauth_sessions_on_refresh_creation"
    t.index ["refresh_expiration"], name: "index_oauth_sessions_on_refresh_expiration"
    t.index ["user_account_id"], name: "index_oauth_sessions_on_user_account_id"
    t.index ["user_verification_id"], name: "index_oauth_sessions_on_user_verification_id"
  end

  create_table "onsite_notifications", force: :cascade do |t|
    t.string "template_id", null: false
    t.string "va_profile_id", null: false
    t.boolean "dismissed", default: false, null: false
    t.datetime "created_at", null: false
    t.datetime "updated_at", null: false
    t.index ["va_profile_id", "dismissed"], name: "show_onsite_notifications_index"
  end

  create_table "persistent_attachments", id: :serial, force: :cascade do |t|
    t.uuid "guid"
    t.string "type"
    t.string "form_id"
    t.datetime "created_at", null: false
    t.datetime "updated_at", null: false
    t.integer "saved_claim_id"
    t.datetime "completed_at"
    t.text "file_data_ciphertext"
    t.text "encrypted_kms_key"
    t.index ["guid"], name: "index_persistent_attachments_on_guid", unique: true
    t.index ["id", "type"], name: "index_persistent_attachments_on_id_and_type"
    t.index ["saved_claim_id"], name: "index_persistent_attachments_on_saved_claim_id"
  end

  create_table "personal_information_logs", id: :serial, force: :cascade do |t|
    t.string "error_class", null: false
    t.datetime "created_at", null: false
    t.datetime "updated_at", null: false
    t.text "data_ciphertext"
    t.text "encrypted_kms_key"
    t.index ["created_at"], name: "index_personal_information_logs_on_created_at"
    t.index ["error_class"], name: "index_personal_information_logs_on_error_class"
  end

  create_table "pghero_query_stats", force: :cascade do |t|
    t.text "database"
    t.text "user"
    t.text "query"
    t.bigint "query_hash"
    t.float "total_time"
    t.bigint "calls"
    t.datetime "captured_at"
    t.index ["database", "captured_at"], name: "index_pghero_query_stats_on_database_and_captured_at"
  end

  create_table "pghero_space_stats", force: :cascade do |t|
    t.text "database"
    t.text "schema"
    t.text "relation"
    t.bigint "size"
    t.datetime "captured_at"
    t.index ["database", "captured_at"], name: "index_pghero_space_stats_on_database_and_captured_at"
  end

  create_table "preneed_submissions", id: :serial, force: :cascade do |t|
    t.string "tracking_number", null: false
    t.string "application_uuid"
    t.string "return_description", null: false
    t.integer "return_code"
    t.datetime "created_at", null: false
    t.datetime "updated_at", null: false
    t.index ["application_uuid"], name: "index_preneed_submissions_on_application_uuid", unique: true
    t.index ["tracking_number"], name: "index_preneed_submissions_on_tracking_number", unique: true
  end

  create_table "saved_claims", id: :serial, force: :cascade do |t|
    t.datetime "created_at"
    t.datetime "updated_at"
    t.string "form_id"
    t.uuid "guid", null: false
    t.string "type"
    t.text "form_ciphertext"
    t.text "encrypted_kms_key"
    t.string "uploaded_forms", default: [], array: true
    t.datetime "form_start_date"
    t.datetime "delete_date"
    t.text "metadata"
    t.datetime "metadata_updated_at"
    t.index ["created_at", "type"], name: "index_saved_claims_on_created_at_and_type"
    t.index ["delete_date"], name: "index_saved_claims_on_delete_date"
    t.index ["guid"], name: "index_saved_claims_on_guid", unique: true
    t.index ["id", "type"], name: "index_saved_claims_on_id_and_type"
    t.index ["id"], name: "index_partial_saved_claims_on_id_metadata_like_error", where: "(metadata ~~ '%error%'::text)"
  end

  create_table "schema_contract_validations", force: :cascade do |t|
    t.string "contract_name", null: false
    t.string "user_uuid", null: false
    t.jsonb "response", null: false
    t.integer "status", null: false
    t.string "error_details"
    t.datetime "created_at", null: false
    t.datetime "updated_at", null: false
  end

  create_table "secondary_appeal_forms", force: :cascade do |t|
    t.string "form_id"
    t.text "encrypted_kms_key"
    t.text "form_ciphertext"
    t.uuid "guid"
    t.string "status"
    t.datetime "status_updated_at"
    t.bigint "appeal_submission_id"
    t.datetime "delete_date"
    t.datetime "created_at", null: false
    t.datetime "updated_at", null: false
    t.datetime "failure_notification_sent_at"
    t.index ["appeal_submission_id"], name: "index_secondary_appeal_forms_on_appeal_submission_id"
  end

  create_table "service_account_configs", force: :cascade do |t|
    t.string "service_account_id", null: false
    t.text "description", null: false
    t.text "scopes", default: [], null: false, array: true
    t.string "access_token_audience", null: false
    t.interval "access_token_duration", null: false
    t.string "certificates", default: [], array: true
    t.datetime "created_at", null: false
    t.datetime "updated_at", null: false
    t.string "access_token_user_attributes", default: [], array: true
    t.index ["service_account_id"], name: "index_service_account_configs_on_service_account_id", unique: true
  end

  create_table "spool_file_events", force: :cascade do |t|
    t.integer "rpo"
    t.integer "number_of_submissions"
    t.string "filename"
    t.datetime "successful_at"
    t.integer "retry_attempt", default: 0
    t.datetime "created_at", null: false
    t.datetime "updated_at", null: false
    t.index ["rpo", "filename"], name: "index_spool_file_events_uniqueness", unique: true
  end

  create_table "std_counties", force: :cascade do |t|
    t.string "name", null: false
    t.integer "county_number", null: false
    t.string "description", null: false
    t.integer "state_id", null: false
    t.integer "version", null: false
    t.datetime "created", null: false
    t.datetime "updated"
    t.string "created_by"
    t.string "updated_by"
  end

  create_table "std_incomethresholds", force: :cascade do |t|
    t.integer "income_threshold_year", null: false
    t.integer "exempt_amount", null: false
    t.integer "medical_expense_deductible", null: false
    t.integer "child_income_exclusion", null: false
    t.integer "dependent", null: false
    t.integer "add_dependent_threshold", null: false
    t.integer "property_threshold", null: false
    t.integer "pension_threshold"
    t.integer "pension_1_dependent"
    t.integer "add_dependent_pension"
    t.integer "ninety_day_hospital_copay"
    t.integer "add_ninety_day_hospital_copay"
    t.integer "outpatient_basic_care_copay"
    t.integer "outpatient_specialty_copay"
    t.datetime "threshold_effective_date"
    t.integer "aid_and_attendance_threshold"
    t.integer "outpatient_preventive_copay"
    t.integer "medication_copay"
    t.integer "medication_copay_annual_cap"
    t.integer "ltc_inpatient_copay"
    t.integer "ltc_outpatient_copay"
    t.integer "ltc_domiciliary_copay"
    t.integer "inpatient_per_diem"
    t.string "description"
    t.integer "version", null: false
    t.datetime "created", null: false
    t.datetime "updated"
    t.string "created_by"
    t.string "updated_by"
  end

  create_table "std_institution_facilities", force: :cascade do |t|
    t.date "activation_date"
    t.date "deactivation_date"
    t.string "name"
    t.string "station_number"
    t.string "vista_name"
    t.integer "agency_id"
    t.integer "street_country_id"
    t.string "street_address_line1"
    t.string "street_address_line2"
    t.string "street_address_line3"
    t.string "street_city"
    t.integer "street_state_id"
    t.integer "street_county_id"
    t.string "street_postal_code"
    t.integer "mailing_country_id"
    t.string "mailing_address_line1"
    t.string "mailing_address_line2"
    t.string "mailing_address_line3"
    t.string "mailing_city"
    t.integer "mailing_state_id"
    t.integer "mailing_county_id"
    t.string "mailing_postal_code"
    t.integer "facility_type_id"
    t.integer "mfn_zeg_recipient"
    t.integer "parent_id"
    t.integer "realigned_from_id"
    t.integer "realigned_to_id"
    t.integer "visn_id"
    t.integer "version"
    t.datetime "created"
    t.datetime "updated"
    t.string "created_by"
    t.string "updated_by"
    t.datetime "created_at", null: false
    t.datetime "updated_at", null: false
  end

  create_table "std_states", force: :cascade do |t|
    t.string "name", null: false
    t.string "postal_name", null: false
    t.integer "fips_code", null: false
    t.integer "country_id", null: false
    t.integer "version", null: false
    t.datetime "created", null: false
    t.datetime "updated"
    t.string "created_by"
    t.string "updated_by"
  end

  create_table "std_zipcodes", force: :cascade do |t|
    t.string "zip_code", null: false
    t.integer "zip_classification_id"
    t.integer "preferred_zip_place_id"
    t.integer "state_id", null: false
    t.integer "county_number", null: false
    t.integer "version", null: false
    t.datetime "created", null: false
    t.datetime "updated"
    t.string "created_by"
    t.string "updated_by"
  end

  create_table "terms_of_use_agreements", force: :cascade do |t|
    t.uuid "user_account_id", null: false
    t.string "agreement_version", null: false
    t.integer "response", null: false
    t.datetime "created_at", null: false
    t.datetime "updated_at", null: false
    t.index ["user_account_id"], name: "index_terms_of_use_agreements_on_user_account_id"
  end

  create_table "test_user_dashboard_tud_account_availability_logs", force: :cascade do |t|
    t.string "account_uuid"
    t.datetime "checkout_time"
    t.datetime "checkin_time"
    t.boolean "has_checkin_error"
    t.boolean "is_manual_checkin"
    t.datetime "created_at", null: false
    t.datetime "updated_at", null: false
    t.index ["account_uuid"], name: "tud_account_availability_logs"
  end

  create_table "test_user_dashboard_tud_accounts", force: :cascade do |t|
    t.string "account_uuid"
    t.string "first_name"
    t.string "middle_name"
    t.string "last_name"
    t.string "gender"
    t.datetime "birth_date"
    t.integer "ssn"
    t.string "phone"
    t.string "email"
    t.string "password"
    t.datetime "checkout_time"
    t.datetime "created_at", null: false
    t.datetime "updated_at", null: false
    t.text "services"
    t.string "loa"
    t.uuid "idme_uuid"
    t.text "notes"
    t.string "mfa_code"
    t.uuid "logingov_uuid"
    t.text "id_types", default: [], array: true
  end

  create_table "user_acceptable_verified_credentials", force: :cascade do |t|
    t.datetime "acceptable_verified_credential_at"
    t.datetime "idme_verified_credential_at"
    t.uuid "user_account_id", null: false
    t.datetime "created_at", null: false
    t.datetime "updated_at", null: false
    t.index ["acceptable_verified_credential_at"], name: "index_user_avc_on_acceptable_verified_credential_at"
    t.index ["idme_verified_credential_at"], name: "index_user_avc_on_idme_verified_credential_at"
    t.index ["user_account_id"], name: "index_user_acceptable_verified_credentials_on_user_account_id", unique: true
  end

  create_table "user_accounts", id: :uuid, default: -> { "gen_random_uuid()" }, force: :cascade do |t|
    t.string "icn"
    t.datetime "created_at", null: false
    t.datetime "updated_at", null: false
    t.index ["icn"], name: "index_user_accounts_on_icn", unique: true
  end

  create_table "user_action_events", force: :cascade do |t|
    t.string "details", null: false
    t.datetime "created_at", null: false
    t.datetime "updated_at", null: false
  end

  create_table "user_actions", id: :uuid, default: -> { "gen_random_uuid()" }, force: :cascade do |t|
    t.bigint "user_action_event_id", null: false
    t.enum "status", default: "initial", null: false, enum_type: "user_action_status"
    t.bigint "subject_user_verification_id", null: false
    t.text "acting_ip_address"
    t.text "acting_user_agent"
    t.datetime "created_at", null: false
    t.datetime "updated_at", null: false
    t.bigint "acting_user_verification_id"
    t.index ["acting_user_verification_id"], name: "index_user_actions_on_acting_user_verification_id"
    t.index ["subject_user_verification_id"], name: "index_user_actions_on_subject_user_verification_id"
    t.index ["user_action_event_id"], name: "index_user_actions_on_user_action_event_id"
  end

  create_table "user_credential_emails", force: :cascade do |t|
    t.bigint "user_verification_id"
    t.text "credential_email_ciphertext"
    t.text "encrypted_kms_key"
    t.datetime "created_at", null: false
    t.datetime "updated_at", null: false
    t.index ["user_verification_id"], name: "index_user_credential_emails_on_user_verification_id", unique: true
  end

  create_table "user_verifications", force: :cascade do |t|
    t.uuid "user_account_id"
    t.string "idme_uuid"
    t.string "logingov_uuid"
    t.string "mhv_uuid"
    t.string "dslogon_uuid"
    t.datetime "verified_at"
    t.datetime "created_at", null: false
    t.datetime "updated_at", null: false
    t.string "backing_idme_uuid"
    t.boolean "locked", default: false, null: false
    t.index ["backing_idme_uuid"], name: "index_user_verifications_on_backing_idme_uuid"
    t.index ["dslogon_uuid"], name: "index_user_verifications_on_dslogon_uuid", unique: true
    t.index ["idme_uuid"], name: "index_user_verifications_on_idme_uuid", unique: true
    t.index ["logingov_uuid"], name: "index_user_verifications_on_logingov_uuid", unique: true
    t.index ["mhv_uuid"], name: "index_user_verifications_on_mhv_uuid", unique: true
    t.index ["user_account_id"], name: "index_user_verifications_on_user_account_id"
    t.index ["verified_at"], name: "index_user_verifications_on_verified_at"
  end

  create_table "va_notify_in_progress_reminders_sent", force: :cascade do |t|
    t.string "form_id", null: false
    t.uuid "user_account_id", null: false
    t.datetime "created_at", null: false
    t.datetime "updated_at", null: false
    t.index ["user_account_id", "form_id"], name: "index_in_progress_reminders_sent_user_account_form_id", unique: true
  end

  create_table "va_notify_notifications", force: :cascade do |t|
    t.uuid "notification_id", null: false
    t.text "reference"
    t.text "status"
    t.datetime "completed_at"
    t.datetime "sent_at"
    t.text "notification_type"
    t.text "status_reason"
    t.text "provider"
    t.text "source_location"
    t.datetime "created_at", null: false
    t.datetime "updated_at", null: false
    t.jsonb "callback_metadata"
    t.text "callback_klass"
    t.uuid "template_id"
    t.text "to_ciphertext"
    t.text "encrypted_kms_key"
  end

  create_table "vba_documents_monthly_stats", force: :cascade do |t|
    t.integer "month", null: false
    t.integer "year", null: false
    t.jsonb "stats", default: {}
    t.datetime "created_at", null: false
    t.datetime "updated_at", null: false
    t.index ["month", "year"], name: "index_vba_documents_monthly_stats_uniqueness", unique: true
  end

  create_table "vba_documents_upload_submissions", id: :serial, force: :cascade do |t|
    t.uuid "guid", null: false
    t.string "status", default: "pending", null: false
    t.string "code"
    t.string "detail"
    t.datetime "created_at", null: false
    t.datetime "updated_at", null: false
    t.boolean "s3_deleted"
    t.string "consumer_name"
    t.uuid "consumer_id"
    t.json "uploaded_pdf"
    t.boolean "use_active_storage", default: false
    t.jsonb "metadata", default: {}
    t.index ["created_at"], name: "index_vba_documents_upload_submissions_on_created_at"
    t.index ["guid"], name: "index_vba_documents_upload_submissions_on_guid"
    t.index ["s3_deleted"], name: "index_vba_documents_upload_submissions_on_s3_deleted"
    t.index ["status", "created_at"], name: "index_vba_docs_upload_submissions_status_created_at_false", where: "(s3_deleted IS FALSE)"
    t.index ["status"], name: "index_vba_documents_upload_submissions_on_status"
  end

  create_table "veteran_device_records", force: :cascade do |t|
    t.bigint "device_id", null: false
    t.boolean "active", default: true, null: false
    t.string "icn", null: false
    t.datetime "created_at", null: false
    t.datetime "updated_at", null: false
    t.index ["device_id"], name: "index_veteran_device_records_on_device_id"
    t.index ["icn", "device_id"], name: "index_veteran_device_records_on_icn_and_device_id", unique: true
  end

  create_table "veteran_onboardings", force: :cascade do |t|
    t.boolean "display_onboarding_flow", default: true
    t.datetime "created_at", null: false
    t.datetime "updated_at", null: false
    t.string "user_account_uuid"
    t.index ["user_account_uuid"], name: "index_veteran_onboardings_on_user_account_uuid", unique: true
  end

  create_table "veteran_organizations", id: false, force: :cascade do |t|
    t.string "poa", limit: 3
    t.string "name"
    t.string "phone"
    t.string "state", limit: 2
    t.datetime "created_at", null: false
    t.datetime "updated_at", null: false
    t.string "address_type"
    t.string "city"
    t.string "country_code_iso3"
    t.string "country_name"
    t.string "county_name"
    t.string "county_code"
    t.string "international_postal_code"
    t.string "province"
    t.string "state_code"
    t.string "zip_code"
    t.string "zip_suffix"
    t.float "lat"
    t.float "long"
    t.geography "location", limit: {:srid=>4326, :type=>"st_point", :geographic=>true}
    t.jsonb "raw_address"
    t.string "address_line1"
    t.string "address_line2"
    t.string "address_line3"
    t.boolean "can_accept_digital_poa_requests", default: false
    t.index ["location"], name: "index_veteran_organizations_on_location", using: :gist
    t.index ["name"], name: "index_veteran_organizations_on_name"
    t.index ["poa"], name: "index_veteran_organizations_on_poa", unique: true
  end

  create_table "veteran_representatives", id: false, force: :cascade do |t|
    t.string "representative_id"
    t.string "first_name"
    t.string "last_name"
    t.string "email"
    t.string "phone"
    t.datetime "created_at", null: false
    t.datetime "updated_at", null: false
    t.string "poa_codes", default: [], array: true
    t.string "user_types", default: [], array: true
    t.string "middle_initial"
    t.string "address_type"
    t.string "city"
    t.string "country_code_iso3"
    t.string "country_name"
    t.string "county_name"
    t.string "county_code"
    t.string "international_postal_code"
    t.string "province"
    t.string "state_code"
    t.string "zip_code"
    t.string "zip_suffix"
    t.float "lat"
    t.float "long"
    t.geography "location", limit: {:srid=>4326, :type=>"st_point", :geographic=>true}
    t.jsonb "raw_address"
    t.string "full_name"
    t.string "address_line1"
    t.string "address_line2"
    t.string "address_line3"
    t.string "phone_number"
    t.index ["full_name"], name: "index_veteran_representatives_on_full_name"
    t.index ["location"], name: "index_veteran_representatives_on_location", using: :gist
    t.index ["representative_id", "first_name", "last_name"], name: "index_vso_grp", unique: true
    t.check_constraint "representative_id IS NOT NULL", name: "veteran_representatives_representative_id_null"
  end

  create_table "vic_submissions", id: :serial, force: :cascade do |t|
    t.datetime "created_at", null: false
    t.datetime "updated_at", null: false
    t.string "state", default: "pending", null: false
    t.uuid "guid", null: false
    t.json "response"
    t.index ["guid"], name: "index_vic_submissions_on_guid", unique: true
  end

  create_table "vye_address_changes", force: :cascade do |t|
    t.integer "user_info_id"
    t.string "rpo"
    t.string "benefit_type"
    t.text "veteran_name_ciphertext"
    t.text "address1_ciphertext"
    t.text "address2_ciphertext"
    t.text "address3_ciphertext"
    t.text "address4_ciphertext"
    t.text "city_ciphertext"
    t.text "state_ciphertext"
    t.text "zip_code_ciphertext"
    t.text "encrypted_kms_key"
    t.datetime "created_at", null: false
    t.datetime "updated_at", null: false
    t.string "origin"
    t.text "address5_ciphertext"
    t.index ["created_at"], name: "index_vye_address_changes_on_created_at"
    t.index ["user_info_id"], name: "index_vye_address_changes_on_user_info_id"
  end

  create_table "vye_awards", force: :cascade do |t|
    t.integer "user_info_id"
    t.string "cur_award_ind"
    t.integer "training_time"
    t.decimal "monthly_rate"
    t.string "begin_rsn"
    t.string "end_rsn"
    t.string "type_training"
    t.integer "number_hours"
    t.string "type_hours"
    t.datetime "created_at", null: false
    t.datetime "updated_at", null: false
    t.date "award_begin_date"
    t.date "award_end_date"
    t.date "payment_date"
    t.index ["user_info_id"], name: "index_vye_awards_on_user_info_id"
  end

  create_table "vye_bdn_clones", force: :cascade do |t|
    t.boolean "is_active"
    t.boolean "export_ready"
    t.date "transact_date"
    t.datetime "created_at", null: false
    t.datetime "updated_at", null: false
    t.index ["export_ready"], name: "index_vye_bdn_clones_on_export_ready"
    t.index ["is_active"], name: "index_vye_bdn_clones_on_is_active"
  end

  create_table "vye_direct_deposit_changes", force: :cascade do |t|
    t.integer "user_info_id"
    t.string "rpo"
    t.string "ben_type"
    t.text "full_name_ciphertext"
    t.text "phone_ciphertext"
    t.text "phone2_ciphertext"
    t.text "email_ciphertext"
    t.text "acct_no_ciphertext"
    t.text "acct_type_ciphertext"
    t.text "routing_no_ciphertext"
    t.text "chk_digit_ciphertext"
    t.text "bank_name_ciphertext"
    t.text "bank_phone_ciphertext"
    t.text "encrypted_kms_key"
    t.datetime "created_at", null: false
    t.datetime "updated_at", null: false
    t.index ["created_at"], name: "index_vye_direct_deposit_changes_on_created_at"
    t.index ["user_info_id"], name: "index_vye_direct_deposit_changes_on_user_info_id"
  end

  create_table "vye_pending_documents", force: :cascade do |t|
    t.string "doc_type"
    t.string "rpo"
    t.datetime "created_at", null: false
    t.datetime "updated_at", null: false
    t.integer "user_profile_id"
    t.date "queue_date"
    t.index ["user_profile_id"], name: "index_vye_pending_documents_on_user_profile_id"
  end

  create_table "vye_user_infos", force: :cascade do |t|
    t.text "file_number_ciphertext"
    t.string "suffix"
    t.text "dob_ciphertext"
    t.text "stub_nm_ciphertext"
    t.string "mr_status"
    t.string "rem_ent"
    t.integer "rpo_code"
    t.string "fac_code"
    t.decimal "payment_amt"
    t.string "indicator"
    t.text "encrypted_kms_key"
    t.datetime "created_at", null: false
    t.datetime "updated_at", null: false
    t.integer "user_profile_id"
    t.date "cert_issue_date"
    t.date "del_date"
    t.date "date_last_certified"
    t.integer "bdn_clone_id"
    t.integer "bdn_clone_line"
    t.boolean "bdn_clone_active"
    t.index ["bdn_clone_active"], name: "index_vye_user_infos_on_bdn_clone_active"
    t.index ["bdn_clone_id"], name: "index_vye_user_infos_on_bdn_clone_id"
    t.index ["bdn_clone_line"], name: "index_vye_user_infos_on_bdn_clone_line"
    t.index ["user_profile_id"], name: "index_vye_user_infos_on_user_profile_id"
  end

  create_table "vye_user_profiles", force: :cascade do |t|
    t.binary "ssn_digest"
    t.binary "file_number_digest"
    t.string "icn"
    t.datetime "created_at", null: false
    t.datetime "updated_at", null: false
    t.index ["file_number_digest"], name: "index_vye_user_profiles_on_file_number_digest", unique: true
    t.index ["icn"], name: "index_vye_user_profiles_on_icn", unique: true
    t.index ["ssn_digest"], name: "index_vye_user_profiles_on_ssn_digest", unique: true
  end

  create_table "vye_verifications", force: :cascade do |t|
    t.integer "user_info_id"
    t.integer "award_id"
    t.string "change_flag"
    t.integer "rpo_code"
    t.boolean "rpo_flag"
    t.datetime "act_begin"
    t.datetime "act_end"
    t.string "source_ind"
    t.datetime "created_at", null: false
    t.datetime "updated_at", null: false
    t.integer "user_profile_id"
    t.decimal "monthly_rate"
    t.integer "number_hours"
    t.date "payment_date"
    t.date "transact_date"
    t.string "trace"
    t.index ["award_id"], name: "index_vye_verifications_on_award_id"
    t.index ["created_at"], name: "index_vye_verifications_on_created_at"
    t.index ["user_info_id"], name: "index_vye_verifications_on_user_info_id"
    t.index ["user_profile_id"], name: "index_vye_verifications_on_user_profile_id"
  end

  create_table "webhooks_notification_attempt_assocs", id: false, force: :cascade do |t|
    t.bigint "webhooks_notification_id", null: false
    t.bigint "webhooks_notification_attempt_id", null: false
    t.index ["webhooks_notification_attempt_id"], name: "index_wh_assoc_attempt_id"
    t.index ["webhooks_notification_id"], name: "index_wh_assoc_notification_id"
  end

  create_table "webhooks_notification_attempts", force: :cascade do |t|
    t.boolean "success", default: false
    t.jsonb "response", null: false
    t.datetime "created_at", null: false
    t.datetime "updated_at", null: false
  end

  create_table "webhooks_notifications", force: :cascade do |t|
    t.string "api_name", null: false
    t.string "consumer_name", null: false
    t.uuid "consumer_id", null: false
    t.uuid "api_guid", null: false
    t.string "event", null: false
    t.string "callback_url", null: false
    t.jsonb "msg", null: false
    t.integer "final_attempt_id"
    t.integer "processing"
    t.datetime "created_at", null: false
    t.datetime "updated_at", null: false
    t.index ["api_name", "consumer_id", "api_guid", "event", "final_attempt_id"], name: "index_wh_notify"
    t.index ["final_attempt_id", "api_name", "event", "api_guid"], name: "index_wk_notify_processing"
  end

  create_table "webhooks_subscriptions", force: :cascade do |t|
    t.string "api_name", null: false
    t.string "consumer_name", null: false
    t.uuid "consumer_id", null: false
    t.uuid "api_guid"
    t.jsonb "events", default: {"subscriptions"=>[]}
    t.datetime "created_at", null: false
    t.datetime "updated_at", null: false
    t.index ["api_name", "consumer_id", "api_guid"], name: "index_webhooks_subscription", unique: true
  end

  add_foreign_key "account_login_stats", "accounts"
  add_foreign_key "accreditations", "accredited_individuals"
  add_foreign_key "accreditations", "accredited_organizations"
  add_foreign_key "active_storage_attachments", "active_storage_blobs", column: "blob_id"
  add_foreign_key "active_storage_variant_records", "active_storage_blobs", column: "blob_id"
  add_foreign_key "appeal_submissions", "user_accounts"
  add_foreign_key "ar_power_of_attorney_forms", "ar_power_of_attorney_requests", column: "power_of_attorney_request_id"
  add_foreign_key "ar_power_of_attorney_request_decisions", "user_accounts", column: "creator_id"
  add_foreign_key "ar_power_of_attorney_request_resolutions", "ar_power_of_attorney_requests", column: "power_of_attorney_request_id"
  add_foreign_key "ar_power_of_attorney_requests", "user_accounts", column: "claimant_id"
  add_foreign_key "async_transactions", "user_accounts"
  add_foreign_key "claim_va_notifications", "saved_claims"
  add_foreign_key "claims_api_claim_submissions", "claims_api_auto_established_claims", column: "claim_id"
  add_foreign_key "deprecated_user_accounts", "user_accounts"
  add_foreign_key "deprecated_user_accounts", "user_verifications"
  add_foreign_key "education_stem_automated_decisions", "user_accounts"
  add_foreign_key "evidence_submissions", "user_accounts"
  add_foreign_key "evss_claims", "user_accounts"
  add_foreign_key "form526_submission_remediations", "form526_submissions"
  add_foreign_key "form526_submissions", "user_accounts"
  add_foreign_key "form5655_submissions", "user_accounts"
  add_foreign_key "form_submission_attempts", "form_submissions"
  add_foreign_key "form_submissions", "saved_claims"
  add_foreign_key "form_submissions", "user_accounts"
  add_foreign_key "health_quest_questionnaire_responses", "user_accounts"
  add_foreign_key "in_progress_forms", "user_accounts"
  add_foreign_key "lighthouse526_document_uploads", "form526_submissions"
  add_foreign_key "lighthouse526_document_uploads", "form_attachments"
  add_foreign_key "mhv_opt_in_flags", "user_accounts"
  add_foreign_key "oauth_sessions", "user_accounts"
  add_foreign_key "oauth_sessions", "user_verifications"
  add_foreign_key "terms_of_use_agreements", "user_accounts"
  add_foreign_key "user_acceptable_verified_credentials", "user_accounts"
  add_foreign_key "user_actions", "user_action_events"
  add_foreign_key "user_actions", "user_verifications", column: "acting_user_verification_id"
  add_foreign_key "user_actions", "user_verifications", column: "subject_user_verification_id"
  add_foreign_key "user_credential_emails", "user_verifications"
  add_foreign_key "user_verifications", "user_accounts"
  add_foreign_key "va_notify_in_progress_reminders_sent", "user_accounts"
  add_foreign_key "veteran_device_records", "devices"
end<|MERGE_RESOLUTION|>--- conflicted
+++ resolved
@@ -10,11 +10,7 @@
 #
 # It's strongly recommended that you check this file into your version control system.
 
-<<<<<<< HEAD
-ActiveRecord::Schema[7.2].define(version: 2025_01_03_152522) do
-=======
 ActiveRecord::Schema[7.2].define(version: 2025_02_04_175219) do
->>>>>>> 0906c519
   # These are extensions that must be enabled in order to support this database
   enable_extension "btree_gin"
   enable_extension "fuzzystrmatch"
@@ -680,13 +676,8 @@
   create_table "evidence_submissions", force: :cascade do |t|
     t.string "job_id"
     t.string "job_class"
-<<<<<<< HEAD
-    t.string "request_id"
-    t.string "claim_id"
-=======
     t.integer "request_id"
     t.integer "claim_id"
->>>>>>> 0906c519
     t.uuid "user_account_id", null: false
     t.json "template_metadata_ciphertext"
     t.text "encrypted_kms_key"
@@ -698,11 +689,7 @@
     t.datetime "acknowledgement_date"
     t.datetime "failed_date"
     t.string "error_message"
-<<<<<<< HEAD
-    t.string "tracked_item_id"
-=======
     t.integer "tracked_item_id"
->>>>>>> 0906c519
     t.datetime "created_at", null: false
     t.datetime "updated_at", null: false
     t.index ["user_account_id"], name: "index_evidence_submissions_on_user_account_id"
