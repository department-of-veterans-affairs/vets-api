--- conflicted
+++ resolved
@@ -1920,15 +1920,12 @@
     actor_type: user
     description: Flag to autofill datepicker for reliinquishment date
     enable_in_development: true
-<<<<<<< HEAD
   meb_1995_re_reroute:
     actor_type: user
     description: Show the questionnaire to determine where to re-route the user
-=======
   meb_parent_guardian_step:
     actor_type: user
     description: Allows beneficiaries under 18 years old to enter their parent/guardian information via MEB
->>>>>>> 4233c65b
     enable_in_development: true
   dgi_rudisill_hide_benefits_selection_step:
     actor_type: user
