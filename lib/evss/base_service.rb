# frozen_string_literal: true
require_dependency 'evss/error_middleware'

module EVSS
  class BaseService
    SYSTEM_NAME = 'vets.gov'

    def initialize
      @default_timeout = 5 # seconds
    end

    protected

    def get(url)
      conn.get url
    end

<<<<<<< HEAD
    def post(url, body)
      conn.post url do |req|
        req.headers['Content-Type'] = 'application/json'
        req.body = body.to_json
      end
=======
    def post(url, body = nil, headers = { 'Content-Type' => 'application/json' }, &block)
      conn.post(url, body, headers, &block)
>>>>>>> 9e19a359
    end

    private

    # Uses HTTPClient adapter because headers need to be sent unmanipulated
    # Net/HTTP capitalizes headers
    def conn
      @conn ||= Faraday.new(@base_url, headers: @headers) do |faraday|
        faraday.options.timeout = @default_timeout
        faraday.use      EVSS::ErrorMiddleware
        faraday.use      Faraday::Response::RaiseError
        faraday.response :json, content_type: /\bjson$/
        faraday.adapter  :httpclient
      end
    end
  end
end<|MERGE_RESOLUTION|>--- conflicted
+++ resolved
@@ -15,16 +15,8 @@
       conn.get url
     end
 
-<<<<<<< HEAD
-    def post(url, body)
-      conn.post url do |req|
-        req.headers['Content-Type'] = 'application/json'
-        req.body = body.to_json
-      end
-=======
     def post(url, body = nil, headers = { 'Content-Type' => 'application/json' }, &block)
       conn.post(url, body, headers, &block)
->>>>>>> 9e19a359
     end
 
     private
