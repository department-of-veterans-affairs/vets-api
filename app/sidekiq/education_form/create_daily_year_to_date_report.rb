# frozen_string_literal: true

module EducationForm
  class CreateDailyYearToDateReport
    include Sidekiq::Job
    require 'csv'

    TOTALS_HASH = {
      yearly: 0,
      daily_submitted: 0,
      daily_processed: 0
    }.freeze

    FORM_TYPES = EducationBenefitsClaim::FORM_TYPES.reject do |form_type|
<<<<<<< HEAD
      %w[10282 10216 10215 10297 1919 10275].include?(form_type)
=======
      %w[10282 10216 10215 10297 1919 0839].include?(form_type)
>>>>>>> 98074b23
    end.freeze

    FORM_TYPE_HEADERS = EducationBenefitsClaim.form_headers(FORM_TYPES).map do |form_header|
      [form_header, '', '']
    end.flatten.freeze

    def build_submission_relation(range_type, region, form_type, status)
      range = @ranges[range_type]
      relation = EducationBenefitsSubmission.where(
        created_at: range,
        region: region.to_s,
        form_type:
      )
      relation = relation.where(status: 'processed') if status == :processed

      relation
    end

    def show_individual_benefits(form_type)
      %w[1990n 0993].exclude?(form_type)
    end

    def calculate_submissions(range_type: :year, status: :processed)
      submissions = {}
      application_types = EducationBenefitsClaim::APPLICATION_TYPES

      FORM_TYPES.each do |form_type|
        form_submissions = {}

        EducationFacility::REGIONS.each do |region|
          region_submissions = {}

          relation = build_submission_relation(range_type, region, form_type, status)

          if show_individual_benefits(form_type)
            application_types.each do |application_type|
              region_submissions[application_type] = relation.where(application_type => true).count
            end
          else
            region_submissions[:all] = relation.count
          end

          form_submissions[region] = region_submissions
        end

        submissions[form_type] = form_submissions
      end

      submissions
    end

    def create_csv_header
      csv_array = []
      num_form_types = FORM_TYPES.size

      @ranges = {}
      %i[day year].each do |range_type|
        @ranges[range_type] = @date.public_send("beginning_of_#{range_type}")..@date.end_of_day
      end

      ranges_header = [@ranges[:year].to_s, '', @ranges[:day].to_s]
      submitted_header = ['', 'Submitted', 'Sent to Spool File']

      csv_array << ["Submitted Vets.gov Applications - Report FYTD #{@date.year} as of #{@date}"]
      csv_array << ['', '', 'DOCUMENT TYPE']
      csv_array << (['RPO', 'BENEFIT TYPE'] + FORM_TYPE_HEADERS)
      csv_array << (['', ''] + (ranges_header * num_form_types))
      csv_array << (['', ''] + (submitted_header * num_form_types))

      csv_array
    end

    def create_data_row(on_last_index, application_type, region, submissions, submissions_total)
      row = []

      FORM_TYPES.each do |form_type|
        next row += ['', '', ''] if !show_individual_benefits(form_type) && !on_last_index

        TOTALS_HASH.each_key do |range_type|
          application_type_key = show_individual_benefits(form_type) ? application_type : :all
          num_submissions = submissions[range_type][form_type][region][application_type_key]
          row << num_submissions

          submissions_total[form_type][range_type] += num_submissions
        end
      end

      row
    end

    def create_csv_data_block(region, submissions, submissions_total)
      csv_array = []
      application_types = EducationBenefitsClaim::APPLICATION_TYPES

      application_types.each_with_index do |application_type, i|
        on_last_index = i == (application_types.size - 1)
        row = [
          i.zero? ? EducationFacility::RPO_NAMES[region] : '',
          application_type.humanize(capitalize: false)
        ]

        row += create_data_row(
          on_last_index,
          application_type,
          region,
          submissions,
          submissions_total
        )

        csv_array << row
      end

      csv_array
    end

    def create_totals_row(text_rows, totals)
      row = text_rows.clone

      FORM_TYPES.each do |form_type|
        TOTALS_HASH.each_key do |range_type|
          row << totals[form_type][range_type]
        end
      end

      row
    end

    def get_totals_hash_with_form_types
      totals = {}

      FORM_TYPES.each do |form_type|
        totals[form_type] = TOTALS_HASH.dup
      end

      totals
    end

    def convert_submissions_to_csv_array
      submissions_csv_array = []
      submissions = {
        yearly: calculate_submissions,
        daily_submitted: calculate_submissions(range_type: :day, status: :submitted),
        daily_processed: calculate_submissions(range_type: :day, status: :processed)
      }
      grand_totals = get_totals_hash_with_form_types

      EducationFacility::REGIONS.each do |region|
        submissions_total = get_totals_hash_with_form_types

        submissions_csv_array += create_csv_data_block(region, submissions, submissions_total)

        submissions_csv_array << create_totals_row(['', 'TOTAL'], submissions_total)

        submissions_total.each do |form_type, form_submissions|
          form_submissions.each do |range_type, total|
            grand_totals[form_type][range_type] += total
          end
        end
      end

      submissions_csv_array << create_totals_row(['ALL RPOS TOTAL', ''], grand_totals)

      submissions_csv_array
    end

    def create_csv_array
      csv_array = []

      csv_array += create_csv_header
      csv_array += convert_submissions_to_csv_array
      csv_array << (['', ''] + FORM_TYPE_HEADERS)

      csv_array
    end

    def perform
      # use yesterday as the date otherwise we will miss applications that are submitted after the report is run
      @date = Time.zone.today - 1.day
      folder = 'tmp/daily_reports'
      FileUtils.mkdir_p(folder)
      filename = "#{folder}/#{@date}.csv"

      CSV.open(filename, 'wb') do |csv|
        create_csv_array.each do |row|
          csv << row
        end
      end

      return unless FeatureFlipper.send_edu_report_email?

      YearToDateReportMailer.build(filename).deliver_now
    end
  end
end<|MERGE_RESOLUTION|>--- conflicted
+++ resolved
@@ -12,11 +12,7 @@
     }.freeze
 
     FORM_TYPES = EducationBenefitsClaim::FORM_TYPES.reject do |form_type|
-<<<<<<< HEAD
-      %w[10282 10216 10215 10297 1919 10275].include?(form_type)
-=======
-      %w[10282 10216 10215 10297 1919 0839].include?(form_type)
->>>>>>> 98074b23
+      %w[10282 10216 10215 10297 1919 0839 10275].include?(form_type)
     end.freeze
 
     FORM_TYPE_HEADERS = EducationBenefitsClaim.form_headers(FORM_TYPES).map do |form_header|
