--- conflicted
+++ resolved
@@ -1,18 +1,9 @@
 # frozen_string_literal: true
 
-<<<<<<< HEAD
-require 'vets/shared_logging'
-
-module BGS
-  class PaymentService
-    include Vets::SharedLogging
-
-=======
 require 'bgs/monitor'
 
 module BGS
   class PaymentService
->>>>>>> 0cc66e7c
     attr_reader :common_name, :email, :icn
 
     def initialize(user)
@@ -36,13 +27,7 @@
 
       response
     rescue => e
-<<<<<<< HEAD
-      log_exception_to_sentry(e, { icn: }, { team: Constants::SENTRY_REPORTING_TEAM })
-
-      log_exception_to_rails(e)
-=======
       monitor.error(e.message, 'payment_history_error')
->>>>>>> 0cc66e7c
       empty_response if e.message.include?('No Data Found')
     end
 
