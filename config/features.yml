---
# Add a new feature toggle here to ensure that it is initialized in all environments.
#
# Features are enabled by default in the test environment and disabled by default in other environments.
# To default a feature to enabled in development, set the `enable_in_development` key to true.
#
# The description should contain any relevant information for an admin who may toggle the feature.
#
# The actor_type should be either `user` for features you want to be "sticky" for a logged in user (default)
#  or `cookie_id` of you wish to use the Google Analytics id as the unique identifier.

# Sorted using http://yaml-sorter.herokuapp.com/

features:
  this_is_only_a_test:
    actor_type: user
    description: Used in feature_toggles_controller_spec.
  this_is_only_a_test_two:
    actor_type: user
    description: Used in feature toggle specs.
  accredited_representative_portal_frontend:
    actor_type: user
    description: Enables the frontend of the accredited representative portal
    enable_in_development: true
  accredited_representative_portal_api:
    actor_type: user
    description: Enables the endpoints of the accredited representative portal
    enable_in_development: true
  accredited_representative_portal_intent_to_file_api:
    actor_type: user
    description: Enables the endpoints of the accredited representative portal intent to file
    enable_in_development: true
  accredited_representative_portal_normalize_path:
    actor_type: user
    description: >
      Enables the path that is passed in to the AccreditedRepresentativePortal::BypassOliveBranch.exclude_arp_route?() method to
      use the function Rack::Attack::PathNormalizer.normalize_path() which removes trailing slashes and resolves redundant parts of the path.
      NOTE: This should only be enabled in localhost and staging.
    enable_in_development: true
  accredited_representative_portal_search:
    actor_type: user
    description: Enables the people search of the accredited representative portal
    enable_in_development: true
  accredited_representative_portal_self_service_auth:
    actor_type: user
    description: Enables the self-service authorization of the accredited representative portal
  accredited_representative_portal_form_21a:
    actor_type: user
    description: >
      When enabled, shows form 21a in the accredited representative portal.
      NOTE: content-build is using "vagovprod: false" to also hide the form 21a in production.
    enable_in_development: true
  accredited_representative_portal_submissions:
    actor_type: user
    description: Enables the form submissions view in the accredited representative portal
    enable_in_development: true
  accredited_representative_portal_email_delivery_callback:
    actor_type: user
    description: Enables a custom email delivery callback to track and log all notification statuses beyond errors
  aedp_vadx:
    actor_type: user
    description: Enables the VADX experimental features in the AEDP application
    enable_in_development: true
  all_claims_add_disabilities_enhancement:
    actor_type: user
    description: Enables enhancement to the 21-526EZ "Add Disabilities" page being implemented by the Conditions Team.
    enable_in_development: true
  appointments_consolidation:
    actor_type: user
    description: For features being tested while merging logic for appointments between web and mobile
  arm_use_datadog_real_user_monitoring:
    actor_type: user
    description: Enables Datadog Real User Monitoring for ARM apps (Find a Rep, Appoint a Rep)
  ask_va_announcement_banner:
    actor_type: cookie_id
    description: >
      The Ask VA announcement banner displays message(s) to visitors
      from the CRM-managed, expirable notifications - as retrieved
      from the /ask_va_api/v0/announcements endpoint.
    enable_in_development: true
  ask_va_alert_link_to_old_portal:
    actor_type: user
    description: >
      The Ask VA form alert banner with a link to the old portal. To use while form is down for maintenance.
    enable_in_development: true
  ask_va_canary_release:
    actor_type: cookie_id
    description: >
      Percent of visitors to keep in the updated Ask VA experience on VA.gov.
      All other users are redirected to the legacy experience.
      To route or retain all users, set to 0% for legacy or 100% for the
      updated experience on VA.gov.
      NOTE: When ready for all users to be in the updated experience on
      VA.gov, set this toggle to "Enabled", rather than specifying 100%
      in the percentage.
    enable_in_development: true
  ask_va_mock_api_for_testing:
    actor_type: cookie_id
    description: >
      Use mock API responses in the Ask VA application UI.
      This is used for testing purposes only and should not be enabled in production.
      We need to remove this feature from the codebase ASAP.
      Mocks shouldn't live in the app logic. If needed, add at the API/middleware level.
    enable_in_development: true
  ask_va_api_maintenance_mode:
    actor_type: user
    description: >
      A system-wide control flag that governs the overall availability of Ask VA API endpoints.
      When enabled, the API restricts external access and returns a service unavailable response across all routes.
      Primarily used for coordinated maintenance windows or temporary system suspensions,
      allowing the team to manage API exposure dynamically without requiring a redeploy.
    enable_in_development: true
  auth_exp_vba_downtime_message:
    actor_type: user
    description: Show downtime message on Profile and My VA for planned VBA maintenance
  avs_enabled:
    actor_type: user
    description: Enables the After Visit Summary API.
    enable_in_development: true
  bcas_letters_use_lighthouse:
    actor_type: user
    description: Use lighthouse instead of EVSS to view/download benefit letters.
    enable_in_development: true
  benefits_documents_filter_duplicates:
    actor_type: user
    description: When enabled, attempt to catch duplicate documents before sending them to LH
    enable_in_development: false
  benefits_documents_use_lighthouse:
    actor_type: user
    description: Use lighthouse instead of EVSS to upload benefits documents.
    enable_in_development: false
  benefits_require_gateway_origin:
    actor_type: user
    description: Requires that all requests made to endpoints in appeals_api and vba_documents be made through the gateway
  bgs_param_logging_enabled:
    actor_type: user
    description: Enables logging of BGS parameters (filtered in production)
  bpds_service_enabled:
    actor_type: user
    description: Enables the BPDS service
  caregiver_use_facilities_API:
    actor_type: cookie_id
    description: Allow list of caregiver facilites to be fetched by way of the Facilities API.
  caregiver_browser_monitoring_enabled:
    actor_type: user
    description: Enables Datadog Real Time User Monitoring
  caregiver_request_duration_monitoring:
    actor_type: user
    description: Enables logging of 10-10CG request durations to StatsD
  caregiver_use_rails_logging_over_sentry:
    actor_type: user
    description: Use Rails for logging instead of Sentry
  decision_reviews_4142_banner:
    actor_type: user
    description: Enables the re-authorization banner on the 4142 legalese page
  document_upload_validation_enabled:
    actor_type: user
    description: Enables stamped PDF validation on document upload
    enable_in_development: true
  hca_browser_monitoring_enabled:
    actor_type: user
    description: Enables browser monitoring for the health care application.
  hca_disable_bgs_service:
    actor_type: user
    description: Do not call the BGS Service when this is turned on. Instead return 0 for rating.
  hca_enrollment_status_override_enabled:
    actor_type: user
    description: Enables override of enrollment status for a user, to allow multiple submissions with same user.
  hca_insurance_v2_enabled:
    actor_type: user
    description: Enables the the upgraded insurance section of the Health Care Application
    enable_in_development: true
  hca_performance_alert_enabled:
    actor_type: user
    description: Enables alert notifying users of a potential issue with application performance.
  hca_reg_only_enabled:
    actor_type: user
    description: Enables the registration-only path for the Health Care Application
    enable_in_development: true
  hca_log_form_attachment_create:
    actor_type: user
    description: Enable logging all successful-looking attachment creation calls to Sentry at info-level
  hca_ez_kafka_submission_enabled:
    actor_type: cookie_id
    description: Enables the 10-10EZ Kafka Event Bus submission
  ezr_prod_enabled:
    actor_type: user
    description: Enables access to the 10-10EZR application in prod for the purposes of conducting user reasearch
    enable_in_development: true
  ezr_download_pdf_enabled:
    actor_type: user
    description: Enables the download of a pre-filled 10-10EZR PDF form.
    enable_in_development: true
  ezr_upload_enabled:
    actor_type: user
    description: Enables Toxic Exposure File Upload for 10-10EZR applicants.
    enable_in_development: true
  ezr_auth_only_enabled:
    actor_type: user
    description: Enables the auth-only experience, allowing only authenticated users to view any part of the form.
    enable_in_development: true
  ezr_emergency_contacts_enabled:
    actor_type: user
    description: Enables emergency contact experience for 10-10EZR applicants.
    enable_in_development: true
  ezr_next_of_kin_enabled:
    actor_type: user
    description: Enables next of kin experience for 10-10EZR applicants.
    enable_in_development: true
  ezr_use_va_notify_on_submission_failure:
    actor_type: user
    description: Send submission failure email to Veteran using VANotify.
    enable_in_development: true
  ezr_use_correct_format_for_file_uploads:
    actor_type: user
    description: Correctly formats the `va:attachments` XML for file uploads
    enable_in_development: true
  ezr_route_guard_enabled:
    actor_type: user
    description: Enables the route guard authentication for 10-10EZR application
    enable_in_development: true
  ezr_form_prefill_with_providers_and_dependents:
    actor_type: user
    description: Adds insurance providers and dependents to ezr prefill data
    enable_in_development: true
  ezr_associations_api_enabled:
    actor_type: user
    description: Enables VES's Associations REST API
  ezr_prefill_contacts:
    actor_type: user
    description: Adds Veteran contacts to ezr prefill data
    enable_in_development: true
  ezr_spouse_confirmation_flow_enabled:
    actor_type: user
    description: Enables the spouse (V2) confirmation flow in the 10-10EZR form.
    enable_in_development: true
  cerner_override_653:
    actor_type: user
    description: This will show the Cerner facility 653 as `isCerner`.
  cerner_override_668:
    actor_type: user
    description: This will show the Cerner facility 668 as `isCerner`.
  cerner_override_687:
    actor_type: user
    description: This will show the Cerner facility 687 as `isCerner`.
  cerner_override_692:
    actor_type: user
    description: This will show the Cerner facility 692 as `isCerner`.
  cerner_override_757:
    actor_type: user
    description: This will show the Cerner facility 757 as `isCerner`.
  champva_vanotify_custom_callback:
    actor_type: user
    description: Enables the custom callback_klass when sending IVC CHAMPVA failure emails with VA Notify
  champva_vanotify_custom_confirmation_callback:
    actor_type: user
    description: Enables the custom callback_klass when sending IVC CHAMPVA confirmation emails with VA Notify
  champva_log_all_s3_uploads:
    actor_type: user
    description: Enables logging for all s3 uploads using UUID or keys for monitoring
  champva_send_to_ves:
    actor_type: user
    description: Enables sending form submission data to the VES API.
  champva_enable_pega_report_check:
    actor_type: user
    description: Enables querying PEGA reporting API from MissingFormStatusJob to determine CHAMPVA form status
  champva_retry_logic_refactor:
    actor_type: user
    description: Enables refactored retry logic for IVC CHAMPVA form submissions
  champva_fmp_single_file_upload:
    actor_type: user
    description: Enables the ability to upload a single merged PDF file for FMP claims
  champva_mpi_validation:
    actor_type: user
    description: Enables MPI veteran and benefificiary validation for IVC CHAMPVA form submissions
  champva_old_records_cleanup_job:
    actor_type: user
    description: Enables the job to cleanup old IVC CHAMPVA form records
  champva_enable_claim_resubmit_question:
    actor_type: user
    description: Enables the claim resubmission screener question page on form 10-7959a
  check_in_experience_enabled:
    actor_type: user
    description: Enables the health care check-in experiences
    enable_in_development: true
  check_in_experience_pre_check_in_enabled:
    actor_type: user
    description: Enables the health care check-in experiences to show the pre-check-in experience.
    enable_in_development: true
  check_in_experience_upcoming_appointments_enabled:
    actor_type: user
    description: Enables the feature to show upcoming appointments to the veterans
    enable_in_development: true
  check_in_experience_translation_disclaimer_spanish_enabled:
    actor_type: user
    description: Enables disclaimer for possible untranslated content on spanish pages
    enable_in_development: true
  check_in_experience_translation_disclaimer_tagalog_enabled:
    actor_type: user
    description: Enables disclaimer for possible untranslated content on tagalog pages
    enable_in_development: true
  check_in_experience_mock_enabled:
    actor_type: user
    description: Enables downstream responses to be returned via betamocks
    enable_in_development: false
  check_in_experience_travel_reimbursement:
    actor_type: user
    description: Enables travel reimbursement workflow for day-of check-in application.
    enable_in_development: true
  check_in_experience_cerner_travel_claims_enabled:
    actor_type: user
    description: Enables travel claims filing for Oracle Health (Cerner) sites
    enable_in_development: true
  check_in_experience_check_claim_status_on_timeout:
    actor_type: user
    description: Uses a background worker to check travel claim status when the submission times out
    enable_in_development: true
  check_in_experience_browser_monitoring:
    actor_type: user
    description: Enables browser monitoring for check-in applications.
    enable_in_development: false
  check_in_experience_medication_review_content:
    actor_type: cookie_id
    description: Enables the medication review content in pre-check-in.
    enable_in_development: true
  claim_letters_access:
    actor_type: user
    description: Enables users to access the claim letters page
    enable_in_development: true
  claims_api_special_issues_updater_uses_local_bgs:
    actor_type: user
    description: Enables special issues updater to use local_bgs
    enable_in_development: true
  claims_api_flash_updater_uses_local_bgs:
    actor_type: user
    description: Enables flash updater to use local_bgs
    enable_in_development: true
  claims_api_poa_vbms_updater_uses_local_bgs:
    actor_type: user
    description: Enables poa vbms updater to use local_bgs
    enable_in_development: true
  claims_api_bd_refactor:
    actor_type: user
    description: Diverts codepath to use refactored BD methods
    enable_in_development: true
  claims_api_ews_updater_enables_local_bgs:
    actor_type: user
    description: Uses local_bgs rather than bgs-ext
    enable_in_development: true
  claims_api_ews_uploads_bd_refactor:
    actor_type: user
    description: When enabled, sends ews forms to BD via the refactored logic
    enable_in_development: true
  claims_api_poa_uploads_bd_refactor:
    actor_type: user
    description: When enabled, sends poa forms to BD via the refactored logic
    enable_in_development: true
  claims_api_526_validations_v1_local_bgs:
    actor_type: user
    description: Enables the method calls in the v1 526 validations use local_bgs
    enable_in_development: true
  claims_api_use_person_web_service:
    actor_type: user
    description: Uses person web service rather than local bgs
    enable_in_development: true
  claims_api_use_update_poa_relationship:
    actor_type: user
    description: Uses local_bgs rather than bgs-ext
    enable_in_development: true
  claims_api_526_v2_uploads_bd_refactor:
    actor_type: user
    description: When enabled, sends 526 forms to BD via the refactored logic
    enable_in_development: true
  claims_api_poa_v1_pdf_gen_fixup_job:
    actor_type: user
    description: Enables POA pdfs to be regenerated & sent to VBMS without requesting a POA change
    enable_in_development: true
  lighthouse_claims_api_add_person_proxy:
    actor_type: user
    description: When enabled, will allow for add_person_proxy call in both versions
    enable_in_development: true
  lighthouse_claims_api_v1_enable_FES:
    actor_type: user
    description: Use new Form526 Establishment Service (FES) for v1 disability compensation claims
    enable_in_development: true
  lighthouse_claims_api_v2_enable_FES:
    actor_type: user
    description: Use new Form526 Establishment Service (FES) for v2 disability compensation claims
    enable_in_development: true
  confirmation_page_new:
    actor_type: user
    description: Enables the 2024 version of the confirmation page view in simple forms
    enable_in_development: true
  lighthouse_claims_api_hardcode_wsdl:
    actor_type: user
    description: Use hardcoded namespaces for WSDL calls to BGS
    enable_in_development: true
  cst_5103_update_enabled:
    actor_type: user
    description: When enabled, claims status tool will use the new 5103 alert designs and hides the ask your claim decision section
    enable_in_development: true
  cst_show_document_upload_status:
    actor_type: user
    description: When enabled, claims status tool will display the upload status that comes from the evidence_submissions table.
    enable_in_development: true
  cst_claim_phases:
    actor_type: user
    description: When enabled, claims status tool uses the new claim phase designs
    enable_in_development: true
  cst_include_ddl_5103_letters:
    actor_type: user
    description: When enabled, the Download Decision Letters feature includes 5103 letters
    enable_in_development: true
  cst_include_ddl_boa_letters:
    actor_type: user
    description: When enabled, the Download Decision Letters feature includes Board of Appeals decision letters
    enable_in_development: true
  cst_include_ddl_sqd_letters:
    actor_type: user
    description: When enabled, the Download Decision Letters feature includes Subsequent Development Letters
    enable_in_development: true
  cst_send_evidence_failure_emails:
    actor_type: user
    description: When enabled, emails will be sent when evidence uploads from the CST fail
    enable_in_development: true
  cst_synchronous_evidence_uploads:
    actor_type: user
    description: When enabled, claims status tool uses synchronous evidence uploads
    enable_in_development: true
  cst_use_dd_rum:
    actor_type: user
    description: When enabled, claims status tool uses DataDog's Real User Monitoring logging
    enable_in_development: false
  cst_suppress_evidence_requests_website:
    actor_type: user
    description: When enabled, CST does not show Attorney Fees, Secondary Action Required, or Stage 2 Development on website
    enable_in_development: false
  cst_suppress_evidence_requests_mobile:
    actor_type: user
    description: When enabled, CST does not show Attorney Fees, Secondary Action Required, or Stage 2 Development on mobile
    enable_in_development: false
  cst_override_pmr_pending_tracked_items:
    actor_type: user
    description: When enabled, CST overrides PMR Pending tracked items to be NEEDED_FROM_OTHERS
    enable_in_development: true
  cst_override_reserve_records_website:
    actor_type: user
    description: When enabled, CST overrides RV1 - Reserve Records Request tracked items to be NEEDED_FROM_OTHERS on vets-website
    enable_in_development: true
  cst_override_reserve_records_mobile:
    actor_type: user
    description: When enabled, CST overrides RV1 - Reserve Records Request tracked items to be NEEDED_FROM_OTHERS on mobile app
    enable_in_development: true
  cst_friendly_evidence_requests:
    actor_type: user
    description: When enabled, CST overrides tracked items' display names and descriptions to be more human-readable
    enable_in_development: true
  cst_filter_ep_codes:
    actor_type: user
    description: When enabled, benefits_claims/get_claims service filters certain ep codes based on issue 90936 research from the response
  letters_hide_service_verification_letter:
    actor_type: user
    description: When enabled, CST does not include Service Verification in the list of letters on vets-website
    enable_in_development: true
  coe_access:
    actor_type: user
    description: Feature gates the certificate of eligibility application
    enable_in_development: true
  combined_debt_portal_access:
    actor_type: user
    description: Enables users to interact with combined debt portal experience
    enable_in_development: true
  combined_financial_status_report:
    actor_type: user
    description: Enables users to submit FSR forms for VHA and VBA debts
    enable_in_development: true
  fsr_zero_silent_errors_in_progress_email:
    actor_type: user
    description: Enables sending an email to the veteran when FSR form is in progress
    enable_in_development: true
  communication_preferences:
    actor_type: user
    description: Allow user to access backend communication_preferences API
  claims_claim_uploader_use_bd:
    actor_type: user
    description: Use BDS instead of EVSS to upload to VBMS.
  claims_load_testing:
    actor_type: user
    description: Enables the ability to skip jobs for load testing
  claims_status_v1_bgs_enabled:
    actor_type: user
    description: enables calling BGS instead of EVSS for the claims status v1.
  claims_hourly_slack_error_report_enabled:
    actor: user
    description: Enable/disable the running of the hourly slack alert for errored submissions
    enable_in_development: false
  claims_status_v1_lh_auto_establish_claim_enabled:
    actor_type: user
    description: With feature flag enabled, v1 /526 should use Lighthouse Form526 docker container
  cst_send_evidence_submission_failure_emails:
    actor_type: user
    description: >
      If enabled and a user submits an evidence submission upload that fails to send, an email will be sent to the user and retried.
      When disabled and a user submits an evidence submission upload that fails to send, an email will be sent to the user and not retried.
    enable_in_development: true
  debt_letters_show_letters_vbms:
    actor_type: user
    description: Enables debt letter download from VBMS
  debts_cache_dmc_empty_response:
    actor_type: user
    description: Enables caching of empty DMC response
  debts_copay_logging:
    actor_type: user
    description: Logs copay request data
  debts_silent_failure_mailer:
    actor_type: user
    description: Enables silent failure mailer for the 5655
  debts_sharepoint_error_logging:
    actor_type: user
    description: Logs Sharepoint error data
  decision_review_hlr_email:
    actor_type: user
    description: Send email notification for successful HLR submission
  decision_review_nod_email:
    actor_type: user
    description: Send email notification for successful NOD submission
  decision_review_sc_email:
    actor_type: user
    description: Send email notification for successful SC submission
  decision_review_hlr_status_updater_enabled:
    actor_type: user
    description: Enables the Higher Level Review status update batch job
  decision_review_nod_status_updater_enabled:
    actor_type: user
    description: Enables the Notice of Disagreement status update batch job
  decision_review_sc_status_updater_enabled:
    actor_type: user
    description: Enables the Supplemental Claim status update batch job
  decision_review_icn_updater_enabled:
    actor_type: user
    description: Enables the ICN lookup job
  decision_review_weekly_error_report_enabled:
    actor_type: user
    description: Enables the weekly decision review text error report
  decision_review_daily_error_report_enabled:
    actor_type: user
    description: Enables the daily error report email
  decision_review_daily_stuck_records_report_enabled:
    actor_type: user
    description: Enables the daily decision review stuck records Slack report
  decision_review_monthly_stats_report_enabled:
    actor_type: user
    description: Enables the monthly decision review stats report email
  decision_review_delay_evidence:
    actor_type: user
    description: Ensures that NOD and SC evidence is not received in Central Mail before the appeal itself
  decision_review_hlr_form_v4_enabled:
    actor_type: user
    description: Enable using MAR 2024 revision of 200996 Higher Level Review form when submitting to EMMS for intake
    enable_in_development: false
  decision_review_sc_form_v4_enabled:
    actor_type: user
    description: Enable using MAY 2024 revision of 200995 Supplemental Claim form when submitting to EMMS for intake
    enable_in_development: false
  decision_review_saved_claim_hlr_status_updater_job_enabled:
    actor_type: user
    description: Enable job to set delete_date for completed SavedClaim::HigherLevelReviews
    enable_in_development: true
  decision_review_saved_claim_nod_status_updater_job_enabled:
    actor_type: user
    description: Enable job to set delete_date for completed SavedClaim::NoticeOfDisagreements
    enable_in_development: true
  decision_review_saved_claim_sc_status_updater_job_enabled:
    actor_type: user
    description: Enable job to set delete_date for completed SavedClaim::SupplementalClaims
    enable_in_development: true
  decision_review_delete_saved_claims_job_enabled:
    actor_type: user
    description: Enable job to delete SavedClaim records when the record has a delete_date and the date is in the past
    enable_in_development: true
  decision_review_failure_notification_email_job_enabled:
    actor_type: user
    description: Enable job to send form and evidence failure notification emails
    enable_in_development: true
  decision_review_track_4142_submissions:
    actor_type: user
    description: Enable saving record of 4142 forms submitted to Lighthouse as part of a Supplemental Claim
    enable_in_development: true
  decision_review_notify_4142_failures:
    actor_type: user
    description: Enable sending an email if a 4142 submission is not successful in Lighthouse
    enable_in_development: true
  decision_review_service_common_exceptions_enabled:
    actor_type: user
    description: Enable using Common::Exception classes instead of DecisionReviewV1::ServiceException
  decision_review_notification_form_callbacks:
    actor_type: user
    description: Enable using DecisionReviews::FormNotificationCallback to handle VA Notify notification status changes
  decision_review_notification_evidence_callbacks:
    actor_type: user
    description: Enable using DecisionReviews::EvidenceNotificationCallback to handle VA Notify notification status changes for evidence
  decision_review_notification_secondary_form_callbacks:
    actor_type: user
    description: Enable using DecisionReviews::EvidenceNotificationCallback to handle VA Notify notification status changes for secondary form
  decision_review_form4142_use_2024_template:
    actor_type: user
    description: Enables the use of the 2024 template for form 4142 in decision review applications
  decision_review_form4142_validate_schema:
    actor_type: user
    description: Enables the use of schema validation for form 4142 in decision review applications
    enable_in_development: true
  dependency_verification:
    actor_type: user
    description: Feature gates the dependency verification modal for updating the diaries service.
    enable_in_development: true
  dependents_enqueue_with_user_struct:
    actor_type: user
    description: Manage whether the enqueued job for 686c and 674 will be with a User model or the new User struct
    enable_in_development: true
  dependents_pension_check:
    actor_type: user
    description: Manage whether or not Pension check is enabled for the 686/674
    enable_in_development: true
  dependents_removal_check:
    actor_type: user
    description: Manage whether or not dependent removal claim codes are enabled for the 686
    enable_in_development: true
  dependents_management:
    actor_type: user
    description: Manage dependent removal from view dependent page
    enable_in_development: true
  dependents_claims_evidence_api_upload:
    actor_type: user
    description: Enable using the ClaimsEvidenceAPI module to upload 686/674 documents to VBMS
  dependents_trigger_action_needed_email:
    actor_type: user
    description: Set whether to enable VANotify email to Veteran for Dependents Backup Path failure exhaustion
  dependents_failure_callback_email:
    actor_type: user
    description: Enables the dependents action needed email callback to be used when an action needed email is triggered
  dependents_submitted_email:
    actor_type: cookie_id
    description: Enables the dependents submitted email
  dependents_separate_confirmation_email:
    actor_type: cookie_id
    description: Enables the dependents confirmation/received email to be differentiated by form
  disability_526_form4142_polling_records:
    actor_type: user
    description: enables creation of, and tracking of, sent form 4142 documents, from the 526 flow, to the Lighthouse Benefits Intake API
    enable_in_development: true
  disability_526_form4142_polling_record_failure_email:
    actor_type: user
    description: enables failure email when explicit failure is detected downstream
    enable_in_development: true
  contention_classification_claim_linker:
    actor_type: user
    description: enables sending 526 claim id and vbms submitted claim id to Contention Classification service for linking/monitoring.
    enable_in_development: true
  disability_526_ee_mst_special_issue:
    actor_type: user
    description: enables adding MST special issue to disability_526 prior to submission.
    enable_in_development: true
  disability_526_ee_process_als_flash:
    actor_type: user
    description: enables adding applicable flashes to disability_526 prior to submission.
    enable_in_development: true
  disability_526_call_received_email_from_polling:
    actor_type: user
    description: enables received email in poll_form526_pdf job and disables calling from form526_submission
  disability_526_improved_autosuggestions_add_disabilities_page:
    actor_type: user
    description: enables new version of add disabilities page, with updates to content and search functionality
    enable_in_development: true
  disability_compensation_flashes:
    actor_type: user
    description: enables sending flashes to BGS for disability_compensation submissions.
    enable_in_development: true
  disability_compensation_temp_separation_location_code_string:
    actor_type: user
    description: enables forcing separation location code to be a string in submit_all_claim endpoint.
  disability_compensation_temp_toxic_exposure_optional_dates_fix:
    actor_type: user
    description: enables removing malformed optional dates from the Toxic Exposure node of a Form526Submission at SavedClaim creation.
  disability_compensation_form4142_supplemental:
    actor_type: user
    description: Use Lighthouse API to submit supplemental Form 21-4142 from Form 526EZ submissions
    enable_in_development: true
  disability_compensation_pif_fail_notification:
    actor_type: user
    description: enables sending notifications to vets if their 526 claim submission fails with PIF in Use Error
    enable_in_development: true
  disability_compensation_production_tester:
    actor_type: user
    description: disable certain functionality for production testing of the 526 submission workflow. DO NOT TOGGLE THIS FLAG UNLESS YOU ARE A MEMBER OF DISABILITY BENEFITS EXPERIENCE TEAM.
    enable_in_development: true
  disability_compensation_fail_submission:
    actor_type: user
    description: enable to test the backup submission path. DO NOT TOGGLE THIS FLAG UNLESS YOU ARE A MEMBER OF DISABILITY BENEFITS EXPERIENCE TEAM.
    enable_in_development: true
  disability_compensation_sync_modern_0781_flow:
    actor_type: user
    description: enables a new form flow for 0781 and 0781a in the 526 submission workflow
    enable_in_development: true
  disability_compensation_sync_modern0781_flow_metadata:
    actor_type: user
    description: enables adding new 0781 form indicator to in progress 526 forms and saved claim records for 526 submissions
  disability_compensation_0781_stats_job:
    actor_type: user
    description: enables a job to run that will check DB records and report stats as metrics, into Datadog
    enable_in_development: true
  disability_526_send_form526_submitted_email:
    actor_type: user
    description: enables sending submitted email in both primary and backup paths
  disability_526_send_mas_all_ancillaries:
    actor_type: user
    description: enables sending all 526 uploads and ancillary forms to MAS's APCAS API
  disability_526_send_received_email_from_backup_path:
    actor_type: user
    description: enables received email in complete success state of backup path
  disability_526_form4142_use_2024_template:
    actor_type: user
    description: Enables the use of the 2024 template for form 4142 in disability 526 applications
  disability_526_form4142_validate_schema:
    actor_type: user
    description: Enables the use of schema validation for form 4142 in disability 526 applications
  education_reports_cleanup:
    actor_type: user
    description: Updates to the daily education reports to remove old data that isn't needed in the new fiscal year
    enable_in_development: true
  enrollment_verification:
    actor_type: user
    description: Enables access to the Enrollment Verification app
    enable_in_development: true
  discharge_wizard_features:
    actor_type: user
    description: Iteration of new features for discharge wizard
    enable_in_development: true
  dispute_debt:
    actor_type: user
    description: Enables the Dispute Debt feature
    enable_in_development: true
  event_bus_gateway_emails_enabled:
    actor_type: user
    description: When enabled, vets-api opens an endpoint to Event Bus Gateway for sending notification emails
    enable_in_development: true
  facilities_autosuggest_vamc_services_enabled:
    actor_type: user
    description: Allow use of the VA health facilities auto-suggest feature (versus static dropdown)
    enable_in_development: true
  facilities_ppms_suppress_all:
    actor_type: user
    description: Hide all ppms search options
  facility_locator_mobile_map_update:
    actor_type: user
    description: Use new mobile map features for research
    enable_in_development: true
  facility_locator_predictive_location_search:
    actor_type: user
    description: Use predictive location search in the Facility Locator UI
  facilities_use_fl_progressive_disclosure:
    actor_type: user
    description: Use progressive disclosure in the Facility Locator UI
    enable_in_development: true
  file_upload_short_workflow_enabled:
    actor_type: user
    description: Enables shorter workflow enhancement for file upload component
  fsr_5655_server_side_transform:
    actor_type: user
    description: Update to use BE for business transform logic for Financial Status Report (FSR - 5655) form
    enable_in_development: true
  financial_status_report_debts_api_module:
    actor_type: user
    description: Points to debts-api module routes
    enable_in_development: true
  financial_status_report_expenses_update:
    actor_type: user
    description: Update expense lists in the Financial Status Report (FSR - 5655) form
    enable_in_development: true
  financial_status_report_review_page_navigation:
    actor_type: user
    description: Enables new review page navigation for users completing the Financial Status Report (FSR) form.
    enable_in_development: true
  find_a_representative_enabled:
    actor_type: cookie_id
    description: Generic toggle for gating Find a Rep
    enable_in_development: true
  find_a_representative_enable_api:
    actor_type: user
    description: Enables all Find a Representative api endpoints
    enable_in_development: true
  find_a_representative_enable_frontend:
    actor_type: cookie_id
    description: Enables Find a Representative frontend
    enable_in_development: true
  find_a_representative_flag_results_enabled:
    actor_type: user
    description: Enables flagging feature for Find a Representative frontend
    enable_in_development: true
  find_a_representative_use_accredited_models:
    actor_type: user
    description: Enables Find A Representative APIs using AccreditedX models
    enable_in_development: true
  representative_status_enabled:
    actor_type: cookie_id
    description: Enables flagging feature for Find a Representative frontend
    enable_in_development: true
  form526_include_document_upload_list_in_overflow_text:
    actor_type: user
    description: Appends a list of SupportingEvidenceAttachment filenames the veteran uploaded for a Form 526 into the overflow text in the form submission
  appoint_a_representative_enable_frontend:
    actor_type: cookie_id
    description: Enables Appoint a Representative frontend
    enable_in_development: true
  appoint_a_representative_enable_v2_features:
    actor_type: user
    description: Enables Appoint a Representative 2.0 features for frontend and backend
    enable_in_development: true
  appoint_a_representative_enable_pdf:
    actor_type: user
    description: Enables Appoint a Representative PDF generation endpoint
    enable_in_development: true
  representative_status_enable_v2_features:
    actor_type: user
    description: Enables Representative Status widget 2.0 features for frontend and backend
    enable_in_development: true
  accredited_representative_portal_declination:
    actor_type: user
    description: Enables declination reason feature for frontend and backend
    enable_in_development: true
  form526_legacy:
    actor_type: user
    description: If true, points controllers to the legacy EVSS Form 526 instance. If false, the controllers will use the Dockerized instance running in DVP.
    enable_in_development: true
  form526_send_document_upload_failure_notification:
    actor_type: user
    description: Enables enqueuing a Form526DocumentUploadFailureEmail if a EVSS::DisabilityCompensationForm::SubmitUploads job exhausts its retries
    enable_in_development: true
  form526_send_backup_submission_polling_failure_email_notice:
    actor_type: user
    description: Enables enqueuing a Form526SubmissionFailureEmailJob if a submission is marked as unprocessable through polling of the Benefits Intake API.
    enable_in_development: true
  form526_send_backup_submission_exhaustion_email_notice:
    actor_type: user
    description: Enables enqueuing of a Form526SubmissionFailureEmailJob if a submission exhausts it's attempts to upload to the Benefits Intake API.
    enable_in_development: true
  form526_send_4142_failure_notification:
    actor_type: user
    description: Enables enqueuing of a Form4142DocumentUploadFailureEmail if a SubmitForm4142Job job exhausts its retries
    enable_in_development: true
  form526_send_0781_failure_notification:
    actor_type: user
    description: Enables enqueuing a Form0781DocumentUploadFailureEmail if a SubmitForm0781Job job exhausts its retries
    enable_in_development: true
  form0994_confirmation_email:
    actor_type: user
    description: Enables form 0994 email submission confirmation (VaNotify)
    enable_in_development: true
  form1990_confirmation_email:
    actor_type: user
    description: Enables form 1990 email submission confirmation (VaNotify)
    enable_in_development: true
  form1995_confirmation_email:
    actor_type: user
    description: Enables form 1995 email submission confirmation (VaNotify)
    enable_in_development: true
  form1990e_confirmation_email:
    actor_type: user
    description: Enables form 1990e email submission confirmation (VaNotify)
    enable_in_development: true
  form21_0966_confirmation_email:
    actor_type: user
    description: Enables form 21-0966 email submission confirmation (VaNotify)
    enable_in_development: true
  form21_0966_confirmation_page:
    actor_type: user
    description: Enables form 21-0966 new confirmation page
    enable_in_development: true
  form21_0972_confirmation_email:
    actor_type: user
    description: Enables form 21-0972 email submission confirmation (VaNotify)
    enable_in_development: true
  form21_10203_confirmation_email:
    actor_type: user
    description: Enables form 21-10203 email submission confirmation (VaNotify)
  form21_10210_confirmation_email:
    actor_type: user
    description: Enables form 21-10210 email submission confirmation (VaNotify)
    enable_in_development: true
  form20_10206_confirmation_email:
    actor_type: user
    description: Enables form 20-10206 email submission confirmation (VaNotify)
    enable_in_development: true
  form20_10207_confirmation_email:
    actor_type: user
    description: Enables form 20-10207 email submission confirmation (VaNotify)
    enable_in_development: true
  form21_0845_confirmation_email:
    actor_type: user
    description: Enables form 21-0845 email submission confirmation (VaNotify)
    enable_in_development: true
  form21p_0847_confirmation_email:
    actor_type: user
    description: Enables form 21p-0847 email submission confirmation (VaNotify)
    enable_in_development: true
  form21_4138_confirmation_email:
    actor_type: user
    description: Enables form 21-4138 email submission confirmation (VaNotify)
  form21_4142_confirmation_email:
    actor_type: user
    description: Enables form 21-4142 email submission confirmation (VaNotify)
  form22_10282_confirmation_email:
    actor_type: user
    description: Enables form 22-10282 email submission confirmation (VaNotify)
    enable_in_development: true
  form10297_confirmation_email:
    actor_type: user
    description: Enables form 10297 email submission confirmation (VaNotify)
    enable_in_development: true
  form26_4555_confirmation_email:
    actor_type: user
    description: Enables form 26-4555 email submission confirmation (VaNotify)
    enable_in_development: true
  form_526_required_identifiers_in_user_object:
    actor_type: user
    description: includes a mapping of booleans in the profile section of a serialized user indicating which ids are nil for the user
  form40_0247_confirmation_email:
    actor_type: user
    description: Enables form 40-0247 email submission confirmation (VaNotify)
    enable_in_development: true
  form40_10007_confirmation_email:
    actor_type: user
    description: Enables form 40-10007 email submission error (VaNotify)
    enable_in_development: true
  form1990meb_confirmation_email:
    actor_type: user
    description: Enables form 1990 MEB email submission confirmation (VaNotify)
    enable_in_development: true
  form1990emeb_confirmation_email:
    actor_type: user
    description: Enables form 1990e MEB email submission confirmation (VaNotify)
    enable_in_development: true
  form5490_confirmation_email:
    actor_type: user
    description: Enables form 5490 email submission confirmation (VaNotify)
    enable_in_development: true
  form5495_confirmation_email:
    actor_type: user
    description: Enables form 5495 email submission confirmation (VaNotify)
    enable_in_development: true
  simple_forms_email_notifications:
    actor_type: user
    description: Enables form email notifications upon certain state changes (error and received)
    enable_in_development: true
  form2010206:
    actor_type: user
    description: If enabled shows the digital form experience for form 20-10206
  form2010207:
    actor_type: user
    description: If enabled shows the digital form experience for form 20-10207
  form210845:
    actor_type: user
    description: If enabled shows the digital form experience for form 21-0845
  form210966:
    actor_type: user
    description: If enabled shows the digital form experience for form 21-0966
  form210972:
    actor_type: user
    description: If enabled shows the digital form experience for form 21-0972
  form214138:
    actor_type: user
    description: If enabled shows the digital form experience for form 21-4138
  form214142:
    actor_type: user
    description: If enabled shows the digital form experience for form 21-4142
  form2110210:
    actor_type: user
    description: If enabled shows the digital form experience for form 21-10210
  form21p0847:
    actor_type: user
    description: If enabled shows the digital form experience for form 21P-0847
  form264555:
    actor_type: user
    description: If enabled shows the digital form experience for form 26-4555
  form400247:
    actor_type: user
    description: If enabled shows the digital form experience for form 40-0247
  form1010d_extended:
    actor_type: user
    description: If enabled shows the digital form experience for form 10-10d merged with form 10-7959c
  form1010d_browser_monitoring_enabled:
    actor_type: user
    description: Datadog RUM monitoring for form 10-10d (IVC CHAMPVA)
  form107959c_browser_monitoring_enabled:
    actor_type: user
    description: Datadog RUM monitoring for form 10-7959c (IVC CHAMPVA)
  form107959f1_browser_monitoring_enabled:
    actor_type: user
    description: Datadog RUM monitoring for form 10-7959f-1 (IVC CHAMPVA)
  form107959a_browser_monitoring_enabled:
    actor_type: user
    description: Datadog RUM monitoring for form 10-7959a (IVC CHAMPVA)
  form107959c:
    actor_type: cookie_id
    description: If enabled shows the digital form experience for form 10-7959c (IVC CHAMPVA other health insurance)
  form107959a:
    actor_type: user
    description: If enabled shows the digital form experience for form 10-7959a (IVC CHAMPVA claim form)
  form107959f2:
    actor_type: user
    description: If enabled shows the digital form experience for form 10-7959f-2 (Foreign Medical Program claim form)
  form_upload_flow:
    actor_type: user
    description: If enabled shows the find-a-form widget for the Form Upload Flow
  get_help_ask_form:
    actor_type: user
    description: Enables inquiry form for users to submit questions, suggestions, and complaints.
    enable_in_development: true
  get_help_messages:
    actor_type: user
    description: Enables secure messaging
    enable_in_development: true
  ha_cpap_supplies_cta:
    actor_type: user
    description: Toggle CTA for reordering Hearing Aid and CPAP supplies form within static pages.
  in_progress_form_custom_expiration:
    actor_type: user
    description: Enable/disable custom expiration dates for forms
    enable_in_development: true
  in_progress_form_reminder:
    actor_type: user
    description: Enable/disable in progress form reminders (sent via VaNotify)
    enable_in_development: true
  in_progress_form_reminder_age_param:
    actor_type: user
    description: Enable/disable in progress form reminder age param
    enable_in_development: true
  clear_stale_in_progress_reminders_sent:
    actor_type: user
    description: Enable/disable clearing of one-time in progress reminders after 60 days
    enable_in_development: true
  in_progress_1880_form_cron:
    actor_type: user
    description: Enable/disable scheduled cron for 1880 in progress form reminders (sent via VaNotify)
    enable_in_development: true
  in_progress_1880_form_reminder:
    actor_type: user
    description: Enable/disable 1880 in progress form reminders (sent via VaNotify)
    enable_in_development: true
  in_progress_form_reminder_1010ez:
    actor_type: user
    description: Enable/disable 1010ez in progress form reminders (sent via VaNotify)
    enable_in_development: true
  in_progress_form_reminder_526ez:
    actor_type: user
    description: Enable/disable 526ez in progress form reminders (sent via VaNotify)
    enable_in_development: true
  letters_check_discrepancies:
    actor_type: user
    description: Enables ability to log letter discrepancies between evss and lighthouse
    enable_in_development: true
  letters_page_new_design:
    actor_type: user
    description: Enables ability to show updated letter page design
    enable_in_development: true
  lighthouse_claims_api_v2_add_person_proxy:
    actor_type: user
    description: Lighthouse Benefits Claims API v2 uses add_person_proxy service when target Veteran is missing a Participant ID
    enable_in_development: true
  lighthouse_claims_api_poa_dependent_claimants:
    actor_type: user
    description: Enable/disable dependent claimant support for POA requests
    enable_in_development: true
  lighthouse_claims_api_v2_poa_va_notify:
    actor_type: user
    description: Enable/disable the VA notification emails in V2 POA
    enable_in_development: false
  lighthouse_claims_v2_poa_requests_skip_bgs:
    actor_type: user
    description: Enable/disable skipping BGS calls for POA Requests
    enable_in_development: true
  lighthouse_claims_api_poa_use_bd:
    actor_type: user
    description: Lighthouse Benefits Claims API uses Lighthouse Benefits Documents API to upload POA forms instead of VBMS
    enable_in_development: true
  lighthouse_claims_api_use_birls_id:
    actor_type: user
    description: Lighthouse Benefits Claims API uses MPI birls_id as filenumber parameter to BDS search
    enable_in_development: true
  log_eligible_benefits:
    actor_type: user
    description: Allows log_eligible_benefits_job.rb to run in background.
    enable_in_development: true
  loop_pages:
    actor_type: user
    description: Enable new list loop pattern
    enable_in_development: true
  show_mbs_preneed_change_va_4010007:
    actor_type: user
    description: Updates to text in form VA 40-10007
  medical_copays_six_mo_window:
    actor_type: user
    description: This will filter to only show medical copays within the last 6 months
    enable_in_development: true
  medical_copay_notifications:
    actor_type: user
    description: Enables notifications to be sent for new copay statements
    enable_in_development: true
  mhv_accelerated_delivery_enabled:
    actor_type: user
    description: Control whether vets-api allows fetching MR data from LightHouse
    enable_in_development: false
  mhv_accelerated_delivery_allergies_enabled:
    actor_type: user
    description: Control fetching OH allergies data
    enable_in_development: false
  mhv_accelerated_delivery_labs_and_tests_enabled:
    actor_type: user
    description: Control fetching lab and test data from UHD (SCDF) service (web)
    enable_in_development: false
  mhv_accelerated_delivery_vital_signs_enabled:
    actor_type: user
    description: Control fetching OH vitals data
    enable_in_development: false
  mhv_accelerated_delivery_uhd_enabled:
    actor_type: user
    description: Control whether vets-api allows fetching any MR data from MHV UHD
    enable_in_development: false
  mhv_accelerated_delivery_uhd_sp_enabled:
    actor_type: user
    description: Control whether vets-api allows fetching Surgical Pathology data from MHV UHD
    enable_in_development: false
  mhv_accelerated_delivery_uhd_mb_enabled:
    actor_type: user
    description: Control whether vets-api allows fetching Microbiology data from MHV UHD
    enable_in_development: false
  mhv_accelerated_delivery_uhd_ch_enabled:
    actor_type: user
    description: Control whether vets-api allows fetching Chem/Hem data from MHV UHD
  mhv_va_health_chat_enabled:
    actor_type: user
    description: Enables the VA Health Chat link at /my-health
  mhv_landing_page_show_priority_group:
    actor_type: user
    description: Shows Veterans their Priority Group on the MHV Landing Page
    enable_in_development: true
  mhv_landing_page_personalization:
    actor_type: user
    description: Enables personalized content on the My HealtheVet landing page.
    enable_in_development: true
  mhv_landing_page_show_share_my_health_data_link:
    actor_type: user
    description: Show Share My Health Data (SMHD) link on Medical Records card of the MHV landing page
  mhv_supply_reordering_enabled:
    actor_type: user
    description: Enables the launch of mhv supply reordering application at /my-health/order-medical-supplies
  mhv_secure_messaging_cerner_pilot:
    actor_type: user
    description: Enables/disables Secure Messaging Cerner Transition Pilot environment on VA.gov
  mhv_secure_messaging_filter_accordion:
    actor_type: user
    description: Enables/disables Secure Messaging Filter Accordion re-design updates on VA.gov
    enable_in_development: true
  mhv_secure_messaging_remove_lefthand_nav:
    actor_type: user
    description: Disables/Enables Secure Messaging lefthand navigation for new navigation solution
    enable_in_development: true
  mhv_secure_messaging_triage_group_plain_language:
    actor_type: user
    description: Disables/Enables Secure Messaging recipients group plain language design
    enable_in_development: true
  mhv_secure_messaging_recipient_opt_groups:
    actor_type: user
    description: Disables/Enables Secure Messaging optgroups in recipient dropdown on Start a new message page
    enable_in_development: true
  mhv_secure_messaging_recipient_combobox:
    actor_type: user
    description: Disables/Enables Secure Messaging combobox in recipient dropdown on Start a new message page
  mhv_secure_messaging_migrate_to_api_gateway:
    actor_type: user
    description: Enables/disables Secure Messaging migration to the new API Gateway endpoints
  mhv_secure_messaging_read_receipts:
    actor_type: user
    description: Disables/Enables Secure Messaging read receipts
    enable_in_development: true
  mhv_secure_messaging_milestone_2_aal:
    actor_type: user
    description: Disables/Enables Secure Messaging AAL Milestone 2
    enable_in_development: true
  mhv_secure_messaging_policy_va_patient:
    actor_type: user
    description: Disables/Enables Secure Messaging policy check for VA patient
  mhv_secure_messaging_custom_folders_redesign:
    actor_type: user
    description: Disables/Enables Secure Messaging Custom Folders Redesign
    enable_in_development: true
  mhv_secure_messaging_large_attachments:
    actor_type: user
    description: Disables/Enables Secure Messaging Custom Folders Redesign
    enable_in_development: true
  mhv_bypass_downtime_notification:
    actor_type: user
    description: When enabled, bypass the MHV downtime notification; intended for smoke testing in production
    enable_in_development: true
  mhv_medical_records_allow_txt_downloads:
    actor_type: user
    description: Allows users to download Medical Records data in TXT format
    enable_in_development: true
  mhv_medical_records_display_conditions:
    actor_type: user
    description: Show/hide content related to Health Conditions in Medical Records
    enable_in_development: true
  mhv_medical_records_display_domains:
    actor_type: user
    description: Show/hide in-progress Medical Records domains
    enable_in_development: true
  mhv_medical_records_display_labs_and_tests:
    actor_type: user
    description: Show/hide content related to Labs & Tests in Medical Records
    enable_in_development: true
  mhv_medical_records_display_notes:
    actor_type: user
    description: Show/hide content related to Notes in Medical Records
    enable_in_development: true
  mhv_medical_records_display_sidenav:
    actor_type: user
    description: Show/hide the Medical Records side navigation
    enable_in_development: true
  mhv_medical_records_display_vaccines:
    actor_type: user
    description: Show/hide content related to Vaccines in Medical Records
    enable_in_development: true
  mhv_medical_records_display_settings_page:
    actor_type: user
    description: Show/hide the Settings Page in Medical Records
    enable_in_development: true
  mhv_medical_records_display_vitals:
    actor_type: user
    description: Show/hide content related to Vitals in Medical Records
    enable_in_development: true
  mhv_medical_records_migrate_ccd_to_s3:
    actor_type: user
    description: Enables the switch to an s3 bucket for the CCD endpoints
    enable_in_development: true
  mhv_medical_records_migrate_dicom_to_s3:
    actor_type: user
    description: Enables the switch to an s3 bucket for the DICOM endpoint
    enable_in_development: true
  mhv_medical_records_migrate_to_api_gateway:
    actor_type: user
    description: Enables the switch to the new MHV API Gateway endpoints
    enable_in_development: true
  mhv_medical_records_phr_refresh_on_login:
    actor_type: user
    description: Enables/disables the PHR refresh for MHV users when logging into VA.gov
    enable_in_development: true
  mhv_medical_records_redact_fhir_client_logs:
    actor_type: user
    description: Replaces IDs in fhir_client INFO-level logs with X's when enabled
    enable_in_development: true
  mhv_medical_records_to_va_gov_release:
    actor_type: user
    description: Enables/disables Medical Records on VA.gov (intial transition from MHV to VA.gov)
    enable_in_development: true
  mhv_medical_records_new_eligibility_check:
    actor_type: user
    description: Enables/disables Medical Records new access policy eligibility check endpoint
    enable_in_development: true
  mhv_medical_records_update_landing_page:
    actor_type: user
    description: Enables/disables Medical Records new landing page content
    enable_in_development: true
  mhv_medical_records_filter_and_sort:
    actor_type: user
    description: Enables/disables Medical Records new filter and sort changes
    enable_in_development: true
  mhv_medical_records_use_unified_sei_api:
    actor_type: user
    description: Enables/disables use of the unified API call self-entered information
    enable_in_development: true
  mhv_medical_records_milestone_two:
    actor_type: user
    description: Enables/disables Medical Records new Milestone 2 changes
    enable_in_development: true
  mhv_medical_records_support_backend_pagination_allergy:
    actor_type: user
    description: Enables/disables backend caching/pagination for allergies
    enable_in_development: true
  mhv_medical_records_support_backend_pagination_care_summary_note:
    actor_type: user
    description: Enables/disables backend caching/pagination for care summaries & notes
    enable_in_development: true
  mhv_medical_records_support_backend_pagination_health_condition:
    actor_type: user
    description: Enables/disables backend caching/pagination for health conditions
    enable_in_development: true
  mhv_medical_records_support_backend_pagination_lab_test:
    actor_type: user
    description: Enables/disables backend caching/pagination for labs & tests
    enable_in_development: true
  mhv_medical_records_support_backend_pagination_vaccine:
    actor_type: user
    description: Enables/disables backend caching/pagination for vaccines
    enable_in_development: true
  mhv_medical_records_support_backend_pagination_vital:
    actor_type: user
    description: Enables/disables backend caching/pagination for vitals
    enable_in_development: true
  mhv_medical_records_support_new_model_allergy:
    actor_type: user
    description: Enables/disables the use of pre-transformed allergy objects
    enable_in_development: true
  mhv_medical_records_support_new_model_care_summary_note:
    actor_type: user
    description: Enables/disables the use of pre-transformed care summary/note objects
    enable_in_development: true
  mhv_medical_records_support_new_model_health_condition:
    actor_type: user
    description: Enables/disables the use of pre-transformed health condition objects
    enable_in_development: true
  mhv_accelerated_delivery_vaccines_enabled:
    actor_type: user
    description: Enables/disables the new immunizations v2 endpoint that uses LH as a datasource and aligns with data model that the mobile app uses
    enable_in_development: false
  mhv_medical_records_support_new_model_lab_test:
    actor_type: user
    description: Enables/disables the use of pre-transformed lab/test objects
    enable_in_development: true
  mhv_medical_records_support_new_model_vaccine:
    actor_type: user
    description: Enables/disables the use of pre-transformed vaccine objects
    enable_in_development: true
  mhv_medical_records_support_new_model_vital:
    actor_type: user
    description: Enables/disables the use of pre-transformed vital objects
    enable_in_development: true
  mhv_medications_to_va_gov_release:
    actor_type: user
    description: Enables/disables Medications on VA.gov (initial transition from MHV to VA.gov)
    enable_in_development: true
  mhv_medications_display_refill_content:
    actor_type: user
    description: Enables/disables refill-related content for Medications on VA.gov
    enable_in_development: true
  mhv_medications_display_documentation_content:
    actor_type: user
    description: Enables/disables documentation-related content for Medications on VA.gov
    enable_in_development: true
  mhv_medications_display_allergies:
    actor_type: user
    description: Enables/disables allergies and reactions data
    enable_in_development: true
  mhv_medications_display_filter:
    actor_type: user
    description: Enables/disables filter feature for medications list
    enable_in_development: true
  mhv_medications_display_grouping:
    actor_type: user
    description: Enables/disables grouping medications related work
    enable_in_development: true
  mhv_enable_aal_integration:
    actor_type: user
    description: Enables/disables integration with MHV's AAL-creation endpoint
    enable_in_development: true
  mhv_modern_cta_links:
    actor_type: user
    description: CTA widget links point to va.gov services
  mhv_medications_display_pending_meds:
    actor_type: user
    description: Enables/disables pending medications related work
    enable_in_development: true
  mhv_medications_display_refill_progress:
    actor_type: user
    description: Enables/disables refill progress related work
    enable_in_development: true
  mhv_medications_migrate_to_api_gateway:
    actor_type: user
    description: Enables/disables medications migration to the new API Gateway endpoints
    enable_in_development: true
  mhv_medications_remove_landing_page:
    actor_type: user
    description: Enables/disables removal of landing page
    enable_in_development: true
  mhv_medications_show_ipe_content:
    actor_type: user
    description: Enables/disables ipe content
    enable_in_development: true
  mhv_medications_dont_increment_ipe_count:
    actor_type: user
    description: when this flag is on the count will not be incremented for ipe
    enable_in_development: true
  mhv_medications_partial_fill_content:
    actor_type: user
    description: Enables/disables partial fill content
    enable_in_development: true
  mhv_medications_new_policy:
    actor_type: user
    description: Updates MHV Medications policy based on recent updates to MHV Account Creation API
  mhv_milestone_2_changes_enabled:
    actor_type: user
    description: Enables MHV Milestone 2 changes
  mhv_header_links:
    actor_type: user
    description: Display My HealtheVet and My VA links in the site header
    enable_in_development: true
  mobile_allergy_intolerance_model:
    actor_type: user
    description: For mobile app, enalbes use of strict models for parsing allergy intolerance
  mobile_api:
    actor_type: user
    description: API endpoints consumed by the VA Mobile App (iOS/Android)
  mobile_filter_doc_27_decision_letters_out:
    actor_type: user
    description: filters out doc type 27 decision letters out of list of decision letters for mobile
    enable_in_development: false
  mobile_claims_log_decision_letter_sent:
    actor_type: user
    description: Logs decision letter info on both claims and decision letter endpoint
    enable_in_development: true
  multiple_address_10_10ez:
    actor_type: cookie_id
    description: >
      [Front-end only] When enabled, the 10-10EZ will collect a home and mailing address for the veteran
      vs only collecting a single, "permanent" address.
  organic_conversion_experiment:
    actor_type: user
    description: Toggle to enable login.gov create account experiment
  pcpg_trigger_action_needed_email:
    actor_type: user
    description: Set whether to enable VANotify email to Veteran for PCPG failure exhaustion
  pension_income_and_assets_clarification:
    actor_type: user
    description: >
      When enabled, 21P-527EZ will display additional explanations for the income and assets requirement.
  pension_income_and_assets_overflow_pdf_redesign:
    actor_type: user
    description: >
      When enabled, 21P-0969 will use the new extras redesign when generating the overflow pdf.
  pension_medical_evidence_clarification:
    actor_type: user
    description: >
      [Front-end only] When enabled, 21P-527EZ will display additional explanations for the medical evidence requirement.
  pension_error_email_notification:
    actor_type: cookie_id
    description: Toggle sending of the Action Needed email notification
  pension_submitted_email_notification:
    actor_type: cookie_id
    description: Toggle sending of the Submission in Progress email notification
  pension_received_email_notification:
    actor_type: cookie_id
    description: Toggle sending of the Received email notification
  pre_entry_covid19_screener:
    actor_type: user
    description: >
      Toggle for the entire pre-entry covid 19 self-screener available at /covid19screener and to be used by visitors
      to VHA facilities in lieu of manual screening with a VHA employee.
      This toggle is owned by Patrick B. and the rest of the CTO Health Products team.
  profile_contact_info_page_ui_refresh:
    actor_type: user
    description: Display updated UI/UX for the profile Contact Information page.
  profile_enhanced_military_info:
    actor_type: user
    description: When enabled, /v1/profile/military_info endpoint will return all military information for a user.
  profile_international_phone_numbers:
    actor_type: user
    description: Enables international phone number support on VA.gov profile.
  profile_lighthouse_rating_info:
    actor_type: user
    description: When enabled, will request disability rating info data from lighthouse API.
  profile_user_claims:
    actor_type: user
    description: When enabled, /v0/user will return user profile claims for accessing service endpoints.
  profile_show_mhv_notification_settings_email_appointment_reminders:
    actor_type: user
    description: Show/Hide the email channel for Health appointment reminders notifications
  profile_show_mhv_notification_settings_email_rx_shipment:
    actor_type: user
    description: Show/Hide the email channel for Prescription shipping notifications
  profile_show_mhv_notification_settings_new_secure_messaging:
    actor_type: user
    description: Display MHV notification settings - New secure message notifications
  profile_show_mhv_notification_settings_medical_images:
    actor_type: user
    description: Display MHV notification settings - Medical images/reports notifications
  profile_show_military_academy_attendance:
    actor_type: user
    description: When enabled, profile service history will include military academy attendance.
    enable_in_development: true
  profile_hide_direct_deposit:
    actor_type: user
    description: Hides the Profile - Direct Deposit page content during a service outage
    enable_in_development: false
  profile_limit_direct_deposit_for_non_beneficiaries:
    actor_type: user
    description: Limits the Direct Deposit page functionality based on the veteranStatus property.
    enable_in_development: true
  profile_show_credential_retirement_messaging:
    actor_type: user
    description: Show/hide MHV and DS Logon credential retirement messaging in profile
  profile_show_new_health_care_copay_bill_notification_setting:
    actor_type: user
    description: Show/Hide the Health care copay bill section of notifications in profile
  profile_show_privacy_policy:
    actor_type: user
    description: Show/Hide the privacy policy section on profile pages
  profile_show_pronouns_and_sexual_orientation:
    actor_type: user
    description: Show/hide Pronouns and Sexual Orientation fields on profile page
  profile_show_quick_submit_notification_setting:
    actor_type: user
    description: Show/Hide the quick submit section of notification settings in profile
  profile_show_no_validation_key_address_alert:
    actor_type: user
    description: Show/Hide alert messages when no validationKey is returned from the address_validation endpoint
  profile_use_experimental:
    description: Use experimental features for Profile application - Do not remove
    enable_in_development: true
    actor_type: user
  profile_use_vafsc:
    description: Use VA Forms System Core for forms instead of schema based forms
    actor_type: user
    enable_in_development: true
  pw_ehr_cta_use_slo:
    actor_type: user
    description: Use single-logout (SLO) paths for Public Websites-managed EHR CTAs
  my_va_experimental:
    actor_type: user
    description: Use for experimental features for My VA application (general)
  my_va_experimental_frontend:
    actor_type: user
    description: Use for experimental features for My VA application (frontend)
  my_va_experimental_fullstack:
    actor_type: user
    description: Use for experimental features for My VA application (fullstack)
    enable_in_development: true
  my_va_hide_notifications_section:
    actor_type: user
    description: Hides the Notifications section on My VA
    enable_in_development: true
  my_va_notification_component:
    actor_type: user
    description: Enable users to see va-notification component on My VA
    enable_in_development: true
  my_va_notification_dot_indicator:
    actor_type: user
    description: Enable dot indicator for notifications
  my_va_enable_mhv_link:
    actor_type: user
    description: Enables the "Visit MHV" CTA link under Health care section
  my_va_new_mhv_urls:
    actor_type: user
    description: Updates URLs for the "Health care" section of My VA
  my_va_mhv_link_design_update:
    actor_type: user
    description: Updates to hyperlink design for the "Health care" section of My VA
  my_va_update_errors_warnings:
    actor_type: user
    description: Update all errors and warnings on My VA for consistency (will remove when va-notification component is released)
  my_va_lighthouse_uploads_report:
    actor_type: user
    description: Use lighthouse /uploads/report endpoint for Form status
  my_va_form_submission_pdf_link:
    actor_type: user
    description: Enables users to view PDF link within submitted forms cards
  rated_disabilities_detect_discrepancies:
    actor_type: user
    description:
      When enabled, the rated disabilities application will check for discrepancies between
      the number of rated disabilities returned by EVSS and Lighthouse
    enable_in_development: true
  rated_disabilities_sort_ab_test:
    actor_type: user
    description: Allows us to set up AB test of sorting on rated disabilities app
  rated_disabilities_use_lighthouse:
    actor_type: user
    description: When enabled, the rated disabilities application uses Lighthouse instead of EVSS
    enable_in_development: true
  saved_claim_pdf_overflow_tracking:
    actor_type: user
    description: When enabled, record metrics for claims which have overflow in the generated pdf
    enable_in_development: true
  schema_contract_appointments_index:
    actor_type: user
    description: Enables schema validation for the appointments service index fetch.
  schema_contract_claims_and_appeals_get_claim:
    actor_type: user
    description: Enables schema validation for the claims and appeals service get claim fetch.
  search_representative:
    actor_type: user
    description: Enable frontend application and cta for Search Representative application
    enable_in_development: true
  search_gov_maintenance:
    actor_type: user
    description: Use when Search.gov system maintenance impacts sitewide search
    enable_in_development: true
  show526_wizard:
    actor_type: user
    description: This determines when the wizard should show up on the form 526 intro page
    enable_in_development: true
  show_edu_benefits_0994_wizard:
    actor_type: user
    description: This determines when the wizard should show up on the 0994 introduction page
  show_edu_benefits_1990_wizard:
    actor_type: user
    description: This determines when the wizard should show up on the 1990 introduction page
  show_edu_benefits_1990e_wizard:
    actor_type: user
    description: This determines when the wizard should show up on the 1990e introduction page
  show_edu_benefits_1990n_wizard:
    actor_type: user
    description: This determines when the wizard should show up on the 1990N introduction page
  show_edu_benefits_1995_wizard:
    actor_type: user
    description: This determines when the wizard should show up on the 1995 introduction page
  show_edu_benefits_5490_wizard:
    actor_type: user
    description: This determines when the wizard should show up on the 5490 introduction page
  show_edu_benefits_5495_wizard:
    actor_type: user
    description: This determines when the wizard should show up on the 5495 introduction page
  show_financial_status_report:
    actor_type: user
    description: Enables VA Form 5655 (Financial Status Report)
    enable_in_development: true
  show_financial_status_report_wizard:
    actor_type: user
    description: Enables the Wizard for VA Form 5655 (Financial Status Report)
    enable_in_development: true
  show_financial_status_report_streamlined_waiver:
    actor_type: user
    description: Enables the Streamlined Waiver for VA Form 5655 (Financial Status Report)
    enable_in_development: true
  show_form_i18n:
    actor_type: user
    description: Enables the internationalization features for forms
    enable_in_development: true
  show_dgi_direct_deposit_1990EZ:
    actor_type: user
    description: Displays prefill enabled direct deposit component on 1990EZ form.
    enable_in_development: false
  show_meb_1990EZ_maintenance_alert:
    actor_type: user
    description: Displays an alert to users on 1990EZ intro page that the Backend Service is Down.
    enable_in_development: false
  show_meb_1990EZ_R6_maintenance_message:
    actor_type: user
    description: Displays an alert to users on 1990EZ intro page that the Backend Service is Down.
    enable_in_development: false
  show_meb_1990E_maintenance_alert:
    actor_type: user
    description: Displays an alert to users on 1990E intro page that the Backend Service is Down.
    enable_in_development: false
  show_meb_1990E_R6_maintenance_message:
    actor_type: user
    description: Displays an alert to users on 1990E intro page that the Backend Service is Down.
    enable_in_development: false
  show_meb_letters_maintenance_alert:
    actor_type: user
    description: Displays an alert to users on Letters Inbox page that the Backend Service is Down.
    enable_in_development: false
  show_meb_enrollment_verification_maintenance_alert:
    actor_type: user
    description: Displays an alert to users on Enrollment Verification intro page that the Backend Service is Down.
    enable_in_development: false
  show_meb_international_address_prefill:
    actor_type: user
    description: Enhances form prefilling to include international address.
    enable_in_development: true
  show_meb_service_history_categorize_disagreement:
    actor_type: user
    enable_in_development: false
  show_meb_5490_maintenance_alert:
    actor_type: user
    description: Displays an alert to users on 5490 intro page that the Backend Service is Down.
    enable_in_development: false
  show_meb_5490_1990e_text_update:
    actor_type: user
    description: Displays updated text to more clearly explain who needs to fill out form
    enable_in_development: false
  show_one_va_debt_letter:
    actor_type: user
    description: Enables the One VA Debt Letter feature
    enable_in_development: true
  show_cdp_one_thing_per_page:
    actor_type: user
    description: Enables the Payment History MVP features for development
    enable_in_development: true
  vha_show_payment_history:
    actor_type: user
    description: Enables the VHA Payment history (including copay resolution) feature for combined debt portal
    enable_in_development: true
  meb_1606_30_automation:
    actor_type: user
    description: Enables MEB form to handle Chapter 1606/30 forms as well as Chapter 33.
  meb_exclusion_period_enabled:
    actor_type: user
    description: enables exclusion period checks
    enable_in_development: false
  meb_dpo_address_option_enabled:
    actor_type: user
    description: enables DPO option on address field
    enable_in_development: false
  meb_kicker_notification_enabled:
    actor_type: user
    description: enables kicker notification on additional consideration questions
    enable_in_development: false
  meb_auto_populate_relinquishment_date:
    actor_type: user
    description: Flag to autofill datepicker for reliinquishment date
    enable_in_development: true
  dgi_rudisill_hide_benefits_selection_step:
    actor_type: user
    description: Hides benefit selection page on original claims application.
    enable_in_development: false
  show_forms_app:
    actor_type: user
    description: Enables the TOE form to be displayed.
    enable_in_development: true
  sign_in_service_enabled:
    actor_type: cookie_id
    description: Enables the ability to use OAuth authentication via the Sign in Service (Identity)
    enable_in_development: true
  mhv_credential_button_disabled:
    actor_type: user
    description: Enables the ability to hide the My HealtheVet sign in button (Identity)
    enable_in_development: true
  sign_in_modal_v2:
    actor_type: user
    description: Enables new page design of Sign In modal and USiP
    enable_in_development: false
  dslogon_interstitial_redirect:
    actor_type: user
    description: Enables DS Logon users to be redirected to the DS Logon deprecation interstitial page (Identity)
    enable_in_development: false
  dslogon_button_disabled:
    actor_type: user
    description: Hides the DS Logon button credential on sign-in page + modal (Identity)
    enable_in_development: false
  medical_copays_zero_debt:
    actor_type: user
    description: Enables zero debt balances feature on the medical copays application
    enable_in_development: false
  show_healthcare_experience_questionnaire:
    actor_type: cookie_id
    description: Enables showing the pre-appointment questionnaire feature.
    enable_in_development: true
  show_generic_debt_card_myva:
    actor_type: user
    description: Enables the generic debt card on My VA
    enable_in_development: true
  show_new_refill_track_prescriptions_page:
    actor_type: user
    description: This will show the non-Cerner-user and Cerner-user content for the page /health-care/refill-track-prescriptions/
  show_new_schedule_view_appointments_page:
    actor_type: user
    description: This will show the non-Cerner-user and Cerner-user content for the page /health-care/schedule-view-va-appointments/
  show_preneed_mulesoft_integration:
    actor_type: user
    description: Show the va.gov to mulsoft work for Pre-Need form.
  show_updated_fry_dea_app:
    actor_type: user
    description: Show the new version of the Fry/DEA form.
  spool_testing_error_2:
    actor_type: user
    description: Enables Slack notifications for CreateDailySpoolFiles
  spool_testing_error_3:
    actor_type: user
    description: Enables email notifications for CreateDailySpoolFiles errors
  subform_8940_4192:
    actor_type: user
    description: Form 526 subforms for unemployability & connected employment information
    enable_in_development: true
  use_veteran_models_for_appoint:
    actor_type: user
    description: Use the original veteran_x models to power Appoint a Rep entity search
    enable_in_development: true
  va1010_forms_enrollment_system_service_enabled:
    actor_type: user
    description: Enables the VA1010Forms enrollment system service
    enable_in_development: true
  va1010_forms_eesummary_rest_api_enabled:
    actor_type: user
    description: Utilizes the Enrollment System's eeSummary REST API
    enable_in_development: true
  va_notify_custom_errors:
    actor_type: user
    description: Custom error classes instead of the generic Common::Exceptions::BackendServiceException
  va_notify_custom_bearer_tokens:
    actor_type: user
    description: Iterates through Settings.vanotify.service_callback_tokens for token matching
  va_online_scheduling:
    actor_type: user
    description: Allows veterans to view their VA and Community Care appointments
    enable_in_development: true
  va_online_scheduling_booking_exclusion:
    actor_type: user
    description: Permits the exclusion of Lovell sites from being scheduled prior to Oracle Health cutover
    enable_in_development: true
  va_online_scheduling_cancellation_exclusion:
    actor_type: user
    description: Permits the exclusion of Lovell sites from cancellations prior to Oracle Health cutover
    enable_in_development: true
  va_online_scheduling_cancel:
    actor_type: user
    description: Allows veterans to cancel VA appointments
    enable_in_development: true
  va_online_scheduling_community_care:
    actor_type: user
    description: Allows veterans to submit requests for Community Care appointments
    enable_in_development: true
  va_online_scheduling_direct:
    actor_type: user
    description: Allows veterans to directly schedule VA appointments
    enable_in_development: true
  va_online_scheduling_requests:
    actor_type: user
    description: Allows veterans to submit requests for VA appointments
    enable_in_development: true
  va_online_scheduling_vaos_alternate_route:
    actor_type: user
    enable_in_development: false
    description: Toggle for the vaos module to use an alternate vaos-service route
  va_dependents_verification:
    actor_type: user
    description: Toggles new features for the dependents verification form
  va_dependents_v2:
    actor_type: user
    description: Allows us to toggle bewteen V1 and V2 of the 686c-674 forms.
  va_dependents_v2_banner:
    actor_type: user
    description: Allows us to toggle a form maintenance banner on the V1 form for pre-launch.
  va_dependents_browser_monitoring_enabled:
    actor_type: user
    description: Allows us to toggle Datadog RUM/LOG monitoring for the 686C-674
  va_dependents_new_fields_for_pdf:
    actor_typer: user
    description: Allows us to toggle the new fields on the front end for 686C-674
  va_online_scheduling_enable_OH_cancellations:
    actor_type: user
    enable_in_development: true
    description: Allows appointment cancellations to be routed to Oracle Health sites.
  va_online_scheduling_enable_OH_eligibility:
    actor_type: user
    enable_in_development: true
    description: Toggle for routing eligibility requests to the VetsAPI Gateway Service(VPG) instead of vaos-service
  va_online_scheduling_enable_OH_slots_search:
    actor_type: user
    enable_in_development: true
    description: Toggle for routing slots search requests to the VetsAPI Gateway Service(VPG) instead of vaos-service
  va_online_scheduling_cc_direct_scheduling:
    actor_type: user
    description: Enables CC direct scheduling.
    enable_in_development: true
  va_online_scheduling_use_vpg:
    actor_type: user
    enable_in_development: true
    description: Toggle for routing appointment requests to the VetsAPI Gateway Service(VPG) instead of vaos-service.
  va_online_scheduling_recent_locations_filter:
    actor_type: user
    enable_in_development: true
    description: Toggle for displaying the most recent facilities on the Choose your VA location page.
  va_online_scheduling_OH_direct_schedule:
    actor_type: user
    enable_in_development: true
    description: Toggle to enable direct scheduling workflow for Oracle Health appointments.
  va_online_scheduling_OH_request:
    actor_type: user
    enable_in_development: true
    description: Toggle to enable request workflow for Oracle Health appointments.
  va_online_scheduling_remove_podiatry:
    actor_type: user
    enable_in_development: true
    description: Toggle to remove Podiatry from the type of care list when scheduling an online appointment.
<<<<<<< HEAD
  va_online_scheduling_convert_slots_to_utc:
    actor_type: user
    enable_in_development: true
    description: Toggle for for converting the start & end times in slots fetch to UTC.
=======
  va_online_scheduling_fe_source_of_truth_telehealth:
    actor_type: user
    enable_in_development: true
    description: Toggle to use API response as the source of truth in FE for Video at VA, Video at ATLAS, Video at Home modalities.
>>>>>>> af713701
  vaos_appointment_notification_callback:
    actor_type: user
    enable_in_development: true
    description: Enables custom email delivery callback for VAOS appointment status notifications
  vba_documents_virus_scan:
    actor_type: user
    description: ClamAV virus scanning for Benefits Intake API upload submissions
  veteran_onboarding_beta_flow:
    actor_type: user
    description: Conditionally display the new veteran onboarding flow to user
  veteran_onboarding_show_to_newly_onboarded:
    actor_type: user
    description: Conditionally display the new veteran onboarding flow to user, based upon number of days since verified
  veteran_onboarding_show_welcome_message_to_new_users:
    actor_type: user
    description: Conditionally display the "Welcome to VA" message to new (LOA1 or LOA3) users
    enable_in_development: false
  vet_status_pdf_logging:
    actor_type: user
    description: Enables the Veteran Status Card to log PDF download events/failures
  vet_status_stage_1:
    actor_type: user
    description: Enables the stage 1 features of the veteran status card
  vre_cutover_notice:
    actor_type: user
    description: Enables the cutover notice for VR&E users, indicating the timeframe for new form version
  vre_trigger_action_needed_email:
    actor_type: user
    description: Set whether to enable VANotify email to Veteran for VRE failure exhaustion
  vre_modular_api:
    actor_type: user
    description: Enables calls to the modularized VRE API
  priority_processing_request_apply_vsi_flash:
    actor_type: user
    description: Enables VSI (Very Seriously Injured) flash functionality for form 20-10207 submissions
    enable_in_development: false
  show_edu_benefits_1990EZ_Wizard:
    actor_type: user
    description: Navigates user to 1990EZ or 1990 depending on form questions.
    enable_in_development: true
  show_dashboard_notifications:
    actor_type: user
    description: Enables on-site notifications
  check_va_inbox_enabled:
    actor_type: user
    description: Enables check inbox link
  dhp_connected_devices_fitbit:
    actor_type: user
    description: Enables linking between VA.gov account and fitbit account
  payment_history:
    actor_type: user
    description: Allows manual enabling/disabling payment history when BGS is acting up (5 min response times)
    enable_in_development: true
  cdp_payment_history_vba:
    actor_type: user
    description: Enables showing the overpayment and summary pages for the CDP Payment History
    enable_in_development: true
  show_meb_dgi40_features:
    actor_type: user
    description: Enables the UI integration with the meb dgi
    enable_in_development: true
  show_meb_dgi42_features:
    actor_type: user
    description: Enables UI updates for meb dgi 42
    enable_in_development: true
  show_meb_enhancements:
    actor_type: user
    description: Provides a flag wrapper for minor code changes to be gated from Prod.
    enable_in_development: true
  show_meb_enhancements_06:
    actor_type: user
    description: Provides a flag wrapper for minor code changes to be gated from Prod.
  show_meb_enhancements_08:
    actor_type: user
    description: Provides a flag wrapper for minor code changes to be gated from Prod.
    enable_in_development: true
  show_meb_enhancements_09:
    actor_type: user
    description: Provides a flag wrapper for minor code changes to be gated from Prod.
    enable_in_development: true
  meb_gate_person_criteria:
    actor_type: user
    description: Flag to use Person Criteria on Submission service
    enable_in_development: true
  supply_reordering_sleep_apnea_enabled:
    actor_type: user
    description: Enables sleep apnea supplies to be ordered in the supply reorder tool / MDOT.
    enable_in_development: true
  toe_dup_contact_info_call:
    actor_type: user
    description: Flag to use contact info call and modal
    enable_in_development: true
  toe_short_circuit_bgs_failure:
    actor_type: user
    description: Flag to use begin rescue block for BGS call
    enable_in_development: true
  toe_high_school_info_change:
    actor_type: user
    description: Flag to change order of high school info page
    enable_in_development: false
  toe_light_house_dgi_direct_deposit:
    actor_type: user
    description: Uses lighthouse api for direct deposit information in TOE.
    enable_in_development: false
  move_form_back_button:
    actor_type: user
    description: Test moving form back button to the top of the page
  mobile_cerner_transition:
    actor_type: user
    description: For mobile app, a facility is being transitioned to cerner.
  mobile_lighthouse_letters:
    actor_type: user
    description: For mobile app, use Lighthouse instead of EVSS for our letters endpoints upstream service
  mobile_lighthouse_claims:
    actor_type: user
    description: For mobile app, use Lighthouse instead of EVSS for our claims endpoints upstream service
  mobile_lighthouse_request_decision:
    actor_type: user
    description: For mobile app, use Lighthouse instead of EVSS for our request decision endpoints upstream service
  mobile_lighthouse_document_upload:
    actor_type: user
    description: For mobile app, use Lighthouse instead of EVSS for our document uploads
  mobile_military_indicator_logger:
    actor_type: user
    description: For mobile app, enables logging of military discharge codes
  mobile_appeal_model:
    actor_type: user
    description: For mobile app, enables use of strict models for parsing appeals
  mobile_push_register_logging:
    actor_type: user
    description: For mobile app, logs push register errors for debugging
  form526_backup_submission_temp_killswitch:
    actor_type: user
    description: Provide a temporary killswitch to disable form526 backup submission if something were to go awry
  virtual_agent_show_floating_chatbot:
    actor_type: user
    description: Enables a floating chatbot on the chatbot page - managed by virtual agent team
  disability_compensation_email_veteran_on_polled_lighthouse_doc_failure:
    actor_type: user
    description: Sends document upload failure emails when polled doc uploaded to Lighthouse has failed to process at Lighthouse
  disability_compensation_lighthouse_document_service_provider:
    actor_type: user
    description: If enabled uses the lighthouse documents service
  disability_compensation_prevent_submission_job:
    actor_type: user
    description: If enabled, the submission form526 record will be created, but there will be submission job
  disability_compensation_use_api_provider_for_bdd_instructions:
    actor_type: user
    description: Provide a temporary killswitch for using the ApiProviderFactory to select an API for uploading BDD instructions
  disability_compensation_upload_bdd_instructions_to_lighthouse:
    actor_type: user
    description: If enabled uploads BDD instructions to Lighthouse Benefits Documents API instead of EVSS
  disability_compensation_0781v2_extras_redesign:
    actor_type: user
    description: If enabled, the 0781v2 overflow page will use the new design
    enable_in_development: true
  disability_compensation_use_api_provider_for_0781_uploads:
    actor_type: user
    description: Provide a temporary killswitch for using the ApiProviderFactory to select an API for uploading 0781/a forms
  disability_compensation_upload_0781_to_lighthouse:
    actor_type: user
    description: If enabled uploads 0781/a forms to Lighthouse Benefits Documents API instead of EVSS
  disability_compensation_use_api_provider_for_submit_veteran_upload:
    actor_type: user
    description: Provide a temporary killswitch for using the ApiProviderFactory to select an API for uploading Veteran Evidence
  disability_compensation_upload_veteran_evidence_to_lighthouse:
    actor_type: user
    description: If enabled uploads Veteran Evidence to Lighthouse Benefits Documents API instead of EVSS
  disablity_benefits_browser_monitoring_enabled:
    actor_type: user
    description: Datadog RUM monitoring for disability benefits applications
  virtual_agent_use_sts_authentication:
    actor_type: user
    description: Use STS authentication for the virtual agent chatbot application
  notification_center:
    actor_type: user
    description: Enable Notification Center
    enable_in_development: true
  nod_part3_update:
    actor_type: user
    description: NOD update to latest form, part III box 11
    enable_in_development: true
  nod_browser_monitoring_enabled:
    actor_type: user
    description: NOD Datadog RUM monitoring
  nod_callbacks_endpoint:
    actor_type: user
    description: Enables Decision Review endpoint to process VANotify notification callbacks
    enable_in_development: true
  sc_new_form:
    actor_type: user
    description: Supplemental Claim new form updates
    enable_in_development: true
  hlr_browser_monitoring_enabled:
    actor_type: user
    description: HLR Datadog RUM monitoring
  sc_browser_monitoring_enabled:
    actor_type: user
    description: Supplemental Claim Datadog RUM monitoring
  terms_of_use:
    actor_type: user
    description: This determines whether a user is redirected to the Terms of Use page
    enable_in_development: true
  burial_form_enabled:
    actor_type: user
    description: Enable the burial form
  burial_confirmation_page:
    actor_type: user
    description: Toggle showing the updated confirmation page
    enable_in_development: true
  burial_error_email_notification:
    actor_type: cookie_id
    description: Toggle sending of the Action Needed email notification
  burial_received_email_notification:
    actor_type: cookie_id
    description: Toggle sending of the Received email notification
  burial_submitted_email_notification:
    actor_type: cookie_id
    description: Toggle sending of the Burial Submission in Progress email notification
  burial_browser_monitoring_enabled:
    actor_type: user
    description: Burial Datadog RUM monitoring
  pension_form_enabled:
    actor_type: user
    description: Enable the pension form
  pension_browser_monitoring_enabled:
    actor_type: user
    description: Pension Datadog RUM monitoring
  pension_multiple_page_response:
    actor_type: user
    description: Implement multiple page response pattern
    enable_in_development: true
  pension_form_profile_module_enabled:
    actor_type: user
    description: Use the module version of the FormProfile
  pension_kafka_event_bus_submission_enabled:
    actor_type: user
    description: Enable the EventBusSubmissionJob for Kafka
  pension_itf_enabled:
    actor_type: user
    description: Enable the Intent to File for Pension
    enable_in_development: true
  pension_itf_show_alert:
    actor_type: user
    description: Show the alert on frontend for the Intent to File for Pension
    enable_in_development: true
  income_and_assets_form_enabled:
    actor_type: user
    description: Enable form 21P-0969 Update Income and Assets Evidence Form
  income_and_assets_content_updates:
    actor_type: user
    description: Implement plain language and content updates
  income_and_assets_error_email_notification:
    actor_type: cookie_id
    description: Toggle sending of the Action Needed email notification
  income_and_assets_received_email_notification:
    actor_type: cookie_id
    description: Toggle sending of the Received email notification
  income_and_assets_submitted_email_notification:
    actor_type: user
    description: Toggle sending of the Submission in Progress email notification
  intent_to_file_synchronous_enabled:
    actor_type: user
    description: Enable ITF synchronous call logic
  central_mail_benefits_intake_submission:
    actor_type: user
    description: Enable central mail claims submission uses Benefits Intake API
  ecc_benefits_intake_submission:
    actor_type: user
    description: Enable education and career counseling claim submissions to use Benefits Intake API
  sob_updated_design:
    actor_type: user
    description: >-
      Controls how the GI Bill State of Benefits (SOB) application is presented.
      When enabled: it use the new SOB application that works 24/7.
      When disabled: it will use the old SOB application that only works from 0600 to 2200 hrs
  travel_pay_power_switch:
    actor_type: user
    enable_in_development: true
    description: >-
      Main switch for the Travel Pay feature on VA.gov using the new BTSSS (travel pay) API.
      Enabled - Requests are handled as normal.
      Disabled - Requests are not handled. Server returns a 503 (Service Unavailable) until re-enabled.
  travel_pay_view_claim_details:
    actor_type: user
    enable_in_development: true
    description: >-
      A frontend-focused switch that toggles visibility of and access to the Travel Pay claim details page and entry point (features toggled together).
      Enabled - Entry point link and claim details page are viewable.
      Disabled - Entry point link and claim details page are not viewable.
  travel_pay_submit_mileage_expense:
    actor_type: user
    enable_in_development: true
    description: >-
      A switch that toggles availability of the submit mileage expense feature.
      Enabled - Requests are handled as normal. Frontend features are available per toggle settings.
      Disabled - Requests are not handled. Server returns a 503 (Service Unavailable) until re-enabled. Frontend features are not available.
  travel_pay_claims_management:
    actor_type: user
    enable_in_development: true
    description: >-
      A switch that toggles new claims management functionality.
  yellow_ribbon_automated_date_on_school_search:
    actor_type: user
    description: Enable the automated date displayed in the Find a Yellow Ribbon school search results
  accredited_representative_portal_pilot:
    actor_type: user
    description: Enable the Accredited Representative Portal for the pilot
    enable_in_development: true
  toggle_vye_address_direct_deposit_forms:
    actor_type: user
    description: Enable mailing address and direct deposit for VYE
  vye_login_widget:
    actor_type: user
    description: Enable Vye authentication widget
  toggle_vye_address_direct_deposit_forms_in_profile:
    actor_type: user
    description: Enable mailing address and direct deposit for VYE in profile page
  toggle_vye_application:
    actor_type: user
    description: Enable VYE
  military_benefit_estimates:
    actor_type: user
    description: swap order of the military details in GI search filters
  merge_1995_and_5490:
    actore_type: user
    description: Activating the combined 1995 and 5490 form
  mgib_verifications_maintenance:
    actor_type: user
    description: Used to show  maintenance alert for MGIB Verifications
  search_use_v2_gsa:
    actor_type: cookie_id
    description: Swaps the Search Service's for one with an updated api.gsa.gov address
    enable_in_development: true
  remove_pciu:
    actor_type: user
    description: If enabled, VA Profile is used to populate contact information with PCIU backup calls
    enable_in_development: true
  override_address_pou:
    actor_type: user
    description: If enabled, ADDRESS_POU == RESIDENCE/CHOICE
    enable_in_development: true
  show_yellow_ribbon_table:
    actor_type: cookie_id
    description: Used to show yellow ribbon table in Comparison Tool
  banner_update_alternative_banners:
    actor_type: user
    description: Used to toggle the DB updating of alternative banners
  banner_use_alternative_banners:
    actor_type: user
    description: Used to toggle use of alternative banners.
  fsr_wizard:
    actor_type: user
    description: Used to toggle the FSR wizard
  gi_comparison_tool_show_ratings:
    actor_type: user
    description: Display Veteran student ratings in GI comparison Tool
  gi_comparison_tool_programs_toggle_flag:
    actor_type: user
    description: Used to show links to programs page in comparison tool
  gi_comparison_tool_lce_toggle_flag:
    actor_type: user
    description: Used to show lce page in comparison tool
  va_notify_in_progress_metadata:
    actor_type: user
    description: If enabled, emails and sms sent through VaNotify::Service will be stored as notifications.
  va_notify_notification_creation:
    actor_type: user
    description: If enabled, emails and sms sent through VaNotify::Service will be stored as notifications.
  is_DGIB_endpoint:
    actor_type: user
    description: used to call data from DGIB endpoints for MGIB VYE application
  lighthouse_veterans_health_debug_logging:
    actor_type: user
    description: Enable debug logging for Lighthouse Veterans Health API
    enable_in_development: false
  benefits_non_disability_ch31_v2:
    actor_type: user
    description: If enabled, use new form and api endpoint for Ch31 VR&E form
  is_updated_gi:
    actor_type: cookie_id
    description: If enabled, use updated gi design
  gi_ct_collab:
    actor_type: cookie_id
    description: If enabled, use VEBT/EDM team GI Comparison Tool homepage
  show_rudisill_1995:
    actor_type: user
    description: If enabled, show rudisill review in 22-1995
  enable_lighthouse:
    actor_type: user
    description: If enabled, user will connect to lighthouse api in sob instead of evss
  benefits_intake_submission_status_job:
    actor_type: user
    description: Batch process FormSubmissionAttempts using ::BenefitsIntake::SubmissionStatusJob
  kafka_producer:
    actor_type: cookie_id
    description: Enables the Kafka producer for the VA.gov platform
  show_about_yellow_ribbon_program:
    actor_type: user
    description: If enabled, show additional info about the yellow ribbon program
  accredited_representative_portal_sort_by:
    actor_type: user
    description: Enables sort by in POA Request Search page
  accredited_representative_portal_help:
    actor_type: user
    description: Enables Get Help link on navigation
  accredited_representative_portal_profile:
    actor_type: user
    description: Enables Profile link on navigation dropdown
  forms_10215_10216_release:
    actor_type: user
    description: If enabled, show links to new forms instead of download links on SCO page
  form_10282_sftp_upload:
    actor_type: user
    description: If enabled, run daily job to process 10282 form submissions and upload resulting data to SFTP
  disable_bdn_processing:
    actor_type: user
    description: If enabled, skip all BDN-related processing for VYE
  my_va_auth_exp_redesign_enabled:
    actor_type: user
    description: When enabled, a user will see the redesigned experience of MyVA.
  vff_force_unique_file_name_date_property:
    actor_type: user
    description: Forces the unique_file_name method to use the date property in submission_archive.rb
  gi_ct_mapbox_mitigation:
    actor_type: user
    description: If enabled, hides search by location feature affected by MapBox loss
  accredited_representative_portal_form:
    actor_type: user
    description: Enables form with new options for rep
  my_va_display_all_lighthouse_benefits_intake_forms:
    actor_type: user
    description: When enabled, a user will see all submitted Lighthouse Benefits Intake forms in My VA for form status.
  va_online_scheduling_mental_health_history_filtering:
    actor_type: user
    enable_in_development: true
    description: When enabled, allows past visit filtering for Mental Health
  is_dgib_call_only:
    actor_type: user
    description: If enabled, the DGIB endpoint will only be called for MGIB VYE application<|MERGE_RESOLUTION|>--- conflicted
+++ resolved
@@ -1870,17 +1870,6 @@
     actor_type: user
     enable_in_development: true
     description: Toggle to remove Podiatry from the type of care list when scheduling an online appointment.
-<<<<<<< HEAD
-  va_online_scheduling_convert_slots_to_utc:
-    actor_type: user
-    enable_in_development: true
-    description: Toggle for for converting the start & end times in slots fetch to UTC.
-=======
-  va_online_scheduling_fe_source_of_truth_telehealth:
-    actor_type: user
-    enable_in_development: true
-    description: Toggle to use API response as the source of truth in FE for Video at VA, Video at ATLAS, Video at Home modalities.
->>>>>>> af713701
   vaos_appointment_notification_callback:
     actor_type: user
     enable_in_development: true
