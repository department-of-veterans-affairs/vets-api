# frozen_string_literal: true

require 'rails_helper'

vcr_options = {
  cassette_name: 'facilities/ppms/ppms',
  match_requests_on: %i[path query],
  allow_playback_repeats: true
}

RSpec.describe 'Community Care Providers', type: :request, team: :facilities, vcr: vcr_options do
  [[0, false], [1, false], [1, true]].each do |(client_version, skip_round_trips)|
    context "Facilities::PPMS::V#{client_version}::Client, Skip Extra Round Trips [#{skip_round_trips}]" do
      before do
        Flipper.enable(:facility_locator_ppms_use_v1_client, client_version == 1)
        Flipper.enable(:facility_locator_ppms_skip_additional_round_trips, skip_round_trips)
      end

      let(:sha256) do
        if Flipper.enabled?(:facility_locator_ppms_skip_additional_round_trips)
          'bd2b84cc5c0aa3676090eacde32e99c7d668388e5fc5440e3c582aef419fc398'
        elsif Flipper.enabled?(:facility_locator_ppms_use_v1_client)
          'bd2b84cc5c0aa3676090eacde32e99c7d668388e5fc5440e3c582aef419fc398'
        else
          'b15b6aeb98d75d1fe64450c412483f9e38d3245a875e071c13ccb6bf44415f4a'
        end
      end

      let(:params) do
        case client_version
        when 0
          {
            address: '58 Leonard Ave, Leonardo, NJ 07737',
            bbox: ['-75.91', '38.55', '-72.19', '42.27'],
            type: 'provider',
            specialties: ['213E00000X']
          }
        when 1
          {
            latitude: 40.415217,
            longitude: -74.057114,
            radius: 200,
            type: 'provider',
            specialties: ['213E00000X']
          }
        end
      end

      describe '#index' do
        context 'Missing Provider', vcr: vcr_options.merge(cassette_name: 'facilities/ppms/ppms_missing_provider') do
          it 'gracefully handles ppms provider lookup failures' do
            get '/v1/facilities/ccp', params: params

            bod = JSON.parse(response.body)
<<<<<<< HEAD
            expect(bod['data'][0]).to include(
              {
                'id' => '1407842941',
=======
            expect(bod['data']).to include(
              {
                'id' => '1154383230',
>>>>>>> cd570e89
                'type' => 'provider',
                'attributes' => {
                  'acc_new_patients' => 'true',
                  'address' => {
<<<<<<< HEAD
                    'street' => '3195 S Price Rd Ste 148',
                    'city' => 'Chandler',
                    'state' => 'AZ',
                    'zip' => '85248'
                  },
                  'caresite_phone' => '4807057300',
                  'email' => nil,
                  'fax' => nil,
                  'gender' => 'Male',
                  'lat' => 33.258135,
                  'long' => -111.887927,
                  'name' => 'Lewis H Freed DPM PC',
                  'phone' => nil,
                  'pos_codes' => nil,
                  'pref_contact' => nil,
                  'unique_id' => '1407842941'
=======
                    'street' => '176 RIVERSIDE AVE',
                    'city' => 'RED BANK',
                    'state' => 'NJ',
                    'zip' => '07701-1063'
                  },
                  'caresite_phone' => '732-219-6625',
                  'email' => nil,
                  'fax' => nil,
                  'gender' => 'Female',
                  'lat' => 40.35396,
                  'long' => -74.07492,
                  'name' => 'GESUALDI, AMY',
                  'phone' => nil,
                  'pos_codes' => nil,
                  'pref_contact' => nil,
                  'unique_id' => '1154383230'
>>>>>>> cd570e89
                },
                'relationships' => {
                  'specialties' => {
                    'data' => []
                  }
                }
              }
            )
          end
        end

        context 'type=provider' do
          context 'specialties=261QU0200X' do
            let(:params) do
              case client_version
              when 0
                {
                  address: '58 Leonard Ave, Leonardo, NJ 07737',
                  bbox: ['-75.91', '38.55', '-72.19', '42.27'],
                  type: 'provider',
                  specialties: ['261QU0200X']
                }
              when 1
                {
                  latitude: 40.415217,
                  longitude: -74.057114,
                  radius: 200,
                  type: 'provider',
                  specialties: ['261QU0200X']
                }
              end
            end

            it 'returns a results from the pos_locator' do
              get '/v1/facilities/ccp', params: params

              bod = JSON.parse(response.body)

<<<<<<< HEAD
              expect(bod['data'][0]).to include(
=======
              sha256 = if Flipper.enabled?(:facility_locator_ppms_use_v1_client)
                         'b09211e205d103edf949d2897dcbe489fb7bc3f2c73f203022b4d7b96e603d0d'
                       else
                         '263e81aab50e1c4ea77e84ff7130473f074036f0f01e86abe5ad4a1864c77cb9'
                       end

              expect(bod['data']).to include(
>>>>>>> cd570e89
                {
                  'id' => sha256,
                  'type' => 'provider',
                  'attributes' => {
                    'acc_new_patients' => 'false',
                    'address' => {
                      'street' => '5024 5TH AVE',
                      'city' => 'BROOKLYN',
                      'state' => 'NY',
                      'zip' => '11220-1909'
                    },
                    'caresite_phone' => '718-571-9251',
                    'email' => nil,
                    'fax' => nil,
                    'gender' => 'NotSpecified',
                    'lat' => 40.644795,
                    'long' => -74.011055,
                    'name' => 'CITY MD URGENT CARE',
                    'phone' => nil,
                    'pos_codes' => '20',
                    'pref_contact' => nil,
                    'unique_id' => '1487993564'
                  },
                  'relationships' => {
                    'specialties' => {
                      'data' => []
                    }
                  }
                }
              )
              expect(response).to be_successful
            end
          end

          it "sends a 'facilities.ppms.request.faraday' notification to any subscribers listening" do
            allow(StatsD).to receive(:measure)

            expect(StatsD).to receive(:measure).with(
              'facilities.ppms.provider_locator',
              kind_of(Numeric),
              hash_including(
                tags: ['facilities.ppms']
              )
            )

<<<<<<< HEAD
            unless skip_round_trips
              expect(StatsD).to receive(:measure).with(
                'facilities.ppms.providers',
                kind_of(Numeric),
                hash_including(
                  tags: ['facilities.ppms']
                )
              ).exactly(7).times
            end
=======
            expect(StatsD).to receive(:measure).with(
              'facilities.ppms.providers',
              kind_of(Numeric),
              hash_including(
                tags: ['facilities.ppms']
              )
            ).exactly(9).times
>>>>>>> cd570e89

            expect do
              get '/v1/facilities/ccp', params: params
            end.to instrument('facilities.ppms.request.faraday')
          end

          [
            [1, 5, 6],
            [2, 5, 11],
            [3, 1, 4]
          ].each do |(page, per_page, total_items)|
            it "paginates ppms responses (page: #{page}, per_page: #{per_page}, total_items: #{total_items})" do
              params_with_pagination = params.merge(
                page: page.to_s,
                per_page: per_page.to_s
              )

              case client_version
              when 0
                mock_client = instance_double('Facilities::PPMS::V0::Client')
                expect(Facilities::PPMS::V0::Client).to receive(:new).and_return(mock_client)
                expect(mock_client).to receive(:provider_locator).with(
                  ActionController::Parameters.new(params_with_pagination).permit!
                ).and_return(
                  FactoryBot.build_list(:provider, total_items)
                )
                allow(mock_client).to receive(:provider_info).and_return(
                  FactoryBot.build(:provider)
                )
              when 1
                client = Facilities::PPMS::V1::Client.new
                expect(Facilities::PPMS::V1::Client).to receive(:new).and_return(client)
                expect(client).to receive(:provider_locator).and_return(
                  Facilities::PPMS::V1::Response.new(
                    FactoryBot.build_list(:ppms_provider, total_items).collect(&:attributes),
                    params_with_pagination
                  ).providers
                )
                allow(client).to receive(:provider_info).and_return(
                  FactoryBot.build(:ppms_provider)
                )
              end

              get '/v1/facilities/ccp', params: params_with_pagination
              bod = JSON.parse(response.body)

              prev_page = page == 1 ? nil : page - 1
              expect(bod['meta']).to include(
                'pagination' => {
                  'current_page' => page,
                  'prev_page' => prev_page,
                  'next_page' => page + 1,
                  'total_pages' => page + 1
                }
              )
            end
          end

          it 'returns a results from the provider_locator' do
            get '/v1/facilities/ccp', params: params

            bod = JSON.parse(response.body)
<<<<<<< HEAD
            if skip_round_trips
              expect(bod['data']).to include(
                {
                  'id' => '1386050060',
                  'type' => 'provider',
                  'attributes' => {
                    'acc_new_patients' => 'true',
                    'address' => {
                      'street' => '1831 E Queen Creek Rd Ste 119',
                      'city' => 'Chandler',
                      'state' => 'AZ',
                      'zip' => '85286'
                    },
                    'caresite_phone' => '4809172300',
                    'email' => nil,
                    'fax' => nil,
                    'gender' => 'Male',
                    'lat' => 33.262403,
                    'long' => -111.808538,
                    'name' => 'OBryant, Steven',
                    'phone' => nil,
                    'pos_codes' => nil,
                    'pref_contact' => nil,
                    'unique_id' => '1386050060'
                  },
                  'relationships' => {
                    'specialties' => {
                      'data' => []
                    }
=======

            expect(bod['data']).to include(
              {
                'id' => '1154383230',
                'type' => 'provider',
                'attributes' => {
                  'acc_new_patients' => 'true',
                  'address' => {
                    'street' => '176 RIVERSIDE AVE',
                    'city' => 'RED BANK',
                    'state' => 'NJ',
                    'zip' => '07701-1063'
                  },
                  'caresite_phone' => '732-219-6625',
                  'email' => nil,
                  'fax' => nil,
                  'gender' => 'Female',
                  'lat' => 40.35396,
                  'long' => -74.07492,
                  'name' => 'GESUALDI, AMY',
                  'phone' => nil,
                  'pos_codes' => nil,
                  'pref_contact' => nil,
                  'unique_id' => '1154383230'
                },
                'relationships' => {
                  'specialties' => {
                    'data' => [
                      {
                        'id' => '213E00000X',
                        'type' => 'specialty'
                      }
                    ]
>>>>>>> cd570e89
                  }
                }
              )
              expect(bod['included']).to match([])
            else
              expect(bod['data']).to include(
                {
                  'id' => '1386050060',
                  'type' => 'provider',
                  'attributes' => {
                    'acc_new_patients' => 'true',
                    'address' => {
                      'street' => '1831 E Queen Creek Rd Ste 119',
                      'city' => 'Chandler',
                      'state' => 'AZ',
                      'zip' => '85286'
                    },
                    'caresite_phone' => '4809172300',
                    'email' => 'Klloyd@facaaz.com',
                    'fax' => nil,
                    'gender' => 'Male',
                    'lat' => 33.262403,
                    'long' => -111.808538,
                    'name' => 'OBryant, Steven',
                    'phone' => nil,
                    'pos_codes' => nil,
                    'pref_contact' => nil,
                    'unique_id' => '1386050060'
                  },
                  'relationships' => {
                    'specialties' => {
                      'data' => [
                        {
                          'id' => '213E00000X',
                          'type' => 'specialty'
                        }
                      ]
                    }
                  }
                }
              )
              expect(bod['included']).to include(
                {
                  'id' => '213E00000X',
                  'type' => 'specialty',
                  'attributes' => {
                    'classification' => 'Podiatrist',
                    'grouping' => 'Podiatric Medicine & Surgery Service Providers',
                    'name' => 'Podiatrist',
                    'specialization' => nil,
                    'specialty_code' => '213E00000X',
                    'specialty_description' => 'A podiatrist is a person qualified by a Doctor of Podiatric Medicine ' \
                                               '(D.P.M.) degree, licensed by the state, and practicing within the ' \
                                               'scope of that license. Podiatrists diagnose and treat foot diseases ' \
                                               'and deformities. They perform medical, surgical and other operative ' \
                                               'procedures, prescribe corrective devices and prescribe and ' \
                                               'administer drugs and physical therapy.'
                  }
                }
              )
            end

            expect(response).to be_successful
          end
        end

        context 'type=pharmacy' do
          let(:params) do
            case client_version
            when 0
              {
                address: '58 Leonard Ave, Leonardo, NJ 07737',
                bbox: ['-75.91', '38.55', '-72.19', '42.27'],
                type: 'pharmacy'
              }
            when 1
              {
                latitude: 40.415217,
                longitude: -74.057114,
                radius: 200,
                type: 'pharmacy'
              }
            end
          end

          it 'returns results from the pos_locator' do
            get '/v1/facilities/ccp', params: params

            bod = JSON.parse(response.body)
<<<<<<< HEAD

            if skip_round_trips

              expect(bod['data']).to include(
                {
                  'id' => '1972660348',
                  'type' => 'provider',
                  'attributes' =>
                   {
                     'acc_new_patients' => 'false',
                     'address' => {
                       'street' => '2750 E GERMANN RD',
                       'city' => 'CHANDLER',
                       'state' => 'AZ',
                       'zip' => '85249'
                     },
                     'caresite_phone' => '4808122942',
                     'email' => nil,
                     'fax' => nil,
                     'gender' => 'NotSpecified',
                     'lat' => 33.281291,
                     'long' => -111.793486,
                     'name' => 'WAL-MART',
                     'phone' => nil,
                     'pos_codes' => nil,
                     'pref_contact' => nil,
                     'unique_id' => '1972660348'
                   },
                  'relationships' => {
                    'specialties' => {
                      'data' => []
                    }
=======
            expect(bod['data']).to include(
              {
                'id' => '1225028293',
                'type' => 'provider',
                'attributes' => {
                  'acc_new_patients' => 'false',
                  'address' => {
                    'street' => '2 BAYSHORE PLZ',
                    'city' => 'ATLANTIC HIGHLANDS',
                    'state' => 'NJ',
                    'zip' => '07716'
                  },
                  'caresite_phone' => '732-291-2900',
                  'email' => 'MANAGER.BAYSHOREPHARMACY@COMCAST.NET',
                  'fax' => nil,
                  'gender' => 'NotSpecified',
                  'lat' => 40.409114,
                  'long' => -74.041849,
                  'name' => 'BAYSHORE PHARMACY',
                  'phone' => nil,
                  'pos_codes' => nil,
                  'pref_contact' => nil,
                  'unique_id' => '1225028293'
                },
                'relationships' => {
                  'specialties' => {
                    'data' => [
                      {
                        'id' => '3336C0003X',
                        'type' => 'specialty'
                      }
                    ]
>>>>>>> cd570e89
                  }
                }
              )

              expect(bod['included']).to match([])

            else

              expect(bod['data']).to include(
                {
                  'id' => '1972660348',
                  'type' => 'provider',
                  'attributes' =>
                   {
                     'acc_new_patients' => 'false',
                     'address' => {
                       'street' => '2750 E GERMANN RD',
                       'city' => 'CHANDLER',
                       'state' => 'AZ',
                       'zip' => '85249'
                     },
                     'caresite_phone' => '4808122942',
                     'email' => 'ENROLLM@WAL-MART.COM',
                     'fax' => nil,
                     'gender' => 'NotSpecified',
                     'lat' => 33.281291,
                     'long' => -111.793486,
                     'name' => 'WAL-MART',
                     'phone' => nil,
                     'pos_codes' => nil,
                     'pref_contact' => nil,
                     'unique_id' => '1972660348'
                   },
                  'relationships' => {
                    'specialties' => {
                      'data' => [
                        {
                          'id' => '3336C0003X',
                          'type' => 'specialty'
                        }
                      ]
                    }
                  }
                }
              )

              expect(bod['included'][0]).to match(
                {
                  'id' => '3336C0003X',
                  'type' => 'specialty',
                  'attributes' => {
                    'classification' => 'Pharmacy',
                    'grouping' => 'Suppliers',
                    'name' => 'Pharmacy - Community/Retail Pharmacy',
                    'specialization' => 'Community/Retail Pharmacy',
                    'specialty_code' => '3336C0003X',
                    'specialty_description' => 'A pharmacy where pharmacists store, prepare, and dispense medicinal ' \
                      'preparations and/or prescriptions for a local patient population in accordance with federal ' \
                      'and state law; counsel patients and caregivers (sometimes independent of the dispensing ' \
                      'process); administer vaccinations; and provide other professional services associated with ' \
                      'pharmaceutical care such as health screenings, consultative services with other health care ' \
                      'providers, collaborative practice, disease state management, and education classes.'
                  }
                }
              )

            end
            expect(response).to be_successful
          end
        end

        context 'type=urgent_care' do
          let(:params) do
            case client_version
            when 0
              {
                address: '58 Leonard Ave, Leonardo, NJ 07737',
                bbox: ['-75.91', '38.55', '-72.19', '42.27'],
                type: 'urgent_care'
              }
            when 1
              {
                latitude: 40.415217,
                longitude: -74.057114,
                radius: 200,
                type: 'urgent_care'
              }
            end
          end

          it 'returns results from the pos_locator' do
            get '/v1/facilities/ccp', params: params

            bod = JSON.parse(response.body)

<<<<<<< HEAD
=======
            sha256 = if Flipper.enabled?(:facility_locator_ppms_use_v1_client)
                       'b09211e205d103edf949d2897dcbe489fb7bc3f2c73f203022b4d7b96e603d0d'
                     else
                       '263e81aab50e1c4ea77e84ff7130473f074036f0f01e86abe5ad4a1864c77cb9'
                     end

>>>>>>> cd570e89
            expect(bod['data']).to include(
              {
                'id' => sha256,
                'type' => 'provider',
                'attributes' => {
                  'acc_new_patients' => 'false',
                  'address' => {
                    'street' => '5024 5TH AVE',
                    'city' => 'BROOKLYN',
                    'state' => 'NY',
                    'zip' => '11220-1909'
                  },
                  'caresite_phone' => '718-571-9251',
                  'email' => nil,
                  'fax' => nil,
                  'gender' => 'NotSpecified',
                  'lat' => 40.644795,
                  'long' => -74.011055,
                  'name' => 'CITY MD URGENT CARE',
                  'phone' => nil,
                  'pos_codes' => '20',
                  'pref_contact' => nil,
                  'unique_id' => '1487993564'
                },
                'relationships' => {
                  'specialties' => {
                    'data' => []
                  }
                }
              }
            )

            expect(response).to be_successful
          end
        end
      end

      describe '#show' do
        it 'returns RecordNotFound if ppms has no record' do
          pending('This needs an updated VCR tape with a request for a provider by id that isnt found')
          get '/v1/facilities/ccp/ccp_0000000000'

          bod = JSON.parse(response.body)

          expect(bod['errors'].length).to be > 0
          expect(bod['errors'][0]['title']).to eq('Record not found')
        end

        it 'returns a provider with services' do
          get '/v1/facilities/ccp/1225028293'

          bod = JSON.parse(response.body)

          expect(bod).to include(
            'data' => {
              'id' => '1225028293',
              'type' => 'provider',
              'attributes' => {
                'acc_new_patients' => nil,
                'address' => {
                  'street' => '2 BAYSHORE PLZ',
                  'city' => 'ATLANTIC HIGHLANDS',
                  'state' => 'NJ',
                  'zip' => '07716'
                },
                'caresite_phone' => nil,
                'email' => 'MANAGER.BAYSHOREPHARMACY@COMCAST.NET',
                'fax' => nil,
                'gender' => nil,
                'lat' => 40.409114,
                'long' => -74.041849,
                'name' => 'BAYSHORE PHARMACY',
                'phone' => nil,
                'pos_codes' => nil,
                'pref_contact' => nil,
                'unique_id' => '1225028293'
              },
              'relationships' => {
                'specialties' => {
                  'data' => [
                    {
                      'id' => '3336C0003X',
                      'type' => 'specialty'
                    }
                  ]
                }
              }
            },
            'included' => [
              {
                'id' => '3336C0003X',
                'type' => 'specialty',
                'attributes' => {
                  'classification' => 'Pharmacy',
                  'grouping' => 'Suppliers',
                  'name' => 'Pharmacy - Community/Retail Pharmacy',
                  'specialization' => 'Community/Retail Pharmacy',
                  'specialty_code' => '3336C0003X',
                  'specialty_description' => 'A pharmacy where pharmacists store, prepare, and dispense medicinal ' \
                    'preparations and/or prescriptions for a local patient population in accordance with federal and ' \
                    'state law; counsel patients and caregivers (sometimes independent of the dispensing process); ' \
                    'administer vaccinations; and provide other professional services associated with pharmaceutical ' \
                    'care such as health screenings, consultative services with other health care providers, ' \
                    'collaborative practice, disease state management, and education classes.'
                }
              }
            ]
          )
        end
      end

      describe '#specialties', vcr: vcr_options.merge(cassette_name: 'facilities/ppms/ppms_specialties') do
        it 'returns a list of available specializations' do
          get '/v1/facilities/ccp/specialties'

          bod = JSON.parse(response.body)

          expect(bod['data'][0..1]).to match(
            [{
              'id' => '101Y00000X',
              'type' => 'specialty',
              'attributes' => {
                'classification' => 'Counselor',
                'grouping' => 'Behavioral Health & Social Service Providers',
                'name' => 'Counselor',
                'specialization' => nil,
                'specialty_code' => '101Y00000X',
                'specialty_description' => 'A provider who is trained and educated in the performance of behavior ' \
             'health services through interpersonal communications and analysis. ' \
             'Training and education at the specialty level usually requires a ' \
             'master\'s degree and clinical experience and supervision for licensure ' \
             'or certification.'
              }
            },
             {
               'id' => '101YA0400X',
               'type' => 'specialty',
               'attributes' => {
                 'classification' => 'Counselor',
                 'grouping' => 'Behavioral Health & Social Service Providers',
                 'name' => 'Counselor - Addiction (Substance Use Disorder)',
                 'specialization' => 'Addiction (Substance Use Disorder)',
                 'specialty_code' => '101YA0400X',
                 'specialty_description' => 'Definition to come...'
               }
             }]
          )
        end
      end
    end
  end
end<|MERGE_RESOLUTION|>--- conflicted
+++ resolved
@@ -52,37 +52,13 @@
             get '/v1/facilities/ccp', params: params
 
             bod = JSON.parse(response.body)
-<<<<<<< HEAD
-            expect(bod['data'][0]).to include(
-              {
-                'id' => '1407842941',
-=======
             expect(bod['data']).to include(
               {
                 'id' => '1154383230',
->>>>>>> cd570e89
                 'type' => 'provider',
                 'attributes' => {
                   'acc_new_patients' => 'true',
                   'address' => {
-<<<<<<< HEAD
-                    'street' => '3195 S Price Rd Ste 148',
-                    'city' => 'Chandler',
-                    'state' => 'AZ',
-                    'zip' => '85248'
-                  },
-                  'caresite_phone' => '4807057300',
-                  'email' => nil,
-                  'fax' => nil,
-                  'gender' => 'Male',
-                  'lat' => 33.258135,
-                  'long' => -111.887927,
-                  'name' => 'Lewis H Freed DPM PC',
-                  'phone' => nil,
-                  'pos_codes' => nil,
-                  'pref_contact' => nil,
-                  'unique_id' => '1407842941'
-=======
                     'street' => '176 RIVERSIDE AVE',
                     'city' => 'RED BANK',
                     'state' => 'NJ',
@@ -99,7 +75,6 @@
                   'pos_codes' => nil,
                   'pref_contact' => nil,
                   'unique_id' => '1154383230'
->>>>>>> cd570e89
                 },
                 'relationships' => {
                   'specialties' => {
@@ -138,9 +113,6 @@
 
               bod = JSON.parse(response.body)
 
-<<<<<<< HEAD
-              expect(bod['data'][0]).to include(
-=======
               sha256 = if Flipper.enabled?(:facility_locator_ppms_use_v1_client)
                          'b09211e205d103edf949d2897dcbe489fb7bc3f2c73f203022b4d7b96e603d0d'
                        else
@@ -148,7 +120,6 @@
                        end
 
               expect(bod['data']).to include(
->>>>>>> cd570e89
                 {
                   'id' => sha256,
                   'type' => 'provider',
@@ -194,7 +165,6 @@
               )
             )
 
-<<<<<<< HEAD
             unless skip_round_trips
               expect(StatsD).to receive(:measure).with(
                 'facilities.ppms.providers',
@@ -202,17 +172,8 @@
                 hash_including(
                   tags: ['facilities.ppms']
                 )
-              ).exactly(7).times
-            end
-=======
-            expect(StatsD).to receive(:measure).with(
-              'facilities.ppms.providers',
-              kind_of(Numeric),
-              hash_including(
-                tags: ['facilities.ppms']
-              )
-            ).exactly(9).times
->>>>>>> cd570e89
+              ).exactly(9).times
+            end
 
             expect do
               get '/v1/facilities/ccp', params: params
@@ -275,40 +236,9 @@
             get '/v1/facilities/ccp', params: params
 
             bod = JSON.parse(response.body)
-<<<<<<< HEAD
             if skip_round_trips
               expect(bod['data']).to include(
                 {
-                  'id' => '1386050060',
-                  'type' => 'provider',
-                  'attributes' => {
-                    'acc_new_patients' => 'true',
-                    'address' => {
-                      'street' => '1831 E Queen Creek Rd Ste 119',
-                      'city' => 'Chandler',
-                      'state' => 'AZ',
-                      'zip' => '85286'
-                    },
-                    'caresite_phone' => '4809172300',
-                    'email' => nil,
-                    'fax' => nil,
-                    'gender' => 'Male',
-                    'lat' => 33.262403,
-                    'long' => -111.808538,
-                    'name' => 'OBryant, Steven',
-                    'phone' => nil,
-                    'pos_codes' => nil,
-                    'pref_contact' => nil,
-                    'unique_id' => '1386050060'
-                  },
-                  'relationships' => {
-                    'specialties' => {
-                      'data' => []
-                    }
-=======
-
-            expect(bod['data']).to include(
-              {
                 'id' => '1154383230',
                 'type' => 'provider',
                 'attributes' => {
@@ -331,15 +261,10 @@
                   'pref_contact' => nil,
                   'unique_id' => '1154383230'
                 },
-                'relationships' => {
-                  'specialties' => {
-                    'data' => [
-                      {
-                        'id' => '213E00000X',
-                        'type' => 'specialty'
-                      }
-                    ]
->>>>>>> cd570e89
+                  'relationships' => {
+                    'specialties' => {
+                      'data' => []
+                    }
                   }
                 }
               )
@@ -347,28 +272,28 @@
             else
               expect(bod['data']).to include(
                 {
-                  'id' => '1386050060',
-                  'type' => 'provider',
-                  'attributes' => {
-                    'acc_new_patients' => 'true',
-                    'address' => {
-                      'street' => '1831 E Queen Creek Rd Ste 119',
-                      'city' => 'Chandler',
-                      'state' => 'AZ',
-                      'zip' => '85286'
-                    },
-                    'caresite_phone' => '4809172300',
-                    'email' => 'Klloyd@facaaz.com',
-                    'fax' => nil,
-                    'gender' => 'Male',
-                    'lat' => 33.262403,
-                    'long' => -111.808538,
-                    'name' => 'OBryant, Steven',
-                    'phone' => nil,
-                    'pos_codes' => nil,
-                    'pref_contact' => nil,
-                    'unique_id' => '1386050060'
+                'id' => '1154383230',
+                'type' => 'provider',
+                'attributes' => {
+                  'acc_new_patients' => 'true',
+                  'address' => {
+                    'street' => '176 RIVERSIDE AVE',
+                    'city' => 'RED BANK',
+                    'state' => 'NJ',
+                    'zip' => '07701-1063'
                   },
+                  'caresite_phone' => '732-219-6625',
+                  'email' => nil,
+                  'fax' => nil,
+                  'gender' => 'Female',
+                  'lat' => 40.35396,
+                  'long' => -74.07492,
+                  'name' => 'GESUALDI, AMY',
+                  'phone' => nil,
+                  'pos_codes' => nil,
+                  'pref_contact' => nil,
+                  'unique_id' => '1154383230'
+                },
                   'relationships' => {
                     'specialties' => {
                       'data' => [
@@ -429,42 +354,47 @@
             get '/v1/facilities/ccp', params: params
 
             bod = JSON.parse(response.body)
-<<<<<<< HEAD
 
             if skip_round_trips
 
-              expect(bod['data']).to include(
-                {
-                  'id' => '1972660348',
-                  'type' => 'provider',
-                  'attributes' =>
-                   {
-                     'acc_new_patients' => 'false',
-                     'address' => {
-                       'street' => '2750 E GERMANN RD',
-                       'city' => 'CHANDLER',
-                       'state' => 'AZ',
-                       'zip' => '85249'
-                     },
-                     'caresite_phone' => '4808122942',
-                     'email' => nil,
-                     'fax' => nil,
-                     'gender' => 'NotSpecified',
-                     'lat' => 33.281291,
-                     'long' => -111.793486,
-                     'name' => 'WAL-MART',
-                     'phone' => nil,
-                     'pos_codes' => nil,
-                     'pref_contact' => nil,
-                     'unique_id' => '1972660348'
-                   },
+              expect(bod['data'][0]).to match(
+                {
+                'id' => '1225028293',
+                'type' => 'provider',
+                'attributes' => {
+                  'acc_new_patients' => 'false',
+                  'address' => {
+                    'street' => '2 BAYSHORE PLZ',
+                    'city' => 'ATLANTIC HIGHLANDS',
+                    'state' => 'NJ',
+                    'zip' => '07716'
+                  },
+                  'caresite_phone' => '732-291-2900',
+                  'email' => nil,
+                  'fax' => nil,
+                  'gender' => 'NotSpecified',
+                  'lat' => 40.409114,
+                  'long' => -74.041849,
+                  'name' => 'BAYSHORE PHARMACY',
+                  'phone' => nil,
+                  'pos_codes' => nil,
+                  'pref_contact' => nil,
+                  'unique_id' => '1225028293'
+                },
                   'relationships' => {
                     'specialties' => {
                       'data' => []
                     }
-=======
-            expect(bod['data']).to include(
-              {
+                  }
+                }
+              )
+
+              expect(bod['included']).to match([])
+
+            else
+
+              expect(bod['data'][0]).to match(
+                {
                 'id' => '1225028293',
                 'type' => 'provider',
                 'attributes' => {
@@ -487,48 +417,6 @@
                   'pref_contact' => nil,
                   'unique_id' => '1225028293'
                 },
-                'relationships' => {
-                  'specialties' => {
-                    'data' => [
-                      {
-                        'id' => '3336C0003X',
-                        'type' => 'specialty'
-                      }
-                    ]
->>>>>>> cd570e89
-                  }
-                }
-              )
-
-              expect(bod['included']).to match([])
-
-            else
-
-              expect(bod['data']).to include(
-                {
-                  'id' => '1972660348',
-                  'type' => 'provider',
-                  'attributes' =>
-                   {
-                     'acc_new_patients' => 'false',
-                     'address' => {
-                       'street' => '2750 E GERMANN RD',
-                       'city' => 'CHANDLER',
-                       'state' => 'AZ',
-                       'zip' => '85249'
-                     },
-                     'caresite_phone' => '4808122942',
-                     'email' => 'ENROLLM@WAL-MART.COM',
-                     'fax' => nil,
-                     'gender' => 'NotSpecified',
-                     'lat' => 33.281291,
-                     'long' => -111.793486,
-                     'name' => 'WAL-MART',
-                     'phone' => nil,
-                     'pos_codes' => nil,
-                     'pref_contact' => nil,
-                     'unique_id' => '1972660348'
-                   },
                   'relationships' => {
                     'specialties' => {
                       'data' => [
@@ -591,15 +479,12 @@
 
             bod = JSON.parse(response.body)
 
-<<<<<<< HEAD
-=======
             sha256 = if Flipper.enabled?(:facility_locator_ppms_use_v1_client)
                        'b09211e205d103edf949d2897dcbe489fb7bc3f2c73f203022b4d7b96e603d0d'
                      else
                        '263e81aab50e1c4ea77e84ff7130473f074036f0f01e86abe5ad4a1864c77cb9'
                      end
 
->>>>>>> cd570e89
             expect(bod['data']).to include(
               {
                 'id' => sha256,
