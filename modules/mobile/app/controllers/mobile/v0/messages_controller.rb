# frozen_string_literal: true

require 'unique_user_events'

module Mobile
  module V0
    class MessagesController < MessagingController
      include Filterable

      before_action :extend_timeout, only: %i[create reply], if: :oh_triage_group?

      def index
        resource = client.get_folder_messages(@current_user.uuid, params[:folder_id].to_s, use_cache?)
        raise Common::Exceptions::RecordNotFound, params[:folder_id] if resource.blank?

        resource = resource.find_by(filter_params) if params[:filter].present?
        resource = resource.sort(params[:sort])

        links = pagination_links(resource)
        resource.metadata.merge!(message_counts(resource))
        # Add total_entries to metadata for pagination backwards compatibility
        resource.metadata.merge!(total_entries(resource.size))

        # Log unique user event for inbox accessed
        UniqueUserEvents.log_event(
          user: @current_user,
          event_name: UniqueUserEvents::EventRegistry::SECURE_MESSAGING_INBOX_ACCESSED
        )

        options = { meta: resource.metadata, links: }
        render json: Mobile::V0::MessagesSerializer.new(resource.data, options)
      end

      def show
        message_id = params[:id].try(:to_i)
        response = client.get_message(message_id)

        raise Common::Exceptions::RecordNotFound, message_id if response.blank?

        user_triage_teams = client.get_triage_teams(@current_user.uuid, use_cache?)
        user_in_triage_team = user_triage_teams.data.any? { |team| team.name == response.triage_group_name }

        meta = response.metadata.merge(user_in_triage_team?: user_in_triage_team)
        options = { meta: }
        options[:include] = [:attachments] if response.attachment
        render json: Mobile::V0::MessageSerializer.new(response, options)
      end

      def create
        message = Message.new(message_params.merge(upload_params))
        raise Common::Exceptions::ValidationErrors, message unless message.valid?

        message_params[:id] = message_params.delete(:draft_id) if message_params[:draft_id].present?
        create_message_params = { message: message_params.to_h }.merge(upload_params)
        Rails.logger.info('Mobile SM Category Tracking', category: create_message_params.dig(:message, :category))

        client_response = build_create_client_response(message, create_message_params)

        # Log unique user event for message sent
        UniqueUserEvents.log_event(
          user: @current_user,
          event_name: UniqueUserEvents::EventRegistry::SECURE_MESSAGING_MESSAGE_SENT
        )

        options = { meta: {} }
        options[:include] = [:attachments] if client_response.attachment
        render json: Mobile::V0::MessageSerializer.new(client_response, options)
      end

      def destroy
        client.delete_message(params[:id])
        head :no_content
      end

      def thread
        message_id = params[:id].try(:to_i)
        resource = client.get_message_history(message_id)
        raise Common::Exceptions::RecordNotFound, message_id if resource.blank?

        resource.metadata.merge!(message_counts(resource))

        render json: Mobile::V0::MessagesSerializer.new(resource.data, { meta: resource.metadata })
      end

      def reply
        message = Message.new(message_params.merge(upload_params)).as_reply
        raise Common::Exceptions::ValidationErrors, message unless message.valid?

        message_params[:id] = message_params.delete(:draft_id) if message_params[:draft_id].present?
        create_message_params = { message: message_params.to_h }.merge(upload_params)

        client_response = build_reply_client_response(message, create_message_params)

        # Log unique user event for message sent
        UniqueUserEvents.log_event(
          user: @current_user,
          event_name: UniqueUserEvents::EventRegistry::SECURE_MESSAGING_MESSAGE_SENT
        )

        options = {}
        options[:include] = [:attachments] if client_response.attachment
        render json: Mobile::V0::MessageSerializer.new(client_response, options), status: :created
      end

      def categories
        resource = client.get_categories

        render json: Mobile::V0::CategorySerializer.new(resource)
      end

      def move
        folder_id = params.require(:folder_id)
        client.post_move_message(params[:id], folder_id)
        head :no_content
      end

      def signature
        result = client.get_signature[:data]
        result = { signature_name: nil, include_signature: false, signature_title: nil } if result.nil?
        render json: Mobile::V0::MessageSignatureSerializer.new(@current_user.uuid, result).to_json
      end

      private

      # When we get message parameters as part of a multipart payload (i.e. with attachments),
      # ActionController::Parameters leaves the message part as a string so we have to turn it into
      # an object
      def message_params
        @message_params ||= begin
          params[:message] = JSON.parse(params[:message]) if params[:message].is_a?(String)
          params.require(:message).permit(:draft_id, :category, :body, :recipient_id, :subject)
        end
      end

      def upload_params
        @upload_params ||= { uploads: params[:uploads] }
      end

      def oh_triage_group?
        ActiveModel::Type::Boolean.new.cast(params[:is_oh_triage_group])
      end

      def build_create_client_response(message, create_message_params)
        if message.uploads.blank?
          return client.post_create_message(message_params.to_h,
                                            poll_for_status: oh_triage_group?)
        end

        client.post_create_message_with_attachment(create_message_params, poll_for_status: oh_triage_group?)
      rescue Common::Client::Errors::Serialization => e
        Rails.logger.info('Mobile SM create with attachment error', status: e&.status,
                                                                    error_body: e&.body,
                                                                    message: e&.message)
        raise e
      end

      def build_reply_client_response(message, create_message_params)
        if message.uploads.blank?
          return client.post_create_message_reply(params[:id], message_params.to_h,
                                                  poll_for_status: oh_triage_group?)
        end

        client.post_create_message_reply_with_attachment(params[:id], create_message_params,
                                                         poll_for_status: oh_triage_group?)
      end

      def message_counts(resource)
        {
          message_counts: resource.data.each_with_object(Hash.new(0)) do |obj, hash|
            if obj.try(:read_receipt)
              hash[:read] += 1
            else
              hash[:unread] += 1
            end
          end
        }
      end

<<<<<<< HEAD
      def total_entries(count)
        {
          pagination: {
            total_entries: count
          }
        }
=======
      def extend_timeout
        request.env['rack-timeout.timeout'] = Settings.mhv.sm.timeout
>>>>>>> 7883ecc1
      end
    end
  end
end<|MERGE_RESOLUTION|>--- conflicted
+++ resolved
@@ -176,17 +176,16 @@
         }
       end
 
-<<<<<<< HEAD
       def total_entries(count)
         {
           pagination: {
             total_entries: count
           }
         }
-=======
+      end
+      
       def extend_timeout
         request.env['rack-timeout.timeout'] = Settings.mhv.sm.timeout
->>>>>>> 7883ecc1
       end
     end
   end
