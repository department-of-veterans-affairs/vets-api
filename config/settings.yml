binaries:
  # you can specify a full path in settings.local.yml if necessary
  pdftk: pdftk
  clamdscan: /usr/bin/clamdscan

hostname: www.example.com

# For CORS requests; separate multiple origins with a comma
web_origin: http://localhost:3000,http://localhost:3001

db_encryption_key: f01ff8ebd1a2b053ad697ae1f0d86adb48ebb708021e4c76c3807d37f6b4e389d5aa45ea171f2f5074222784c1ee2bb8272390d1b9517a7a6987c22733ef00b2

database_url: postgres:///vets-api

relative_url_root: /

secret_key_base: 8af0fe1e378586520e4324694897eb269bd0fffa1c5be6cc3b4ffb9dbde095d0bef5c7fdab73cd05685d8fe1dd589287d78b38e4de7116fbe14461e414072677

review_instance_slug: ~

sidekiq_admin_panel: false

salesforce:
  env: dev
  signing_key_path: 'spec/fixtures/vic/private.key'
  consumer_key: d669f7d339fd25af442bf75bb643c4c45f0f05fb3cb39cc77521e2011c6bb84086bb624d7ef14d715736

# Settings for Education Benefits
edu:
  prefill: true
  sftp:
    host: ~
    pass: ~
    user: ~
    port: ~


pension_burial:
  prefill: true
  sftp:
    relative_path: '../VETSGOV_PENSION'
  upload:
    enabled: true
    host: 'icmhsgc.csrarad.com'
    token: '<PENSIONS_TOKEN>'

# Settings for EVSS
evss:
  url: https://csraciapp6.evss.srarad.com
  cert_path: ~
  key_path: ~
  root_cert_path: ~
  versions:
    claims: 3.0
    common: 11.0
    documents: 3.6
  s3:
    uploads_enabled: false
    aws_access_key_id: EVSS_S3_AWS_ACCESS_KEY_ID_XYZ
    aws_secret_access_key: EVSS_S3_AWS_SECRET_ACCESS_KEY_XYZ
    bucket: evss_s3_bucket
    region: evss_s3_region
  letters:
    timeout: 55
  pciu:
    timeout: 30
  pciu_address:
    timeout: 30
  mock_letters: false
  mock_gi_bill_status: false
  mock_pciu: false
  mock_pciu_address: false
  aws:
    url: http://fake.evss-reference-data-service.dev/v1
    cert_path: ~
    key_path: ~
    root_ca: ~
  jwt:
    issuer: fake_issuer
    key: fake_key

# Settings for GI Bill Data Service
gids:
  url: https://dev.vets.gov/gids

# Settings for Healthcare Application
# This CA chain is nonsense but allows local development to work with pre-prod environment.
hca:
  prefill: true
  endpoint: https://test-foo.vets.gov
  cert_path: /fake/client/cert/path
  key_path: /fake/client/key/path
  ca:
    - 'VA Internal Root CA.pem'
    - 'VA Internal Subordinate CA 1.pem'
    - 'VA-Internal-S2-ICA1-v1.pem'
    - 'VA-Internal-S2-RCA1-v1.pem'

# Settings for the facility locator
locators:
  vha: https://services3.arcgis.com/aqgBd3l68G8hEFFE/ArcGIS/rest/services/VHA_Facilities/FeatureServer/0
  nca: https://services3.arcgis.com/aqgBd3l68G8hEFFE/ArcGIS/rest/services/NCA_Facilities/FeatureServer/0
  vba: https://services3.arcgis.com/aqgBd3l68G8hEFFE/ArcGIS/rest/services/VBA_Facilities/FeatureServer/0
  vc: https://services3.arcgis.com/aqgBd3l68G8hEFFE/ArcGIS/rest/services/VHA_VetCenters/FeatureServer/0
  vha_access_satisfaction: https://www.accesstoshep.va.gov/
  vha_access_waittime: https://www.accesstopwt.va.gov/
  base_path: https://services3.arcgis.com/aqgBd3l68G8hEFFE/ArcGIS/rest/services/

# Settings for MyHealthEVet
mhv:
  facility_range: [[358,718],[720,758]]
  rx:
    host: https://mhv-api.example.com
    app_token: fake-app-token
    collection_caching_enabled: false
  sm:
    host: https://mhv-api.example.com
    app_token: fake-app-token
  bb:
    collection_caching_enabled: true

# Settings for Master Veteran Index
mvi:
  url: http://ps-dev.commserv.healthevet.va.gov:8110/psim_webservice/IdMWebService
  open_timeout: 2
  timeout: 10
  mock: false
  processing_code: T
  client_cert_path: /fake/client/cert/path
  client_key_path: /fake/client/key/path

# Settings for eMIS
# The certs used here can be obtained from the DevOps team. A different set is required for
# each environment when connecting to the service.
emis:
  mock: false
  host: https://vaausvrsapp81.aac.va.gov
  veteran_status_url: /VIERSService/eMIS/v1/VeteranStatusService
  payment_url: /VIERSService/eMIS/v1/PaymentService
  military_information_url: /VIERSService/eMIS/v1/MilitaryInformationService
  client_cert_path: /fake/client/cert/path
  client_key_path: /fake/client/key/path
  soap_namespaces:
    xmlns:xsd: http://www.w3.org/2001/XMLSchema
    xmlns:xsi: http://www.w3.org/2001/XMLSchema-instance
    xmlns:soap: http://www.w3.org/2003/05/soap-envelope
    xmlns:v1: http://viers.va.gov/cdi/CDI/commonService/v1
    xmlns:v12: http://viers.va.gov/cdi/eMIS/RequestResponse/v1
    xmlns:v13: http://viers.va.gov/cdi/eMIS/commonService/v1
  military_information:
    soap_namespaces:
      xmlns:v11: http://viers.va.gov/cdi/eMIS/RequestResponse/MilitaryInfo/v1
  payment:
    soap_namespaces:
      xmlns:v11: http://viers.va.gov/cdi/eMIS/RequestResponse/Payment/v1
  veteran_status:
    soap_namespaces:
      xmlns:v11: http://viers.va.gov/cdi/eMIS/RequestResponse/VetStatus/v1

# Settings for appeals status. This uses mocking by default but would hit the
# actual service as described here if that is turned off. The app token listed
# here is public for the appeals team's demo service, so there is no security
# concern with having it here.
appeals_status:
  mock: true
  app_token: PUBLICDEMO123
  host: https://dsva-appeals-certification-dev-1895622301.us-gov-west-1.elb.amazonaws.com

# Settings for appeals status v2. Needs to live side by side with v1 until UAT is complete.
appeals:
  mock: true
  app_token: PUBLICDEMO123
  host: https://dsva-appeals-certification-dev-1895622301.us-gov-west-1.elb.amazonaws.com

vic:
  url: https://some.fakesite.com
  signing_key_path: /fake/signing/key/path
  prefill: true

  s3:
    aws_access_key_id: 'aws_access_key_id'
    aws_secret_access_key: 'aws_secret_access_key'
    region: 'region'
    bucket: 'bucket'

# Settings for (preneeds) burials.
# TODO: enpoint needs to be set up for https and production api when available
preneeds:
  host: http://some.fakesite.com
  wsdl: 'config/preneeds/wsdl/preneeds.wsdl'
  burial_form_schema: 'config/preneeds/burial_form_schema.json'

# Settings for Redis
# TODO(knkski): Move all redis settings here?
redis:
  host: localhost
  port: 6379

# Settings for Education Benefits report uploading
reports:
  server: stage-tms.govdelivery.com
  token: ~
  aws:
    access_key_id: ~
    bucket: ~
    region: ~
    secret_access_key: ~

# Settings for SAML authentication
saml:
  cert_path: ~/.certs/vetsgov-localhost.crt
  cert_new_path: ~/.certs/vetsgov-localhost_new.crt
  key_path: ~/.certs/vetsgov-localhost.key
  # Loaded in `config/initializers/saml.rb`, based on `*_path` settings above
  # certificate: ~
  # key: ~
  issuer: saml-rp.vetsgov.localhost
  callback_url: http://localhost:3000/auth/saml/callback
  metadata_url: https://api.idmelabs.com/saml/metadata/provider
  relay: http://localhost:3001/auth/login/callback
  logout_relay: http://localhost:3001/logout

sentry:
  dsn: ~

statsd:
  host: ~
  port: ~

shrine:
  claims:
    type: local
    path: claims
github:
  api_key: abcd1234abcd1234abcd1234abcd1234abcd1234

# Settings for maintenance window API
# Services should be a map from logical service name to PagerDuty service id
maintenance:
  pagerduty_api_url: https://api.pagerduty.com
  pagerduty_api_token: FAKE
  services: ~

# Note: in addition to enabling / disabling betamocks here, you _must_ also
# change the 'mock' bool for each service you want to mock in this settings file
betamocks:
  enabled: true
  recording: false
<<<<<<< HEAD
  cache_dir: ../vets-api-mockdata
  services_config: config/betamocks/services_config.yml
=======
  cache_dir: /cache
  services_config: config/betamocks/services_config.yml

faraday_socks_proxy:
  enabled: false
  uri: socks5://localhost:2002
>>>>>>> d8dfc71b
<|MERGE_RESOLUTION|>--- conflicted
+++ resolved
@@ -246,14 +246,9 @@
 betamocks:
   enabled: true
   recording: false
-<<<<<<< HEAD
   cache_dir: ../vets-api-mockdata
   services_config: config/betamocks/services_config.yml
-=======
-  cache_dir: /cache
-  services_config: config/betamocks/services_config.yml
 
 faraday_socks_proxy:
   enabled: false
-  uri: socks5://localhost:2002
->>>>>>> d8dfc71b
+  uri: socks5://localhost:2002