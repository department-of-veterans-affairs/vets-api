--- conflicted
+++ resolved
@@ -977,11 +977,6 @@
       api_key: <%= ENV['modules_appeals_api__token_validation__supplemental_claims__api_key'] %>
 mvi_hca:
   url: http://example.com
-<<<<<<< HEAD
-=======
-nod_vanotify_status_callback:
-  bearer_token: <%= ENV['nod_vanotify_status_callback__bearer_token'] %>
->>>>>>> 4d9e337e
 ogc:
   form21a_service_url:
     api_key: <%= ENV['ogc__form21a_service_url__api_key'] %>
