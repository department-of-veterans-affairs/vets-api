--- conflicted
+++ resolved
@@ -12,15 +12,10 @@
       '21-0779' => { max_pages: 4, min_pages: 2 },
       '21-4192' => { max_pages: 2, min_pages: 2 },
       '21-509' => { max_pages: 4, min_pages: 2 },
-<<<<<<< HEAD
       '21P-0518-1' => { max_pages: 2, min_pages: 2 },
       '21P-0516-1' => { max_pages: 2, min_pages: 2 },
       '21-686c' => { max_pages: 16, min_pages: 2 }
-=======
       '21-8940' => { max_pages: 4, min_pages: 2 },
-      '21P-0516-1' => { max_pages: 2, min_pages: 2 },
-      '21P-0518-1' => { max_pages: 2, min_pages: 2 }
->>>>>>> c7c4d087
     }
   )
 
