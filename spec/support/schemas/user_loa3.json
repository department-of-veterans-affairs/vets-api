{
  "$schema": "http://json-schema.org/draft-04/schema#",
  "type": "object",
  "required": [
    "data",
    "meta"
  ],
  "properties": {
    "data": {
      "type": "object",
      "required": [
        "id",
        "type",
        "attributes"
      ],
      "properties": {
        "id": {
          "type": "string"
        },
        "type": {
          "type": "string"
        },
        "attributes": {
          "type": "object",
          "required": [
            "services",
            "profile",
            "in_progress_forms"
          ],
          "properties": {
            "in_progress_forms": {
              "type": [
                "array",
                null
              ],
              "items": {
                "type": "object",
                "properties": {
                  "form_id": {
                    "type": "string"
                  },
                  "last_updated": {
                    "type": "integer"
                  }
                },
                "required": []
              }
            },
            "prefills_available": {
              "type": [
                "array",
                null
              ]
            },
            "session": {
              "type": "object",
              "required": [
                "auth_broker",
                "ssoe",
                "transactionid"
              ],
              "properties": {
                "auth_broker": {
                  "type": "string"
                },
                "ssoe": {
                  "type": "boolean"
                },
                "transactionid": {
                  "type": [
                    "string",
                    null
                  ]
                }
              }
            },
            "services": {
              "type": [
                "array",
                null
              ]
            },
            "user_account": {
              "type": "object",
              "required": [
                "id"
              ],
              "properties": {
                "id": {
                  "type": [
                    "string",
                    null
                  ]
                }
              }
            },
            "profile": {
              "type": "object",
              "required": [
                "email",
                "first_name",
                "middle_name",
                "last_name",
                "preferred_name",
                "birth_date",
                "gender",
                "zip",
                "last_signed_in",
                "initial_sign_in",
                "loa",
                "multifactor",
                "verified",
                "sign_in",
                "authn_context",
                "icn",
                "birls_id",
                "edipi",
                "sec_id",
                "npi_id",
                "logingov_uuid",
                "idme_uuid",
                "id_theft_flag"
              ],
              "properties": {
                "email": {
                  "type": "string"
                },
                "first_name": {
                  "type": "string"
                },
                "middle_name": {
                  "type": [
                    "string",
                    null
                  ]
                },
                "last_name": {
                  "type": "string"
                },
                "preferred_name": {
                  "type": [
                    "string",
                    null
                  ]
                },
                "birth_date": {
                  "type": "string"
                },
                "gender": {
                  "type": [
                    "string",
                    null
                  ]
                },
                "zip": {
                  "type": [
                    "string",
                    null
                  ]
                },
                "last_signed_in": {
                  "type": [
                    "string",
                    null
                  ]
                },
                "initial_sign_in": {
                  "type": [
                    "string",
                    null
                  ]
                },
                "loa": {
                  "type": "object",
                  "required": [
                    "current",
                    "highest"
                  ],
                  "properties": {
                    "current": {
                      "type": "integer"
                    },
                    "highest": {
                      "type": "integer"
                    }
                  }
                },
                "multifactor": {
                  "type": "boolean"
                },
                "verified": {
                  "type": "boolean"
                },
                "sign_in": {
                  "type": "object",
                  "properties": {
                    "service_name": {
                      "type": "string"
                    },
                    "auth_broker": {
                      "type": "string"
                    },
                    "client_id": {
                      "type": "string"
                    }
                  }
                },
                "authn_context": {
                  "type": "string"
                },
                "icn": {
                  "type": "string"
                },
                "birls_id": {
                  "type": [
                    "string",
                    null
                  ]
                },
                "edipi": {
                  "type": [
                    "string",
                    null
                  ]
                },
                "sec_id": {
                  "type": [
                    "string",
                    null
                  ]
                },
                "npi_id": {
                  "type": [
                    "string",
                    "null"
                  ]
                },
                "logingov_uuid": {
                  "type": [
                    "string",
                    null
                  ]
                },
                "idme_uuid": {
                  "type": [
                    "string",
                    null
                  ]
                },
                "id_theft_flag": {
                  "type": [
                    "boolean",
                    null
                  ]
                },
                "claims": {
                  "type": "object",
                  "properties": {
                    "coe": {
                      "type": "boolean"
                    },
                    "communication_preferences": {
                      "type": "boolean"
                    },
                    "connected_apps": {
                      "type": "boolean"
                    },
                    "military_history": {
                      "type": "boolean"
                    },
                    "payment_history": {
                      "type": "boolean"
                    },
                    "personal_information": {
                      "type": "boolean"
                    },
                    "rating_info": {
                      "type": "boolean"
                    },
                    "appeals": {
                      "type": "boolean"
                    },
                    "medical_copays": {
                      "type": "boolean"
                    },
                    "form526_required_identifier_presence": {
                      "type": "object",
                      "properties": {
                        "participant_id": {
                          "type": "boolean"
                        },
                        "birls_id": {
                          "type": "boolean"
                        },
                        "ssn": {
                          "type": "boolean"
                        },
                        "birth_date": {
                          "type": "boolean"
                        },
                        "edipi": {
                          "type": "boolean"
                        }
                      },
                      "required": [
                        "participant_id",
                        "birls_id",
                        "ssn",
                        "birth_date",
                        "edipi"
                      ]
                    }
                  }
                }
              }
            },
            "va_profile": {
              "type": [
                "object",
                "null"
              ],
              "required": [
                "status"
              ],
              "oneOf": [
                {
                  "properties": {
                    "status": {
                      "type": [
                        "string"
                      ]
                    }
                  }
                },
                {
                  "properties": {
                    "status": {
                      "type": "string"
                    },
                    "birth_date": {
                      "type": "string"
                    },
                    "family_name": {
                      "type": "string"
                    },
                    "gender": {
                      "type": "string"
                    },
                    "is_cerner_patient": {
                      "type": "boolean"
                    },
                    "cerner_id": {
                      "type": "string"
                    },
                    "cerner_facility_ids": {
                      "type": "array"
                    },
                    "facilities": {
                      "type": "array"
                    },
                    "given_names": {
                      "type": "array"
                    },
                    "va_patient": {
                      "type": "boolean"
                    },
                    "mhv_account_state": {
                      "type": "string"
                    },
                    "active_mhv_ids": {
                      "type": "array"
                    },
                    "user_at_pretransitioned_oh_facility": {
                      "type": "boolean"
                    },
                    "user_facility_ready_for_info_alert": {
                      "type": "boolean"
                    },
<<<<<<< HEAD
                    "scheduling_preferences_pilot_eligible": {
=======
                    "user_facility_migrating_to_oh": {
                      "type": "boolean"
                    },
                    "healthcare_settings_pilot_eligible": {
>>>>>>> 298d685d
                      "type": "boolean"
                    }
                  }
                }
              ]
            },
            "veteran_status": {
              "type": [
                "object",
                "null"
              ],
              "required": [
                "status"
              ],
              "oneOf": [
                {
                  "properties": {
                    "status": {
                      "type": [
                        "string"
                      ]
                    }
                  }
                },
                {
                  "properties": {
                    "is_veteran": {
                      "type": "boolean"
                    },
                    "served_in_military": {
                      "type": "boolean"
                    },
                    "status": {
                      "type": "string"
                    }
                  }
                }
              ]
            },
            "vet360_contact_information": {
              "type": [
                "object",
                "null"
              ]
            },
            "onboarding": {
              "show": {
                "type": [
                  "boolean",
                  "null"
                ]
              }
            }
          }
        }
      }
    },
    "meta": {
      "type": "object",
      "required": [
        "errors"
      ],
      "properties": {
        "errors": {
          "type": [
            "array",
            null
          ]
        }
      }
    }
  }
}<|MERGE_RESOLUTION|>--- conflicted
+++ resolved
@@ -376,14 +376,10 @@
                     "user_facility_ready_for_info_alert": {
                       "type": "boolean"
                     },
-<<<<<<< HEAD
+                    "user_facility_migrating_to_oh": {
+                      "type": "boolean"
+                    },
                     "scheduling_preferences_pilot_eligible": {
-=======
-                    "user_facility_migrating_to_oh": {
-                      "type": "boolean"
-                    },
-                    "healthcare_settings_pilot_eligible": {
->>>>>>> 298d685d
                       "type": "boolean"
                     }
                   }
