# frozen_string_literal: true

desc 'Runs the continuous integration scripts'
<<<<<<< HEAD

task ci: %i[lint security parallel:spec_with_codeclimate_coverage]
=======
task ci: %i[lint security danger spec:with_codeclimate_coverage]
>>>>>>> 111db90f

task default: :ci

desc 'run rspec tests and report results to CodeClimate'
namespace :parallel do
  task spec_with_codeclimate_coverage: :environment do
    if ENV['CC_TEST_REPORTER_ID']
      puts 'notifying CodeClimate of test run'
      system('/cc-test-reporter before-build')
    end

    # parallel_tests wasn't handling the file regex properly so we're listing every test file
    test_files = Dir.glob(['spec/**/*_spec.rb', 'modules/*/spec/**/*_spec.rb']).join(' ')
    exit_status = begin
                    Rake::Task['parallel:spec']
                      .invoke(nil, nil, nil, test_files)
                  rescue SystemExit => e
                    e.status
                  else
                    0
                  end

    if ENV['CC_TEST_REPORTER_ID']
      puts 'reporting coverage to CodeClimate'
      system('/cc-test-reporter after-build -t simplecov')
    end
    exit exit_status
  end
end

$stdout.sync = false<|MERGE_RESOLUTION|>--- conflicted
+++ resolved
@@ -1,12 +1,8 @@
 # frozen_string_literal: true
 
 desc 'Runs the continuous integration scripts'
-<<<<<<< HEAD
 
-task ci: %i[lint security parallel:spec_with_codeclimate_coverage]
-=======
-task ci: %i[lint security danger spec:with_codeclimate_coverage]
->>>>>>> 111db90f
+task ci: %i[lint security danger parallel:spec_with_codeclimate_coverage]
 
 task default: :ci
 
