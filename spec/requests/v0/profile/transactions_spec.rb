--- conflicted
+++ resolved
@@ -4,8 +4,7 @@
 
 RSpec.describe 'transactions' do
   include SchemaMatchers
-<<<<<<< HEAD
-=======
+
   let(:vet360_id) { '1' }
   let(:user) { build(:user, :loa3, vet360_id:) }
 
@@ -16,7 +15,6 @@
     user.vet360_contact_info
     sign_in_as(user)
   end
->>>>>>> e5237c37
 
   describe 'GET /v0/profile/status/:transaction_id' do
     let(:vet360_id) { '1' }
