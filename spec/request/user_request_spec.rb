# frozen_string_literal: true

require 'rails_helper'
require 'backend_services'

RSpec.describe 'Fetching user data', type: :request do
  include SchemaMatchers

  context 'GET /v0/user - when an LOA 3 user is logged in' do
    let(:mhv_user) { build(:user, :mhv) }
    let(:v0_user_request_headers) { {} }

    before do
      allow_any_instance_of(MHVAccountTypeService).to receive(:mhv_account_type).and_return('Premium')
      mhv_account = double('MHVAccount', creatable?: false, upgradable?: false, account_state: 'upgraded')
      allow(MHVAccount).to receive(:find_or_initialize_by).and_return(mhv_account)
      allow(mhv_account).to receive(:user_uuid).and_return(mhv_user.uuid)
      allow(mhv_account).to receive(:terms_and_conditions_accepted?).and_return(true)
      allow(mhv_account).to receive(:needs_terms_acceptance?).and_return(false)
      allow(mhv_account).to receive(:user=).and_return(mhv_user)
      create(:account, idme_uuid: mhv_user.uuid)
      sign_in_as(mhv_user)
      get v0_user_url, params: nil, headers: v0_user_request_headers
    end

    it 'GET /v0/user - returns proper json' do
      assert_response :success
      expect(response).to match_response_schema('user_loa3')
    end

    it 'gives me the list of available prefill forms' do
      num_enabled = 2
      FormProfile::ALL_FORMS.each { |type, form_list| num_enabled += form_list.length if Settings[type].prefill }
      expect(JSON.parse(response.body)['data']['attributes']['prefills_available'].length).to be(num_enabled)
    end

    it 'gives me the list of available services' do
      expect(JSON.parse(response.body)['data']['attributes']['services'].sort).to eq(
        [
          BackendServices::FACILITIES,
          BackendServices::HCA,
          BackendServices::EDUCATION_BENEFITS,
          BackendServices::EVSS_CLAIMS,
          BackendServices::FORM526,
          BackendServices::USER_PROFILE,
          BackendServices::RX,
          BackendServices::MESSAGING,
          BackendServices::HEALTH_RECORDS,
          # BackendServices::MHV_AC, this will be false if mhv account is premium
          BackendServices::FORM_PREFILL,
          BackendServices::SAVE_IN_PROGRESS,
          BackendServices::APPEALS_STATUS,
          BackendServices::IDENTITY_PROOFED,
          BackendServices::VET360
        ].sort
      )
    end

    it 'gives me va profile cerner data' do
      va_profile = JSON.parse(response.body)['data']['attributes']['va_profile']
      expect(va_profile['is_cerner_patient']).to be false
      expect(va_profile['facilities']).to match_array([{ 'facility_id' => '358', 'is_cerner' => false }])
    end

    it 'returns patient status' do
      va_profile = JSON.parse(response.body)['data']['attributes']['va_profile']
      expect(va_profile['va_patient']).to be true
    end

    it 'returns mhv account state info' do
      va_profile = JSON.parse(response.body)['data']['attributes']['va_profile']
      expect(va_profile['mhv_account_state']).to eq('OK')
    end

    context 'with camel header inflection' do
      let(:v0_user_request_headers) { { 'X-Key-Inflection' => 'camel' } }

      it 'GET /v0/user - returns proper json' do
        assert_response :success
        expect(response).to match_camelized_response_schema('user_loa3')
      end
    end

    context 'with deactivated MHV account' do
      let(:mpi_profile) do
        build(:mpi_profile,
              mhv_ids: %w[12345 67890],
              active_mhv_ids: ['12345'])
      end
      let(:mhv_user) { build(:user, :mhv) }

      before do
        stub_mpi(mpi_profile)
        sign_in_as(mhv_user)
        get v0_user_url, params: nil
      end

      it 'returns deactivated mhv account state info' do
        va_profile = JSON.parse(response.body)['data']['attributes']['va_profile']
        expect(va_profile['mhv_account_state']).to eq('DEACTIVATED')
      end
    end

    context 'with multiple MHV accounts' do
      let(:mpi_profile) do
        build(:mpi_profile,
              mhv_ids: %w[12345 67890],
              active_mhv_ids: %w[12345 67890])
      end
      let(:mhv_user) { build(:user, :mhv) }

      before do
        stub_mpi(mpi_profile)
        sign_in_as(mhv_user)
        get v0_user_url, params: nil
      end

      it 'returns multiple mhv account state' do
        va_profile = JSON.parse(response.body)['data']['attributes']['va_profile']
        expect(va_profile['mhv_account_state']).to eq('MULTIPLE')
      end
    end

    context 'with missing MHV accounts' do
      let(:mpi_profile) do
        build(:mpi_profile_response,
              :missing_attrs)
      end
      let(:mhv_user) { build(:user, :mhv) }

      before do
        allow_any_instance_of(MPI::Models::MPIProfile).to receive(:active_mhv_ids).and_return(nil)
        stub_mpi(mpi_profile)
        sign_in_as(mhv_user)
        get v0_user_url, params: nil
      end

      it 'returns none mhv account state' do
        va_profile = JSON.parse(response.body)['data']['attributes']['va_profile']
        expect(va_profile['mhv_account_state']).to eq('NONE')
      end
    end

    context 'for non VA patient' do
      let(:mhv_user) { build(:user, :mhv, va_patient: false) }

      before do
        sign_in_as(mhv_user)
        get v0_user_url, params: nil
      end

      it 'returns patient status correctly' do
        va_profile = JSON.parse(response.body)['data']['attributes']['va_profile']
        expect(va_profile['va_patient']).to be false
      end
    end

    context 'with an error from a 503 raised by Vet360::ContactInformation::Service#get_person', skip_vet360: true do
      before do
        exception  = 'the server responded with status 503'
        error_body = { 'status' => 'some service unavailable status' }
        allow_any_instance_of(Vet360::Service).to receive(:perform).and_raise(
          Common::Client::Errors::ClientError.new(exception, 503, error_body)
        )
        get v0_user_url, params: nil
      end

      let(:body) { JSON.parse(response.body) }

      it 'returns a status of 296' do
        expect(response.status).to eq(296)
      end

      it 'sets the vet360_contact_information to nil' do
        expect(body.dig('data', 'attributes', 'vet360_contact_information')).to be_nil
      end

      it 'returns meta.errors information', :aggregate_failures do
        error = body.dig('meta', 'errors').first

        expect(error['external_service']).to eq 'Vet360'
        expect(error['description']).to be_present
        expect(error['status']).to eq 502
      end
    end
  end

<<<<<<< HEAD
  context 'GET /v0/user - when an LOA 1 user is logged in', :skip_mpi do
=======
  context 'GET /v0/user - when an LOA 1 user is logged in', :skip_mvi do
    let(:v0_user_request_headers) { {} }

>>>>>>> 8fa2b6ec
    before do
      sign_in_as(new_user(:loa1))
      get v0_user_url, params: nil, headers: v0_user_request_headers
    end

    it 'returns proper json' do
      expect(response).to match_response_schema('user_loa1')
    end

    it 'returns a status of 296 with errors', :aggregate_failures do
      body  = JSON.parse(response.body)
      error = body.dig('meta', 'errors').first

      expect(response.status).to eq 296
      expect(error['external_service']).to eq 'MPI'
      expect(error['description']).to be_present
      expect(error['status']).to eq 401
    end

    it 'gives me the list of available services' do
      expect(JSON.parse(response.body)['data']['attributes']['services'].sort).to eq(
        [
          BackendServices::FACILITIES,
          BackendServices::HCA,
          BackendServices::EDUCATION_BENEFITS,
          BackendServices::USER_PROFILE,
          BackendServices::SAVE_IN_PROGRESS,
          BackendServices::FORM_PREFILL
        ].sort
      )
    end

    context 'with camel inflection' do
      let(:v0_user_request_headers) { { 'X-Key-Inflection' => 'camel' } }

      it 'returns proper json' do
        expect(response).to match_camelized_response_schema('user_loa1')
      end
    end
  end

  context 'GET /v0/user - MPI Integration', :skip_mpi do
    before do
      sign_in_as(new_user(:loa3))
    end

    it 'MPI error should only make a request to MPI one time per request!', :aggregate_failures do
      stub_mpi_failure
      expect { get v0_user_url, params: nil }
        .to trigger_statsd_increment('api.external_http_request.MPI.failed', times: 1, value: 1)
        .and not_trigger_statsd_increment('api.external_http_request.MPI.skipped')
        .and not_trigger_statsd_increment('api.external_http_request.MPI.success')

      body  = JSON.parse(response.body)
      error = body.dig('meta', 'errors').first

      expect(body['data']['attributes']['va_profile']).to be_nil
      expect(response.status).to eq 296
      expect(error['external_service']).to eq 'MPI'
      expect(error['description']).to be_present
      expect(error['status']).to eq 504
    end

    it 'MPI RecordNotFound should only make a request to MPI one time per request!', :aggregate_failures do
      stub_mpi_record_not_found
      expect { get v0_user_url, params: nil }
        .to trigger_statsd_increment('api.external_http_request.MPI.success', times: 1, value: 1)
        .and not_trigger_statsd_increment('api.external_http_request.MPI.skipped')
        .and not_trigger_statsd_increment('api.external_http_request.MPI.failed')

      body  = JSON.parse(response.body)
      error = body.dig('meta', 'errors').first

      expect(body['data']['attributes']['va_profile']).to be_nil
      expect(response.status).to eq 296
      expect(error['external_service']).to eq 'MPI'
      expect(error['description']).to be_present
      expect(error['status']).to eq 404
    end

    it 'MPI DuplicateRecords should only make a request to MPI one time per request!', :aggregate_failures do
      stub_mpi_duplicate_record
      expect { get v0_user_url, params: nil }
        .to trigger_statsd_increment('api.external_http_request.MPI.success', times: 1, value: 1)
        .and not_trigger_statsd_increment('api.external_http_request.MPI.skipped')
        .and not_trigger_statsd_increment('api.external_http_request.MPI.failed')

      body  = JSON.parse(response.body)
      error = body.dig('meta', 'errors').first

      expect(body['data']['attributes']['va_profile']).to be_nil
      expect(response.status).to eq 296
      expect(error['external_service']).to eq 'MPI'
      expect(error['description']).to be_present
      expect(error['status']).to eq 404
    end

    it 'MPI success should only make a request to MPI one time per multiple requests!' do
      stub_mpi_success
      expect_any_instance_of(Common::Client::Base).to receive(:perform).once.and_call_original
      expect { get v0_user_url, params: nil }
        .to trigger_statsd_increment('api.external_http_request.MPI.success', times: 1, value: 1)
      expect { get v0_user_url, params: nil }
        .not_to trigger_statsd_increment('api.external_http_request.MPI.success', times: 1, value: 1)
      expect { get v0_user_url, params: nil }
        .not_to trigger_statsd_increment('api.external_http_request.MPI.success', times: 1, value: 1)
    end

    it 'MPI raises a breakers exception after 50% failure rate', :aggregate_failures do
      now = Time.current
      start_time = now - 120
      Timecop.freeze(start_time)
      # Starts out successful
      stub_mpi_success
      sign_in_as(new_user)
      expect { get v0_user_url, params: nil }
        .to trigger_statsd_increment('api.external_http_request.MPI.success', times: 1, value: 1)
        .and not_trigger_statsd_increment('api.external_http_request.MPI.failed')
        .and not_trigger_statsd_increment('api.external_http_request.MPI.skipped')

      # Encounters failure and breakers kicks in
      stub_mpi_failure
      1.times do |_count|
        sign_in_as(new_user)
        expect { get v0_user_url, params: nil }
          .to trigger_statsd_increment('api.external_http_request.MPI.failed', times: 1, value: 1)
          .and not_trigger_statsd_increment('api.external_http_request.MPI.skipped')
          .and not_trigger_statsd_increment('api.external_http_request.MPI.success')
      end
      expect(MPI::Configuration.instance.breakers_service.latest_outage.start_time.to_i).to eq(start_time.to_i)

      # skipped because breakers is active
      stub_mpi_success
      sign_in_as(new_user)
      expect { get v0_user_url, params: nil }
        .to trigger_statsd_increment('api.external_http_request.MPI.skipped', times: 1, value: 1)
        .and not_trigger_statsd_increment('api.external_http_request.MPI.failed')
        .and not_trigger_statsd_increment('api.external_http_request.MPI.success')
      expect(MPI::Configuration.instance.breakers_service.latest_outage.ended?).to eq(false)
      Timecop.freeze(now)
      # sufficient time has elapsed that new requests are made, resulting in success
      sign_in_as(new_user)
      expect { get v0_user_url, params: nil }
        .to trigger_statsd_increment('api.external_http_request.MPI.success', times: 1, value: 1)
        .and not_trigger_statsd_increment('api.external_http_request.MPI.skipped')
        .and not_trigger_statsd_increment('api.external_http_request.MPI.failed')
      expect(response.status).to eq(200)
      expect(MPI::Configuration.instance.breakers_service.latest_outage.ended?).to eq(true)
      Timecop.return
    end
  end

  def new_user(type = :loa3)
    user = build(:user, type, uuid: rand(1000..100_000))
    create(:account, idme_uuid: user.uuid)
    user
  end

  def stub_mpi_failure
    stub_mpi_external_request File.read('spec/support/mpi/find_candidate_soap_fault.xml')
  end

  def stub_mpi_record_not_found
    stub_mpi_external_request File.read('spec/support/mpi/find_candidate_no_subject_response.xml')
  end

  def stub_mpi_duplicate_record
    stub_mpi_external_request File.read('spec/support/mpi/find_candidate_multiple_match_response.xml')
  end

  def stub_mpi_success
    stub_mpi_external_request File.read('spec/support/mpi/find_candidate_response.xml')
  end

  def stub_mpi_external_request(file)
    stub_request(:post, Settings.mvi.url)
      .to_return(status: 200, headers: { 'Content-Type' => 'text/xml' }, body: file)
  end
end<|MERGE_RESOLUTION|>--- conflicted
+++ resolved
@@ -185,13 +185,9 @@
     end
   end
 
-<<<<<<< HEAD
   context 'GET /v0/user - when an LOA 1 user is logged in', :skip_mpi do
-=======
-  context 'GET /v0/user - when an LOA 1 user is logged in', :skip_mvi do
     let(:v0_user_request_headers) { {} }
 
->>>>>>> 8fa2b6ec
     before do
       sign_in_as(new_user(:loa1))
       get v0_user_url, params: nil, headers: v0_user_request_headers
