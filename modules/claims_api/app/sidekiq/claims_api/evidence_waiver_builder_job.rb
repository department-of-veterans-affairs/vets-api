--- conflicted
+++ resolved
@@ -12,26 +12,17 @@
     # Generate a 5103 "form" for a given veteran.
     #
     # @param evidence_waiver_id [String] Unique identifier of the submitted EWS
-<<<<<<< HEAD
     def perform(evidence_waiver_id, pctpnt_vet_id)
-      evidence_waiver_submission = ClaimsApi::EvidenceWaiverSubmission.find(evidence_waiver_id)
-      auth_headers = evidence_waiver_submission.auth_headers
-      output_path = ClaimsApi::EvidenceWaiver.new(auth_headers:).construct
-
-      upload_to_vbms(evidence_waiver_submission, output_path, pctpnt_vet_id)
-=======
-    def perform(evidence_waiver_id)
       lighthouse_claim = ClaimsApi::EvidenceWaiverSubmission.find(evidence_waiver_id)
       auth_headers = lighthouse_claim.auth_headers
       output_path = ClaimsApi::EvidenceWaiver.new(auth_headers:).construct
 
       # upload to BD
       benefits_doc_api.upload(claim: lighthouse_claim, pdf_path: output_path,
-                              doc_type: 'L705')
->>>>>>> 60d16459
+                              doc_type: 'L705', pctpnt_vet_id:)
       ClaimsApi::EwsUpdater.perform_async(evidence_waiver_id)
       ::Common::FileHelpers.delete_file_if_exists(output_path)
-    rescue e
+    rescue => e
       ClaimsApi::Logger.log('EWS_builder', retry: true, detail: 'failed to upload to BD')
       raise e
     end
