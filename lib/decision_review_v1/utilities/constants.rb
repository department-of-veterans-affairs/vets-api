--- conflicted
+++ resolved
@@ -23,8 +23,6 @@
   GET_CONTESTABLE_ISSUES_RESPONSE_SCHEMA =
     VetsJsonSchema::SCHEMAS.fetch 'DECISION-REVIEW-GET-CONTESTABLE-ISSUES-RESPONSE-200_V1'
 
-<<<<<<< HEAD
-=======
   TEMPLATE_IDS = Settings.vanotify.services.benefits_decision_review.template_id
 
   FORM_TEMPLATE_IDS = {
@@ -40,7 +38,6 @@
 
   SECONDARY_FORM_TEMPLATE_ID = TEMPLATE_IDS.supplemental_claim_secondary_form_error_email
 
->>>>>>> bbdab6b7
   APPEAL_TYPE_TO_SERVICE_MAP = {
     'HLR' => 'higher-level-review',
     'NOD' => 'board-appeal',
