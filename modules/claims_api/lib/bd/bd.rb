# frozen_string_literal: true

require 'faraday'
require 'claims_api/v2/benefits_documents/service'

module ClaimsApi
  ##
  # Class to interact with the BRD API
  #
  class BD
    def initialize
      @multipart = false
      @use_mock = Settings.claims_api.benefits_documents.use_mocks || false
    end

    ##
    # Search documents by claim and file number
    #
    # @return Documents list
    def search(claim_id, file_number)
      @multipart = false
      body = { data: { claimId: claim_id, fileNumber: file_number } }
      ClaimsApi::Logger.log('benefits_documents',
                            detail: "calling benefits documents search for claimId #{claim_id}")
      res = client.post('documents/search', body)&.body

      raise ::Common::Exceptions::GatewayTimeout.new(detail: 'Upstream service error.') unless res.is_a?(Hash)

      res.deep_symbolize_keys
    rescue => e
      ClaimsApi::Logger.log('benefits_documents',
                            detail: "/search failure for claimId #{claim_id}, #{e.message}")
      {}
    end

    ##
    # Upload document of mapped claim
    #
    # @return success or failure
    def upload(claim:, pdf_path:, doc_type: 'L122', action: 'post', original_filename: nil, # rubocop:disable Metrics/ParameterLists
               pctpnt_vet_id: nil)
      unless File.exist? pdf_path
        ClaimsApi::Logger.log('benefits_documents', detail: "Error uploading doc to BD: #{pdf_path} doesn't exist,
                                                    #{doc_type_to_plain_language(doc_type)}_id: #{claim.id}")
        raise Errno::ENOENT, pdf_path
      end

      @multipart = true
      body = generate_upload_body(claim:, doc_type:, pdf_path:, action:, original_filename:,
                                  pctpnt_vet_id:)
      res = client.post('documents', body)&.body

      raise ::Common::Exceptions::GatewayTimeout.new(detail: 'Upstream service error.') unless res.is_a?(Hash)

      res = res.deep_symbolize_keys
      request_id = res.dig(:data, :requestId)
      ClaimsApi::Logger.log('benefits_documents',
                            detail: "Successfully uploaded #{doc_type_to_plain_language(doc_type)} doc to BD,
                                                    #{doc_type_to_plain_language(doc_type)}_id: #{claim.id}",
                            request_id:)
      res
    rescue => e
      ClaimsApi::Logger.log('benefits_documents',
                            detail: "/upload failure for
                                                    #{doc_type_to_plain_language(doc_type)}_id: #{claim.id},
                                                    #{e.message}")
      raise e
    end

<<<<<<< HEAD
    def upload_document(identifier:, doc_type_name:, body:)
=======
    def upload_document(claim_id:, doc_type_name:, body:)
>>>>>>> 736f72ff
      @multipart = true
      res = client.post('documents', body)&.body

      raise ::Common::Exceptions::GatewayTimeout.new(detail: 'Upstream service error.') unless res.is_a?(Hash)

      res = res.deep_symbolize_keys
      request_id = res.dig(:data, :requestId)
      ClaimsApi::Logger.log('benefits_documents',
                            detail: "Successfully uploaded #{doc_type_name} doc to BD,
<<<<<<< HEAD
                                                   #{doc_type_name}_id: #{identifier}",
=======
                                                   #{doc_type_name}_id: #{claim_id}",
>>>>>>> 736f72ff
                            request_id:)
      res
    rescue => e
      ClaimsApi::Logger.log('benefits_documents',
                            detail: "/upload failure for
<<<<<<< HEAD
                                                    #{doc_type_name}_id: #{identifier},
=======
                                                    #{doc_type_name}_id: #{claim_id},
>>>>>>> 736f72ff
                                                    #{e.message}")
      raise e
    end

    private

    def doc_type_to_plain_language(doc_type)
      case doc_type
      when 'L075', 'L190'
        'POA'
      when 'L122'
        'claim'
      else
        'supporting'
      end
    end

    def compact_veteran_name(first_name, last_name)
      [first_name, last_name].compact_blank.join('_')
    end

    def get_claim_id(doc_type, claim)
      case doc_type
      when 'L075', 'L190'
        nil
      when 'L705'
        claim.claim_id
      else
        claim.evss_id
      end
    end

    ##
    # Generate form body to upload a document
    #
    # @return {parameters, file}
    # rubocop:disable Metrics/ParameterLists
    def generate_upload_body(claim:, doc_type:, pdf_path:, action:, original_filename: nil,
                             pctpnt_vet_id: nil)
      payload = {}
      auth_headers = claim.auth_headers
      veteran_name = compact_veteran_name(auth_headers['va_eauth_firstName'],
                                          auth_headers['va_eauth_lastName'])
      birls_file_num = determine_birls_file_number(doc_type, auth_headers)
      claim_id = get_claim_id(doc_type, claim)
      file_name = generate_file_name(doc_type:, veteran_name:, claim_id:, original_filename:, action:)
      participant_id = find_pctpnt_vet_id(auth_headers, pctpnt_vet_id) if %w[L075 L190 L705].include?(doc_type)
      system_name = 'Lighthouse' if %w[L075 L190].include?(doc_type)
      tracked_item_ids = claim.tracked_items&.map(&:to_i) if claim&.has_attribute?(:tracked_items)
      data = build_body(doc_type:, file_name:, participant_id:, claim_id:,
                        file_number: birls_file_num, system_name:, tracked_item_ids:)

      fn = Tempfile.new('params')
      File.write(fn, data.to_json)
      payload[:parameters] = Faraday::UploadIO.new(fn, 'application/json')
      payload[:file] = Faraday::UploadIO.new(pdf_path.to_s, 'application/pdf')
      payload
    end

    def determine_birls_file_number(doc_type, auth_headers)
      if %w[L122].include?(doc_type)
        birls_file_num = auth_headers['va_eauth_birlsfilenumber']
      elsif %w[L075 L190 L705].include?(doc_type)
        birls_file_num = nil
      end
      birls_file_num
    end
    # rubocop:enable Metrics/ParameterLists

    def generate_file_name(doc_type:, veteran_name:, claim_id:, original_filename:, action:)
      # https://confluence.devops.va.gov/display/VAExternal/Document+Types
      doc_type_names = {
        'put' => {
          'L075' => 'representative',
          'L190' => 'representative'
        },
        'post' => {
          'L075' => '21-22a',
          'L122' => '526EZ',
          'L190' => '21-22',
          'L705' => '5103'
        }
      }

      form_name = doc_type_names[action][doc_type]

      if form_name
        "#{[veteran_name, claim_id, form_name].compact_blank.join('_')}.pdf"
      else
        filename = get_original_supporting_doc_file_name(original_filename)
        "#{[veteran_name, claim_id, filename].compact_blank.join('_')}.pdf"
      end
    end

    def find_pctpnt_vet_id(auth_headers, pctpnt_vet_id)
      pctpnt_vet_id.presence || auth_headers['va_eauth_pid']
    end

    ##
    # DisabilityCompensationDocuments method create_unique_filename adds a random 11 digit
    # hex string to the original filename, so we remove that to yield the user-submitted
    # filename to use as part of the filename uploaded to the BD service.
    def get_original_supporting_doc_file_name(original_filename)
      file_extension = File.extname(original_filename)
      base_filename = File.basename(original_filename, file_extension)
      base_filename[0...-12]
    end

    ##
    # Configure Faraday base class (and do auth)
    #
    # @return Faraday client
    def client
      base_name = if Settings.claims_api&.benefits_documents&.host.nil?
                    'https://api.va.gov/services'
                  else
                    "#{Settings.claims_api&.benefits_documents&.host}/services"
                  end

      @token ||= ClaimsApi::V2::BenefitsDocuments::Service.new.get_auth_token
      raise StandardError, 'Benefits Docs token missing' if @token.blank? && !@use_mock

      Faraday.new("#{base_name}/benefits-documents/v1",
                  headers: { 'Authorization' => "Bearer #{@token}" }) do |f|
        f.request @multipart ? :multipart : :json
        f.response :betamocks if @use_mock
        f.response :raise_custom_error
        f.response :json, parser_options: { symbolize_names: true }
        f.adapter Faraday.default_adapter
      end
    end

    def build_body(options = {})
      data = {
        systemName: options[:system_name].presence || 'VA.gov',
        docType: options[:doc_type],
        fileName: options[:file_name],
        trackedItemIds: options[:tracked_item_ids].presence || []
      }
      data[:claimId] = options[:claim_id] unless options[:claim_id].nil?
      data[:participantId] = options[:participant_id] unless options[:participant_id].nil?
      data[:fileNumber] = options[:file_number] unless options[:file_number].nil?
      { data: }
    end
  end
end<|MERGE_RESOLUTION|>--- conflicted
+++ resolved
@@ -67,11 +67,7 @@
       raise e
     end
 
-<<<<<<< HEAD
-    def upload_document(identifier:, doc_type_name:, body:)
-=======
     def upload_document(claim_id:, doc_type_name:, body:)
->>>>>>> 736f72ff
       @multipart = true
       res = client.post('documents', body)&.body
 
@@ -81,21 +77,13 @@
       request_id = res.dig(:data, :requestId)
       ClaimsApi::Logger.log('benefits_documents',
                             detail: "Successfully uploaded #{doc_type_name} doc to BD,
-<<<<<<< HEAD
-                                                   #{doc_type_name}_id: #{identifier}",
-=======
                                                    #{doc_type_name}_id: #{claim_id}",
->>>>>>> 736f72ff
                             request_id:)
       res
     rescue => e
       ClaimsApi::Logger.log('benefits_documents',
                             detail: "/upload failure for
-<<<<<<< HEAD
-                                                    #{doc_type_name}_id: #{identifier},
-=======
                                                     #{doc_type_name}_id: #{claim_id},
->>>>>>> 736f72ff
                                                     #{e.message}")
       raise e
     end
