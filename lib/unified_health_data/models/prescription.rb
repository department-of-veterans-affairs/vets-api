# frozen_string_literal: true

require 'vets/model'

module UnifiedHealthData
  class Prescription
    include Vets::Model

    attribute :id, String
    attribute :type, String
    attribute :refill_status, String
    attribute :refill_submit_date, String
    attribute :refill_date, String
    attribute :refill_remaining, Integer
    attribute :facility_name, String
    attribute :ordered_date, String
    attribute :quantity, String
    attribute :expiration_date, String
    attribute :prescription_number, String
    attribute :prescription_name, String
    attribute :dispensed_date, String
    attribute :station_number, String
    attribute :is_refillable, Bool
    attribute :is_trackable, Bool
    attribute :tracking, Array, default: []
    attribute :instructions, String
    attribute :facility_phone_number, String
    attribute :prescription_source, String
    attribute :category, Array, default: []
<<<<<<< HEAD
    attribute :provider_name, String
=======
    attribute :cmop_ndc_number, String
>>>>>>> d6728f3c

    # Method aliases to match serializer expectations
    def prescription_id
      id
    end
  end
end<|MERGE_RESOLUTION|>--- conflicted
+++ resolved
@@ -27,11 +27,8 @@
     attribute :facility_phone_number, String
     attribute :prescription_source, String
     attribute :category, Array, default: []
-<<<<<<< HEAD
     attribute :provider_name, String
-=======
     attribute :cmop_ndc_number, String
->>>>>>> d6728f3c
 
     # Method aliases to match serializer expectations
     def prescription_id
