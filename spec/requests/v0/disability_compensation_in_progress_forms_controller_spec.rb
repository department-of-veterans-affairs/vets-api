--- conflicted
+++ resolved
@@ -152,141 +152,6 @@
         end
       end
 
-<<<<<<< HEAD
-=======
-      context 'using the EVSS Rated Disabilities Provider' do
-        before do
-          allow(Flipper).to receive(:enabled?).with(
-            'disability_compensation_lighthouse_rated_disabilities_provider_foreground', instance_of(User)
-          ).and_return(false)
-          allow(Flipper).to receive(:enabled?).with(:in_progress_form_custom_expiration).and_return(false)
-          allow(Flipper).to receive(:enabled?).with(:disability_compensation_sync_modern_0781_flow, instance_of(User))
-          allow(Flipper).to receive(:enabled?).with(:disability_compensation_remove_pciu, instance_of(User))
-          allow(Flipper).to receive(:enabled?).with(:remove_pciu, instance_of(User))
-          allow(Flipper).to receive(:enabled?).with(:disability_526_max_cfi_service_switch, instance_of(User))
-
-          sign_in_as(user)
-        end
-
-        let(:user) { loa3_user }
-        let(:rated_disabilities_from_evss) do
-          [{ 'name' => 'Diabetes mellitus0',
-             'ratedDisabilityId' => '1',
-             'ratingDecisionId' => '63655',
-             'diagnosticCode' => 5238,
-             'decisionCode' => 'SVCCONNCTED',
-             'decisionText' => 'Service Connected',
-             'ratingPercentage' => 100,
-             'maximumRatingPercentage' => nil },
-           { 'name' => 'Diabetes mellitus1',
-             'ratedDisabilityId' => '2',
-             'ratingDecisionId' => '63655',
-             'diagnosticCode' => 5238,
-             'decisionCode' => 'SVCCONNCTED',
-             'decisionText' => 'Service Connected',
-             'ratingPercentage' => 100,
-             'maximumRatingPercentage' => nil }]
-        end
-        let!(:in_progress_form) do
-          form_json = JSON.parse(
-            File.read('spec/support/disability_compensation_form/526_in_progress_form_minimal.json')
-          )
-          create(:in_progress_form,
-                 user_uuid: user.uuid,
-                 form_id: '21-526EZ',
-                 form_data: form_json['formData'],
-                 metadata: form_json['metadata'])
-        end
-
-        context 'when the user is not loa3' do
-          let(:user) { loa1_user }
-
-          it 'returns a 200' do
-            get v0_disability_compensation_in_progress_form_url(in_progress_form.form_id), params: nil
-            expect(response).to have_http_status(:ok)
-          end
-        end
-
-        context 'when a form is found and rated_disabilities have updates' do
-          it 'returns the form as JSON' do
-            # change form data
-            fd = JSON.parse(in_progress_form.form_data)
-            fd['ratedDisabilities'].first['diagnosticCode'] = '111'
-            in_progress_form.update(form_data: fd)
-
-            VCR.use_cassette('evss/disability_compensation_form/rated_disabilities') do
-              VCR.use_cassette('virtual_regional_office/max_ratings') do
-                get v0_disability_compensation_in_progress_form_url(in_progress_form.form_id), params: nil
-              end
-            end
-
-            expect(response).to have_http_status(:ok)
-            json_response = JSON.parse(response.body)
-            expect(json_response['formData']['ratedDisabilities']).to eq(
-              JSON.parse(in_progress_form.form_data)['ratedDisabilities']
-            )
-            expect(json_response['formData']['updatedRatedDisabilities']).to eq(rated_disabilities_from_evss)
-            expect(json_response['metadata']['returnUrl']).to eq('/disabilities/rated-disabilities')
-          end
-
-          it 'returns an unaltered form if EVSS does not respond' do
-            rated_disabilities_before = JSON.parse(in_progress_form.form_data)['ratedDisabilities']
-            allow_any_instance_of(EVSS::DisabilityCompensationForm::Service).to(
-              receive(:get_rated_disabilities).and_raise(Common::Client::Errors::ClientError)
-            )
-            get v0_disability_compensation_in_progress_form_url(in_progress_form.form_id), params: nil
-
-            expect(response).to have_http_status(:ok)
-            json_response = JSON.parse(response.body)
-            expect(json_response['formData']['ratedDisabilities']).to eq(rated_disabilities_before)
-            expect(json_response['formData']['updatedRatedDisabilities']).to be_nil
-            expect(json_response['metadata']['returnUrl']).to eq('/va-employee')
-          end
-        end
-
-        context 'when a form is found and rated_disabilities are unchanged' do
-          it 'returns the form as JSON' do
-            VCR.use_cassette('evss/disability_compensation_form/rated_disabilities') do
-              get v0_disability_compensation_in_progress_form_url(in_progress_form.form_id), params: nil
-            end
-
-            expect(response).to have_http_status(:ok)
-            json_response = JSON.parse(response.body)
-            expect(json_response['formData']['ratedDisabilities']).to eq(
-              JSON.parse(in_progress_form.form_data)['ratedDisabilities']
-            )
-            expect(json_response['formData']['updatedRatedDisabilities']).to be_nil
-            expect(json_response['metadata']['returnUrl']).to eq('/va-employee')
-          end
-        end
-
-        context 'when toxic exposure' do
-          it 'returns startedFormVersion as 2019' do
-            VCR.use_cassette('evss/disability_compensation_form/rated_disabilities') do
-              get v0_disability_compensation_in_progress_form_url(in_progress_form.form_id), params: nil
-            end
-
-            expect(response).to have_http_status(:ok)
-            json_response = JSON.parse(response.body)
-            expect(json_response['formData']['startedFormVersion']).to eq('2019')
-          end
-        end
-
-        describe '#index' do
-          subject do
-            get v0_disability_compensation_in_progress_forms_url, params: nil
-          end
-
-          let(:user) { loa3_user }
-
-          it 'returns a 200' do
-            subject
-            expect(response).to have_http_status(:ok)
-          end
-        end
-      end
-
->>>>>>> ce79a928
       describe '#update' do
         let(:update_user) { loa3_user }
         let(:new_form) { build(:in_progress_form) }
