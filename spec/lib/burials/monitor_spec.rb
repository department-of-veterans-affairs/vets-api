# frozen_string_literal: true

require 'rails_helper'
require_relative '../../../lib/burials/monitor'

RSpec.describe Burials::Monitor do
  let(:monitor) { described_class.new }
  let(:claim) { create(:burial_claim_v2) }
  let(:ipf) { create(:in_progress_form) }
  let(:claim_stats_key) { described_class::CLAIM_STATS_KEY }
  let(:submission_stats_key) { described_class::SUBMISSION_STATS_KEY }

  context 'with all params supplied' do
    let(:current_user) { create(:user) }
    let(:monitor_error) { create(:monitor_error) }

    describe '#track_show404' do
      it 'logs a not found error' do
        log = '21P-530EZ submission not found'
        payload = {
          confirmation_number: claim.confirmation_number,
          user_account_uuid: current_user.user_account_uuid,
          message: monitor_error.message,
          tags: {
            form_id: '21P-530EZ'
          }
        }

        expect_any_instance_of(Logging::Monitor).to receive(:track_request).with(
          'error',
          log,
          claim_stats_key,
          payload,
          anything
        )
        monitor.track_show404(claim.confirmation_number, current_user, monitor_error)
      end
    end

    describe '#track_show_error' do
      it 'logs a submission failed error' do
        log = '21P-530EZ fetching submission failed'
        payload = {
          confirmation_number: claim.confirmation_number,
          user_account_uuid: current_user.user_account_uuid,
          message: monitor_error.message,
          tags: {
            form_id: '21P-530EZ'
          }
        }

        expect_any_instance_of(Logging::Monitor).to receive(:track_request).with(
          'error',
          log,
          claim_stats_key,
          payload,
          anything
        )
        monitor.track_show_error(claim.confirmation_number, current_user, monitor_error)
      end
    end

    describe '#track_create_attempt' do
      it 'logs sidekiq started' do
        log = '21P-530EZ submission to Sidekiq begun'
        payload = {
          confirmation_number: claim.confirmation_number,
          user_account_uuid: current_user.user_account_uuid,
          tags: {
            form_id: '21P-530EZ'
          }
        }

        expect_any_instance_of(Logging::Monitor).to receive(:track_request).with(
          'error',
          log,
          "#{claim_stats_key}.attempt",
          payload,
          anything
        )
        monitor.track_create_attempt(claim, current_user)
      end
    end

    describe '#track_create_validation_error' do
      it 'logs create failed' do
        log = '21P-530EZ submission validation error'
        payload = {
          confirmation_number: claim.confirmation_number,
          user_account_uuid: current_user.user_account_uuid,
          in_progress_form_id: ipf.id,
          errors: [],
          tags: {
            form_id: '21P-530EZ'
          }
        }

        expect_any_instance_of(Logging::Monitor).to receive(:track_request).with(
          'error',
          log,
          "#{claim_stats_key}.validation_error",
          payload,
          anything
        )
        monitor.track_create_validation_error(ipf, claim, current_user)
      end
    end

    describe '#track_process_attachment_error' do
      it 'logs process attachment failed' do
        log = '21P-530EZ process attachment error'
        payload = {
          confirmation_number: claim.confirmation_number,
          user_account_uuid: current_user.user_account_uuid,
          in_progress_form_id: ipf.id,
          errors: [],
          tags: {
            form_id: '21P-530EZ'
          }
        }

        expect_any_instance_of(Logging::Monitor).to receive(:track_request).with(
          'error',
          log,
          "#{claim_stats_key}.process_attachment_error",
          payload,
          anything
        )
        monitor.track_process_attachment_error(ipf, claim, current_user)
      end
    end

    describe '#track_create_error' do
      it 'logs sidekiq failed' do
        log = '21P-530EZ submission to Sidekiq failed'
        payload = {
          confirmation_number: claim.confirmation_number,
          user_account_uuid: current_user.user_account_uuid,
          in_progress_form_id: ipf.id,
          errors: [],
          message: monitor_error.message,
          tags: {
            form_id: '21P-530EZ'
          }
        }

        expect_any_instance_of(Logging::Monitor).to receive(:track_request).with(
          'error',
          log,
          "#{claim_stats_key}.failure",
          payload,
          anything
        )
        monitor.track_create_error(ipf, claim, current_user, monitor_error)
      end
    end

    describe '#track_create_success' do
      it 'logs sidekiq success' do
        log = '21P-530EZ submission to Sidekiq success'
        payload = {
          confirmation_number: claim.confirmation_number,
          user_account_uuid: current_user.user_account_uuid,
          in_progress_form_id: ipf.id,
          errors: [],
          tags: {
            form_id: '21P-530EZ'
          }
        }

        expect_any_instance_of(Logging::Monitor).to receive(:track_request).with(
          'info',
          log,
          "#{claim_stats_key}.success",
          payload,
          anything
        )
        monitor.track_create_success(ipf, claim, current_user)
      end
    end

    describe '#track_submission_exhaustion' do
<<<<<<< HEAD
      context 'with a claim parameter' do
        it 'logs sidekiq job exhaustion' do
          notification = double(Burials::NotificationEmail)

          msg = { 'args' => [claim.id, current_user.uuid] }

          log = 'Lighthouse::SubmitBenefitsIntakeClaim Burial 21P-530EZ submission to LH exhausted!'
          payload = {
            form_id: claim.form_id,
            claim_id: claim.id,
            confirmation_number: claim.confirmation_number,
            message: msg
          }

          expect(Burials::NotificationEmail).to receive(:new).with(claim).and_return notification
          expect(notification).to receive(:deliver).with(:error)
          expect(monitor).to receive(:log_silent_failure_avoided).with(payload, current_user.uuid, anything)

          expect(StatsD).to receive(:increment).with("#{submission_stats_key}.exhausted")
          expect(Rails.logger).to receive(:error).with(log, user_uuid: current_user.uuid, **payload)

          monitor.track_submission_exhaustion(msg, claim)
        end
      end

      context 'without a claim parameter' do
        it 'logs sidekiq job exhaustion' do
          msg = { 'args' => [claim.id, current_user.uuid] }

          log = 'Lighthouse::SubmitBenefitsIntakeClaim Burial 21P-530EZ submission to LH exhausted!'
          payload = {
            form_id: nil,
            claim_id: claim.id, # pulled from msg.args
            confirmation_number: nil,
            message: msg
          }

          expect(Burials::NotificationEmail).not_to receive(:new)
          expect(monitor).to receive(:log_silent_failure).with(payload, current_user.uuid, anything)

          expect(StatsD).to receive(:increment).with("#{submission_stats_key}.exhausted")
          expect(Rails.logger).to receive(:error).with(log, user_uuid: current_user.uuid, **payload)

          monitor.track_submission_exhaustion(msg, nil)
        end
=======
      it 'logs sidekiq job exhaustion' do
        log = 'Lighthouse::SubmitBenefitsIntakeClaim Burial 21P-530EZ submission to LH exhausted!'
        msg = { 'args' => [claim.id, current_user.uuid] }
        user_account_uuid = msg['args'].length <= 1 ? nil : msg['args'][1]
        payload = {
          confirmation_number: claim.confirmation_number,
          user_account_uuid: user_account_uuid,
          form_id: claim.form_id,
          claim_id: claim.id,
          message: msg,
          tags: {
            form_id: '21P-530EZ'
          }
        }

        expect(monitor).to receive(:log_silent_failure).with(payload, current_user.uuid, anything)
        expect_any_instance_of(Logging::Monitor).to receive(:track_request).with(
          'error',
          log,
          "#{submission_stats_key}.exhausted",
          payload,
          anything
        )
        monitor.track_submission_exhaustion(msg, claim)
>>>>>>> 5819f0c7
      end
    end
  end
end<|MERGE_RESOLUTION|>--- conflicted
+++ resolved
@@ -180,7 +180,6 @@
     end
 
     describe '#track_submission_exhaustion' do
-<<<<<<< HEAD
       context 'with a claim parameter' do
         it 'logs sidekiq job exhaustion' do
           notification = double(Burials::NotificationEmail)
@@ -226,32 +225,6 @@
 
           monitor.track_submission_exhaustion(msg, nil)
         end
-=======
-      it 'logs sidekiq job exhaustion' do
-        log = 'Lighthouse::SubmitBenefitsIntakeClaim Burial 21P-530EZ submission to LH exhausted!'
-        msg = { 'args' => [claim.id, current_user.uuid] }
-        user_account_uuid = msg['args'].length <= 1 ? nil : msg['args'][1]
-        payload = {
-          confirmation_number: claim.confirmation_number,
-          user_account_uuid: user_account_uuid,
-          form_id: claim.form_id,
-          claim_id: claim.id,
-          message: msg,
-          tags: {
-            form_id: '21P-530EZ'
-          }
-        }
-
-        expect(monitor).to receive(:log_silent_failure).with(payload, current_user.uuid, anything)
-        expect_any_instance_of(Logging::Monitor).to receive(:track_request).with(
-          'error',
-          log,
-          "#{submission_stats_key}.exhausted",
-          payload,
-          anything
-        )
-        monitor.track_submission_exhaustion(msg, claim)
->>>>>>> 5819f0c7
       end
     end
   end
