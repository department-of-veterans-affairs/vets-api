--- conflicted
+++ resolved
@@ -1,14 +1,10 @@
 # frozen_string_literal: true
 
-<<<<<<< HEAD
 require 'pdf_fill/hash_converter'
 require 'pdf_fill/forms/form_base'
 require 'pdf_fill/forms/form_helper'
 
-module PDFFill
-=======
 module PdfFill
->>>>>>> 3ca1c1a1
   module Forms
     class Va214142 < FormBase
       include FormHelper
