--- conflicted
+++ resolved
@@ -54,27 +54,9 @@
           expect(errors).to be_an(Array)
           expect(errors.first[:title]).to eq('Bad Request')
           expect(errors.first[:detail]).to match(/claim date was in the future/)
-<<<<<<< HEAD
-=======
-        end
-      end
-
-      context 'when claimDate is today or in the past' do
-        let(:form_attributes) do
-          base_form_attributes.merge(
-            'claimDate' => Date.current.to_s
-          )
-        end
-
-        it 'returns no errors' do
-          errors = subject.validate_form_526_fes_values
-          expect(errors).to be_nil
->>>>>>> a75dbdd5
-        end
-      end
-    end
-
-<<<<<<< HEAD
+        end
+      end
+
       context 'when claimDate is today or in the past' do
         let(:form_attributes) do
           base_form_attributes.merge(
@@ -92,11 +74,6 @@
     context 'service information validations' do
       context 'when invalid separation location code is provided' do
         let(:form_attributes) do
-=======
-    context 'service information validations' do
-      context 'when invalid separation location code is provided' do
-        let(:form_attributes) do
->>>>>>> a75dbdd5
           {
             'serviceInformation' => {
               'servicePeriods' => [
@@ -193,8 +170,6 @@
           end
         end
       end
-<<<<<<< HEAD
-=======
 
       context 'when both claimDate and service period dates are invalid' do
         let(:form_attributes) do
@@ -242,52 +217,17 @@
             }
           )
         end
->>>>>>> a75dbdd5
-
-      context 'when both claimDate and service period dates are invalid' do
-        let(:form_attributes) do
-          {
-            'claimDate' => (Date.current + 1.day).to_s,
-            'serviceInformation' => {
-              'servicePeriods' => [
-                {
-                  'activeDutyBeginDate' => '2020-01-01',
-                  'activeDutyEndDate' => '2010-01-01'
-                }
-              ]
-            }
-          }
-        end
-
-        it 'returns multiple validation errors' do
-          errors = subject.validate_form_526_fes_values
-          expect(errors).to be_an(Array)
-<<<<<<< HEAD
-          expect(errors.size).to eq(2)
-
-          error_details = errors.map { |e| e[:detail] }
-          expect(error_details).to include(match(/claim date was in the future/))
-          expect(error_details).to include('activeDutyEndDate (0) needs to be after activeDutyBeginDate.')
-=======
+
+        it 'returns validation error' do
+          errors = subject.validate_form_526_fes_values
+          expect(errors).to be_an(Array)
           expect(errors.first[:source]).to eq('/veteranIdentification/mailingAddress/state')
           expect(errors.first[:title]).to eq('Missing state')
           expect(errors.first[:detail]).to eq('State is required for USA addresses')
->>>>>>> a75dbdd5
-        end
-      end
-    end
-
-    # FES Val Section 5.b: mailingAddress USA field validations
-    context 'mailingAddress USA validation' do
-      before do
-        allow_any_instance_of(described_class).to receive(:valid_countries).and_return(%w[USA GBR CAN])
-      end
-
-<<<<<<< HEAD
-      context 'when USA address missing state' do
-=======
+        end
+      end
+
       context 'when USA address missing zipFirstFive' do
->>>>>>> a75dbdd5
         let(:form_attributes) do
           base_form_attributes.merge(
             'veteranIdentification' => {
@@ -295,28 +235,15 @@
                 'addressLine1' => '123 Main St',
                 'country' => 'USA',
                 'city' => 'Los Angeles',
-<<<<<<< HEAD
-                'zipFirstFive' => '90210'
-=======
                 'state' => 'CA'
->>>>>>> a75dbdd5
-              }
-            }
-          )
-        end
-
-        it 'returns validation error' do
-          errors = subject.validate_form_526_fes_values
-          expect(errors).to be_an(Array)
-<<<<<<< HEAD
-          expect(errors.first[:source]).to eq('/veteranIdentification/mailingAddress/state')
-          expect(errors.first[:title]).to eq('Missing state')
-          expect(errors.first[:detail]).to eq('State is required for USA addresses')
-        end
-      end
-
-      context 'when USA address missing zipFirstFive' do
-=======
+              }
+            }
+          )
+        end
+
+        it 'returns validation error' do
+          errors = subject.validate_form_526_fes_values
+          expect(errors).to be_an(Array)
           expect(errors.first[:source]).to eq('/veteranIdentification/mailingAddress/zipFirstFive')
           expect(errors.first[:title]).to eq('Missing zipFirstFive')
           expect(errors.first[:detail]).to eq('ZipFirstFive is required for USA addresses')
@@ -324,7 +251,6 @@
       end
 
       context 'when USA address has internationalPostalCode' do
->>>>>>> a75dbdd5
         let(:form_attributes) do
           base_form_attributes.merge(
             'veteranIdentification' => {
@@ -332,30 +258,17 @@
                 'addressLine1' => '123 Main St',
                 'country' => 'USA',
                 'city' => 'Los Angeles',
-<<<<<<< HEAD
-                'state' => 'CA'
-=======
                 'state' => 'CA',
                 'zipFirstFive' => '90210',
                 'internationalPostalCode' => 'SW1A 1AA'
->>>>>>> a75dbdd5
-              }
-            }
-          )
-        end
-
-        it 'returns validation error' do
-          errors = subject.validate_form_526_fes_values
-          expect(errors).to be_an(Array)
-<<<<<<< HEAD
-          expect(errors.first[:source]).to eq('/veteranIdentification/mailingAddress/zipFirstFive')
-          expect(errors.first[:title]).to eq('Missing zipFirstFive')
-          expect(errors.first[:detail]).to eq('ZipFirstFive is required for USA addresses')
-        end
-      end
-
-      context 'when USA address has internationalPostalCode' do
-=======
+              }
+            }
+          )
+        end
+
+        it 'returns validation error' do
+          errors = subject.validate_form_526_fes_values
+          expect(errors).to be_an(Array)
           expect(errors.first[:source]).to eq('/veteranIdentification/mailingAddress/internationalPostalCode')
           expect(errors.first[:title]).to eq('Invalid field')
           expect(errors.first[:detail]).to eq('InternationalPostalCode should not be provided for USA addresses')
@@ -363,7 +276,6 @@
       end
 
       context 'when USA address has all required fields' do
->>>>>>> a75dbdd5
         let(:form_attributes) do
           base_form_attributes.merge(
             'veteranIdentification' => {
@@ -372,25 +284,6 @@
                 'country' => 'USA',
                 'city' => 'Los Angeles',
                 'state' => 'CA',
-<<<<<<< HEAD
-                'zipFirstFive' => '90210',
-                'internationalPostalCode' => 'SW1A 1AA'
-              }
-            }
-          )
-        end
-
-        it 'returns validation error' do
-          errors = subject.validate_form_526_fes_values
-          expect(errors).to be_an(Array)
-          expect(errors.first[:source]).to eq('/veteranIdentification/mailingAddress/internationalPostalCode')
-          expect(errors.first[:title]).to eq('Invalid field')
-          expect(errors.first[:detail]).to eq('InternationalPostalCode should not be provided for USA addresses')
-        end
-      end
-
-      context 'when USA address has all required fields' do
-=======
                 'zipFirstFive' => '90210'
               }
             }
@@ -453,36 +346,19 @@
     # FES Val Section 5.b: mailingAddress country and postal code validations
     context 'mailingAddress country validation' do
       context 'when country is invalid' do
->>>>>>> a75dbdd5
-        let(:form_attributes) do
-          base_form_attributes.merge(
-            'veteranIdentification' => {
-              'mailingAddress' => {
-                'addressLine1' => '123 Main St',
-<<<<<<< HEAD
-                'country' => 'USA',
-                'city' => 'Los Angeles',
-                'state' => 'CA',
-                'zipFirstFive' => '90210'
-=======
+        let(:form_attributes) do
+          base_form_attributes.merge(
+            'veteranIdentification' => {
+              'mailingAddress' => {
+                'addressLine1' => '123 Main St',
                 'city' => 'London',
                 'country' => 'INVALID_COUNTRY',
                 'internationalPostalCode' => 'SW1A 1AA'
->>>>>>> a75dbdd5
-              }
-            }
-          )
-        end
-
-<<<<<<< HEAD
-        it 'returns no errors' do
-          errors = subject.validate_form_526_fes_values
-          expect(errors).to be_nil
-        end
-      end
-
-      context 'when non-USA address does not require state or zip' do
-=======
+              }
+            }
+          )
+        end
+
         before do
           allow_any_instance_of(described_class).to receive(:valid_countries).and_return(%w[USA GBR CAN])
         end
@@ -497,34 +373,19 @@
       end
 
       context 'when BRD service is unavailable' do
->>>>>>> a75dbdd5
-        let(:form_attributes) do
-          base_form_attributes.merge(
-            'veteranIdentification' => {
-              'mailingAddress' => {
-                'addressLine1' => '123 Main St',
-<<<<<<< HEAD
-                'country' => 'GBR',
-                'city' => 'London',
-=======
+        let(:form_attributes) do
+          base_form_attributes.merge(
+            'veteranIdentification' => {
+              'mailingAddress' => {
+                'addressLine1' => '123 Main St',
                 'city' => 'London',
                 'country' => 'GBR',
->>>>>>> a75dbdd5
                 'internationalPostalCode' => 'SW1A 1AA'
               }
             }
           )
         end
 
-<<<<<<< HEAD
-        it 'returns no errors' do
-          errors = subject.validate_form_526_fes_values
-          expect(errors).to be_nil
-        end
-      end
-
-      context 'when USA address missing multiple required fields' do
-=======
         before do
           allow_any_instance_of(described_class).to receive(:valid_countries).and_return(nil)
         end
@@ -540,20 +401,11 @@
 
       # FES Val Section 5.b.v: internationalPostalCode validations
       context 'when non-USA address missing internationalPostalCode' do
->>>>>>> a75dbdd5
-        let(:form_attributes) do
-          base_form_attributes.merge(
-            'veteranIdentification' => {
-              'mailingAddress' => {
-                'addressLine1' => '123 Main St',
-<<<<<<< HEAD
-                'country' => 'USA',
-                'city' => 'Los Angeles',
-                'internationalPostalCode' => 'SW1A 1AA'
-              }
-            }
-          )
-=======
+        let(:form_attributes) do
+          base_form_attributes.merge(
+            'veteranIdentification' => {
+              'mailingAddress' => {
+                'addressLine1' => '123 Main St',
                 'city' => 'London',
                 'country' => 'GBR'
                 # internationalPostalCode is missing
@@ -564,41 +416,18 @@
 
         before do
           allow_any_instance_of(described_class).to receive(:valid_countries).and_return(%w[USA GBR CAN])
->>>>>>> a75dbdd5
-        end
-
-        it 'returns all validation errors' do
-          errors = subject.validate_form_526_fes_values
-          expect(errors).to be_an(Array)
-<<<<<<< HEAD
-          expect(errors.size).to eq(3)
-
-          error_sources = errors.map { |e| e[:source] }
-          expect(error_sources).to include('/veteranIdentification/mailingAddress/state')
-          expect(error_sources).to include('/veteranIdentification/mailingAddress/zipFirstFive')
-          expect(error_sources).to include('/veteranIdentification/mailingAddress/internationalPostalCode')
-=======
+        end
+
+        it 'returns validation error' do
+          errors = subject.validate_form_526_fes_values
+          expect(errors).to be_an(Array)
           expect(errors.first[:source]).to eq('/veteranIdentification/mailingAddress/internationalPostalCode')
           expect(errors.first[:title]).to eq('Missing internationalPostalCode')
           expect(errors.first[:detail]).to eq('InternationalPostalCode is required for non-USA addresses')
->>>>>>> a75dbdd5
-        end
-      end
-    end
-
-<<<<<<< HEAD
-    # FES Val Section 5.b: mailingAddress country and postal code validations
-    context 'mailingAddress country validation' do
-      context 'when country is invalid' do
-        let(:form_attributes) do
-          base_form_attributes.merge(
-            'veteranIdentification' => {
-              'mailingAddress' => {
-                'addressLine1' => '123 Main St',
-                'city' => 'London',
-                'country' => 'INVALID_COUNTRY',
-                'internationalPostalCode' => 'SW1A 1AA'
-=======
+        end
+      end
+    end
+
     # FES Val Section 5.c: changeOfAddress date validations
     context 'changeOfAddress date validations' do
       # FES Val Section 5.c.i: TEMPORARY address requires dates
@@ -614,36 +443,11 @@
               'zipFirstFive' => '10001',
               'dates' => {
                 'endDate' => '2025-12-31'
->>>>>>> a75dbdd5
-              }
-            }
-          )
-        end
-
-<<<<<<< HEAD
-        before do
-          allow_any_instance_of(described_class).to receive(:valid_countries).and_return(%w[USA GBR CAN])
-        end
-
-        it 'returns validation error' do
-          errors = subject.validate_form_526_fes_values
-          expect(errors).to be_an(Array)
-          expect(errors.first[:source]).to eq('/veteranIdentification/mailingAddress/country')
-          expect(errors.first[:title]).to eq('Invalid country')
-          expect(errors.first[:detail]).to eq('Provided country is not valid: INVALID_COUNTRY')
-        end
-      end
-
-      context 'when BRD service is unavailable' do
-        let(:form_attributes) do
-          base_form_attributes.merge(
-            'veteranIdentification' => {
-              'mailingAddress' => {
-                'addressLine1' => '123 Main St',
-                'city' => 'London',
-                'country' => 'GBR',
-                'internationalPostalCode' => 'SW1A 1AA'
-=======
+              }
+            }
+          )
+        end
+
         it 'returns validation error' do
           errors = subject.validate_form_526_fes_values
           expect(errors).to be_an(Array)
@@ -665,37 +469,11 @@
               'zipFirstFive' => '10001',
               'dates' => {
                 'beginDate' => '2025-01-01'
->>>>>>> a75dbdd5
-              }
-            }
-          )
-        end
-
-<<<<<<< HEAD
-        before do
-          allow_any_instance_of(described_class).to receive(:valid_countries).and_return(nil)
-        end
-
-        it 'returns BRD service error' do
-          errors = subject.validate_form_526_fes_values
-          expect(errors).to be_an(Array)
-          expect(errors.first[:source]).to eq('/veteranIdentification/mailingAddress/country')
-          expect(errors.first[:title]).to eq('Internal Server Error')
-          expect(errors.first[:detail]).to eq('Failed To Obtain Country Types (Request Failed)')
-        end
-      end
-
-      # FES Val Section 5.b.v: internationalPostalCode validations
-      context 'when non-USA address missing internationalPostalCode' do
-        let(:form_attributes) do
-          base_form_attributes.merge(
-            'veteranIdentification' => {
-              'mailingAddress' => {
-                'addressLine1' => '123 Main St',
-                'city' => 'London',
-                'country' => 'GBR'
-                # internationalPostalCode is missing
-=======
+              }
+            }
+          )
+        end
+
         it 'returns validation error' do
           errors = subject.validate_form_526_fes_values
           expect(errors).to be_an(Array)
@@ -745,24 +523,11 @@
               'zipFirstFive' => '10001',
               'dates' => {
                 'beginDate' => '2025-01-01'
->>>>>>> a75dbdd5
-              }
-            }
-          )
-        end
-
-<<<<<<< HEAD
-        before do
-          allow_any_instance_of(described_class).to receive(:valid_countries).and_return(%w[USA GBR CAN])
-        end
-
-        it 'returns validation error' do
-          errors = subject.validate_form_526_fes_values
-          expect(errors).to be_an(Array)
-          expect(errors.first[:source]).to eq('/veteranIdentification/mailingAddress/internationalPostalCode')
-          expect(errors.first[:title]).to eq('Missing internationalPostalCode')
-          expect(errors.first[:detail]).to eq('InternationalPostalCode is required for non-USA addresses')
-=======
+              }
+            }
+          )
+        end
+
         it 'returns no errors' do
           errors = subject.validate_form_526_fes_values
           expect(errors).to be_nil
@@ -790,7 +555,6 @@
         it 'returns no errors' do
           errors = subject.validate_form_526_fes_values
           expect(errors).to be_nil
->>>>>>> a75dbdd5
         end
       end
     end
