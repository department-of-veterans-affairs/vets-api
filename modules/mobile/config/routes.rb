--- conflicted
+++ resolved
@@ -10,16 +10,12 @@
     post '/letters/:type/download', to: 'letters#download'
     get '/military-service-history', to: 'military_information#get_service_history'
     get '/payment-information/benefits', to: 'payment_information#index'
-<<<<<<< HEAD
     put '/payment-information/benefits', to: 'payment_information#update'
     get '/user', to: 'users#show'
     get '/user/logout', to: 'users#logout'
     post '/user/addresses/validate', to: 'addresses#validate'
     post '/user/addresses', to: 'addresses#create'
-=======
-    get '/claims-and-appeals-overview', to: 'claims_and_appeals#index'
     post '/user/addresses/validate', to: 'addresses#validate'
->>>>>>> 67e30fad
     put '/user/addresses', to: 'addresses#update'
     post '/user/emails', to: 'emails#create'
     put '/user/emails', to: 'emails#update'
