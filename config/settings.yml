--- conflicted
+++ resolved
@@ -645,6 +645,11 @@
   sidekiq:
     missing_form_status_job:
       enabled: true
+kafka_producer:
+  broker_urls: <%= ENV['KAFKA_PRODUCER__BROKER_URLS'] %>
+  aws_region: "us-gov-west-1"
+  aws_role_arn: <%= ENV['KAFKA_PRODUCER__AWS_ROLE_ARN'] %>
+  schema_registry_url: <%= ENV['KAFKA_PRODUCER__SCHEMA_REGISTRY_URL'] %>
 kms_key_id: <%= ENV['KMS_KEY_ID'] %>
 lgy:
   api_key: <%= ENV['LGY__API_KEY'] %>
@@ -1569,52 +1574,6 @@
         preneeds_burial_form_email: <%= ENV['VANOTIFY__SERVICES__VA_GOV__TEMPLATE_ID__PRENEEDS_BURIAL_FORM_EMAIL'] %>
         reactivation_email_test_b: <%= ENV['VANOTIFY__SERVICES__VA_GOV__TEMPLATE_ID__REACTIVATION_EMAIL_TEST_B'] %>
   status_callback:
-<<<<<<< HEAD
-    bearer_token: fake_bearer_token
-  service_callback_tokens:
-    va_gov: va_gov_token
-    1010_health_apps: 1010_health_apps_token
-    ivc_forms: ivc_forms_token
-    benefits_disability: benefits_disability_token
-
-# Settings for connecting AFS Veteran Services
-# For locahost we can use the existing certs as long as we don't call out
-dgi:
-  jwt:
-    public_key_path: modules/meb_api/spec/fixtures/dgi_public_test.pem
-    private_key_path: modules/meb_api/spec/fixtures/dgi_private_test.pem
-  vye:
-    jwt:
-      public_key_path: modules/vye/spec/fixtures/dgi_public_test.pem
-      private_key_path: modules/vye/spec/fixtures/dgi_private_test.pem
-      public_ica11_rca2_key_path: modules/vye/spec/fixtures/ICA11-RCA2-combined-cert.pem
-    vets:
-      url: ""
-      mock: false
-  vets:
-    url: "https://jenkins.ld.afsp.io:32512/vets-service/v1/" # Docker setup for microservice
-    mock: false
-  post911_sob:
-    jwt:
-      public_key_path: spec/fixtures/post911_sob/dgib/public_test.pem
-      private_key_path: spec/fixtures/post911_sob/dgib/private_test.pem
-    claimants:
-      url: ~
-      mock: false
-
-# Settings for the VEText integration (mobile push notifications)
-vetext_push:
-  va_mobile_app_sid: mobile-app-sid
-  va_mobile_app_debug_sid: mobile-app-debug-sid
-  base_url: https://vetext1.r01.med.va.gov
-  user: vets-api-username
-  pass: secret
-
-res:
-  base_url: ~
-  api_key: ~
-
-=======
     bearer_token: <%= ENV['VANOTIFY__STATUS_CALLBACK__BEARER_TOKEN'] %>
 vaos:
   ccra:
@@ -1718,7 +1677,6 @@
     timeout: 30
 veteran_onboarding:
   onboarding_threshold_days: <%= ENV['VETERAN_ONBOARDING__ONBOARDING_THRESHOLD_DAYS'] %>
->>>>>>> b296d243
 veteran_readiness_and_employment:
   auth_endpoint: <%= ENV['VETERAN_READINESS_AND_EMPLOYMENT__AUTH_ENDPOINT'] %>
   base_url: <%= ENV['VETERAN_READINESS_AND_EMPLOYMENT__BASE_URL'] %>
@@ -1854,62 +1812,6 @@
   scrypt:
     N: 16384
     length: 16
-<<<<<<< HEAD
-  s3:
-    access_key_id: ~
-    secret_access_key: ~
-    region: ~
-    bucket: ~
-
-schema_contract:
-  appointments_index: 'modules/vaos/app/schemas/appointments_index.json'
-  test_index: 'spec/fixtures/schema_contract/test_schema.json'
-
-form_mock_ae_design_patterns:
-  prefill: true
-
-vaos:
-  eps:
-    key_path: /fake/client/key/path
-    mock: false
-    client_id: "fake_client_id"
-    kid: "fake_kid"
-    grant_type: "client_credentials"
-    client_assertion_type: "urn:ietf:params:oauth:client-assertion-type:jwt-bearer"
-    audience_claim_url: "https://login.wellhive.com/oauth2/default/v1/token"
-    access_token_url: "https://login.wellhive.com/oauth2/default/v1/token"
-    api_url: "https://api.wellhive.com"
-    base_path: "care-navigation/v1"
-    scopes: "care-nav"
-  ccra:
-    mock: false
-    api_url: "https://api.ccra.placeholder.va.local"
-    base_path: "csp/healthshare/ccraint/rest"
-
-ogc:
-  form21a_service_url:
-    url: http://localhost:5000/api/v1/accreditation/applications/form21a
-    api_key: fake_key
-
-accredited_representative_portal:
-  allow_list:
-    github:
-      access_token: ~
-      base_uri: ~
-      repo: ~
-      path: ~
-
-banners:
-  drupal_username: banners_api
-  drupal_password: test
-  drupal_url: https://test.cms.va.gov/
-
-kafka_producer:
-  broker_urls: <%= ENV['KAFKA_PRODUCER__BROKER_URLS'] %>
-  aws_region: "us-gov-west-1"
-  aws_role_arn: <%= ENV['KAFKA_PRODUCER__AWS_ROLE_ARN'] %>
-  schema_registry_url: <%= ENV['KAFKA_PRODUCER__SCHEMA_REGISTRY_URL'] %>
-=======
     p: 1
     r: 8
     salt: <%= ENV['VYE__SCRYPT__SALT'] %>
@@ -1921,5 +1823,4 @@
   require_https: <%= ENV['WEBSOCKETS__REQUIRE_HTTPS'] %>
   websocket_settings: <%= ENV['WEBSOCKETS__WEBSOCKET_SETTINGS'] %>
 xlsx_file_fetcher:
-  github_access_token: <%= ENV['XLSX_FILE_FETCHER__GITHUB_ACCESS_TOKEN'] %>
->>>>>>> b296d243
+  github_access_token: <%= ENV['XLSX_FILE_FETCHER__GITHUB_ACCESS_TOKEN'] %>