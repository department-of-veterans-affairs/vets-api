# frozen_string_literal: true
require 'rails_helper'

RSpec.describe EducationForm::CreateDailySpoolFiles, type: :model, form: :education_benefits do
  subject { described_class.new }

  let!(:application_1606) do
    FactoryGirl.create(:education_benefit_claim)
  end

  context '#format_application' do
    it 'uses conformant sample data in the tests' do
      expect(application_1606.form).to match_vets_schema('edu-benefits-schema')
    end

    # TODO: Does it make sense to check against a known-good submission? Probably.
    it 'formats a 22-1990 submission in textual form' do
      result = subject.format_application(application_1606.open_struct_form)
      expect(result).to include("*INIT*\r\nMARK\r\n\r\nOLSON")
      expect(result).to include('Name:   Mark Olson')
      expect(result).to include('EDUCATION BENEFIT BEING APPLIED FOR: Chapter 1606')
    end

    it 'outputs a valid spool file fragment' do
      result = subject.format_application(application_1606.open_struct_form)
      expect(result.lines.select { |line| line.length > 80 }).to be_empty
    end
  end

<<<<<<< HEAD
  context '#group_submissions_by_region' do
    it 'takes a list of records into chunked forms' do
      eastern = EducationBenefitsClaim.new(form: { schoolAddress: { state: 'MD' } }.to_json)
      southern = EducationBenefitsClaim.new(form: { schoolAddress: { state: 'GA' } }.to_json)
      central = EducationBenefitsClaim.new(form: { address: { state: 'WI' } }.to_json)
      eastern_default = EducationBenefitsClaim.new(form: {}.to_json)
      western = EducationBenefitsClaim.new(form: { address: { state: 'APO/FPO AP' } }.to_json)

      output = subject.group_submissions_by_region([eastern, central, southern, eastern_default, western])
      expect(output[:eastern].length).to be(2)
      expect(output[:western].length).to be(1)
      expect(output[:southern].length).to be(1)
      expect(output[:central].length).to be(1)
    end
  end

  context 'create_files' do
    it 'writes files out over sftp' do
      mock_file = double(File)
      mock_writer = StringIO.new
      sftp_mock = double(file: mock_file)
      Net::SFTP.stub(:start).and_yield(sftp_mock)
      expect(mock_file).to receive('open').with('2016-09-16-eastern.spl', 'w').and_return(mock_writer)
      subject.run(application_1606.created_at)
      # read back the written file
      mock_writer.rewind
      expect(mock_writer.read).to include('EDUCATION BENEFIT BEING APPLIED FOR: Chapter 1606')
    end
=======
  it 'writes out spool files' do
    expect(Tempfile).to receive(:create).once # should be 4 times by the time we're done
    subject.perform
  end

  it 'enqueues a job when perform later is run' do
    described_class.perform_later
    expect(described_class).to have_been_enqueued
>>>>>>> a309587b
  end
end<|MERGE_RESOLUTION|>--- conflicted
+++ resolved
@@ -27,7 +27,6 @@
     end
   end
 
-<<<<<<< HEAD
   context '#group_submissions_by_region' do
     it 'takes a list of records into chunked forms' do
       eastern = EducationBenefitsClaim.new(form: { schoolAddress: { state: 'MD' } }.to_json)
@@ -51,20 +50,10 @@
       sftp_mock = double(file: mock_file)
       Net::SFTP.stub(:start).and_yield(sftp_mock)
       expect(mock_file).to receive('open').with('2016-09-16-eastern.spl', 'w').and_return(mock_writer)
-      subject.run(application_1606.created_at)
+      subject.perform(application_1606.created_at)
       # read back the written file
       mock_writer.rewind
       expect(mock_writer.read).to include('EDUCATION BENEFIT BEING APPLIED FOR: Chapter 1606')
     end
-=======
-  it 'writes out spool files' do
-    expect(Tempfile).to receive(:create).once # should be 4 times by the time we're done
-    subject.perform
-  end
-
-  it 'enqueues a job when perform later is run' do
-    described_class.perform_later
-    expect(described_class).to have_been_enqueued
->>>>>>> a309587b
   end
 end