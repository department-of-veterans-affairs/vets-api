--- conflicted
+++ resolved
@@ -21,18 +21,15 @@
     actor_type: user
     description: >
       Allows user to access chapter 33 benefits direct deposit view/update APIs
-<<<<<<< HEAD
+  ch33_dd_profile:
+    actor_type: user
+    enable_in_development: true
+    description: >
+      Allows user to access chapter 33 benefits (direct deposit for education) in the front end
   covid_vaccine_registration_frontend:
     actor_type: user
     description: >
       Toggles the availability of the frontend form on va.gov for the covid vaccine registration
-=======
-  ch33_dd_profile:
-    actor_type: user
-    enable_in_development: true
-    description: >
-      Allows user to access chapter 33 benefits (direct deposit for education) in the front end
->>>>>>> d8395735
   covid_volunteer_delivery:
     actor_type: cookie_id
     description: >
