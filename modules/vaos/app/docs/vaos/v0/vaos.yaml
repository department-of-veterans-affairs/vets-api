--- conflicted
+++ resolved
@@ -683,7 +683,6 @@
             application/json:
               schema:
                 $ref: "#/components/schemas/Errors"
-<<<<<<< HEAD
   '/direct_booking_eligibility_criteria':
     get:
       tags:
@@ -823,10 +822,7 @@
             application/json:
               schema:
                 $ref: "#/components/schemas/Errors"
-  '/facilities/{facility_id}/available_appointments':
-=======
   "/facilities/{facility_id}/available_appointments":
->>>>>>> 000cb5bf
     get:
       tags:
         - facilities
