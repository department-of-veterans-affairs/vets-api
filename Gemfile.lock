--- conflicted
+++ resolved
@@ -231,29 +231,20 @@
       excon (~> 0.104)
     awesome_print (1.9.2)
     aws-eventstream (1.3.0)
-<<<<<<< HEAD
     aws-msk-iam-sasl-signer (0.1.1)
       aws-sdk-kafka
       thor
     aws-partitions (1.1039.0)
     aws-sdk-core (3.216.0)
-=======
-    aws-partitions (1.1048.0)
-    aws-sdk-core (3.218.1)
->>>>>>> 70e4ea39
       aws-eventstream (~> 1, >= 1.3.0)
       aws-partitions (~> 1, >= 1.992.0)
       aws-sigv4 (~> 1.9)
       base64
       jmespath (~> 1, >= 1.6.1)
-<<<<<<< HEAD
     aws-sdk-kafka (1.87.0)
       aws-sdk-core (~> 3, >= 3.216.0)
       aws-sigv4 (~> 1.5)
     aws-sdk-kms (1.97.0)
-=======
-    aws-sdk-kms (1.98.0)
->>>>>>> 70e4ea39
       aws-sdk-core (~> 3, >= 3.216.0)
       aws-sigv4 (~> 1.5)
     aws-sdk-s3 (1.180.0)
@@ -383,14 +374,10 @@
       thread_safe (~> 0.3, >= 0.3.1)
     diff-lcs (1.5.1)
     docile (1.4.0)
-<<<<<<< HEAD
     docker-api (2.4.0)
       excon (>= 0.64.0)
       multi_json
-    dogstatsd-ruby (5.6.4)
-=======
     dogstatsd-ruby (5.6.5)
->>>>>>> 70e4ea39
     domain_name (0.6.20240107)
     down (5.4.2)
       addressable (~> 2.8)
