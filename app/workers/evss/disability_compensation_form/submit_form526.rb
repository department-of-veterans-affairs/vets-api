--- conflicted
+++ resolved
@@ -93,14 +93,6 @@
         log_exception_to_sentry(error, status: :non_retryable_error, jid: jid)
       end
 
-<<<<<<< HEAD
-      def retryable_error_handler(error)
-        transaction_class.update_transaction(jid, :retrying, error.messages)
-        raise error
-      end
-
-=======
->>>>>>> fe457339
       def gateway_timeout_handler(error)
         transaction_class.update_transaction(jid, :retrying, error.message)
         raise EVSS::DisabilityCompensationForm::GatewayTimeout, error.message
