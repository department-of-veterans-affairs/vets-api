--- conflicted
+++ resolved
@@ -37,12 +37,8 @@
 
 GIT
   remote: https://github.com/department-of-veterans-affairs/bgs-ext.git
-<<<<<<< HEAD
   revision: 350e45ae699407948d254d6fadd4f1b249e996f5
-=======
-  revision: dc1b6938a385f6ef2cf55b030ae94f06e08ccc9a
-  ref: dc1b6938a3
->>>>>>> 8bfc8a1c
+  ref: 350e45ae69
   specs:
     bgs_ext (0.23.2)
       httpclient
@@ -866,11 +862,7 @@
       hashie (>= 1.2.0, < 6.0)
       jwt (>= 1.5.6)
     retriable (3.1.2)
-<<<<<<< HEAD
-    rexml (3.3.5)
-=======
     rexml (3.3.6)
->>>>>>> 8bfc8a1c
       strscan
     rgeo (3.0.1)
     rgeo-activerecord (7.0.1)
