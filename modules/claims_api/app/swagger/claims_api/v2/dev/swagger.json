{
  "openapi": "3.0.1",
  "info": {
    "title": "Benefits Claims",
    "version": "v2",
    "description": "## Background\n\nThe Benefits Claims API Version 2 lets internal consumers: \n\n-   Retrieve existing claim information, including status, by claim ID\n-   Automatically establish an Intent To File (21-0966) in VBMS\n\nAdditional functionality will be added over time.\n\nYou should use the [Benefits Claims API Version 1](https://developer.va.gov/explore/benefits/docs/claims?version=current) if: \n\n-   You are not an internal consumer, and/or\n-   You want automatic establishment of disability compensation claims in Veterans Benefits Management System (VBMS) or power of attorney (POA)\n    \n## Technical Overview\n\nThis API accepts a payload of requests and responses with the payload identifying the claim and Veteran. Responses provide the submission’s processing status. Responses also provide a unique ID which can be used with the appropriate GET endpoint to return detailed, end-to-end claims status tracking. \n\nEnd-to-end claims tracking provides the status of claims as they move through the submission process, but does not return whether the claim was approved or denied. \n\n### Claim statuses\n\n-   Pending - the claim is successfully submitted to Lighthouse\n-   Errored -  the submission encountered upstream errors\n-   Canceled -  the claim was identified as a duplicate or another issue caused the claim to be canceled. For duplicate claims,  the tracking of the claim's progress happens under a different Claim ID . \n\nOther statuses this API returns align with the [VA.gov](http://va.gov/) [claim status descriptions](https://www.va.gov/resources/what-your-claim-status-means/), which are:\n\n-   Claim received\n-   Initial review\n-   Evidence gathering, review, and decision\n-   Preparation for notification\n-   Complete\n\n### Finding a Veteran's unique VA ID\n\nThis API uses a unique Veteran identifier to identify the subject of each API request. This Veteran identifier can be retrieved by passing the Veteran’s first name, last name, DOB, and SSN to the ‘/veteran-id’ endpoint. This identifier should then be used as the Veteran ID parameter in request URLs.\n\nNote: though Veteran identifiers are typically static, they may change over time. If a specific Veteran ID suddenly responds with a ‘404 not found’ error, the identifier may have changed. It’s a good idea to periodically check the identifier for each Veteran.\n\n### Authentication and authorization\n\nTo make an API request, use our [client credentials grant](https://developer.va.gov/explore/authorization/docs/client-credentials?api=claims) to receive an [OAuth token](https://oauth.net/2/). \n\n### Test data for sandbox environment use\n\nWe use mock [test data in the sandbox environment](https://github.com/department-of-veterans-affairs/vets-api-clients/blob/master/test_accounts.md). Sandbox test data and test users for the Benefits Claims API are valid for all versions of the API.\n"
  },
  "tags": [
    {
      "name": "Veteran Identifier",
      "description": "Allows authenticated veterans and veteran representatives to retrieve a veteran's id."
    },
    {
      "name": "Claims",
      "description": "Allows authenticated and authorized users to access claims data for a given Veteran. No data is returned if the user is not authenticated and authorized.\n"
    },
    {
      "name": "5103 Waiver",
      "description": "Allows authenticated and authorized users to file a 5103 Notice Response on a claim."
    },
    {
      "name": "Intent to File",
      "description": "Allows authenticated and authorized users to automatically establish an Intent to File (21-0966) in VBMS.\n"
    }
  ],
  "components": {
    "securitySchemes": {
      "bearer_token": {
        "type": "http",
        "scheme": "bearer",
        "bearerFormat": "JWT"
      },
      "productionOauth": {
        "type": "oauth2",
        "description": "This API uses OAuth 2 with the authorization code grant flow. [More info](https://developer.va.gov/explore/authorization?api=claims)",
        "flows": {
          "authorizationCode": {
            "authorizationUrl": "https://api.va.gov/oauth2/authorization",
            "tokenUrl": "https://api.va.gov/oauth2/token",
            "scopes": {
              "system/claim.read": "Retrieve claim data",
              "system/claim.write": "Submit claim data"
            }
          }
        }
      },
      "sandboxOauth": {
        "type": "oauth2",
        "description": "This API uses OAuth 2 with the authorization code grant flow. [More info](https://developer.va.gov/explore/authorization?api=claims)",
        "flows": {
          "authorizationCode": {
            "authorizationUrl": "https://sandbox-api.va.gov/oauth2/authorization",
            "tokenUrl": "https://sandbox-api.va.gov/oauth2/token",
            "scopes": {
              "system/claim.read": "Retrieve claim data",
              "system/claim.write": "Submit claim data"
            }
          }
        }
      }
    }
  },
  "paths": {
    "/veteran-id:find": {
      "post": {
        "summary": "Retrieve Veteran ID.",
        "tags": [
          "Veteran Identifier"
        ],
        "operationId": "postVeteranId",
        "security": [
          {
            "productionOauth": [
              "system/claim.read"
            ]
          },
          {
            "sandboxOauth": [
              "system/claim.read"
            ]
          },
          {
            "bearer_token": [

            ]
          }
        ],
        "description": "Allows authenticated and authorized users to retrieve a Veteran's ID.",
        "parameters": [

        ],
        "responses": {
          "201": {
            "description": "Veteran's unique identifier",
            "content": {
              "application/json": {
                "example": {
                  "id": "1012667145V762142"
                },
                "schema": {
                  "additionalProperties": false,
                  "properties": {
                    "id": {
                      "type": "string",
                      "example": "1012667145V762142"
                    }
                  }
                }
              }
            }
          },
          "400": {
            "description": "Bad Request",
            "content": {
              "application/json": {
                "example": {
                  "errors": [
                    {
                      "title": "invalid value for SSN",
                      "detail": "blank is not valid for SSN"
                    }
                  ]
                },
                "schema": {
                  "required": [
                    "errors"
                  ],
                  "properties": {
                    "errors": {
                      "type": "array",
                      "items": {
                        "additionalProperties": false,
                        "required": [
                          "title",
                          "detail"
                        ],
                        "properties": {
                          "title": {
                            "type": "string",
                            "description": "HTTP error title"
                          },
                          "detail": {
                            "type": "string",
                            "description": "HTTP error detail"
                          },
                          "source": {
                            "type": "object",
                            "additionalProperties": false,
                            "description": "Source of error",
                            "properties": {
                              "pointer": {
                                "type": "string",
                                "description": "Pointer to source of error"
                              }
                            }
                          }
                        }
                      }
                    }
                  }
                }
              }
            }
          },
          "401": {
            "description": "Unauthorized",
            "content": {
              "application/json": {
                "example": {
                  "errors": [
                    {
                      "title": "Not authorized",
                      "detail": "Not authorized"
                    }
                  ]
                },
                "schema": {
                  "required": [
                    "errors"
                  ],
                  "properties": {
                    "errors": {
                      "type": "array",
                      "items": {
                        "additionalProperties": false,
                        "required": [
                          "title",
                          "detail"
                        ],
                        "properties": {
                          "title": {
                            "type": "string",
                            "description": "HTTP error title"
                          },
                          "detail": {
                            "type": "string",
                            "description": "HTTP error detail"
                          },
                          "source": {
                            "type": "object",
                            "additionalProperties": false,
                            "description": "Source of error",
                            "properties": {
                              "pointer": {
                                "type": "string",
                                "description": "Pointer to source of error"
                              }
                            }
                          }
                        }
                      }
                    }
                  }
                }
              }
            }
          },
          "404": {
            "description": "Resource not found",
            "content": {
              "application/json": {
                "example": {
                  "errors": [
                    {
                      "title": "Resource not found",
                      "detail": "Resource not found"
                    }
                  ]
                },
                "schema": {
                  "required": [
                    "errors"
                  ],
                  "properties": {
                    "errors": {
                      "type": "array",
                      "items": {
                        "additionalProperties": false,
                        "required": [
                          "title",
                          "detail"
                        ],
                        "properties": {
                          "title": {
                            "type": "string",
                            "description": "HTTP error title"
                          },
                          "detail": {
                            "type": "string",
                            "description": "HTTP error detail"
                          },
                          "source": {
                            "type": "object",
                            "additionalProperties": false,
                            "description": "Source of error",
                            "properties": {
                              "pointer": {
                                "type": "string",
                                "description": "Pointer to source of error"
                              }
                            }
                          }
                        }
                      }
                    }
                  }
                }
              }
            }
          }
        },
        "requestBody": {
          "content": {
            "application/json": {
              "schema": {
                "type": "object",
                "required": [
                  "ssn",
                  "birthdate",
                  "firstName",
                  "lastName"
                ],
                "properties": {
                  "ssn": {
                    "type": "string",
                    "example": "796130115",
                    "description": "SSN of Veteran being represented"
                  },
                  "firstName": {
                    "type": "string",
                    "example": "Tamara",
                    "description": "First name of Veteran being represented"
                  },
                  "lastName": {
                    "type": "string",
                    "example": "Ellis",
                    "description": "Last name of Veteran being represented"
                  },
                  "birthdate": {
                    "type": "string",
                    "example": "1967-06-19",
                    "description": "Date of birth of Veteran being represented, in iso8601 format"
                  }
                },
                "example": {
                  "ssn": "796130115",
                  "firstName": "Tamara",
                  "lastName": "Ellis",
                  "birthdate": "1967-06-19"
                }
              }
            }
          },
          "required": true
        }
      }
    },
    "/veterans/{veteranId}/claims": {
      "get": {
        "summary": "Find all benefits claims for a Veteran.",
        "tags": [
          "Claims"
        ],
        "operationId": "findClaims",
        "security": [
          {
            "productionOauth": [
              "system/claim.read"
            ]
          },
          {
            "sandboxOauth": [
              "system/claim.read"
            ]
          },
          {
            "bearer_token": [

            ]
          }
        ],
        "description": "Retrieves all claims for Veteran.",
        "parameters": [
          {
            "name": "veteranId",
            "in": "path",
            "required": true,
            "example": "1012667145V762142",
            "description": "ID of Veteran",
            "schema": {
              "type": "string"
            }
          }
        ],
        "responses": {
          "200": {
            "description": "claim response",
            "content": {
              "application/json": {
                "example": {
                  "data": [
                    {
                      "id": "555555555",
                      "type": "claim",
                      "attributes": {
                        "baseEndProductCode": "400",
                        "claimDate": "2017-05-02",
                        "claimPhaseDates": {
                          "phaseChangeDate": "2017-10-18"
                        },
                        "claimType": "Compensation",
                        "closeDate": "2017-10-18",
                        "decisionLetterSent": false,
                        "developmentLetterSent": false,
                        "documentsNeeded": false,
                        "endProductCode": "404",
                        "evidenceWaiverSubmitted5103": false,
                        "lighthouseId": null,
                        "status": "COMPLETE"
                      }
                    }
                  ]
                },
                "schema": {
                  "$schema": "http://json-schema.org/draft-04/schema#",
                  "type": "object",
                  "required": [
                    "data"
                  ],
                  "properties": {
                    "data": {
                      "type": "array",
                      "items": {
                        "required": [
                          "id",
                          "type",
                          "attributes"
                        ],
                        "additionalProperties": false,
                        "description": "Claim details",
                        "properties": {
                          "id": {
                            "type": "string",
                            "nullable": true,
                            "description": "Claim ID in VBMS. If a claim was submitted with Lighthouse and not successfully established upstream, it could have a null claimId.",
                            "example": "600131328"
                          },
                          "type": {
                            "type": "string",
                            "example": "claim"
                          },
                          "attributes": {
                            "type": "object",
                            "required": [
                              "baseEndProductCode",
                              "claimType",
                              "claimDate",
                              "claimPhaseDates",
                              "closeDate",
                              "developmentLetterSent",
                              "decisionLetterSent",
                              "documentsNeeded",
                              "endProductCode",
                              "evidenceWaiverSubmitted5103",
                              "lighthouseId",
                              "status"
                            ],
                            "properties": {
                              "baseEndProductCode": {
                                "type": "string",
                                "description": "Base end product code for claim",
                                "example": "400"
                              },
                              "claimType": {
                                "type": "string",
                                "description": "Name of claim type",
                                "example": "Compensation"
                              },
                              "claimDate": {
                                "format": "date",
                                "type": "string",
                                "description": "Date in YYYY-MM-DD the claim was first filed",
                                "example": "2018-06-04"
                              },
                              "claimPhaseDates": {
                                "type": "object",
                                "properties": {
                                  "phaseChangeDate": {
                                    "format": "date",
                                    "type": "string",
                                    "description": "The date that the claim changed to its current phase",
                                    "example": "2017-10-18"
                                  }
                                }
                              },
                              "closeDate": {
                                "format": "date",
                                "type": "string",
                                "description": "Date claim was closed",
                                "example": "2019-09-04"
                              },
                              "developmentLetterSent": {
                                "type": "boolean",
                                "description": "If true, a development letter has been sent to the claimant regarding a benefit claim",
                                "example": "false"
                              },
                              "decisionLetterSent": {
                                "type": "boolean",
                                "description": "If true, a decision letter has been sent to the claimant regarding a benefit claim",
                                "example": "false"
                              },
                              "documentsNeeded": {
                                "type": "boolean",
                                "description": "If true, the claim requires additional documents to be submitted",
                                "example": "false"
                              },
                              "endProductCode": {
                                "type": "string",
                                "description": "End product code of claim"
                              },
                              "evidenceWaiverSubmitted5103": {
                                "type": "boolean",
                                "nullable": true,
                                "description": "If true, indicates a decision has been requested and/or a Waiver 5103 has been submitted",
                                "example": "false"
                              },
                              "lighthouseId": {
                                "type": "string",
                                "nullable": true,
                                "description": "Claim ID in Lighthouse",
                                "example": "0BAEFC26-1CE4-4046-9B3C-3071055603DB"
                              },
                              "status": {
                                "type": "string",
                                "description": "Status of claim",
                                "enum": [
                                  "PENDING",
                                  "CLAIM_RECEIVED",
                                  "INITIAL_REVIEW",
                                  "EVIDENCE_GATHERING_REVIEW_DECISION",
                                  "PREPARATION_FOR_NOTIFICATION",
                                  "COMPLETE",
                                  "ERRORED",
                                  "CANCELED"
                                ]
                              }
                            }
                          }
                        }
                      }
                    }
                  }
                }
              }
            }
          },
          "401": {
            "description": "Unauthorized",
            "content": {
              "application/json": {
                "example": {
                  "errors": [
                    {
                      "title": "Not authorized",
                      "detail": "Not authorized"
                    }
                  ]
                },
                "schema": {
                  "required": [
                    "errors"
                  ],
                  "properties": {
                    "errors": {
                      "type": "array",
                      "items": {
                        "additionalProperties": false,
                        "required": [
                          "title",
                          "detail"
                        ],
                        "properties": {
                          "title": {
                            "type": "string",
                            "description": "HTTP error title"
                          },
                          "detail": {
                            "type": "string",
                            "description": "HTTP error detail"
                          },
                          "source": {
                            "type": "object",
                            "additionalProperties": false,
                            "description": "Source of error",
                            "properties": {
                              "pointer": {
                                "type": "string",
                                "description": "Pointer to source of error"
                              }
                            }
                          }
                        }
                      }
                    }
                  }
                }
              }
            }
          }
        }
      }
    },
    "/veterans/{veteranId}/claims/{id}": {
      "get": {
        "summary": "Find claim by ID",
        "tags": [
          "Claims"
        ],
        "operationId": "findClaimById",
        "security": [
          {
            "productionOauth": [
              "system/claim.read"
            ]
          },
          {
            "sandboxOauth": [
              "system/claim.read"
            ]
          },
          {
            "bearer_token": [

            ]
          }
        ],
        "description": "Retrieves a specific claim for a Veteran",
        "parameters": [
          {
            "name": "id",
            "in": "path",
            "example": "1234",
            "description": "The ID of the claim being requested",
            "required": true,
            "schema": {
              "type": "string"
            }
          },
          {
            "name": "veteranId",
            "in": "path",
            "required": true,
            "example": "1012667145V762142",
            "description": "ID of Veteran",
            "schema": {
              "type": "string"
            }
          }
        ],
        "responses": {
          "200": {
            "description": "claim response",
            "content": {
              "application/json": {
                "example": {
                  "data": {
                    "id": "555555555",
                    "type": "claim",
                    "attributes": {
                      "claimTypeCode": "400PREDSCHRG",
                      "claimDate": "2017-05-02",
                      "claimPhaseDates": {
                        "phaseChangeDate": "2017-10-18",
                        "currentPhaseBack": false,
                        "latestPhaseType": "COMPLETE",
                        "previousPhases": {
                          "phase7CompleteDate": "2017-10-18"
                        }
                      },
                      "claimType": "Compensation",
                      "closeDate": "2017-10-18",
                      "contentions": [
                        {
                          "name": "abnormal heart (New)"
                        },
                        {
                          "name": "abscess kidney (New)"
                        },
                        {
                          "name": "encephalitis lethargica residuals (New)"
                        },
                        {
                          "name": "dracunculiasis (New)"
                        },
                        {
                          "name": "gingivitis (New)"
                        },
                        {
                          "name": "abnormal weight loss (New)"
                        },
                        {
                          "name": "groin condition (New)"
                        },
                        {
                          "name": "metritis (New)"
                        }
                      ],
                      "decisionLetterSent": false,
                      "developmentLetterSent": false,
                      "documentsNeeded": false,
                      "endProductCode": "404",
                      "evidenceWaiverSubmitted5103": false,
                      "errors": [

                      ],
                      "jurisdiction": "National Work Queue",
                      "lighthouseId": null,
                      "maxEstClaimDate": null,
                      "minEstClaimDate": null,
                      "status": "COMPLETE",
                      "submitterApplicationCode": "EBN",
                      "submitterRoleCode": "VET",
                      "supportingDocuments": [
                        {
                          "documentId": "{54EF0C16-A9E7-4C3F-B876-B2C7BEC1F834}",
                          "documentTypeLabel": "Medical",
                          "originalFileName": null,
                          "trackedItemId": null,
                          "uploadDate": null
                        }
                      ],
                      "tempJurisdiction": null,
                      "trackedItems": [
                        {
                          "closedDate": "2021-06-04",
                          "description": null,
                          "displayName": "21-4142a",
                          "overdue": false,
                          "receivedDate": null,
                          "requestedDate": "2021-05-05",
                          "status": "NO_LONGER_REQUIRED",
                          "suspenseDate": "2021-06-04",
                          "id": 293440,
                          "uploadsAllowed": false
                        },
                        {
                          "closedDate": "2021-06-04",
                          "description": null,
                          "displayName": "Employment info needed",
                          "overdue": false,
                          "receivedDate": null,
                          "requestedDate": "2021-05-05",
                          "status": "NO_LONGER_REQUIRED",
                          "suspenseDate": "2021-06-04",
                          "id": 293443,
                          "uploadsAllowed": false
                        },
                        {
                          "closedDate": "2021-06-04",
                          "description": null,
                          "displayName": "Accidental injury - 21-4176 needed",
                          "overdue": false,
                          "receivedDate": null,
                          "requestedDate": "2021-05-05",
                          "status": "NO_LONGER_REQUIRED",
                          "suspenseDate": "2021-06-04",
                          "id": 293444,
                          "uploadsAllowed": false
                        },
                        {
                          "closedDate": "2021-06-04",
                          "description": null,
                          "displayName": "Buddy mentioned - No complete address",
                          "overdue": false,
                          "receivedDate": null,
                          "requestedDate": "2021-05-05",
                          "status": "NO_LONGER_REQUIRED",
                          "suspenseDate": "2021-06-04",
                          "id": 293446,
                          "uploadsAllowed": false
                        }
                      ]
                    }
                  }
                },
                "schema": {
                  "$schema": "http://json-schema.org/draft-04/schema#",
                  "type": "object",
                  "required": [
                    "data"
                  ],
                  "properties": {
                    "data": {
                      "type": "object",
                      "required": [
                        "id",
                        "type",
                        "attributes"
                      ],
                      "additionalProperties": false,
                      "description": "Claim with some details for the given Veteran info",
                      "properties": {
                        "id": {
                          "type": "string",
                          "nullable": true,
                          "description": "Claim ID in VBMS. If a claim was submitted with Lighthouse and not successfully established upstream, it could have a null claimId.",
                          "example": "600131328"
                        },
                        "type": {
                          "type": "string",
                          "example": "evss_claims"
                        },
                        "attributes": {
                          "type": "object",
                          "additionalProperties": false,
                          "required": [
                            "claimTypeCode",
                            "claimDate",
                            "claimPhaseDates",
                            "claimType",
                            "closeDate",
                            "contentions",
                            "decisionLetterSent",
                            "developmentLetterSent",
                            "documentsNeeded",
                            "endProductCode",
                            "evidenceWaiverSubmitted5103",
                            "errors",
                            "jurisdiction",
                            "lighthouseId",
                            "maxEstClaimDate",
                            "minEstClaimDate",
                            "status",
                            "submitterApplicationCode",
                            "submitterRoleCode",
                            "supportingDocuments",
                            "tempJurisdiction",
                            "trackedItems"
                          ],
                          "properties": {
                            "claimTypeCode": {
                              "type": "string",
                              "description": "Type Code of benefit claim",
                              "example": "400PREDSCHRG"
                            },
                            "claimType": {
                              "type": "string",
                              "description": "Name of claim type",
                              "example": "Compensation"
                            },
                            "contentions": {
                              "type": "array",
                              "description": "The contentions being submitted with a claim",
                              "items": {
                                "type": "object",
                                "properties": {
                                  "name": {
                                    "type": "string",
                                    "example": "abscess kidney (New)"
                                  }
                                }
                              }
                            },
                            "claimDate": {
                              "format": "date",
                              "type": "string",
                              "nullable": true,
                              "description": "The date a claim was filed",
                              "example": "2017-10-18"
                            },
                            "claimPhaseDates": {
                              "type": "object",
                              "properties": {
                                "currentPhaseBack": {
                                  "type": "boolean",
                                  "description": "Indicates whether the current phase is moving backward."
                                },
                                "latestPhaseType": {
                                  "type": "string",
                                  "enum": [
                                    "CLAIM_RECEIVED",
                                    "UNDER_REVIEW",
                                    "GATHERING_OF_EVIDENCE",
                                    "REVIEW_OF_EVIDENCE",
                                    "PREPARATION_FOR_DECISION",
                                    "PENDING_DECISION_APPROVAL",
                                    "PREPARATION_FOR_NOTIFICATION",
                                    "COMPLETE"
                                  ],
                                  "nullable": true,
                                  "description": "The most current phase for the claim"
                                },
                                "phaseChangeDate": {
                                  "format": "date",
                                  "type": "string",
                                  "nullable": true,
                                  "description": "The date that the claim changed to its current phase",
                                  "example": "2017-10-18"
                                },
                                "previousPhases": {
                                  "type": "object",
                                  "properties": {
                                    "phase1CompleteDate": {
                                      "format": "date",
                                      "type": "string",
                                      "description": "Completed date of the claim received phase.",
                                      "example": "2017-10-18"
                                    },
                                    "phase2CompleteDate": {
                                      "format": "date",
                                      "type": "string",
                                      "description": "Completed date of the initial review phase.",
                                      "example": "2017-10-18"
                                    },
                                    "phase3CompleteDate": {
                                      "format": "date",
                                      "type": "string",
                                      "description": "Completed date of the gathering of evidence phase.",
                                      "example": "2017-10-18"
                                    },
                                    "phase4CompleteDate": {
                                      "format": "date",
                                      "type": "string",
                                      "description": "Completed date of the reviewing of evidence phase.",
                                      "example": "2017-10-18"
                                    },
                                    "phase5CompleteDate": {
                                      "format": "date",
                                      "type": "string",
                                      "description": "Completed date of the preparation for decision phase.",
                                      "example": "2017-10-18"
                                    },
                                    "phase6CompleteDate": {
                                      "format": "date",
                                      "type": "string",
                                      "description": "Completed date of the pending decision approval phase.",
                                      "example": "2017-10-18"
                                    },
                                    "phase7CompleteDate": {
                                      "format": "date",
                                      "type": "string",
                                      "description": "Completed date of the preparation for notification phase.",
                                      "example": "2017-10-18"
                                    },
                                    "phase8CompleteDate": {
                                      "format": "date",
                                      "type": "string",
                                      "description": "Completed date of the completed phase.",
                                      "example": "2017-10-18"
                                    }
                                  }
                                }
                              }
                            },
                            "closeDate": {
                              "format": "date",
                              "type": "string",
                              "nullable": true,
                              "description": "Date claim was closed",
                              "example": "2019-09-04"
                            },
                            "decisionLetterSent": {
                              "type": "boolean",
                              "description": "If true, a decision letter has been sent to the claimant regarding a benefit claim"
                            },
                            "developmentLetterSent": {
                              "type": "boolean",
                              "description": "If true, a development letter has been sent to the claimant regarding a benefit claim"
                            },
                            "documentsNeeded": {
                              "type": "boolean",
                              "description": "If true, the claim requires additional documents to be submitted"
                            },
                            "endProductCode": {
                              "type": "string",
                              "description": "End product code of claim",
                              "example": "930"
                            },
                            "evidenceWaiverSubmitted5103": {
                              "type": "boolean",
                              "nullable": true,
                              "description": "If true, indicates a decision has been requested and/or a Waiver 5103 has been submitted",
                              "example": "false"
                            },
                            "errors": {
                              "type": "array",
                              "description": "Error details if claim is in an errored state.",
                              "items": {
                                "properties": {
                                  "detail": {
                                    "type": "string",
                                    "example": "Something happened"
                                  },
                                  "source": {
                                    "type": "string",
                                    "example": "some/error/path"
                                  }
                                }
                              }
                            },
                            "jurisdiction": {
                              "type": "string",
                              "description": "Current station of jurisdiction"
                            },
                            "lighthouseId": {
                              "type": "string",
                              "nullable": true,
                              "description": "Claim ID in Lighthouse",
                              "example": "0BAEFC26-1CE4-4046-9B3C-3071055603DB"
                            },
                            "minEstClaimDate": {
                              "format": "date",
                              "type": "string",
                              "nullable": true,
                              "description": "Minimum Estimated Claim Completion Date",
                              "example": "2019-06-04"
                            },
                            "maxEstClaimDate": {
                              "format": "date",
                              "type": "string",
                              "nullable": true,
                              "description": "Maximum Estimated Claim Completion Date",
                              "example": "2019-09-04"
                            },
                            "status": {
                              "type": "string",
                              "description": "Status of claim",
                              "enum": [
                                "PENDING",
                                "CLAIM_RECEIVED",
                                "INITIAL_REVIEW",
                                "EVIDENCE_GATHERING_REVIEW_DECISION",
                                "PREPARATION_FOR_NOTIFICATION",
                                "COMPLETE",
                                "ERRORED",
                                "CANCELED"
                              ]
                            },
                            "submitterApplicationCode": {
                              "type": "string",
                              "description": "Application Code of benefit claim submitter",
                              "example": "EBN"
                            },
                            "submitterRoleCode": {
                              "type": "string",
                              "description": "Role Code of benefit claim submitter",
                              "example": "VET"
                            },
                            "supportingDocuments": {
                              "type": "array",
                              "description": "Information regarding any supported documents attached to a claim",
                              "items": {
                                "properties": {
                                  "documentId": {
                                    "type": "string",
                                    "description": "Unique identifier of document"
                                  },
                                  "documentTypeLabel": {
                                    "type": "string",
                                    "nullable": true
                                  },
                                  "originalFileName": {
                                    "type": "string",
                                    "description": "Name of document",
                                    "nullable": true
                                  },
                                  "trackedItemId": {
                                    "type": "string",
                                    "nullable": true
                                  },
                                  "uploadDate": {
                                    "format": "date",
                                    "type": "string",
                                    "description": "Date and time document was uploaded",
                                    "nullable": true
                                  }
                                }
                              }
                            },
                            "tempJurisdiction": {
                              "type": "string",
                              "description": "Temporary jurisdiction of claim"
                            },
                            "trackedItems": {
                              "type": "array",
                              "description": "",
                              "items": {
                                "type": "object",
                                "additionalProperties": false,
                                "properties": {
                                  "closedDate": {
                                    "format": "date",
                                    "type": "string",
                                    "nullable": true,
                                    "description": "Date the tracked item was closed",
                                    "example": "2017-10-18"
                                  },
                                  "description": {
                                    "type": "string",
                                    "nullable": true,
                                    "description": "Description of the tracked item",
                                    "example": "Buddy mentioned - No complete address"
                                  },
                                  "requestedDate": {
                                    "format": "date",
                                    "type": "string",
                                    "nullable": true,
                                    "description": "Date the tracked item was requested",
                                    "example": "2017-10-18"
                                  },
                                  "id": {
                                    "type": "integer",
                                    "description": "ID of the tracked item",
                                    "example": 293454
                                  },
                                  "displayName": {
                                    "type": "string",
                                    "nullable": true,
                                    "description": "Description of the tracked item",
                                    "example": "Buddy mentioned - No complete address"
                                  },
                                  "receivedDate": {
                                    "format": "date",
                                    "type": "string",
                                    "nullable": true,
                                    "description": "Date the tracked item was received",
                                    "example": "2017-10-18"
                                  },
                                  "overdue": {
                                    "type": "boolean",
                                    "nullable": true,
                                    "description": "True if the item is overdue",
                                    "example": true
                                  },
                                  "status": {
                                    "type": "string",
                                    "nullable": true,
                                    "description": "Enum with the status of the tracked item",
                                    "example": "NO_LONGER_REQUIRED",
                                    "enum": [
                                      "ACCEPTED",
                                      "INITIAL_REVIEW_COMPLETE",
                                      "NEEDED_FROM_YOU",
                                      "NEEDED_FROM_OTHERS",
                                      "NO_LONGER_REQUIRED",
                                      "SUBMITTED_AWAITING_REVIEW"
                                    ]
                                  },
                                  "suspenseDate": {
                                    "format": "date",
                                    "type": "string",
                                    "nullable": true,
                                    "example": "2017-10-18"
                                  },
                                  "uploadsAllowed": {
                                    "type": "boolean",
                                    "example": true
                                  }
                                }
                              }
                            }
                          }
                        }
                      }
                    }
                  }
                }
              }
            }
          },
          "401": {
            "description": "Unauthorized",
            "content": {
              "application/json": {
                "example": {
                  "errors": [
                    {
                      "title": "Not authorized",
                      "detail": "Not authorized"
                    }
                  ]
                },
                "schema": {
                  "required": [
                    "errors"
                  ],
                  "properties": {
                    "errors": {
                      "type": "array",
                      "items": {
                        "additionalProperties": false,
                        "required": [
                          "title",
                          "detail"
                        ],
                        "properties": {
                          "title": {
                            "type": "string",
                            "description": "HTTP error title"
                          },
                          "detail": {
                            "type": "string",
                            "description": "HTTP error detail"
                          },
                          "source": {
                            "type": "object",
                            "additionalProperties": false,
                            "description": "Source of error",
                            "properties": {
                              "pointer": {
                                "type": "string",
                                "description": "Pointer to source of error"
                              }
                            }
                          }
                        }
                      }
                    }
                  }
                }
              }
            }
          },
          "404": {
            "description": "Resource not found",
            "content": {
              "application/json": {
                "example": {
                  "errors": [
                    {
                      "title": "Resource not found",
                      "detail": "Claim not found"
                    }
                  ]
                },
                "schema": {
                  "required": [
                    "errors"
                  ],
                  "properties": {
                    "errors": {
                      "type": "array",
                      "items": {
                        "additionalProperties": false,
                        "required": [
                          "title",
                          "detail"
                        ],
                        "properties": {
                          "title": {
                            "type": "string",
                            "description": "HTTP error title"
                          },
                          "detail": {
                            "type": "string",
                            "description": "HTTP error detail"
                          },
                          "source": {
                            "type": "object",
                            "additionalProperties": false,
                            "description": "Source of error",
                            "properties": {
                              "pointer": {
                                "type": "string",
                                "description": "Pointer to source of error"
                              }
                            }
                          }
                        }
                      }
                    }
                  }
                }
              }
            }
          }
        }
      }
    },
    "/veterans/{veteranId}/526": {
      "post": {
        "summary": "Submits form 526",
        "tags": [
          "Disability"
        ],
        "operationId": "post526Claim",
        "security": [
          {
            "productionOauth": [
              "system/claim.read",
              "system/claim.write"
            ]
          },
          {
            "sandboxOauth": [
              "system/claim.read",
              "system/claim.write"
            ]
          },
          {
            "bearer_token": [

            ]
          }
        ],
        "description": "Automatically establishes a disability compensation claim (21-526EZ) in Veterans Benefits Management System (VBMS). \nThis endpoint generates a filled and electronically signed 526EZ form, establishes the disability claim in VBMS, and \nsubmits the form to the Veteran's eFolder.\n\nA 202 response indicates the API submission was accepted. The claim has not reached VBMS until it has a CLAIM_RECEIVED status. \nCheck claim status using the GET veterans/{veteranId}/claims/{id} endpoint.\n\n**A substantially complete 526EZ claim must include:**\n* Veteran's name\n* Sufficient service information for VA to verify the claimed service\n* At least one claimed disability or medical condition and how it relates to service\n* Veteran and/or Representative signature\n\n**Standard and fully developed claims (FDCs)**\n\n[Fully developed claims (FDCs)](https://www.va.gov/disability/how-to-file-claim/evidence-needed/fully-developed-claims/)\nare claims certified by the submitter to include all information needed for processing. These claims process faster \nthan claims submitted through the standard claim process. If a claim is certified for the FDC, but is missing needed information, \nit will be processed as a standard claim.\n\nTo certify a claim for the FDC process, set the claimProcessType to FDC_PROGRAM.\n",
        "parameters": [
          {
            "name": "veteranId",
            "in": "path",
            "required": true,
            "example": "1012667145V762142",
            "description": "ID of Veteran",
            "schema": {
              "type": "string"
            }
          }
        ],
        "responses": {
          "202": {
            "description": "Successful response with disability",
            "content": {
              "application/json": {
                "example": {
                  "data": {
<<<<<<< HEAD
                    "id": "5b714d93-88d6-487a-950c-e7286f4ede83",
=======
                    "id": "f8b0016b-e28b-4312-93b8-41053b136479",
>>>>>>> c124a282
                    "type": "forms/526",
                    "attributes": {
                      "veteranIdentification": {
                        "currentVaEmployee": false,
                        "mailingAddress": {
                          "addressLine1": "1234 Couch Street",
                          "addressLine2": "Unit 4",
                          "addressLine3": "Room 1",
                          "city": "Portland",
                          "country": "USA",
                          "zipFirstFive": "41726",
                          "zipLastFour": "1234",
                          "state": "OR"
                        },
                        "serviceNumber": "123456789",
                        "emailAddress": {
                          "email": "valid@somedomain.com",
                          "agreeToEmailRelatedToClaim": true
                        },
                        "veteranNumber": {
                          "telephone": "5555555555",
                          "internationalTelephone": "+44 20 1234 5678"
                        }
                      },
                      "serviceInformation": {
                        "servicePeriods": [
                          {
                            "serviceBranch": "Public Health Service",
                            "activeDutyBeginDate": "2008-11-14",
                            "activeDutyEndDate": "2023-10-30",
                            "serviceComponent": "Active",
                            "separationLocationCode": "98282"
                          }
                        ],
                        "confinements": [
                          {
                            "approximateBeginDate": "2018-06-04",
                            "approximateEndDate": "2018-07-04"
                          },
                          {
                            "approximateBeginDate": "2020-06",
                            "approximateEndDate": "2020-07"
                          }
                        ],
                        "federalActivation": {
<<<<<<< HEAD
                          "anticipatedSeparationDate": "2023-11-29",
=======
                          "anticipatedSeparationDate": "2023-11-30",
>>>>>>> c124a282
                          "activationDate": "2023-10-01"
                        },
                        "reservesNationalGuardService": {
                          "obligationTermsOfService": {
                            "beginDate": "2019-06-04",
                            "endDate": "2020-06-04"
                          },
                          "unitName": "National Guard Unit Name",
                          "unitAddress": "1243 pine court",
                          "component": "National Guard",
                          "unitPhone": {
                            "areaCode": "555",
                            "phoneNumber": "5555555"
                          },
                          "receivingInactiveDutyTrainingPay": "YES"
                        },
                        "alternateNames": [
                          "john jacob",
                          "johnny smith"
                        ],
                        "servedInActiveCombatSince911": "NO"
                      },
                      "disabilities": [
                        {
                          "disabilityActionType": "NEW",
                          "name": "Traumatic Brain Injury",
                          "classificationCode": "9014",
                          "serviceRelevance": "ABCDEFG",
                          "approximateDate": "2018-03-11",
                          "ratedDisabilityId": "ABCDEFGHIJKLMNOPQRSTUVWX",
                          "diagnosticCode": 9020,
                          "secondaryDisabilities": [
                            {
                              "name": "Post Traumatic Stress Disorder (PTSD) Combat - Mental Disorders",
                              "disabilityActionType": "SECONDARY",
                              "serviceRelevance": "ABCDEFGHIJKLMNOPQ",
                              "classificationCode": "9014",
                              "approximateDate": "2018-03-12",
                              "exposureOrEventOrInjury": "EXPOSURE"
                            }
                          ],
                          "isRelatedToToxicExposure": true,
                          "exposureOrEventOrInjury": "EXPOSURE"
                        },
                        {
                          "disabilityActionType": "NEW",
                          "name": "Cancer - Musculoskeletal - Elbow",
                          "classificationCode": "9014",
                          "serviceRelevance": "ABCDEFG",
                          "approximateDate": "2018-03-02",
                          "ratedDisabilityId": "ABCDEFGHIJKLMNOPQRSTUVWX",
                          "diagnosticCode": 249470,
                          "isRelatedToToxicExposure": true,
                          "exposureOrEventOrInjury": "EXPOSURE"
                        },
                        {
                          "disabilityActionType": "NEW",
                          "name": "Cancer - Musculoskeletal - Knee",
                          "classificationCode": "9014",
                          "serviceRelevance": "ABCDEFG",
                          "approximateDate": "2015",
                          "ratedDisabilityId": "ABCDEFGHIJKLMNOPQRSTUVWX",
                          "diagnosticCode": 249470,
                          "isRelatedToToxicExposure": true,
                          "exposureOrEventOrInjury": "EXPOSURE"
                        }
                      ],
                      "claimantCertification": true,
                      "claimProcessType": "STANDARD_CLAIM_PROCESS",
                      "changeOfAddress": {
                        "dates": {
                          "beginDate": "2023-06-04",
                          "endDate": "2023-12-04"
                        },
                        "typeOfAddressChange": "TEMPORARY",
                        "addressLine1": "10 Peach St",
                        "addressLine2": "Unit 4",
                        "addressLine3": "Room 1",
                        "city": "Atlanta",
                        "zipFirstFive": "42220",
                        "zipLastFour": "9897",
                        "state": "GA",
                        "country": "USA"
                      },
                      "homeless": {
                        "pointOfContact": "john stewart",
                        "pointOfContactNumber": {
                          "telephone": "5555555555",
                          "internationalTelephone": "+44 20 1234 5678"
                        },
                        "currentlyHomeless": {
                          "homelessSituationOptions": "FLEEING_CURRENT_RESIDENCE",
                          "otherDescription": "ABCDEFGHIJKLM"
                        }
                      },
                      "toxicExposure": {
                        "gulfWarHazardService": {
                          "servedInGulfWarHazardLocations": "YES",
                          "serviceDates": {
                            "beginDate": "2018-07",
                            "endDate": "2018-08"
                          }
                        },
                        "herbicideHazardService": {
                          "servedInHerbicideHazardLocations": "YES",
                          "otherLocationsServed": "ABCDEFGHIJKLM",
                          "serviceDates": {
                            "beginDate": "2018-07",
                            "endDate": "2018-08"
                          }
                        },
                        "additionalHazardExposures": {
                          "additionalExposures": [
                            "ASBESTOS",
                            "SHIPBOARD_HAZARD_AND_DEFENSE"
                          ],
                          "specifyOtherExposures": "Other exposure details",
                          "exposureDates": {
                            "beginDate": "2018-07",
                            "endDate": "2018-08"
                          }
                        },
                        "multipleExposures": [
                          {
                            "exposureDates": {
                              "beginDate": "2012-12",
                              "endDate": "2013-07"
                            },
                            "exposureLocation": "Guam",
                            "hazardExposedTo": "RADIATION"
                          }
                        ]
                      },
                      "treatments": [
                        {
                          "treatedDisabilityNames": [
                            "Traumatic Brain Injury",
                            "Post Traumatic Stress Disorder (PTSD) Combat - Mental Disorders",
                            "Cancer - Musculoskeletal - Elbow"
                          ],
                          "center": {
                            "name": "Center One",
                            "state": "GA",
                            "city": "Decatur"
                          },
                          "beginDate": "2009-03"
                        }
                      ],
                      "servicePay": {
                        "favorTrainingPay": true,
                        "favorMilitaryRetiredPay": false,
                        "receivingMilitaryRetiredPay": "NO",
                        "futureMilitaryRetiredPay": "YES",
                        "futureMilitaryRetiredPayExplanation": "ABCDEFGHIJKLMNOPQRSTUVW",
                        "militaryRetiredPay": {
                          "branchOfService": "Army",
                          "monthlyAmount": 840.75
                        },
                        "retiredStatus": "PERMANENT_DISABILITY_RETIRED_LIST",
                        "receivedSeparationOrSeverancePay": "NO",
                        "separationSeverancePay": {
                          "datePaymentReceived": "2022-03-12",
                          "branchOfService": "Naval Academy",
                          "preTaxAmountReceived": 379.25
                        }
                      },
                      "directDeposit": {
                        "accountType": "CHECKING",
                        "accountNumber": "ABCDEF",
                        "routingNumber": "123123123",
                        "financialInstitutionName": "Chase",
                        "noAccount": false
                      }
                    }
                  }
                },
                "schema": {
                  "name": "data",
                  "required": [
                    "data"
                  ],
                  "properties": {
                    "data": {
                      "type": "object",
                      "required": [
                        "id",
                        "type",
                        "attributes"
                      ],
                      "properties": {
                        "id": {
                          "type": "string",
                          "example": "7d0de77e-b7bd-4db7-a8d9-69a25482c80a"
                        },
                        "type": {
                          "type": "string",
                          "example": "form/526"
                        },
                        "attributes": {
                          "description": "Claims API 526 Schema",
                          "type": "object",
                          "additionalProperties": false,
                          "required": [
                            "claimantCertification",
                            "claimProcessType",
                            "disabilities",
                            "serviceInformation",
                            "veteranIdentification"
                          ],
                          "properties": {
                            "claimProcessType": {
                              "type": "string",
                              "description": "Select type of claim program/process that applies to the Veteran.",
                              "enum": [
                                "STANDARD_CLAIM_PROCESS",
                                "FDC_PROGRAM",
                                "BDD_PROGRAM"
                              ]
                            },
                            "claimantCertification": {
                              "type": "boolean",
                              "description": "Claimant certifies and authorizes release of information.",
                              "default": false
                            },
                            "veteranIdentification": {
                              "type": "object",
                              "additionalProperties": false,
                              "required": [
                                "mailingAddress"
                              ],
                              "properties": {
                                "currentVaEmployee": {
                                  "type": "boolean",
                                  "description": "Set to true if Veteran is a VA employee.",
                                  "default": false,
                                  "nullable": true
                                },
                                "serviceNumber": {
                                  "type": "string",
                                  "description": "Service identification number",
                                  "nullable": true
                                },
                                "emailAddress": {
                                  "description": "Information associated with the Veteran's email address.",
                                  "type": "object",
                                  "nullable": true,
                                  "properties": {
                                    "email": {
                                      "type": "string",
                                      "pattern": "^\\w+([\\.-]?\\w+)*@\\w+([\\.-]?\\w+)*(\\.\\w{2,3})+$",
                                      "description": "The most current email address of the Veteran.",
                                      "maxLength": 50,
                                      "nullable": true
                                    },
                                    "agreeToEmailRelatedToClaim": {
                                      "type": "boolean",
                                      "description": "Agreement to email information relating to this claim.",
                                      "example": true,
                                      "default": false,
                                      "nullable": true
                                    }
                                  }
                                },
                                "veteranNumber": {
                                  "description": "If there is no phone number in VBMS for the Veteran, the exams will not be ordered. Including the phone number is recommended to avoid claim processing delays.",
                                  "type": "object",
                                  "nullable": true,
                                  "properties": {
                                    "telephone": {
                                      "description": "Veteran's phone number.",
                                      "type": "string",
                                      "pattern": "^\\d{10}?$",
                                      "example": "5555555",
                                      "minLength": 10,
                                      "maxLength": 10,
                                      "nullable": true
                                    },
                                    "internationalTelephone": {
                                      "type": "string",
                                      "description": "Veteran's international phone number.",
                                      "example": "+44 20 1234 5678",
                                      "nullable": true
                                    }
                                  }
                                },
                                "mailingAddress": {
                                  "type": "object",
                                  "additionalProperties": false,
                                  "required": [
                                    "addressLine1",
                                    "city",
                                    "state",
                                    "zipFirstFive",
                                    "country"
                                  ],
                                  "properties": {
                                    "addressLine1": {
                                      "description": "Address line 1 for the Veteran's current mailing address.",
                                      "type": "string",
                                      "pattern": "^([-a-zA-Z0-9'.,&#]([-a-zA-Z0-9'.,&# ])?)+$",
                                      "maxLength": 20,
                                      "example": "1234 Couch Street"
                                    },
                                    "addressLine2": {
                                      "description": "Address line 2 for the Veteran's current mailing address.",
                                      "type": "string",
                                      "pattern": "^([-a-zA-Z0-9'.,&#]([-a-zA-Z0-9'.,&# ])?)+$",
                                      "maxLength": 20,
                                      "example": "Unit 4",
                                      "nullable": true
                                    },
                                    "addressLine3": {
                                      "description": "Address line 3 for the Veteran's current mailing address.",
                                      "type": "string",
                                      "pattern": "^([-a-zA-Z0-9'.,&#]([-a-zA-Z0-9'.,&# ])?)+$",
                                      "maxLength": 20,
                                      "example": "Room 1",
                                      "nullable": true
                                    },
                                    "city": {
                                      "description": "City for the Veteran's current mailing address.",
                                      "type": "string",
                                      "pattern": "^([-a-zA-Z0-9'.#]([-a-zA-Z0-9'.# ])?)+$",
                                      "example": "Portland"
                                    },
                                    "country": {
                                      "description": "Country for the Veteran's current mailing address.  Must match the values returned by the /countries endpoint on the [Benefits Reference Data API](https://developer.va.gov/explore/benefits/docs/benefits_reference_data?version=current).",
                                      "type": "string",
                                      "example": "USA"
                                    },
                                    "zipFirstFive": {
                                      "description": "Zip code (First 5 digits) for the Veteran's current mailing address.",
                                      "type": "string",
                                      "pattern": "^\\d{5}?$",
                                      "example": "12345"
                                    },
                                    "zipLastFour": {
                                      "description": "Zip code (Last 4 digits) for the Veteran's current mailing address.",
                                      "type": "string",
                                      "pattern": "^\\d{4}?$",
                                      "example": "6789",
                                      "nullable": true
                                    },
                                    "state": {
                                      "description": "State for the Veteran's current mailing address.",
                                      "type": "string",
                                      "pattern": "^[a-z,A-Z]{2}$",
                                      "example": "OR"
                                    }
                                  }
                                }
                              }
                            },
                            "changeOfAddress": {
                              "description": "If 'changeOfAddress' is included, the following attributes are required: 'typeOfAddressChange', 'dates.beginDate', 'addressLine1', 'city', 'state', 'country', 'zipFirstFive'.",
                              "type": "object",
                              "nullable": true,
                              "additionalProperties": false,
                              "properties": {
                                "dates": {
                                  "type": "object",
                                  "properties": {
                                    "beginDate": {
                                      "description": "Begin date for the Veteran's new address.",
                                      "pattern": "^(?:[0-9]{4})-(?:0[1-9]|1[0-2])-(?:0[1-9]|[1-2][0-9]|3[0-1])$",
                                      "type": "string",
                                      "example": "2018-06-04"
                                    },
                                    "endDate": {
                                      "description": "Date in YYYY-MM-DD the changed address expires, if change is temporary.",
                                      "type": "string",
                                      "pattern": "^(?:[0-9]{4})-(?:0[1-9]|1[0-2])-(?:0[1-9]|[1-2][0-9]|3[0-1])$",
                                      "example": "2018-06-04"
                                    }
                                  }
                                },
                                "typeOfAddressChange": {
                                  "description": "Temporary or Permanent change of address. If 'TEMPORARY', 'beginDate' and 'endDate' are required.",
                                  "type": "string",
                                  "enum": [
                                    "TEMPORARY",
                                    "PERMANENT"
                                  ],
                                  "example": "PERMANENT"
                                },
                                "addressLine1": {
                                  "description": "Address line 1 for the Veteran's new address.",
                                  "type": "string",
                                  "pattern": "^$|^([-a-zA-Z0-9'.,&#]([-a-zA-Z0-9'.,&# ])?)+$",
                                  "maxLength": 20,
                                  "example": "1234 Couch Street"
                                },
                                "addressLine2": {
                                  "description": "Address line 2 for the Veteran's new address.",
                                  "type": "string",
                                  "maxLength": 20,
                                  "example": "Unit 4",
                                  "nullable": true
                                },
                                "addressLine3": {
                                  "description": "Address line 3 for the Veteran's new address.",
                                  "type": "string",
                                  "maxLength": 20,
                                  "example": "Room 1",
                                  "nullable": true
                                },
                                "city": {
                                  "description": "City for the Veteran's new address.",
                                  "type": "string",
                                  "pattern": "^$|^([-a-zA-Z0-9'.#]([-a-zA-Z0-9'.# ])?)+$",
                                  "example": "Portland"
                                },
                                "country": {
                                  "description": "Country for the Veteran's new address. Value must match the values returned by the /countries endpoint on the [Benefits Reference Data API](https://developer.va.gov/explore/benefits/docs/benefits_reference_data?version=current).",
                                  "type": "string",
                                  "example": "USA"
                                },
                                "zipFirstFive": {
                                  "description": "Zip code (First 5 digits) for the Veteran's new address.",
                                  "type": "string",
                                  "pattern": "^$|^\\d{5}?$",
                                  "example": "12345"
                                },
                                "zipLastFour": {
                                  "description": "Zip code (Last 4 digits) for the Veteran's new address.",
                                  "type": "string",
                                  "pattern": "^$|^\\d{4}?$",
                                  "example": "6789"
                                },
                                "state": {
                                  "description": "State for the Veteran's new address.",
                                  "type": "string",
                                  "pattern": "^$|^[a-z,A-Z]{2}$",
                                  "example": "OR"
                                }
                              }
                            },
                            "homeless": {
                              "type": "object",
                              "nullable": true,
                              "additionalProperties": false,
                              "properties": {
                                "pointOfContact": {
                                  "description": "Individual in direct contact with Veteran.",
                                  "type": "string",
                                  "nullable": true,
                                  "minLength": 1,
                                  "maxLength": 100,
                                  "pattern": "^([-a-zA-Z0-9/']+( ?))*$",
                                  "example": "Jane Doe"
                                },
                                "pointOfContactNumber": {
                                  "type": "object",
                                  "nullable": true,
                                  "additionalProperties": false,
                                  "properties": {
                                    "telephone": {
                                      "description": "Primary phone of point of contact.",
                                      "type": "string",
                                      "pattern": "^\\d{10}?$",
                                      "example": "5555555",
                                      "minLength": 10,
                                      "maxLength": 10,
                                      "nullable": true
                                    },
                                    "internationalTelephone": {
                                      "description": "International phone of point of contact.",
                                      "type": "string",
                                      "example": "+44 20 1234 5678",
                                      "nullable": true
                                    }
                                  }
                                },
                                "currentlyHomeless": {
                                  "type": "object",
                                  "nullable": true,
                                  "additionalProperties": false,
                                  "properties": {
                                    "homelessSituationOptions": {
                                      "description": "Veteran's living situation.",
                                      "type": "string",
                                      "nullable": true,
                                      "default": "other",
                                      "enum": [
                                        "LIVING_IN_A_HOMELESS_SHELTER",
                                        "NOT_CURRENTLY_IN_A_SHELTERED_ENVIRONMENT",
                                        "STAYING_WITH_ANOTHER_PERSON",
                                        "FLEEING_CURRENT_RESIDENCE",
                                        "OTHER"
                                      ],
                                      "example": "FLEEING_CURRENT_RESIDENCE"
                                    },
                                    "otherDescription": {
                                      "description": "Explanation of living situation. Required if 'homelessSituationOptions' is 'OTHER'.",
                                      "type": "string",
                                      "nullable": true,
                                      "maxLength": 500,
                                      "example": "other living situation"
                                    }
                                  }
                                },
                                "riskOfBecomingHomeless": {
                                  "type": "object",
                                  "nullable": true,
                                  "additionalProperties": false,
                                  "properties": {
                                    "livingSituationOptions": {
                                      "type": "string",
                                      "nullable": true,
                                      "default": "HOUSING_WILL_BE_LOST_IN_30_DAYS",
                                      "enum": [
                                        "HOUSING_WILL_BE_LOST_IN_30_DAYS",
                                        "LEAVING_PUBLICLY_FUNDED_SYSTEM_OF_CARE",
                                        "OTHER"
                                      ]
                                    },
                                    "otherDescription": {
                                      "description": "Explanation of living situation. Required if 'livingSituationOptions' is 'OTHER'.",
                                      "type": "string",
                                      "nullable": true,
                                      "maxLength": 500,
                                      "example": "other living situation"
                                    }
                                  }
                                }
                              }
                            },
                            "toxicExposure": {
                              "type": "object",
                              "nullable": true,
                              "properties": {
                                "gulfWarHazardService": {
                                  "type": "object",
                                  "nullable": true,
                                  "description": "Toxic exposure related to the Gulf war.",
                                  "properties": {
                                    "servedInGulfWarHazardLocations": {
                                      "type": "string",
                                      "description": "Set to true if the Veteran served in any of the following Gulf War hazard locations: Iraq; Kuwait; Saudi Arabia; the neutral zone between Iraq and Saudi Arabia; Bahrain; Qatar; the United Arab Emirates; Oman; Yemen; Lebanon; Somalia; Afghanistan; Israel; Egypt; Turkey; Syria; Jordan; Djibouti; Uzbekistan; the Gulf of Aden; the Gulf of Oman; the Persian Gulf; the Arabian Sea; and the Red Sea.",
                                      "example": "YES",
                                      "enum": [
                                        "NO",
                                        "YES"
                                      ],
                                      "nullable": true
                                    },
                                    "serviceDates": {
                                      "type": "object",
                                      "nullable": true,
                                      "description": "Date range for when the exposure happened.",
                                      "properties": {
                                        "beginDate": {
                                          "type": "string",
                                          "nullable": true,
                                          "description": "Approximate begin date for serving in Gulf War hazard location.",
                                          "example": "2018-06 or 2018"
                                        },
                                        "endDate": {
                                          "type": "string",
                                          "nullable": true,
                                          "description": "Approximate end date for serving in Gulf War hazard location.",
                                          "example": "2018-06 or 2018"
                                        }
                                      }
                                    }
                                  }
                                },
                                "herbicideHazardService": {
                                  "description": "Toxic exposure related to herbicide (Agent Orange) hazards.",
                                  "type": "object",
                                  "nullable": true,
                                  "properties": {
                                    "servedInHerbicideHazardLocations": {
                                      "type": "string",
                                      "description": "Set to true if the Veteran served in any of the following herbicide/Agent Orange locations: Republic of Vietnam to include the 12 nautical mile territorial waters; Thailand at any United States or Royal Thai base; Laos; Cambodia at Mimot or Krek; Kampong Cham Province; Guam or American Samoa; or in the territorial waters thereof; Johnston Atoll or a ship that called at Johnston Atoll; Korean demilitarized zone; aboard (to include repeated operations and maintenance with) a C-123 aircraft known to have been used to spray an herbicide agent (during service in the Air Force and Air Force Reserves).",
                                      "example": "YES",
                                      "enum": [
                                        "NO",
                                        "YES"
                                      ],
                                      "nullable": true
                                    },
                                    "otherLocationsServed": {
                                      "type": "string",
                                      "nullable": true,
                                      "pattern": "^([-a-zA-Z0-9'.,&#]([-a-zA-Z0-9'.,&# ])?)+$",
                                      "description": "Other location(s) where Veteran served."
                                    },
                                    "serviceDates": {
                                      "description": "Date range for exposure in herbicide hazard location.",
                                      "type": "object",
                                      "nullable": true,
                                      "properties": {
                                        "beginDate": {
                                          "type": "string",
                                          "nullable": true,
                                          "description": "Approximate begin date for serving in herbicide location.",
                                          "pattern": "^(?:19|20)[0-9][0-9]$|^(?:19|20)[0-9][0-9]-(0[1-9]|1[0-2])$",
                                          "example": "2018-06 or 2018"
                                        },
                                        "endDate": {
                                          "type": "string",
                                          "nullable": true,
                                          "description": "Approximate end date for serving in herbicide location.",
                                          "pattern": "^(?:19|20)[0-9][0-9]$|^(?:19|20)[0-9][0-9]-(0[1-9]|1[0-2])$",
                                          "example": "2018-06 or 2018"
                                        }
                                      }
                                    }
                                  }
                                },
                                "additionalHazardExposures": {
                                  "type": "object",
                                  "nullable": true,
                                  "description": "Additional hazardous exposures.",
                                  "properties": {
                                    "additionalExposures": {
                                      "description": "Additional exposure incidents.",
                                      "type": "array",
                                      "nullable": true,
                                      "uniqueItems": true,
                                      "items": {
                                        "type": "string",
                                        "additionalProperties": false,
                                        "enum": [
                                          "ASBESTOS",
                                          "MUSTARD_GAS",
                                          "RADIATION",
                                          "SHIPBOARD_HAZARD_AND_DEFENSE",
                                          "MILITARY_OCCUPATIONAL_SPECIALTY_RELATED_TOXIN",
                                          "CONTAMINATED_WATER_AT_CAMP_LEJEUNE",
                                          "OTHER"
                                        ]
                                      }
                                    },
                                    "specifyOtherExposures": {
                                      "type": "string",
                                      "nullable": true,
                                      "pattern": "^([-a-zA-Z0-9'.,&#]([-a-zA-Z0-9'.,&# ])?)+$",
                                      "description": "Exposure to asbestos."
                                    },
                                    "exposureDates": {
                                      "type": "object",
                                      "nullable": true,
                                      "description": "Date range for when the exposure happened.",
                                      "properties": {
                                        "beginDate": {
                                          "type": "string",
                                          "nullable": true,
                                          "description": "Approximate begin date for exposure.",
                                          "pattern": "^(?:19|20)[0-9][0-9]$|^(?:19|20)[0-9][0-9]-(0[1-9]|1[0-2])$",
                                          "example": "2018-06 or 2018"
                                        },
                                        "endDate": {
                                          "type": "string",
                                          "nullable": true,
                                          "description": "Approximate end date for exposure.",
                                          "pattern": "^(?:19|20)[0-9][0-9]$|^(?:19|20)[0-9][0-9]-(0[1-9]|1[0-2])$",
                                          "example": "2018-06 or 2018"
                                        }
                                      }
                                    }
                                  }
                                },
                                "multipleExposures": {
                                  "type": "array",
                                  "nullable": true,
                                  "minItems": 1,
                                  "uniqueItems": true,
                                  "items": {
                                    "type": "object",
                                    "additionalProperties": false,
                                    "properties": {
                                      "exposureDates": {
                                        "type": "object",
                                        "nullable": true,
                                        "description": "Date range for when the exposure happened.",
                                        "properties": {
                                          "beginDate": {
                                            "type": "string",
                                            "nullable": true,
                                            "description": "Approximate begin date for exposure.",
                                            "pattern": "^(?:19|20)[0-9][0-9]$|^(?:19|20)[0-9][0-9]-(0[1-9]|1[0-2])$",
                                            "example": "2018-06 or 2018"
                                          },
                                          "endDate": {
                                            "type": "string",
                                            "nullable": true,
                                            "description": "Approximate end date for exposure.",
                                            "pattern": "^(?:19|20)[0-9][0-9]$|^(?:19|20)[0-9][0-9]-(0[1-9]|1[0-2])$",
                                            "example": "2018-06 or 2018"
                                          }
                                        }
                                      },
                                      "exposureLocation": {
                                        "type": "string",
                                        "nullable": true,
                                        "pattern": "^([-a-zA-Z0-9'.,&#]([-a-zA-Z0-9'.,&# ])?)+$",
                                        "description": "Location where the exposure happened."
                                      },
                                      "hazardExposedTo": {
                                        "type": "string",
                                        "nullable": true,
                                        "pattern": "^([-a-zA-Z0-9'.,&#]([-a-zA-Z0-9'.,&# ])?)+$",
                                        "description": "Hazard the Veteran was exposed to."
                                      }
                                    }
                                  }
                                }
                              }
                            },
                            "disabilities": {
                              "description": "Any current disabilities or symptoms the Veteran is claiming are related to their military service and/or are service-connected.",
                              "type": "array",
                              "minItems": 1,
                              "items": {
                                "type": "object",
                                "additionalProperties": false,
                                "required": [
                                  "disabilityActionType",
                                  "name"
                                ],
                                "properties": {
                                  "name": {
                                    "description": "Name of the disability. The /disabilities endpoint on the [Benefits Reference Data API](https://developer.va.gov/explore/benefits/docs/benefits_reference_data?version=current) may be used to retrieve possible disability names.",
                                    "type": "string",
                                    "pattern": "^$|([a-zA-Z0-9\"\\/&\\(\\)\\-'.,# ]([a-zA-Z0-9(\\)\\-'.,# ])?)+$",
                                    "example": "PTSD (post traumatic stress disorder)",
                                    "maxLength": 255
                                  },
                                  "classificationCode": {
                                    "type": "string",
                                    "description": "Classification code for the associated body system. Must match an active code returned by the /disabilities endpoint on the [Benefits Reference Data API](https://developer.va.gov/explore/benefits/docs/benefits_reference_data?version=current).",
                                    "example": "249470",
                                    "nullable": true
                                  },
                                  "serviceRelevance": {
                                    "description": "Explanation of how the disability(ies) relates to the in-service event/exposure/injury. If the disabilityActionType is 'NEW', the serviceRelevance is required.",
                                    "type": "string",
                                    "nullable": true,
                                    "example": "Heavy equipment operator in service."
                                  },
                                  "approximateDate": {
                                    "description": "Approximate date disability began. Date must be in the past. \n Format can be either YYYY-MM-DD or YYYY-MM or YYYY",
                                    "type": "string",
                                    "pattern": "^(?:\\d{4})(?:-(?:0[1-9]|1[0-2])(?:-(?:0[1-9]|1\\d|2[0-8]))?)?$|^(?:\\d{4})(?:-(?:0[1-9]|1[0-2]))?$",
                                    "example": "2018-03-02 or 2018-03 or 2018",
                                    "nullable": true
                                  },
                                  "ratedDisabilityId": {
                                    "description": "When submitting a contention with action type 'INCREASE', the previously rated disability id may be included.",
                                    "type": "string",
                                    "example": "1100583",
                                    "nullable": true
                                  },
                                  "diagnosticCode": {
                                    "description": "If the disabilityActionType is 'NONE' or 'INCREASE', the diagnosticCode should correspond to an existing rated disability.",
                                    "type": "integer",
                                    "example": 9999,
                                    "nullable": true
                                  },
                                  "disabilityActionType": {
                                    "description": "Action type requested for the disability. If 'INCREASE' or 'NONE', then 'ratedDisabilityId' and 'diagnosticCode' should be included. 'NONE' should be used when including a secondary disability.",
                                    "type": "string",
                                    "enum": [
                                      "NONE",
                                      "NEW",
                                      "INCREASE"
                                    ],
                                    "example": "NEW"
                                  },
                                  "secondaryDisabilities": {
                                    "description": "If secondaryDisability is included, the following attributes are required: 'secondaryDisability.name', 'secondaryDisability.disabilityActionType' and 'secondaryDisability.serviceRelevance'",
                                    "type": "array",
                                    "items": {
                                      "type": "object",
                                      "additionalProperties": false,
                                      "properties": {
                                        "name": {
                                          "description": "Name of the disability. The /disabilities endpoint on the [Benefits Reference Data API](https://developer.va.gov/explore/benefits/docs/benefits_reference_data?version=current) may be used to retrieve possible disability names.",
                                          "type": "string",
                                          "pattern": "^$|([a-zA-Z0-9\"\\/&\\(\\)\\-'.,# ]([a-zA-Z0-9(\\)\\-'.,# ])?)+$",
                                          "example": "PTSD (post traumatic stress disorder)",
                                          "maxLength": 255
                                        },
                                        "disabilityActionType": {
                                          "description": "The status of the secondary disability.",
                                          "type": "string",
                                          "example": "SECONDARY",
                                          "enum": [
                                            "SECONDARY"
                                          ]
                                        },
                                        "serviceRelevance": {
                                          "description": "Explanation of how the disability(ies) relates to the in-service event/exposure/injury.",
                                          "type": "string",
                                          "nullable": true,
                                          "example": "Heavy equipment operator in service."
                                        },
                                        "classificationCode": {
                                          "type": "string",
                                          "description": "Classification code for the associated body system. Must match an active code returned by the /disabilities endpoint on the [Benefits Reference Data API](https://developer.va.gov/explore/benefits/docs/benefits_reference_data?version=current).",
                                          "example": "249470",
                                          "nullable": true
                                        },
                                        "approximateDate": {
                                          "description": "Approximate date disability began. Date must be in the past. \n Format can be either YYYY-MM-DD or YYYY-MM or YYYY",
                                          "type": "string",
                                          "pattern": "^(?:\\d{4})(?:-(?:0[1-9]|1[0-2])(?:-(?:0[1-9]|1\\d|2[0-8]))?)?$|^(?:\\d{4})(?:-(?:0[1-9]|1[0-2]))?$",
                                          "example": "2018-03-02 or 2018-03 or 2018",
                                          "nullable": true
                                        },
                                        "exposureOrEventOrInjury": {
                                          "type": "string",
                                          "description": "What caused the disability?",
                                          "nullable": true,
                                          "examples": [
                                            "Agent Orange",
                                            "radiation",
                                            "burn pits"
                                          ]
                                        }
                                      }
                                    }
                                  },
                                  "isRelatedToToxicExposure": {
                                    "type": "boolean",
                                    "description": "Is the disability related to toxic exposures? If true, related 'toxicExposure' must be included.",
                                    "example": true,
                                    "default": false,
                                    "nullable": true
                                  },
                                  "exposureOrEventOrInjury": {
                                    "type": "string",
                                    "description": "What caused the disability?",
                                    "nullable": true,
                                    "examples": [
                                      "Agent Orange",
                                      "radiation",
                                      "burn pits"
                                    ]
                                  }
                                }
                              }
                            },
                            "treatments": {
                              "description": "Identifies the Service Treatment information of the Veteran.",
                              "type": "array",
                              "nullable": true,
                              "uniqueItems": true,
                              "items": {
                                "type": "object",
                                "additionalProperties": false,
                                "properties": {
                                  "beginDate": {
                                    "description": "Begin date for treatment. If treatment began from 2005 to present, you do not need to provide dates. Each treatment begin date must be after the first 'servicePeriod.activeDutyBeginDate'.",
                                    "type": "string",
                                    "pattern": "^(?:19|20)[0-9][0-9]$|^(?:19|20)[0-9][0-9]-(0[1-9]|1[0-2])$",
                                    "example": "2018-06 or 2018",
                                    "nullable": true
                                  },
                                  "treatedDisabilityNames": {
                                    "description": "Name(s) of disabilities treated in this time frame. Name must match 'name' of a disability included on this claim.",
                                    "type": "array",
                                    "nullable": true,
                                    "maxItems": 101,
                                    "items": {
                                      "type": "string",
                                      "additionalProperties": false,
                                      "example": [
                                        "PTSD (post traumatic stress disorder)",
                                        "Trauma"
                                      ]
                                    }
                                  },
                                  "center": {
                                    "description": "VA Medical Center(s) and Department of Defense Military Treatment Facilities where the Veteran received treatment after discharge for any claimed disabilities.",
                                    "type": "object",
                                    "nullable": true,
                                    "additionalProperties": false,
                                    "properties": {
                                      "name": {
                                        "description": "Name of facility Veteran was treated in. The /treatment-centers endpoint on the [Benefits Reference Data API](https://developer.va.gov/explore/benefits/docs/benefits_reference_data?version=current) may be used to retrieve possible treatment center names.",
                                        "type": "string",
                                        "nullable": true,
                                        "pattern": "^$|(?!(?: )$)([a-zA-Z0-9\"\\/&\\(\\)\\-'.,# ]([a-zA-Z0-9(\\)\\-'.,# ])?)+$",
                                        "example": "Private Facility 2",
                                        "maxLength": 100
                                      },
                                      "city": {
                                        "description": "City of treatment facility.",
                                        "type": "string",
                                        "pattern": "^$|^([-a-zA-Z'.#]([-a-zA-Z'.# ])?)+$",
                                        "example": "Portland",
                                        "nullable": true
                                      },
                                      "state": {
                                        "description": "State of treatment facility.",
                                        "type": "string",
                                        "pattern": "^$|^[a-z,A-Z]{2}$",
                                        "example": "OR",
                                        "nullable": true
                                      }
                                    }
                                  }
                                }
                              }
                            },
                            "serviceInformation": {
                              "type": "object",
                              "additionalProperties": false,
                              "required": [
                                "servicePeriods"
                              ],
                              "properties": {
                                "servicePeriods": {
                                  "description": "Identifies the Service dates and Branch the Veteran served in.",
                                  "type": "array",
                                  "minItems": 1,
                                  "uniqueItems": true,
                                  "items": {
                                    "type": "object",
                                    "required": [
                                      "serviceBranch",
                                      "serviceComponent"
                                    ],
                                    "properties": {
                                      "serviceBranch": {
                                        "description": "Branch of service during period. The /service-branches endpoint on the [Benefits Reference Data API](https://developer.va.gov/explore/benefits/docs/benefits_reference_data?version=current) may be used to retrieve list of possible service branches.",
                                        "type": "string",
                                        "example": "Air Force"
                                      },
                                      "serviceComponent": {
                                        "type": "string",
                                        "description": "",
                                        "enum": [
                                          "Active",
                                          "Reserves",
                                          "National Guard"
                                        ]
                                      },
                                      "activeDutyBeginDate": {
                                        "description": "Date started active duty.",
                                        "type": "string",
                                        "nullable": true,
                                        "pattern": "^(?:[0-9]{4})-(?:0[1-9]|1[0-2])-(?:0[1-9]|[1-2][0-9]|3[0-1])$",
                                        "example": "2018-06-06"
                                      },
                                      "activeDutyEndDate": {
                                        "description": "Date completed active duty.  If in the future, 'separationLocationCode' is required.",
                                        "type": "string",
                                        "nullable": true,
                                        "pattern": "^(?:[0-9]{4})-(?:0[1-9]|1[0-2])-(?:0[1-9]|[1-2][0-9]|3[0-1])$",
                                        "example": "2018-06-06"
                                      },
                                      "separationLocationCode": {
                                        "description": "Location code for the facility the Veteran plans to separate from. Required if 'servicePeriod.activeDutyEndDate' is in the future. Code must match the values returned by the /intake-sites endpoint on the [Benefits reference Data API](https://developer.va.gov/explore/benefits/docs/benefits_reference_data?version=current).",
                                        "type": "string",
                                        "nullable": true,
                                        "example": "98283"
                                      }
                                    }
                                  }
                                },
                                "confinements": {
                                  "type": "array",
                                  "nullable": true,
                                  "uniqueItems": true,
                                  "items": {
                                    "additionalProperties": false,
                                    "type": "object",
                                    "properties": {
                                      "approximateBeginDate": {
                                        "description": "The approximateBeginDate must be after the earliest servicePeriod activeDutyBeginDate.",
                                        "type": "string",
                                        "nullable": true,
                                        "pattern": "^(?:[0-9]{4})-(?:0[1-9]|1[0-2])-(?:0[1-9]|[1-2][0-9]|3[0-1])$|(?:[0-9]{4})-(?:0[1-9]|1[0-2])$",
                                        "example": "2018-06-06 or 2018-06"
                                      },
                                      "approximateEndDate": {
                                        "type": "string",
                                        "nullable": true,
                                        "pattern": "^(?:[0-9]{4})-(?:0[1-9]|1[0-2])-(?:0[1-9]|[1-2][0-9]|3[0-1])$|(?:[0-9]{4})-(?:0[1-9]|1[0-2])$",
                                        "example": "2018-06-06 or 2018-06"
                                      }
                                    }
                                  }
                                },
                                "federalActivation": {
                                  "type": "object",
                                  "nullable": true,
                                  "additionalProperties": false,
                                  "properties": {
                                    "anticipatedSeparationDate": {
                                      "description": "Anticipated date of separation. Date must be in the future.",
                                      "type": "string",
                                      "pattern": "^(?:[0-9]{4})-(?:0[1-9]|1[0-2])-(?:0[1-9]|[1-2][0-9]|3[0-1])$",
                                      "example": "2018-06-06",
                                      "nullable": true
                                    },
                                    "activationDate": {
                                      "description": "Date cannot be in the future and must be after the earliest servicePeriod.activeDutyBeginDate.",
                                      "type": "string",
                                      "pattern": "^(?:[0-9]{4})-(?:0[1-9]|1[0-2])-(?:0[1-9]|[1-2][0-9]|3[0-1])$",
                                      "example": "2018-06-06",
                                      "nullable": true
                                    }
                                  }
                                },
                                "reservesNationalGuardService": {
                                  "type": "object",
                                  "nullable": true,
                                  "additionalProperties": false,
                                  "properties": {
                                    "obligationTermsOfService": {
                                      "type": "object",
                                      "nullable": true,
                                      "description": "If 'obligationTermsOfService' is included, the following attributes are required: 'beginDate ' and 'endDate'.",
                                      "additionalProperties": false,
                                      "properties": {
                                        "beginDate": {
                                          "type": "string",
                                          "nullable": true,
                                          "pattern": "^(?:[0-9]{4})-(?:0[1-9]|1[0-2])-(?:0[1-9]|[1-2][0-9]|3[0-1])$",
                                          "example": "2018-06-06"
                                        },
                                        "endDate": {
                                          "type": "string",
                                          "nullable": true,
                                          "pattern": "^(?:[0-9]{4})-(?:0[1-9]|1[0-2])-(?:0[1-9]|[1-2][0-9]|3[0-1])$",
                                          "example": "2018-06-06"
                                        }
                                      }
                                    },
                                    "component": {
                                      "type": "string",
                                      "nullable": true,
                                      "description": "",
                                      "enum": [
                                        "Reserves",
                                        "National Guard"
                                      ]
                                    },
                                    "unitName": {
                                      "type": "string",
                                      "nullable": true,
                                      "pattern": "^$|([a-zA-Z0-9\\-'.,# ][a-zA-Z0-9\\-'.,# ]?)*$"
                                    },
                                    "unitAddress": {
                                      "type": "string",
                                      "pattern": "^$|^([-a-zA-Z0-9'.,&#]([-a-zA-Z0-9'.,&# ])?)+$",
                                      "nullable": true
                                    },
                                    "unitPhone": {
                                      "type": "object",
                                      "nullable": true,
                                      "additionalProperties": false,
                                      "properties": {
                                        "areaCode": {
                                          "type": "string",
                                          "nullable": true,
                                          "maxLength": 3,
                                          "pattern": "^$|^\\d{3}$",
                                          "example": "555"
                                        },
                                        "phoneNumber": {
                                          "type": "string",
                                          "nullable": true,
                                          "maxLength": 20,
                                          "example": "5555555"
                                        }
                                      }
                                    },
                                    "receivingInactiveDutyTrainingPay": {
                                      "type": "string",
                                      "enum": [
                                        "YES",
                                        "NO"
                                      ],
                                      "nullable": true,
                                      "example": "YES"
                                    }
                                  }
                                },
                                "alternateNames": {
                                  "description": "List any other names under which the Veteran served, if applicable.",
                                  "type": "array",
                                  "nullable": true,
                                  "maxItems": 100,
                                  "uniqueItems": true,
                                  "items": {
                                    "type": "string",
                                    "additionalProperties": false,
                                    "examples": [
                                      "jane",
                                      "janey lee",
                                      "jane lee MacDonald"
                                    ]
                                  }
                                },
                                "servedInActiveCombatSince911": {
                                  "type": "string",
                                  "enum": [
                                    "YES",
                                    "NO"
                                  ],
                                  "description": "Did Veteran serve in a combat zone since 9-11-2001?",
                                  "example": "YES",
                                  "nullable": true
                                }
                              }
                            },
                            "servicePay": {
                              "type": "object",
                              "nullable": true,
                              "additionalProperties": false,
                              "properties": {
                                "favorTrainingPay": {
                                  "description": "Is the Veteran waiving VA benefits to retain training pay? See item 28 on form 21-526EZ for more details. ",
                                  "type": "boolean",
                                  "nullable": true,
                                  "example": true,
                                  "default": false
                                },
                                "favorMilitaryRetiredPay": {
                                  "description": "Is the Veteran waiving VA benefits to retain military retired pay? See item 26 on form 21-526EZ for more details.",
                                  "type": "boolean",
                                  "nullable": true,
                                  "example": true,
                                  "default": false
                                },
                                "receivingMilitaryRetiredPay": {
                                  "description": "Is the Veteran receiving military retired pay?",
                                  "type": "string",
                                  "enum": [
                                    "YES",
                                    "NO"
                                  ],
                                  "example": "YES",
                                  "nullable": true
                                },
                                "futureMilitaryRetiredPay": {
                                  "description": "Will the Veteran receive military retired pay pay in future? \n If true, then 'futurePayExplanation' is required.",
                                  "type": "string",
                                  "enum": [
                                    "YES",
                                    "NO"
                                  ],
                                  "example": "YES",
                                  "nullable": true
                                },
                                "futureMilitaryRetiredPayExplanation": {
                                  "description": "Explains why future pay will be received.",
                                  "type": "string",
                                  "example": "Will be retiring soon.",
                                  "nullable": true
                                },
                                "militaryRetiredPay": {
                                  "type": "object",
                                  "nullable": true,
                                  "description": "",
                                  "properties": {
                                    "branchOfService": {
                                      "description": "Branch of service. The /service-branches endpoint on the [Benefits Reference Data API](https://developer.va.gov/explore/benefits/docs/benefits_reference_data?version=current) may be used to retrieve list of possible service branches.",
                                      "type": "string",
                                      "nullable": true,
                                      "example": "Air Force"
                                    },
                                    "monthlyAmount": {
                                      "description": "Amount being received.",
                                      "type": "number",
                                      "nullable": true,
                                      "minimum": 1,
                                      "maximum": 999999,
                                      "example": 100
                                    }
                                  }
                                },
                                "retiredStatus": {
                                  "type": "string",
                                  "nullable": true,
                                  "description": "",
                                  "enum": [
                                    "RETIRED",
                                    "TEMPORARY_DISABILITY_RETIRED_LIST",
                                    "PERMANENT_DISABILITY_RETIRED_LIST"
                                  ]
                                },
                                "receivedSeparationOrSeverancePay": {
                                  "description": "Has the Veteran ever received separation pay, disability severance pay, or any other lump sum payment from their branch of service?",
                                  "type": "string",
                                  "enum": [
                                    "YES",
                                    "NO"
                                  ],
                                  "example": "YES",
                                  "nullable": true
                                },
                                "separationSeverancePay": {
                                  "type": "object",
                                  "nullable": true,
                                  "description": "",
                                  "properties": {
                                    "datePaymentReceived": {
                                      "description": "Approximate date separation pay was received. \n Format can be either YYYY-MM-DD or YYYY-MM or YYYY",
                                      "type": "string",
                                      "pattern": "^(?:[0-9]{4})-(?:0[1-9]|1[0-2])-(?:0[1-9]|[1-2][0-9]|3[0-1])$|(?:[0-9]{4})$|(?:[0-9]{4})-(?:0[1-9]|1[0-2])$",
                                      "example": "2018-03-02 or 2018-03 or 2018"
                                    },
                                    "branchOfService": {
                                      "description": "Branch of service. The /service-branches endpoint on the [Benefits Reference Data API](https://developer.va.gov/explore/benefits/docs/benefits_reference_data?version=current) may be used to retrieve list of possible service branches.",
                                      "type": "string",
                                      "nullable": true,
                                      "example": "Air Force"
                                    },
                                    "preTaxAmountReceived": {
                                      "description": "Amount being received.",
                                      "type": "number",
                                      "nullable": true,
                                      "minimum": 1,
                                      "maximum": 999999,
                                      "example": 100
                                    }
                                  }
                                }
                              }
                            },
                            "directDeposit": {
                              "type": "object",
                              "nullable": true,
                              "additionalProperties": false,
                              "description": "If direct deposit information is included, the following attributes are required: accountType, accountNumber, routingNumber, and financialInstitutionName.",
                              "properties": {
                                "accountType": {
                                  "description": "Account type for the direct deposit.",
                                  "type": "string",
                                  "nullable": true,
                                  "example": "CHECKING",
                                  "enum": [
                                    "CHECKING",
                                    "SAVINGS"
                                  ]
                                },
                                "accountNumber": {
                                  "description": "Account number for the direct deposit.",
                                  "pattern": "^(?:[a-zA-Z0-9]{4,17})?$",
                                  "type": "string",
                                  "example": "123123123123"
                                },
                                "routingNumber": {
                                  "description": "Routing number for the direct deposit.",
                                  "type": "string",
                                  "pattern": "^(?:\\d{9})?$",
                                  "example": "123123123"
                                },
                                "financialInstitutionName": {
                                  "description": "Provide the name of the financial institution where the Veteran wants the direct deposit.",
                                  "maxLength": 35,
                                  "type": "string",
                                  "example": "Some Bank"
                                },
                                "noAccount": {
                                  "type": "boolean",
                                  "nullable": true,
                                  "description": "Claimant certifies that they do not have an account with a financial institution or certified payment agent.",
                                  "default": false
                                }
                              }
                            }
                          }
                        }
                      }
                    }
                  }
                }
              }
            }
          },
          "401": {
            "description": "Unauthorized",
            "content": {
              "application/json": {
                "example": {
                  "errors": [
                    {
                      "title": "Not authorized",
                      "detail": "Not authorized"
                    }
                  ]
                },
                "schema": {
                  "required": [
                    "errors"
                  ],
                  "properties": {
                    "errors": {
                      "type": "array",
                      "items": {
                        "additionalProperties": false,
                        "required": [
                          "title",
                          "detail"
                        ],
                        "properties": {
                          "title": {
                            "type": "string",
                            "description": "HTTP error title"
                          },
                          "detail": {
                            "type": "string",
                            "description": "HTTP error detail"
                          },
                          "source": {
                            "type": "object",
                            "additionalProperties": false,
                            "description": "Source of error",
                            "properties": {
                              "pointer": {
                                "type": "string",
                                "description": "Pointer to source of error"
                              }
                            }
                          }
                        }
                      }
                    }
                  }
                }
              }
            }
          },
          "422": {
            "description": "Unprocessable entity",
            "content": {
              "application/json": {
                "examples": {
                  "Violates JSON Schema": {
                    "value": {
                      "errors": [
                        {
                          "status": 422,
                          "detail": "The property / did not contain the required key claimProcessType",
                          "source": "/"
                        },
                        {
                          "status": 422,
                          "detail": "The property / did not contain the required key disabilities",
                          "source": "/"
                        },
                        {
                          "status": 422,
                          "detail": "The property / did not contain the required key serviceInformation",
                          "source": "/"
                        },
                        {
                          "status": 422,
                          "detail": "The property / did not contain the required key veteranIdentification",
                          "source": "/"
                        }
                      ]
                    }
                  },
                  "Not a JSON Object": {
                    "value": {
                      "errors": [
                        {
                          "status": 422,
                          "detail": "The request body isn't a JSON object: \"This is not valid JSON\"",
                          "source": ""
                        }
                      ]
                    }
                  }
                },
                "schema": {
                  "required": [
                    "errors"
                  ],
                  "properties": {
                    "errors": {
                      "type": "array",
                      "items": {
                        "additionalProperties": false,
                        "required": [
                          "status",
                          "detail",
                          "source"
                        ],
                        "properties": {
                          "status": {
                            "type": "integer",
                            "description": "HTTP error code"
                          },
                          "detail": {
                            "type": "string",
                            "description": "HTTP error detail"
                          },
                          "source": {
                            "type": "string"
                          }
                        }
                      }
                    }
                  }
                }
              }
            }
          }
        },
        "requestBody": {
          "content": {
            "application/json": {
              "schema": {
                "type": "object",
                "required": [
                  "data"
                ],
                "properties": {
                  "data": {
                    "type": "object",
                    "required": [
                      "attributes",
                      null
                    ],
                    "properties": {
                      "attributes": {
                        "$schema": "http://json-schema.org/draft-07/schema#",
                        "description": "Claims API 526 Schema",
                        "type": "object",
                        "additionalProperties": false,
                        "required": [
                          "claimantCertification",
                          "claimProcessType",
                          "disabilities",
                          "serviceInformation",
                          "veteranIdentification"
                        ],
                        "properties": {
                          "claimProcessType": {
                            "type": "string",
                            "description": "Select type of claim program/process that applies to the Veteran.",
                            "enum": [
                              "STANDARD_CLAIM_PROCESS",
                              "FDC_PROGRAM",
                              "BDD_PROGRAM"
                            ]
                          },
                          "claimantCertification": {
                            "type": "boolean",
                            "description": "Claimant certifies and authorizes release of information.",
                            "default": false
                          },
                          "veteranIdentification": {
                            "type": "object",
                            "additionalProperties": false,
                            "required": [
                              "mailingAddress"
                            ],
                            "properties": {
                              "currentVaEmployee": {
                                "type": "boolean",
                                "description": "Set to true if Veteran is a VA employee.",
                                "default": false,
                                "nullable": true
                              },
                              "serviceNumber": {
                                "type": "string",
                                "description": "Service identification number",
                                "nullable": true
                              },
                              "emailAddress": {
                                "description": "Information associated with the Veteran's email address.",
                                "type": "object",
                                "nullable": true,
                                "properties": {
                                  "email": {
                                    "type": "string",
                                    "pattern": "^\\w+([\\.-]?\\w+)*@\\w+([\\.-]?\\w+)*(\\.\\w{2,3})+$",
                                    "description": "The most current email address of the Veteran.",
                                    "maxLength": 50,
                                    "nullable": true
                                  },
                                  "agreeToEmailRelatedToClaim": {
                                    "type": "boolean",
                                    "description": "Agreement to email information relating to this claim.",
                                    "example": true,
                                    "default": false,
                                    "nullable": true
                                  }
                                }
                              },
                              "veteranNumber": {
                                "description": "If there is no phone number in VBMS for the Veteran, the exams will not be ordered. Including the phone number is recommended to avoid claim processing delays.",
                                "type": "object",
                                "nullable": true,
                                "properties": {
                                  "telephone": {
                                    "description": "Veteran's phone number.",
                                    "type": "string",
                                    "pattern": "^\\d{10}?$",
                                    "example": "5555555",
                                    "minLength": 10,
                                    "maxLength": 10,
                                    "nullable": true
                                  },
                                  "internationalTelephone": {
                                    "type": "string",
                                    "description": "Veteran's international phone number.",
                                    "example": "+44 20 1234 5678",
                                    "nullable": true
                                  }
                                }
                              },
                              "mailingAddress": {
                                "type": "object",
                                "additionalProperties": false,
                                "required": [
                                  "addressLine1",
                                  "city",
                                  "state",
                                  "zipFirstFive",
                                  "country"
                                ],
                                "properties": {
                                  "addressLine1": {
                                    "description": "Address line 1 for the Veteran's current mailing address.",
                                    "type": "string",
                                    "pattern": "^([-a-zA-Z0-9'.,&#]([-a-zA-Z0-9'.,&# ])?)+$",
                                    "maxLength": 20,
                                    "example": "1234 Couch Street"
                                  },
                                  "addressLine2": {
                                    "description": "Address line 2 for the Veteran's current mailing address.",
                                    "type": "string",
                                    "pattern": "^([-a-zA-Z0-9'.,&#]([-a-zA-Z0-9'.,&# ])?)+$",
                                    "maxLength": 20,
                                    "example": "Unit 4",
                                    "nullable": true
                                  },
                                  "addressLine3": {
                                    "description": "Address line 3 for the Veteran's current mailing address.",
                                    "type": "string",
                                    "pattern": "^([-a-zA-Z0-9'.,&#]([-a-zA-Z0-9'.,&# ])?)+$",
                                    "maxLength": 20,
                                    "example": "Room 1",
                                    "nullable": true
                                  },
                                  "city": {
                                    "description": "City for the Veteran's current mailing address.",
                                    "type": "string",
                                    "pattern": "^([-a-zA-Z0-9'.#]([-a-zA-Z0-9'.# ])?)+$",
                                    "example": "Portland"
                                  },
                                  "country": {
                                    "description": "Country for the Veteran's current mailing address.  Must match the values returned by the /countries endpoint on the [Benefits Reference Data API](https://developer.va.gov/explore/benefits/docs/benefits_reference_data?version=current).",
                                    "type": "string",
                                    "example": "USA"
                                  },
                                  "zipFirstFive": {
                                    "description": "Zip code (First 5 digits) for the Veteran's current mailing address.",
                                    "type": "string",
                                    "pattern": "^\\d{5}?$",
                                    "example": "12345"
                                  },
                                  "zipLastFour": {
                                    "description": "Zip code (Last 4 digits) for the Veteran's current mailing address.",
                                    "type": "string",
                                    "pattern": "^\\d{4}?$",
                                    "example": "6789",
                                    "nullable": true
                                  },
                                  "state": {
                                    "description": "State for the Veteran's current mailing address.",
                                    "type": "string",
                                    "pattern": "^[a-z,A-Z]{2}$",
                                    "example": "OR"
                                  }
                                }
                              }
                            }
                          },
                          "changeOfAddress": {
                            "description": "If 'changeOfAddress' is included, the following attributes are required: 'typeOfAddressChange', 'dates.beginDate', 'addressLine1', 'city', 'state', 'country', 'zipFirstFive'.",
                            "type": "object",
                            "nullable": true,
                            "additionalProperties": false,
                            "properties": {
                              "dates": {
                                "type": "object",
                                "properties": {
                                  "beginDate": {
                                    "description": "Begin date for the Veteran's new address.",
                                    "pattern": "^(?:[0-9]{4})-(?:0[1-9]|1[0-2])-(?:0[1-9]|[1-2][0-9]|3[0-1])$",
                                    "type": "string",
                                    "example": "2018-06-04"
                                  },
                                  "endDate": {
                                    "description": "Date in YYYY-MM-DD the changed address expires, if change is temporary.",
                                    "type": "string",
                                    "pattern": "^(?:[0-9]{4})-(?:0[1-9]|1[0-2])-(?:0[1-9]|[1-2][0-9]|3[0-1])$",
                                    "example": "2018-06-04"
                                  }
                                }
                              },
                              "typeOfAddressChange": {
                                "description": "Temporary or Permanent change of address. If 'TEMPORARY', 'beginDate' and 'endDate' are required.",
                                "type": "string",
                                "enum": [
                                  "TEMPORARY",
                                  "PERMANENT"
                                ],
                                "example": "PERMANENT"
                              },
                              "addressLine1": {
                                "description": "Address line 1 for the Veteran's new address.",
                                "type": "string",
                                "pattern": "^$|^([-a-zA-Z0-9'.,&#]([-a-zA-Z0-9'.,&# ])?)+$",
                                "maxLength": 20,
                                "example": "1234 Couch Street"
                              },
                              "addressLine2": {
                                "description": "Address line 2 for the Veteran's new address.",
                                "type": "string",
                                "maxLength": 20,
                                "example": "Unit 4",
                                "nullable": true
                              },
                              "addressLine3": {
                                "description": "Address line 3 for the Veteran's new address.",
                                "type": "string",
                                "maxLength": 20,
                                "example": "Room 1",
                                "nullable": true
                              },
                              "city": {
                                "description": "City for the Veteran's new address.",
                                "type": "string",
                                "pattern": "^$|^([-a-zA-Z0-9'.#]([-a-zA-Z0-9'.# ])?)+$",
                                "example": "Portland"
                              },
                              "country": {
                                "description": "Country for the Veteran's new address. Value must match the values returned by the /countries endpoint on the [Benefits Reference Data API](https://developer.va.gov/explore/benefits/docs/benefits_reference_data?version=current).",
                                "type": "string",
                                "example": "USA"
                              },
                              "zipFirstFive": {
                                "description": "Zip code (First 5 digits) for the Veteran's new address.",
                                "type": "string",
                                "pattern": "^$|^\\d{5}?$",
                                "example": "12345"
                              },
                              "zipLastFour": {
                                "description": "Zip code (Last 4 digits) for the Veteran's new address.",
                                "type": "string",
                                "pattern": "^$|^\\d{4}?$",
                                "example": "6789"
                              },
                              "state": {
                                "description": "State for the Veteran's new address.",
                                "type": "string",
                                "pattern": "^$|^[a-z,A-Z]{2}$",
                                "example": "OR"
                              }
                            }
                          },
                          "homeless": {
                            "type": "object",
                            "nullable": true,
                            "additionalProperties": false,
                            "properties": {
                              "pointOfContact": {
                                "description": "Individual in direct contact with Veteran.",
                                "type": "string",
                                "nullable": true,
                                "minLength": 1,
                                "maxLength": 100,
                                "pattern": "^([-a-zA-Z0-9/']+( ?))*$",
                                "example": "Jane Doe"
                              },
                              "pointOfContactNumber": {
                                "type": "object",
                                "nullable": true,
                                "additionalProperties": false,
                                "properties": {
                                  "telephone": {
                                    "description": "Primary phone of point of contact.",
                                    "type": "string",
                                    "pattern": "^\\d{10}?$",
                                    "example": "5555555",
                                    "minLength": 10,
                                    "maxLength": 10,
                                    "nullable": true
                                  },
                                  "internationalTelephone": {
                                    "description": "International phone of point of contact.",
                                    "type": "string",
                                    "example": "+44 20 1234 5678",
                                    "nullable": true
                                  }
                                }
                              },
                              "currentlyHomeless": {
                                "type": "object",
                                "nullable": true,
                                "additionalProperties": false,
                                "properties": {
                                  "homelessSituationOptions": {
                                    "description": "Veteran's living situation.",
                                    "type": "string",
                                    "nullable": true,
                                    "default": "other",
                                    "enum": [
                                      "LIVING_IN_A_HOMELESS_SHELTER",
                                      "NOT_CURRENTLY_IN_A_SHELTERED_ENVIRONMENT",
                                      "STAYING_WITH_ANOTHER_PERSON",
                                      "FLEEING_CURRENT_RESIDENCE",
                                      "OTHER"
                                    ],
                                    "example": "FLEEING_CURRENT_RESIDENCE"
                                  },
                                  "otherDescription": {
                                    "description": "Explanation of living situation. Required if 'homelessSituationOptions' is 'OTHER'.",
                                    "type": "string",
                                    "nullable": true,
                                    "maxLength": 500,
                                    "example": "other living situation"
                                  }
                                }
                              },
                              "riskOfBecomingHomeless": {
                                "type": "object",
                                "nullable": true,
                                "additionalProperties": false,
                                "properties": {
                                  "livingSituationOptions": {
                                    "type": "string",
                                    "nullable": true,
                                    "default": "HOUSING_WILL_BE_LOST_IN_30_DAYS",
                                    "enum": [
                                      "HOUSING_WILL_BE_LOST_IN_30_DAYS",
                                      "LEAVING_PUBLICLY_FUNDED_SYSTEM_OF_CARE",
                                      "OTHER"
                                    ]
                                  },
                                  "otherDescription": {
                                    "description": "Explanation of living situation. Required if 'livingSituationOptions' is 'OTHER'.",
                                    "type": "string",
                                    "nullable": true,
                                    "maxLength": 500,
                                    "example": "other living situation"
                                  }
                                }
                              }
                            }
                          },
                          "toxicExposure": {
                            "type": "object",
                            "nullable": true,
                            "properties": {
                              "gulfWarHazardService": {
                                "type": "object",
                                "nullable": true,
                                "description": "Toxic exposure related to the Gulf war.",
                                "properties": {
                                  "servedInGulfWarHazardLocations": {
                                    "type": "string",
                                    "description": "Set to true if the Veteran served in any of the following Gulf War hazard locations: Iraq; Kuwait; Saudi Arabia; the neutral zone between Iraq and Saudi Arabia; Bahrain; Qatar; the United Arab Emirates; Oman; Yemen; Lebanon; Somalia; Afghanistan; Israel; Egypt; Turkey; Syria; Jordan; Djibouti; Uzbekistan; the Gulf of Aden; the Gulf of Oman; the Persian Gulf; the Arabian Sea; and the Red Sea.",
                                    "example": "YES",
                                    "enum": [
                                      "NO",
                                      "YES"
                                    ],
                                    "nullable": true
                                  },
                                  "serviceDates": {
                                    "type": "object",
                                    "nullable": true,
                                    "description": "Date range for when the exposure happened.",
                                    "properties": {
                                      "beginDate": {
                                        "type": "string",
                                        "nullable": true,
                                        "description": "Approximate begin date for serving in Gulf War hazard location.",
                                        "example": "2018-06 or 2018"
                                      },
                                      "endDate": {
                                        "type": "string",
                                        "nullable": true,
                                        "description": "Approximate end date for serving in Gulf War hazard location.",
                                        "example": "2018-06 or 2018"
                                      }
                                    }
                                  }
                                }
                              },
                              "herbicideHazardService": {
                                "description": "Toxic exposure related to herbicide (Agent Orange) hazards.",
                                "type": "object",
                                "nullable": true,
                                "properties": {
                                  "servedInHerbicideHazardLocations": {
                                    "type": "string",
                                    "description": "Set to true if the Veteran served in any of the following herbicide/Agent Orange locations: Republic of Vietnam to include the 12 nautical mile territorial waters; Thailand at any United States or Royal Thai base; Laos; Cambodia at Mimot or Krek; Kampong Cham Province; Guam or American Samoa; or in the territorial waters thereof; Johnston Atoll or a ship that called at Johnston Atoll; Korean demilitarized zone; aboard (to include repeated operations and maintenance with) a C-123 aircraft known to have been used to spray an herbicide agent (during service in the Air Force and Air Force Reserves).",
                                    "example": "YES",
                                    "enum": [
                                      "NO",
                                      "YES"
                                    ],
                                    "nullable": true
                                  },
                                  "otherLocationsServed": {
                                    "type": "string",
                                    "nullable": true,
                                    "pattern": "^([-a-zA-Z0-9'.,&#]([-a-zA-Z0-9'.,&# ])?)+$",
                                    "description": "Other location(s) where Veteran served."
                                  },
                                  "serviceDates": {
                                    "description": "Date range for exposure in herbicide hazard location.",
                                    "type": "object",
                                    "nullable": true,
                                    "properties": {
                                      "beginDate": {
                                        "type": "string",
                                        "nullable": true,
                                        "description": "Approximate begin date for serving in herbicide location.",
                                        "pattern": "^(?:19|20)[0-9][0-9]$|^(?:19|20)[0-9][0-9]-(0[1-9]|1[0-2])$",
                                        "example": "2018-06 or 2018"
                                      },
                                      "endDate": {
                                        "type": "string",
                                        "nullable": true,
                                        "description": "Approximate end date for serving in herbicide location.",
                                        "pattern": "^(?:19|20)[0-9][0-9]$|^(?:19|20)[0-9][0-9]-(0[1-9]|1[0-2])$",
                                        "example": "2018-06 or 2018"
                                      }
                                    }
                                  }
                                }
                              },
                              "additionalHazardExposures": {
                                "type": "object",
                                "nullable": true,
                                "description": "Additional hazardous exposures.",
                                "properties": {
                                  "additionalExposures": {
                                    "description": "Additional exposure incidents.",
                                    "type": "array",
                                    "nullable": true,
                                    "uniqueItems": true,
                                    "items": {
                                      "type": "string",
                                      "additionalProperties": false,
                                      "enum": [
                                        "ASBESTOS",
                                        "MUSTARD_GAS",
                                        "RADIATION",
                                        "SHIPBOARD_HAZARD_AND_DEFENSE",
                                        "MILITARY_OCCUPATIONAL_SPECIALTY_RELATED_TOXIN",
                                        "CONTAMINATED_WATER_AT_CAMP_LEJEUNE",
                                        "OTHER"
                                      ]
                                    }
                                  },
                                  "specifyOtherExposures": {
                                    "type": "string",
                                    "nullable": true,
                                    "pattern": "^([-a-zA-Z0-9'.,&#]([-a-zA-Z0-9'.,&# ])?)+$",
                                    "description": "Exposure to asbestos."
                                  },
                                  "exposureDates": {
                                    "type": "object",
                                    "nullable": true,
                                    "description": "Date range for when the exposure happened.",
                                    "properties": {
                                      "beginDate": {
                                        "type": "string",
                                        "nullable": true,
                                        "description": "Approximate begin date for exposure.",
                                        "pattern": "^(?:19|20)[0-9][0-9]$|^(?:19|20)[0-9][0-9]-(0[1-9]|1[0-2])$",
                                        "example": "2018-06 or 2018"
                                      },
                                      "endDate": {
                                        "type": "string",
                                        "nullable": true,
                                        "description": "Approximate end date for exposure.",
                                        "pattern": "^(?:19|20)[0-9][0-9]$|^(?:19|20)[0-9][0-9]-(0[1-9]|1[0-2])$",
                                        "example": "2018-06 or 2018"
                                      }
                                    }
                                  }
                                }
                              },
                              "multipleExposures": {
                                "type": "array",
                                "nullable": true,
                                "minItems": 1,
                                "uniqueItems": true,
                                "items": {
                                  "type": "object",
                                  "additionalProperties": false,
                                  "properties": {
                                    "exposureDates": {
                                      "type": "object",
                                      "nullable": true,
                                      "description": "Date range for when the exposure happened.",
                                      "properties": {
                                        "beginDate": {
                                          "type": "string",
                                          "nullable": true,
                                          "description": "Approximate begin date for exposure.",
                                          "pattern": "^(?:19|20)[0-9][0-9]$|^(?:19|20)[0-9][0-9]-(0[1-9]|1[0-2])$",
                                          "example": "2018-06 or 2018"
                                        },
                                        "endDate": {
                                          "type": "string",
                                          "nullable": true,
                                          "description": "Approximate end date for exposure.",
                                          "pattern": "^(?:19|20)[0-9][0-9]$|^(?:19|20)[0-9][0-9]-(0[1-9]|1[0-2])$",
                                          "example": "2018-06 or 2018"
                                        }
                                      }
                                    },
                                    "exposureLocation": {
                                      "type": "string",
                                      "nullable": true,
                                      "pattern": "^([-a-zA-Z0-9'.,&#]([-a-zA-Z0-9'.,&# ])?)+$",
                                      "description": "Location where the exposure happened."
                                    },
                                    "hazardExposedTo": {
                                      "type": "string",
                                      "nullable": true,
                                      "pattern": "^([-a-zA-Z0-9'.,&#]([-a-zA-Z0-9'.,&# ])?)+$",
                                      "description": "Hazard the Veteran was exposed to."
                                    }
                                  }
                                }
                              }
                            }
                          },
                          "disabilities": {
                            "description": "Any current disabilities or symptoms the Veteran is claiming are related to their military service and/or are service-connected.",
                            "type": "array",
                            "minItems": 1,
                            "items": {
                              "type": "object",
                              "additionalProperties": false,
                              "required": [
                                "disabilityActionType",
                                "name"
                              ],
                              "properties": {
                                "name": {
                                  "description": "Name of the disability. The /disabilities endpoint on the [Benefits Reference Data API](https://developer.va.gov/explore/benefits/docs/benefits_reference_data?version=current) may be used to retrieve possible disability names.",
                                  "type": "string",
                                  "pattern": "^$|([a-zA-Z0-9\"\\/&\\(\\)\\-'.,# ]([a-zA-Z0-9(\\)\\-'.,# ])?)+$",
                                  "example": "PTSD (post traumatic stress disorder)",
                                  "maxLength": 255
                                },
                                "classificationCode": {
                                  "type": "string",
                                  "description": "Classification code for the associated body system. Must match an active code returned by the /disabilities endpoint on the [Benefits Reference Data API](https://developer.va.gov/explore/benefits/docs/benefits_reference_data?version=current).",
                                  "example": "249470",
                                  "nullable": true
                                },
                                "serviceRelevance": {
                                  "description": "Explanation of how the disability(ies) relates to the in-service event/exposure/injury. If the disabilityActionType is 'NEW', the serviceRelevance is required.",
                                  "type": "string",
                                  "nullable": true,
                                  "example": "Heavy equipment operator in service."
                                },
                                "approximateDate": {
                                  "description": "Approximate date disability began. Date must be in the past. \n Format can be either YYYY-MM-DD or YYYY-MM or YYYY",
                                  "type": "string",
                                  "pattern": "^(?:\\d{4})(?:-(?:0[1-9]|1[0-2])(?:-(?:0[1-9]|1\\d|2[0-8]))?)?$|^(?:\\d{4})(?:-(?:0[1-9]|1[0-2]))?$",
                                  "example": "2018-03-02 or 2018-03 or 2018",
                                  "nullable": true
                                },
                                "ratedDisabilityId": {
                                  "description": "When submitting a contention with action type 'INCREASE', the previously rated disability id may be included.",
                                  "type": "string",
                                  "example": "1100583",
                                  "nullable": true
                                },
                                "diagnosticCode": {
                                  "description": "If the disabilityActionType is 'NONE' or 'INCREASE', the diagnosticCode should correspond to an existing rated disability.",
                                  "type": "integer",
                                  "example": 9999,
                                  "nullable": true
                                },
                                "disabilityActionType": {
                                  "description": "Action type requested for the disability. If 'INCREASE' or 'NONE', then 'ratedDisabilityId' and 'diagnosticCode' should be included. 'NONE' should be used when including a secondary disability.",
                                  "type": "string",
                                  "enum": [
                                    "NONE",
                                    "NEW",
                                    "INCREASE"
                                  ],
                                  "example": "NEW"
                                },
                                "secondaryDisabilities": {
                                  "description": "If secondaryDisability is included, the following attributes are required: 'secondaryDisability.name', 'secondaryDisability.disabilityActionType' and 'secondaryDisability.serviceRelevance'",
                                  "type": "array",
                                  "items": {
                                    "type": "object",
                                    "additionalProperties": false,
                                    "properties": {
                                      "name": {
                                        "description": "Name of the disability. The /disabilities endpoint on the [Benefits Reference Data API](https://developer.va.gov/explore/benefits/docs/benefits_reference_data?version=current) may be used to retrieve possible disability names.",
                                        "type": "string",
                                        "pattern": "^$|([a-zA-Z0-9\"\\/&\\(\\)\\-'.,# ]([a-zA-Z0-9(\\)\\-'.,# ])?)+$",
                                        "example": "PTSD (post traumatic stress disorder)",
                                        "maxLength": 255
                                      },
                                      "disabilityActionType": {
                                        "description": "The status of the secondary disability.",
                                        "type": "string",
                                        "example": "SECONDARY",
                                        "enum": [
                                          "SECONDARY"
                                        ]
                                      },
                                      "serviceRelevance": {
                                        "description": "Explanation of how the disability(ies) relates to the in-service event/exposure/injury.",
                                        "type": "string",
                                        "nullable": true,
                                        "example": "Heavy equipment operator in service."
                                      },
                                      "classificationCode": {
                                        "type": "string",
                                        "description": "Classification code for the associated body system. Must match an active code returned by the /disabilities endpoint on the [Benefits Reference Data API](https://developer.va.gov/explore/benefits/docs/benefits_reference_data?version=current).",
                                        "example": "249470",
                                        "nullable": true
                                      },
                                      "approximateDate": {
                                        "description": "Approximate date disability began. Date must be in the past. \n Format can be either YYYY-MM-DD or YYYY-MM or YYYY",
                                        "type": "string",
                                        "pattern": "^(?:\\d{4})(?:-(?:0[1-9]|1[0-2])(?:-(?:0[1-9]|1\\d|2[0-8]))?)?$|^(?:\\d{4})(?:-(?:0[1-9]|1[0-2]))?$",
                                        "example": "2018-03-02 or 2018-03 or 2018",
                                        "nullable": true
                                      },
                                      "exposureOrEventOrInjury": {
                                        "type": "string",
                                        "description": "What caused the disability?",
                                        "nullable": true,
                                        "examples": [
                                          "Agent Orange",
                                          "radiation",
                                          "burn pits"
                                        ]
                                      }
                                    }
                                  }
                                },
                                "isRelatedToToxicExposure": {
                                  "type": "boolean",
                                  "description": "Is the disability related to toxic exposures? If true, related 'toxicExposure' must be included.",
                                  "example": true,
                                  "default": false,
                                  "nullable": true
                                },
                                "exposureOrEventOrInjury": {
                                  "type": "string",
                                  "description": "What caused the disability?",
                                  "nullable": true,
                                  "examples": [
                                    "Agent Orange",
                                    "radiation",
                                    "burn pits"
                                  ]
                                }
                              }
                            }
                          },
                          "treatments": {
                            "description": "Identifies the Service Treatment information of the Veteran.",
                            "type": "array",
                            "nullable": true,
                            "uniqueItems": true,
                            "items": {
                              "type": "object",
                              "additionalProperties": false,
                              "properties": {
                                "beginDate": {
                                  "description": "Begin date for treatment. If treatment began from 2005 to present, you do not need to provide dates. Each treatment begin date must be after the first 'servicePeriod.activeDutyBeginDate'.",
                                  "type": "string",
                                  "pattern": "^(?:19|20)[0-9][0-9]$|^(?:19|20)[0-9][0-9]-(0[1-9]|1[0-2])$",
                                  "example": "2018-06 or 2018",
                                  "nullable": true
                                },
                                "treatedDisabilityNames": {
                                  "description": "Name(s) of disabilities treated in this time frame. Name must match 'name' of a disability included on this claim.",
                                  "type": "array",
                                  "nullable": true,
                                  "maxItems": 101,
                                  "items": {
                                    "type": "string",
                                    "additionalProperties": false,
                                    "example": [
                                      "PTSD (post traumatic stress disorder)",
                                      "Trauma"
                                    ]
                                  }
                                },
                                "center": {
                                  "description": "VA Medical Center(s) and Department of Defense Military Treatment Facilities where the Veteran received treatment after discharge for any claimed disabilities.",
                                  "type": "object",
                                  "nullable": true,
                                  "additionalProperties": false,
                                  "properties": {
                                    "name": {
                                      "description": "Name of facility Veteran was treated in. The /treatment-centers endpoint on the [Benefits Reference Data API](https://developer.va.gov/explore/benefits/docs/benefits_reference_data?version=current) may be used to retrieve possible treatment center names.",
                                      "type": "string",
                                      "nullable": true,
                                      "pattern": "^$|(?!(?: )$)([a-zA-Z0-9\"\\/&\\(\\)\\-'.,# ]([a-zA-Z0-9(\\)\\-'.,# ])?)+$",
                                      "example": "Private Facility 2",
                                      "maxLength": 100
                                    },
                                    "city": {
                                      "description": "City of treatment facility.",
                                      "type": "string",
                                      "pattern": "^$|^([-a-zA-Z'.#]([-a-zA-Z'.# ])?)+$",
                                      "example": "Portland",
                                      "nullable": true
                                    },
                                    "state": {
                                      "description": "State of treatment facility.",
                                      "type": "string",
                                      "pattern": "^$|^[a-z,A-Z]{2}$",
                                      "example": "OR",
                                      "nullable": true
                                    }
                                  }
                                }
                              }
                            }
                          },
                          "serviceInformation": {
                            "type": "object",
                            "additionalProperties": false,
                            "required": [
                              "servicePeriods"
                            ],
                            "properties": {
                              "servicePeriods": {
                                "description": "Identifies the Service dates and Branch the Veteran served in.",
                                "type": "array",
                                "minItems": 1,
                                "uniqueItems": true,
                                "items": {
                                  "type": "object",
                                  "required": [
                                    "serviceBranch",
                                    "serviceComponent"
                                  ],
                                  "properties": {
                                    "serviceBranch": {
                                      "description": "Branch of service during period. The /service-branches endpoint on the [Benefits Reference Data API](https://developer.va.gov/explore/benefits/docs/benefits_reference_data?version=current) may be used to retrieve list of possible service branches.",
                                      "type": "string",
                                      "example": "Air Force"
                                    },
                                    "serviceComponent": {
                                      "type": "string",
                                      "description": "",
                                      "enum": [
                                        "Active",
                                        "Reserves",
                                        "National Guard"
                                      ]
                                    },
                                    "activeDutyBeginDate": {
                                      "description": "Date started active duty.",
                                      "type": "string",
                                      "nullable": true,
                                      "pattern": "^(?:[0-9]{4})-(?:0[1-9]|1[0-2])-(?:0[1-9]|[1-2][0-9]|3[0-1])$",
                                      "example": "2018-06-06"
                                    },
                                    "activeDutyEndDate": {
                                      "description": "Date completed active duty.  If in the future, 'separationLocationCode' is required.",
                                      "type": "string",
                                      "nullable": true,
                                      "pattern": "^(?:[0-9]{4})-(?:0[1-9]|1[0-2])-(?:0[1-9]|[1-2][0-9]|3[0-1])$",
                                      "example": "2018-06-06"
                                    },
                                    "separationLocationCode": {
                                      "description": "Location code for the facility the Veteran plans to separate from. Required if 'servicePeriod.activeDutyEndDate' is in the future. Code must match the values returned by the /intake-sites endpoint on the [Benefits reference Data API](https://developer.va.gov/explore/benefits/docs/benefits_reference_data?version=current).",
                                      "type": "string",
                                      "nullable": true,
                                      "example": "98283"
                                    }
                                  }
                                }
                              },
                              "confinements": {
                                "type": "array",
                                "nullable": true,
                                "uniqueItems": true,
                                "items": {
                                  "additionalProperties": false,
                                  "type": "object",
                                  "properties": {
                                    "approximateBeginDate": {
                                      "description": "The approximateBeginDate must be after the earliest servicePeriod activeDutyBeginDate.",
                                      "type": "string",
                                      "nullable": true,
                                      "pattern": "^(?:[0-9]{4})-(?:0[1-9]|1[0-2])-(?:0[1-9]|[1-2][0-9]|3[0-1])$|(?:[0-9]{4})-(?:0[1-9]|1[0-2])$",
                                      "example": "2018-06-06 or 2018-06"
                                    },
                                    "approximateEndDate": {
                                      "type": "string",
                                      "nullable": true,
                                      "pattern": "^(?:[0-9]{4})-(?:0[1-9]|1[0-2])-(?:0[1-9]|[1-2][0-9]|3[0-1])$|(?:[0-9]{4})-(?:0[1-9]|1[0-2])$",
                                      "example": "2018-06-06 or 2018-06"
                                    }
                                  }
                                }
                              },
                              "federalActivation": {
                                "type": "object",
                                "nullable": true,
                                "additionalProperties": false,
                                "properties": {
                                  "anticipatedSeparationDate": {
                                    "description": "Anticipated date of separation. Date must be in the future.",
                                    "type": "string",
                                    "pattern": "^(?:[0-9]{4})-(?:0[1-9]|1[0-2])-(?:0[1-9]|[1-2][0-9]|3[0-1])$",
                                    "example": "2018-06-06",
                                    "nullable": true
                                  },
                                  "activationDate": {
                                    "description": "Date cannot be in the future and must be after the earliest servicePeriod.activeDutyBeginDate.",
                                    "type": "string",
                                    "pattern": "^(?:[0-9]{4})-(?:0[1-9]|1[0-2])-(?:0[1-9]|[1-2][0-9]|3[0-1])$",
                                    "example": "2018-06-06",
                                    "nullable": true
                                  }
                                }
                              },
                              "reservesNationalGuardService": {
                                "type": "object",
                                "nullable": true,
                                "additionalProperties": false,
                                "properties": {
                                  "obligationTermsOfService": {
                                    "type": "object",
                                    "nullable": true,
                                    "description": "If 'obligationTermsOfService' is included, the following attributes are required: 'beginDate ' and 'endDate'.",
                                    "additionalProperties": false,
                                    "properties": {
                                      "beginDate": {
                                        "type": "string",
                                        "nullable": true,
                                        "pattern": "^(?:[0-9]{4})-(?:0[1-9]|1[0-2])-(?:0[1-9]|[1-2][0-9]|3[0-1])$",
                                        "example": "2018-06-06"
                                      },
                                      "endDate": {
                                        "type": "string",
                                        "nullable": true,
                                        "pattern": "^(?:[0-9]{4})-(?:0[1-9]|1[0-2])-(?:0[1-9]|[1-2][0-9]|3[0-1])$",
                                        "example": "2018-06-06"
                                      }
                                    }
                                  },
                                  "component": {
                                    "type": "string",
                                    "nullable": true,
                                    "description": "",
                                    "enum": [
                                      "Reserves",
                                      "National Guard"
                                    ]
                                  },
                                  "unitName": {
                                    "type": "string",
                                    "nullable": true,
                                    "pattern": "^$|([a-zA-Z0-9\\-'.,# ][a-zA-Z0-9\\-'.,# ]?)*$"
                                  },
                                  "unitAddress": {
                                    "type": "string",
                                    "pattern": "^$|^([-a-zA-Z0-9'.,&#]([-a-zA-Z0-9'.,&# ])?)+$",
                                    "nullable": true
                                  },
                                  "unitPhone": {
                                    "type": "object",
                                    "nullable": true,
                                    "additionalProperties": false,
                                    "properties": {
                                      "areaCode": {
                                        "type": "string",
                                        "nullable": true,
                                        "maxLength": 3,
                                        "pattern": "^$|^\\d{3}$",
                                        "example": "555"
                                      },
                                      "phoneNumber": {
                                        "type": "string",
                                        "nullable": true,
                                        "maxLength": 20,
                                        "example": "5555555"
                                      }
                                    }
                                  },
                                  "receivingInactiveDutyTrainingPay": {
                                    "type": "string",
                                    "enum": [
                                      "YES",
                                      "NO"
                                    ],
                                    "nullable": true,
                                    "example": "YES"
                                  }
                                }
                              },
                              "alternateNames": {
                                "description": "List any other names under which the Veteran served, if applicable.",
                                "type": "array",
                                "nullable": true,
                                "maxItems": 100,
                                "uniqueItems": true,
                                "items": {
                                  "type": "string",
                                  "additionalProperties": false,
                                  "examples": [
                                    "jane",
                                    "janey lee",
                                    "jane lee MacDonald"
                                  ]
                                }
                              },
                              "servedInActiveCombatSince911": {
                                "type": "string",
                                "enum": [
                                  "YES",
                                  "NO"
                                ],
                                "description": "Did Veteran serve in a combat zone since 9-11-2001?",
                                "example": "YES",
                                "nullable": true
                              }
                            }
                          },
                          "servicePay": {
                            "type": "object",
                            "nullable": true,
                            "additionalProperties": false,
                            "properties": {
                              "favorTrainingPay": {
                                "description": "Is the Veteran waiving VA benefits to retain training pay? See item 28 on form 21-526EZ for more details. ",
                                "type": "boolean",
                                "nullable": true,
                                "example": true,
                                "default": false
                              },
                              "favorMilitaryRetiredPay": {
                                "description": "Is the Veteran waiving VA benefits to retain military retired pay? See item 26 on form 21-526EZ for more details.",
                                "type": "boolean",
                                "nullable": true,
                                "example": true,
                                "default": false
                              },
                              "receivingMilitaryRetiredPay": {
                                "description": "Is the Veteran receiving military retired pay?",
                                "type": "string",
                                "enum": [
                                  "YES",
                                  "NO"
                                ],
                                "example": "YES",
                                "nullable": true
                              },
                              "futureMilitaryRetiredPay": {
                                "description": "Will the Veteran receive military retired pay pay in future? \n If true, then 'futurePayExplanation' is required.",
                                "type": "string",
                                "enum": [
                                  "YES",
                                  "NO"
                                ],
                                "example": "YES",
                                "nullable": true
                              },
                              "futureMilitaryRetiredPayExplanation": {
                                "description": "Explains why future pay will be received.",
                                "type": "string",
                                "example": "Will be retiring soon.",
                                "nullable": true
                              },
                              "militaryRetiredPay": {
                                "type": "object",
                                "nullable": true,
                                "description": "",
                                "properties": {
                                  "branchOfService": {
                                    "description": "Branch of service. The /service-branches endpoint on the [Benefits Reference Data API](https://developer.va.gov/explore/benefits/docs/benefits_reference_data?version=current) may be used to retrieve list of possible service branches.",
                                    "type": "string",
                                    "nullable": true,
                                    "example": "Air Force"
                                  },
                                  "monthlyAmount": {
                                    "description": "Amount being received.",
                                    "type": "number",
                                    "nullable": true,
                                    "minimum": 1,
                                    "maximum": 999999,
                                    "example": 100
                                  }
                                }
                              },
                              "retiredStatus": {
                                "type": "string",
                                "nullable": true,
                                "description": "",
                                "enum": [
                                  "RETIRED",
                                  "TEMPORARY_DISABILITY_RETIRED_LIST",
                                  "PERMANENT_DISABILITY_RETIRED_LIST"
                                ]
                              },
                              "receivedSeparationOrSeverancePay": {
                                "description": "Has the Veteran ever received separation pay, disability severance pay, or any other lump sum payment from their branch of service?",
                                "type": "string",
                                "enum": [
                                  "YES",
                                  "NO"
                                ],
                                "example": "YES",
                                "nullable": true
                              },
                              "separationSeverancePay": {
                                "type": "object",
                                "nullable": true,
                                "description": "",
                                "properties": {
                                  "datePaymentReceived": {
                                    "description": "Approximate date separation pay was received. \n Format can be either YYYY-MM-DD or YYYY-MM or YYYY",
                                    "type": "string",
                                    "pattern": "^(?:[0-9]{4})-(?:0[1-9]|1[0-2])-(?:0[1-9]|[1-2][0-9]|3[0-1])$|(?:[0-9]{4})$|(?:[0-9]{4})-(?:0[1-9]|1[0-2])$",
                                    "example": "2018-03-02 or 2018-03 or 2018"
                                  },
                                  "branchOfService": {
                                    "description": "Branch of service. The /service-branches endpoint on the [Benefits Reference Data API](https://developer.va.gov/explore/benefits/docs/benefits_reference_data?version=current) may be used to retrieve list of possible service branches.",
                                    "type": "string",
                                    "nullable": true,
                                    "example": "Air Force"
                                  },
                                  "preTaxAmountReceived": {
                                    "description": "Amount being received.",
                                    "type": "number",
                                    "nullable": true,
                                    "minimum": 1,
                                    "maximum": 999999,
                                    "example": 100
                                  }
                                }
                              }
                            }
                          },
                          "directDeposit": {
                            "type": "object",
                            "nullable": true,
                            "additionalProperties": false,
                            "description": "If direct deposit information is included, the following attributes are required: accountType, accountNumber, routingNumber, and financialInstitutionName.",
                            "properties": {
                              "accountType": {
                                "description": "Account type for the direct deposit.",
                                "type": "string",
                                "nullable": true,
                                "example": "CHECKING",
                                "enum": [
                                  "CHECKING",
                                  "SAVINGS"
                                ]
                              },
                              "accountNumber": {
                                "description": "Account number for the direct deposit.",
                                "pattern": "^(?:[a-zA-Z0-9]{4,17})?$",
                                "type": "string",
                                "example": "123123123123"
                              },
                              "routingNumber": {
                                "description": "Routing number for the direct deposit.",
                                "type": "string",
                                "pattern": "^(?:\\d{9})?$",
                                "example": "123123123"
                              },
                              "financialInstitutionName": {
                                "description": "Provide the name of the financial institution where the Veteran wants the direct deposit.",
                                "maxLength": 35,
                                "type": "string",
                                "example": "Some Bank"
                              },
                              "noAccount": {
                                "type": "boolean",
                                "nullable": true,
                                "description": "Claimant certifies that they do not have an account with a financial institution or certified payment agent.",
                                "default": false
                              }
                            }
                          }
                        }
                      }
                    }
                  }
                },
                "example": {
                  "data": {
                    "type": "form/526",
                    "attributes": {
                      "claimantCertification": true,
                      "claimProcessType": "STANDARD_CLAIM_PROCESS",
                      "veteranIdentification": {
                        "currentVaEmployee": false,
                        "mailingAddress": {
                          "addressLine1": "123 Main Street",
                          "addressLine2": "Unit 1",
                          "addressLine3": "Room 2",
                          "city": "Portland",
                          "country": "USA",
                          "zipFirstFive": "41726",
                          "zipLastFour": "1234",
                          "state": "OR"
                        },
                        "serviceNumber": "123456789",
                        "emailAddress": {
                          "email": "valid@somedomain.com",
                          "agreeToEmailRelatedToClaim": true
                        },
                        "veteranNumber": {
                          "telephone": "5555555555"
                        }
                      },
                      "changeOfAddress": {
                        "dates": {
                          "beginDate": "2025-06-04",
                          "endDate": "2026-06-04"
                        },
                        "typeOfAddressChange": "TEMPORARY",
                        "addressLine1": "456 Main Street",
                        "addressLine2": "Unit 3",
                        "addressLine3": "Room 4",
                        "city": "Atlanta",
                        "zipFirstFive": "42220",
                        "zipLastFour": "9897",
                        "state": "GA",
                        "country": "USA"
                      },
                      "homeless": {
                        "pointOfContact": "John Doe",
                        "pointOfContactNumber": {
                          "telephone": "5555555555"
                        },
                        "currentlyHomeless": {
                          "homelessSituationOptions": "OTHER",
                          "otherDescription": "Other living situation"
                        }
                      },
                      "toxicExposure": {
                        "gulfWarHazardService": {
                          "servedInGulfWarHazardLocations": "YES",
                          "serviceDates": {
                            "beginDate": "1999-07",
                            "endDate": "2005-01"
                          }
                        },
                        "herbicideHazardService": {
                          "servedInHerbicideHazardLocations": "YES",
                          "otherLocationsServed": "Guam",
                          "serviceDates": {
                            "beginDate": "2002-03",
                            "endDate": "2004-10"
                          }
                        },
                        "additionalHazardExposures": {
                          "additionalExposures": [
                            "ASBESTOS",
                            "SHIPBOARD_HAZARD_AND_DEFENSE"
                          ],
                          "specifyOtherExposures": "Other exposure details",
                          "exposureDates": {
                            "beginDate": "2011-07",
                            "endDate": "2013-10"
                          }
                        },
                        "multipleExposures": [
                          {
                            "exposureDates": {
                              "beginDate": "2012-12",
                              "endDate": "2013-07"
                            },
                            "exposureLocation": "Guam",
                            "hazardExposedTo": "Hazard"
                          }
                        ]
                      },
                      "disabilities": [
                        {
                          "disabilityActionType": "NEW",
                          "name": "Hearing Loss",
                          "serviceRelevance": "Heavy equipment operator in service",
                          "approximateDate": "1988-07",
                          "isRelatedToToxicExposure": false,
                          "exposureOrEventOrInjury": "Noise"
                        }
                      ],
                      "treatments": [
                        {
                          "treatedDisabilityNames": [
                            "Hearing Loss"
                          ],
                          "center": {
                            "name": "Center One",
                            "state": "GA",
                            "city": "Decatur"
                          },
                          "beginDate": "2009-04"
                        },
                        {
                          "treatedDisabilityNames": [
                            "Hearing Loss"
                          ],
                          "center": {
                            "name": "Center One",
                            "state": "GA",
                            "city": "Decatur"
                          },
                          "beginDate": "2009-03"
                        }
                      ],
                      "serviceInformation": {
                        "servicePeriods": [
                          {
                            "serviceBranch": "Air Force",
                            "activeDutyBeginDate": "2008-11-14",
                            "activeDutyEndDate": "2023-10-30",
                            "serviceComponent": "Active",
                            "separationLocationCode": "98282"
                          }
                        ],
                        "confinements": [
                          {
                            "approximateBeginDate": "2016-06-11",
                            "approximateEndDate": "2016-09-11"
                          },
                          {
                            "approximateBeginDate": "2019-06",
                            "approximateEndDate": "2019-07"
                          }
                        ],
                        "federalActivation": {
                          "anticipatedSeparationDate": "2023-12-03",
                          "activationDate": "2023-02-10"
                        },
                        "reservesNationalGuardService": {
                          "obligationTermsOfService": {
                            "beginDate": "2016-11-24",
                            "endDate": "2017-11-17"
                          },
                          "unitName": "National Guard Unit Name",
                          "unitAddress": "1243 pine court",
                          "component": "National Guard",
                          "unitPhone": {
                            "areaCode": "555",
                            "phoneNumber": "5555555"
                          },
                          "receivingInactiveDutyTrainingPay": "YES"
                        },
                        "servedInActiveCombatSince911": "NO"
                      },
                      "servicePay": {
                        "favorTrainingPay": true,
                        "favorMilitaryRetiredPay": false,
                        "receivingMilitaryRetiredPay": "NO",
                        "futureMilitaryRetiredPay": "YES",
                        "futureMilitaryRetiredPayExplanation": "Explanation of future military retired pay",
                        "militaryRetiredPay": {
                          "branchOfService": "Army",
                          "monthlyAmount": 840.75
                        },
                        "retiredStatus": "PERMANENT_DISABILITY_RETIRED_LIST",
                        "receivedSeparationOrSeverancePay": "NO",
                        "separationSeverancePay": {
                          "datePaymentReceived": "2018-07-31",
                          "branchOfService": "Naval Academy",
                          "preTaxAmountReceived": 379.25
                        }
                      },
                      "directDeposit": {
                        "accountType": "CHECKING",
                        "accountNumber": "123123123123",
                        "routingNumber": "123456789",
                        "financialInstitutionName": "Chase",
                        "noAccount": false
                      }
                    }
                  }
                }
              }
            }
          },
          "required": true
        }
      }
    },
    "/veterans/{veteranId}/526/validate": {
      "post": {
        "summary": "Validates a 526 claim form submission.",
        "tags": [
          "Disability"
        ],
        "operationId": "post526ClaimValidate",
        "security": [
          {
            "productionOauth": [
              "system/claim.read",
              "system/claim.write"
            ]
          },
          {
            "sandboxOauth": [
              "system/claim.read",
              "system/claim.write"
            ]
          },
          {
            "bearer_token": [

            ]
          }
        ],
        "description": "Validates a request for a disability compensation claim submission (21-526EZ).\nThis endpoint can be used to test the request parameters for your /526 submission.\n",
        "parameters": [
          {
            "name": "veteranId",
            "in": "path",
            "required": true,
            "example": "1012667145V762142",
            "description": "ID of Veteran",
            "schema": {
              "type": "string"
            }
          }
        ],
        "responses": {
          "200": {
            "description": "Successful response with disability",
            "content": {
              "application/json": {
                "example": {
                  "data": {
                    "type": "claims_api_auto_established_claim_validation",
                    "attributes": {
                      "status": "valid"
                    }
                  }
                },
                "schema": {
                  "$schema": "http://json-schema.org/draft-04/schema#",
                  "type": "object",
                  "required": [
                    "data"
                  ],
                  "properties": {
                    "data": {
                      "type": "object",
                      "additionalProperties": false,
                      "required": [
                        "type",
                        "attributes"
                      ],
                      "properties": {
                        "type": {
                          "type": "string"
                        },
                        "attributes": {
                          "type": "object",
                          "additionalProperties": false,
                          "required": [
                            "status"
                          ],
                          "properties": {
                            "status": {
                              "type": "string",
                              "enum": [
                                "valid"
                              ],
                              "description": "Return whether or not whether or not the payload is valid"
                            }
                          }
                        }
                      }
                    }
                  }
                }
              }
            }
          },
          "401": {
            "description": "Unauthorized",
            "content": {
              "application/json": {
                "example": {
                  "errors": [
                    {
                      "title": "Not authorized",
                      "detail": "Not authorized"
                    }
                  ]
                },
                "schema": {
                  "required": [
                    "errors"
                  ],
                  "properties": {
                    "errors": {
                      "type": "array",
                      "items": {
                        "additionalProperties": false,
                        "required": [
                          "title",
                          "detail"
                        ],
                        "properties": {
                          "title": {
                            "type": "string",
                            "description": "HTTP error title"
                          },
                          "detail": {
                            "type": "string",
                            "description": "HTTP error detail"
                          },
                          "source": {
                            "type": "object",
                            "additionalProperties": false,
                            "description": "Source of error",
                            "properties": {
                              "pointer": {
                                "type": "string",
                                "description": "Pointer to source of error"
                              }
                            }
                          }
                        }
                      }
                    }
                  }
                }
              }
            }
          },
          "422": {
            "description": "Unprocessable entity",
            "content": {
              "application/json": {
                "example": {
                  "errors": [
                    {
                      "status": 422,
                      "detail": "The property / did not contain the required key claimProcessType",
                      "source": "/"
                    },
                    {
                      "status": 422,
                      "detail": "The property / did not contain the required key disabilities",
                      "source": "/"
                    },
                    {
                      "status": 422,
                      "detail": "The property / did not contain the required key serviceInformation",
                      "source": "/"
                    },
                    {
                      "status": 422,
                      "detail": "The property / did not contain the required key veteranIdentification",
                      "source": "/"
                    }
                  ]
                },
                "schema": {
                  "required": [
                    "errors"
                  ],
                  "properties": {
                    "errors": {
                      "type": "array",
                      "items": {
                        "additionalProperties": false,
                        "required": [
                          "status",
                          "detail",
                          "source"
                        ],
                        "properties": {
                          "status": {
                            "type": "integer",
                            "description": "HTTP error code"
                          },
                          "detail": {
                            "type": "string",
                            "description": "HTTP error detail"
                          },
                          "source": {
                            "type": "string"
                          }
                        }
                      }
                    }
                  }
                }
              }
            }
          }
        },
        "requestBody": {
          "content": {
            "application/json": {
              "schema": {
                "type": "object",
                "required": [
                  "data"
                ],
                "properties": {
                  "data": {
                    "type": "object",
                    "required": [
                      "attributes",
                      null
                    ],
                    "properties": {
                      "attributes": {
                        "$schema": "http://json-schema.org/draft-07/schema#",
                        "description": "Claims API 526 Schema",
                        "type": "object",
                        "additionalProperties": false,
                        "required": [
                          "claimantCertification",
                          "claimProcessType",
                          "disabilities",
                          "serviceInformation",
                          "veteranIdentification"
                        ],
                        "properties": {
                          "claimProcessType": {
                            "type": "string",
                            "description": "Select type of claim program/process that applies to the Veteran.",
                            "enum": [
                              "STANDARD_CLAIM_PROCESS",
                              "FDC_PROGRAM",
                              "BDD_PROGRAM"
                            ]
                          },
                          "claimantCertification": {
                            "type": "boolean",
                            "description": "Claimant certifies and authorizes release of information.",
                            "default": false
                          },
                          "veteranIdentification": {
                            "type": "object",
                            "additionalProperties": false,
                            "required": [
                              "mailingAddress"
                            ],
                            "properties": {
                              "currentVaEmployee": {
                                "type": "boolean",
                                "description": "Set to true if Veteran is a VA employee.",
                                "default": false,
                                "nullable": true
                              },
                              "serviceNumber": {
                                "type": "string",
                                "description": "Service identification number",
                                "nullable": true
                              },
                              "emailAddress": {
                                "description": "Information associated with the Veteran's email address.",
                                "type": "object",
                                "nullable": true,
                                "properties": {
                                  "email": {
                                    "type": "string",
                                    "pattern": "^\\w+([\\.-]?\\w+)*@\\w+([\\.-]?\\w+)*(\\.\\w{2,3})+$",
                                    "description": "The most current email address of the Veteran.",
                                    "maxLength": 50,
                                    "nullable": true
                                  },
                                  "agreeToEmailRelatedToClaim": {
                                    "type": "boolean",
                                    "description": "Agreement to email information relating to this claim.",
                                    "example": true,
                                    "default": false,
                                    "nullable": true
                                  }
                                }
                              },
                              "veteranNumber": {
                                "description": "If there is no phone number in VBMS for the Veteran, the exams will not be ordered. Including the phone number is recommended to avoid claim processing delays.",
                                "type": "object",
                                "nullable": true,
                                "properties": {
                                  "telephone": {
                                    "description": "Veteran's phone number.",
                                    "type": "string",
                                    "pattern": "^\\d{10}?$",
                                    "example": "5555555",
                                    "minLength": 10,
                                    "maxLength": 10,
                                    "nullable": true
                                  },
                                  "internationalTelephone": {
                                    "type": "string",
                                    "description": "Veteran's international phone number.",
                                    "example": "+44 20 1234 5678",
                                    "nullable": true
                                  }
                                }
                              },
                              "mailingAddress": {
                                "type": "object",
                                "additionalProperties": false,
                                "required": [
                                  "addressLine1",
                                  "city",
                                  "state",
                                  "zipFirstFive",
                                  "country"
                                ],
                                "properties": {
                                  "addressLine1": {
                                    "description": "Address line 1 for the Veteran's current mailing address.",
                                    "type": "string",
                                    "pattern": "^([-a-zA-Z0-9'.,&#]([-a-zA-Z0-9'.,&# ])?)+$",
                                    "maxLength": 20,
                                    "example": "1234 Couch Street"
                                  },
                                  "addressLine2": {
                                    "description": "Address line 2 for the Veteran's current mailing address.",
                                    "type": "string",
                                    "pattern": "^([-a-zA-Z0-9'.,&#]([-a-zA-Z0-9'.,&# ])?)+$",
                                    "maxLength": 20,
                                    "example": "Unit 4",
                                    "nullable": true
                                  },
                                  "addressLine3": {
                                    "description": "Address line 3 for the Veteran's current mailing address.",
                                    "type": "string",
                                    "pattern": "^([-a-zA-Z0-9'.,&#]([-a-zA-Z0-9'.,&# ])?)+$",
                                    "maxLength": 20,
                                    "example": "Room 1",
                                    "nullable": true
                                  },
                                  "city": {
                                    "description": "City for the Veteran's current mailing address.",
                                    "type": "string",
                                    "pattern": "^([-a-zA-Z0-9'.#]([-a-zA-Z0-9'.# ])?)+$",
                                    "example": "Portland"
                                  },
                                  "country": {
                                    "description": "Country for the Veteran's current mailing address.  Must match the values returned by the /countries endpoint on the [Benefits Reference Data API](https://developer.va.gov/explore/benefits/docs/benefits_reference_data?version=current).",
                                    "type": "string",
                                    "example": "USA"
                                  },
                                  "zipFirstFive": {
                                    "description": "Zip code (First 5 digits) for the Veteran's current mailing address.",
                                    "type": "string",
                                    "pattern": "^\\d{5}?$",
                                    "example": "12345"
                                  },
                                  "zipLastFour": {
                                    "description": "Zip code (Last 4 digits) for the Veteran's current mailing address.",
                                    "type": "string",
                                    "pattern": "^\\d{4}?$",
                                    "example": "6789",
                                    "nullable": true
                                  },
                                  "state": {
                                    "description": "State for the Veteran's current mailing address.",
                                    "type": "string",
                                    "pattern": "^[a-z,A-Z]{2}$",
                                    "example": "OR"
                                  }
                                }
                              }
                            }
                          },
                          "changeOfAddress": {
                            "description": "If 'changeOfAddress' is included, the following attributes are required: 'typeOfAddressChange', 'dates.beginDate', 'addressLine1', 'city', 'state', 'country', 'zipFirstFive'.",
                            "type": "object",
                            "nullable": true,
                            "additionalProperties": false,
                            "properties": {
                              "dates": {
                                "type": "object",
                                "properties": {
                                  "beginDate": {
                                    "description": "Begin date for the Veteran's new address.",
                                    "pattern": "^(?:[0-9]{4})-(?:0[1-9]|1[0-2])-(?:0[1-9]|[1-2][0-9]|3[0-1])$",
                                    "type": "string",
                                    "example": "2018-06-04"
                                  },
                                  "endDate": {
                                    "description": "Date in YYYY-MM-DD the changed address expires, if change is temporary.",
                                    "type": "string",
                                    "pattern": "^(?:[0-9]{4})-(?:0[1-9]|1[0-2])-(?:0[1-9]|[1-2][0-9]|3[0-1])$",
                                    "example": "2018-06-04"
                                  }
                                }
                              },
                              "typeOfAddressChange": {
                                "description": "Temporary or Permanent change of address. If 'TEMPORARY', 'beginDate' and 'endDate' are required.",
                                "type": "string",
                                "enum": [
                                  "TEMPORARY",
                                  "PERMANENT"
                                ],
                                "example": "PERMANENT"
                              },
                              "addressLine1": {
                                "description": "Address line 1 for the Veteran's new address.",
                                "type": "string",
                                "pattern": "^$|^([-a-zA-Z0-9'.,&#]([-a-zA-Z0-9'.,&# ])?)+$",
                                "maxLength": 20,
                                "example": "1234 Couch Street"
                              },
                              "addressLine2": {
                                "description": "Address line 2 for the Veteran's new address.",
                                "type": "string",
                                "maxLength": 20,
                                "example": "Unit 4",
                                "nullable": true
                              },
                              "addressLine3": {
                                "description": "Address line 3 for the Veteran's new address.",
                                "type": "string",
                                "maxLength": 20,
                                "example": "Room 1",
                                "nullable": true
                              },
                              "city": {
                                "description": "City for the Veteran's new address.",
                                "type": "string",
                                "pattern": "^$|^([-a-zA-Z0-9'.#]([-a-zA-Z0-9'.# ])?)+$",
                                "example": "Portland"
                              },
                              "country": {
                                "description": "Country for the Veteran's new address. Value must match the values returned by the /countries endpoint on the [Benefits Reference Data API](https://developer.va.gov/explore/benefits/docs/benefits_reference_data?version=current).",
                                "type": "string",
                                "example": "USA"
                              },
                              "zipFirstFive": {
                                "description": "Zip code (First 5 digits) for the Veteran's new address.",
                                "type": "string",
                                "pattern": "^$|^\\d{5}?$",
                                "example": "12345"
                              },
                              "zipLastFour": {
                                "description": "Zip code (Last 4 digits) for the Veteran's new address.",
                                "type": "string",
                                "pattern": "^$|^\\d{4}?$",
                                "example": "6789"
                              },
                              "state": {
                                "description": "State for the Veteran's new address.",
                                "type": "string",
                                "pattern": "^$|^[a-z,A-Z]{2}$",
                                "example": "OR"
                              }
                            }
                          },
                          "homeless": {
                            "type": "object",
                            "nullable": true,
                            "additionalProperties": false,
                            "properties": {
                              "pointOfContact": {
                                "description": "Individual in direct contact with Veteran.",
                                "type": "string",
                                "nullable": true,
                                "minLength": 1,
                                "maxLength": 100,
                                "pattern": "^([-a-zA-Z0-9/']+( ?))*$",
                                "example": "Jane Doe"
                              },
                              "pointOfContactNumber": {
                                "type": "object",
                                "nullable": true,
                                "additionalProperties": false,
                                "properties": {
                                  "telephone": {
                                    "description": "Primary phone of point of contact.",
                                    "type": "string",
                                    "pattern": "^\\d{10}?$",
                                    "example": "5555555",
                                    "minLength": 10,
                                    "maxLength": 10,
                                    "nullable": true
                                  },
                                  "internationalTelephone": {
                                    "description": "International phone of point of contact.",
                                    "type": "string",
                                    "example": "+44 20 1234 5678",
                                    "nullable": true
                                  }
                                }
                              },
                              "currentlyHomeless": {
                                "type": "object",
                                "nullable": true,
                                "additionalProperties": false,
                                "properties": {
                                  "homelessSituationOptions": {
                                    "description": "Veteran's living situation.",
                                    "type": "string",
                                    "nullable": true,
                                    "default": "other",
                                    "enum": [
                                      "LIVING_IN_A_HOMELESS_SHELTER",
                                      "NOT_CURRENTLY_IN_A_SHELTERED_ENVIRONMENT",
                                      "STAYING_WITH_ANOTHER_PERSON",
                                      "FLEEING_CURRENT_RESIDENCE",
                                      "OTHER"
                                    ],
                                    "example": "FLEEING_CURRENT_RESIDENCE"
                                  },
                                  "otherDescription": {
                                    "description": "Explanation of living situation. Required if 'homelessSituationOptions' is 'OTHER'.",
                                    "type": "string",
                                    "nullable": true,
                                    "maxLength": 500,
                                    "example": "other living situation"
                                  }
                                }
                              },
                              "riskOfBecomingHomeless": {
                                "type": "object",
                                "nullable": true,
                                "additionalProperties": false,
                                "properties": {
                                  "livingSituationOptions": {
                                    "type": "string",
                                    "nullable": true,
                                    "default": "HOUSING_WILL_BE_LOST_IN_30_DAYS",
                                    "enum": [
                                      "HOUSING_WILL_BE_LOST_IN_30_DAYS",
                                      "LEAVING_PUBLICLY_FUNDED_SYSTEM_OF_CARE",
                                      "OTHER"
                                    ]
                                  },
                                  "otherDescription": {
                                    "description": "Explanation of living situation. Required if 'livingSituationOptions' is 'OTHER'.",
                                    "type": "string",
                                    "nullable": true,
                                    "maxLength": 500,
                                    "example": "other living situation"
                                  }
                                }
                              }
                            }
                          },
                          "toxicExposure": {
                            "type": "object",
                            "nullable": true,
                            "properties": {
                              "gulfWarHazardService": {
                                "type": "object",
                                "nullable": true,
                                "description": "Toxic exposure related to the Gulf war.",
                                "properties": {
                                  "servedInGulfWarHazardLocations": {
                                    "type": "string",
                                    "description": "Set to true if the Veteran served in any of the following Gulf War hazard locations: Iraq; Kuwait; Saudi Arabia; the neutral zone between Iraq and Saudi Arabia; Bahrain; Qatar; the United Arab Emirates; Oman; Yemen; Lebanon; Somalia; Afghanistan; Israel; Egypt; Turkey; Syria; Jordan; Djibouti; Uzbekistan; the Gulf of Aden; the Gulf of Oman; the Persian Gulf; the Arabian Sea; and the Red Sea.",
                                    "example": "YES",
                                    "enum": [
                                      "NO",
                                      "YES"
                                    ],
                                    "nullable": true
                                  },
                                  "serviceDates": {
                                    "type": "object",
                                    "nullable": true,
                                    "description": "Date range for when the exposure happened.",
                                    "properties": {
                                      "beginDate": {
                                        "type": "string",
                                        "nullable": true,
                                        "description": "Approximate begin date for serving in Gulf War hazard location.",
                                        "example": "2018-06 or 2018"
                                      },
                                      "endDate": {
                                        "type": "string",
                                        "nullable": true,
                                        "description": "Approximate end date for serving in Gulf War hazard location.",
                                        "example": "2018-06 or 2018"
                                      }
                                    }
                                  }
                                }
                              },
                              "herbicideHazardService": {
                                "description": "Toxic exposure related to herbicide (Agent Orange) hazards.",
                                "type": "object",
                                "nullable": true,
                                "properties": {
                                  "servedInHerbicideHazardLocations": {
                                    "type": "string",
                                    "description": "Set to true if the Veteran served in any of the following herbicide/Agent Orange locations: Republic of Vietnam to include the 12 nautical mile territorial waters; Thailand at any United States or Royal Thai base; Laos; Cambodia at Mimot or Krek; Kampong Cham Province; Guam or American Samoa; or in the territorial waters thereof; Johnston Atoll or a ship that called at Johnston Atoll; Korean demilitarized zone; aboard (to include repeated operations and maintenance with) a C-123 aircraft known to have been used to spray an herbicide agent (during service in the Air Force and Air Force Reserves).",
                                    "example": "YES",
                                    "enum": [
                                      "NO",
                                      "YES"
                                    ],
                                    "nullable": true
                                  },
                                  "otherLocationsServed": {
                                    "type": "string",
                                    "nullable": true,
                                    "pattern": "^([-a-zA-Z0-9'.,&#]([-a-zA-Z0-9'.,&# ])?)+$",
                                    "description": "Other location(s) where Veteran served."
                                  },
                                  "serviceDates": {
                                    "description": "Date range for exposure in herbicide hazard location.",
                                    "type": "object",
                                    "nullable": true,
                                    "properties": {
                                      "beginDate": {
                                        "type": "string",
                                        "nullable": true,
                                        "description": "Approximate begin date for serving in herbicide location.",
                                        "pattern": "^(?:19|20)[0-9][0-9]$|^(?:19|20)[0-9][0-9]-(0[1-9]|1[0-2])$",
                                        "example": "2018-06 or 2018"
                                      },
                                      "endDate": {
                                        "type": "string",
                                        "nullable": true,
                                        "description": "Approximate end date for serving in herbicide location.",
                                        "pattern": "^(?:19|20)[0-9][0-9]$|^(?:19|20)[0-9][0-9]-(0[1-9]|1[0-2])$",
                                        "example": "2018-06 or 2018"
                                      }
                                    }
                                  }
                                }
                              },
                              "additionalHazardExposures": {
                                "type": "object",
                                "nullable": true,
                                "description": "Additional hazardous exposures.",
                                "properties": {
                                  "additionalExposures": {
                                    "description": "Additional exposure incidents.",
                                    "type": "array",
                                    "nullable": true,
                                    "uniqueItems": true,
                                    "items": {
                                      "type": "string",
                                      "additionalProperties": false,
                                      "enum": [
                                        "ASBESTOS",
                                        "MUSTARD_GAS",
                                        "RADIATION",
                                        "SHIPBOARD_HAZARD_AND_DEFENSE",
                                        "MILITARY_OCCUPATIONAL_SPECIALTY_RELATED_TOXIN",
                                        "CONTAMINATED_WATER_AT_CAMP_LEJEUNE",
                                        "OTHER"
                                      ]
                                    }
                                  },
                                  "specifyOtherExposures": {
                                    "type": "string",
                                    "nullable": true,
                                    "pattern": "^([-a-zA-Z0-9'.,&#]([-a-zA-Z0-9'.,&# ])?)+$",
                                    "description": "Exposure to asbestos."
                                  },
                                  "exposureDates": {
                                    "type": "object",
                                    "nullable": true,
                                    "description": "Date range for when the exposure happened.",
                                    "properties": {
                                      "beginDate": {
                                        "type": "string",
                                        "nullable": true,
                                        "description": "Approximate begin date for exposure.",
                                        "pattern": "^(?:19|20)[0-9][0-9]$|^(?:19|20)[0-9][0-9]-(0[1-9]|1[0-2])$",
                                        "example": "2018-06 or 2018"
                                      },
                                      "endDate": {
                                        "type": "string",
                                        "nullable": true,
                                        "description": "Approximate end date for exposure.",
                                        "pattern": "^(?:19|20)[0-9][0-9]$|^(?:19|20)[0-9][0-9]-(0[1-9]|1[0-2])$",
                                        "example": "2018-06 or 2018"
                                      }
                                    }
                                  }
                                }
                              },
                              "multipleExposures": {
                                "type": "array",
                                "nullable": true,
                                "minItems": 1,
                                "uniqueItems": true,
                                "items": {
                                  "type": "object",
                                  "additionalProperties": false,
                                  "properties": {
                                    "exposureDates": {
                                      "type": "object",
                                      "nullable": true,
                                      "description": "Date range for when the exposure happened.",
                                      "properties": {
                                        "beginDate": {
                                          "type": "string",
                                          "nullable": true,
                                          "description": "Approximate begin date for exposure.",
                                          "pattern": "^(?:19|20)[0-9][0-9]$|^(?:19|20)[0-9][0-9]-(0[1-9]|1[0-2])$",
                                          "example": "2018-06 or 2018"
                                        },
                                        "endDate": {
                                          "type": "string",
                                          "nullable": true,
                                          "description": "Approximate end date for exposure.",
                                          "pattern": "^(?:19|20)[0-9][0-9]$|^(?:19|20)[0-9][0-9]-(0[1-9]|1[0-2])$",
                                          "example": "2018-06 or 2018"
                                        }
                                      }
                                    },
                                    "exposureLocation": {
                                      "type": "string",
                                      "nullable": true,
                                      "pattern": "^([-a-zA-Z0-9'.,&#]([-a-zA-Z0-9'.,&# ])?)+$",
                                      "description": "Location where the exposure happened."
                                    },
                                    "hazardExposedTo": {
                                      "type": "string",
                                      "nullable": true,
                                      "pattern": "^([-a-zA-Z0-9'.,&#]([-a-zA-Z0-9'.,&# ])?)+$",
                                      "description": "Hazard the Veteran was exposed to."
                                    }
                                  }
                                }
                              }
                            }
                          },
                          "disabilities": {
                            "description": "Any current disabilities or symptoms the Veteran is claiming are related to their military service and/or are service-connected.",
                            "type": "array",
                            "minItems": 1,
                            "items": {
                              "type": "object",
                              "additionalProperties": false,
                              "required": [
                                "disabilityActionType",
                                "name"
                              ],
                              "properties": {
                                "name": {
                                  "description": "Name of the disability. The /disabilities endpoint on the [Benefits Reference Data API](https://developer.va.gov/explore/benefits/docs/benefits_reference_data?version=current) may be used to retrieve possible disability names.",
                                  "type": "string",
                                  "pattern": "^$|([a-zA-Z0-9\"\\/&\\(\\)\\-'.,# ]([a-zA-Z0-9(\\)\\-'.,# ])?)+$",
                                  "example": "PTSD (post traumatic stress disorder)",
                                  "maxLength": 255
                                },
                                "classificationCode": {
                                  "type": "string",
                                  "description": "Classification code for the associated body system. Must match an active code returned by the /disabilities endpoint on the [Benefits Reference Data API](https://developer.va.gov/explore/benefits/docs/benefits_reference_data?version=current).",
                                  "example": "249470",
                                  "nullable": true
                                },
                                "serviceRelevance": {
                                  "description": "Explanation of how the disability(ies) relates to the in-service event/exposure/injury. If the disabilityActionType is 'NEW', the serviceRelevance is required.",
                                  "type": "string",
                                  "nullable": true,
                                  "example": "Heavy equipment operator in service."
                                },
                                "approximateDate": {
                                  "description": "Approximate date disability began. Date must be in the past. \n Format can be either YYYY-MM-DD or YYYY-MM or YYYY",
                                  "type": "string",
                                  "pattern": "^(?:\\d{4})(?:-(?:0[1-9]|1[0-2])(?:-(?:0[1-9]|1\\d|2[0-8]))?)?$|^(?:\\d{4})(?:-(?:0[1-9]|1[0-2]))?$",
                                  "example": "2018-03-02 or 2018-03 or 2018",
                                  "nullable": true
                                },
                                "ratedDisabilityId": {
                                  "description": "When submitting a contention with action type 'INCREASE', the previously rated disability id may be included.",
                                  "type": "string",
                                  "example": "1100583",
                                  "nullable": true
                                },
                                "diagnosticCode": {
                                  "description": "If the disabilityActionType is 'NONE' or 'INCREASE', the diagnosticCode should correspond to an existing rated disability.",
                                  "type": "integer",
                                  "example": 9999,
                                  "nullable": true
                                },
                                "disabilityActionType": {
                                  "description": "Action type requested for the disability. If 'INCREASE' or 'NONE', then 'ratedDisabilityId' and 'diagnosticCode' should be included. 'NONE' should be used when including a secondary disability.",
                                  "type": "string",
                                  "enum": [
                                    "NONE",
                                    "NEW",
                                    "INCREASE"
                                  ],
                                  "example": "NEW"
                                },
                                "secondaryDisabilities": {
                                  "description": "If secondaryDisability is included, the following attributes are required: 'secondaryDisability.name', 'secondaryDisability.disabilityActionType' and 'secondaryDisability.serviceRelevance'",
                                  "type": "array",
                                  "items": {
                                    "type": "object",
                                    "additionalProperties": false,
                                    "properties": {
                                      "name": {
                                        "description": "Name of the disability. The /disabilities endpoint on the [Benefits Reference Data API](https://developer.va.gov/explore/benefits/docs/benefits_reference_data?version=current) may be used to retrieve possible disability names.",
                                        "type": "string",
                                        "pattern": "^$|([a-zA-Z0-9\"\\/&\\(\\)\\-'.,# ]([a-zA-Z0-9(\\)\\-'.,# ])?)+$",
                                        "example": "PTSD (post traumatic stress disorder)",
                                        "maxLength": 255
                                      },
                                      "disabilityActionType": {
                                        "description": "The status of the secondary disability.",
                                        "type": "string",
                                        "example": "SECONDARY",
                                        "enum": [
                                          "SECONDARY"
                                        ]
                                      },
                                      "serviceRelevance": {
                                        "description": "Explanation of how the disability(ies) relates to the in-service event/exposure/injury.",
                                        "type": "string",
                                        "nullable": true,
                                        "example": "Heavy equipment operator in service."
                                      },
                                      "classificationCode": {
                                        "type": "string",
                                        "description": "Classification code for the associated body system. Must match an active code returned by the /disabilities endpoint on the [Benefits Reference Data API](https://developer.va.gov/explore/benefits/docs/benefits_reference_data?version=current).",
                                        "example": "249470",
                                        "nullable": true
                                      },
                                      "approximateDate": {
                                        "description": "Approximate date disability began. Date must be in the past. \n Format can be either YYYY-MM-DD or YYYY-MM or YYYY",
                                        "type": "string",
                                        "pattern": "^(?:\\d{4})(?:-(?:0[1-9]|1[0-2])(?:-(?:0[1-9]|1\\d|2[0-8]))?)?$|^(?:\\d{4})(?:-(?:0[1-9]|1[0-2]))?$",
                                        "example": "2018-03-02 or 2018-03 or 2018",
                                        "nullable": true
                                      },
                                      "exposureOrEventOrInjury": {
                                        "type": "string",
                                        "description": "What caused the disability?",
                                        "nullable": true,
                                        "examples": [
                                          "Agent Orange",
                                          "radiation",
                                          "burn pits"
                                        ]
                                      }
                                    }
                                  }
                                },
                                "isRelatedToToxicExposure": {
                                  "type": "boolean",
                                  "description": "Is the disability related to toxic exposures? If true, related 'toxicExposure' must be included.",
                                  "example": true,
                                  "default": false,
                                  "nullable": true
                                },
                                "exposureOrEventOrInjury": {
                                  "type": "string",
                                  "description": "What caused the disability?",
                                  "nullable": true,
                                  "examples": [
                                    "Agent Orange",
                                    "radiation",
                                    "burn pits"
                                  ]
                                }
                              }
                            }
                          },
                          "treatments": {
                            "description": "Identifies the Service Treatment information of the Veteran.",
                            "type": "array",
                            "nullable": true,
                            "uniqueItems": true,
                            "items": {
                              "type": "object",
                              "additionalProperties": false,
                              "properties": {
                                "beginDate": {
                                  "description": "Begin date for treatment. If treatment began from 2005 to present, you do not need to provide dates. Each treatment begin date must be after the first 'servicePeriod.activeDutyBeginDate'.",
                                  "type": "string",
                                  "pattern": "^(?:19|20)[0-9][0-9]$|^(?:19|20)[0-9][0-9]-(0[1-9]|1[0-2])$",
                                  "example": "2018-06 or 2018",
                                  "nullable": true
                                },
                                "treatedDisabilityNames": {
                                  "description": "Name(s) of disabilities treated in this time frame. Name must match 'name' of a disability included on this claim.",
                                  "type": "array",
                                  "nullable": true,
                                  "maxItems": 101,
                                  "items": {
                                    "type": "string",
                                    "additionalProperties": false,
                                    "example": [
                                      "PTSD (post traumatic stress disorder)",
                                      "Trauma"
                                    ]
                                  }
                                },
                                "center": {
                                  "description": "VA Medical Center(s) and Department of Defense Military Treatment Facilities where the Veteran received treatment after discharge for any claimed disabilities.",
                                  "type": "object",
                                  "nullable": true,
                                  "additionalProperties": false,
                                  "properties": {
                                    "name": {
                                      "description": "Name of facility Veteran was treated in. The /treatment-centers endpoint on the [Benefits Reference Data API](https://developer.va.gov/explore/benefits/docs/benefits_reference_data?version=current) may be used to retrieve possible treatment center names.",
                                      "type": "string",
                                      "nullable": true,
                                      "pattern": "^$|(?!(?: )$)([a-zA-Z0-9\"\\/&\\(\\)\\-'.,# ]([a-zA-Z0-9(\\)\\-'.,# ])?)+$",
                                      "example": "Private Facility 2",
                                      "maxLength": 100
                                    },
                                    "city": {
                                      "description": "City of treatment facility.",
                                      "type": "string",
                                      "pattern": "^$|^([-a-zA-Z'.#]([-a-zA-Z'.# ])?)+$",
                                      "example": "Portland",
                                      "nullable": true
                                    },
                                    "state": {
                                      "description": "State of treatment facility.",
                                      "type": "string",
                                      "pattern": "^$|^[a-z,A-Z]{2}$",
                                      "example": "OR",
                                      "nullable": true
                                    }
                                  }
                                }
                              }
                            }
                          },
                          "serviceInformation": {
                            "type": "object",
                            "additionalProperties": false,
                            "required": [
                              "servicePeriods"
                            ],
                            "properties": {
                              "servicePeriods": {
                                "description": "Identifies the Service dates and Branch the Veteran served in.",
                                "type": "array",
                                "minItems": 1,
                                "uniqueItems": true,
                                "items": {
                                  "type": "object",
                                  "required": [
                                    "serviceBranch",
                                    "serviceComponent"
                                  ],
                                  "properties": {
                                    "serviceBranch": {
                                      "description": "Branch of service during period. The /service-branches endpoint on the [Benefits Reference Data API](https://developer.va.gov/explore/benefits/docs/benefits_reference_data?version=current) may be used to retrieve list of possible service branches.",
                                      "type": "string",
                                      "example": "Air Force"
                                    },
                                    "serviceComponent": {
                                      "type": "string",
                                      "description": "",
                                      "enum": [
                                        "Active",
                                        "Reserves",
                                        "National Guard"
                                      ]
                                    },
                                    "activeDutyBeginDate": {
                                      "description": "Date started active duty.",
                                      "type": "string",
                                      "nullable": true,
                                      "pattern": "^(?:[0-9]{4})-(?:0[1-9]|1[0-2])-(?:0[1-9]|[1-2][0-9]|3[0-1])$",
                                      "example": "2018-06-06"
                                    },
                                    "activeDutyEndDate": {
                                      "description": "Date completed active duty.  If in the future, 'separationLocationCode' is required.",
                                      "type": "string",
                                      "nullable": true,
                                      "pattern": "^(?:[0-9]{4})-(?:0[1-9]|1[0-2])-(?:0[1-9]|[1-2][0-9]|3[0-1])$",
                                      "example": "2018-06-06"
                                    },
                                    "separationLocationCode": {
                                      "description": "Location code for the facility the Veteran plans to separate from. Required if 'servicePeriod.activeDutyEndDate' is in the future. Code must match the values returned by the /intake-sites endpoint on the [Benefits reference Data API](https://developer.va.gov/explore/benefits/docs/benefits_reference_data?version=current).",
                                      "type": "string",
                                      "nullable": true,
                                      "example": "98283"
                                    }
                                  }
                                }
                              },
                              "confinements": {
                                "type": "array",
                                "nullable": true,
                                "uniqueItems": true,
                                "items": {
                                  "additionalProperties": false,
                                  "type": "object",
                                  "properties": {
                                    "approximateBeginDate": {
                                      "description": "The approximateBeginDate must be after the earliest servicePeriod activeDutyBeginDate.",
                                      "type": "string",
                                      "nullable": true,
                                      "pattern": "^(?:[0-9]{4})-(?:0[1-9]|1[0-2])-(?:0[1-9]|[1-2][0-9]|3[0-1])$|(?:[0-9]{4})-(?:0[1-9]|1[0-2])$",
                                      "example": "2018-06-06 or 2018-06"
                                    },
                                    "approximateEndDate": {
                                      "type": "string",
                                      "nullable": true,
                                      "pattern": "^(?:[0-9]{4})-(?:0[1-9]|1[0-2])-(?:0[1-9]|[1-2][0-9]|3[0-1])$|(?:[0-9]{4})-(?:0[1-9]|1[0-2])$",
                                      "example": "2018-06-06 or 2018-06"
                                    }
                                  }
                                }
                              },
                              "federalActivation": {
                                "type": "object",
                                "nullable": true,
                                "additionalProperties": false,
                                "properties": {
                                  "anticipatedSeparationDate": {
                                    "description": "Anticipated date of separation. Date must be in the future.",
                                    "type": "string",
                                    "pattern": "^(?:[0-9]{4})-(?:0[1-9]|1[0-2])-(?:0[1-9]|[1-2][0-9]|3[0-1])$",
                                    "example": "2018-06-06",
                                    "nullable": true
                                  },
                                  "activationDate": {
                                    "description": "Date cannot be in the future and must be after the earliest servicePeriod.activeDutyBeginDate.",
                                    "type": "string",
                                    "pattern": "^(?:[0-9]{4})-(?:0[1-9]|1[0-2])-(?:0[1-9]|[1-2][0-9]|3[0-1])$",
                                    "example": "2018-06-06",
                                    "nullable": true
                                  }
                                }
                              },
                              "reservesNationalGuardService": {
                                "type": "object",
                                "nullable": true,
                                "additionalProperties": false,
                                "properties": {
                                  "obligationTermsOfService": {
                                    "type": "object",
                                    "nullable": true,
                                    "description": "If 'obligationTermsOfService' is included, the following attributes are required: 'beginDate ' and 'endDate'.",
                                    "additionalProperties": false,
                                    "properties": {
                                      "beginDate": {
                                        "type": "string",
                                        "nullable": true,
                                        "pattern": "^(?:[0-9]{4})-(?:0[1-9]|1[0-2])-(?:0[1-9]|[1-2][0-9]|3[0-1])$",
                                        "example": "2018-06-06"
                                      },
                                      "endDate": {
                                        "type": "string",
                                        "nullable": true,
                                        "pattern": "^(?:[0-9]{4})-(?:0[1-9]|1[0-2])-(?:0[1-9]|[1-2][0-9]|3[0-1])$",
                                        "example": "2018-06-06"
                                      }
                                    }
                                  },
                                  "component": {
                                    "type": "string",
                                    "nullable": true,
                                    "description": "",
                                    "enum": [
                                      "Reserves",
                                      "National Guard"
                                    ]
                                  },
                                  "unitName": {
                                    "type": "string",
                                    "nullable": true,
                                    "pattern": "^$|([a-zA-Z0-9\\-'.,# ][a-zA-Z0-9\\-'.,# ]?)*$"
                                  },
                                  "unitAddress": {
                                    "type": "string",
                                    "pattern": "^$|^([-a-zA-Z0-9'.,&#]([-a-zA-Z0-9'.,&# ])?)+$",
                                    "nullable": true
                                  },
                                  "unitPhone": {
                                    "type": "object",
                                    "nullable": true,
                                    "additionalProperties": false,
                                    "properties": {
                                      "areaCode": {
                                        "type": "string",
                                        "nullable": true,
                                        "maxLength": 3,
                                        "pattern": "^$|^\\d{3}$",
                                        "example": "555"
                                      },
                                      "phoneNumber": {
                                        "type": "string",
                                        "nullable": true,
                                        "maxLength": 20,
                                        "example": "5555555"
                                      }
                                    }
                                  },
                                  "receivingInactiveDutyTrainingPay": {
                                    "type": "string",
                                    "enum": [
                                      "YES",
                                      "NO"
                                    ],
                                    "nullable": true,
                                    "example": "YES"
                                  }
                                }
                              },
                              "alternateNames": {
                                "description": "List any other names under which the Veteran served, if applicable.",
                                "type": "array",
                                "nullable": true,
                                "maxItems": 100,
                                "uniqueItems": true,
                                "items": {
                                  "type": "string",
                                  "additionalProperties": false,
                                  "examples": [
                                    "jane",
                                    "janey lee",
                                    "jane lee MacDonald"
                                  ]
                                }
                              },
                              "servedInActiveCombatSince911": {
                                "type": "string",
                                "enum": [
                                  "YES",
                                  "NO"
                                ],
                                "description": "Did Veteran serve in a combat zone since 9-11-2001?",
                                "example": "YES",
                                "nullable": true
                              }
                            }
                          },
                          "servicePay": {
                            "type": "object",
                            "nullable": true,
                            "additionalProperties": false,
                            "properties": {
                              "favorTrainingPay": {
                                "description": "Is the Veteran waiving VA benefits to retain training pay? See item 28 on form 21-526EZ for more details. ",
                                "type": "boolean",
                                "nullable": true,
                                "example": true,
                                "default": false
                              },
                              "favorMilitaryRetiredPay": {
                                "description": "Is the Veteran waiving VA benefits to retain military retired pay? See item 26 on form 21-526EZ for more details.",
                                "type": "boolean",
                                "nullable": true,
                                "example": true,
                                "default": false
                              },
                              "receivingMilitaryRetiredPay": {
                                "description": "Is the Veteran receiving military retired pay?",
                                "type": "string",
                                "enum": [
                                  "YES",
                                  "NO"
                                ],
                                "example": "YES",
                                "nullable": true
                              },
                              "futureMilitaryRetiredPay": {
                                "description": "Will the Veteran receive military retired pay pay in future? \n If true, then 'futurePayExplanation' is required.",
                                "type": "string",
                                "enum": [
                                  "YES",
                                  "NO"
                                ],
                                "example": "YES",
                                "nullable": true
                              },
                              "futureMilitaryRetiredPayExplanation": {
                                "description": "Explains why future pay will be received.",
                                "type": "string",
                                "example": "Will be retiring soon.",
                                "nullable": true
                              },
                              "militaryRetiredPay": {
                                "type": "object",
                                "nullable": true,
                                "description": "",
                                "properties": {
                                  "branchOfService": {
                                    "description": "Branch of service. The /service-branches endpoint on the [Benefits Reference Data API](https://developer.va.gov/explore/benefits/docs/benefits_reference_data?version=current) may be used to retrieve list of possible service branches.",
                                    "type": "string",
                                    "nullable": true,
                                    "example": "Air Force"
                                  },
                                  "monthlyAmount": {
                                    "description": "Amount being received.",
                                    "type": "number",
                                    "nullable": true,
                                    "minimum": 1,
                                    "maximum": 999999,
                                    "example": 100
                                  }
                                }
                              },
                              "retiredStatus": {
                                "type": "string",
                                "nullable": true,
                                "description": "",
                                "enum": [
                                  "RETIRED",
                                  "TEMPORARY_DISABILITY_RETIRED_LIST",
                                  "PERMANENT_DISABILITY_RETIRED_LIST"
                                ]
                              },
                              "receivedSeparationOrSeverancePay": {
                                "description": "Has the Veteran ever received separation pay, disability severance pay, or any other lump sum payment from their branch of service?",
                                "type": "string",
                                "enum": [
                                  "YES",
                                  "NO"
                                ],
                                "example": "YES",
                                "nullable": true
                              },
                              "separationSeverancePay": {
                                "type": "object",
                                "nullable": true,
                                "description": "",
                                "properties": {
                                  "datePaymentReceived": {
                                    "description": "Approximate date separation pay was received. \n Format can be either YYYY-MM-DD or YYYY-MM or YYYY",
                                    "type": "string",
                                    "pattern": "^(?:[0-9]{4})-(?:0[1-9]|1[0-2])-(?:0[1-9]|[1-2][0-9]|3[0-1])$|(?:[0-9]{4})$|(?:[0-9]{4})-(?:0[1-9]|1[0-2])$",
                                    "example": "2018-03-02 or 2018-03 or 2018"
                                  },
                                  "branchOfService": {
                                    "description": "Branch of service. The /service-branches endpoint on the [Benefits Reference Data API](https://developer.va.gov/explore/benefits/docs/benefits_reference_data?version=current) may be used to retrieve list of possible service branches.",
                                    "type": "string",
                                    "nullable": true,
                                    "example": "Air Force"
                                  },
                                  "preTaxAmountReceived": {
                                    "description": "Amount being received.",
                                    "type": "number",
                                    "nullable": true,
                                    "minimum": 1,
                                    "maximum": 999999,
                                    "example": 100
                                  }
                                }
                              }
                            }
                          },
                          "directDeposit": {
                            "type": "object",
                            "nullable": true,
                            "additionalProperties": false,
                            "description": "If direct deposit information is included, the following attributes are required: accountType, accountNumber, routingNumber, and financialInstitutionName.",
                            "properties": {
                              "accountType": {
                                "description": "Account type for the direct deposit.",
                                "type": "string",
                                "nullable": true,
                                "example": "CHECKING",
                                "enum": [
                                  "CHECKING",
                                  "SAVINGS"
                                ]
                              },
                              "accountNumber": {
                                "description": "Account number for the direct deposit.",
                                "pattern": "^(?:[a-zA-Z0-9]{4,17})?$",
                                "type": "string",
                                "example": "123123123123"
                              },
                              "routingNumber": {
                                "description": "Routing number for the direct deposit.",
                                "type": "string",
                                "pattern": "^(?:\\d{9})?$",
                                "example": "123123123"
                              },
                              "financialInstitutionName": {
                                "description": "Provide the name of the financial institution where the Veteran wants the direct deposit.",
                                "maxLength": 35,
                                "type": "string",
                                "example": "Some Bank"
                              },
                              "noAccount": {
                                "type": "boolean",
                                "nullable": true,
                                "description": "Claimant certifies that they do not have an account with a financial institution or certified payment agent.",
                                "default": false
                              }
                            }
                          }
                        }
                      }
                    }
                  }
                },
                "example": {
                  "data": {
                    "type": "form/526",
                    "attributes": {
                      "claimantCertification": true,
                      "claimProcessType": "STANDARD_CLAIM_PROCESS",
                      "veteranIdentification": {
                        "currentVaEmployee": false,
                        "mailingAddress": {
                          "addressLine1": "123 Main Street",
                          "addressLine2": "Unit 1",
                          "addressLine3": "Room 2",
                          "city": "Portland",
                          "country": "USA",
                          "zipFirstFive": "41726",
                          "zipLastFour": "1234",
                          "state": "OR"
                        },
                        "serviceNumber": "123456789",
                        "emailAddress": {
                          "email": "valid@somedomain.com",
                          "agreeToEmailRelatedToClaim": true
                        },
                        "veteranNumber": {
                          "telephone": "5555555555"
                        }
                      },
                      "changeOfAddress": {
                        "dates": {
                          "beginDate": "2025-06-04",
                          "endDate": "2026-06-04"
                        },
                        "typeOfAddressChange": "TEMPORARY",
                        "addressLine1": "456 Main Street",
                        "addressLine2": "Unit 3",
                        "addressLine3": "Room 4",
                        "city": "Atlanta",
                        "zipFirstFive": "42220",
                        "zipLastFour": "9897",
                        "state": "GA",
                        "country": "USA"
                      },
                      "homeless": {
                        "pointOfContact": "John Doe",
                        "pointOfContactNumber": {
                          "telephone": "5555555555"
                        },
                        "currentlyHomeless": {
                          "homelessSituationOptions": "OTHER",
                          "otherDescription": "Other living situation"
                        }
                      },
                      "toxicExposure": {
                        "gulfWarHazardService": {
                          "servedInGulfWarHazardLocations": "YES",
                          "serviceDates": {
                            "beginDate": "1999-07",
                            "endDate": "2005-01"
                          }
                        },
                        "herbicideHazardService": {
                          "servedInHerbicideHazardLocations": "YES",
                          "otherLocationsServed": "Guam",
                          "serviceDates": {
                            "beginDate": "2002-03",
                            "endDate": "2004-10"
                          }
                        },
                        "additionalHazardExposures": {
                          "additionalExposures": [
                            "ASBESTOS",
                            "SHIPBOARD_HAZARD_AND_DEFENSE"
                          ],
                          "specifyOtherExposures": "Other exposure details",
                          "exposureDates": {
                            "beginDate": "2011-07",
                            "endDate": "2013-10"
                          }
                        },
                        "multipleExposures": [
                          {
                            "exposureDates": {
                              "beginDate": "2012-12",
                              "endDate": "2013-07"
                            },
                            "exposureLocation": "Guam",
                            "hazardExposedTo": "Hazard"
                          }
                        ]
                      },
                      "disabilities": [
                        {
                          "disabilityActionType": "NEW",
                          "name": "Hearing Loss",
                          "serviceRelevance": "Heavy equipment operator in service",
                          "approximateDate": "1988-07",
                          "isRelatedToToxicExposure": false,
                          "exposureOrEventOrInjury": "Noise"
                        }
                      ],
                      "treatments": [
                        {
                          "treatedDisabilityNames": [
                            "Hearing Loss"
                          ],
                          "center": {
                            "name": "Center One",
                            "state": "GA",
                            "city": "Decatur"
                          },
                          "beginDate": "2009-04"
                        },
                        {
                          "treatedDisabilityNames": [
                            "Hearing Loss"
                          ],
                          "center": {
                            "name": "Center One",
                            "state": "GA",
                            "city": "Decatur"
                          },
                          "beginDate": "2009-03"
                        }
                      ],
                      "serviceInformation": {
                        "servicePeriods": [
                          {
                            "serviceBranch": "Air Force",
                            "activeDutyBeginDate": "2008-11-14",
                            "activeDutyEndDate": "2023-10-30",
                            "serviceComponent": "Active",
                            "separationLocationCode": "98282"
                          }
                        ],
                        "confinements": [
                          {
                            "approximateBeginDate": "2016-06-11",
                            "approximateEndDate": "2016-09-11"
                          },
                          {
                            "approximateBeginDate": "2019-06",
                            "approximateEndDate": "2019-07"
                          }
                        ],
                        "federalActivation": {
                          "anticipatedSeparationDate": "2023-12-03",
                          "activationDate": "2023-02-10"
                        },
                        "reservesNationalGuardService": {
                          "obligationTermsOfService": {
                            "beginDate": "2016-11-24",
                            "endDate": "2017-11-17"
                          },
                          "unitName": "National Guard Unit Name",
                          "unitAddress": "1243 pine court",
                          "component": "National Guard",
                          "unitPhone": {
                            "areaCode": "555",
                            "phoneNumber": "5555555"
                          },
                          "receivingInactiveDutyTrainingPay": "YES"
                        },
                        "servedInActiveCombatSince911": "NO"
                      },
                      "servicePay": {
                        "favorTrainingPay": true,
                        "favorMilitaryRetiredPay": false,
                        "receivingMilitaryRetiredPay": "NO",
                        "futureMilitaryRetiredPay": "YES",
                        "futureMilitaryRetiredPayExplanation": "Explanation of future military retired pay",
                        "militaryRetiredPay": {
                          "branchOfService": "Army",
                          "monthlyAmount": 840.75
                        },
                        "retiredStatus": "PERMANENT_DISABILITY_RETIRED_LIST",
                        "receivedSeparationOrSeverancePay": "NO",
                        "separationSeverancePay": {
                          "datePaymentReceived": "2018-07-31",
                          "branchOfService": "Naval Academy",
                          "preTaxAmountReceived": 379.25
                        }
                      },
                      "directDeposit": {
                        "accountType": "CHECKING",
                        "accountNumber": "123123123123",
                        "routingNumber": "123456789",
                        "financialInstitutionName": "Chase",
                        "noAccount": false
                      }
                    }
                  }
                }
              }
            }
          },
          "required": true
        }
      }
    },
    "/veterans/{veteranId}/526/{id}/attachments": {
      "post": {
        "summary": "Upload documents supporting a 526 claim",
        "tags": [
          "Disability"
        ],
        "operationId": "upload526Attachments",
        "security": [
          {
            "productionOauth": [
              "system/claim.read",
              "system/claim.write"
            ]
          },
          {
            "sandboxOauth": [
              "system/claim.read",
              "system/claim.write"
            ]
          },
          {
            "bearer_token": [

            ]
          }
        ],
        "description": "Uploads supporting documents related to a disability compensation claim. This endpoint accepts a document binary PDF as part of a multi-part payload.\n",
        "parameters": [
          {
            "name": "id",
            "in": "path",
            "required": true,
            "description": "UUID given when Disability Claim was submitted",
            "schema": {
              "type": "string"
            }
          },
          {
            "name": "veteranId",
            "in": "path",
            "required": true,
            "example": "1012667145V762142",
            "description": "ID of Veteran",
            "schema": {
              "type": "string"
            }
          }
        ],
        "responses": {
          "202": {
            "description": "upload response",
            "content": {
              "application/json": {
                "example": {
                  "data": {
<<<<<<< HEAD
                    "id": "7710571e-2465-4f39-8e72-570aba566f3c",
=======
                    "id": "2ba8a852-49f4-4989-af19-c493b30a1998",
>>>>>>> c124a282
                    "type": "forms/526",
                    "attributes": {
                      "veteran": {
                        "flashes": [
                          "Hardship",
                          "Homeless"
                        ],
                        "currentlyVAEmployee": false,
                        "currentMailingAddress": {
                          "city": "Portland",
                          "country": "USA",
                          "zipFirstFive": "12345",
                          "addressLine1": "1234 Couch Street",
                          "addressLine2": "Apt. 22",
                          "type": "DOMESTIC",
                          "zipLastFour": "6789",
                          "state": "OR"
                        },
                        "homelessness": {
                          "currentlyHomeless": {
                            "homelessSituationType": "fleeing",
                            "otherLivingSituation": "none"
                          },
                          "pointOfContact": {
                            "pointOfContactName": "Firstname Lastname",
                            "primaryPhone": {
                              "areaCode": "123",
                              "phoneNumber": "5551234"
                            }
                          }
                        }
                      },
                      "claimantCertification": true,
                      "disabilities": [
                        {
                          "ratedDisabilityId": "1100583",
                          "diagnosticCode": 9999,
                          "disabilityActionType": "NEW",
                          "name": "PTSD (post traumatic stress disorder)",
                          "specialIssues": [
                            "Fully Developed Claim",
                            "PTSD/2"
                          ],
                          "secondaryDisabilities": [
                            {
                              "name": "PTSD personal trauma",
                              "disabilityActionType": "SECONDARY",
                              "serviceRelevance": "Caused by a service-connected disability\\nLengthy description"
                            }
                          ]
                        }
                      ],
                      "standardClaim": false,
                      "autoCestPDFGenerationDisabled": true,
                      "claimDate": "1990-01-03",
                      "applicationExpirationDate": "2055-08-28T19:53:45+00:00",
                      "serviceInformation": {
                        "servicePeriods": [
                          {
                            "activeDutyEndDate": "1990-01-02",
                            "serviceBranch": "Air Force",
                            "activeDutyBeginDate": "1980-02-05"
                          },
                          {
                            "activeDutyEndDate": "1999-01-01",
                            "serviceBranch": "Air Force",
                            "activeDutyBeginDate": "1990-04-05"
                          }
                        ],
                        "reservesNationalGuardService": {
                          "obligationTermOfServiceFromDate": "2000-01-01",
                          "obligationTermOfServiceToDate": "2000-01-02",
                          "unitName": "A name, with commas, and  double  spaces"
                        }
                      }
                    }
                  }
                }
              }
            }
          },
          "401": {
            "description": "Unauthorized",
            "content": {
              "application/json": {
                "example": {
                  "errors": [
                    {
                      "title": "Not authorized",
                      "detail": "Not authorized"
                    }
                  ]
                },
                "schema": {
                  "required": [
                    "errors"
                  ],
                  "properties": {
                    "errors": {
                      "type": "array",
                      "items": {
                        "additionalProperties": false,
                        "required": [
                          "title",
                          "detail"
                        ],
                        "properties": {
                          "title": {
                            "type": "string",
                            "description": "HTTP error title"
                          },
                          "detail": {
                            "type": "string",
                            "description": "HTTP error detail"
                          },
                          "source": {
                            "type": "object",
                            "additionalProperties": false,
                            "description": "Source of error",
                            "properties": {
                              "pointer": {
                                "type": "string",
                                "description": "Pointer to source of error"
                              }
                            }
                          }
                        }
                      }
                    }
                  }
                }
              }
            }
          },
          "404": {
            "description": "Resource not found",
            "content": {
              "application/json": {
                "example": {
                  "errors": [
                    {
                      "title": "Resource not found",
                      "detail": "Resource not found"
                    }
                  ]
                },
                "schema": {
                  "required": [
                    "errors"
                  ],
                  "properties": {
                    "errors": {
                      "type": "array",
                      "items": {
                        "additionalProperties": false,
                        "required": [
                          "title",
                          "detail"
                        ],
                        "properties": {
                          "title": {
                            "type": "string",
                            "description": "HTTP error title"
                          },
                          "detail": {
                            "type": "string",
                            "description": "HTTP error detail"
                          },
                          "source": {
                            "type": "object",
                            "additionalProperties": false,
                            "description": "Source of error",
                            "properties": {
                              "pointer": {
                                "type": "string",
                                "description": "Pointer to source of error"
                              }
                            }
                          }
                        }
                      }
                    }
                  }
                }
              }
            }
          }
        },
        "requestBody": {
          "content": {
            "multipart/form-data": {
              "schema": {
                "type": "object",
                "properties": {
                  "attachment1": {
                    "type": "file",
                    "description": "Attachment contents. Must be provided in binary PDF or [base64 string](https://raw.githubusercontent.com/department-of-veterans-affairs/vets-api/master/modules/claims_api/spec/fixtures/base64pdf) format and less than 11 in x 11 in.\n"
                  },
                  "attachment2": {
                    "type": "file",
                    "description": "Attachment contents. Must be provided in binary PDF or [base64 string](https://raw.githubusercontent.com/department-of-veterans-affairs/vets-api/master/modules/claims_api/spec/fixtures/base64pdf) format and less than 11 in x 11 in.\n"
                  }
                }
              }
            }
          }
        }
      }
    },
    "/veterans/{veteranId}/526/generatePDF": {
      "post": {
        "summary": "Returns filled out 526EZ form as PDF",
        "tags": [
          "Disability"
        ],
        "operationId": "post526Pdf",
        "security": [
          {
            "productionOauth": [
              "system/claim.read",
              "system/claim.write"
            ]
          },
          {
            "sandboxOauth": [
              "system/claim.read",
              "system/claim.write"
            ]
          },
          {
            "bearer_token": [

            ]
          }
        ],
        "parameters": [
          {
            "name": "veteranId",
            "in": "path",
            "required": true,
            "example": "1012667145V762142",
            "description": "ID of Veteran",
            "schema": {
              "type": "string"
            }
          }
        ],
        "description": "Returns a filled out 526EZ form for a disability compensation claim (21-526EZ).\n\nThis endpoint can be used to generate the PDF based on the request data in the case that the submission was not able to be successfully auto-established. The PDF can then be uploaded via the [Benefits Intake API](https://developer.va.gov/explore/api/benefits-intake) to digitally submit directly to the Veterans Benefits Administration's (VBA) claims intake process.\n",
        "responses": {
          "200": {
            "description": "post pdf response",
            "content": {
              "application/json": {
                "example": {
                  "data": {
                    "attributes": {
                    }
                  }
                }
              }
            }
          },
          "401": {
            "description": "Unauthorized",
            "content": {
              "application/json": {
                "example": {
                  "errors": [
                    {
                      "title": "Not authorized",
                      "detail": "Not authorized"
                    }
                  ]
                }
              }
            }
          }
        },
        "requestBody": {
          "content": {
            "application/json": {
              "schema": {
                "type": "object",
                "required": [
                  "data"
                ],
                "properties": {
                  "data": {
                    "type": "object",
                    "required": [
                      "attributes",
                      null
                    ],
                    "properties": {
                      "attributes": {
                        "$schema": "http://json-schema.org/draft-07/schema#",
                        "description": "Claims API 526 Schema",
                        "type": "object",
                        "additionalProperties": false,
                        "required": [
                          "claimantCertification",
                          "claimProcessType",
                          "disabilities",
                          "serviceInformation",
                          "veteranIdentification"
                        ],
                        "properties": {
                          "claimProcessType": {
                            "type": "string",
                            "description": "Select type of claim program/process that applies to the Veteran.",
                            "enum": [
                              "STANDARD_CLAIM_PROCESS",
                              "FDC_PROGRAM",
                              "BDD_PROGRAM"
                            ]
                          },
                          "claimantCertification": {
                            "type": "boolean",
                            "description": "Claimant certifies and authorizes release of information.",
                            "default": false
                          },
                          "veteranIdentification": {
                            "type": "object",
                            "additionalProperties": false,
                            "required": [
                              "mailingAddress"
                            ],
                            "properties": {
                              "currentVaEmployee": {
                                "type": "boolean",
                                "description": "Set to true if Veteran is a VA employee.",
                                "default": false,
                                "nullable": true
                              },
                              "serviceNumber": {
                                "type": "string",
                                "description": "Service identification number",
                                "nullable": true
                              },
                              "emailAddress": {
                                "description": "Information associated with the Veteran's email address.",
                                "type": "object",
                                "nullable": true,
                                "properties": {
                                  "email": {
                                    "type": "string",
                                    "pattern": "^\\w+([\\.-]?\\w+)*@\\w+([\\.-]?\\w+)*(\\.\\w{2,3})+$",
                                    "description": "The most current email address of the Veteran.",
                                    "maxLength": 50,
                                    "nullable": true
                                  },
                                  "agreeToEmailRelatedToClaim": {
                                    "type": "boolean",
                                    "description": "Agreement to email information relating to this claim.",
                                    "example": true,
                                    "default": false,
                                    "nullable": true
                                  }
                                }
                              },
                              "veteranNumber": {
                                "description": "If there is no phone number in VBMS for the Veteran, the exams will not be ordered. Including the phone number is recommended to avoid claim processing delays.",
                                "type": "object",
                                "nullable": true,
                                "properties": {
                                  "telephone": {
                                    "description": "Veteran's phone number.",
                                    "type": "string",
                                    "pattern": "^\\d{10}?$",
                                    "example": "5555555",
                                    "minLength": 10,
                                    "maxLength": 10,
                                    "nullable": true
                                  },
                                  "internationalTelephone": {
                                    "type": "string",
                                    "description": "Veteran's international phone number.",
                                    "example": "+44 20 1234 5678",
                                    "nullable": true
                                  }
                                }
                              },
                              "mailingAddress": {
                                "type": "object",
                                "additionalProperties": false,
                                "required": [
                                  "addressLine1",
                                  "city",
                                  "state",
                                  "zipFirstFive",
                                  "country"
                                ],
                                "properties": {
                                  "addressLine1": {
                                    "description": "Address line 1 for the Veteran's current mailing address.",
                                    "type": "string",
                                    "pattern": "^([-a-zA-Z0-9'.,&#]([-a-zA-Z0-9'.,&# ])?)+$",
                                    "maxLength": 20,
                                    "example": "1234 Couch Street"
                                  },
                                  "addressLine2": {
                                    "description": "Address line 2 for the Veteran's current mailing address.",
                                    "type": "string",
                                    "pattern": "^([-a-zA-Z0-9'.,&#]([-a-zA-Z0-9'.,&# ])?)+$",
                                    "maxLength": 20,
                                    "example": "Unit 4",
                                    "nullable": true
                                  },
                                  "addressLine3": {
                                    "description": "Address line 3 for the Veteran's current mailing address.",
                                    "type": "string",
                                    "pattern": "^([-a-zA-Z0-9'.,&#]([-a-zA-Z0-9'.,&# ])?)+$",
                                    "maxLength": 20,
                                    "example": "Room 1",
                                    "nullable": true
                                  },
                                  "city": {
                                    "description": "City for the Veteran's current mailing address.",
                                    "type": "string",
                                    "pattern": "^([-a-zA-Z0-9'.#]([-a-zA-Z0-9'.# ])?)+$",
                                    "example": "Portland"
                                  },
                                  "country": {
                                    "description": "Country for the Veteran's current mailing address.  Must match the values returned by the /countries endpoint on the [Benefits Reference Data API](https://developer.va.gov/explore/benefits/docs/benefits_reference_data?version=current).",
                                    "type": "string",
                                    "example": "USA"
                                  },
                                  "zipFirstFive": {
                                    "description": "Zip code (First 5 digits) for the Veteran's current mailing address.",
                                    "type": "string",
                                    "pattern": "^\\d{5}?$",
                                    "example": "12345"
                                  },
                                  "zipLastFour": {
                                    "description": "Zip code (Last 4 digits) for the Veteran's current mailing address.",
                                    "type": "string",
                                    "pattern": "^\\d{4}?$",
                                    "example": "6789",
                                    "nullable": true
                                  },
                                  "state": {
                                    "description": "State for the Veteran's current mailing address.",
                                    "type": "string",
                                    "pattern": "^[a-z,A-Z]{2}$",
                                    "example": "OR"
                                  }
                                }
                              }
                            }
                          },
                          "changeOfAddress": {
                            "description": "If 'changeOfAddress' is included, the following attributes are required: 'typeOfAddressChange', 'dates.beginDate', 'addressLine1', 'city', 'state', 'country', 'zipFirstFive'.",
                            "type": "object",
                            "nullable": true,
                            "additionalProperties": false,
                            "properties": {
                              "dates": {
                                "type": "object",
                                "properties": {
                                  "beginDate": {
                                    "description": "Begin date for the Veteran's new address.",
                                    "pattern": "^(?:[0-9]{4})-(?:0[1-9]|1[0-2])-(?:0[1-9]|[1-2][0-9]|3[0-1])$",
                                    "type": "string",
                                    "example": "2018-06-04"
                                  },
                                  "endDate": {
                                    "description": "Date in YYYY-MM-DD the changed address expires, if change is temporary.",
                                    "type": "string",
                                    "pattern": "^(?:[0-9]{4})-(?:0[1-9]|1[0-2])-(?:0[1-9]|[1-2][0-9]|3[0-1])$",
                                    "example": "2018-06-04"
                                  }
                                }
                              },
                              "typeOfAddressChange": {
                                "description": "Temporary or Permanent change of address. If 'TEMPORARY', 'beginDate' and 'endDate' are required.",
                                "type": "string",
                                "enum": [
                                  "TEMPORARY",
                                  "PERMANENT"
                                ],
                                "example": "PERMANENT"
                              },
                              "addressLine1": {
                                "description": "Address line 1 for the Veteran's new address.",
                                "type": "string",
                                "pattern": "^$|^([-a-zA-Z0-9'.,&#]([-a-zA-Z0-9'.,&# ])?)+$",
                                "maxLength": 20,
                                "example": "1234 Couch Street"
                              },
                              "addressLine2": {
                                "description": "Address line 2 for the Veteran's new address.",
                                "type": "string",
                                "maxLength": 20,
                                "example": "Unit 4",
                                "nullable": true
                              },
                              "addressLine3": {
                                "description": "Address line 3 for the Veteran's new address.",
                                "type": "string",
                                "maxLength": 20,
                                "example": "Room 1",
                                "nullable": true
                              },
                              "city": {
                                "description": "City for the Veteran's new address.",
                                "type": "string",
                                "pattern": "^$|^([-a-zA-Z0-9'.#]([-a-zA-Z0-9'.# ])?)+$",
                                "example": "Portland"
                              },
                              "country": {
                                "description": "Country for the Veteran's new address. Value must match the values returned by the /countries endpoint on the [Benefits Reference Data API](https://developer.va.gov/explore/benefits/docs/benefits_reference_data?version=current).",
                                "type": "string",
                                "example": "USA"
                              },
                              "zipFirstFive": {
                                "description": "Zip code (First 5 digits) for the Veteran's new address.",
                                "type": "string",
                                "pattern": "^$|^\\d{5}?$",
                                "example": "12345"
                              },
                              "zipLastFour": {
                                "description": "Zip code (Last 4 digits) for the Veteran's new address.",
                                "type": "string",
                                "pattern": "^$|^\\d{4}?$",
                                "example": "6789"
                              },
                              "state": {
                                "description": "State for the Veteran's new address.",
                                "type": "string",
                                "pattern": "^$|^[a-z,A-Z]{2}$",
                                "example": "OR"
                              }
                            }
                          },
                          "homeless": {
                            "type": "object",
                            "nullable": true,
                            "additionalProperties": false,
                            "properties": {
                              "pointOfContact": {
                                "description": "Individual in direct contact with Veteran.",
                                "type": "string",
                                "nullable": true,
                                "minLength": 1,
                                "maxLength": 100,
                                "pattern": "^([-a-zA-Z0-9/']+( ?))*$",
                                "example": "Jane Doe"
                              },
                              "pointOfContactNumber": {
                                "type": "object",
                                "nullable": true,
                                "additionalProperties": false,
                                "properties": {
                                  "telephone": {
                                    "description": "Primary phone of point of contact.",
                                    "type": "string",
                                    "pattern": "^\\d{10}?$",
                                    "example": "5555555",
                                    "minLength": 10,
                                    "maxLength": 10,
                                    "nullable": true
                                  },
                                  "internationalTelephone": {
                                    "description": "International phone of point of contact.",
                                    "type": "string",
                                    "example": "+44 20 1234 5678",
                                    "nullable": true
                                  }
                                }
                              },
                              "currentlyHomeless": {
                                "type": "object",
                                "nullable": true,
                                "additionalProperties": false,
                                "properties": {
                                  "homelessSituationOptions": {
                                    "description": "Veteran's living situation.",
                                    "type": "string",
                                    "nullable": true,
                                    "default": "other",
                                    "enum": [
                                      "LIVING_IN_A_HOMELESS_SHELTER",
                                      "NOT_CURRENTLY_IN_A_SHELTERED_ENVIRONMENT",
                                      "STAYING_WITH_ANOTHER_PERSON",
                                      "FLEEING_CURRENT_RESIDENCE",
                                      "OTHER"
                                    ],
                                    "example": "FLEEING_CURRENT_RESIDENCE"
                                  },
                                  "otherDescription": {
                                    "description": "Explanation of living situation. Required if 'homelessSituationOptions' is 'OTHER'.",
                                    "type": "string",
                                    "nullable": true,
                                    "maxLength": 500,
                                    "example": "other living situation"
                                  }
                                }
                              },
                              "riskOfBecomingHomeless": {
                                "type": "object",
                                "nullable": true,
                                "additionalProperties": false,
                                "properties": {
                                  "livingSituationOptions": {
                                    "type": "string",
                                    "nullable": true,
                                    "default": "HOUSING_WILL_BE_LOST_IN_30_DAYS",
                                    "enum": [
                                      "HOUSING_WILL_BE_LOST_IN_30_DAYS",
                                      "LEAVING_PUBLICLY_FUNDED_SYSTEM_OF_CARE",
                                      "OTHER"
                                    ]
                                  },
                                  "otherDescription": {
                                    "description": "Explanation of living situation. Required if 'livingSituationOptions' is 'OTHER'.",
                                    "type": "string",
                                    "nullable": true,
                                    "maxLength": 500,
                                    "example": "other living situation"
                                  }
                                }
                              }
                            }
                          },
                          "toxicExposure": {
                            "type": "object",
                            "nullable": true,
                            "properties": {
                              "gulfWarHazardService": {
                                "type": "object",
                                "nullable": true,
                                "description": "Toxic exposure related to the Gulf war.",
                                "properties": {
                                  "servedInGulfWarHazardLocations": {
                                    "type": "string",
                                    "description": "Set to true if the Veteran served in any of the following Gulf War hazard locations: Iraq; Kuwait; Saudi Arabia; the neutral zone between Iraq and Saudi Arabia; Bahrain; Qatar; the United Arab Emirates; Oman; Yemen; Lebanon; Somalia; Afghanistan; Israel; Egypt; Turkey; Syria; Jordan; Djibouti; Uzbekistan; the Gulf of Aden; the Gulf of Oman; the Persian Gulf; the Arabian Sea; and the Red Sea.",
                                    "example": "YES",
                                    "enum": [
                                      "NO",
                                      "YES"
                                    ],
                                    "nullable": true
                                  },
                                  "serviceDates": {
                                    "type": "object",
                                    "nullable": true,
                                    "description": "Date range for when the exposure happened.",
                                    "properties": {
                                      "beginDate": {
                                        "type": "string",
                                        "nullable": true,
                                        "description": "Approximate begin date for serving in Gulf War hazard location.",
                                        "example": "2018-06 or 2018"
                                      },
                                      "endDate": {
                                        "type": "string",
                                        "nullable": true,
                                        "description": "Approximate end date for serving in Gulf War hazard location.",
                                        "example": "2018-06 or 2018"
                                      }
                                    }
                                  }
                                }
                              },
                              "herbicideHazardService": {
                                "description": "Toxic exposure related to herbicide (Agent Orange) hazards.",
                                "type": "object",
                                "nullable": true,
                                "properties": {
                                  "servedInHerbicideHazardLocations": {
                                    "type": "string",
                                    "description": "Set to true if the Veteran served in any of the following herbicide/Agent Orange locations: Republic of Vietnam to include the 12 nautical mile territorial waters; Thailand at any United States or Royal Thai base; Laos; Cambodia at Mimot or Krek; Kampong Cham Province; Guam or American Samoa; or in the territorial waters thereof; Johnston Atoll or a ship that called at Johnston Atoll; Korean demilitarized zone; aboard (to include repeated operations and maintenance with) a C-123 aircraft known to have been used to spray an herbicide agent (during service in the Air Force and Air Force Reserves).",
                                    "example": "YES",
                                    "enum": [
                                      "NO",
                                      "YES"
                                    ],
                                    "nullable": true
                                  },
                                  "otherLocationsServed": {
                                    "type": "string",
                                    "nullable": true,
                                    "pattern": "^([-a-zA-Z0-9'.,&#]([-a-zA-Z0-9'.,&# ])?)+$",
                                    "description": "Other location(s) where Veteran served."
                                  },
                                  "serviceDates": {
                                    "description": "Date range for exposure in herbicide hazard location.",
                                    "type": "object",
                                    "nullable": true,
                                    "properties": {
                                      "beginDate": {
                                        "type": "string",
                                        "nullable": true,
                                        "description": "Approximate begin date for serving in herbicide location.",
                                        "pattern": "^(?:19|20)[0-9][0-9]$|^(?:19|20)[0-9][0-9]-(0[1-9]|1[0-2])$",
                                        "example": "2018-06 or 2018"
                                      },
                                      "endDate": {
                                        "type": "string",
                                        "nullable": true,
                                        "description": "Approximate end date for serving in herbicide location.",
                                        "pattern": "^(?:19|20)[0-9][0-9]$|^(?:19|20)[0-9][0-9]-(0[1-9]|1[0-2])$",
                                        "example": "2018-06 or 2018"
                                      }
                                    }
                                  }
                                }
                              },
                              "additionalHazardExposures": {
                                "type": "object",
                                "nullable": true,
                                "description": "Additional hazardous exposures.",
                                "properties": {
                                  "additionalExposures": {
                                    "description": "Additional exposure incidents.",
                                    "type": "array",
                                    "nullable": true,
                                    "uniqueItems": true,
                                    "items": {
                                      "type": "string",
                                      "additionalProperties": false,
                                      "enum": [
                                        "ASBESTOS",
                                        "MUSTARD_GAS",
                                        "RADIATION",
                                        "SHIPBOARD_HAZARD_AND_DEFENSE",
                                        "MILITARY_OCCUPATIONAL_SPECIALTY_RELATED_TOXIN",
                                        "CONTAMINATED_WATER_AT_CAMP_LEJEUNE",
                                        "OTHER"
                                      ]
                                    }
                                  },
                                  "specifyOtherExposures": {
                                    "type": "string",
                                    "nullable": true,
                                    "pattern": "^([-a-zA-Z0-9'.,&#]([-a-zA-Z0-9'.,&# ])?)+$",
                                    "description": "Exposure to asbestos."
                                  },
                                  "exposureDates": {
                                    "type": "object",
                                    "nullable": true,
                                    "description": "Date range for when the exposure happened.",
                                    "properties": {
                                      "beginDate": {
                                        "type": "string",
                                        "nullable": true,
                                        "description": "Approximate begin date for exposure.",
                                        "pattern": "^(?:19|20)[0-9][0-9]$|^(?:19|20)[0-9][0-9]-(0[1-9]|1[0-2])$",
                                        "example": "2018-06 or 2018"
                                      },
                                      "endDate": {
                                        "type": "string",
                                        "nullable": true,
                                        "description": "Approximate end date for exposure.",
                                        "pattern": "^(?:19|20)[0-9][0-9]$|^(?:19|20)[0-9][0-9]-(0[1-9]|1[0-2])$",
                                        "example": "2018-06 or 2018"
                                      }
                                    }
                                  }
                                }
                              },
                              "multipleExposures": {
                                "type": "array",
                                "nullable": true,
                                "minItems": 1,
                                "uniqueItems": true,
                                "items": {
                                  "type": "object",
                                  "additionalProperties": false,
                                  "properties": {
                                    "exposureDates": {
                                      "type": "object",
                                      "nullable": true,
                                      "description": "Date range for when the exposure happened.",
                                      "properties": {
                                        "beginDate": {
                                          "type": "string",
                                          "nullable": true,
                                          "description": "Approximate begin date for exposure.",
                                          "pattern": "^(?:19|20)[0-9][0-9]$|^(?:19|20)[0-9][0-9]-(0[1-9]|1[0-2])$",
                                          "example": "2018-06 or 2018"
                                        },
                                        "endDate": {
                                          "type": "string",
                                          "nullable": true,
                                          "description": "Approximate end date for exposure.",
                                          "pattern": "^(?:19|20)[0-9][0-9]$|^(?:19|20)[0-9][0-9]-(0[1-9]|1[0-2])$",
                                          "example": "2018-06 or 2018"
                                        }
                                      }
                                    },
                                    "exposureLocation": {
                                      "type": "string",
                                      "nullable": true,
                                      "pattern": "^([-a-zA-Z0-9'.,&#]([-a-zA-Z0-9'.,&# ])?)+$",
                                      "description": "Location where the exposure happened."
                                    },
                                    "hazardExposedTo": {
                                      "type": "string",
                                      "nullable": true,
                                      "pattern": "^([-a-zA-Z0-9'.,&#]([-a-zA-Z0-9'.,&# ])?)+$",
                                      "description": "Hazard the Veteran was exposed to."
                                    }
                                  }
                                }
                              }
                            }
                          },
                          "disabilities": {
                            "description": "Any current disabilities or symptoms the Veteran is claiming are related to their military service and/or are service-connected.",
                            "type": "array",
                            "minItems": 1,
                            "items": {
                              "type": "object",
                              "additionalProperties": false,
                              "required": [
                                "disabilityActionType",
                                "name"
                              ],
                              "properties": {
                                "name": {
                                  "description": "Name of the disability. The /disabilities endpoint on the [Benefits Reference Data API](https://developer.va.gov/explore/benefits/docs/benefits_reference_data?version=current) may be used to retrieve possible disability names.",
                                  "type": "string",
                                  "pattern": "^$|([a-zA-Z0-9\"\\/&\\(\\)\\-'.,# ]([a-zA-Z0-9(\\)\\-'.,# ])?)+$",
                                  "example": "PTSD (post traumatic stress disorder)",
                                  "maxLength": 255
                                },
                                "classificationCode": {
                                  "type": "string",
                                  "description": "Classification code for the associated body system. Must match an active code returned by the /disabilities endpoint on the [Benefits Reference Data API](https://developer.va.gov/explore/benefits/docs/benefits_reference_data?version=current).",
                                  "example": "249470",
                                  "nullable": true
                                },
                                "serviceRelevance": {
                                  "description": "Explanation of how the disability(ies) relates to the in-service event/exposure/injury. If the disabilityActionType is 'NEW', the serviceRelevance is required.",
                                  "type": "string",
                                  "nullable": true,
                                  "example": "Heavy equipment operator in service."
                                },
                                "approximateDate": {
                                  "description": "Approximate date disability began. Date must be in the past. \n Format can be either YYYY-MM-DD or YYYY-MM or YYYY",
                                  "type": "string",
                                  "pattern": "^(?:\\d{4})(?:-(?:0[1-9]|1[0-2])(?:-(?:0[1-9]|1\\d|2[0-8]))?)?$|^(?:\\d{4})(?:-(?:0[1-9]|1[0-2]))?$",
                                  "example": "2018-03-02 or 2018-03 or 2018",
                                  "nullable": true
                                },
                                "ratedDisabilityId": {
                                  "description": "When submitting a contention with action type 'INCREASE', the previously rated disability id may be included.",
                                  "type": "string",
                                  "example": "1100583",
                                  "nullable": true
                                },
                                "diagnosticCode": {
                                  "description": "If the disabilityActionType is 'NONE' or 'INCREASE', the diagnosticCode should correspond to an existing rated disability.",
                                  "type": "integer",
                                  "example": 9999,
                                  "nullable": true
                                },
                                "disabilityActionType": {
                                  "description": "Action type requested for the disability. If 'INCREASE' or 'NONE', then 'ratedDisabilityId' and 'diagnosticCode' should be included. 'NONE' should be used when including a secondary disability.",
                                  "type": "string",
                                  "enum": [
                                    "NONE",
                                    "NEW",
                                    "INCREASE"
                                  ],
                                  "example": "NEW"
                                },
                                "secondaryDisabilities": {
                                  "description": "If secondaryDisability is included, the following attributes are required: 'secondaryDisability.name', 'secondaryDisability.disabilityActionType' and 'secondaryDisability.serviceRelevance'",
                                  "type": "array",
                                  "items": {
                                    "type": "object",
                                    "additionalProperties": false,
                                    "properties": {
                                      "name": {
                                        "description": "Name of the disability. The /disabilities endpoint on the [Benefits Reference Data API](https://developer.va.gov/explore/benefits/docs/benefits_reference_data?version=current) may be used to retrieve possible disability names.",
                                        "type": "string",
                                        "pattern": "^$|([a-zA-Z0-9\"\\/&\\(\\)\\-'.,# ]([a-zA-Z0-9(\\)\\-'.,# ])?)+$",
                                        "example": "PTSD (post traumatic stress disorder)",
                                        "maxLength": 255
                                      },
                                      "disabilityActionType": {
                                        "description": "The status of the secondary disability.",
                                        "type": "string",
                                        "example": "SECONDARY",
                                        "enum": [
                                          "SECONDARY"
                                        ]
                                      },
                                      "serviceRelevance": {
                                        "description": "Explanation of how the disability(ies) relates to the in-service event/exposure/injury.",
                                        "type": "string",
                                        "nullable": true,
                                        "example": "Heavy equipment operator in service."
                                      },
                                      "classificationCode": {
                                        "type": "string",
                                        "description": "Classification code for the associated body system. Must match an active code returned by the /disabilities endpoint on the [Benefits Reference Data API](https://developer.va.gov/explore/benefits/docs/benefits_reference_data?version=current).",
                                        "example": "249470",
                                        "nullable": true
                                      },
                                      "approximateDate": {
                                        "description": "Approximate date disability began. Date must be in the past. \n Format can be either YYYY-MM-DD or YYYY-MM or YYYY",
                                        "type": "string",
                                        "pattern": "^(?:\\d{4})(?:-(?:0[1-9]|1[0-2])(?:-(?:0[1-9]|1\\d|2[0-8]))?)?$|^(?:\\d{4})(?:-(?:0[1-9]|1[0-2]))?$",
                                        "example": "2018-03-02 or 2018-03 or 2018",
                                        "nullable": true
                                      },
                                      "exposureOrEventOrInjury": {
                                        "type": "string",
                                        "description": "What caused the disability?",
                                        "nullable": true,
                                        "examples": [
                                          "Agent Orange",
                                          "radiation",
                                          "burn pits"
                                        ]
                                      }
                                    }
                                  }
                                },
                                "isRelatedToToxicExposure": {
                                  "type": "boolean",
                                  "description": "Is the disability related to toxic exposures? If true, related 'toxicExposure' must be included.",
                                  "example": true,
                                  "default": false,
                                  "nullable": true
                                },
                                "exposureOrEventOrInjury": {
                                  "type": "string",
                                  "description": "What caused the disability?",
                                  "nullable": true,
                                  "examples": [
                                    "Agent Orange",
                                    "radiation",
                                    "burn pits"
                                  ]
                                }
                              }
                            }
                          },
                          "treatments": {
                            "description": "Identifies the Service Treatment information of the Veteran.",
                            "type": "array",
                            "nullable": true,
                            "uniqueItems": true,
                            "items": {
                              "type": "object",
                              "additionalProperties": false,
                              "properties": {
                                "beginDate": {
                                  "description": "Begin date for treatment. If treatment began from 2005 to present, you do not need to provide dates. Each treatment begin date must be after the first 'servicePeriod.activeDutyBeginDate'.",
                                  "type": "string",
                                  "pattern": "^(?:19|20)[0-9][0-9]$|^(?:19|20)[0-9][0-9]-(0[1-9]|1[0-2])$",
                                  "example": "2018-06 or 2018",
                                  "nullable": true
                                },
                                "treatedDisabilityNames": {
                                  "description": "Name(s) of disabilities treated in this time frame. Name must match 'name' of a disability included on this claim.",
                                  "type": "array",
                                  "nullable": true,
                                  "maxItems": 101,
                                  "items": {
                                    "type": "string",
                                    "additionalProperties": false,
                                    "example": [
                                      "PTSD (post traumatic stress disorder)",
                                      "Trauma"
                                    ]
                                  }
                                },
                                "center": {
                                  "description": "VA Medical Center(s) and Department of Defense Military Treatment Facilities where the Veteran received treatment after discharge for any claimed disabilities.",
                                  "type": "object",
                                  "nullable": true,
                                  "additionalProperties": false,
                                  "properties": {
                                    "name": {
                                      "description": "Name of facility Veteran was treated in. The /treatment-centers endpoint on the [Benefits Reference Data API](https://developer.va.gov/explore/benefits/docs/benefits_reference_data?version=current) may be used to retrieve possible treatment center names.",
                                      "type": "string",
                                      "nullable": true,
                                      "pattern": "^$|(?!(?: )$)([a-zA-Z0-9\"\\/&\\(\\)\\-'.,# ]([a-zA-Z0-9(\\)\\-'.,# ])?)+$",
                                      "example": "Private Facility 2",
                                      "maxLength": 100
                                    },
                                    "city": {
                                      "description": "City of treatment facility.",
                                      "type": "string",
                                      "pattern": "^$|^([-a-zA-Z'.#]([-a-zA-Z'.# ])?)+$",
                                      "example": "Portland",
                                      "nullable": true
                                    },
                                    "state": {
                                      "description": "State of treatment facility.",
                                      "type": "string",
                                      "pattern": "^$|^[a-z,A-Z]{2}$",
                                      "example": "OR",
                                      "nullable": true
                                    }
                                  }
                                }
                              }
                            }
                          },
                          "serviceInformation": {
                            "type": "object",
                            "additionalProperties": false,
                            "required": [
                              "servicePeriods"
                            ],
                            "properties": {
                              "servicePeriods": {
                                "description": "Identifies the Service dates and Branch the Veteran served in.",
                                "type": "array",
                                "minItems": 1,
                                "uniqueItems": true,
                                "items": {
                                  "type": "object",
                                  "required": [
                                    "serviceBranch",
                                    "serviceComponent"
                                  ],
                                  "properties": {
                                    "serviceBranch": {
                                      "description": "Branch of service during period. The /service-branches endpoint on the [Benefits Reference Data API](https://developer.va.gov/explore/benefits/docs/benefits_reference_data?version=current) may be used to retrieve list of possible service branches.",
                                      "type": "string",
                                      "example": "Air Force"
                                    },
                                    "serviceComponent": {
                                      "type": "string",
                                      "description": "",
                                      "enum": [
                                        "Active",
                                        "Reserves",
                                        "National Guard"
                                      ]
                                    },
                                    "activeDutyBeginDate": {
                                      "description": "Date started active duty.",
                                      "type": "string",
                                      "nullable": true,
                                      "pattern": "^(?:[0-9]{4})-(?:0[1-9]|1[0-2])-(?:0[1-9]|[1-2][0-9]|3[0-1])$",
                                      "example": "2018-06-06"
                                    },
                                    "activeDutyEndDate": {
                                      "description": "Date completed active duty.  If in the future, 'separationLocationCode' is required.",
                                      "type": "string",
                                      "nullable": true,
                                      "pattern": "^(?:[0-9]{4})-(?:0[1-9]|1[0-2])-(?:0[1-9]|[1-2][0-9]|3[0-1])$",
                                      "example": "2018-06-06"
                                    },
                                    "separationLocationCode": {
                                      "description": "Location code for the facility the Veteran plans to separate from. Required if 'servicePeriod.activeDutyEndDate' is in the future. Code must match the values returned by the /intake-sites endpoint on the [Benefits reference Data API](https://developer.va.gov/explore/benefits/docs/benefits_reference_data?version=current).",
                                      "type": "string",
                                      "nullable": true,
                                      "example": "98283"
                                    }
                                  }
                                }
                              },
                              "confinements": {
                                "type": "array",
                                "nullable": true,
                                "uniqueItems": true,
                                "items": {
                                  "additionalProperties": false,
                                  "type": "object",
                                  "properties": {
                                    "approximateBeginDate": {
                                      "description": "The approximateBeginDate must be after the earliest servicePeriod activeDutyBeginDate.",
                                      "type": "string",
                                      "nullable": true,
                                      "pattern": "^(?:[0-9]{4})-(?:0[1-9]|1[0-2])-(?:0[1-9]|[1-2][0-9]|3[0-1])$|(?:[0-9]{4})-(?:0[1-9]|1[0-2])$",
                                      "example": "2018-06-06 or 2018-06"
                                    },
                                    "approximateEndDate": {
                                      "type": "string",
                                      "nullable": true,
                                      "pattern": "^(?:[0-9]{4})-(?:0[1-9]|1[0-2])-(?:0[1-9]|[1-2][0-9]|3[0-1])$|(?:[0-9]{4})-(?:0[1-9]|1[0-2])$",
                                      "example": "2018-06-06 or 2018-06"
                                    }
                                  }
                                }
                              },
                              "federalActivation": {
                                "type": "object",
                                "nullable": true,
                                "additionalProperties": false,
                                "properties": {
                                  "anticipatedSeparationDate": {
                                    "description": "Anticipated date of separation. Date must be in the future.",
                                    "type": "string",
                                    "pattern": "^(?:[0-9]{4})-(?:0[1-9]|1[0-2])-(?:0[1-9]|[1-2][0-9]|3[0-1])$",
                                    "example": "2018-06-06",
                                    "nullable": true
                                  },
                                  "activationDate": {
                                    "description": "Date cannot be in the future and must be after the earliest servicePeriod.activeDutyBeginDate.",
                                    "type": "string",
                                    "pattern": "^(?:[0-9]{4})-(?:0[1-9]|1[0-2])-(?:0[1-9]|[1-2][0-9]|3[0-1])$",
                                    "example": "2018-06-06",
                                    "nullable": true
                                  }
                                }
                              },
                              "reservesNationalGuardService": {
                                "type": "object",
                                "nullable": true,
                                "additionalProperties": false,
                                "properties": {
                                  "obligationTermsOfService": {
                                    "type": "object",
                                    "nullable": true,
                                    "description": "If 'obligationTermsOfService' is included, the following attributes are required: 'beginDate ' and 'endDate'.",
                                    "additionalProperties": false,
                                    "properties": {
                                      "beginDate": {
                                        "type": "string",
                                        "nullable": true,
                                        "pattern": "^(?:[0-9]{4})-(?:0[1-9]|1[0-2])-(?:0[1-9]|[1-2][0-9]|3[0-1])$",
                                        "example": "2018-06-06"
                                      },
                                      "endDate": {
                                        "type": "string",
                                        "nullable": true,
                                        "pattern": "^(?:[0-9]{4})-(?:0[1-9]|1[0-2])-(?:0[1-9]|[1-2][0-9]|3[0-1])$",
                                        "example": "2018-06-06"
                                      }
                                    }
                                  },
                                  "component": {
                                    "type": "string",
                                    "nullable": true,
                                    "description": "",
                                    "enum": [
                                      "Reserves",
                                      "National Guard"
                                    ]
                                  },
                                  "unitName": {
                                    "type": "string",
                                    "nullable": true,
                                    "pattern": "^$|([a-zA-Z0-9\\-'.,# ][a-zA-Z0-9\\-'.,# ]?)*$"
                                  },
                                  "unitAddress": {
                                    "type": "string",
                                    "pattern": "^$|^([-a-zA-Z0-9'.,&#]([-a-zA-Z0-9'.,&# ])?)+$",
                                    "nullable": true
                                  },
                                  "unitPhone": {
                                    "type": "object",
                                    "nullable": true,
                                    "additionalProperties": false,
                                    "properties": {
                                      "areaCode": {
                                        "type": "string",
                                        "nullable": true,
                                        "maxLength": 3,
                                        "pattern": "^$|^\\d{3}$",
                                        "example": "555"
                                      },
                                      "phoneNumber": {
                                        "type": "string",
                                        "nullable": true,
                                        "maxLength": 20,
                                        "example": "5555555"
                                      }
                                    }
                                  },
                                  "receivingInactiveDutyTrainingPay": {
                                    "type": "string",
                                    "enum": [
                                      "YES",
                                      "NO"
                                    ],
                                    "nullable": true,
                                    "example": "YES"
                                  }
                                }
                              },
                              "alternateNames": {
                                "description": "List any other names under which the Veteran served, if applicable.",
                                "type": "array",
                                "nullable": true,
                                "maxItems": 100,
                                "uniqueItems": true,
                                "items": {
                                  "type": "string",
                                  "additionalProperties": false,
                                  "examples": [
                                    "jane",
                                    "janey lee",
                                    "jane lee MacDonald"
                                  ]
                                }
                              },
                              "servedInActiveCombatSince911": {
                                "type": "string",
                                "enum": [
                                  "YES",
                                  "NO"
                                ],
                                "description": "Did Veteran serve in a combat zone since 9-11-2001?",
                                "example": "YES",
                                "nullable": true
                              }
                            }
                          },
                          "servicePay": {
                            "type": "object",
                            "nullable": true,
                            "additionalProperties": false,
                            "properties": {
                              "favorTrainingPay": {
                                "description": "Is the Veteran waiving VA benefits to retain training pay? See item 28 on form 21-526EZ for more details. ",
                                "type": "boolean",
                                "nullable": true,
                                "example": true,
                                "default": false
                              },
                              "favorMilitaryRetiredPay": {
                                "description": "Is the Veteran waiving VA benefits to retain military retired pay? See item 26 on form 21-526EZ for more details.",
                                "type": "boolean",
                                "nullable": true,
                                "example": true,
                                "default": false
                              },
                              "receivingMilitaryRetiredPay": {
                                "description": "Is the Veteran receiving military retired pay?",
                                "type": "string",
                                "enum": [
                                  "YES",
                                  "NO"
                                ],
                                "example": "YES",
                                "nullable": true
                              },
                              "futureMilitaryRetiredPay": {
                                "description": "Will the Veteran receive military retired pay pay in future? \n If true, then 'futurePayExplanation' is required.",
                                "type": "string",
                                "enum": [
                                  "YES",
                                  "NO"
                                ],
                                "example": "YES",
                                "nullable": true
                              },
                              "futureMilitaryRetiredPayExplanation": {
                                "description": "Explains why future pay will be received.",
                                "type": "string",
                                "example": "Will be retiring soon.",
                                "nullable": true
                              },
                              "militaryRetiredPay": {
                                "type": "object",
                                "nullable": true,
                                "description": "",
                                "properties": {
                                  "branchOfService": {
                                    "description": "Branch of service. The /service-branches endpoint on the [Benefits Reference Data API](https://developer.va.gov/explore/benefits/docs/benefits_reference_data?version=current) may be used to retrieve list of possible service branches.",
                                    "type": "string",
                                    "nullable": true,
                                    "example": "Air Force"
                                  },
                                  "monthlyAmount": {
                                    "description": "Amount being received.",
                                    "type": "number",
                                    "nullable": true,
                                    "minimum": 1,
                                    "maximum": 999999,
                                    "example": 100
                                  }
                                }
                              },
                              "retiredStatus": {
                                "type": "string",
                                "nullable": true,
                                "description": "",
                                "enum": [
                                  "RETIRED",
                                  "TEMPORARY_DISABILITY_RETIRED_LIST",
                                  "PERMANENT_DISABILITY_RETIRED_LIST"
                                ]
                              },
                              "receivedSeparationOrSeverancePay": {
                                "description": "Has the Veteran ever received separation pay, disability severance pay, or any other lump sum payment from their branch of service?",
                                "type": "string",
                                "enum": [
                                  "YES",
                                  "NO"
                                ],
                                "example": "YES",
                                "nullable": true
                              },
                              "separationSeverancePay": {
                                "type": "object",
                                "nullable": true,
                                "description": "",
                                "properties": {
                                  "datePaymentReceived": {
                                    "description": "Approximate date separation pay was received. \n Format can be either YYYY-MM-DD or YYYY-MM or YYYY",
                                    "type": "string",
                                    "pattern": "^(?:[0-9]{4})-(?:0[1-9]|1[0-2])-(?:0[1-9]|[1-2][0-9]|3[0-1])$|(?:[0-9]{4})$|(?:[0-9]{4})-(?:0[1-9]|1[0-2])$",
                                    "example": "2018-03-02 or 2018-03 or 2018"
                                  },
                                  "branchOfService": {
                                    "description": "Branch of service. The /service-branches endpoint on the [Benefits Reference Data API](https://developer.va.gov/explore/benefits/docs/benefits_reference_data?version=current) may be used to retrieve list of possible service branches.",
                                    "type": "string",
                                    "nullable": true,
                                    "example": "Air Force"
                                  },
                                  "preTaxAmountReceived": {
                                    "description": "Amount being received.",
                                    "type": "number",
                                    "nullable": true,
                                    "minimum": 1,
                                    "maximum": 999999,
                                    "example": 100
                                  }
                                }
                              }
                            }
                          },
                          "directDeposit": {
                            "type": "object",
                            "nullable": true,
                            "additionalProperties": false,
                            "description": "If direct deposit information is included, the following attributes are required: accountType, accountNumber, routingNumber, and financialInstitutionName.",
                            "properties": {
                              "accountType": {
                                "description": "Account type for the direct deposit.",
                                "type": "string",
                                "nullable": true,
                                "example": "CHECKING",
                                "enum": [
                                  "CHECKING",
                                  "SAVINGS"
                                ]
                              },
                              "accountNumber": {
                                "description": "Account number for the direct deposit.",
                                "pattern": "^(?:[a-zA-Z0-9]{4,17})?$",
                                "type": "string",
                                "example": "123123123123"
                              },
                              "routingNumber": {
                                "description": "Routing number for the direct deposit.",
                                "type": "string",
                                "pattern": "^(?:\\d{9})?$",
                                "example": "123123123"
                              },
                              "financialInstitutionName": {
                                "description": "Provide the name of the financial institution where the Veteran wants the direct deposit.",
                                "maxLength": 35,
                                "type": "string",
                                "example": "Some Bank"
                              },
                              "noAccount": {
                                "type": "boolean",
                                "nullable": true,
                                "description": "Claimant certifies that they do not have an account with a financial institution or certified payment agent.",
                                "default": false
                              }
                            }
                          }
                        }
                      }
                    }
                  }
                },
                "example": {
                  "data": {
                    "type": "form/526",
                    "attributes": {
                      "claimantCertification": true,
                      "claimProcessType": "STANDARD_CLAIM_PROCESS",
                      "veteranIdentification": {
                        "currentVaEmployee": false,
                        "mailingAddress": {
                          "addressLine1": "123 Main Street",
                          "addressLine2": "Unit 1",
                          "addressLine3": "Room 2",
                          "city": "Portland",
                          "country": "USA",
                          "zipFirstFive": "41726",
                          "zipLastFour": "1234",
                          "state": "OR"
                        },
                        "serviceNumber": "123456789",
                        "emailAddress": {
                          "email": "valid@somedomain.com",
                          "agreeToEmailRelatedToClaim": true
                        },
                        "veteranNumber": {
                          "telephone": "5555555555"
                        }
                      },
                      "changeOfAddress": {
                        "dates": {
                          "beginDate": "2025-06-04",
                          "endDate": "2026-06-04"
                        },
                        "typeOfAddressChange": "TEMPORARY",
                        "addressLine1": "456 Main Street",
                        "addressLine2": "Unit 3",
                        "addressLine3": "Room 4",
                        "city": "Atlanta",
                        "zipFirstFive": "42220",
                        "zipLastFour": "9897",
                        "state": "GA",
                        "country": "USA"
                      },
                      "homeless": {
                        "pointOfContact": "John Doe",
                        "pointOfContactNumber": {
                          "telephone": "5555555555"
                        },
                        "currentlyHomeless": {
                          "homelessSituationOptions": "OTHER",
                          "otherDescription": "Other living situation"
                        }
                      },
                      "toxicExposure": {
                        "gulfWarHazardService": {
                          "servedInGulfWarHazardLocations": "YES",
                          "serviceDates": {
                            "beginDate": "1999-07",
                            "endDate": "2005-01"
                          }
                        },
                        "herbicideHazardService": {
                          "servedInHerbicideHazardLocations": "YES",
                          "otherLocationsServed": "Guam",
                          "serviceDates": {
                            "beginDate": "2002-03",
                            "endDate": "2004-10"
                          }
                        },
                        "additionalHazardExposures": {
                          "additionalExposures": [
                            "ASBESTOS",
                            "SHIPBOARD_HAZARD_AND_DEFENSE"
                          ],
                          "specifyOtherExposures": "Other exposure details",
                          "exposureDates": {
                            "beginDate": "2011-07",
                            "endDate": "2013-10"
                          }
                        },
                        "multipleExposures": [
                          {
                            "exposureDates": {
                              "beginDate": "2012-12",
                              "endDate": "2013-07"
                            },
                            "exposureLocation": "Guam",
                            "hazardExposedTo": "Hazard"
                          }
                        ]
                      },
                      "disabilities": [
                        {
                          "disabilityActionType": "NEW",
                          "name": "Hearing Loss",
                          "serviceRelevance": "Heavy equipment operator in service",
                          "approximateDate": "1988-07",
                          "isRelatedToToxicExposure": false,
                          "exposureOrEventOrInjury": "Noise"
                        }
                      ],
                      "treatments": [
                        {
                          "treatedDisabilityNames": [
                            "Hearing Loss"
                          ],
                          "center": {
                            "name": "Center One",
                            "state": "GA",
                            "city": "Decatur"
                          },
                          "beginDate": "2009-04"
                        },
                        {
                          "treatedDisabilityNames": [
                            "Hearing Loss"
                          ],
                          "center": {
                            "name": "Center One",
                            "state": "GA",
                            "city": "Decatur"
                          },
                          "beginDate": "2009-03"
                        }
                      ],
                      "serviceInformation": {
                        "servicePeriods": [
                          {
                            "serviceBranch": "Air Force",
                            "activeDutyBeginDate": "2008-11-14",
                            "activeDutyEndDate": "2023-10-30",
                            "serviceComponent": "Active",
                            "separationLocationCode": "98282"
                          }
                        ],
                        "confinements": [
                          {
                            "approximateBeginDate": "2016-06-11",
                            "approximateEndDate": "2016-09-11"
                          },
                          {
                            "approximateBeginDate": "2019-06",
                            "approximateEndDate": "2019-07"
                          }
                        ],
                        "federalActivation": {
                          "anticipatedSeparationDate": "2023-12-03",
                          "activationDate": "2023-02-10"
                        },
                        "reservesNationalGuardService": {
                          "obligationTermsOfService": {
                            "beginDate": "2016-11-24",
                            "endDate": "2017-11-17"
                          },
                          "unitName": "National Guard Unit Name",
                          "unitAddress": "1243 pine court",
                          "component": "National Guard",
                          "unitPhone": {
                            "areaCode": "555",
                            "phoneNumber": "5555555"
                          },
                          "receivingInactiveDutyTrainingPay": "YES"
                        },
                        "servedInActiveCombatSince911": "NO"
                      },
                      "servicePay": {
                        "favorTrainingPay": true,
                        "favorMilitaryRetiredPay": false,
                        "receivingMilitaryRetiredPay": "NO",
                        "futureMilitaryRetiredPay": "YES",
                        "futureMilitaryRetiredPayExplanation": "Explanation of future military retired pay",
                        "militaryRetiredPay": {
                          "branchOfService": "Army",
                          "monthlyAmount": 840.75
                        },
                        "retiredStatus": "PERMANENT_DISABILITY_RETIRED_LIST",
                        "receivedSeparationOrSeverancePay": "NO",
                        "separationSeverancePay": {
                          "datePaymentReceived": "2018-07-31",
                          "branchOfService": "Naval Academy",
                          "preTaxAmountReceived": 379.25
                        }
                      },
                      "directDeposit": {
                        "accountType": "CHECKING",
                        "accountNumber": "123123123123",
                        "routingNumber": "123456789",
                        "financialInstitutionName": "Chase",
                        "noAccount": false
                      }
                    }
                  }
                }
              }
            }
          },
          "required": true
        }
      }
    },
    "/veterans/{veteranId}/claims/{id}/5103": {
      "post": {
        "summary": "Submit Evidence Waiver 5103",
        "tags": [
          "5103 Waiver"
        ],
        "operationId": "submitEvidenceWaiver5103",
        "security": [
          {
            "productionOauth": [
              "system/claim.write"
            ]
          },
          {
            "sandboxOauth": [
              "system/claim.write"
            ]
          },
          {
            "bearer_token": [

            ]
          }
        ],
        "description": "Submit Evidence Waiver 5103 for Veteran.",
        "parameters": [
          {
            "name": "id",
            "in": "path",
            "example": "1234",
            "description": "The ID of the claim being requested",
            "required": true,
            "schema": {
              "type": "string"
            }
          },
          {
            "name": "veteranId",
            "in": "path",
            "required": true,
            "example": "1012667145V762142",
            "description": "ID of Veteran",
            "schema": {
              "type": "string"
            }
          }
        ],
        "responses": {
          "200": {
            "description": "Successful response",
            "content": {
              "application/json": {
                "example": {
                  "success": true
                },
                "schema": {
                  "type": "object",
                  "additionalProperties": true,
                  "properties": {
                    "success": {
                      "type": "boolean",
                      "example": "true"
                    }
                  }
                }
              }
            }
          },
          "401": {
            "description": "Unauthorized",
            "content": {
              "application/json": {
                "example": {
                  "errors": [
                    {
                      "title": "Not authorized",
                      "detail": "Not authorized"
                    }
                  ]
                },
                "schema": {
                  "required": [
                    "errors"
                  ],
                  "properties": {
                    "errors": {
                      "type": "array",
                      "items": {
                        "additionalProperties": false,
                        "required": [
                          "title",
                          "detail"
                        ],
                        "properties": {
                          "title": {
                            "type": "string",
                            "description": "HTTP error title"
                          },
                          "detail": {
                            "type": "string",
                            "description": "HTTP error detail"
                          },
                          "source": {
                            "type": "object",
                            "additionalProperties": false,
                            "description": "Source of error",
                            "properties": {
                              "pointer": {
                                "type": "string",
                                "description": "Pointer to source of error"
                              }
                            }
                          }
                        }
                      }
                    }
                  }
                }
              }
            }
          }
        }
      }
    },
    "/veterans/{veteranId}/intent-to-file/{type}": {
      "get": {
        "summary": "Returns last active Intent to File form submission for given 'type'.",
        "tags": [
          "Intent to File"
        ],
        "operationId": "active0966itf",
        "security": [
          {
            "productionOauth": [
              "system/claim.read"
            ]
          },
          {
            "sandboxOauth": [
              "system/claim.read"
            ]
          },
          {
            "bearer_token": [

            ]
          }
        ],
        "description": "Returns Veteran's last active Intent to File submission for given benefit type.",
        "parameters": [
          {
            "name": "veteranId",
            "in": "path",
            "required": true,
            "example": "1012667145V762142",
            "description": "ID of Veteran",
            "schema": {
              "type": "string"
            }
          },
          {
            "name": "type",
            "in": "path",
            "required": true,
            "description": "Type of Intent to File to return. Available values - compensation, pension, survivor.",
            "schema": {
              "type": "string"
            }
          }
        ],
        "responses": {
          "200": {
            "description": "Successful response with active Intent to File",
            "content": {
              "application/json": {
                "example": {
                  "data": {
                    "id": "193685",
                    "type": "intent_to_file",
                    "attributes": {
                      "creationDate": "2021-03-16T19:15:21.000-05:00",
                      "expirationDate": "2022-03-16T19:15:20.000-05:00",
                      "type": "compensation",
                      "status": "active"
                    }
                  }
                },
                "schema": {
                  "$schema": "http://json-schema.org/draft-04/schema#",
                  "required": [
                    "data"
                  ],
                  "properties": {
                    "data": {
                      "type": "object",
                      "additionalProperties": false,
                      "required": [
                        "id",
                        "type",
                        "attributes"
                      ],
                      "properties": {
                        "id": {
                          "type": "string",
                          "description": "Intent To File ID",
                          "example": "600131328"
                        },
                        "type": {
                          "type": "string",
                          "example": "intent_to_file"
                        },
                        "attributes": {
                          "required": [
                            "creationDate",
                            "expirationDate",
                            "status",
                            "type"
                          ],
                          "properties": {
                            "creationDate": {
                              "type": "string",
                              "format": "date",
                              "description": "Date the Intent to File was received at the VA"
                            },
                            "expirationDate": {
                              "type": "string",
                              "format": "date",
                              "description": "Date the Intent to File expires, this is 1 year from the createdDate"
                            },
                            "status": {
                              "type": "string",
                              "description": "The status of the Intent to File",
                              "example": "active"
                            },
                            "type": {
                              "type": "string",
                              "description": "The type of Intent to File filed.",
                              "example": "compensation"
                            }
                          }
                        }
                      }
                    }
                  }
                }
              }
            }
          },
          "401": {
            "description": "Unauthorized",
            "content": {
              "application/json": {
                "example": {
                  "errors": [
                    {
                      "title": "Not authorized",
                      "detail": "Not authorized"
                    }
                  ]
                },
                "schema": {
                  "required": [
                    "errors"
                  ],
                  "properties": {
                    "errors": {
                      "type": "array",
                      "items": {
                        "additionalProperties": false,
                        "required": [
                          "title",
                          "detail"
                        ],
                        "properties": {
                          "title": {
                            "type": "string",
                            "description": "HTTP error title"
                          },
                          "detail": {
                            "type": "string",
                            "description": "HTTP error detail"
                          },
                          "source": {
                            "type": "object",
                            "additionalProperties": false,
                            "description": "Source of error",
                            "properties": {
                              "pointer": {
                                "type": "string",
                                "description": "Pointer to source of error"
                              }
                            }
                          }
                        }
                      }
                    }
                  }
                }
              }
            }
          },
          "404": {
            "description": "Resource not found",
            "content": {
              "application/json": {
                "example": {
                  "errors": [
                    {
                      "title": "Resource not found",
                      "detail": "No active 'C' intent to file found."
                    }
                  ]
                },
                "schema": {
                  "required": [
                    "errors"
                  ],
                  "properties": {
                    "errors": {
                      "type": "array",
                      "items": {
                        "additionalProperties": false,
                        "required": [
                          "title",
                          "detail"
                        ],
                        "properties": {
                          "title": {
                            "type": "string",
                            "description": "HTTP error title"
                          },
                          "detail": {
                            "type": "string",
                            "description": "HTTP error detail"
                          },
                          "source": {
                            "type": "object",
                            "additionalProperties": false,
                            "description": "Source of error",
                            "properties": {
                              "pointer": {
                                "type": "string",
                                "description": "Pointer to source of error"
                              }
                            }
                          }
                        }
                      }
                    }
                  }
                }
              }
            }
          }
        }
      }
    },
    "/veterans/{veteranId}/intent-to-file": {
      "post": {
        "summary": "Submit form 0966 Intent to File.",
        "tags": [
          "Intent to File"
        ],
        "operationId": "post0966itf",
        "security": [
          {
            "productionOauth": [
              "system/claim.read",
              "system/claim.write"
            ]
          },
          {
            "sandboxOauth": [
              "system/claim.read",
              "system/claim.write"
            ]
          },
          {
            "bearer_token": [

            ]
          }
        ],
        "description": "Establishes an Intent to File for disability compensation, pension, and survivor claims.",
        "parameters": [
          {
            "name": "veteranId",
            "in": "path",
            "required": true,
            "example": "1012667145V762142",
            "description": "ID of Veteran",
            "schema": {
              "type": "string"
            }
          }
        ],
        "responses": {
          "200": {
            "description": "0966 Response",
            "content": {
              "application/json": {
                "example": {
                  "data": {
                    "id": "1",
                    "type": "intent_to_file",
                    "attributes": {
<<<<<<< HEAD
                      "creationDate": "2023-11-27",
                      "expirationDate": "2024-11-27",
=======
                      "creationDate": "2023-11-28",
                      "expirationDate": "2024-11-28",
>>>>>>> c124a282
                      "type": "compensation",
                      "status": "active"
                    }
                  }
                },
                "schema": {
                  "$schema": "http://json-schema.org/draft-04/schema#",
                  "required": [
                    "data"
                  ],
                  "properties": {
                    "data": {
                      "type": "object",
                      "additionalProperties": false,
                      "required": [
                        "id",
                        "type",
                        "attributes"
                      ],
                      "properties": {
                        "id": {
                          "type": "string",
                          "description": "Intent To File ID",
                          "example": "600131328"
                        },
                        "type": {
                          "type": "string",
                          "example": "intent_to_file"
                        },
                        "attributes": {
                          "required": [
                            "creationDate",
                            "expirationDate",
                            "status",
                            "type"
                          ],
                          "properties": {
                            "creationDate": {
                              "type": "string",
                              "format": "date",
                              "description": "Date the Intent to File was received at the VA"
                            },
                            "expirationDate": {
                              "type": "string",
                              "format": "date",
                              "description": "Date the Intent to File expires, this is 1 year from the createdDate"
                            },
                            "status": {
                              "type": "string",
                              "description": "The status of the Intent to File",
                              "example": "active"
                            },
                            "type": {
                              "type": "string",
                              "description": "The type of Intent to File filed.",
                              "example": "compensation"
                            }
                          }
                        }
                      }
                    }
                  }
                }
              }
            }
          },
          "400": {
            "description": "Bad Request",
            "content": {
              "application/json": {
                "example": {
                  "errors": [
                    {
                      "title": "invalid value for type",
                      "detail": "some-invalid-value is not valid for type"
                    }
                  ]
                },
                "schema": {
                  "required": [
                    "errors"
                  ],
                  "properties": {
                    "errors": {
                      "type": "array",
                      "items": {
                        "additionalProperties": false,
                        "required": [
                          "title",
                          "detail"
                        ],
                        "properties": {
                          "title": {
                            "type": "string",
                            "description": "HTTP error title"
                          },
                          "detail": {
                            "type": "string",
                            "description": "HTTP error detail"
                          },
                          "source": {
                            "type": "object",
                            "additionalProperties": false,
                            "description": "Source of error",
                            "properties": {
                              "pointer": {
                                "type": "string",
                                "description": "Pointer to source of error"
                              }
                            }
                          }
                        }
                      }
                    }
                  }
                }
              }
            }
          },
          "401": {
            "description": "Unauthorized",
            "content": {
              "application/json": {
                "example": {
                  "errors": [
                    {
                      "title": "Not authorized",
                      "detail": "Not authorized"
                    }
                  ]
                },
                "schema": {
                  "required": [
                    "errors"
                  ],
                  "properties": {
                    "errors": {
                      "type": "array",
                      "items": {
                        "additionalProperties": false,
                        "required": [
                          "title",
                          "detail"
                        ],
                        "properties": {
                          "title": {
                            "type": "string",
                            "description": "HTTP error title"
                          },
                          "detail": {
                            "type": "string",
                            "description": "HTTP error detail"
                          },
                          "source": {
                            "type": "object",
                            "additionalProperties": false,
                            "description": "Source of error",
                            "properties": {
                              "pointer": {
                                "type": "string",
                                "description": "Pointer to source of error"
                              }
                            }
                          }
                        }
                      }
                    }
                  }
                }
              }
            }
          },
          "422": {
            "description": "Unprocessable entity",
            "content": {
              "application/json": {
                "example": {
                  "errors": [
                    {
                      "title": "Unprocessable Entity",
                      "detail": "Invalid claimantSsn parameter"
                    }
                  ]
                },
                "schema": {
                  "required": [
                    "errors"
                  ],
                  "properties": {
                    "errors": {
                      "type": "array",
                      "items": {
                        "additionalProperties": false,
                        "required": [
                          "title",
                          "detail"
                        ],
                        "properties": {
                          "title": {
                            "type": "string",
                            "description": "HTTP error title"
                          },
                          "detail": {
                            "type": "string",
                            "description": "HTTP error detail"
                          },
                          "source": {
                            "type": "object",
                            "additionalProperties": false,
                            "description": "Source of error",
                            "properties": {
                              "pointer": {
                                "type": "string",
                                "description": "Pointer to source of error"
                              }
                            }
                          }
                        }
                      }
                    }
                  }
                }
              }
            }
          }
        },
        "requestBody": {
          "content": {
            "application/json": {
              "schema": {
                "type": "object",
                "required": [
                  "data"
                ],
                "properties": {
                  "data": {
                    "type": "object",
                    "required": [
                      "attributes"
                    ],
                    "properties": {
                      "attributes": {
                        "required": [
                          "type"
                        ],
                        "properties": {
                          "type": {
                            "type": "string",
                            "example": "compensation",
                            "description": "Type of Intent To File being submitted. For type \"survivor\", the request must include claimantSsn and be made by a valid Veteran Representative. If the Representative is not a Veteran or a VA employee, this method is currently not available to them, and they should use the Benefits Intake API as an alternative.",
                            "enum": [
                              "compensation",
                              "pension",
                              "survivor"
                            ]
                          },
                          "claimantSsn": {
                            "type": "string",
                            "example": "001122334",
                            "description": "SSN of the Claimant."
                          }
                        },
                        "example": {
                          "type": "compensation"
                        }
                      }
                    }
                  }
                },
                "example": {
                  "data": {
                    "type": "intent_to_file",
                    "attributes": {
                      "type": "compensation"
                    }
                  }
                }
              }
            }
          },
          "required": true
        }
      }
    },
    "/veterans/{veteranId}/intent-to-file/validate": {
      "post": {
        "summary": "Validate form 0966 Intent to File.",
        "tags": [
          "Intent to File"
        ],
        "operationId": "validate0966itf",
        "security": [
          {
            "productionOauth": [
              "system/claim.read",
              "system/claim.write"
            ]
          },
          {
            "sandboxOauth": [
              "system/claim.read",
              "system/claim.write"
            ]
          },
          {
            "bearer_token": [

            ]
          }
        ],
        "description": "Validates an Intent to File for disability compensation, pension, and survivor claims.",
        "parameters": [
          {
            "name": "veteranId",
            "in": "path",
            "required": true,
            "example": "1012667145V762142",
            "description": "ID of Veteran",
            "schema": {
              "type": "string"
            }
          }
        ],
        "responses": {
          "200": {
            "description": "0966 Response",
            "content": {
              "application/json": {
                "example": {
                  "data": {
                    "type": "intent_to_file_validation",
                    "attributes": {
                      "status": "valid"
                    }
                  }
                },
                "schema": {
                  "required": [
                    "data"
                  ],
                  "properties": {
                    "data": {
                      "type": "object",
                      "additionalProperties": false,
                      "required": [
                        "type",
                        "attributes"
                      ],
                      "properties": {
                        "type": {
                          "type": "string"
                        },
                        "attributes": {
                          "type": "object",
                          "additionalProperties": false,
                          "required": [
                            "status"
                          ],
                          "properties": {
                            "status": {
                              "type": "string",
                              "description": "The status of the Intent to File",
                              "enum": [
                                "valid"
                              ]
                            }
                          }
                        }
                      }
                    }
                  }
                }
              }
            }
          },
          "400": {
            "description": "Bad Request",
            "content": {
              "application/json": {
                "example": {
                  "errors": [
                    {
                      "title": "invalid value for type",
                      "detail": "some-invalid-value is not valid for type"
                    }
                  ]
                },
                "schema": {
                  "required": [
                    "errors"
                  ],
                  "properties": {
                    "errors": {
                      "type": "array",
                      "items": {
                        "additionalProperties": false,
                        "required": [
                          "title",
                          "detail"
                        ],
                        "properties": {
                          "title": {
                            "type": "string",
                            "description": "HTTP error title"
                          },
                          "detail": {
                            "type": "string",
                            "description": "HTTP error detail"
                          },
                          "source": {
                            "type": "object",
                            "additionalProperties": false,
                            "description": "Source of error",
                            "properties": {
                              "pointer": {
                                "type": "string",
                                "description": "Pointer to source of error"
                              }
                            }
                          }
                        }
                      }
                    }
                  }
                }
              }
            }
          },
          "401": {
            "description": "Unauthorized",
            "content": {
              "application/json": {
                "example": {
                  "errors": [
                    {
                      "title": "Not authorized",
                      "detail": "Not authorized"
                    }
                  ]
                },
                "schema": {
                  "required": [
                    "errors"
                  ],
                  "properties": {
                    "errors": {
                      "type": "array",
                      "items": {
                        "additionalProperties": false,
                        "required": [
                          "title",
                          "detail"
                        ],
                        "properties": {
                          "title": {
                            "type": "string",
                            "description": "HTTP error title"
                          },
                          "detail": {
                            "type": "string",
                            "description": "HTTP error detail"
                          },
                          "source": {
                            "type": "object",
                            "additionalProperties": false,
                            "description": "Source of error",
                            "properties": {
                              "pointer": {
                                "type": "string",
                                "description": "Pointer to source of error"
                              }
                            }
                          }
                        }
                      }
                    }
                  }
                }
              }
            }
          }
        },
        "requestBody": {
          "content": {
            "application/json": {
              "schema": {
                "type": "object",
                "required": [
                  "data"
                ],
                "properties": {
                  "data": {
                    "type": "object",
                    "required": [
                      "attributes"
                    ],
                    "properties": {
                      "attributes": {
                        "required": [
                          "type"
                        ],
                        "properties": {
                          "type": {
                            "type": "string",
                            "example": "compensation",
                            "description": "Type of Intent To File being submitted. For type \"survivor\", the request must include claimantSsn and be made by a valid Veteran Representative. If the Representative is not a Veteran or a VA employee, this method is currently not available to them, and they should use the Benefits Intake API as an alternative.",
                            "enum": [
                              "compensation",
                              "pension",
                              "survivor"
                            ]
                          },
                          "claimantSsn": {
                            "type": "string",
                            "example": "001122334",
                            "description": "SSN of the Claimant."
                          }
                        },
                        "example": {
                          "type": "compensation"
                        }
                      }
                    }
                  }
                },
                "example": {
                  "data": {
                    "type": "intent_to_file",
                    "attributes": {
                      "type": "compensation"
                    }
                  }
                }
              }
            }
          },
          "required": true
        }
      }
    }
  },
  "servers": [
    {
      "url": "https://sandbox-api.va.gov/services/claims/{version}",
      "description": "VA.gov API sandbox environment",
      "variables": {
        "version": {
          "default": "v2"
        }
      }
    },
    {
      "url": "https://api.va.gov/services/claims/{version}",
      "description": "VA.gov API production environment",
      "variables": {
        "version": {
          "default": "v2"
        }
      }
    }
  ]
}<|MERGE_RESOLUTION|>--- conflicted
+++ resolved
@@ -1283,11 +1283,7 @@
               "application/json": {
                 "example": {
                   "data": {
-<<<<<<< HEAD
-                    "id": "5b714d93-88d6-487a-950c-e7286f4ede83",
-=======
                     "id": "f8b0016b-e28b-4312-93b8-41053b136479",
->>>>>>> c124a282
                     "type": "forms/526",
                     "attributes": {
                       "veteranIdentification": {
@@ -1333,11 +1329,7 @@
                           }
                         ],
                         "federalActivation": {
-<<<<<<< HEAD
-                          "anticipatedSeparationDate": "2023-11-29",
-=======
                           "anticipatedSeparationDate": "2023-11-30",
->>>>>>> c124a282
                           "activationDate": "2023-10-01"
                         },
                         "reservesNationalGuardService": {
@@ -5595,11 +5587,7 @@
               "application/json": {
                 "example": {
                   "data": {
-<<<<<<< HEAD
-                    "id": "7710571e-2465-4f39-8e72-570aba566f3c",
-=======
                     "id": "2ba8a852-49f4-4989-af19-c493b30a1998",
->>>>>>> c124a282
                     "type": "forms/526",
                     "attributes": {
                       "veteran": {
@@ -7576,13 +7564,8 @@
                     "id": "1",
                     "type": "intent_to_file",
                     "attributes": {
-<<<<<<< HEAD
-                      "creationDate": "2023-11-27",
-                      "expirationDate": "2024-11-27",
-=======
                       "creationDate": "2023-11-28",
                       "expirationDate": "2024-11-28",
->>>>>>> c124a282
                       "type": "compensation",
                       "status": "active"
                     }
