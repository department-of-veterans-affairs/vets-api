# frozen_string_literal: true

require_dependency 'vba_documents/v1/swagger_root'
require_dependency 'vba_documents/v0/security_scheme_swagger'
require_dependency 'vba_documents/document_upload/status_report_swagger'
require_dependency 'vba_documents/document_upload/v1/status_attributes_swagger'
require_dependency 'vba_documents/document_upload/v1/pdf_upload_attributes_swagger'
require_dependency 'vba_documents/document_upload/v1/pdf_dimension_attributes_swagger'

module VBADocuments
  module Docs
    module V1
      class ApiController < ApplicationController
        skip_before_action(:authenticate)
        include Swagger::Blocks

        SWAGGERED_CLASSES = [
          VBADocuments::V1::ControllerSwagger,
          VBADocuments::V1::ErrorModelSwagger,
          VBADocuments::DocumentUpload::StatusReportSwagger,
          VBADocuments::DocumentUpload::StatusGuidListSwagger,
          VBADocuments::DocumentUpload::FailureSwagger,
          VBADocuments::DocumentUpload::MetadataSwagger,
          VBADocuments::DocumentUpload::V1::StatusAttributesSwagger,
<<<<<<< HEAD
=======
          VBADocuments::DocumentUpload::V1::PdfUploadAttributesSwagger,
          VBADocuments::DocumentUpload::V1::PdfDimensionAttributesSwagger,
>>>>>>> b83e2c0c
          VBADocuments::DocumentUpload::StatusSwagger,
          VBADocuments::DocumentUpload::SubmissionSwagger,
          VBADocuments::V1::SecuritySchemeSwagger,
          VBADocuments::V1::SwaggerRoot
        ].freeze

        def index
          render json: Swagger::Blocks.build_root_json(SWAGGERED_CLASSES)
        end
      end
    end
  end
end<|MERGE_RESOLUTION|>--- conflicted
+++ resolved
@@ -22,11 +22,8 @@
           VBADocuments::DocumentUpload::FailureSwagger,
           VBADocuments::DocumentUpload::MetadataSwagger,
           VBADocuments::DocumentUpload::V1::StatusAttributesSwagger,
-<<<<<<< HEAD
-=======
           VBADocuments::DocumentUpload::V1::PdfUploadAttributesSwagger,
           VBADocuments::DocumentUpload::V1::PdfDimensionAttributesSwagger,
->>>>>>> b83e2c0c
           VBADocuments::DocumentUpload::StatusSwagger,
           VBADocuments::DocumentUpload::SubmissionSwagger,
           VBADocuments::V1::SecuritySchemeSwagger,
