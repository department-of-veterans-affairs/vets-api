GIT
  remote: https://github.com/department-of-veterans-affairs/active_model_serializers
  revision: 19015caa80227e5ae5d62179129edcaa43fb3d9d
  branch: master
  specs:
    active_model_serializers (0.10.4.vsp)
      actionpack (>= 4.1)
      activemodel (>= 4.1)
      case_transform (>= 0.2)
      jsonapi (= 0.1.1.beta6)

GIT
  remote: https://github.com/department-of-veterans-affairs/apivore
  revision: b5b6c9803334f9ddc1c11e4f201fdc9f6353ef59
  branch: master
  specs:
    apivore (1.6.2.vsp)
      actionpack (>= 4)
      hashie (~> 3.3)
      json-schema (~> 2.5)
      rspec (~> 3)
      rspec-expectations (~> 3.1)
      rspec-mocks (~> 3.1)

GIT
  remote: https://github.com/department-of-veterans-affairs/betamocks
  revision: df8f8e600863fe35b1d0bab01372f65a75d50937
  branch: master
  specs:
    betamocks (0.7.0)
      activesupport (>= 4.2)
      adler32
      faraday (>= 0.7.4, <= 0.17.0)

GIT
  remote: https://github.com/department-of-veterans-affairs/bgs-ext.git
<<<<<<< HEAD
  revision: dc915217579b72750612686e95048151c4c64566
=======
  revision: 6dbece38ca2e9cbffc31246453d20e2774739dfc
>>>>>>> 08ec0eb9
  specs:
    bgs_ext (0.14.5)
      httpclient
      nokogiri (>= 1.8.5)
      savon (~> 2.12)

GIT
  remote: https://github.com/department-of-veterans-affairs/connect_vbms.git
  revision: bebad55f8723f091c7d41522178b11999f574499
  branch: master
  specs:
    connect_vbms (1.2.0)
      httpclient (~> 2.8.0)
      httpi (~> 2.4)
      mail
      nokogiri (>= 1.8.4)
      nori
      xmldsig (~> 0.3.1)
      xmlenc

GIT
  remote: https://github.com/department-of-veterans-affairs/vets-json-schema
  revision: 2419e49d9b14922d5f2af85ab6b69cb6caef3339
  branch: master
  specs:
    vets_json_schema (6.7.2)
      multi_json (~> 1.0)
      script_utils (= 0.0.4)

PATH
  remote: modules/appeals_api
  specs:
    appeals_api (0.0.1)
      sidekiq

PATH
  remote: modules/claims_api
  specs:
    claims_api (0.0.1)

PATH
  remote: modules/covid_research
  specs:
    covid_research (0.1.0)
      rails (~> 6.0.3, >= 6.0.3.2)
      sidekiq

PATH
  remote: modules/openid_auth
  specs:
    openid_auth (0.0.1)

PATH
  remote: modules/va_facilities
  specs:
    va_facilities (0.0.1)

PATH
  remote: modules/va_forms
  specs:
    va_forms (0.0.1)
      faraday
      nokogiri
      paper_trail
      sidekiq

PATH
  remote: modules/vaos
  specs:
    vaos (0.1.0)
      sidekiq

PATH
  remote: modules/vba_documents
  specs:
    vba_documents (0.0.1)
      aws-sdk-s3 (~> 1)
      sidekiq

PATH
  remote: modules/veteran_confirmation
  specs:
    veteran_confirmation (0.0.1)

PATH
  remote: modules/veteran_verification
  specs:
    veteran_verification (0.0.1)

PATH
  remote: modules/veteran
  specs:
    veteran (0.0.1)

GEM
  remote: https://rubygems.org/
  remote: https://enterprise.contribsys.com/
  specs:
    Ascii85 (1.0.3)
    aasm (5.0.6)
      concurrent-ruby (~> 1.0)
    actioncable (6.0.3.2)
      actionpack (= 6.0.3.2)
      nio4r (~> 2.0)
      websocket-driver (>= 0.6.1)
    actionmailbox (6.0.3.2)
      actionpack (= 6.0.3.2)
      activejob (= 6.0.3.2)
      activerecord (= 6.0.3.2)
      activestorage (= 6.0.3.2)
      activesupport (= 6.0.3.2)
      mail (>= 2.7.1)
    actionmailer (6.0.3.2)
      actionpack (= 6.0.3.2)
      actionview (= 6.0.3.2)
      activejob (= 6.0.3.2)
      mail (~> 2.5, >= 2.5.4)
      rails-dom-testing (~> 2.0)
    actionpack (6.0.3.2)
      actionview (= 6.0.3.2)
      activesupport (= 6.0.3.2)
      rack (~> 2.0, >= 2.0.8)
      rack-test (>= 0.6.3)
      rails-dom-testing (~> 2.0)
      rails-html-sanitizer (~> 1.0, >= 1.2.0)
    actiontext (6.0.3.2)
      actionpack (= 6.0.3.2)
      activerecord (= 6.0.3.2)
      activestorage (= 6.0.3.2)
      activesupport (= 6.0.3.2)
      nokogiri (>= 1.8.5)
    actionview (6.0.3.2)
      activesupport (= 6.0.3.2)
      builder (~> 3.1)
      erubi (~> 1.4)
      rails-dom-testing (~> 2.0)
      rails-html-sanitizer (~> 1.1, >= 1.2.0)
    activejob (6.0.3.2)
      activesupport (= 6.0.3.2)
      globalid (>= 0.3.6)
    activemodel (6.0.3.2)
      activesupport (= 6.0.3.2)
    activerecord (6.0.3.2)
      activemodel (= 6.0.3.2)
      activesupport (= 6.0.3.2)
    activerecord-import (1.0.4)
      activerecord (>= 3.2)
    activerecord-postgis-adapter (6.0.0)
      activerecord (~> 6.0)
      rgeo-activerecord (~> 6.0)
    activestorage (6.0.3.2)
      actionpack (= 6.0.3.2)
      activejob (= 6.0.3.2)
      activerecord (= 6.0.3.2)
      marcel (~> 0.3.1)
    activesupport (6.0.3.2)
      concurrent-ruby (~> 1.0, >= 1.0.2)
      i18n (>= 0.7, < 2)
      minitest (~> 5.1)
      tzinfo (~> 1.1)
      zeitwerk (~> 2.2, >= 2.2.2)
    addressable (2.7.0)
      public_suffix (>= 2.0.2, < 5.0)
    adler32 (0.0.2)
    afm (0.2.2)
    akami (1.3.1)
      gyoku (>= 0.4.0)
      nokogiri
    ast (2.4.1)
    attr_encrypted (3.1.0)
      encryptor (~> 3.0.0)
    attr_extras (6.2.4)
    awesome_print (1.8.0)
    awrence (1.1.1)
    aws-partitions (1.79.0)
    aws-sdk-core (3.19.0)
      aws-partitions (~> 1.0)
      aws-sigv4 (~> 1.0)
      jmespath (~> 1.0)
    aws-sdk-kms (1.5.0)
      aws-sdk-core (~> 3)
      aws-sigv4 (~> 1.0)
    aws-sdk-s3 (1.9.0)
      aws-sdk-core (~> 3)
      aws-sdk-kms (~> 1)
      aws-sigv4 (~> 1.0)
    aws-sdk-sns (1.1.0)
      aws-sdk-core (~> 3)
      aws-sigv4 (~> 1.0)
    aws-sigv4 (1.0.2)
    axiom-types (0.1.1)
      descendants_tracker (~> 0.0.4)
      ice_nine (~> 0.11.0)
      thread_safe (~> 0.3, >= 0.3.1)
    benchmark-ips (2.8.2)
    bindex (0.8.1)
    brakeman (4.9.0)
    breakers (0.3.0)
      faraday (>= 0.7.4, < 0.18)
      multi_json (~> 1.0)
    builder (3.2.4)
    bundler-audit (0.7.0.1)
      bundler (>= 1.2.0, < 3)
      thor (>= 0.18, < 2)
    byebug (11.1.3)
    carrierwave (0.11.2)
      activemodel (>= 3.2.0)
      activesupport (>= 3.2.0)
      json (>= 1.7)
      mime-types (>= 1.16)
      mimemagic (>= 0.3.0)
    carrierwave-aws (1.3.0)
      aws-sdk-s3 (~> 1.0)
      carrierwave (>= 0.7, < 2.0)
    case_transform (0.2)
      activesupport
    childprocess (3.0.0)
    claide (1.0.3)
    claide-plugins (0.9.2)
      cork
      nap
      open4 (~> 1.3)
    clam_scan (0.0.2)
    cliver (0.3.2)
    coderay (1.1.3)
    coercible (1.0.0)
      descendants_tracker (~> 0.0.1)
    colored2 (3.1.2)
    colorize (0.8.1)
    combine_pdf (1.0.16)
      ruby-rc4 (>= 0.1.5)
    concurrent-ruby (1.1.7)
    config (2.2.1)
      deep_merge (~> 1.2, >= 1.2.1)
      dry-validation (~> 1.0, >= 1.0.0)
    connection_pool (2.2.3)
    content_disposition (1.0.0)
    cork (0.3.0)
      colored2 (~> 3.1)
    crack (0.4.3)
      safe_yaml (~> 1.0.0)
    crass (1.0.6)
    danger (8.0.4)
      claide (~> 1.0)
      claide-plugins (>= 0.9.2)
      colored2 (~> 3.1)
      cork (~> 0.1)
      faraday (>= 0.9.0, < 2.0)
      faraday-http-cache (~> 2.0)
      git (~> 1.7)
      kramdown (~> 2.0)
      kramdown-parser-gfm (~> 1.0)
      no_proxy_fix
      octokit (~> 4.7)
      terminal-table (~> 1)
    database_cleaner (1.8.5)
    date_validator (0.9.0)
      activemodel
      activesupport
    deep_merge (1.2.1)
    descendants_tracker (0.0.4)
      thread_safe (~> 0.3, >= 0.3.1)
    diff-lcs (1.4.4)
    docile (1.3.2)
    down (4.8.1)
      addressable (~> 2.5)
    dry-configurable (0.9.0)
      concurrent-ruby (~> 1.0)
      dry-core (~> 0.4, >= 0.4.7)
    dry-container (0.7.2)
      concurrent-ruby (~> 1.0)
      dry-configurable (~> 0.1, >= 0.1.3)
    dry-core (0.4.9)
      concurrent-ruby (~> 1.0)
    dry-equalizer (0.3.0)
    dry-inflector (0.2.0)
    dry-initializer (3.0.3)
    dry-logic (1.0.5)
      concurrent-ruby (~> 1.0)
      dry-core (~> 0.2)
      dry-equalizer (~> 0.2)
    dry-schema (1.4.3)
      concurrent-ruby (~> 1.0)
      dry-configurable (~> 0.8, >= 0.8.3)
      dry-core (~> 0.4)
      dry-equalizer (~> 0.2)
      dry-initializer (~> 3.0)
      dry-logic (~> 1.0)
      dry-types (~> 1.2)
    dry-struct (1.2.0)
      dry-core (~> 0.4, >= 0.4.3)
      dry-equalizer (~> 0.3)
      dry-types (~> 1.0)
      ice_nine (~> 0.11)
    dry-types (1.2.2)
      concurrent-ruby (~> 1.0)
      dry-container (~> 0.3)
      dry-core (~> 0.4, >= 0.4.4)
      dry-equalizer (~> 0.3)
      dry-inflector (~> 0.1, >= 0.1.2)
      dry-logic (~> 1.0, >= 1.0.2)
    dry-validation (1.4.1)
      concurrent-ruby (~> 1.0)
      dry-container (~> 0.7, >= 0.7.1)
      dry-core (~> 0.4)
      dry-equalizer (~> 0.2)
      dry-initializer (~> 3.0)
      dry-schema (~> 1.0, >= 1.4.3)
    e2mmap (0.1.0)
    ecma-re-validator (0.2.0)
      regexp_parser (~> 1.2)
    einhorn (0.7.4)
    encryptor (3.0.0)
    equalizer (0.0.11)
    erubi (1.9.0)
    et-orbi (1.2.4)
      tzinfo
    ethon (0.12.0)
      ffi (>= 1.3.0)
    factory_bot (6.1.0)
      activesupport (>= 5.0.0)
    factory_bot_rails (6.1.0)
      factory_bot (~> 6.1.0)
      railties (>= 5.0.0)
    faker (2.13.0)
      i18n (>= 1.6, < 2)
    fakeredis (0.8.0)
      redis (~> 4.1)
    faraday (0.17.0)
      multipart-post (>= 1.2, < 3)
    faraday-http-cache (2.2.0)
      faraday (>= 0.8)
    faraday_adapter_socks (0.1.1)
      faraday (~> 0.9)
      socksify (~> 1.7)
    faraday_curl (0.0.2)
      faraday (>= 0.9.0)
    faraday_middleware (0.13.1)
      faraday (>= 0.7.4, < 1.0)
    fast_jsonapi (1.5)
      activesupport (>= 4.2)
    fastimage (2.1.7)
    ffi (1.12.2)
    filelock (1.1.1)
    find_a_port (1.0.1)
    flipper (0.17.2)
    flipper-active_record (0.17.2)
      activerecord (>= 4.2, < 7)
      flipper (~> 0.17.2)
    flipper-active_support_cache_store (0.17.2)
      activesupport (>= 4.2, < 7)
      flipper (~> 0.17.2)
    flipper-ui (0.17.2)
      erubi (>= 1.0.0, < 2.0.0)
      flipper (~> 0.17.2)
      rack (>= 1.4, < 3)
      rack-protection (>= 1.5.3, < 2.1.0)
    foreman (0.87.1)
    formatador (0.2.5)
    fugit (1.3.3)
      et-orbi (~> 1.1, >= 1.1.8)
      raabro (~> 1.1)
    fuubar (2.5.0)
      rspec-core (~> 3.0)
      ruby-progressbar (~> 1.4)
    git (1.7.0)
      rchardet (~> 1.8)
    globalid (0.4.2)
      activesupport (>= 4.2.0)
    govdelivery-tms (2.8.4)
      activesupport
      faraday
      faraday_middleware
      mime-types
    guard (2.16.2)
      formatador (>= 0.2.4)
      listen (>= 2.7, < 4.0)
      lumberjack (>= 1.0.12, < 2.0)
      nenv (~> 0.1)
      notiffany (~> 0.0)
      pry (>= 0.9.12)
      shellany (~> 0.0)
      thor (>= 0.18.1)
    guard-compat (1.2.1)
    guard-rspec (4.7.3)
      guard (~> 2.1)
      guard-compat (~> 1.1)
      rspec (>= 2.99.0, < 4.0)
    guard-rubocop (1.3.0)
      guard (~> 2.0)
      rubocop (~> 0.20)
    gyoku (1.3.1)
      builder (>= 2.1.2)
    hana (1.3.5)
    hashdiff (1.0.1)
    hashery (2.1.2)
    hashie (3.6.0)
    holidays (8.1.0)
    httpclient (2.8.3)
    httpi (2.4.5)
      rack
      socksify
    i18n (1.8.5)
      concurrent-ruby (~> 1.0)
    ice_nine (0.11.2)
    iniparse (1.5.0)
    iso_country_codes (0.7.8)
    jmespath (1.4.0)
    json (2.3.1)
    json-schema (2.8.1)
      addressable (>= 2.4)
    json_schemer (0.2.8)
      ecma-re-validator (~> 0.2)
      hana (~> 1.3)
      regexp_parser (~> 1.5)
      uri_template (~> 0.7)
    jsonapi (0.1.1.beta6)
      jsonapi-parser (= 0.1.1.beta3)
      jsonapi-renderer (= 0.1.1.beta1)
    jsonapi-parser (0.1.1.beta3)
    jsonapi-renderer (0.1.1.beta1)
    jwt (2.2.1)
    kramdown (2.3.0)
      rexml
    kramdown-parser-gfm (1.1.0)
      kramdown (~> 2.0)
    levenshtein-ffi (1.1.0)
      ffi (~> 1.9)
    liquid (4.0.3)
    listen (3.2.1)
      rb-fsevent (~> 0.10, >= 0.10.3)
      rb-inotify (~> 0.9, >= 0.9.10)
    loofah (2.6.0)
      crass (~> 1.0.2)
      nokogiri (>= 1.5.9)
    lumberjack (1.2.4)
    mail (2.7.1)
      mini_mime (>= 0.1.1)
    marcel (0.3.3)
      mimemagic (~> 0.3.2)
    memoist (0.16.2)
    method_source (1.0.0)
    mime-types (3.3)
      mime-types-data (~> 3.2015)
    mime-types-data (3.2019.1009)
    mimemagic (0.3.5)
    mini_magick (4.10.1)
    mini_mime (1.0.2)
    mini_portile2 (2.4.0)
    minitest (5.14.1)
    multi_json (1.15.0)
    multipart-post (2.1.1)
    nap (1.1.0)
    nenv (0.3.0)
    net-sftp (2.1.2)
      net-ssh (>= 2.6.5)
    net-ssh (4.1.0)
    nio4r (2.5.2)
    no_proxy_fix (0.1.2)
    nokogiri (1.10.10)
      mini_portile2 (~> 2.4.0)
    nori (2.6.0)
    notiffany (0.1.3)
      nenv (~> 0.1)
      shellany (~> 0.0)
    notifications-ruby-client (5.1.2)
      jwt (>= 1.5, < 3)
    octokit (4.18.0)
      faraday (>= 0.9)
      sawyer (~> 0.8.0, >= 0.5.3)
    oj (3.9.0)
    olive_branch (3.0.0)
      multi_json
      oj
      rails (>= 4.0)
    open4 (1.3.4)
    operating_hours (0.1.0)
    origami (2.1.0)
      colorize (~> 0.7)
    overcommit (0.53.0)
      childprocess (>= 0.6.3, < 4)
      iniparse (~> 1.4)
    ox (2.13.2)
    pact (1.51.1)
      pact-mock_service (~> 3.0, >= 3.3.1)
      pact-support (~> 1.9)
      rack-test (>= 0.6.3, < 2.0.0)
      rspec (~> 3.0)
      term-ansicolor (~> 1.0)
      thor (>= 0.20, < 2.0)
      webrick (~> 1.3)
    pact-mock_service (3.6.2)
      filelock (~> 1.1)
      find_a_port (~> 1.0.1)
      json
      pact-support (~> 1.12, >= 1.12.0)
      rack (~> 2.0)
      rspec (>= 2.14)
      term-ansicolor (~> 1.0)
      thor (>= 0.19, < 2.0)
      webrick (~> 1.3)
    pact-support (1.15.1)
      awesome_print (~> 1.1)
      randexp (~> 0.1.7)
      rspec (>= 2.14)
      term-ansicolor (~> 1.0)
    paper_trail (10.3.1)
      activerecord (>= 4.2)
      request_store (~> 1.1)
    parallel (1.19.2)
    parser (2.7.1.4)
      ast (~> 2.4.1)
    patience_diff (1.1.0)
      trollop (~> 1.16)
    pdf-core (0.7.0)
    pdf-forms (1.2.0)
      cliver (~> 0.3.2)
      safe_shell (>= 1.0.3, < 2.0)
    pdf-inspector (1.3.0)
      pdf-reader (>= 1.0, < 3.0.a)
    pdf-reader (2.4.0)
      Ascii85 (~> 1.0.0)
      afm (~> 0.2.1)
      hashery (~> 2.0)
      ruby-rc4
      ttfunk
    pg (1.2.3)
    prawn (2.2.2)
      pdf-core (~> 0.7.0)
      ttfunk (~> 1.5)
    pry (0.13.1)
      coderay (~> 1.1)
      method_source (~> 1.0)
    pry-byebug (3.9.0)
      byebug (~> 11.0)
      pry (~> 0.13.0)
    public_suffix (4.0.5)
    puma (4.3.5)
      nio4r (~> 2.0)
    puma-plugin-statsd (0.1.0)
      json
      puma (>= 3.12, < 5)
    pundit (1.1.0)
      activesupport (>= 3.0.0)
    raabro (1.1.6)
    rack (2.2.3)
    rack-attack (6.2.2)
      rack (>= 1.0, < 3)
    rack-cors (1.1.1)
      rack (>= 2.0.0)
    rack-protection (2.0.8.1)
      rack
    rack-test (1.1.0)
      rack (>= 1.0, < 3)
    rack-vcr (0.1.5)
      vcr (>= 2.9)
    rails (6.0.3.2)
      actioncable (= 6.0.3.2)
      actionmailbox (= 6.0.3.2)
      actionmailer (= 6.0.3.2)
      actionpack (= 6.0.3.2)
      actiontext (= 6.0.3.2)
      actionview (= 6.0.3.2)
      activejob (= 6.0.3.2)
      activemodel (= 6.0.3.2)
      activerecord (= 6.0.3.2)
      activestorage (= 6.0.3.2)
      activesupport (= 6.0.3.2)
      bundler (>= 1.3.0)
      railties (= 6.0.3.2)
      sprockets-rails (>= 2.0.0)
    rails-dom-testing (2.0.3)
      activesupport (>= 4.2.0)
      nokogiri (>= 1.6)
    rails-html-sanitizer (1.3.0)
      loofah (~> 2.3)
    rails-session_cookie (0.2.2)
      rails (>= 4.0)
    rails_semantic_logger (4.4.0)
      rails (>= 3.2)
      semantic_logger (~> 4.4)
    railties (6.0.3.2)
      actionpack (= 6.0.3.2)
      activesupport (= 6.0.3.2)
      method_source
      rake (>= 0.8.7)
      thor (>= 0.20.3, < 2.0)
    rainbow (3.0.0)
    rake (13.0.1)
    randexp (0.1.7)
    rb-fsevent (0.10.3)
    rb-inotify (0.10.1)
      ffi (~> 1.0)
    rchardet (1.8.0)
    redis (4.1.4)
    redis-namespace (1.7.0)
      redis (>= 3.0.4)
    regexp_parser (1.6.0)
    request_store (1.5.0)
      rack (>= 1.4)
    restforce (3.0.0)
      faraday (>= 0.9.0, <= 1.0)
      faraday_middleware (>= 0.8.8, <= 1.0)
      hashie (>= 1.2.0, < 4.0)
      json (>= 1.7.5)
    rexml (3.2.4)
    rgeo (2.0.1)
    rgeo-activerecord (6.2.1)
      activerecord (>= 5.0)
      rgeo (>= 1.0.0)
    rgeo-geojson (2.1.1)
      rgeo (>= 1.0.0)
    rspec (3.9.0)
      rspec-core (~> 3.9.0)
      rspec-expectations (~> 3.9.0)
      rspec-mocks (~> 3.9.0)
    rspec-core (3.9.2)
      rspec-support (~> 3.9.3)
    rspec-expectations (3.9.2)
      diff-lcs (>= 1.2.0, < 2.0)
      rspec-support (~> 3.9.0)
    rspec-instrumentation-matcher (0.0.9)
      activesupport
      rspec-expectations
    rspec-mocks (3.9.1)
      diff-lcs (>= 1.2.0, < 2.0)
      rspec-support (~> 3.9.0)
    rspec-rails (4.0.1)
      actionpack (>= 4.2)
      activesupport (>= 4.2)
      railties (>= 4.2)
      rspec-core (~> 3.9)
      rspec-expectations (~> 3.9)
      rspec-mocks (~> 3.9)
      rspec-support (~> 3.9)
    rspec-retry (0.6.2)
      rspec-core (> 3.3)
    rspec-support (3.9.3)
    rspec_junit_formatter (0.4.1)
      rspec-core (>= 2, < 4, != 2.12.0)
    rubocop (0.84.0)
      parallel (~> 1.10)
      parser (>= 2.7.0.1)
      rainbow (>= 2.2.2, < 4.0)
      rexml
      rubocop-ast (>= 0.0.3)
      ruby-progressbar (~> 1.7)
      unicode-display_width (>= 1.4.0, < 2.0)
    rubocop-ast (0.3.0)
      parser (>= 2.7.1.4)
    rubocop-junit-formatter (0.1.4)
    rubocop-rails (2.6.0)
      activesupport (>= 4.2.0)
      rack (>= 1.1)
      rubocop (>= 0.82.0)
    rubocop-rspec (1.41.0)
      rubocop (>= 0.68.1)
    rubocop-thread_safety (0.4.0)
      rubocop (>= 0.51.0)
    ruby-progressbar (1.10.1)
    ruby-rc4 (0.1.5)
    ruby-saml (1.11.0)
      nokogiri (>= 1.5.10)
    rubyzip (2.0.0)
    rufus-scheduler (3.6.0)
      fugit (~> 1.1, >= 1.1.6)
    safe_shell (1.1.0)
    safe_yaml (1.0.5)
    savon (2.12.1)
      akami (~> 1.2)
      builder (>= 2.1.2)
      gyoku (~> 1.2)
      httpi (~> 2.3)
      nokogiri (>= 1.8.1)
      nori (~> 2.4)
      wasabi (~> 3.4)
    sawyer (0.8.2)
      addressable (>= 2.3.5)
      faraday (> 0.8, < 2.0)
    script_utils (0.0.4)
    seedbank (0.5.0)
      rake (>= 10.0)
    semantic_logger (4.5.0)
      concurrent-ruby (~> 1.0)
    sentry-raven (2.13.0)
      faraday (>= 0.7.6, < 1.0)
    shellany (0.0.1)
    shrine (2.19.3)
      content_disposition (~> 1.0)
      down (~> 4.1)
    shrine-memory (0.2.2)
      down
      shrine (~> 2.0)
    sidekiq (5.2.9)
      connection_pool (~> 2.2, >= 2.2.2)
      rack (~> 2.0)
      rack-protection (>= 1.5.0)
      redis (>= 3.3.5, < 4.2)
    sidekiq-ent (1.8.1)
      einhorn (= 0.7.4)
      sidekiq (>= 5.2.3)
      sidekiq-pro (>= 4.0.4)
    sidekiq-pro (5.0.0)
      concurrent-ruby (>= 1.0.5)
      sidekiq (>= 5.2.7)
    sidekiq-scheduler (3.0.1)
      e2mmap
      redis (>= 3, < 5)
      rufus-scheduler (~> 3.2)
      sidekiq (>= 3)
      thwait
      tilt (>= 1.4.0)
    simplecov (0.17.1)
      docile (~> 1.1)
      json (>= 1.8, < 3)
      simplecov-html (~> 0.10.0)
    simplecov-html (0.10.2)
    socksify (1.7.1)
    spring (2.1.0)
    spring-commands-rspec (1.0.4)
      spring (>= 0.9.1)
    sprockets (4.0.2)
      concurrent-ruby (~> 1.0)
      rack (> 1, < 3)
    sprockets-rails (3.2.1)
      actionpack (>= 4.0)
      activesupport (>= 4.0)
      sprockets (>= 3.0.0)
    staccato (0.5.3)
    statsd-instrument (2.6.0)
    super_diff (0.5.1)
      attr_extras (>= 6.2.4)
      diff-lcs
      patience_diff
    swagger-blocks (3.0.0)
    sync (0.5.0)
    term-ansicolor (1.7.1)
      tins (~> 1.0)
    terminal-table (1.8.0)
      unicode-display_width (~> 1.1, >= 1.1.1)
    thor (1.0.1)
    thread_safe (0.3.6)
    thwait (0.1.0)
    tilt (2.0.10)
    timecop (0.9.1)
    tins (1.25.0)
      sync
    trollop (1.16.2)
    ttfunk (1.5.1)
    typhoeus (1.3.1)
      ethon (>= 0.9.0)
    tzinfo (1.2.7)
      thread_safe (~> 0.1)
    unicode-display_width (1.7.0)
    upsert (2.9.10)
    uri_template (0.7.0)
    utf8-cleaner (0.2.5)
      activesupport
    vcr (6.0.0)
    virtus (1.0.5)
      axiom-types (~> 0.1)
      coercible (~> 1.0)
      descendants_tracker (~> 0.0, >= 0.0.3)
      equalizer (~> 0.0, >= 0.0.9)
    wasabi (3.5.0)
      httpi (~> 2.0)
      nokogiri (>= 1.4.2)
    web-console (3.7.0)
      actionview (>= 5.0)
      activemodel (>= 5.0)
      bindex (>= 0.4.0)
      railties (>= 5.0)
    webmock (3.8.3)
      addressable (>= 2.3.6)
      crack (>= 0.3.2)
      hashdiff (>= 0.4.0, < 2.0.0)
    webrick (1.6.0)
    websocket-driver (0.7.2)
      websocket-extensions (>= 0.1.0)
    websocket-extensions (0.1.5)
    will_paginate (3.1.0)
    xmldsig (0.3.2)
      nokogiri
    xmlenc (0.7.1)
      activemodel (>= 3.0.0)
      activesupport (>= 3.0.0)
      nokogiri (>= 1.6.0, < 2.0.0)
      xmlmapper (>= 0.7.3)
    xmlmapper (0.7.3)
      nokogiri (~> 1.5)
    yard (0.9.25)
    zeitwerk (2.4.0)
    zero_downtime_migrations (0.0.7)
      activerecord

PLATFORMS
  ruby

DEPENDENCIES
  aasm
  active_model_serializers!
  activerecord-import
  activerecord-postgis-adapter (~> 6.0.0)
  addressable
  apivore!
  appeals_api!
  attr_encrypted (= 3.1.0)
  awesome_print (~> 1.8)
  awrence
  aws-sdk-s3 (~> 1)
  aws-sdk-sns (~> 1)
  benchmark-ips
  betamocks!
  bgs_ext!
  brakeman (~> 4.7)
  breakers
  bundler-audit
  byebug
  carrierwave (~> 0.11)
  carrierwave-aws
  claims_api!
  clam_scan
  combine_pdf
  config
  connect_vbms!
  covid_research!
  danger
  database_cleaner
  date_validator
  dry-struct
  dry-types
  factory_bot_rails (> 5)
  faker
  fakeredis
  faraday
  faraday_adapter_socks
  faraday_curl
  faraday_middleware
  fast_jsonapi
  fastimage
  flipper
  flipper-active_record
  flipper-active_support_cache_store
  flipper-ui
  foreman
  fuubar
  govdelivery-tms (= 2.8.4)
  guard-rspec (~> 4.7)
  guard-rubocop
  gyoku
  holidays
  httpclient
  ice_nine
  iso_country_codes
  json (>= 2.3.0)
  json-schema
  json_schemer
  jsonapi-parser
  jwt
  levenshtein-ffi
  liquid
  mail (= 2.7.1)
  memoist
  mini_magick (~> 4.10.1)
  net-sftp
  nokogiri (~> 1.10)
  notifications-ruby-client (~> 5.1)
  oj
  olive_branch
  openid_auth!
  operating_hours
  origami
  overcommit
  ox
  pact
  pact-mock_service
  paper_trail
  pdf-forms
  pdf-inspector
  pdf-reader
  pg
  prawn
  pry-byebug
  puma (~> 4.3.5)
  puma-plugin-statsd (~> 0.1.0)
  pundit
  rack
  rack-attack
  rack-cors
  rack-test
  rack-vcr
  rails (~> 6.0.2)
  rails-session_cookie
  rails_semantic_logger (~> 4.4)
  rainbow
  redis
  redis-namespace
  request_store
  restforce
  rgeo-geojson
  rspec-instrumentation-matcher
  rspec-rails
  rspec-retry
  rspec_junit_formatter
  rubocop
  rubocop-junit-formatter
  rubocop-rails
  rubocop-rspec
  rubocop-thread_safety
  ruby-saml
  rubyzip (>= 1.3.0)
  savon
  seedbank
  sentry-raven
  shrine
  shrine-memory
  sidekiq (~> 5.0)
  sidekiq-ent!
  sidekiq-pro!
  sidekiq-scheduler (~> 3.0)
  simplecov (< 0.18)
  spring
  spring-commands-rspec
  staccato
  statsd-instrument (~> 2.6.0)
  super_diff
  swagger-blocks
  timecop
  typhoeus
  tzinfo-data
  upsert
  utf8-cleaner
  va_facilities!
  va_forms!
  vaos!
  vba_documents!
  vcr
  veteran!
  veteran_confirmation!
  veteran_verification!
  vets_json_schema!
  virtus
  web-console
  webmock
  webrick
  websocket-extensions (>= 0.1.5)
  will_paginate
  yard
  zero_downtime_migrations

RUBY VERSION
   ruby 2.6.6p146

BUNDLED WITH
   1.17.3<|MERGE_RESOLUTION|>--- conflicted
+++ resolved
@@ -34,11 +34,7 @@
 
 GIT
   remote: https://github.com/department-of-veterans-affairs/bgs-ext.git
-<<<<<<< HEAD
   revision: dc915217579b72750612686e95048151c4c64566
-=======
-  revision: 6dbece38ca2e9cbffc31246453d20e2774739dfc
->>>>>>> 08ec0eb9
   specs:
     bgs_ext (0.14.5)
       httpclient
