--- conflicted
+++ resolved
@@ -1,9 +1,7 @@
 # frozen_string_literal: true
 
 class Form526Submission < ApplicationRecord
-<<<<<<< HEAD
   # TODO: require non blank for auth_headers_json or remove null constraint
-=======
   # A 526 disability compensation form record. This class is used to persist the post transformation form
   # and track submission workflow steps.
   #
@@ -25,7 +23,6 @@
   # @!attribute workflow_complete
   #   @return [Timestamp] updated at date.
   #
->>>>>>> 6a08e68b
   attr_encrypted(:auth_headers_json, key: Settings.db_encryption_key)
   attr_encrypted(:form_json, key: Settings.db_encryption_key)
 
