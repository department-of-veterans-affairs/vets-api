---
# Add a new feature toggle here to ensure that it is initialized in all environments.
#
# Features are enabled by default in the test environment and disabled by default in other environments.
# To default a feature to enabled in development, set the `enable_in_development` key to true.
#
# The description should contain any relevant information for an admin who may toggle the feature.
#
# The actor_type should be either `user` for features you want to be "sticky" for a logged in user (default)
#  or `cookie_id` of you wish to use the Google Analytics id as the unique identifier.

# Sorted using http://yaml-sorter.herokuapp.com/

features:
  this_is_only_a_test:
    actor_type: user
    description: Used in feature_toggles_controller_spec.
  accredited_representative_portal_frontend:
    actor_type: user
    description: Enables the frontend of the accredited representative portal
    enable_in_development: true
  accredited_representative_portal_api:
    actor_type: user
    description: Enables the endpoints of the accredited representative portal
    enable_in_development: true
  all_claims_add_disabilities_enhancement:
    actor_type: user
    description: Enables enhancement to the 21-526EZ "Add Disabilities" page being implemented by the Conditions Team.
    enable_in_development: true
  appointments_consolidation:
    actor_type: user
    description: For features being tested while merging logic for appointments between web and mobile
  ask_va_form_feature:
    actor_type: user
    description: show/hide experimental features for Ask VA 0873
    enable_in_development: true
  ask_va_dashboard_feature:
    actor_type: user
    description: show/hide experimental features for Ask VA 0873 dashboard feature
    enable_in_development: true
  ask_va_introduction_page_feature:
    actor_type: user
    description: show/hide experimental features for Ask VA 0873 introduction feature
    enable_in_development: true
  auth_exp_vba_downtime_message:
    actor_type: user
    description: Show downtime message on Profile and My VA for planned VBA maintenance
  avs_enabled:
    actor_type: user
    description: Enables the After Visit Summary API.
    enable_in_development: true
  bcas_letters_use_lighthouse:
    actor_type: user
    description: Use lighthouse instead of EVSS to view/download benefit letters.
    enable_in_development: true
  benefits_documents_use_lighthouse:
    actor_type: user
    description: Use lighthouse instead of EVSS to upload benefits documents.
    enable_in_development: false
  benefits_education_use_lighthouse:
    actor_type: user
    description: Use lighthouse instead of EVSS to retrieve GI Bill Statement of benefits
    enable_in_development: true
  benefits_require_gateway_origin:
    actor_type: user
    description: Requires that all requests made to endpoints in appeals_api, va_forms, and vba_documents be made through the gateway
  caregiver_use_facilities_API:
    actor_type: user
    description: Allow list of caregiver facilites to be fetched by way of the Facilities API.
  caregiver_browser_monitoring_enabled:
    actor_type: user
    description: Enables Datadog Real Time User Monitoring
  caregiver_carma_submitted_at:
    actor_type: user
    description: Enables sending CARMA the creation timestamp of a claim as a metadata submitted_at value
  caregiver1010:
    actor_type: user
    description: Enables new features while investigating 1010CG errors
  hca_browser_monitoring_enabled:
    actor_type: user
    description: Enables browser monitoring for the health care application.
  hca_enrollment_status_override_enabled:
    actor_type: user
    description: Enables override of enrollment status for a user, to allow multiple submissions with same user.
  hca_insurance_v2_enabled:
    actor_type: user
    description: Enables the the upgraded insurance section of the Health Care Application
    enable_in_development: true
  hca_performance_alert_enabled:
    actor_type: user
    description: Enables alert notifying users of a potential issue with application performance.
  hca_reg_only_enabled:
    actor_type: user
    description: Enables the registration-only path for the Health Care Application
    enable_in_development: true
  hca_sigi_enabled:
    actor_type: user
    description: Enables Self-Identifying Gender Identity question for health care applicants.
  hca_tera_branching_enabled:
    actor_type: user
    description: Enables branching logic for the Toxic Exposure questionset in the Health Care Application
  hca_use_facilities_API:
    actor_type: user
    description: Allow list of medical care facilites to be fetched by way of the Facilities API.
  hca_log_form_attachment_create:
    actor_type: user
    description: Enable logging all successful-looking attachment creation calls to Sentry at info-level
  hca_retrieve_facilities_without_repopulating:
    actor_type: user
    description: Constrain facilities endpoint to only return existing facilities values - even if the table is empty, do not rerun the Job to populate it.
  cg1010_oauth_2_enabled:
    actor_type: user
    description: Use OAuth 2.0 Authentication for 10-10CG Form Mulesoft integration.
  ezr_prod_enabled:
    actor_type: user
    description: Enables access to the 10-10EZR application in prod for the purposes of conducting user reasearch
    enable_in_development: true
  ezr_upload_enabled:
    actor_type: user
    description: Enables Toxic Exposure File Upload for 10-10EZR applicants.
    enable_in_development: true
  ezr_auth_only_enabled:
    actor_type: user
    description: Enables the auth-only experience, allowing only authenticated users to view any part of the form.
    enable_in_development: true
  ezr_emergency_contacts_enabled:
    actor_type: user
    description: Enables emergency contact experience for 10-10EZR applicants.
    enable_in_development: true
  ezr_next_of_kin_enabled:
    actor_type: user
    description: Enables next of kin experience for 10-10EZR applicants.
    enable_in_development: true
  ezr_use_va_notify_on_submission_failure:
    actor_type: user
    description: Send submission failure email to Veteran using VANotify.
    enable_in_development: true
  cerner_override_653:
    actor_type: user
    description: This will show the Cerner facility 653 as `isCerner`.
  cerner_override_668:
    actor_type: user
    description: This will show the Cerner facility 668 as `isCerner`.
  cerner_override_687:
    actor_type: user
    description: This will show the Cerner facility 687 as `isCerner`.
  cerner_override_692:
    actor_type: user
    description: This will show the Cerner facility 692 as `isCerner`.
  cerner_override_757:
    actor_type: user
    description: This will show the Cerner facility 757 as `isCerner`.
  champva_unique_temp_file_names:
    actor_type: user
    description: Enables unique temp file names for CHAMPVA PDF files
  champva_file_recreate:
    actor_type: user
    description: Enhances file creation reliability by adding retry functionality in the vets-api tmp folder
  check_in_experience_enabled:
    actor_type: user
    description: Enables the health care check-in experiences
    enable_in_development: true
  check_in_experience_pre_check_in_enabled:
    actor_type: user
    description: Enables the health care check-in experiences to show the pre-check-in experience.
    enable_in_development: true
  check_in_experience_upcoming_appointments_enabled:
    actor_type: user
    description: Enables the feature to show upcoming appointments to the veterans
    enable_in_development: true
  check_in_experience_translation_disclaimer_spanish_enabled:
    actor_type: user
    description: Enables disclaimer for possible untranslated content on spanish pages
    enable_in_development: true
  check_in_experience_translation_disclaimer_tagalog_enabled:
    actor_type: user
    description: Enables disclaimer for possible untranslated content on tagalog pages
    enable_in_development: true
  check_in_experience_mock_enabled:
    actor_type: user
    description: Enables downstream responses to be returned via betamocks
    enable_in_development: false
  check_in_experience_travel_reimbursement:
    actor_type: user
    description: Enables travel reimbursement workflow for day-of check-in application.
    enable_in_development: true
  check_in_experience_cerner_travel_claims_enabled:
    actor_type: user
    description: Enables travel claims filing for Oracle Health (Cerner) sites
    enable_in_development: true
  check_in_experience_check_claim_status_on_timeout:
    actor_type: user
    description: Uses a background worker to check travel claim status when the submission times out
    enable_in_development: true
  check_in_experience_browser_monitoring:
    actor_type: user
    description: Enables browser monitoring for check-in applications.
    enable_in_development: false
  check_in_experience_medication_review_content:
    actor_type: cookie_id
    description: Enables the medication review content in pre-check-in.
    enable_in_development: true
  claim_letters_access:
    actor_type: user
    description: Enables users to access the claim letters page
    enable_in_development: true
  claims_api_local_bgs_refactor:
    actor_type: user
    description: Diverts codepath to LocalBGSRefactored
    enable_in_development: true
  claims_api_bd_refactor:
    actor_type: user
    description: Diverts codepath to use refactored BD methods
    enable_in_development: true
  claims_api_ews_updater_enables_local_bgs:
    actor_type: user
    description: Uses local_bgs rather than bgs-ext
    enable_in_development: true
  claims_api_ews_uploads_bd_refactor:
    actor_type: user
    description: When enabled, sends ews forms to BD via the refactored logic
    enable_in_development: true
  claims_api_poa_uploads_bd_refactor:
    actor_type: user
    description: When enabled, sends poa forms to BD via the refactored logic
    enable_in_development: true
  claims_api_526_v2_uploads_bd_refactor:
    actor_type: user
    description: When enabled, sends 526 forms to BD via the refactored logic
    enable_in_development: true
  confirmation_page_new:
    actor_type: user
    description: Enables the 2024 version of the confirmation page view in simple forms
    enable_in_development: true
  lighthouse_claims_api_hardcode_wsdl:
    actor_type: user
    description: Use hardcoded namespaces for WSDL calls to BGS
    enable_in_development: true
  cst_5103_update_enabled:
    actor_type: user
    description: When enabled, claims status tool will use the new 5103 alert designs and hides the ask your claim decision section
    enable_in_development: true
  cst_claim_phases:
    actor_type: user
    description: When enabled, claims status tool uses the new claim phase designs
    enable_in_development: true
  cst_include_ddl_5103_letters:
    actor_type: user
    description: When enabled, the Download Decision Letters feature includes 5103 letters
    enable_in_development: true
  cst_include_ddl_boa_letters:
    actor_type: user
    description: When enabled, the Download Decision Letters feature includes Board of Appeals decision letters
    enable_in_development: true
  cst_include_ddl_sqd_letters:
    actor_type: user
    description: When enabled, the Download Decision Letters feature includes Subsequent Development Letters
    enable_in_development: true
  cst_use_lighthouse_5103:
    actor_type: user
    description: When enabled, claims status tool uses the Lighthouse API for the 5103 endpoint
    enable_in_development: true
  cst_use_lighthouse_index:
    actor_type: user
    description: When enabled, claims status tool uses the Lighthouse API for the index endpoint
    enable_in_development: true
  cst_use_lighthouse_show:
    actor_type: user
    description: When enabled, claims status tool uses the Lighthouse API for the show endpoint
    enable_in_development: true
  cst_send_evidence_failure_emails:
    actor_type: user
    description: When enabled, emails will be sent when evidence uploads from the CST fail
    enable_in_development: true
  cst_synchronous_evidence_uploads:
    actor_type: user
    description: When enabled, claims status tool uses synchronous evidence uploads
    enable_in_development: true
  cst_use_dd_rum:
    actor_type: user
    description: When enabled, claims status tool uses DataDog's Real User Monitoring logging
    enable_in_development: false
  coe_access:
    actor_type: user
    description: Feature gates the certificate of eligibility application
    enable_in_development: true
  combined_debt_portal_access:
    actor_type: user
    description: Enables users to interact with combined debt portal experience
    enable_in_development: true
  combined_financial_status_report:
    actor_type: user
    description: Enables users to submit FSR forms for VHA and VBA debts
    enable_in_development: true
  communication_preferences:
    actor_type: user
    description: Allow user to access backend communication_preferences API
  contact_info_change_email:
    actor_type: user
    description: Send user a notification email when their contact info changes.
  covid_vaccine_registration:
    actor_type: user
    description: Toggles availability of covid vaccine form API.
  covid_vaccine_registration_expanded:
    actor_type: user
    description: Toggles availability of covid vaccine expanded registration form API.
    enable_in_development: true
  covid_vaccine_registration_frontend:
    actor_type: user
    description: Toggles the availability of the frontend form on va.gov for the covid-19 vaccine sign-up
  covid_vaccine_registration_frontend_cta:
    actor_type: user
    description: >
      Toggles the availability of the call-to-action prompt (cta) on "va.gov/health-care/covid-19-vaccine/"
      leading to the frontend form on va.gov for the covid-19 vaccine sign-up
  covid_vaccine_registration_frontend_enable_expanded_eligibility:
    actor_type: user
    description: Toggles the 'continue' button to launch the new expanded eligibility VAFS app
  covid_vaccine_registration_frontend_hide_auth:
    actor_type: user
    description: >
      Toggles the availability of the sign-in button on the covid-19 vaccine sign-up form on va.gov.
      Note: When this is enabled, the 'Sign in' button will be hidden
  covid_vaccine_scheduling_frontend:
    actor_type: user
    description: Toggles the availability of covid-19 vaccine scheduling links in the facility locator frontend
    enable_in_development: true
  covid_volunteer_intake_backend_enabled:
    actor_type: cookie_id
    description: Toggles whether the COVID Research volunteer intake vets-api endpoint is available
  covid_volunteer_intake_enabled:
    actor_type: cookie_id
    description: Toggles whether COVID Research volunteer intake form Version 2 is available
  covid_volunteer_update_enabled:
    actor_type: cookie_id
    description: Toggles whether COVID Research volunteer update form and associated endpoint are available
  covid_volunteer_delivery:
    actor_type: cookie_id
    description: Toggles whether COVID Research volunteer submissions will be delivered to genISIS
  claims_claim_uploader_use_bd:
    actor_type: user
    description: Use BDS instead of EVSS to upload to VBMS.
  claims_load_testing:
    actor_type: user
    description: Enables the ability to skip jobs for load testing
  claims_status_v1_bgs_enabled:
    actor_type: user
    description: enables calling BGS instead of EVSS for the claims status v1.
  claims_status_v2_lh_benefits_docs_service_enabled:
    actor_type: user
    description: enable/disable the use of LH Benefits Documents API in our Claim Status v2 services.
    enable_in_development: false
  claims_hourly_slack_error_report_enabled:
    actor: user
    description: Enable/disable the running of the hourly slack alert for errored submissions
    enable_in_development: false
  claims_status_v1_lh_auto_establish_claim_enabled:
    actor_type: user
    description: With feature flag enabled, v1 /526 should use Lighthouse Form526 docker container
  debt_letters_show_letters_vbms:
    actor_type: user
    description: Enables debt letter download from VBMS
  debts_cache_dmc_empty_response:
    actor_type: user
    description: Enables caching of empty DMC response
  debts_cache_vbs_copays_empty_response:
    actor_type: user
    description: Enables caching of empty VBS medical copay response
  decision_review_hlr_email:
    actor_type: user
    description: Send email notification for successful HLR submission
  decision_review_nod_email:
    actor_type: user
    description: Send email notification for successful NOD submission
  decision_review_sc_email:
    actor_type: user
    description: Send email notification for successful SC submission
  decision_review_hlr_status_updater_enabled:
    actor_type: user
    description: Enables the Higher Level Review status update batch job
  decision_review_nod_status_updater_enabled:
    actor_type: user
    description: Enables the Notice of Disagreement status update batch job
  decision_review_sc_status_updater_enabled:
    actor_type: user
    description: Enables the Supplemental Claim status update batch job
  decision_review_icn_updater_enabled:
    actor_type: user
    description: Enables the ICN lookup job
  decision_review_weekly_error_report_enabled:
    actor_type: user
    description: Enables the weekly decision review text error report
  decision_review_daily_error_report_enabled:
    actor_type: user
    description: Enables the daily error report email
  decision_review_daily_stuck_records_report_enabled:
    actor_type: user
    description: Enables the daily decision review stuck records Slack report
  decision_review_monthly_stats_report_enabled:
    actor_type: user
    description: Enables the monthly decision review stats report email
  decision_review_delay_evidence:
    actor_type: user
    description: Ensures that NOD and SC evidence is not received in Central Mail before the appeal itself
  decision_review_hlr_form_v4_enabled:
    actor_type: user
    description: Enable using MAR 2024 revision of 200996 Higher Level Review form when submitting to EMMS for intake
    enable_in_development: false
  decision_review_saved_claim_hlr_status_updater_job_enabled:
    actor_type: user
    description: Enable job to set delete_date for completed SavedClaim::HigherLevelReviews
    enable_in_development: true
  decision_review_saved_claim_nod_status_updater_job_enabled:
    actor_type: user
    description: Enable job to set delete_date for completed SavedClaim::NoticeOfDisagreements
    enable_in_development: true
  decision_review_saved_claim_sc_status_updater_job_enabled:
    actor_type: user
    description: Enable job to set delete_date for completed SavedClaim::SupplementalClaims
    enable_in_development: true
  decision_review_delete_saved_claims_job_enabled:
    actor_type: user
    description: Enable job to delete SavedClaim records when the record has a delete_date and the date is in the past
    enable_in_development: true
  decision_review_failure_notification_email_job_enabled:
    actor_type: user
    description: Enable job to send form and evidence failure notification emails
    enable_in_development: true
  decision_review_track_4142_submissions:
    actor_type: user
    description: Enable saving record of 4142 forms submitted to Lighthouse as part of a Supplemental Claim
    enable_in_development: true
  decision_review_notify_4142_failures:
    actor_type: user
    description: Enable sending an email if a 4142 submission is not successful in Lighthouse
    enable_in_development: true
  dependency_verification:
    actor_type: user
    description: Feature gates the dependency verification modal for updating the diaries service.
    enable_in_development: true
  dependents_enqueue_with_user_struct:
    actor_type: user
    description: Manage whether the enqueued job for 686c and 674 will be with a User model or the new User struct
    enable_in_development: true
  dependents_pension_check:
    actor_type: user
    description: Manage whether or not Pension check is enabled for the 686/674
    enable_in_development: true
  dependents_removal_check:
    actor_type: user
    description: Manage whether or not dependent removal claim codes are enabled for the 686
    enable_in_development: true
  dependents_management:
    actor_type: user
    description: Manage dependent removal from view dependent page
    enable_in_development: true
  disability_526_form4142_polling_records:
    actor_type: user
    description: enables creation of, and tracking of, sent form 4142 documents, from the 526 flow, to the Lighthouse Benefits Intake API
    enable_in_development: true
  disability_526_form4142_polling_record_failure_email:
    actor_type: user
    description: enables failure email when explicit failure is detected downstream
    enable_in_development: true
  contention_classification_claim_linker:
    actor_type: user
    description: enables sending 526 claim id and vbms submitted claim id to Contention Classification service for linking/monitoring.
    enable_in_development: true
  disability_526_ep_merge_api:
    actor_type: user
    description: enables sending 526 claims with a pending EP to VRO EP Merge API for automated merging.
  disability_526_toxic_exposure:
    actor_type: user
    description: enables new pages, processing, and submission of toxic exposure claims
  disability_526_toxic_exposure_ipf:
    actor_type: user
    description: enables new pages, processing, and submission of toxic exposure claims for in progress forms (ipf)
  disability_526_new_confirmation_page:
    actor_type: user
    description: enables new confirmation page for form 526 submission confirmation page
  disability_526_toxic_exposure_document_upload_polling:
    actor_type: user
    description: enables the poll_form526_pdf call during the perform_ancillary_jobs step of submissions
  disability_526_improved_autosuggestions_add_disabilities_page:
    actor_type: user
    description: enables new version of add disabilities page, with updates to content and search functionality
    enable_in_development: true
  disability_compensation_flashes:
    actor_type: user
    description: enables sending flashes to BGS for disability_compensation submissions.
    enable_in_development: true
  disability_compensation_form4142_supplemental:
    actor_type: user
    description: Use Lighthouse API to submit supplemental Form 21-4142 from Form 526EZ submissions
    enable_in_development: true
  disability_compensation_pif_fail_notification:
    actor_type: user
    description: enables sending notifications to vets if their 526 claim submission fails with PIF in Use Error
    enable_in_development: true
  disability_compensation_production_tester:
    actor_type: user
    description: disable certain functionality for production testing of the 526 submission workflow. DO NOT TOGGLE THIS FLAG UNLESS YOU ARE A MEMBER OF DISABILITY BENEFITS EXPERIENCE TEAM.
    enable_in_development: true
  disability_compensation_fail_submission:
    actor_type: user
    description: enable to test the backup submission path. DO NOT TOGGLE THIS FLAG UNLESS YOU ARE A MEMBER OF DISABILITY BENEFITS EXPERIENCE TEAM.
    enable_in_development: true
  disability_compensation_sync_modern_0781_flow:
    actor_type: user
    description: enables a new form flow for 0781 and 0781a in the 526 submission workflow
    enable_in_development: true
  education_reports_cleanup:
    actor_type: user
    description: Updates to the daily education reports to remove old data that isn't needed in the new fiscal year
    enable_in_development: true
  enrollment_verification:
    actor_type: user
    description: Enables access to the Enrollment Verification app
    enable_in_development: true
  discharge_wizard_features:
    actor_type: user
    description: Iteration of new features for discharge wizard
    enable_in_development: true
  facilities_ppms_suppress_all:
    actor_type: user
    description: Hide all ppms search options
  facilities_ppms_suppress_community_care:
    actor_type: user
    description: Hide ppms community care searches
  facilities_ppms_suppress_pharmacies:
    actor_type: user
    description: Front End Flag to suppress the ability to search for pharmacies
  facility_locator_lat_long_only:
    actor_type: user
    description: Send only lat/long values (no bounding box or address) to the API when querying for facilities.
    enable_in_development: true
  facility_locator_ppms_legacy_urgent_care_to_pos_locator:
    actor_type: user
    description: force the legacy urgent care path to use the new POS locator
  facility_locator_predictive_location_search:
    actor_type: user
    description: Use predictive location search in the Facility Locator UI
  facility_locator_pull_operating_status_from_lighthouse:
    actor_type: user
    description: A fast and dirty way to get the operating status from lighthouse
    enable_in_development: true
  facility_locator_rails_engine:
    actor_type: user
    description: Use rails engine routes for all Facility Locator API calls
    enable_in_development: true
  facility_locator_restore_community_care_pagination:
    actor_type: user
    description: Restores pagination for community care providers, emergency care, and pharmacies. (urgent care is excluded)
    enable_in_development: true
  facility_locator_show_community_cares:
    actor_type: user
    description: >
      On https://www.va.gov/find-locations/ enable veterans to search for Community care by showing that option
      in the "Search for" box.
    enable_in_development: true
  facility_locator_show_health_connect_number:
    actor_type: user
    description: >
      On https://www.va.gov/find-locations/ enable the health connect phone number display
    enable_in_development: true
  facility_locator_show_operational_hours_special_instructions:
    actor_type: user
    description: Display new field operationalHoursSpecialInstructions for VA facilities
    enable_in_development: true
  file_upload_short_workflow_enabled:
    actor_type: user
    description: Enables shorter workflow enhancement for file upload component
  fsr_5655_server_side_transform:
    actor_type: user
    description: Update to use BE for business transform logic for Financial Status Report (FSR - 5655) form
    enable_in_development: true
  financial_status_report_debts_api_module:
    actor_type: user
    description: Points to debts-api module routes
    enable_in_development: true
  financial_status_report_expenses_update:
    actor_type: user
    description: Update expense lists in the Financial Status Report (FSR - 5655) form
    enable_in_development: true
  financial_status_report_review_page_navigation:
    actor_type: user
    description: Enables new review page navigation for users completing the Financial Status Report (FSR) form.
    enable_in_development: true
  find_a_representative_enabled:
    actor_type: cookie_id
    description: Generic toggle for gating Find a Rep
    enable_in_development: true
  find_a_representative_enable_api:
    actor_type: user
    description: Enables all Find a Representative api endpoints
    enable_in_development: true
  find_a_representative_enable_frontend:
    actor_type: cookie_id
    description: Enables Find a Representative frontend
    enable_in_development: true
  find_a_representative_flag_results_enabled:
    actor_type: user
    description: Enables flagging feature for Find a Representative frontend
    enable_in_development: true
  find_a_representative_use_accredited_models:
    actor_type: user
    description: Enables Find A Representative APIs using AccreditedX models
    enable_in_development: true
  representative_status_enabled:
    actor_type: cookie_id
    description: Enables flagging feature for Find a Representative frontend
    enable_in_development: true
  form526_include_document_upload_list_in_overflow_text:
    actor_type: user
    description: Appends a list of SupportingEvidenceAttachment filenames the veteran uploaded for a Form 526 into the overflow text in the form submission
  appoint_a_representative_enable_frontend:
    actor_type: cookie_id
    description: Enables Appoint a Representative frontend
    enable_in_development: true
  appoint_a_representative_enable_pdf:
    actor_type: user
    description: Enables Appoint a Representative PDF generation endpoint
    enable_in_development: true
  form526_legacy:
    actor_type: user
    description: If true, points controllers to the legacy EVSS Form 526 instance. If false, the controllers will use the Dockerized instance running in DVP.
    enable_in_development: true
  form526_send_document_upload_failure_notification:
    actor_type: user
    description: Enables enqueuing a Form526DocumentUploadFailureEmail if a EVSS::DisabilityCompensationForm::SubmitUploads job exhausts its retries
    enable_in_development: true
  form526_send_4142_failure_notification:
    actor_type: user
    description: Enables enqueuing a Form4142DocumentUploadFailureEmail if a SubmitForm4142Job job exhausts its retries
    enable_in_development: true
  form526_send_0781_failure_notification:
    actor_type: user
    description: Enables enqueuing a Form0781DocumentUploadFailureEmail if a SubmitForm0781Job job exhausts its retries
    enable_in_development: true
  form0994_confirmation_email:
    actor_type: user
    description: Enables form 0994 email submission confirmation (VaNotify)
    enable_in_development: true
  form1990_confirmation_email:
    actor_type: user
    description: Enables form 1990 email submission confirmation (VaNotify)
    enable_in_development: true
  form1995_confirmation_email:
    actor_type: user
    description: Enables form 1995 email submission confirmation (VaNotify)
    enable_in_development: true
  form1990e_confirmation_email:
    actor_type: user
    description: Enables form 1990e email submission confirmation (VaNotify)
    enable_in_development: true
  form21_0966_confirmation_email:
    actor_type: user
    description: Enables form 21-0966 email submission confirmation (VaNotify)
    enable_in_development: true
  form21_0972_confirmation_email:
    actor_type: user
    description: Enables form 21-0972 email submission confirmation (VaNotify)
    enable_in_development: true
  form21_10203_confirmation_email:
    actor_type: user
    description: Enables form 21-10203 email submission confirmation (VaNotify)
  form21_10210_confirmation_email:
    actor_type: user
    description: Enables form 21-10210 email submission confirmation (VaNotify)
    enable_in_development: true
  form20_10206_confirmation_email:
    actor_type: user
    description: Enables form 20-10206 email submission confirmation (VaNotify)
    enable_in_development: true
  form20_10207_confirmation_email:
    actor_type: user
    description: Enables form 20-10207 email submission confirmation (VaNotify)
    enable_in_development: true
  form21_0845_confirmation_email:
    actor_type: user
    description: Enables form 21-0845 email submission confirmation (VaNotify)
    enable_in_development: true
  form21p_0847_confirmation_email:
    actor_type: user
    description: Enables form 21p-0847 email submission confirmation (VaNotify)
    enable_in_development: true
  form21_4142_confirmation_email:
    actor_type: user
    description: Enables form 21-4142 email submission confirmation (VaNotify)
    enable_in_development: true
  form_526_required_identifiers_in_user_object:
    actor_type: user
    description: includes a mapping of booleans in the profile section of a serialized user indicating which ids are nil for the user
  form40_0247_confirmation_email:
    actor_type: user
    description: Enables form 40-0247 email submission confirmation (VaNotify)
    enable_in_development: true
  form40_10007_confirmation_email:
    actor_type: user
    description: Enables form 40-10007 email submission error (VaNotify)
    enable_in_development: true  
  form1990meb_confirmation_email:
    actor_type: user
    description: Enables form 1990 MEB email submission confirmation (VaNotify)
    enable_in_development: true
  form1990emeb_confirmation_email:
    actor_type: user
    description: Enables form 1990e MEB email submission confirmation (VaNotify)
    enable_in_development: true
  form5490_confirmation_email:
    actor_type: user
    description: Enables form 5490 email submission confirmation (VaNotify)
    enable_in_development: true
  form5495_confirmation_email:
    actor_type: user
    description: Enables form 5495 email submission confirmation (VaNotify)
    enable_in_development: true
  simple_forms_email_confirmations:
    actor_type: user
    description: Enables form email submission confirmations (for allowed email types via VaNotify)
    enable_in_development: true
  simple_forms_email_notifications:
    actor_type: user
    description: Enables form email notifications upon certain state changes (error and received)
    enable_in_development: true
  form2010206:
    actor_type: user
    description: If enabled shows the digital form experience for form 20-10206
  form2010207:
    actor_type: user
    description: If enabled shows the digital form experience for form 20-10207
  form210845:
    actor_type: user
    description: If enabled shows the digital form experience for form 21-0845
  form210966:
    actor_type: user
    description: If enabled shows the digital form experience for form 21-0966
  form210972:
    actor_type: user
    description: If enabled shows the digital form experience for form 21-0972
  form214142:
    actor_type: user
    description: If enabled shows the digital form experience for form 21-4142
  form2110210:
    actor_type: user
    description: If enabled shows the digital form experience for form 21-10210
  form21p0847:
    actor_type: user
    description: If enabled shows the digital form experience for form 21P-0847
  form264555:
    actor_type: user
    description: If enabled shows the digital form experience for form 26-4555
  form400247:
    actor_type: user
    description: If enabled shows the digital form experience for form 40-0247
  form1010d:
    actor_type: user
    description: If enabled shows the digital form experience for form 10-10d (IVC CHAMPVA)
  form107959c:
    actor_type: user
    description: If enabled shows the digital form experience for form 10-7959c (IVC CHAMPVA other health insurance)
  form107959a:
    actor_type: user
    description: If enabled shows the digital form experience for form 10-7959a (IVC CHAMPVA claim form)
  form107959f1:
    actor_type: user
    description: If enabled shows the digital form experience for form 10-7959f-1 (Foreign Medical Program register form)
  form107959f2:
    actor_type: user
    description: If enabled shows the digital form experience for form 10-7959f-2 (Foreign Medical Program claim form)
  form_upload_flow:
    actor_type: user
    description: If enabled shows the find-a-form widget for the Form Upload Flow
  get_help_ask_form:
    actor_type: user
    description: Enables inquiry form for users to submit questions, suggestions, and complaints.
    enable_in_development: true
  get_help_messages:
    actor_type: user
    description: Enables secure messaging
    enable_in_development: true
  ha_cpap_supplies_cta:
    actor_type: user
    description: Toggle CTA for reordering Hearing Aid and CPAP supplies form within static pages.
  in_progress_form_custom_expiration:
    actor_type: user
    description: Enable/disable custom expiration dates for forms
    enable_in_development: true
  in_progress_form_reminder:
    actor_type: user
    description: Enable/disable in progress form reminders (sent via VaNotify)
    enable_in_development: true
  in_progress_form_reminder_age_param:
    actor_type: user
    description: Enable/disable in progress form reminder age param
    enable_in_development: true
  clear_stale_in_progress_reminders_sent:
    actor_type: user
    description: Enable/disable clearing of one-time in progress reminders after 60 days
    enable_in_development: true
  in_progress_1880_form_cron:
    actor_type: user
    description: Enable/disable scheduled cron for 1880 in progress form reminders (sent via VaNotify)
    enable_in_development: true
  in_progress_1880_form_reminder:
    actor_type: user
    description: Enable/disable 1880 in progress form reminders (sent via VaNotify)
    enable_in_development: true
  in_progress_form_reminder_1010ez:
    actor_type: user
    description: Enable/disable 1010ez in progress form reminders (sent via VaNotify)
    enable_in_development: true
  in_progress_form_reminder_526ez:
    actor_type: user
    description: Enable/disable 526ez in progress form reminders (sent via VaNotify)
    enable_in_development: true
  va_notify_user_account_job:
    actor_type: user
    description: Enable/disable UserAccountJob in VANotify (replacement for IcnJob)
    enable_in_development: true
  letters_check_discrepancies:
    actor_type: user
    description: Enables ability to log letter discrepancies between evss and lighthouse
    enable_in_development: true
  lighthouse_claims_api_poa_dependent_claimants:
    actor_type: user
    description: Enable/disable dependent claimant support for POA requests
    enable_in_development: true
  lighthouse_claims_api_v2_poa_va_notify:
    actor_type: user
    description: Enable/disable the VA ntofication emails in V2 POA
    enable_in_development: false
  lighthouse_claims_v2_poa_requests_skip_bgs:
    actor_type: user
    description: Enable/disable skipping BGS calls for POA Requests
    enable_in_development: true
  lighthouse_claims_api_poa_use_bd:
    actor_type: user
    description: Lighthouse Benefits Claims API uses Lighthouse Benefits Documents API to upload POA forms instead of VBMS
    enable_in_development: true
  lighthouse_claims_api_use_birls_id:
    actor_type: user
    description: Lighthouse Benefits Claims API uses MPI birls_id as filenumber parameter to BDS search
    enable_in_development: true
  loop_pages:
    actor_type: user
    description: Enable new list loop pattern
    enable_in_development: true
  show_mbs_preneed_change_va_4010007:
    actor_type: user
    description: Updates to text in form VA 40-10007
  medical_copays_six_mo_window:
    actor_type: user
    description: This will filter to only show medical copays within the last 6 months
    enable_in_development: true
  medical_copays_api_key_change:
    actor_type: user
    description: This will use new API key name when available
    enable_in_development: true
  medical_copay_notifications:
    actor_type: user
    description: Enables notifications to be sent for new copay statements
    enable_in_development: true
  mhv_account_creation_after_login:
    actor_type: user
    descriptiom: Enables access to MHV Account Creation API
    enable_in_development: true
  mhv_va_health_chat_enabled:
    actor_type: user
    description: Enables the VA Health Chat link at /my-health
  mhv_landing_page_show_priority_group:
    actor_type: user
    description: Shows Veterans their Priority Group on the MHV Landing Page
    enable_in_development: true
  mhv_landing_page_personalization:
    actor_type: user
    description: Enables personalized content on the My HealtheVet landing page.
    enable_in_development: true
  mhv_transitional_medical_records_landing_page:
    actor_type: user
    description: Enables the transitional Medical Records page at /my-health/records
  mhv_integration_medical_records_to_phase_1:
    actor_type: user
    description: Enables MHV integration to point the Medical Records application on VA.gov
    enable_in_development: true
  mhv_interstitial_enabled:
    actor_type: user
    descriptiom: Enables interstitial for upcoming mhv deprecation
    enable_in_development: false
  mhv_secure_messaging_cerner_pilot:
    actor_type: user
    description: Enables/disables Secure Messaging Cerner Transition Pilot environment on VA.gov
    enable_in_development: true
  mhv_secure_messaging_filter_accordion:
    actor_type: user
    description: Enables/disables Secure Messaging Filter Accordion re-design updates on VA.gov
    enable_in_development: true
  mhv_secure_messaging_remove_lefthand_nav:
    actor_type: user
    description: Disables/Enables Secure Messaging lefthand navigation for new navigation solution
    enable_in_development: true
  mhv_secure_messaging_edit_contact_list:
    actor_type: user
    description: Disables/Enables Secure Messaging edit contact list page
  mhv_secure_messaging_triage_group_plain_language:
    actor_type: user
    description: Disables/Enables Secure Messaging recipients group plain language design
    enable_in_development: true
  mhv_secure_messaging_recipient_opt_groups:
    actor_type: user
    description: Disables/Enables Secure Messaging optgroups in recipient dropdown on Start a new message page
    enable_in_development: true
  mhv_medical_records_allow_txt_downloads:
    actor_type: user
    description: Allows users to download Medical Records data in TXT format
    enable_in_development: true
  mhv_medical_records_display_conditions:
    actor_type: user
    description: Show/hide content related to Health Conditions in Medical Records
    enable_in_development: true
  mhv_medical_records_display_domains:
    actor_type: user
    description: Show/hide in-progress Medical Records domains
    enable_in_development: true
  mhv_medical_records_display_labs_and_tests:
    actor_type: user
    description: Show/hide content related to Labs & Tests in Medical Records
    enable_in_development: true
  mhv_medical_records_display_notes:
    actor_type: user
    description: Show/hide content related to Notes in Medical Records
    enable_in_development: true
  mhv_medical_records_display_sidenav:
    actor_type: user
    description: Show/hide the Medical Records side navigation
    enable_in_development: true
  mhv_medical_records_display_vaccines:
    actor_type: user
    description: Show/hide content related to Vaccines in Medical Records
    enable_in_development: true
  mhv_medical_records_display_settings_page:
    actor_type: user
    description: Show/hide the Settings Page in Medical Records
    enable_in_development: true
  mhv_medical_records_display_vitals:
    actor_type: user
    description: Show/hide content related to Vitals in Medical Records
    enable_in_development: true
  mhv_medical_records_phr_refresh_on_login:
    actor_type: user
    description: Enables/disables the PHR refresh for MHV users when logging into VA.gov
    enable_in_development: true
  mhv_medical_records_redact_fhir_client_logs:
    actor_type: user
    description: Replaces IDs in fhir_client INFO-level logs with X's when enabled
    enable_in_development: true
  mhv_medical_records_to_va_gov_release:
    actor_type: user
    description: Enables/disables Medical Records on VA.gov (intial transition from MHV to VA.gov)
    enable_in_development: true
  mhv_medical_records_new_eligibility_check:
    actor_type: user
    description: Enables/disables Medical Records new access policy eligibility check endpoint
  mhv_medications_to_va_gov_release:
    actor_type: user
    description: Enables/disables Medications on VA.gov (intial transition from MHV to VA.gov)
    enable_in_development: true
  mhv_medications_display_refill_content:
    actor_type: user
    description: Enables/disables refill-related content for Medications on VA.gov
    enable_in_development: true
  mhv_medications_display_documentation_content:
    actor_type: user
    description: Enables/disables documentation-related content for Medications on VA.gov
    enable_in_development: true
  mhv_medications_display_allergies:
    actor_type: user
    description: Enables/disables allergies and reactions data
    enable_in_development: true
  mhv_medications_display_filter:
    actor_type: user
    description: Enables/disables filter feature for medications list
    enable_in_development: true
  mobile_allergy_intolerance_model:
    actor_type: user
    description: For mobile app, enalbes use of strict models for parsing allergy intolerance
  mobile_api:
    actor_type: user
    description: API endpoints consumed by the VA Mobile App (iOS/Android)
  mobile_filter_doc_27_decision_letters_out:
    actor_type: user
    description: filters out doc type 27 decision letters out of list of decision letters for mobile
    enable_in_development: false
  mobile_claims_log_decision_letter_sent:
    actor_type: user
    description: Logs decision letter info on both claims and decision letter endpoint
    enable_in_development: true
  multiple_address_10_10ez:
    actor_type: cookie_id
    description: >
      [Front-end only] When enabled, the 10-10EZ will collect a home and mailing address for the veteran
      vs only collecting a single, "permanent" address.
  organic_conversion_experiment:
    actor_type: user
    description: Toggle to enable login.gov create account experiment
  pcpg_trigger_action_needed_email:
    actor_type: user
    description: Set whether to enable VANotify email to Veteran for PCPG failure exhaustion
  pension_income_and_assets_clarification:
    actor_type: user
    description: >
      When enabled, 21P-527EZ will display additional explanations for the income and assets requirement.
  pension_medical_evidence_clarification:
    actor_type: user
    description: >
      [Front-end only] When enabled, 21P-527EZ will display additional explanations for the medical evidence requirement.
  pension_military_prefill:
    actor_type: user
    description: "When enabled, 21P-527EZ will prefill military information."
  pre_entry_covid19_screener:
    actor_type: user
    description: >
      Toggle for the entire pre-entry covid 19 self-screener available at /covid19screener and to be used by visitors
      to VHA facilities in lieu of manual screening with a VHA employee.
      This toggle is owned by Patrick B. and the rest of the CTO Health Products team.
  profile_ppiu_reject_requests:
    actor_type: user
    description: When enabled, requests to the PPIU controller will return a routing error.
  profile_enhanced_military_info:
    actor_type: user
    description: When enabled, /v1/profile/military_info endpoint will return all military information for a user.
  profile_lighthouse_rating_info:
    actor_type: user
    description: When enabled, will request disability rating info data from lighthouse API.
  profile_user_claims:
    actor_type: user
    description: When enabled, /v0/user will return user profile claims for accessing service endpoints.
  profile_show_mhv_notification_settings_email_appointment_reminders:
    actor_type: user
    description: Show/Hide the email channel for Health appointment reminders notifications
  profile_show_mhv_notification_settings_email_rx_shipment:
    actor_type: user
    description: Show/Hide the email channel for Prescription shipping notifications
  profile_show_mhv_notification_settings_new_secure_messaging:
    actor_type: user
    description: Display MHV notification settings - New secure message notifications
  profile_show_mhv_notification_settings_medical_images:
    actor_type: user
    description: Display MHV notification settings - Medical images/reports notifications
  profile_show_military_academy_attendance:
    actor_type: user
    description: When enabled, profile service history will include military academy attendance.
    enable_in_development: true
  profile_hide_direct_deposit:
    actor_type: user
    description: Hides the Profile - Direct Deposit page content during a service outage
    enable_in_development: false
  profile_show_credential_retirement_messaging:
    actor_type: user
    description: Show/hide MHV and DS Logon credential retirement messaging in profile
  profile_show_payments_notification_setting:
    actor_type: user
    description: Show/Hide the payments section of notifications in profile
  profile_show_new_benefit_overpayment_debt_notification_setting:
    actor_type: user
    description: Show/Hide the Benefit overpayment debt notification item of notifications in profile
  profile_show_new_health_care_copay_bill_notification_setting:
    actor_type: user
    description: Show/Hide the Health care copay bill section of notifications in profile
  profile_show_privacy_policy:
    actor_type: user
    description: Show/Hide the privacy policy section on profile pages
  profile_show_pronouns_and_sexual_orientation:
    actor_type: user
    description: Show/hide Pronouns and Sexual Orientation fields on profile page
  profile_show_quick_submit_notification_setting:
    actor_type: user
    description: Show/Hide the quick submit section of notification settings in profile
  profile_show_no_validation_key_address_alert:
    actor_type: user
    description: Show/Hide alert messages when no validationKey is returned from the address_validation endpoint
  profile_use_experimental:
    description: Use experimental features for Profile application - Do not remove
    enable_in_development: true
    actor_type: user
  profile_use_vafsc:
    description: Use VA Forms System Core for forms instead of schema based forms
    actor_type: user
    enable_in_development: true
  pw_ehr_cta_use_slo:
    actor_type: user
    description: Use single-logout (SLO) paths for Public Websites-managed EHR CTAs
  my_va_experimental:
    actor_type: user
    description: Use for experimental features for My VA application (general)
  my_va_experimental_frontend:
    actor_type: user
    description: Use for experimental features for My VA application (frontend)
  my_va_experimental_fullstack:
    actor_type: user
    description: Use for experimental features for My VA application (fullstack)
    enable_in_development: true
  my_va_hide_notifications_section:
    actor_type: user
    description: Hides the Notifications section on My VA
    enable_in_development: true
  my_va_notification_component:
    actor_type: user
    description: Enable users to see va-notification component on My VA
    enable_in_development: true
  my_va_notification_dot_indicator:
    actor_type: user
    description: Enable dot indicator for notifications
  my_va_enable_mhv_link:
    actor_type: user
    description: Enables the "Visit MHV" CTA link under Health care section
  my_va_update_errors_warnings:
    actor_type: user
    description: Update all errors and warnings on My VA for consistency (will remove when va-notification component is released)
  my_va_lighthouse_uploads_report:
    actor_type: user
    description: Use lighthouse /uploads/report endpoint for Form status
  my_va_form_submission_statuses:
    actor_type: user
    description: Enables users to view the status of submitted forms.
  rated_disabilities_detect_discrepancies:
    actor_type: user
    description:
      When enabled, the rated disabilities application will check for discrepancies between
      the number of rated disabilities returned by EVSS and Lighthouse
    enable_in_development: true
  rated_disabilities_sort_ab_test:
    actor_type: user
    description: Allows us to set up AB test of sorting on rated disabilities app
  rated_disabilities_use_lighthouse:
    actor_type: user
    description: When enabled, the rated disabilities application uses Lighthouse instead of EVSS
    enable_in_development: true
  schema_contract_appointments_index:
    actor_type: user
    description: Enables schema validation for the appointments service index fetch.
  search_representative:
    actor_type: user
    description: Enable frontend application and cta for Search Representative application
    enable_in_development: true
  search_dropdown_component_enabled:
    actor_type: user
    description: Enables typeahead 2.0 functionality
    enable_in_development: true
  search_gov_maintenance:
    actor_type: user
    description: Use when Search.gov system maintenance impacts sitewide search
    enable_in_development: true
  show526_wizard:
    actor_type: user
    description: This determines when the wizard should show up on the form 526 intro page
    enable_in_development: true
  show_edu_benefits_0994_wizard:
    actor_type: user
    description: This determines when the wizard should show up on the 0994 introduction page
  show_edu_benefits_1990_wizard:
    actor_type: user
    description: This determines when the wizard should show up on the 1990 introduction page
  show_edu_benefits_1990e_wizard:
    actor_type: user
    description: This determines when the wizard should show up on the 1990e introduction page
  show_edu_benefits_1990n_wizard:
    actor_type: user
    description: This determines when the wizard should show up on the 1990N introduction page
  show_edu_benefits_1995_wizard:
    actor_type: user
    description: This determines when the wizard should show up on the 1995 introduction page
  show_edu_benefits_5490_wizard:
    actor_type: user
    description: This determines when the wizard should show up on the 5490 introduction page
  show_edu_benefits_5495_wizard:
    actor_type: user
    description: This determines when the wizard should show up on the 5495 introduction page
  show_financial_status_report:
    actor_type: user
    description: Enables VA Form 5655 (Financial Status Report)
    enable_in_development: true
  show_financial_status_report_wizard:
    actor_type: user
    description: Enables the Wizard for VA Form 5655 (Financial Status Report)
    enable_in_development: true
  show_form_i18n:
    actor_type: user
    description: Enables the internationalization features for forms
    enable_in_development: true
  show_dgi_direct_deposit_1990EZ:
    actor_type: user
    description: Displays prefill enabled direct deposit component on 1990EZ form.
    enable_in_development: false
  show_meb_1990EZ_maintenance_alert:
    actor_type: user
    description: Displays an alert to users on 1990EZ intro page that the Backend Service is Down.
    enable_in_development: false
  show_meb_1990EZ_R6_maintenance_message:
    actor_type: user
    description: Displays an alert to users on 1990EZ intro page that the Backend Service is Down.
    enable_in_development: false
  show_meb_1990E_maintenance_alert:
    actor_type: user
    description: Displays an alert to users on 1990E intro page that the Backend Service is Down.
    enable_in_development: false
  show_meb_1990E_R6_maintenance_message:
    actor_type: user
    description: Displays an alert to users on 1990E intro page that the Backend Service is Down.
    enable_in_development: false
  show_meb_letters_maintenance_alert:
    actor_type: user
    description: Displays an alert to users on Letters Inbox page that the Backend Service is Down.
    enable_in_development: false
  show_meb_enrollment_verification_maintenance_alert:
    actor_type: user
    description: Displays an alert to users on Enrollment Verification intro page that the Backend Service is Down.
    enable_in_development: false
  show_meb_international_address_prefill:
    actor_type: user
    description: Enhances form prefilling to include international address.
    enable_in_development: true
  show_meb_service_history_categorize_disagreement:
    actor_type: user
    enable_in_development: false
  show_meb_5490_maintenance_alert:
    actor_type: user
    description: Displays an alert to users on 5490 intro page that the Backend Service is Down.
    enable_in_development: false
  submission_pdf_s3_upload:
    actor_type: user
    description: Used to toggle use of uploading a submission pdf to S3 and returning a pre-signed url.
    enable_in_development: false
  meb_1606_30_automation:
    actor_type: user
    description: Enables MEB form to handle Chapter 1606/30 forms as well as Chapter 33.
  meb_exclusion_period_enabled:
    actor_type: user
    description: enables exclusion period checks
    enable_in_development: false
  meb_auto_populate_relinquishment_date:
    actor_type: user
    description: Flag to autofill datepicker for reliinquishment date
    enable_in_development: true
  dgi_rudisill_hide_benefits_selection_step:
    actor_type: user
    description: Hides benefit selection page on original claims application.
    enable_in_development: false
  show_forms_app:
    actor_type: user
    description: Enables the TOE form to be displayed.
    enable_in_development: true
  sign_in_service_enabled:
    actor_type: cookie_id
    description: Enables the ability to use OAuth authentication via the Sign in Service (Identity)
    enable_in_development: true
  sign_in_modal_v2:
    actor_type: user
    description: Enables new page design of Sign In modal and USiP
    enable_in_development: false
  medical_copays_zero_debt:
    actor_type: user
    description: Enables zero debt balances feature on the medical copays application
    enable_in_development: false
  show_healthcare_experience_questionnaire:
    actor_type: cookie_id
    description: Enables showing the pre-appointment questionnaire feature.
    enable_in_development: true
  show_new_refill_track_prescriptions_page:
    actor_type: user
    description: This will show the non-Cerner-user and Cerner-user content for the page /health-care/refill-track-prescriptions/
  show_new_schedule_view_appointments_page:
    actor_type: user
    description: This will show the non-Cerner-user and Cerner-user content for the page /health-care/schedule-view-va-appointments/
  show_updated_fry_dea_app:
    actor_type: user
    description: Show the new version of the Fry/DEA form.
  spool_testing_error_2:
    actor_type: user
    description: Enables Slack notifications for CreateDailySpoolFiles
  spool_testing_error_3:
    actor_type: user
    description: Enables email notifications for CreateDailySpoolFiles errors
  stem_automated_decision:
    actor_type: user
    description: Add automated decision to 10203 application workflow
    enable_in_development: true
  subform_8940_4192:
    actor_type: user
    description: Form 526 subforms for unemployability & connected employment information
    enable_in_development: true
  use_veteran_models_for_appoint:
    actor_type: user
    description: Use the original veteran_x models to power Appoint a Rep entity search
    enable_in_development: true
  va_online_scheduling:
    actor_type: user
    description: Allows veterans to view their VA and Community Care appointments
    enable_in_development: true
  va_online_scheduling_booking_exclusion:
    actor_type: user
    description: Permits the exclusion of Lovell sites from being scheduled prior to Oracle Health cutover
    enable_in_development: true
  va_online_scheduling_cancellation_exclusion:
    actor_type: user
    description: Permits the exclusion of Lovell sites from cancellations prior to Oracle Health cutover
    enable_in_development: true
  va_online_scheduling_cancel:
    actor_type: user
    description: Allows veterans to cancel VA appointments
    enable_in_development: true
  va_online_scheduling_community_care:
    actor_type: user
    description: Allows veterans to submit requests for Community Care appointments
    enable_in_development: true
  va_online_scheduling_direct:
    actor_type: user
    description: Allows veterans to directly schedule VA appointments
    enable_in_development: true
  va_online_scheduling_requests:
    actor_type: user
    description: Allows veterans to submit requests for VA appointments
    enable_in_development: true
  va_online_scheduling_static_landing_page:
    actor_type: user
    description: Allows updates to the static landing widget on the Public Websites page
    enable_in_development: true
  va_online_scheduling_sts_oauth_token:
    actor_type: user
    description: Allows toggling of MAP STS OAuth token for VAOS
    enable_in_development: true
  va_online_scheduling_vaos_service_cc_appointments:
    actor_type: user
    description: Toggle for new vaos service cc appointments.
    enable_in_development: true
  va_online_scheduling_vaos_service_requests:
    actor_type: user
    description: Toggle for new vaos service requests.
    enable_in_development: true
  va_online_scheduling_vaos_service_va_appointments:
    actor_type: user
    description: Toggle for new vaos service va appointments.
    enable_in_development: true
  va_online_scheduling_facilities_service_v2:
    actor_type: user
    description: Toggle for new mobile facility service v2 endpoints
    enable_in_development: true
  va_online_scheduling_vaos_v2_next:
    actor_type: user
    enable_in_development: true
    description: Toggle for tickets with the label vaos-v2-next will be behind this flag
  va_online_scheduling_vaos_alternate_route:
    actor_type: user
    enable_in_development: false
    description: Toggle for the vaos module to use an alternate vaos-service route
  va_online_scheduling_clinic_filter:
    actor_type: user
    enable_in_development: true
    description: Toggle for VAOS direct scheduling & appointment request clinic filtering
  va_online_scheduling_breadcrumb_url_update:
    actor_type: user
    enable_in_development: true
    description: Toggle for the breadcrumb and url changes for mhv
  va_online_scheduling_use_dsot:
    actor_type: user
    enable_in_development: true
    description: Toggle for querying Drupal Source of Truth for Acheron flag
  va_online_scheduling_poc_type_of_care:
    actor_type: user
    enable_in_development: true
    description: Toggle for proof of concept to help Veteran contact a facility when the type of care is not available
  va_online_scheduling_after_visit_summary:
    actor_type: user
    enable_in_development: true
    description: Toggle for After visit summary feature.
  va_online_scheduling_start_scheduling_link:
    actor_type: user
    enable_in_development: true
    description: Toggle for Start Scheduling action link.
  va_dependents_v2:
    actor_type: user
    description: Allows us to toggle bewteen V1 and V2 of the 686c-674 forms.
  va_dependents_new_fields_for_pdf:
    actor_typer: user
    description: Allows us to toggle the new fields on the front end for 686C-674
  va_online_scheduling_enable_OH_cancellations:
    actor_type: user
    enable_in_development: true
    description: Allows appointment cancellations to be routed to Oracle Health sites.
  va_online_scheduling_enable_OH_eligibility:
    actor_type: user
    enable_in_development: true
    description: Toggle for routing eligibility requests to the VetsAPI Gateway Service(VPG) instead of vaos-service
  va_online_scheduling_enable_OH_requests:
    actor_type: user
    enable_in_development: true
    description: Toggle for routing new appointment requests to the VetsAPI Gateway Service(VPG) instead of vaos-service
  va_online_scheduling_enable_OH_slots_search:
    actor_type: user
    enable_in_development: true
    description: Toggle for routing slots search requests to the VetsAPI Gateway Service(VPG) instead of vaos-service
  va_online_scheduling_datadog_RUM:
    actor_type: user
    description: Enables datadog Real User Monitoring.
    enable_in_development: true
  va_online_scheduling_cc_direct_scheduling:
    actor_type: user
    description: Enables CC direct scheduling.
    enable_in_development: true
  va_online_scheduling_use_vpg:
    actor_type: user
    enable_in_development: true
    description: Toggle for routing appointment requests to the VetsAPI Gateway Service(VPG) instead of vaos-service.
  va_online_scheduling_recent_locations_filter:
    actor_type: user
    enable_in_development: true
    description: Toggle for displaying the most recent facilities on the Choose your VA location page.
  va_online_scheduling_OH_direct_schedule:
    actor_type: user
    enable_in_development: true
    description: Toggle to enable direct scheduling workflow for Oracle Health appointments.
  va_online_scheduling_OH_request:
    actor_type: user
    enable_in_development: true
    description: Toggle to enable request workflow for Oracle Health appointments.
  vaos_online_scheduling_remove_podiatry:
    actor_type: user
    enable_in_development: true
    description: Toggle to remove Podiatry from the type of care list when scheduling an online appointment.
  va_burial_v2:
    actor_type: user
    description: Allows us to toggle between 21-P530 and 21-P530V2
  va_v2_person_service:
    actor_type: user
    description: When enabled, the VAProfile::V2::Person::Service will be enabled
    enable_in_development: true
  va_v3_contact_information_service:
    actor_type: user
    description: When enabled, the VAProfile::V3::ContactInformation will be enabled
    enable_in_development: true
  veteran_onboarding_beta_flow:
    actor_type: user
    description: Conditionally display the new veteran onboarding flow to user
  veteran_onboarding_contact_info_flow:
    actor_type: user
    description: Enables the complete your profile workflow
  veteran_onboarding_show_to_newly_onboarded:
    actor_type: user
    description: Conditionally display the new veteran onboarding flow to user, based upon number of days since verified
  veteran_onboarding_show_welcome_message_to_new_users:
    actor_type: user
    description: Conditionally display the "Welcome to VA" message to new (LOA1 or LOA3) users
    enable_in_development: false
  vre_trigger_action_needed_email:
    actor_type: user
    description: Set whether to enable VANotify email to Veteran for VRE failure exhaustion
  show_edu_benefits_1990EZ_Wizard:
    actor_type: user
    description: Navigates user to 1990EZ or 1990 depending on form questions.
    enable_in_development: true
  show_dashboard_notifications:
    actor_type: user
    description: Enables on-site notifications
  check_va_inbox_enabled:
    actor_type: user
    description: Enables check inbox link
  dhp_connected_devices_fitbit:
    actor_type: user
    description: Enables linking between VA.gov account and fitbit account
  show_expandable_vamc_alert:
    actor_type: user
    description: Allows expandable alerts to be visible in vamc
  payment_history:
    actor_type: user
    description: Allows manual enabling/disabling payment history when BGS is acting up (5 min response times)
    enable_in_development: true
  cdp_payment_history_vba:
    actor_type: user
    description: Enables showing the overpayment and summary pages for the CDP Payment History
    enable_in_development: true
  show_digital_form_1095b:
    actor_type: user
    description: Enables access to digital 1095-B form download
    enable_in_development: true
  show_meb_dgi40_features:
    actor_type: user
    description: Enables the UI integration with the meb dgi
    enable_in_development: true
  show_meb_dgi42_features:
    actor_type: user
    description: Enables UI updates for meb dgi 42
    enable_in_development: true
  show_meb_enhancements:
    actor_type: user
    description: Provides a flag wrapper for minor code changes to be gated from Prod.
    enable_in_development: true
  show_meb_enhancements_06:
    actor_type: user
    description: Provides a flag wrapper for minor code changes to be gated from Prod.
  show_meb_enhancements_08:
    actor_type: user
    description: Provides a flag wrapper for minor code changes to be gated from Prod.
    enable_in_development: true
  show_meb_enhancements_09:
    actor_type: user
    description: Provides a flag wrapper for minor code changes to be gated from Prod.
    enable_in_development: true
  meb_gate_person_criteria:
    actor_type: user
    description: Flag to use Person Criteria on Submission service
    enable_in_development: true
  supply_reordering_sleep_apnea_enabled:
    actor_type: user
    description: Enables sleep apnea supplies to be ordered in the supply reorder tool / MDOT.
    enable_in_development: true
  toe_dup_contact_info_call:
    actor_type: user
    description: Flag to use contact info call and modal
    enable_in_development: true
  toe_short_circuit_bgs_failure:
    actor_type: user
    description: Flag to use begin rescue block for BGS call
    enable_in_development: true
  toe_high_school_info_change:
    actor_type: user
    description: Flag to change order of high school info page
    enable_in_development: false
  toe_light_house_dgi_direct_deposit:
    actor_type: user
    description: Uses lighthouse api for direct deposit information in TOE.
    enable_in_development: false
  move_form_back_button:
    actor_type: user
    description: Test moving form back button to the top of the page
  mobile_cerner_transition:
    actor_type: user
    description: For mobile app, a facility is being transitioned to cerner.
  mobile_lighthouse_letters:
    actor_type: user
    description: For mobile app, use Lighthouse instead of EVSS for our letters endpoints upstream service
  mobile_lighthouse_direct_deposit:
    actor_type: user
    description: For mobile app, use Lighthouse instead of EVSS for our direct deposit interactions
  mobile_lighthouse_claims:
    actor_type: user
    description: For mobile app, use Lighthouse instead of EVSS for our claims endpoints upstream service
  mobile_lighthouse_request_decision:
    actor_type: user
    description: For mobile app, use Lighthouse instead of EVSS for our request decision endpoints upstream service
  mobile_lighthouse_document_upload:
    actor_type: user
    description: For mobile app, use Lighthouse instead of EVSS for our document uploads
  mobile_lighthouse_disability_ratings:
    actor_type: user
    description: For mobile app, use Lighthouse instead of EVSS for our disability ratings endpoints upstream service
  mobile_military_indicator_logger:
    actor_type: user
    description: For mobile app, enables logging of military discharge codes
  mobile_appeal_model:
    actor_type: user
    description: For mobile app, enables use of strict models for parsing appeals
  mobile_v2_contact_info:
    actor_type: user
    description: For mobile app, enables ContactInformationV2 Service.
  form526_backup_submission_temp_killswitch:
    actor_type: user
    description: Provide a temporary killswitch to disable form526 backup submission if something were to go awry
  virtual_agent_show_floating_chatbot:
    actor_type: user
    description: Enables a floating chatbot on the chatbot page - managed by virtual agent team
  disability_compensation_lighthouse_rated_disabilities_provider_foreground:
    actor_type: user
    description: If enabled uses the lighthouse rated disabilities endpoint for foreground requests
  disability_compensation_lighthouse_rated_disabilities_provider_background:
    actor_type: user
    description: If enabled uses the lighthouse rated disabilities endpoint for background tasks
  disability_compensation_lighthouse_document_service_provider:
    actor_type: user
    description: If enabled uses the lighthouse documents service
  disability_compensation_lighthouse_claims_service_provider:
    actor_type: user
    description: If enabled uses the lighthouse claims service
  disability_compensation_lighthouse_intent_to_file_provider:
    actor_type: user
    description: If enabled uses the lighthouse intent to file endpoint
  disability_compensation_lighthouse_ppiu_direct_deposit_provider:
    actor_type: user
    description: If enabled uses the lighthouse ppiu/direct deposit endpoint in the form526 submission workflow
  disability_compensation_prevent_submission_job:
    actor_type: user
    description: If enabled, the submission form526 record will be created, but there will be submission job
  disability_compensation_remove_pciu:
    actor_type: user
    description: If enabled, VA Profile is used to populate contact information- without PCIU calls (status quo)
  disability_compensation_lighthouse_brd:
    actor_type: user
    description: If enabled uses the lighthouse Benefits Reference Data service
  disability_compensation_lighthouse_generate_pdf:
    actor_type: user
    description: If enabled uses the lighthouse Benefits Claims service to generate a 526 pdf
  disability_compensation_use_api_provider_for_bdd_instructions:
    actor_type: user
    description: Provide a temporary killswitch for using the ApiProviderFactory to select an API for uploading BDD instructions
  disability_compensation_upload_bdd_instructions_to_lighthouse:
    actor_type: user
    description: If enabled uploads BDD instructions to Lighthouse Benefits Documents API instead of EVSS
  disability_compensation_use_api_provider_for_0781_uploads:
    actor_type: user
    description: Provide a temporary killswitch for using the ApiProviderFactory to select an API for uploading 0781/a forms
  disability_compensation_upload_0781_to_lighthouse:
    actor_type: user
    description: If enabled uploads 0781/a forms to Lighthouse Benefits Documents API instead of EVSS
  disability_compensation_use_api_provider_for_submit_veteran_upload:
    actor_type: user
    description: Provide a temporary killswitch for using the ApiProviderFactory to select an API for uploading Veteran Evidence
  disability_compensation_upload_veteran_evidence_to_lighthouse:
    actor_type: user
    description: If enabled uploads Veteran Evidence to Lighthouse Benefits Documents API instead of EVSS
  disablity_benefits_browser_monitoring_enabled:
    actor_type: user
    description: Datadog RUM monitoring for disability benefits applications
  virtual_agent_fetch_jwt_token:
    actor_type: user
    description: Enable the fetching of a JWT token to access MAP environment
  virtual_agent_lighthouse_claims:
    actor_type: user
    description: Use lighthouse instead of EVSS to view benefit claims for virtual agent chatbot application
  virtual_agent_voice:
    actor_type: user
    description: Enable the voice feature of the VA Chatbot
  notification_center:
    actor_type: user
    description: Enable Notification Center
    enable_in_development: true
  nod_part3_update:
    actor_type: user
    description: NOD update to latest form, part III box 11
    enable_in_development: true
  nod_browser_monitoring_enabled:
    actor_type: user
    description: NOD Datadog RUM monitoring
  nod_callbacks_endpoint:
    actor_type: user
    description: Enables Decision Review endpoint to process VANotify notification callbacks
    enable_in_development: true
  nod_confirmation_update:
    actor_type: user
    description: Show updated confirmation page with form data & downloadable PDF
    enable_in_development: true
  hlr_updateed_contnet:
    actor_type: user
    description: HLR show form content updates
    enable_in_development: true
  sc_new_form:
    actor_type: user
    description: Supplemental Claim new form updates
    enable_in_development: true
  pension_ipf_callbacks_endpoint:
    actor_type: user
    description: Pension IPF VANotify notification callbacks endpoint
    enable_in_development: true
  hlr_browser_monitoring_enabled:
    actor_type: user
    description: HLR Datadog RUM monitoring
  sc_browser_monitoring_enabled:
    actor_type: user
    description: Supplemental Claim Datadog RUM monitoring
  virtual_agent_enable_pva2_chatbot:
    actor_type: user
    description: If enabled, switches VA chatbot from PVA1 to PVA2
  virtual_agent_enable_root_bot:
    actor_type: user
    description: If enabled, switches VA chatbot from PVA to Root Bot
  virtual_agent_component_testing:
    actor_type: user
    description: If enabled, allows for testing of the chatbot components
  terms_of_use:
    actor_type: user
    description: This determines whether a user is redirected to the Terms of Use page
    enable_in_development: true
  burial_form_enabled:
    actor_type: user
    description: Enable the burial form
  burial_form_v2:
    actor_type: user
    description: Enable Burial form v2 re-design
    enable_in_development: true
  pension_form_enabled:
    actor_type: user
    description: Enable the pension form
  pension_browser_monitoring_enabled:
    actor_type: user
    description: Pension Datadog RUM monitoring
  pension_multiple_page_response:
    actor_type: user
    description: Implement multiple page response pattern
    enable_in_development: true
  pension_introduction_update:
    actor_type: user
    description: Show updated introduction page
  pension_supporting_documents_update:
    actor_type: user
    description: Show updated supporting documents page
  pension_document_upload_update:
    actor_type: user
    description: Show updated document upload page
  pension_confirmation_update:
    actor_type: user
    description: Show updated confirmation page
  income_and_assets_form_enabled:
    actor_type: user
    description: Enable form 21P-0969 Update Income and Assets Evidence Form
    enable_in_development: true
  intent_to_file_lighthouse_enabled:
    actor_type: user
    description: Enable new Lighthouse ITF logic
    enable_in_development: true
  central_mail_benefits_intake_submission:
    actor_type: user
    description: Enable central mail claims submission uses Benefits Intake API
  ecc_benefits_intake_submission:
    actor_type: user
    description: Enable education and career counseling claim submissions to use Benefits Intake API
  virtual_agent_enable_param_error_detection:
    actor_type: user
    description: If enabled, Allows for the detection of errors in the chatbot params
  virtual_agent_enable_msft_pva_testing:
    actor_type: user
    description: If enabled, allows for connecting to MSFT PVA
  virtual_agent_enable_nlu_pva_testing:
    actor_type: user
    description: If enabled, allows for connecting to NLU PVA
  vye_request_allowed:
    actor_type: user
    description: >-
      Master toggle for the VYE (Verify Your Enrollment) project.
      If enabled, requests will be allowed to reach the controllers, otherwise a 400 (Bad Request) will be returned.
  sob_updated_design:
    actor_type: user
    description: >-
      Controls how the GI Bill State of Benefits (SOB) application is presented.
      When enabled: it use the new SOB application that works 24/7.
      When disabled: it will use the old SOB application that only works from 0600 to 2200 hrs
  sob_print_page_update:
    actor_type: user
    description: >-
      Changes classname by which query selector looks for breadcrumbs on print page of GI Bill Statement of Benefits (SOB)
      application. Used to test fix in staging.
  travel_pay_power_switch:
    actor_type: user
    enable_in_development: true
    description: >-
      Main switch for the Travel Pay feature on VA.gov using the new BTSSS (travel pay) API.
      Enabled - Requests are handled as normal.
      Disabled - Requests are not handled. Server returns a 503 (Service Unavailable) until re-enabled.
  travel_pay_view_claim_details:
    actor_type: user
    enable_in_development: true
    description: >-
      A frontend-focused switch that toggles visibility of and access to the Travel Pay claim details page and entry point (features toggled together).
      Enabled - Entry point link and claim details page are viewable.
      Disabled - Entry point link and claim details page are not viewable.
  travel_pay_submit_mileage_expense:
    actor_type: user
    enable_in_development: true
    description: >-
      A switch that toggles availability of the submit mileage expense feature.
      Enabled - Requests are handled as normal. Frontend features are available per toggle settings.
      Disabled - Requests are not handled. Server returns a 503 (Service Unavailable) until re-enabled. Frontend features are not available.
  yellow_ribbon_automated_date_on_school_search:
    actor_type: user
    description: Enable the automated date displayed in the Find a Yellow Ribbon school search results
  accredited_representative_portal_pilot:
    actor_type: user
    description: Enable the Accredited Representative Portal for the pilot
    enable_in_development: true
  toggle_vye_address_direct_deposit_forms:
    actor_type: user
    description: Enable mailing address and direct deposit for VYE
  veteran_readiness_employment_to_res:
    actor_type: user
    description: Enable RES platform for Veteran Readiness & Employment form submissions, disabled will use VRE email
    enable_in_development: true
  vye_login_widget:
    actor_type: user
    description: Enable Vye authentication widget
  toggle_vye_address_direct_deposit_forms_in_profile:
    actor_type: user
    description: Enable mailing address and direct deposit for VYE in profile page
  toggle_vye_application:
    actor_type: user
    description: Enable VYE
  military_benefit_estimates:
    actor_type: user
    description: swap order of the military details in GI search filters
  merge_1995_and_5490:
    actore_type: user
    description: Activating the combined 1995 and 5490 form
  mgib_verifications_maintenance:
    actor_type: user
    description: Used to show  maintenance alert for MGIB Verifications
  search_use_v2_gsa:
    actor_type: cookie_id
    description: Swaps the Search Service's for one with an updated api.gsa.gov address
    enabled_in_development: true
  remove_pciu:
    actor_type: user
    description: If enabled, VA Profile is used to populate contact information- without PCIU calls (status quo)
  show_yellow_ribbon_table:
    actor_type: user
    description: Used to show yellow ribbon table in Comparison Tool
  banner_use_alternative_banners:
    actor_type: user
    description: Used to toggle use of alternative banners.
<<<<<<< HEAD
  is_DGIB_endpoint:
    actor_type: user
    description: used to call data from DGIB endpoints
=======
  fsr_wizard:
    actor_type: user
    description: Used to toggle the FSR wizard
  gi_comparison_tool_show_ratings:
    actor_type: user
    description: Display Veteran student ratings in GI comparison Tool
  gi_comparison_tool_programs_toggle_flag:
    actor_type: user
    description: Used to show links to programs page in comparison tool
  gi_comparison_tool_lce_toggle_flag:
    actor_type: user
    description: Used to show lce page in comparison tool
  va_notify_notification_creation:
    actor_type: user
    description: If enabled, emails and sms sent through VaNotify::Service will be stored as notifications.
  is_DGIB_endpoint:
    actor_type: user
    description: used to call data from DGIB endpoints for MGIB VYE application
>>>>>>> 0eea296d
<|MERGE_RESOLUTION|>--- conflicted
+++ resolved
@@ -1812,11 +1812,6 @@
   banner_use_alternative_banners:
     actor_type: user
     description: Used to toggle use of alternative banners.
-<<<<<<< HEAD
-  is_DGIB_endpoint:
-    actor_type: user
-    description: used to call data from DGIB endpoints
-=======
   fsr_wizard:
     actor_type: user
     description: Used to toggle the FSR wizard
@@ -1834,5 +1829,4 @@
     description: If enabled, emails and sms sent through VaNotify::Service will be stored as notifications.
   is_DGIB_endpoint:
     actor_type: user
-    description: used to call data from DGIB endpoints for MGIB VYE application
->>>>>>> 0eea296d
+    description: used to call data from DGIB endpoints for MGIB VYE application