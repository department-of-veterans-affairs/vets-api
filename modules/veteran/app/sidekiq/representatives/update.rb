--- conflicted
+++ resolved
@@ -95,15 +95,7 @@
     # @param candidate_address [VAProfile::Models::ValidationAddress] The address to be validated.
     # @return [Hash] The response from the address validation service.
     def validate_address(candidate_address)
-<<<<<<< HEAD
-      validation_service = VAProfile::V3::AddressValidation::Service.new
-=======
-      validation_service = if Flipper.enabled?(:remove_pciu)
-                             VAProfile::AddressValidation::V3::Service.new
-                           else
-                             VAProfile::AddressValidation::Service.new
-                           end
->>>>>>> 15f2c6bb
+      validation_service = VAProfile::AddressValidation::V3::Service.new
       validation_service.candidate(candidate_address)
     end
 
