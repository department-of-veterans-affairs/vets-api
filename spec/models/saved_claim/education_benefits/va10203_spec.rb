--- conflicted
+++ resolved
@@ -54,35 +54,8 @@
       end
 
       it 'calls SendSchoolCertifyingOfficialsEmail' do
-<<<<<<< HEAD
         expect { instance.after_submit(user) }
           .to change(EducationForm::SendSchoolCertifyingOfficialsEmail.jobs, :size).by(1)
-      end
-
-      it 'calls StemApplicantConfirmationMailer' do
-        mail = double('mail')
-        allow(mail).to receive(:deliver_now)
-        expect(StemApplicantConfirmationMailer).to receive(:build).with(instance, nil).once.and_return(mail)
-        instance.after_submit(user)
-      end
-    end
-
-    context 'stem_sco_email flipped off' do
-      before do
-        allow(Flipper).to receive(:enabled?).with(:stem_sco_email, user).and_return(false)
-        expect(FeatureFlipper).to receive(:send_email?).once.and_return(true)
-        mail = double('mail')
-        allow(mail).to receive(:deliver_now)
-        allow(StemApplicantConfirmationMailer).to receive(:build).with(instance, nil).and_return(mail)
-      end
-
-      it 'does not call SendSchoolCertifyingOfficialsEmail' do
-        expect { instance.after_submit(user) }
-          .to change(EducationForm::SendSchoolCertifyingOfficialsEmail.jobs, :size).by(0)
-=======
-        expect { instance.after_submit(user) }
-          .to change(EducationForm::SendSchoolCertifyingOfficialsEmail.jobs, :size).by(1)
->>>>>>> e7446d3e
       end
 
       it 'calls StemApplicantConfirmationMailer' do
