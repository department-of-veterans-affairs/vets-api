--- conflicted
+++ resolved
@@ -323,7 +323,6 @@
         title: Cannot launch the 526 post submit batch job
         code: 125
         status: 502
-<<<<<<< HEAD
     ppiu:
       unprocessable_entity:
         <<: *defaults
@@ -331,7 +330,6 @@
         detail: 'One or more unprocessable user payment properties'
         code: 126
         status: 422
-=======
     intent_to_file:
       partner_service_error:
         <<: *defaults
@@ -356,5 +354,4 @@
         title: Partner Service Invalid
         detail: 'Error on data from external service'
         code: 134
-        status: 502
->>>>>>> 1e2d4c48
+        status: 502