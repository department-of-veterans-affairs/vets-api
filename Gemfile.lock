GIT
  remote: https://github.com/corgibytes/ruby-debug-ide
  revision: 4869a6721579a7d88b7d105929c27325e184a5dd
  branch: feature-add-fixed-port-range
  specs:
    ruby-debug-ide (0.7.2)
      rake (>= 0.8.1)

GIT
  remote: https://github.com/department-of-veterans-affairs/active_model_serializers
  revision: 19015caa80227e5ae5d62179129edcaa43fb3d9d
  branch: master
  specs:
    active_model_serializers (0.10.4.vsp)
      actionpack (>= 4.1)
      activemodel (>= 4.1)
      case_transform (>= 0.2)
      jsonapi (= 0.1.1.beta6)

GIT
  remote: https://github.com/department-of-veterans-affairs/apivore
  revision: b5b6c9803334f9ddc1c11e4f201fdc9f6353ef59
  branch: master
  specs:
    apivore (1.6.2.vsp)
      actionpack (>= 4)
      hashie (~> 3.3)
      json-schema (~> 2.5)
      rspec (~> 3)
      rspec-expectations (~> 3.1)
      rspec-mocks (~> 3.1)

GIT
  remote: https://github.com/department-of-veterans-affairs/betamocks
  revision: df8f8e600863fe35b1d0bab01372f65a75d50937
  branch: master
  specs:
    betamocks (0.7.0)
      activesupport (>= 4.2)
      adler32
      faraday (>= 0.7.4, <= 0.17.0)

GIT
  remote: https://github.com/department-of-veterans-affairs/bgs-ext.git
  revision: 4eba200159ceff1b4df0fe8d4c406ff41c18598b
  specs:
    bgs_ext (0.21.0)
      httpclient
      nokogiri (>= 1.8.5)
      savon (~> 2.12)

GIT
  remote: https://github.com/department-of-veterans-affairs/connect_vbms.git
  revision: bebad55f8723f091c7d41522178b11999f574499
  branch: master
  specs:
    connect_vbms (1.2.0)
      httpclient (~> 2.8.0)
      httpi (~> 2.4)
      mail
      nokogiri (>= 1.8.4)
      nori
      xmldsig (~> 0.3.1)
      xmlenc

GIT
  remote: https://github.com/department-of-veterans-affairs/vets-json-schema
  revision: 7f003afd86f73155568cfc81676999beedea8032
  branch: master
  specs:
    vets_json_schema (18.6.9)
      multi_json (~> 1.0)
      script_utils (= 0.0.4)

PATH
  remote: modules
  specs:
    appeals_api (0.0.1)
      sidekiq
    apps_api (0.0.1)
      faraday
      sidekiq
    claims_api (0.0.1)
    covid_research (0.1.0)
      rails (~> 6.0.3, >= 6.0.3.2)
      sidekiq
    covid_vaccine (0.1.0)
      sidekiq
    facilities_api (0.1.0)
    health_quest (0.1.0)
    identity (0.1.0)
    mobile (0.1.0)
      dry-validation
    openid_auth (0.0.1)
    test_user_dashboard (0.1.0)
      rails (~> 6.0.3, >= 6.0.3.2)
    va_forms (0.0.1)
      faraday
      nokogiri
      paper_trail
      sidekiq
    vaos (0.1.0)
      sidekiq
    vba_documents (0.0.1)
      aws-sdk-s3 (~> 1)
      sidekiq
    veteran (0.0.1)
    veteran_confirmation (0.0.1)
    veteran_verification (0.0.1)

GEM
  remote: https://rubygems.org/
  remote: https://enterprise.contribsys.com/
  specs:
    Ascii85 (1.0.3)
    aasm (5.0.6)
      concurrent-ruby (~> 1.0)
    actioncable (6.0.3.5)
      actionpack (= 6.0.3.5)
      nio4r (~> 2.0)
      websocket-driver (>= 0.6.1)
    actionmailbox (6.0.3.5)
      actionpack (= 6.0.3.5)
      activejob (= 6.0.3.5)
      activerecord (= 6.0.3.5)
      activestorage (= 6.0.3.5)
      activesupport (= 6.0.3.5)
      mail (>= 2.7.1)
    actionmailer (6.0.3.5)
      actionpack (= 6.0.3.5)
      actionview (= 6.0.3.5)
      activejob (= 6.0.3.5)
      mail (~> 2.5, >= 2.5.4)
      rails-dom-testing (~> 2.0)
    actionpack (6.0.3.5)
      actionview (= 6.0.3.5)
      activesupport (= 6.0.3.5)
      rack (~> 2.0, >= 2.0.8)
      rack-test (>= 0.6.3)
      rails-dom-testing (~> 2.0)
      rails-html-sanitizer (~> 1.0, >= 1.2.0)
    actiontext (6.0.3.5)
      actionpack (= 6.0.3.5)
      activerecord (= 6.0.3.5)
      activestorage (= 6.0.3.5)
      activesupport (= 6.0.3.5)
      nokogiri (>= 1.8.5)
    actionview (6.0.3.5)
      activesupport (= 6.0.3.5)
      builder (~> 3.1)
      erubi (~> 1.4)
      rails-dom-testing (~> 2.0)
      rails-html-sanitizer (~> 1.1, >= 1.2.0)
    activejob (6.0.3.5)
      activesupport (= 6.0.3.5)
      globalid (>= 0.3.6)
    activemodel (6.0.3.5)
      activesupport (= 6.0.3.5)
    activerecord (6.0.3.5)
      activemodel (= 6.0.3.5)
      activesupport (= 6.0.3.5)
    activerecord-import (1.0.8)
      activerecord (>= 3.2)
    activerecord-postgis-adapter (6.0.0)
      activerecord (~> 6.0)
      rgeo-activerecord (~> 6.0)
    activestorage (6.0.3.5)
      actionpack (= 6.0.3.5)
      activejob (= 6.0.3.5)
      activerecord (= 6.0.3.5)
      marcel (~> 0.3.1)
    activesupport (6.0.3.5)
      concurrent-ruby (~> 1.0, >= 1.0.2)
      i18n (>= 0.7, < 2)
      minitest (~> 5.1)
      tzinfo (~> 1.1)
      zeitwerk (~> 2.2, >= 2.2.2)
    addressable (2.7.0)
      public_suffix (>= 2.0.2, < 5.0)
    adler32 (0.0.2)
    afm (0.2.2)
    akami (1.3.1)
      gyoku (>= 0.4.0)
      nokogiri
    ast (2.4.2)
    attr_encrypted (3.1.0)
      encryptor (~> 3.0.0)
    attr_extras (6.2.4)
    awesome_print (1.9.2)
    aws-eventstream (1.1.0)
    aws-partitions (1.380.0)
    aws-sdk-core (3.109.0)
      aws-eventstream (~> 1, >= 1.0.2)
      aws-partitions (~> 1, >= 1.239.0)
      aws-sigv4 (~> 1.1)
      jmespath (~> 1.0)
    aws-sdk-kms (1.39.0)
      aws-sdk-core (~> 3, >= 3.109.0)
      aws-sigv4 (~> 1.1)
    aws-sdk-s3 (1.83.0)
      aws-sdk-core (~> 3, >= 3.109.0)
      aws-sdk-kms (~> 1)
      aws-sigv4 (~> 1.1)
    aws-sdk-sns (1.1.0)
      aws-sdk-core (~> 3)
      aws-sigv4 (~> 1.0)
    aws-sigv4 (1.2.2)
      aws-eventstream (~> 1, >= 1.0.2)
    axiom-types (0.1.1)
      descendants_tracker (~> 0.0.4)
      ice_nine (~> 0.11.0)
      thread_safe (~> 0.3, >= 0.3.1)
    bcp47 (0.3.3)
      i18n
    benchmark-ips (2.8.4)
    bindex (0.8.1)
    bootsnap (1.7.2)
      msgpack (~> 1.0)
    brakeman (5.0.0)
    breakers (0.4.0)
      faraday (>= 0.7.4, < 0.18)
      multi_json (~> 1.0)
    builder (3.2.4)
    bundler-audit (0.8.0)
      bundler (>= 1.2.0, < 3)
      thor (~> 1.0)
    byebug (11.1.3)
    carrierwave (2.2.0)
      activemodel (>= 5.0.0)
      activesupport (>= 5.0.0)
      addressable (~> 2.6)
      image_processing (~> 1.1)
      mimemagic (>= 0.3.0)
      mini_mime (>= 0.1.3)
      ssrf_filter (~> 1.0)
    carrierwave-aws (1.5.0)
      aws-sdk-s3 (~> 1.0)
      carrierwave (~> 2.0)
    case_transform (0.2)
      activesupport
    childprocess (3.0.0)
    claide (1.0.3)
    claide-plugins (0.9.2)
      cork
      nap
      open4 (~> 1.3)
    clam_scan (0.0.2)
    cliver (0.3.2)
    coderay (1.1.3)
    coercible (1.0.0)
      descendants_tracker (~> 0.0.1)
    colored2 (3.1.2)
    combine_pdf (1.0.21)
      ruby-rc4 (>= 0.1.5)
    concurrent-ruby (1.1.8)
    config (2.2.1)
      deep_merge (~> 1.2, >= 1.2.1)
      dry-validation (~> 1.0, >= 1.0.0)
    connection_pool (2.2.3)
    content_disposition (1.0.0)
    cork (0.3.0)
      colored2 (~> 3.1)
    crack (0.4.3)
      safe_yaml (~> 1.0.0)
    crass (1.0.6)
    danger (8.2.3)
      claide (~> 1.0)
      claide-plugins (>= 0.9.2)
      colored2 (~> 3.1)
      cork (~> 0.1)
      faraday (>= 0.9.0, < 2.0)
      faraday-http-cache (~> 2.0)
      git (~> 1.7)
      kramdown (~> 2.3)
      kramdown-parser-gfm (~> 1.0)
      no_proxy_fix
      octokit (~> 4.7)
      terminal-table (>= 1, < 4)
    database_cleaner (2.0.1)
      database_cleaner-active_record (~> 2.0.0)
    database_cleaner-active_record (2.0.0)
      activerecord (>= 5.a)
      database_cleaner-core (~> 2.0.0)
    database_cleaner-core (2.0.1)
    date_time_precision (0.8.1)
    date_validator (0.9.0)
      activemodel
      activesupport
    debase (0.2.4.1)
      debase-ruby_core_source (>= 0.10.2)
    debase-ruby_core_source (0.10.11)
    declarative (0.0.20)
    declarative-option (0.1.0)
    deep_merge (1.2.1)
    descendants_tracker (0.0.4)
      thread_safe (~> 0.3, >= 0.3.1)
    diff-lcs (1.4.4)
    docile (1.3.5)
    domain_name (0.5.20190701)
      unf (>= 0.0.5, < 1.0.0)
    down (5.2.0)
      addressable (~> 2.5)
    dry-configurable (0.9.0)
      concurrent-ruby (~> 1.0)
      dry-core (~> 0.4, >= 0.4.7)
    dry-container (0.7.2)
      concurrent-ruby (~> 1.0)
      dry-configurable (~> 0.1, >= 0.1.3)
    dry-core (0.4.9)
      concurrent-ruby (~> 1.0)
    dry-equalizer (0.3.0)
    dry-inflector (0.2.0)
    dry-initializer (3.0.3)
    dry-logic (1.0.5)
      concurrent-ruby (~> 1.0)
      dry-core (~> 0.2)
      dry-equalizer (~> 0.2)
    dry-schema (1.4.3)
      concurrent-ruby (~> 1.0)
      dry-configurable (~> 0.8, >= 0.8.3)
      dry-core (~> 0.4)
      dry-equalizer (~> 0.2)
      dry-initializer (~> 3.0)
      dry-logic (~> 1.0)
      dry-types (~> 1.2)
    dry-struct (1.2.0)
      dry-core (~> 0.4, >= 0.4.3)
      dry-equalizer (~> 0.3)
      dry-types (~> 1.0)
      ice_nine (~> 0.11)
    dry-types (1.2.2)
      concurrent-ruby (~> 1.0)
      dry-container (~> 0.3)
      dry-core (~> 0.4, >= 0.4.4)
      dry-equalizer (~> 0.3)
      dry-inflector (~> 0.1, >= 0.1.2)
      dry-logic (~> 1.0, >= 1.0.2)
    dry-validation (1.4.1)
      concurrent-ruby (~> 1.0)
      dry-container (~> 0.7, >= 0.7.1)
      dry-core (~> 0.4)
      dry-equalizer (~> 0.2)
      dry-initializer (~> 3.0)
      dry-schema (~> 1.0, >= 1.4.3)
    e2mmap (0.1.0)
    ecma-re-validator (0.2.0)
      regexp_parser (~> 1.2)
    einhorn (0.7.4)
    encryptor (3.0.0)
    equalizer (0.0.11)
    erubi (1.10.0)
    et-orbi (1.2.4)
      tzinfo
    ethon (0.12.0)
      ffi (>= 1.3.0)
    factory_bot (6.1.0)
      activesupport (>= 5.0.0)
    factory_bot_rails (6.1.0)
      factory_bot (~> 6.1.0)
      railties (>= 5.0.0)
    faker (2.17.0)
      i18n (>= 1.6, < 2)
    fakeredis (0.8.0)
      redis (~> 4.1)
    faraday (0.17.0)
      multipart-post (>= 1.2, < 3)
    faraday-http-cache (2.2.0)
      faraday (>= 0.8)
    faraday_adapter_socks (0.1.1)
      faraday (~> 0.9)
      socksify (~> 1.7)
    faraday_curl (0.0.2)
      faraday (>= 0.9.0)
    faraday_middleware (0.13.1)
      faraday (>= 0.7.4, < 1.0)
    fast_jsonapi (1.5)
      activesupport (>= 4.2)
    fastimage (2.1.7)
    ffi (1.14.2)
    fhir_client (4.0.4)
      activesupport (>= 3)
      addressable (>= 2.3)
      fhir_dstu2_models (>= 1.0.10)
      fhir_models (>= 4.0.2)
      fhir_stu3_models (>= 3.0.1)
      nokogiri (>= 1.10.4)
      oauth2 (~> 1.1)
      rack (>= 1.5)
      rest-client (~> 2.0)
      tilt (>= 1.1)
    fhir_dstu2_models (1.0.10)
      bcp47 (>= 0.3)
      date_time_precision (>= 0.8)
      mime-types (>= 3.0)
      nokogiri (>= 1.10.4)
    fhir_models (4.1.0)
      bcp47 (>= 0.3)
      date_time_precision (>= 0.8)
      mime-types (>= 3.0)
      nokogiri (>= 1.10.4)
    fhir_stu3_models (3.0.1)
      bcp47 (>= 0.3)
      date_time_precision (>= 0.8)
      mime-types (>= 3.0)
      nokogiri (>= 1.10.4)
    filelock (1.1.1)
    find_a_port (1.0.1)
    flipper (0.17.2)
    flipper-active_record (0.17.2)
      activerecord (>= 4.2, < 7)
      flipper (~> 0.17.2)
    flipper-active_support_cache_store (0.17.2)
      activesupport (>= 4.2, < 7)
      flipper (~> 0.17.2)
    flipper-ui (0.17.2)
      erubi (>= 1.0.0, < 2.0.0)
      flipper (~> 0.17.2)
      rack (>= 1.4, < 3)
      rack-protection (>= 1.5.3, < 2.1.0)
    foreman (0.87.1)
    formatador (0.2.5)
    fugit (1.3.3)
      et-orbi (~> 1.1, >= 1.1.8)
      raabro (~> 1.1)
    fuubar (2.5.1)
      rspec-core (~> 3.0)
      ruby-progressbar (~> 1.4)
    git (1.7.0)
      rchardet (~> 1.8)
    globalid (0.4.2)
      activesupport (>= 4.2.0)
    google-api-client (0.52.0)
      addressable (~> 2.5, >= 2.5.1)
      googleauth (~> 0.9)
      httpclient (>= 2.8.1, < 3.0)
      mini_mime (~> 1.0)
      representable (~> 3.0)
      retriable (>= 2.0, < 4.0)
      rexml
      signet (~> 0.12)
    googleauth (0.10.0)
      faraday (~> 0.12)
      jwt (>= 1.4, < 3.0)
      memoist (~> 0.16)
      multi_json (~> 1.11)
      os (>= 0.9, < 2.0)
      signet (~> 0.12)
    govdelivery-tms (2.8.4)
      activesupport
      faraday
      faraday_middleware
      mime-types
    guard (2.16.2)
      formatador (>= 0.2.4)
      listen (>= 2.7, < 4.0)
      lumberjack (>= 1.0.12, < 2.0)
      nenv (~> 0.1)
      notiffany (~> 0.0)
      pry (>= 0.9.12)
      shellany (~> 0.0)
      thor (>= 0.18.1)
    guard-compat (1.2.1)
    guard-rspec (4.7.3)
      guard (~> 2.1)
      guard-compat (~> 1.1)
      rspec (>= 2.99.0, < 4.0)
    guard-rubocop (1.4.0)
      guard (~> 2.0)
      rubocop (< 2.0)
    gyoku (1.3.1)
      builder (>= 2.1.2)
    hana (1.3.5)
    hashdiff (1.0.1)
    hashery (2.1.2)
    hashie (3.6.0)
    holidays (8.1.0)
    http-accept (1.7.0)
    http-cookie (1.0.3)
      domain_name (~> 0.5)
    httpclient (2.8.3)
    httpi (2.4.5)
      rack
      socksify
    i18n (1.8.9)
      concurrent-ruby (~> 1.0)
    ice_nine (0.11.2)
    image_processing (1.12.1)
      mini_magick (>= 4.9.5, < 5)
      ruby-vips (>= 2.0.17, < 3)
    iniparse (1.5.0)
    iso_country_codes (0.7.8)
    jmespath (1.4.0)
    json (2.5.1)
    json-schema (2.8.1)
      addressable (>= 2.4)
    json_schemer (0.2.16)
      ecma-re-validator (~> 0.2)
      hana (~> 1.3)
      regexp_parser (~> 1.5)
      uri_template (~> 0.7)
    jsonapi (0.1.1.beta6)
      jsonapi-parser (= 0.1.1.beta3)
      jsonapi-renderer (= 0.1.1.beta1)
    jsonapi-parser (0.1.1.beta3)
    jsonapi-renderer (0.1.1.beta1)
<<<<<<< HEAD
    jwt (2.2.2)
    kramdown (2.3.0)
=======
    jwt (2.2.1)
    kramdown (2.3.1)
>>>>>>> 1a4f037c
      rexml
    kramdown-parser-gfm (1.1.0)
      kramdown (~> 2.0)
    levenshtein-ffi (1.1.0)
      ffi (~> 1.9)
    liquid (4.0.3)
    listen (3.2.1)
      rb-fsevent (~> 0.10, >= 0.10.3)
      rb-inotify (~> 0.9, >= 0.9.10)
    loofah (2.9.0)
      crass (~> 1.0.2)
      nokogiri (>= 1.5.9)
    lumberjack (1.2.4)
    mail (2.7.1)
      mini_mime (>= 0.1.1)
    marcel (0.3.3)
      mimemagic (~> 0.3.2)
    memoist (0.16.2)
    method_source (1.0.0)
    mime-types (3.3.1)
      mime-types-data (~> 3.2015)
    mime-types-data (3.2020.0512)
    mimemagic (0.3.7)
      nokogiri (~> 1.11.2)
    mini_magick (4.10.1)
    mini_mime (1.0.2)
    mini_portile2 (2.5.0)
    minitest (5.14.4)
    msgpack (1.3.3)
    multi_json (1.15.0)
    multi_xml (0.6.0)
    multipart-post (2.1.1)
    nap (1.1.0)
    nenv (0.3.0)
    net-sftp (3.0.0)
      net-ssh (>= 5.0.0, < 7.0.0)
    net-ssh (6.1.0)
    netrc (0.11.0)
    nio4r (2.5.5)
    no_proxy_fix (0.1.2)
    nokogiri (1.11.2)
      mini_portile2 (~> 2.5.0)
      racc (~> 1.4)
    nori (2.6.0)
    notiffany (0.1.3)
      nenv (~> 0.1)
      shellany (~> 0.0)
    notifications-ruby-client (5.1.2)
      jwt (>= 1.5, < 3)
    oauth2 (1.4.4)
      faraday (>= 0.8, < 2.0)
      jwt (>= 1.0, < 3.0)
      multi_json (~> 1.3)
      multi_xml (~> 0.5)
      rack (>= 1.2, < 3)
    octokit (4.18.0)
      faraday (>= 0.9)
      sawyer (~> 0.8.0, >= 0.5.3)
    oj (3.9.0)
    okcomputer (1.18.4)
    olive_branch (3.0.0)
      multi_json
      oj
      rails (>= 4.0)
    open4 (1.3.4)
    operating_hours (0.1.0)
    os (1.1.1)
    overcommit (0.57.0)
      childprocess (>= 0.6.3, < 5)
      iniparse (~> 1.4)
    ox (2.13.2)
    pact (1.57.0)
      pact-mock_service (~> 3.0, >= 3.3.1)
      pact-support (~> 1.15)
      rack-test (>= 0.6.3, < 2.0.0)
      rspec (~> 3.0)
      term-ansicolor (~> 1.0)
      thor (>= 0.20, < 2.0)
      webrick (~> 1.3)
    pact-mock_service (3.8.0)
      filelock (~> 1.1)
      find_a_port (~> 1.0.1)
      json
      pact-support (~> 1.16, >= 1.16.4)
      rack (~> 2.0)
      rspec (>= 2.14)
      term-ansicolor (~> 1.0)
      thor (>= 0.19, < 2.0)
      webrick (~> 1.3)
    pact-support (1.16.5)
      awesome_print (~> 1.1)
      diff-lcs (~> 1.4)
      randexp (~> 0.1.7)
      term-ansicolor (~> 1.0)
    paper_trail (10.3.1)
      activerecord (>= 4.2)
      request_store (~> 1.1)
    parallel (1.19.2)
    parallel_tests (3.5.2)
      parallel
    parser (3.0.0.0)
      ast (~> 2.4.1)
    patience_diff (1.1.0)
      trollop (~> 1.16)
    pdf-core (0.7.0)
    pdf-forms (1.2.0)
      cliver (~> 0.3.2)
      safe_shell (>= 1.0.3, < 2.0)
    pdf-inspector (1.3.0)
      pdf-reader (>= 1.0, < 3.0.a)
    pdf-reader (2.4.2)
      Ascii85 (~> 1.0)
      afm (~> 0.2.1)
      hashery (~> 2.0)
      ruby-rc4
      ttfunk
    pg (1.2.3)
    pg_query (1.3.0)
    pghero (2.7.3)
      activerecord (>= 5)
    prawn (2.2.2)
      pdf-core (~> 0.7.0)
      ttfunk (~> 1.5)
    prawn-table (0.2.2)
      prawn (>= 1.3.0, < 3.0.0)
    pry (0.13.1)
      coderay (~> 1.1)
      method_source (~> 1.0)
    pry-byebug (3.9.0)
      byebug (~> 11.0)
      pry (~> 0.13.0)
    public_suffix (4.0.6)
    puma (4.3.7)
      nio4r (~> 2.0)
    puma-plugin-statsd (0.1.0)
      json
      puma (>= 3.12, < 5)
    pundit (1.1.0)
      activesupport (>= 3.0.0)
    raabro (1.1.6)
    racc (1.5.2)
    rack (2.2.3)
    rack-attack (6.2.2)
      rack (>= 1.0, < 3)
    rack-cors (1.1.1)
      rack (>= 2.0.0)
    rack-protection (2.0.8.1)
      rack
    rack-test (1.1.0)
      rack (>= 1.0, < 3)
    rack-vcr (0.1.6)
      vcr (>= 2.9)
    rails (6.0.3.5)
      actioncable (= 6.0.3.5)
      actionmailbox (= 6.0.3.5)
      actionmailer (= 6.0.3.5)
      actionpack (= 6.0.3.5)
      actiontext (= 6.0.3.5)
      actionview (= 6.0.3.5)
      activejob (= 6.0.3.5)
      activemodel (= 6.0.3.5)
      activerecord (= 6.0.3.5)
      activestorage (= 6.0.3.5)
      activesupport (= 6.0.3.5)
      bundler (>= 1.3.0)
      railties (= 6.0.3.5)
      sprockets-rails (>= 2.0.0)
    rails-dom-testing (2.0.3)
      activesupport (>= 4.2.0)
      nokogiri (>= 1.6)
    rails-html-sanitizer (1.3.0)
      loofah (~> 2.3)
    rails-session_cookie (0.2.2)
      rails (>= 4.0)
    rails_semantic_logger (4.4.0)
      rails (>= 3.2)
      semantic_logger (~> 4.4)
    railties (6.0.3.5)
      actionpack (= 6.0.3.5)
      activesupport (= 6.0.3.5)
      method_source
      rake (>= 0.8.7)
      thor (>= 0.20.3, < 2.0)
    rainbow (3.0.0)
    rake (13.0.3)
    randexp (0.1.7)
    rb-fsevent (0.10.3)
    rb-inotify (0.10.1)
      ffi (~> 1.0)
    rchardet (1.8.0)
    redis (4.1.4)
    redis-namespace (1.7.0)
      redis (>= 3.0.4)
    regexp_parser (1.8.2)
    representable (3.0.4)
      declarative (< 0.1.0)
      declarative-option (< 0.2.0)
      uber (< 0.2.0)
    request_store (1.5.0)
      rack (>= 1.4)
    rest-client (2.1.0)
      http-accept (>= 1.7.0, < 2.0)
      http-cookie (>= 1.0.2, < 2.0)
      mime-types (>= 1.16, < 4.0)
      netrc (~> 0.8)
    restforce (3.0.0)
      faraday (>= 0.9.0, <= 1.0)
      faraday_middleware (>= 0.8.8, <= 1.0)
      hashie (>= 1.2.0, < 4.0)
      json (>= 1.7.5)
    retriable (3.1.2)
    rexml (3.2.4)
    rgeo (2.0.1)
    rgeo-activerecord (6.2.1)
      activerecord (>= 5.0)
      rgeo (>= 1.0.0)
    rgeo-geojson (2.1.1)
      rgeo (>= 1.0.0)
    rspec (3.10.0)
      rspec-core (~> 3.10.0)
      rspec-expectations (~> 3.10.0)
      rspec-mocks (~> 3.10.0)
    rspec-core (3.10.0)
      rspec-support (~> 3.10.0)
    rspec-expectations (3.10.0)
      diff-lcs (>= 1.2.0, < 2.0)
      rspec-support (~> 3.10.0)
    rspec-instrumentation-matcher (0.0.9)
      activesupport
      rspec-expectations
    rspec-its (1.3.0)
      rspec-core (>= 3.0.0)
      rspec-expectations (>= 3.0.0)
    rspec-mocks (3.10.0)
      diff-lcs (>= 1.2.0, < 2.0)
      rspec-support (~> 3.10.0)
    rspec-rails (5.0.1)
      actionpack (>= 5.2)
      activesupport (>= 5.2)
      railties (>= 5.2)
      rspec-core (~> 3.10)
      rspec-expectations (~> 3.10)
      rspec-mocks (~> 3.10)
      rspec-support (~> 3.10)
    rspec-retry (0.6.2)
      rspec-core (> 3.3)
    rspec-support (3.10.0)
    rspec_junit_formatter (0.4.1)
      rspec-core (>= 2, < 4, != 2.12.0)
    rubocop (1.12.0)
      parallel (~> 1.10)
      parser (>= 3.0.0.0)
      rainbow (>= 2.2.2, < 4.0)
      regexp_parser (>= 1.8, < 3.0)
      rexml
      rubocop-ast (>= 1.2.0, < 2.0)
      ruby-progressbar (~> 1.7)
      unicode-display_width (>= 1.4.0, < 3.0)
    rubocop-ast (1.4.1)
      parser (>= 2.7.1.5)
    rubocop-junit-formatter (0.1.4)
    rubocop-rails (2.6.0)
      activesupport (>= 4.2.0)
      rack (>= 1.1)
      rubocop (>= 0.82.0)
    rubocop-rspec (2.2.0)
      rubocop (~> 1.0)
      rubocop-ast (>= 1.1.0)
    rubocop-thread_safety (0.4.2)
      rubocop (>= 0.53.0)
    ruby-progressbar (1.10.1)
    ruby-rc4 (0.1.5)
    ruby-saml (1.11.0)
      nokogiri (>= 1.5.10)
    ruby-vips (2.0.17)
      ffi (~> 1.9)
    rubyzip (2.0.0)
    rufus-scheduler (3.6.0)
      fugit (~> 1.1, >= 1.1.6)
    safe_shell (1.1.0)
    safe_yaml (1.0.5)
    savon (2.12.1)
      akami (~> 1.2)
      builder (>= 2.1.2)
      gyoku (~> 1.2)
      httpi (~> 2.3)
      nokogiri (>= 1.8.1)
      nori (~> 2.4)
      wasabi (~> 3.4)
    sawyer (0.8.2)
      addressable (>= 2.3.5)
      faraday (> 0.8, < 2.0)
    script_utils (0.0.4)
    seedbank (0.5.0)
      rake (>= 10.0)
    semantic_logger (4.5.0)
      concurrent-ruby (~> 1.0)
    sentry-raven (2.13.0)
      faraday (>= 0.7.6, < 1.0)
    shellany (0.0.1)
    shrine (3.3.0)
      content_disposition (~> 1.0)
      down (~> 5.1)
    sidekiq (5.2.9)
      connection_pool (~> 2.2, >= 2.2.2)
      rack (~> 2.0)
      rack-protection (>= 1.5.0)
      redis (>= 3.3.5, < 4.2)
    sidekiq-ent (1.8.1)
      einhorn (= 0.7.4)
      sidekiq (>= 5.2.3)
      sidekiq-pro (>= 4.0.4)
    sidekiq-pro (5.0.0)
      concurrent-ruby (>= 1.0.5)
      sidekiq (>= 5.2.7)
    sidekiq-scheduler (3.0.1)
      e2mmap
      redis (>= 3, < 5)
      rufus-scheduler (~> 3.2)
      sidekiq (>= 3)
      thwait
      tilt (>= 1.4.0)
    signet (0.12.0)
      addressable (~> 2.3)
      faraday (~> 0.9)
      jwt (>= 1.5, < 3.0)
      multi_json (~> 1.10)
    simplecov (0.21.2)
      docile (~> 1.1)
      simplecov-html (~> 0.11)
      simplecov_json_formatter (~> 0.1)
    simplecov-html (0.12.3)
    simplecov_json_formatter (0.1.2)
    slack-notify (0.6.0)
      faraday (>= 0.9)
      json (>= 1.8)
    socksify (1.7.1)
    spring (2.1.1)
    spring-commands-rspec (1.0.4)
      spring (>= 0.9.1)
    sprockets (4.0.2)
      concurrent-ruby (~> 1.0)
      rack (> 1, < 3)
    sprockets-rails (3.2.2)
      actionpack (>= 4.0)
      activesupport (>= 4.0)
      sprockets (>= 3.0.0)
    ssrf_filter (1.0.7)
    staccato (0.5.3)
    statsd-instrument (2.6.0)
    strong_migrations (0.7.6)
      activerecord (>= 5)
    super_diff (0.6.1)
      attr_extras (>= 6.2.4)
      diff-lcs
      patience_diff
    swagger-blocks (3.0.0)
    sync (0.5.0)
    term-ansicolor (1.7.1)
      tins (~> 1.0)
    terminal-table (1.8.0)
      unicode-display_width (~> 1.1, >= 1.1.1)
    thor (1.1.0)
    thread_safe (0.3.6)
    thwait (0.1.0)
    tilt (2.0.10)
    timecop (0.9.4)
    tins (1.26.0)
      sync
    trollop (1.16.2)
    ttfunk (1.5.1)
    typhoeus (1.3.1)
      ethon (>= 0.9.0)
    tzinfo (1.2.9)
      thread_safe (~> 0.1)
    uber (0.1.0)
    unf (0.1.4)
      unf_ext
    unf_ext (0.0.7.7)
    unicode-display_width (1.7.0)
    uri_template (0.7.0)
    utf8-cleaner (0.2.5)
      activesupport
    vcr (6.0.0)
    virtus (1.0.5)
      axiom-types (~> 0.1)
      coercible (~> 1.0)
      descendants_tracker (~> 0.0, >= 0.0.3)
      equalizer (~> 0.0, >= 0.0.9)
    wasabi (3.6.1)
      addressable
      httpi (~> 2.0)
      nokogiri (>= 1.4.2)
    web-console (4.1.0)
      actionview (>= 6.0.0)
      activemodel (>= 6.0.0)
      bindex (>= 0.4.0)
      railties (>= 6.0.0)
    webmock (3.12.1)
      addressable (>= 2.3.6)
      crack (>= 0.3.2)
      hashdiff (>= 0.4.0, < 2.0.0)
    webrick (1.7.0)
    websocket-driver (0.7.3)
      websocket-extensions (>= 0.1.0)
    websocket-extensions (0.1.5)
    will_paginate (3.1.0)
    xmldsig (0.3.2)
      nokogiri
    xmlenc (0.7.1)
      activemodel (>= 3.0.0)
      activesupport (>= 3.0.0)
      nokogiri (>= 1.6.0, < 2.0.0)
      xmlmapper (>= 0.7.3)
    xmlmapper (0.7.3)
      nokogiri (~> 1.5)
    yard (0.9.26)
    zeitwerk (2.4.2)

PLATFORMS
  ruby

DEPENDENCIES
  aasm
  active_model_serializers!
  activerecord-import
  activerecord-postgis-adapter (~> 6.0.0)
  addressable
  apivore!
  appeals_api!
  apps_api!
  attr_encrypted (= 3.1.0)
  awesome_print (~> 1.9)
  aws-sdk-s3 (~> 1)
  aws-sdk-sns (~> 1)
  benchmark-ips
  betamocks!
  bgs_ext!
  bootsnap
  brakeman (~> 5.0.0)
  breakers
  bundler-audit
  byebug
  carrierwave
  carrierwave-aws
  claims_api!
  clam_scan
  combine_pdf
  config
  connect_vbms!
  covid_research!
  covid_vaccine!
  danger
  database_cleaner
  date_validator
  debase
  dry-struct
  dry-types
  facilities_api!
  factory_bot_rails (> 5)
  faker
  fakeredis
  faraday
  faraday_adapter_socks
  faraday_curl
  faraday_middleware
  fast_jsonapi
  fastimage
  fhir_client (~> 4.0.4)
  flipper
  flipper-active_record
  flipper-active_support_cache_store
  flipper-ui
  foreman
  fuubar
  google-api-client
  googleauth
  govdelivery-tms (= 2.8.4)
  guard-rspec (~> 4.7)
  guard-rubocop
  gyoku
  health_quest!
  holidays
  httpclient
  ice_nine
  identity!
  iso_country_codes
  json (>= 2.3.0)
  json-schema
  json_schemer
  jsonapi-parser
  jwt
  levenshtein-ffi
  liquid
  mail (= 2.7.1)
  memoist
  mini_magick (~> 4.10.1)
  mobile!
  net-sftp
  nokogiri (~> 1.11)
  notifications-ruby-client (~> 5.1)
  octokit
  oj
  okcomputer
  olive_branch
  openid_auth!
  operating_hours
  overcommit
  ox
  pact
  pact-mock_service
  paper_trail
  parallel
  parallel_tests
  pdf-forms
  pdf-inspector
  pdf-reader
  pg
  pg_query (>= 0.9.0)
  pghero
  prawn
  prawn-table
  pry-byebug
  puma (~> 4.3.7)
  puma-plugin-statsd (~> 0.1.0)
  pundit
  rack
  rack-attack
  rack-cors
  rack-test
  rack-vcr
  rails (~> 6.0.2)
  rails-session_cookie
  rails_semantic_logger (~> 4.4)
  rainbow
  redis
  redis-namespace
  request_store
  restforce
  rgeo-geojson
  rspec-instrumentation-matcher
  rspec-its
  rspec-rails
  rspec-retry
  rspec_junit_formatter
  rubocop
  rubocop-junit-formatter
  rubocop-rails
  rubocop-rspec
  rubocop-thread_safety
  ruby-debug-ide!
  ruby-saml
  rubyzip (>= 1.3.0)
  savon
  seedbank
  sentry-raven
  shrine
  sidekiq (~> 5.0)
  sidekiq-ent!
  sidekiq-pro!
  sidekiq-scheduler (~> 3.0)
  simplecov
  slack-notify
  spring
  spring-commands-rspec
  staccato
  statsd-instrument (~> 2.6.0)
  strong_migrations
  super_diff
  swagger-blocks
  test_user_dashboard!
  timecop
  typhoeus
  tzinfo-data
  utf8-cleaner
  va_forms!
  vaos!
  vba_documents!
  vcr
  veteran!
  veteran_confirmation!
  veteran_verification!
  vets_json_schema!
  virtus
  web-console
  webmock
  webrick (>= 1.6.1)
  websocket-extensions (>= 0.1.5)
  will_paginate
  yard

RUBY VERSION
   ruby 2.6.6p146

BUNDLED WITH
   1.17.3<|MERGE_RESOLUTION|>--- conflicted
+++ resolved
@@ -503,13 +503,8 @@
       jsonapi-renderer (= 0.1.1.beta1)
     jsonapi-parser (0.1.1.beta3)
     jsonapi-renderer (0.1.1.beta1)
-<<<<<<< HEAD
     jwt (2.2.2)
-    kramdown (2.3.0)
-=======
-    jwt (2.2.1)
     kramdown (2.3.1)
->>>>>>> 1a4f037c
       rexml
     kramdown-parser-gfm (1.1.0)
       kramdown (~> 2.0)
