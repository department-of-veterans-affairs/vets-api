--- conflicted
+++ resolved
@@ -933,16 +933,12 @@
       axiom-types (~> 0.1)
       coercible (~> 1.0)
       descendants_tracker (~> 0.0, >= 0.0.3)
-<<<<<<< HEAD
-      equalizer (~> 0.0, >= 0.0.9)
     warden (1.2.9)
       rack (>= 2.0.9)
     warden-github (1.3.2)
       activesupport (> 3.0)
       octokit (> 2.1.0)
       warden (> 1.0)
-=======
->>>>>>> 2abb9f7f
     wasabi (3.6.1)
       addressable
       httpi (~> 2.0)
