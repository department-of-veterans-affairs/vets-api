# frozen_string_literal: true

require 'unified_health_data/service'
require 'unified_health_data/serializers/prescription_serializer'
require 'unified_health_data/serializers/prescriptions_refills_serializer'
require 'securerandom'
require 'unique_user_events'

module Mobile
  module V1
    class PrescriptionsController < Mobile::ApplicationController
      before_action { authorize :mhv_prescriptions, :access? }
      before_action :validate_feature_flag

      def index
        all_prescriptions = fetch_prescriptions
        pruned = filtered_prescriptions(all_prescriptions)
        paged, page_meta = paginate_prescriptions(pruned)
        meta = build_meta(full_list: pruned, page_meta:, originals: all_prescriptions)

        # Log unique user event for prescriptions accessed
        UniqueUserEvents.log_event(
          user: @current_user,
          event_name: UniqueUserEvents::EventRegistry::PRESCRIPTIONS_ACCESSED
        )

        serialized = UnifiedHealthData::Serializers::PrescriptionSerializer.new(paged).serializable_hash
        render json: { **serialized, meta: }
      rescue Common::Exceptions::BackendServiceException
        raise Common::Exceptions::BackendServiceException, 'MOBL_502_upstream_error'
      end

      def refill
        result = unified_health_service.refill_prescription(orders)
<<<<<<< HEAD
        response = UnifiedHealthData::Serializers::PrescriptionsRefillsSerializer.new(SecureRandom.uuid, result)
        raise Common::Exceptions::BackendServiceException, 'MOBL_502_upstream_error' unless response

        render json: response.serializable_hash
=======

        # Log unique user event for prescription refill requested
        UniqueUserEvents.log_event(
          user: @current_user,
          event_name: UniqueUserEvents::EventRegistry::PRESCRIPTIONS_REFILL_REQUESTED
        )

        render json: UnifiedHealthData::Serializers::PrescriptionsRefillsSerializer.new(SecureRandom.uuid, result)
      rescue Common::Exceptions::BackendServiceException => e
        Rails.logger.error("Caught BackendServiceException: #{e.message}")
        raise Common::Exceptions::BackendServiceException, 'MOBL_502_upstream_error'
      rescue => e
        Rails.logger.error("Caught unexpected error: #{e.class}, #{e.message}")
        raise e
>>>>>>> 49d6cf19
      end

      private

      def unified_health_service
        @unified_health_service ||= UnifiedHealthData::Service.new(@current_user)
      end

      def fetch_prescriptions
        unified_health_service.get_prescriptions(current_only: true)
      end

      def filtered_prescriptions(list)
        list.reject { |item| item.prescription_source == 'NV' }
      end

      def pagination_contract
        Mobile::V0::Contracts::Prescriptions.new.call(
          page_number: params.dig(:page, :number),
          page_size: params.dig(:page, :size),
          filter: nil,
          sort: params[:sort]
        )
      end

      def paginate_prescriptions(list)
        Mobile::PaginationHelper.paginate(list:, validated_params: pagination_contract)
      end

      def build_meta(full_list:, page_meta:, originals:)
        meta = page_meta[:meta]
        meta.merge!(status_meta(full_list))
        meta.merge!(has_non_va_meds: non_va_meds?(originals))
        meta
      end

      def validate_feature_flag
        return if Flipper.enabled?(:mhv_medications_cerner_pilot, @current_user)

        render json: {
          error: {
            code: 'FEATURE_NOT_AVAILABLE',
            message: 'This feature is not currently available'
          }
        }, status: :forbidden
      end

      def status_meta(prescriptions)
        {
          prescription_status_count: prescriptions.each_with_object(Hash.new(0)) do |obj, hash|
            hash['isRefillable'] += 1 if obj.is_refillable

            if obj.is_trackable || %w[active submitted providerHold activeParked
                                      refillinprocess].include?(obj.refill_status)
              hash['active'] += 1
            else
              hash[obj.refill_status] += 1
            end
          end
        }
      end

      def non_va_meds?(prescriptions)
        prescriptions.any? { |rx| rx.prescription_source == 'NV' }
      end

      def orders
        parsed_orders = JSON.parse(request.body.read)

        # Validate that orders is an array
        raise Common::Exceptions::InvalidFieldValue.new('orders', 'Must be an array') unless parsed_orders.is_a?(Array)

        # Validate that orders array is not empty (treat empty array same as missing required parameter)
        raise Common::Exceptions::ParameterMissing, 'orders' if parsed_orders.empty?

        # Validate that each order has required fields
        parsed_orders.each_with_index do |order, index|
          unless order.is_a?(Hash) && order['stationNumber'] && order['id']
            raise Common::Exceptions::InvalidFieldValue.new(
              "orders[#{index}]",
              'Each order must contain stationNumber and id fields'
            )
          end
        end

        parsed_orders
      rescue JSON::ParserError
        raise Common::Exceptions::InvalidFieldValue.new('orders', 'Invalid JSON format')
      end
    end
  end
end<|MERGE_RESOLUTION|>--- conflicted
+++ resolved
@@ -32,12 +32,8 @@
 
       def refill
         result = unified_health_service.refill_prescription(orders)
-<<<<<<< HEAD
         response = UnifiedHealthData::Serializers::PrescriptionsRefillsSerializer.new(SecureRandom.uuid, result)
         raise Common::Exceptions::BackendServiceException, 'MOBL_502_upstream_error' unless response
-
-        render json: response.serializable_hash
-=======
 
         # Log unique user event for prescription refill requested
         UniqueUserEvents.log_event(
@@ -45,14 +41,7 @@
           event_name: UniqueUserEvents::EventRegistry::PRESCRIPTIONS_REFILL_REQUESTED
         )
 
-        render json: UnifiedHealthData::Serializers::PrescriptionsRefillsSerializer.new(SecureRandom.uuid, result)
-      rescue Common::Exceptions::BackendServiceException => e
-        Rails.logger.error("Caught BackendServiceException: #{e.message}")
-        raise Common::Exceptions::BackendServiceException, 'MOBL_502_upstream_error'
-      rescue => e
-        Rails.logger.error("Caught unexpected error: #{e.class}, #{e.message}")
-        raise e
->>>>>>> 49d6cf19
+        render json: response.serializable_hash
       end
 
       private
