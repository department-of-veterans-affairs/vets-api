--- conflicted
+++ resolved
@@ -10,11 +10,7 @@
 #
 # It's strongly recommended that you check this file into your version control system.
 
-<<<<<<< HEAD
-ActiveRecord::Schema.define(version: 2021_04_07_190841) do
-=======
 ActiveRecord::Schema.define(version: 2021_04_08_191850) do
->>>>>>> d023f835
 
   # These are extensions that must be enabled in order to support this database
   enable_extension "btree_gin"
@@ -733,17 +729,6 @@
     t.index ["valid_pdf"], name: "index_va_forms_forms_on_valid_pdf"
   end
 
-  create_table "vba_documents_git_items", force: :cascade do |t|
-    t.string "url", null: false
-    t.jsonb "git_item"
-    t.boolean "notified", default: false
-    t.string "label"
-    t.datetime "created_at", precision: 6, null: false
-    t.datetime "updated_at", precision: 6, null: false
-    t.index ["notified", "label"], name: "index_vba_documents_git_items_on_notified_and_label"
-    t.index ["url"], name: "index_vba_documents_git_items_on_url", unique: true
-  end
-
   create_table "vba_documents_upload_submissions", id: :serial, force: :cascade do |t|
     t.uuid "guid", null: false
     t.string "status", default: "pending", null: false
