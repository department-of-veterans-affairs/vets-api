GIT
  remote: https://github.com/adhocteam/connect_vbms
  revision: 2284b8e9a68d2b44dda52a098ffc83f8fa283211
  tag: v2.1.1
  specs:
    connect_vbms (2.1.1)
      httpclient (~> 2.8.0)
      httpi (~> 4.0)
      mail
      nokogiri (>= 1.8.4)
      nori
      xmldsig (~> 0.3.1)
      xmlenc

GIT
  remote: https://github.com/department-of-veterans-affairs/apivore
  revision: 1c7d19c4a52f71a3ef07940697ad9520f1872dd6
  tag: v2.1.0.vsp
  specs:
    apivore (2.1.0.vsp)
      actionpack (>= 4)
      hashie (~> 5.0)
      json-schema (~> 5.0)
      rspec (~> 3)
      rspec-expectations (~> 3.1)
      rspec-mocks (~> 3.1)

GIT
  remote: https://github.com/department-of-veterans-affairs/betamocks
  revision: 88bda10e03c92a97067d2d4fecb89783c6de227f
  branch: master
  specs:
    betamocks (0.11.0)
      activesupport (>= 4.2)
      adler32
      faraday (>= 1.2.0, < 3.0)

GIT
  remote: https://github.com/department-of-veterans-affairs/bgs-ext.git
  revision: 350e45ae699407948d254d6fadd4f1b249e996f5
  ref: 350e45ae69
  specs:
    bgs_ext (0.23.2)
      httpclient
      nokogiri (>= 1.13.6)
      savon (~> 2.15.1)

GIT
  remote: https://github.com/department-of-veterans-affairs/fhir_client.git
  revision: 52e0197dcb1f940a1f0b28bfa983699f0c199696
  tag: v6.0.0
  specs:
    fhir_client (6.0.0)
      activesupport (>= 3)
      addressable (>= 2.3)
      fhir_dstu2_models (>= 1.1.1)
      fhir_models (>= 4.2.1)
      fhir_stu3_models (>= 3.1.1)
      http (~> 5.1)
      nokogiri (>= 1.10.4)
      oauth2 (>= 1.1)
      rack (>= 1.5)
      tilt (>= 1.1)

GIT
  remote: https://github.com/department-of-veterans-affairs/govdelivery-tms-ruby.git
  revision: f50c995b4a92fa8da4488ed608318eeca723b543
  tag: v4.1.0
  specs:
    govdelivery-tms (4.1.0)
      activesupport (>= 5.2.4.3, < 9.0.0)
      faraday
      mime-types

GIT
  remote: https://github.com/department-of-veterans-affairs/vets-json-schema
<<<<<<< HEAD
  revision: 88e190f22a5c314872513dd5bce3f9c65231860e
  branch: master
  specs:
    vets_json_schema (25.2.6)
=======
  revision: 7e99d7e7ccea30ffa8def9dff0ea221103eaf73c
  branch: master
  specs:
    vets_json_schema (25.2.8)
>>>>>>> d8708106
      multi_json (~> 1.0)
      script_utils (= 0.0.4)

PATH
  remote: modules
  specs:
    accredited_representative_portal (0.1.0)
      blind_index
    appeals_api (0.0.1)
      jsonapi-serializer (>= 2.2.0)
      sidekiq
    apps_api (0.0.1)
      faraday
      sidekiq
    ask_va_api (0.1.0)
    avs (0.1.0)
    banners (0.1.0)
    burials (0.1.0)
    check_in (0.1.0)
    claims_api (0.0.1)
      dry-schema
    claims_evidence_api (0.1.0)
    debts_api (0.1.0)
    decision_reviews (0.1.0)
      rails (>= 7.1.4.1)
    dependents_benefits (0.1.0)
    dependents_verification (0.1.0)
    dhp_connected_devices (0.1.0)
    facilities_api (0.1.0)
    income_and_assets (0.1.0)
    income_limits (0.1.0)
    ivc_champva (0.1.0)
    meb_api (0.1.0)
    medical_expense_reports (0.1.0)
    mobile (0.1.0)
      dry-validation
    mocked_authentication (0.1.0)
      rails
    my_health (0.1.0)
      rails
    pensions (0.1.0)
    representation_management (0.1.0)
    simple_forms_api (0.1.0)
    test_user_dashboard (0.1.0)
      rails
    travel_pay (0.1.0)
    va_notify (0.1.0)
    vaos (0.1.0)
      sidekiq
    vba_documents (1.0.0)
      aws-sdk-s3 (~> 1)
      sidekiq
    veteran (0.0.1)
    vre (0.1.0)
    vye (0.1.0)

GEM
  remote: https://enterprise.contribsys.com/
  specs:
    sidekiq-ent (7.3.4)
      einhorn (~> 1.0)
      gserver
      sidekiq (>= 7.3.7, < 8)
      sidekiq-pro (>= 7.3.4, < 8)
    sidekiq-pro (7.3.6)
      sidekiq (>= 7.3.7, < 8)

GEM
  remote: https://rubygems.org/
  specs:
    Ascii85 (2.0.1)
    aasm (5.5.1)
      concurrent-ruby (~> 1.0)
    actioncable (7.2.2.2)
      actionpack (= 7.2.2.2)
      activesupport (= 7.2.2.2)
      nio4r (~> 2.0)
      websocket-driver (>= 0.6.1)
      zeitwerk (~> 2.6)
    actionmailbox (7.2.2.2)
      actionpack (= 7.2.2.2)
      activejob (= 7.2.2.2)
      activerecord (= 7.2.2.2)
      activestorage (= 7.2.2.2)
      activesupport (= 7.2.2.2)
      mail (>= 2.8.0)
    actionmailer (7.2.2.2)
      actionpack (= 7.2.2.2)
      actionview (= 7.2.2.2)
      activejob (= 7.2.2.2)
      activesupport (= 7.2.2.2)
      mail (>= 2.8.0)
      rails-dom-testing (~> 2.2)
    actionpack (7.2.2.2)
      actionview (= 7.2.2.2)
      activesupport (= 7.2.2.2)
      nokogiri (>= 1.8.5)
      racc
      rack (>= 2.2.4, < 3.2)
      rack-session (>= 1.0.1)
      rack-test (>= 0.6.3)
      rails-dom-testing (~> 2.2)
      rails-html-sanitizer (~> 1.6)
      useragent (~> 0.16)
    actiontext (7.2.2.2)
      actionpack (= 7.2.2.2)
      activerecord (= 7.2.2.2)
      activestorage (= 7.2.2.2)
      activesupport (= 7.2.2.2)
      globalid (>= 0.6.0)
      nokogiri (>= 1.8.5)
    actionview (7.2.2.2)
      activesupport (= 7.2.2.2)
      builder (~> 3.1)
      erubi (~> 1.11)
      rails-dom-testing (~> 2.2)
      rails-html-sanitizer (~> 1.6)
    activejob (7.2.2.2)
      activesupport (= 7.2.2.2)
      globalid (>= 0.3.6)
    activemodel (7.2.2.2)
      activesupport (= 7.2.2.2)
    activerecord (7.2.2.2)
      activemodel (= 7.2.2.2)
      activesupport (= 7.2.2.2)
      timeout (>= 0.4.0)
    activerecord-import (2.2.0)
      activerecord (>= 4.2)
    activerecord-postgis-adapter (10.0.1)
      activerecord (~> 7.2.0)
      rgeo-activerecord (~> 8.0.0)
    activestorage (7.2.2.2)
      actionpack (= 7.2.2.2)
      activejob (= 7.2.2.2)
      activerecord (= 7.2.2.2)
      activesupport (= 7.2.2.2)
      marcel (~> 1.0)
    activesupport (7.2.2.2)
      base64
      benchmark (>= 0.3)
      bigdecimal
      concurrent-ruby (~> 1.0, >= 1.3.1)
      connection_pool (>= 2.2.5)
      drb
      i18n (>= 1.6, < 2)
      logger (>= 1.4.2)
      minitest (>= 5.1)
      securerandom (>= 0.3)
      tzinfo (~> 2.0, >= 2.0.5)
    addressable (2.8.7)
      public_suffix (>= 2.0.2, < 7.0)
    adler32 (0.0.2)
    afm (1.0.0)
    akami (1.3.3)
      base64
      gyoku (>= 0.4.0)
      nokogiri
    argon2-kdf (0.3.1)
      fiddle
    ast (2.4.3)
    attr_extras (7.1.0)
    avro (1.12.0)
      multi_json (~> 1.0)
    awesome_print (1.9.2)
    aws-eventstream (1.4.0)
    aws-msk-iam-sasl-signer (0.1.1)
      aws-sdk-kafka
      thor
    aws-partitions (1.1164.0)
    aws-sdk-core (3.233.0)
      aws-eventstream (~> 1, >= 1.3.0)
      aws-partitions (~> 1, >= 1.992.0)
      aws-sigv4 (~> 1.9)
      base64
      bigdecimal
      jmespath (~> 1, >= 1.6.1)
      logger
    aws-sdk-kafka (1.89.0)
      aws-sdk-core (~> 3, >= 3.216.0)
      aws-sigv4 (~> 1.5)
    aws-sdk-kms (1.113.0)
      aws-sdk-core (~> 3, >= 3.231.0)
      aws-sigv4 (~> 1.5)
    aws-sdk-s3 (1.199.0)
      aws-sdk-core (~> 3, >= 3.231.0)
      aws-sdk-kms (~> 1)
      aws-sigv4 (~> 1.5)
    aws-sdk-sns (1.106.0)
      aws-sdk-core (~> 3, >= 3.231.0)
      aws-sigv4 (~> 1.5)
    aws-sigv4 (1.12.1)
      aws-eventstream (~> 1, >= 1.0.2)
    axiom-types (0.1.1)
      descendants_tracker (~> 0.0.4)
      ice_nine (~> 0.11.0)
      thread_safe (~> 0.3, >= 0.3.1)
    base64 (0.3.0)
    bcp47 (0.3.3)
      i18n
    benchmark (0.4.1)
    bigdecimal (3.2.3)
    bigdecimal (3.2.3-java)
    bindex (0.8.1)
    blind_index (2.7.0)
      activesupport (>= 7.1)
      argon2-kdf (>= 0.2)
    blueprinter (1.2.1)
    bootsnap (1.18.6)
      msgpack (~> 1.2)
    brakeman (7.1.0)
      racc
    breakers (1.0)
      base64 (~> 0.2)
      faraday (>= 1.2.0, < 3.0)
      multi_json (~> 1.0)
    builder (3.3.0)
    bundler-audit (0.9.2)
      bundler (>= 1.2.0, < 3)
      thor (~> 1.0)
    byebug (12.0.0)
    carrierwave (3.1.2)
      activemodel (>= 6.0.0)
      activesupport (>= 6.0.0)
      addressable (~> 2.6)
      image_processing (~> 1.1)
      marcel (~> 1.0.0)
      ssrf_filter (~> 1.0)
    carrierwave-aws (1.6.0)
      aws-sdk-s3 (~> 1.0)
      carrierwave (>= 2.0, < 4)
    claide (1.1.0)
    claide-plugins (0.9.2)
      cork
      nap
      open4 (~> 1.3)
    clamav-client (3.2.0)
    cliver (0.3.2)
    cmdparse (3.0.7)
    coderay (1.1.3)
    coercible (1.0.0)
      descendants_tracker (~> 0.0.1)
    colored2 (3.1.2)
    combine_pdf (1.0.31)
      matrix
      ruby-rc4 (>= 0.1.5)
    committee (5.4.0)
      json_schema (~> 0.14, >= 0.14.3)
      openapi_parser (~> 2.0)
      rack (>= 1.5, < 3.1)
    committee-rails (0.8.0)
      actionpack (>= 6.0)
      activesupport (>= 6.0)
      committee (>= 5.1.0)
      railties (>= 6.0)
    concurrent-ruby (1.3.5)
    config (5.6.1)
      deep_merge (~> 1.2, >= 1.2.1)
      ostruct
    connection_pool (2.5.4)
    content_disposition (1.0.0)
    cork (0.3.0)
      colored2 (~> 3.1)
    coverband (6.1.5)
      base64
      redis (>= 3.0)
    crack (1.0.0)
      bigdecimal
      rexml
    crass (1.0.6)
    csv (3.3.5)
    danger (9.5.3)
      base64 (~> 0.2)
      claide (~> 1.0)
      claide-plugins (>= 0.9.2)
      colored2 (>= 3.1, < 5)
      cork (~> 0.1)
      faraday (>= 0.9.0, < 3.0)
      faraday-http-cache (~> 2.0)
      git (>= 1.13, < 3.0)
      kramdown (>= 2.5.1, < 3.0)
      kramdown-parser-gfm (~> 1.0)
      octokit (>= 4.0)
      pstore (~> 0.1)
      terminal-table (>= 1, < 5)
    database_cleaner (2.1.0)
      database_cleaner-active_record (>= 2, < 3)
    database_cleaner-active_record (2.2.0)
      activerecord (>= 5.a)
      database_cleaner-core (~> 2.0.0)
    database_cleaner-core (2.0.1)
    datadog (2.21.0)
      datadog-ruby_core_source (~> 3.4, >= 3.4.1)
      libdatadog (~> 18.1.0.1.0)
      libddwaf (~> 1.24.1.2.1)
      logger
      msgpack
    datadog-ruby_core_source (3.4.1)
    date (3.4.1)
    date (3.4.1-java)
    date_time_precision (0.8.1)
    date_validator (0.12.0)
      activemodel (>= 3)
      activesupport (>= 3)
    debug (1.11.0)
      irb (~> 1.10)
      reline (>= 0.3.8)
    declarative (0.0.20)
    deep_merge (1.2.2)
    descendants_tracker (0.0.4)
      thread_safe (~> 0.3, >= 0.3.1)
    diff-lcs (1.6.2)
    docile (1.4.0)
    dogstatsd-ruby (5.7.1)
    domain_name (0.6.20240107)
    down (5.4.2)
      addressable (~> 2.8)
    drb (2.2.3)
    dry-configurable (1.3.0)
      dry-core (~> 1.1)
      zeitwerk (~> 2.6)
    dry-core (1.1.0)
      concurrent-ruby (~> 1.0)
      logger
      zeitwerk (~> 2.6)
    dry-inflector (1.2.0)
    dry-initializer (3.2.0)
    dry-logic (1.6.0)
      bigdecimal
      concurrent-ruby (~> 1.0)
      dry-core (~> 1.1)
      zeitwerk (~> 2.6)
    dry-schema (1.14.1)
      concurrent-ruby (~> 1.0)
      dry-configurable (~> 1.0, >= 1.0.1)
      dry-core (~> 1.1)
      dry-initializer (~> 3.2)
      dry-logic (~> 1.5)
      dry-types (~> 1.8)
      zeitwerk (~> 2.6)
    dry-struct (1.8.0)
      dry-core (~> 1.1)
      dry-types (~> 1.8, >= 1.8.2)
      ice_nine (~> 0.11)
      zeitwerk (~> 2.6)
    dry-types (1.8.3)
      bigdecimal (~> 3.0)
      concurrent-ruby (~> 1.0)
      dry-core (~> 1.0)
      dry-inflector (~> 1.0)
      dry-logic (~> 1.4)
      zeitwerk (~> 2.6)
    dry-validation (1.11.1)
      concurrent-ruby (~> 1.0)
      dry-core (~> 1.1)
      dry-initializer (~> 3.2)
      dry-schema (~> 1.14)
      zeitwerk (~> 2.6)
    einhorn (1.0.0)
    erb (5.0.2)
    erb (5.0.2-java)
    erubi (1.13.1)
    et-orbi (1.2.11)
      tzinfo
    ethon (0.17.0)
      ffi (>= 1.15.0)
    factory_bot (6.5.5)
      activesupport (>= 6.1.0)
    factory_bot_rails (6.5.1)
      factory_bot (~> 6.5)
      railties (>= 6.1.0)
    faker (3.5.2)
      i18n (>= 1.8.11, < 2)
    faraday (2.13.4)
      faraday-net_http (>= 2.0, < 3.5)
      json
      logger
    faraday-follow_redirects (0.3.0)
      faraday (>= 1, < 3)
    faraday-http-cache (2.5.1)
      faraday (>= 0.8)
    faraday-httpclient (2.0.2)
      httpclient (>= 2.2)
    faraday-multipart (1.1.1)
      multipart-post (~> 2.0)
    faraday-net_http (3.4.1)
      net-http (>= 0.5.0)
    faraday-retry (2.3.2)
      faraday (~> 2.0)
    faraday-typhoeus (1.1.0)
      faraday (~> 2.0)
      typhoeus (~> 1.4)
    faraday_curl (0.0.2)
      faraday (>= 0.9.0)
    fastimage (2.4.0)
    ffi (1.17.2)
    ffi (1.17.2-java)
    ffi-compiler (1.3.2)
      ffi (>= 1.15.5)
      rake
    fhir_dstu2_models (1.1.1)
      bcp47 (>= 0.3)
      date_time_precision (>= 0.8)
      mime-types (>= 3.0)
      nokogiri (>= 1.11.4)
    fhir_models (4.2.2)
      bcp47 (>= 0.3)
      date_time_precision (>= 0.8)
      mime-types (>= 3.0)
      nokogiri (>= 1.11.4)
    fhir_stu3_models (3.1.1)
      bcp47 (>= 0.3)
      date_time_precision (>= 0.8)
      mime-types (>= 3.0)
      nokogiri (>= 1.11.4)
    fiddle (1.1.8)
    fitbit_api (1.0.0)
      oauth2 (~> 2.0)
    flipper (1.3.6)
      concurrent-ruby (< 2)
    flipper-active_record (1.3.5)
      activerecord (>= 4.2, < 9)
      flipper (~> 1.3.5)
    flipper-active_support_cache_store (1.3.6)
      activesupport (>= 4.2, < 9)
      flipper (~> 1.3.6)
    flipper-ui (1.3.6)
      erubi (>= 1.0.0, < 2.0.0)
      flipper (~> 1.3.6)
      rack (>= 1.4, < 4)
      rack-protection (>= 1.5.3, < 5.0.0)
      rack-session (>= 1.0.2, < 3.0.0)
      sanitize (< 8)
    foreman (0.90.0)
      thor (~> 1.4)
    formatador (1.1.0)
    fugit (1.11.1)
      et-orbi (~> 1, >= 1.2.11)
      raabro (~> 1.4)
    fuubar (2.5.1)
      rspec-core (~> 3.0)
      ruby-progressbar (~> 1.4)
    gems (1.3.0)
    geom2d (0.4.1)
    git (2.3.3)
      activesupport (>= 5.0)
      addressable (~> 2.8)
      process_executer (~> 1.1)
      rchardet (~> 1.8)
    globalid (1.2.1)
      activesupport (>= 6.1)
    google-api-client (0.53.0)
      google-apis-core (~> 0.1)
      google-apis-generator (~> 0.1)
    google-apis-core (0.18.0)
      addressable (~> 2.5, >= 2.5.1)
      googleauth (~> 1.9)
      httpclient (>= 2.8.3, < 3.a)
      mini_mime (~> 1.0)
      mutex_m
      representable (~> 3.0)
      retriable (>= 2.0, < 4.a)
    google-apis-discovery_v1 (0.20.0)
      google-apis-core (>= 0.15.0, < 2.a)
    google-apis-generator (0.18.0)
      activesupport (>= 5.0)
      gems (~> 1.2)
      google-apis-core (>= 0.15.0, < 2.a)
      google-apis-discovery_v1 (~> 0.18)
      thor (>= 0.20, < 2.a)
    google-cloud-env (2.3.1)
      base64 (~> 0.2)
      faraday (>= 1.0, < 3.a)
    google-logging-utils (0.2.0)
    google-protobuf (4.32.1)
      bigdecimal
      rake (>= 13)
    google-protobuf (4.32.1-aarch64-linux-gnu)
      bigdecimal
      rake (>= 13)
    google-protobuf (4.32.1-java)
      bigdecimal
      ffi (~> 1)
      ffi-compiler (~> 1)
      rake (>= 13)
    google-protobuf (4.32.1-x86-mingw32)
      bigdecimal
      rake (>= 13)
    google-protobuf (4.32.1-x86_64-linux-gnu)
      bigdecimal
      rake (>= 13)
    googleauth (1.15.0)
      faraday (>= 1.0, < 3.a)
      google-cloud-env (~> 2.2)
      google-logging-utils (~> 0.1)
      jwt (>= 1.4, < 4.0)
      multi_json (~> 1.11)
      os (>= 0.9, < 2.0)
      signet (>= 0.16, < 2.a)
    gserver (0.0.1)
    guard (2.18.1)
      formatador (>= 0.2.4)
      listen (>= 2.7, < 4.0)
      lumberjack (>= 1.0.12, < 2.0)
      nenv (~> 0.1)
      notiffany (~> 0.0)
      pry (>= 0.13.0)
      shellany (~> 0.0)
      thor (>= 0.18.1)
    guard-compat (1.2.1)
    guard-rspec (4.7.3)
      guard (~> 2.1)
      guard-compat (~> 1.1)
      rspec (>= 2.99.0, < 4.0)
    guard-rubocop (1.5.0)
      guard (~> 2.0)
      rubocop (< 2.0)
    gyoku (1.4.0)
      builder (>= 2.1.2)
      rexml (~> 3.0)
    hana (1.3.7)
    hashdiff (1.1.2)
    hashery (2.1.2)
    hashie (5.0.0)
    hexapdf (1.4.1)
      cmdparse (~> 3.0, >= 3.0.3)
      geom2d (~> 0.4, >= 0.4.1)
      openssl (>= 2.2.1)
      strscan (>= 3.1.2)
    holidays (8.8.0)
    http (5.2.0)
      addressable (~> 2.8)
      base64 (~> 0.1)
      http-cookie (~> 1.0)
      http-form_data (~> 2.2)
      llhttp-ffi (~> 0.5.0)
    http-cookie (1.0.5)
      domain_name (~> 0.5)
    http-form_data (2.3.0)
    httpclient (2.8.3)
    httpi (4.0.4)
      base64
      mutex_m
      nkf
      rack (>= 2.0, < 4)
    i18n (1.14.7)
      concurrent-ruby (~> 1.0)
    ice_nine (0.11.2)
    image_processing (1.14.0)
      mini_magick (>= 4.9.5, < 6)
      ruby-vips (>= 2.0.17, < 3)
    io-console (0.8.1)
    io-console (0.8.1-java)
    irb (1.15.2)
      pp (>= 0.6.0)
      rdoc (>= 4.0.0)
      reline (>= 0.4.2)
    iso_country_codes (0.7.8)
    jar-dependencies (0.5.5)
    jmespath (1.6.2)
    jruby-openssl (0.15.5-java)
    json (2.15.0)
    json (2.15.0-java)
    json-schema (5.2.2)
      addressable (~> 2.8)
      bigdecimal (~> 3.1)
    json_schema (0.21.0)
    json_schemer (2.4.0)
      bigdecimal
      hana (~> 1.3)
      regexp_parser (~> 2.0)
      simpleidn (~> 0.2)
    jsonapi-parser (0.1.1)
    jsonapi-serializer (2.2.0)
      activesupport (>= 4.2)
    jwe (1.1.1)
      base64
    jwt (2.10.2)
      base64
    karafka-core (2.5.5)
      karafka-rdkafka (>= 0.19.2, < 0.21.0)
      logger (>= 1.6.0)
    karafka-rdkafka (0.20.1)
      ffi (~> 1.15)
      logger
      mini_portile2 (~> 2.6)
      rake (> 12)
    karafka-rdkafka (0.20.1-x86_64-linux-gnu)
      ffi (~> 1.15)
      logger
      mini_portile2 (~> 2.6)
      rake (> 12)
    kms_encrypted (1.7.0)
      activesupport (>= 7.1)
      base64
    kramdown (2.5.1)
      rexml (>= 3.3.9)
    kramdown-parser-gfm (1.1.0)
      kramdown (~> 2.0)
    language_server-protocol (3.17.0.5)
    libdatadog (18.1.0.1.0)
    libdatadog (18.1.0.1.0-aarch64-linux)
    libdatadog (18.1.0.1.0-x86_64-linux)
    libddwaf (1.24.1.2.1)
      ffi (~> 1.0)
    libddwaf (1.24.1.2.1-aarch64-linux)
      ffi (~> 1.0)
    libddwaf (1.24.1.2.1-x86_64-linux)
      ffi (~> 1.0)
    lint_roller (1.1.0)
    liquid (5.8.7)
      bigdecimal
      strscan (>= 3.1.1)
    listen (3.8.0)
      rb-fsevent (~> 0.10, >= 0.10.3)
      rb-inotify (~> 0.9, >= 0.9.10)
    llhttp-ffi (0.5.0)
      ffi-compiler (~> 1.0)
      rake (~> 13.0)
    lockbox (2.0.1)
    logger (1.7.0)
    loofah (2.24.1)
      crass (~> 1.0.2)
      nokogiri (>= 1.12.0)
    lumberjack (1.2.10)
    mail (2.8.1)
      mini_mime (>= 0.1.1)
      net-imap
      net-pop
      net-smtp
    marcel (1.0.4)
    matrix (0.4.2)
    memoist (0.16.2)
    method_source (1.1.0)
    mime-types (3.6.0)
      logger
      mime-types-data (~> 3.2015)
    mime-types-data (3.2025.0107)
    mimemagic (0.4.3)
      nokogiri (~> 1)
      rake
    mini_magick (5.3.1)
      logger
    mini_mime (1.1.5)
    mini_portile2 (2.8.9)
    minitest (5.25.5)
    mock_redis (0.51.0)
      redis (~> 5)
    msgpack (1.8.0)
    msgpack (1.8.0-java)
    multi_json (1.17.0)
    multi_xml (0.6.0)
    multipart-post (2.4.1)
    mutex_m (0.3.0)
    nap (1.1.0)
    nenv (0.3.0)
    net-http (0.6.0)
      uri
    net-imap (0.5.9)
      date
      net-protocol
    net-pop (0.1.2)
      net-protocol
    net-protocol (0.2.2)
      timeout
    net-sftp (4.0.0)
      net-ssh (>= 5.0.0, < 8.0.0)
    net-smtp (0.5.1)
      net-protocol
    net-ssh (7.2.0)
    nio4r (2.7.4)
    nio4r (2.7.4-java)
    nkf (0.2.0)
    nkf (0.2.0-java)
    nokogiri (1.18.10)
      mini_portile2 (~> 2.8.2)
      racc (~> 1.4)
    nokogiri (1.18.10-aarch64-linux-gnu)
      racc (~> 1.4)
    nokogiri (1.18.10-java)
      racc (~> 1.4)
    nokogiri (1.18.10-x86_64-linux-gnu)
      racc (~> 1.4)
    nori (2.7.1)
      bigdecimal
    notiffany (0.1.3)
      nenv (~> 0.1)
      shellany (~> 0.0)
    notifications-ruby-client (6.2.0)
      jwt (>= 1.5, < 3)
    oauth2 (2.0.9)
      faraday (>= 0.17.3, < 3.0)
      jwt (>= 1.0, < 3.0)
      multi_xml (~> 0.5)
      rack (>= 1.2, < 4)
      snaky_hash (~> 2.0)
      version_gem (~> 1.1)
    octokit (10.0.0)
      faraday (>= 1, < 3)
      sawyer (~> 0.9)
    oj (3.16.11)
      bigdecimal (>= 3.0)
      ostruct (>= 0.2)
    okcomputer (1.19.0)
    olive_branch (4.0.1)
      multi_json
      rails (>= 4.0)
    open4 (1.3.4)
    openapi_parser (2.1.0)
    openssl (3.3.0)
    openssl (3.3.0-java)
      jruby-openssl (~> 0.14)
    operating_hours (0.1.0)
    optimist (3.2.1)
    os (1.1.4)
    ostruct (0.6.2)
    ox (2.14.23)
      bigdecimal (>= 3.0)
    parallel (1.27.0)
    parallel_tests (5.4.0)
      parallel
    parser (3.3.9.0)
      ast (~> 2.4.1)
      racc
    patience_diff (1.2.0)
      optimist (~> 3.0)
    pdf-core (0.9.0)
    pdf-forms (1.5.2)
      cliver (~> 0.3.2)
      rexml (~> 3.2, >= 3.2.6)
      safe_shell (>= 1.0.3, < 2.0)
    pdf-inspector (1.3.0)
      pdf-reader (>= 1.0, < 3.0.a)
    pdf-reader (2.15.0)
      Ascii85 (>= 1.0, < 3.0, != 2.0.0)
      afm (>= 0.2.1, < 2)
      hashery (~> 2.0)
      ruby-rc4
      ttfunk
    pg (1.6.2)
    pg_query (6.1.0)
      google-protobuf (>= 3.25.3)
    pg_search (2.3.7)
      activerecord (>= 6.1)
      activesupport (>= 6.1)
    pkce_challenge (1.0.0)
    pp (0.6.2)
      prettyprint
    prawn (2.4.0)
      pdf-core (~> 0.9.0)
      ttfunk (~> 1.7)
    prawn-markup (1.1.0)
      nokogiri
      prawn
      prawn-table
    prawn-table (0.2.2)
      prawn (>= 1.3.0, < 3.0.0)
    prettyprint (0.2.0)
    prism (1.5.1)
    process_executer (1.3.0)
    pry (0.15.2)
      coderay (~> 1.1)
      method_source (~> 1.0)
    pry (0.15.2-java)
      coderay (~> 1.1)
      method_source (~> 1.0)
      spoon (~> 0.0)
    pry-byebug (3.11.0)
      byebug (~> 12.0)
      pry (>= 0.13, < 0.16)
    pstore (0.2.0)
    psych (5.2.6)
      date
      stringio
    psych (5.2.6-java)
      date
      jar-dependencies (>= 0.1.7)
    public_suffix (6.0.2)
    puma (7.0.4)
      nio4r (~> 2.0)
    puma (7.0.4-java)
      nio4r (~> 2.0)
    pundit (2.5.2)
      activesupport (>= 3.0.0)
    raabro (1.4.0)
    racc (1.8.1)
    racc (1.8.1-java)
    rack (2.2.17)
    rack-attack (6.7.0)
      rack (>= 1.0, < 4)
    rack-cors (2.0.2)
      rack (>= 2.0.0)
    rack-protection (3.2.0)
      base64 (>= 0.1.0)
      rack (~> 2.2, >= 2.2.4)
    rack-session (1.0.2)
      rack (< 3)
    rack-test (2.2.0)
      rack (>= 1.3)
    rack-timeout (0.7.0)
    rack-vcr (0.1.6)
      vcr (>= 2.9)
    rackup (1.0.1)
      rack (< 3)
      webrick
    rails (7.2.2.2)
      actioncable (= 7.2.2.2)
      actionmailbox (= 7.2.2.2)
      actionmailer (= 7.2.2.2)
      actionpack (= 7.2.2.2)
      actiontext (= 7.2.2.2)
      actionview (= 7.2.2.2)
      activejob (= 7.2.2.2)
      activemodel (= 7.2.2.2)
      activerecord (= 7.2.2.2)
      activestorage (= 7.2.2.2)
      activesupport (= 7.2.2.2)
      bundler (>= 1.15.0)
      railties (= 7.2.2.2)
    rails-dom-testing (2.3.0)
      activesupport (>= 5.0.0)
      minitest
      nokogiri (>= 1.6)
    rails-html-sanitizer (1.6.2)
      loofah (~> 2.21)
      nokogiri (>= 1.15.7, != 1.16.7, != 1.16.6, != 1.16.5, != 1.16.4, != 1.16.3, != 1.16.2, != 1.16.1, != 1.16.0.rc1, != 1.16.0)
    rails-session_cookie (0.3.0)
      rails (>= 4.0)
    rails_semantic_logger (4.18.0)
      rack
      railties (>= 5.1)
      semantic_logger (~> 4.16)
    railties (7.2.2.2)
      actionpack (= 7.2.2.2)
      activesupport (= 7.2.2.2)
      irb (~> 1.13)
      rackup (>= 1.0.0)
      rake (>= 12.2)
      thor (~> 1.0, >= 1.2.2)
      zeitwerk (~> 2.6)
    rainbow (3.1.1)
    rake (13.3.0)
    ransack (4.3.0)
      activerecord (>= 6.1.5)
      activesupport (>= 6.1.5)
      i18n
    rb-fsevent (0.11.2)
    rb-inotify (0.10.1)
      ffi (~> 1.0)
    rchardet (1.9.0)
    rdoc (6.14.2)
      erb
      psych (>= 4.0.0)
    redis (5.4.1)
      redis-client (>= 0.22.0)
    redis-client (0.25.1)
      connection_pool
    redis-namespace (1.11.0)
      redis (>= 4)
    regexp_parser (2.11.3)
    reline (0.6.2)
      io-console (~> 0.5)
    representable (3.2.0)
      declarative (< 0.1.0)
      trailblazer-option (>= 0.1.1, < 0.2.0)
      uber (< 0.2.0)
    request_store (1.7.0)
      rack (>= 1.4)
    require_all (3.0.0)
    restforce (8.0.0)
      faraday (>= 1.1.0, < 3.0.0)
      faraday-follow_redirects (<= 0.3.0, < 1.0.0)
      faraday-multipart (>= 1.0.0, < 2.0.0)
      faraday-net_http (< 4.0.0)
      hashie (>= 1.2.0, < 6.0)
      jwt (>= 1.5.6)
    retriable (3.1.2)
    rexml (3.4.2)
    rgeo (3.0.1)
    rgeo-activerecord (8.0.0)
      activerecord (>= 7.0)
      rgeo (>= 3.0)
    rgeo-geojson (2.2.0)
      multi_json (~> 1.15)
      rgeo (>= 1.0.0)
    roo (2.10.1)
      nokogiri (~> 1)
      rubyzip (>= 1.3.0, < 3.0.0)
    rspec (3.13.0)
      rspec-core (~> 3.13.0)
      rspec-expectations (~> 3.13.0)
      rspec-mocks (~> 3.13.0)
    rspec-core (3.13.5)
      rspec-support (~> 3.13.0)
    rspec-expectations (3.13.5)
      diff-lcs (>= 1.2.0, < 2.0)
      rspec-support (~> 3.13.0)
    rspec-instrumentation-matcher (0.0.9)
      activesupport
      rspec-expectations
    rspec-its (2.0.0)
      rspec-core (>= 3.13.0)
      rspec-expectations (>= 3.13.0)
    rspec-mocks (3.13.5)
      diff-lcs (>= 1.2.0, < 2.0)
      rspec-support (~> 3.13.0)
    rspec-rails (8.0.2)
      actionpack (>= 7.2)
      activesupport (>= 7.2)
      railties (>= 7.2)
      rspec-core (~> 3.13)
      rspec-expectations (~> 3.13)
      rspec-mocks (~> 3.13)
      rspec-support (~> 3.13)
    rspec-retry (0.6.2)
      rspec-core (> 3.3)
    rspec-sidekiq (5.2.0)
      rspec-core (~> 3.0)
      rspec-expectations (~> 3.0)
      rspec-mocks (~> 3.0)
      sidekiq (>= 5, < 9)
    rspec-support (3.13.5)
    rspec_junit_formatter (0.6.0)
      rspec-core (>= 2, < 4, != 2.12.0)
    rswag-specs (2.16.0)
      activesupport (>= 5.2, < 8.1)
      json-schema (>= 2.2, < 6.0)
      railties (>= 5.2, < 8.1)
      rspec-core (>= 2.14)
    rswag-ui (2.16.0)
      actionpack (>= 5.2, < 8.1)
      railties (>= 5.2, < 8.1)
    rtesseract (3.1.4)
    rubocop (1.81.0)
      json (~> 2.3)
      language_server-protocol (~> 3.17.0.2)
      lint_roller (~> 1.1.0)
      parallel (~> 1.10)
      parser (>= 3.3.0.2)
      rainbow (>= 2.2.2, < 4.0)
      regexp_parser (>= 2.9.3, < 3.0)
      rubocop-ast (>= 1.47.1, < 2.0)
      ruby-progressbar (~> 1.7)
      unicode-display_width (>= 2.4.0, < 4.0)
    rubocop-ast (1.47.1)
      parser (>= 3.3.7.2)
      prism (~> 1.4)
    rubocop-capybara (2.22.1)
      lint_roller (~> 1.1)
      rubocop (~> 1.72, >= 1.72.1)
    rubocop-factory_bot (2.27.1)
      lint_roller (~> 1.1)
      rubocop (~> 1.72, >= 1.72.1)
    rubocop-junit-formatter (0.1.4)
    rubocop-rails (2.33.3)
      activesupport (>= 4.2.0)
      lint_roller (~> 1.1)
      rack (>= 1.1)
      rubocop (>= 1.75.0, < 2.0)
      rubocop-ast (>= 1.44.0, < 2.0)
    rubocop-rspec (3.7.0)
      lint_roller (~> 1.1)
      rubocop (~> 1.72, >= 1.72.1)
    rubocop-rspec_rails (2.31.0)
      lint_roller (~> 1.1)
      rubocop (~> 1.72, >= 1.72.1)
      rubocop-rspec (~> 3.5)
    rubocop-thread_safety (0.7.3)
      lint_roller (~> 1.1)
      rubocop (~> 1.72, >= 1.72.1)
      rubocop-ast (>= 1.44.0, < 2.0)
    ruby-progressbar (1.13.0)
    ruby-rc4 (0.1.5)
    ruby-saml (1.18.1)
      nokogiri (>= 1.13.10)
      rexml
    ruby-vips (2.2.3)
      ffi (~> 1.12)
      logger
    rubyzip (2.4.1)
    rufus-scheduler (3.9.2)
      fugit (~> 1.1, >= 1.11.1)
    safe_shell (1.1.0)
    sanitize (7.0.0)
      crass (~> 1.0.2)
      nokogiri (>= 1.16.8)
    savon (2.15.1)
      akami (~> 1.2)
      builder (>= 2.1.2)
      gyoku (~> 1.2)
      httpi (>= 4, < 5)
      mail (~> 2.5)
      nokogiri (>= 1.8.1)
      nori (~> 2.4)
      wasabi (>= 3.7, < 6)
    sawyer (0.9.2)
      addressable (>= 2.3.5)
      faraday (>= 0.17.3, < 3)
    script_utils (0.0.4)
    securerandom (0.4.1)
    seedbank (0.5.0)
      rake (>= 10.0)
    semantic_logger (4.17.0)
      concurrent-ruby (~> 1.0)
    sentry-ruby (5.27.1)
      bigdecimal
      concurrent-ruby (~> 1.0, >= 1.0.2)
    shellany (0.0.1)
    shoulda-matchers (6.5.0)
      activesupport (>= 5.2.0)
    shrine (3.6.0)
      content_disposition (~> 1.0)
      down (~> 5.1)
    sidekiq (7.3.7)
      connection_pool (>= 2.3.0)
      logger
      rack (>= 2.2.4)
      redis-client (>= 0.22.2)
    sign_in_service (0.4.0)
      faraday (~> 2.7)
      jwt (~> 2.8)
    signet (0.21.0)
      addressable (~> 2.8)
      faraday (>= 0.17.5, < 3.a)
      jwt (>= 1.5, < 4.0)
      multi_json (~> 1.10)
    simplecov (0.22.0)
      docile (~> 1.1)
      simplecov-html (~> 0.11)
      simplecov_json_formatter (~> 0.1)
    simplecov-html (0.12.3)
    simplecov_json_formatter (0.1.4)
    simpleidn (0.2.3)
    slack-notify (0.6.0)
      faraday (>= 0.9)
      json (>= 1.8)
    snaky_hash (2.0.1)
      hashie
      version_gem (~> 1.1, >= 1.1.1)
    socksify (1.8.1)
    spoon (0.0.6)
      ffi
    ssrf_filter (1.2.0)
    staccato (0.5.3)
    statsd-instrument (3.9.10)
    stringio (3.1.7)
    strong_migrations (2.5.0)
      activerecord (>= 7.1)
    strscan (3.1.5)
    strscan (3.1.5-java)
    super_diff (0.16.0)
      attr_extras (>= 6.2.4)
      diff-lcs
      patience_diff
    swagger-blocks (3.0.0)
    terminal-table (4.0.0)
      unicode-display_width (>= 1.1.1, < 4)
    thor (1.4.0)
    thread_safe (0.3.6)
    thread_safe (0.3.6-java)
    tilt (2.3.0)
    timecop (0.9.10)
    timeout (0.4.3)
    trailblazer-option (0.1.2)
    ttfunk (1.7.0)
    typhoeus (1.4.1)
      ethon (>= 0.9.0)
    tzinfo (2.0.6)
      concurrent-ruby (~> 1.0)
    tzinfo-data (1.2024.1)
      tzinfo (>= 1.0.0)
    uber (0.1.0)
    unicode-display_width (3.2.0)
      unicode-emoji (~> 4.1)
    unicode-emoji (4.1.0)
    uri (1.0.3)
    useragent (0.16.11)
    utf8-cleaner (1.0.0)
      activesupport
    vcr (6.3.1)
      base64
    version_gem (1.1.3)
    virtus (2.0.0)
      axiom-types (~> 0.1)
      coercible (~> 1.0)
      descendants_tracker (~> 0.0, >= 0.0.3)
    warden (1.2.9)
      rack (>= 2.0.9)
    warden-github (1.3.2)
      activesupport (> 3.0)
      octokit (> 2.1.0)
      warden (> 1.0)
    wasabi (5.0.3)
      addressable
      faraday (>= 1.9, < 3)
      nokogiri (>= 1.13.9)
    waterdrop (2.8.6)
      karafka-core (>= 2.4.9, < 3.0.0)
      karafka-rdkafka (>= 0.20.0)
      zeitwerk (~> 2.3)
    web-console (4.2.1)
      actionview (>= 6.0.0)
      activemodel (>= 6.0.0)
      bindex (>= 0.4.0)
      railties (>= 6.0.0)
    webmock (3.25.1)
      addressable (>= 2.8.0)
      crack (>= 0.3.2)
      hashdiff (>= 0.4.0, < 2.0.0)
    webrick (1.9.1)
    websocket-driver (0.8.0)
      base64
      websocket-extensions (>= 0.1.0)
    websocket-driver (0.8.0-java)
      base64
      websocket-extensions (>= 0.1.0)
    websocket-extensions (0.1.5)
    will_paginate (4.0.1)
    with_advisory_lock (7.0.1)
      activerecord (>= 7.2)
      zeitwerk (>= 2.7)
    xmldsig (0.3.2)
      nokogiri
    xmlenc (0.8.0)
      activemodel (>= 3.0.0)
      activesupport (>= 3.0.0)
      nokogiri (>= 1.6.0, < 2.0.0)
      xmlmapper (>= 0.7.3)
    xmlmapper (0.8.1)
      nokogiri (~> 1.11)
    yard (0.9.37)
    zeitwerk (2.7.3)

PLATFORMS
  aarch64-linux
  java
  ruby
  x64-mingw32
  x86-mingw32
  x86-mswin32
  x86_64-linux

DEPENDENCIES
  aasm
  accredited_representative_portal!
  activerecord-import
  activerecord-postgis-adapter
  addressable
  apivore!
  appeals_api!
  apps_api!
  ask_va_api!
  avro
  avs!
  awesome_print
  aws-msk-iam-sasl-signer (~> 0.1.1)
  aws-sdk-kms
  aws-sdk-s3 (~> 1)
  aws-sdk-sns (~> 1)
  banners!
  betamocks!
  bgs_ext!
  blind_index
  blueprinter
  bootsnap
  brakeman
  breakers
  bundler-audit
  burials!
  byebug
  carrierwave
  carrierwave-aws
  check_in!
  claims_api!
  claims_evidence_api!
  clamav-client
  combine_pdf
  committee-rails
  config
  connect_vbms!
  coverband
  csv
  danger
  database_cleaner
  datadog
  date_validator
  debts_api!
  debug
  decision_reviews!
  dependents_benefits!
  dependents_verification!
  dhp_connected_devices!
  dogstatsd-ruby
  dry-struct
  dry-types
  ethon (>= 0.13.0)
  facilities_api!
  factory_bot_rails
  faker
  faraday (~> 2.13)
  faraday-follow_redirects
  faraday-httpclient
  faraday-multipart
  faraday-retry
  faraday-typhoeus
  faraday_curl
  fastimage
  fhir_client!
  fitbit_api
  flipper
  flipper-active_record
  flipper-active_support_cache_store
  flipper-ui
  foreman
  fuubar
  google-api-client
  google-apis-core
  google-apis-generator
  google-protobuf
  googleauth
  govdelivery-tms!
  guard-rspec
  guard-rubocop
  gyoku
  hexapdf
  holidays
  httpclient
  ice_nine
  income_and_assets!
  income_limits!
  iso_country_codes
  ivc_champva!
  json
  json-schema
  json_schemer
  jsonapi-parser
  jsonapi-serializer
  jwe
  jwt
  karafka-core (= 2.5.5)
  kms_encrypted
  liquid
  lockbox
  mail
  meb_api!
  medical_expense_reports!
  memoist
  mimemagic
  mini_magick
  mobile!
  mock_redis
  mocked_authentication!
  my_health!
  net-sftp
  nkf
  nokogiri
  notifications-ruby-client
  octokit
  oj
  okcomputer
  olive_branch
  operating_hours
  ox
  parallel
  parallel_tests
  pdf-forms
  pdf-inspector
  pdf-reader
  pensions!
  pg
  pg_query
  pg_search
  pkce_challenge
  prawn (~> 2.4.0)
  prawn-markup
  prawn-table
  pry-byebug
  puma
  pundit
  rack (~> 2.2.17)
  rack-attack
  rack-cors
  rack-test (= 2.2.0)
  rack-timeout
  rack-vcr
  rails (~> 7.2.2)
  rails-session_cookie
  rails_semantic_logger
  rainbow
  ransack
  redis
  redis-namespace
  representation_management!
  request_store
  require_all
  restforce
  rgeo-geojson
  roo
  rspec-instrumentation-matcher
  rspec-its
  rspec-rails
  rspec-retry
  rspec-sidekiq
  rspec_junit_formatter
  rswag-specs
  rswag-ui
  rtesseract
  rubocop
  rubocop-capybara
  rubocop-factory_bot
  rubocop-junit-formatter
  rubocop-rails
  rubocop-rspec
  rubocop-rspec_rails
  rubocop-thread_safety
  ruby-saml
  rubyzip
  rufus-scheduler
  savon
  seedbank
  sentry-ruby
  shoulda-matchers
  shrine
  sidekiq
  sidekiq-ent!
  sidekiq-pro!
  sign_in_service
  simple_forms_api!
  simplecov
  slack-notify
  socksify
  staccato
  statsd-instrument
  strong_migrations
  super_diff
  swagger-blocks
  test_user_dashboard!
  timecop
  travel_pay!
  ttfunk (~> 1.7.0)
  tzinfo-data
  utf8-cleaner
  va_notify!
  vaos!
  vba_documents!
  vcr
  veteran!
  vets_json_schema!
  virtus
  vre!
  vye!
  warden-github
  waterdrop (= 2.8.6)
  web-console
  webmock
  webrick
  will_paginate
  with_advisory_lock
  yard

RUBY VERSION
   ruby 3.3.6p108

BUNDLED WITH
   2.5.23<|MERGE_RESOLUTION|>--- conflicted
+++ resolved
@@ -74,17 +74,10 @@
 
 GIT
   remote: https://github.com/department-of-veterans-affairs/vets-json-schema
-<<<<<<< HEAD
-  revision: 88e190f22a5c314872513dd5bce3f9c65231860e
-  branch: master
-  specs:
-    vets_json_schema (25.2.6)
-=======
   revision: 7e99d7e7ccea30ffa8def9dff0ea221103eaf73c
   branch: master
   specs:
     vets_json_schema (25.2.8)
->>>>>>> d8708106
       multi_json (~> 1.0)
       script_utils (= 0.0.4)
 
