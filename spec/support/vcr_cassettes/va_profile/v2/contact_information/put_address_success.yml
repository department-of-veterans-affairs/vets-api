--- conflicted
+++ resolved
@@ -2,7 +2,6 @@
 http_interactions:
 - request:
     method: put
-<<<<<<< HEAD
     uri: <VAPROFILE_URL>/contact-information-hub/contact-information/v2/2.16.840.1.113883.4.349/b2fab2b5-6af0-45e1-a9e2-394347af91ef%5EPN%5E200VIDM%5EUSDVA/addresses
     body:
       encoding: UTF-8
@@ -12,15 +11,6 @@
       - Vets.gov Agent
       Accept:
       - application/json
-=======
-    uri:  <VAPROFILE_URL>/contact-information-hub/contact-information/v2/2.16.840.1.113883.4.349/b2fab2b5-6af0-45e1-a9e2-394347af91ef%5EPN%5E200VIDM%5EUSDVA/addresses
-    body:
-      encoding: UTF-8
-      string: '{"bio":{"addressId":15035,"addressLine1":"1494 Martin Luther King Rd","addressLine2":null,"addressLine3":null,"addressPOU":"RESIDENCE","addressType":"Domestic","cityName":"Fulton","countryCodeISO2":null,"countryCodeISO3":"USA","countryName":"USA","county":{"countyCode":null,"countyName":null},"intPostalCode":null,"provinceName":null,"stateCode":"MS","zipCode5":"38843","zipCode4":null,"originatingSourceSystem":"VETSGOV","sourceSystemUser":"1234","sourceDate":"2024-08-27T18:51:06.012Z","vet360Id":"1","effectiveStartDate":null,"effectiveEndDate":null}}'
-    headers:
-      User-Agent:
-      - Vets.gov Agent
->>>>>>> e5237c37
       Content-Type:
       - application/json
       Cufsystemname:
@@ -38,17 +28,10 @@
       - 'true'
       - 'true'
       Server-Timing:
-<<<<<<< HEAD
       - dtRpid;desc="-1665530406", dtSInfo;desc="0"
       - dtRpid;desc="1990737626", dtSInfo;desc="0"
       Vaprofiletxauditid:
       - 1edba23c-8ade-4884-90b1-3f948ca2ffbc
-=======
-      - dtRpid;desc="-1641483314", dtSInfo;desc="0"
-      - dtRpid;desc="1139301600", dtSInfo;desc="0"
-      Vaprofiletxauditid:
-      - 85816847-0a62-4979-a648-1591bc8ca295
->>>>>>> e5237c37
       X-Content-Type-Options:
       - nosniff
       X-Xss-Protection:
@@ -65,11 +48,7 @@
       - 'default-src ''self'' ''unsafe-eval'' ''unsafe-inline'' data: filesystem:
         about: blob: ws: wss:'
       Date:
-<<<<<<< HEAD
       - Mon, 16 Sep 2024 16:16:05 GMT
-=======
-      - Tue, 27 Aug 2024 19:10:23 GMT
->>>>>>> e5237c37
       Referrer-Policy:
       - no-referrer
       Content-Type:
@@ -80,11 +59,6 @@
       - max-age=16000000; includeSubDomains; preload;
     body:
       encoding: UTF-8
-<<<<<<< HEAD
       string: '{"txAuditId":"7ac85cf3-b229-4034-9897-25c0ef1411eb","status":"RECEIVED"}'
   recorded_at: Mon, 16 Sep 2024 16:16:05 GMT
-=======
-      string: '{"txAuditId":"3f5e9845-d3d4-4a8a-b016-cf53c12f1271","status":"RECEIVED"}'
-  recorded_at: Tue, 27 Aug 2024 19:10:23 GMT
->>>>>>> e5237c37
 recorded_with: VCR 6.3.1