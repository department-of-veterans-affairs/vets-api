# frozen_string_literal: true
require 'rails_helper'
require 'hca/enrollment_system'

describe HCA::EnrollmentSystem do
  TEST_ADDRESS = {
    'street' => '123 NW 8th St',
    'street2' =>  '',
    'street3' =>  '',
    'city' => 'Dulles',
    'country' => 'USA',
    'postalCode' => '13AA',
    'provinceCode' => 'ProvinceName',
    'state' => 'VA',
    'zipcode' => '20101-0101'
  }.freeze

  TEST_CHILD = {
    "childFullName": {
      "first": 'FirstChildA',
      "middle": 'MiddleChildA',
      "last": 'LastChildA',
      "suffix": 'Jr.'
    },
    "childRelation": 'Stepson',
    "childSocialSecurityNumber": '111-22-9876',
    "childBecameDependent": '1992-04-07',
    "childDateOfBirth": '1982-05-05',
    "childDisabledBefore18": true,
    "childAttendedSchoolLastYear": true,
    "childEducationExpenses": 45.2,
    "childCohabitedLastYear": true,
    "childReceivedSupportLastYear": false,
    "grossIncome": 991.9,
    "netIncome": 981.2,
    "otherIncome": 91.9
  }.deep_stringify_keys

  TEST_SPOUSE = {
    'spouseAddress' => TEST_ADDRESS,
    'spousePhone' => '1112221234',
    'spouseDateOfBirth' => '1980-04-06',
    'spouseFullName' => {
      'first' => 'FirstSpouse',
      'middle' => 'MiddleSpouse',
      'last' => 'LastSpouse',
      'suffix' => 'Sr.'
    },
    'dateOfMarriage' => '1983-05-10',
    'spouseSocialSecurityNumber' => '111-22-1234'
  }.freeze

  TEST_SPOUSE_WITH_DISCLOSURE = TEST_SPOUSE.merge(
    'maritalStatus' => 'Married',
    'understandsFinancialDisclosure' => true
  ).freeze

  SPOUSE_FINANCIALS = {
    'maritalStatus' => 'Married',
    'understandsFinancialDisclosure' => true,
    'spouseGrossIncome' => 64.1,
    'spouseNetIncome' => 35.1,
    'spouseOtherIncome' => 12.3,
    'cohabitedLastYear' => true,
    'provideSupportLastYear' => false
  }.merge(TEST_SPOUSE).freeze

  CONVERTED_SPOUSE_FINANCIALS = {
    'spouseFinancials' => {
      'incomes' => {
        'income' => [
          { 'amount' => 64.1, 'type' => 7 },
          { 'amount' => 35.1, 'type' => 13 },
          { 'amount' => 12.3, 'type' => 10 }
        ]
      },
      'spouse' =>
      { 'dob' => '04/06/1980',
        'givenName' => 'FIRSTSPOUSE',
        'middleName' => 'MIDDLESPOUSE',
        'familyName' => 'LASTSPOUSE',
        'suffix' => 'SR.',
        'relationship' => 2,
        'startDate' => '05/10/1983',
        'ssns' => { 'ssn' => { 'ssnText' => '111221234' } },
        'address' =>
        { 'city' => 'Dulles',
          'country' => 'USA',
          'line1' => '123 NW 8th St',
          'state' => 'VA',
          'zipCode' => '20101',
          'zipPlus4' => '0101',
          'phoneNumber' => '1112221234' } },
      'contributedToSpousalSupport' => false,
      'livedWithPatient' => true
    }
  }.freeze

  CONVERTED_CHILD_ASSOCIATION = {
    'contactType' => 11,
    'relationship' => 'Stepson',
    'givenName' => 'FIRSTCHILDA',
    'middleName' => 'MIDDLECHILDA',
    'familyName' => 'LASTCHILDA',
    'suffix' => 'JR.'
  }.freeze

  CONVERTED_SPOUSE_ASSOCIATION = {
    'address' => {
      'city' => 'Dulles',
      'country' => 'USA',
      'line1' => '123 NW 8th St',
      'state' => 'VA',
      'zipCode' => '20101',
      'zipPlus4' => '0101'
    },
    'contactType' => 10,
    'relationship' => 'SPOUSE',
    'givenName' => 'FIRSTSPOUSE',
    'middleName' => 'MIDDLESPOUSE',
    'familyName' => 'LASTSPOUSE',
    'suffix' => 'SR.'
  }.freeze

  CHILD_DEPENDENT_FINANCIALS = {
    'incomes' => {
      'income' => [
        { 'amount' => 991.9, 'type' => 7 },
        { 'amount' => 981.2, 'type' => 13 },
        { 'amount' => 91.9, 'type' => 10 }
      ]
    },
    'expenses' => { 'expense' => [{ 'amount' => 45.2, 'expenseType' => '16' }] },
    'dependentInfo' => {
      'dob' => '05/05/1982',
      'givenName' => 'FIRSTCHILDA',
      'middleName' => 'MIDDLECHILDA',
      'familyName' => 'LASTCHILDA',
      'suffix' => 'JR.',
      'relationship' => 5,
      'ssns' => { 'ssn' => { 'ssnText' => '111229876' } },
      'startDate' => '04/07/1992'
    },
    'livedWithPatient' => true,
    'incapableOfSelfSupport' => true,
    'attendedSchool' => true,
    'contributedToSupport' => false
  }.freeze

  let(:test_address) { TEST_ADDRESS.dup }

  %w(veteran result).each do |file|
    let("test_#{file}") do
      JSON.parse(
        File.read(
          Rails.root.join('spec', 'fixtures', 'hca', "#{file}.json")
        )
      )
    end
  end

  test_method(
    described_class,
    'financial_flag?',
    [
      [
        { 'understandsFinancialDisclosure' => true },
        true
      ],
      [
        { 'discloseFinancialInformation' => true },
        true
      ],
      [
        {
          'discloseFinancialInformation' => false,
          'understandsFinancialDisclosure' => false
        },
        false
      ]
    ]
  )

  test_method(
    described_class,
    'format_zipcode',
    [
      [
        '12345',
        { 'zipCode' => '12345', 'zipPlus4' => nil }
      ],
      [
        '12345-1234',
        { 'zipCode' => '12345', 'zipPlus4' => '1234' }
      ],
      [
        '12345-123',
        { 'zipCode' => '12345', 'zipPlus4' => nil }
      ]
    ]
  )

  describe '#format_address' do
    it 'should format the address correctly' do
      expect(described_class.format_address(test_address)).to eq(
        'city' => 'Dulles',
        'country' => 'USA',
        'line1' => '123 NW 8th St',
        'state' => 'VA',
        'zipCode' => '20101',
        'zipPlus4' => '0101'
      )
    end

    context 'with a non american address' do
      before do
        test_address['country'] = 'COM'
      end

      it 'should format the address correctly' do
        expect(described_class.format_address(test_address)).to eq(
          'city' => 'Dulles',
          'country' => 'COM',
          'line1' => '123 NW 8th St',
          'provinceCode' => 'VA',
          'postalCode' => '20101-0101'
        )
      end
    end
  end

  test_method(
    described_class,
    'marital_status_to_sds_code',
    [
      %w(Married M),
      ['Never Married', 'S'],
      %w(Separated A),
      %w(Widowed W),
      %w(Divorced D),
      %w(foo U)
    ]
  )

  test_method(
    described_class,
    'spanish_hispanic_to_sds_code',
    [
      [true, '2135-2'],
      [false, '2186-5'],
      ['foo', '0000-0']
    ]
  )

  test_method(
    described_class,
    'phone_number_from_veteran',
    [
      [
        {
          'homePhone' => '1234'
        },
        {
          'phone' => [
            {
              'phoneNumber' => '1234',
              'type' => '1'
            }
          ]
        }
      ],
      [
        {
          'mobilePhone' => '1234'
        },
        {
          'phone' => [
            {
              'phoneNumber' => '1234',
              'type' => '4'
            }
          ]
        }
      ],
      [
        {
          'homePhone' => '1234',
          'mobilePhone' => '4'
        },
        {
          'phone' => [
            {
              'phoneNumber' => '1234',
              'type' => '1'
            },
            {
              'phoneNumber' => '4',
              'type' => '4'
            }
          ]
        }
      ],
      [
        {},
        nil
      ]
    ]
  )

  test_method(
    described_class,
    'email_from_veteran',
    [
      [
        { 'email' => 'f@f.com' },
        [
          {
            'email' => {
              'address' => 'f@f.com',
              'type' => '1'
            }
          }
        ]
      ],
      [
        {},
        nil
      ]
    ]
  )

  test_method(
    described_class,
    'veteran_to_races',
    [
      [
        {
          'isAmericanIndianOrAlaskanNative' => true
        },
        {
          'race' => ['1002-5']
        }
      ],
      [
        {
          'isAmericanIndianOrAlaskanNative' => true,
          'isWhite' => true
        },
        {
          'race' => ['1002-5', '2106-3']
        }
      ],
      [
        {},
        nil
      ]
    ]
  )

  test_method(
    described_class,
    'veteran_to_spouse_info',
    [
      [
        TEST_SPOUSE,
        {
          'dob' => '04/06/1980',
          'givenName' => 'FIRSTSPOUSE',
          'middleName' => 'MIDDLESPOUSE',
          'familyName' => 'LASTSPOUSE',
          'suffix' => 'SR.',
          'relationship' => 2,
          'startDate' => '05/10/1983',
          'ssns' => { 'ssn' => { 'ssnText' => '111221234' } },
          'address' => {
            'city' => 'Dulles',
            'country' => 'USA',
            'line1' => '123 NW 8th St',
            'state' => 'VA',
            'zipCode' => '20101',
            'zipPlus4' => '0101',
            'phoneNumber' => '1112221234'
          }
        }
      ]
    ]
  )

  test_method(
    described_class,
    'resource_to_income_collection',
    [
      [
        {
          'grossIncome' => 991.9,
          'netIncome' => 981.2,
          'otherIncome' => 91.9
        },
        {
          'income' => [
            {
              'amount' => 991.9,
              'type' => 7
            },
            {
              'amount' => 981.2,
              'type' => 13
            },
            {
              'amount' => 91.9,
              'type' => 10
            }
          ]
        }
      ]
    ]
  )

  test_method(
    described_class,
    'resource_to_expense_collection',
    [
      [
        { 'childEducationExpenses' => 1198.11 },
        {
          'expense' => [{
            'amount' => 1198.11,
            'expenseType' => '16'
          }]
        }
      ]
    ]
  )

  test_method(
    described_class,
    'child_relationship_to_sds_code',
    [
      ['Daughter', 4],
      ['Son', 3],
      ['Stepson', 5],
      ['Stepdaughter', 6],
      ['', nil]
    ]
  )

  test_method(
    described_class,
    'child_to_dependent_info',
    [
      [
        TEST_CHILD,
        {
          'dob' => '05/05/1982',
          'givenName' => 'FIRSTCHILDA',
          'middleName' => 'MIDDLECHILDA',
          'familyName' => 'LASTCHILDA',
          'suffix' => 'JR.',
          'relationship' => 5,
          'ssns' => { 'ssn' => { 'ssnText' => '111229876' } },
          'startDate' => '04/07/1992'
        }
      ]
    ]
  )

  test_method(
    described_class,
    'child_to_dependent_financials_info',
    [
      [
        TEST_CHILD,
        CHILD_DEPENDENT_FINANCIALS
      ]
    ]
  )

  test_method(
    described_class,
    'veteran_to_dependent_financials_collection',
    [
      [
        { 'children' => [TEST_CHILD] },
        {
          'dependentFinancials' => [CHILD_DEPENDENT_FINANCIALS]
        }
      ],
      [{ 'children' => [] }, nil]
    ]
  )

  test_method(
    described_class,
    'veteran_to_spouse_financials',
    [
      [{ 'maritalStatus' => 'Single' }, nil],
      [{ 'maritalStatus' => 'Married' }, nil],
      [
        SPOUSE_FINANCIALS,
        CONVERTED_SPOUSE_FINANCIALS
      ]
    ]
  )

  test_method(
    described_class,
    'provider_to_insurance_info',
    [
      [
        {
          "insuranceName": 'MyInsruance',
          "insurancePolicyHolderName": 'FirstName ZZTEST',
          "insurancePolicyNumber": 'P1234',
          "insuranceGroupCode": 'G1234'
        }.stringify_keys,
        {
          'companyName' => 'MyInsruance',
          'policyHolderName' => 'FirstName ZZTEST',
          'policyNumber' => 'P1234',
          'groupNumber' => 'G1234',
          'insuranceMappingTypeName' => 'PI'
        }
      ]
    ]
  )

  test_method(
    described_class,
    'veteran_to_person_info',
    [
      [
        {
          "veteranFullName": {
            "first": 'FirstName',
            "middle": 'MiddleName',
            "last": 'ZZTEST',
            "suffix": 'Jr.'
          },
          "mothersMaidenName": 'Maiden',
          "veteranSocialSecurityNumber": '111-11-1234',
          "gender": 'F',
          "cityOfBirth": 'Springfield',
          "stateOfBirth": 'AK',
          "veteranDateOfBirth": '1923-01-02'
        }.deep_stringify_keys,
        {
          'firstName' => 'FIRSTNAME',
          'middleName' => 'MIDDLENAME',
          'lastName' => 'ZZTEST',
          'suffix' => 'JR.',
          'gender' => 'F',
          'dob' => '01/02/1923',
          'mothersMaidenName' => 'Maiden',
          'placeOfBirthCity' => 'Springfield',
          'placeOfBirthState' => 'AK',
          'ssnText' => '111111234'
        }
      ]
    ]
  )

  test_method(
    described_class,
    'convert_birth_state',
    [
      %w(
        MN
        MN
      ),
      %w(
        Other
        FG
      )
    ]
  )

  test_method(
    described_class,
    'service_branch_to_sds_code',
    [
      ['army', 1],
      ['air force', 2],
      ['navy', 3],
      ['marine corps', 4],
      ['coast guard', 5],
      ['merchant seaman', 7],
      ['noaa', 10],
      ['usphs', 9],
      ['f.commonwealth', 11],
      ['f.guerilla', 12],
      ['f.scouts new', 13],
      ['f.scouts old', 14],
      ['foo', 6]
    ]
  )

  test_method(
    described_class,
    'discharge_type_to_sds_code',
    [
      ['honorable', 1],
      ['general', 3],
      ['bad-conduct', 6],
      ['dishonorable', 2],
      ['undesirable', 5],
      ['foo', 4]
    ]
  )

  test_method(
    described_class,
    'veteran_to_military_service_info',
    [
      [
        {
          'disabledInLineOfDuty' => true,
          'dischargeType' => 'general',
          'lastEntryDate' => '1980-03-07',
          'lastDischargeDate' => '1984-07-08',
          'lastServiceBranch' => 'merchant seaman',
          'vaMedicalFacility' => '689A4'
        },
        {
          "dischargeDueToDisability": true,
          "militaryServiceSiteRecords": {
            "militaryServiceSiteRecord": {
              "militaryServiceEpisodes": {
                "militaryServiceEpisode": {
                  "dischargeType": 3,
                  "startDate": '03/07/1980',
                  "endDate": '07/08/1984',
                  "serviceBranch": 7
                }
              },
              "site": '689A4'
            }
          }
        }.deep_stringify_keys
      ]
    ]
  )

  test_method(
    described_class,
    'veteran_to_insurance_collection',
    [
      [
        {
          "providers": [
            {
              "insuranceName": 'MyInsruance',
              "insurancePolicyHolderName": 'FirstName ZZTEST',
              "insurancePolicyNumber": 'P1234',
              "insuranceGroupCode": 'G1234'
            }
          ],
          "isEnrolledMedicarePartA": true,
          "medicarePartAEffectiveDate": '1999-10-16'
        }.deep_stringify_keys,
        {
          "insurance": [
            {
              "companyName": 'MyInsruance',
              "policyHolderName": 'FirstName ZZTEST',
              "policyNumber": 'P1234',
              "groupNumber": 'G1234',
              "insuranceMappingTypeName": 'PI'
            },
            {
              "companyName": 'Medicare',
              "enrolledInPartA": true,
              "insuranceMappingTypeName": 'MDCR',
              "partAEffectiveDate": '10/16/1999'
            }
          ]
        }.deep_stringify_keys
      ]
    ]
  )

  test_method(
    described_class,
    'veteran_to_enrollment_determination_info',
    [
      [
        {
          "isMedicaidEligible": true,
          "exposedToRadiation": true,
          "radiumTreatments": true,
          "isVaServiceConnected": false,
          "swAsiaCombat": true,
          "vietnamService": true,
          "campLejeune": true
        }.deep_stringify_keys,
        {
          "eligibleForMedicaid": true,
          "noseThroatRadiumInfo": {
            "receivingTreatment": true
          },
          "serviceConnectionAward": {
            "serviceConnectedIndicator": false
          },
          "specialFactors": {
            "agentOrangeInd": true,
            "envContaminantsInd": true,
            "campLejeuneInd": true,
            "radiationExposureInd": true
          }
        }.deep_stringify_keys
      ]
    ]
  )

  test_method(
    described_class,
    'veteran_to_financials_info',
    [
      [
        {
          "deductibleMedicalExpenses": 33.3,
          "deductibleFuneralExpenses": 44.44,
          "deductibleEducationExpenses": 77.77,
          "veteranGrossIncome": 123.33,
          "veteranNetIncome": 90.11,
          "veteranOtherIncome": 10.1,
          'children' => [TEST_CHILD]
        }.merge(SPOUSE_FINANCIALS).deep_stringify_keys,
        {
          'incomeTest' => { 'discloseFinancialInformation' => true },
          'financialStatement' => {
            'expenses' => {
              'expense' => [
                { 'amount' => 77.77, 'expenseType' => '3' },
                { 'amount' => 44.44, 'expenseType' => '19' },
                { 'amount' => 33.3, 'expenseType' => '18' }
              ]
            },
            'incomes' => {
              'income' => [
                { 'amount' => 123.33, 'type' => 7 },
                { 'amount' => 90.11, 'type' => 13 },
                { 'amount' => 10.1, 'type' => 10 }
              ]
            },
            'spouseFinancialsList' => CONVERTED_SPOUSE_FINANCIALS,
            'marriedLastCalendarYear' => true,
            'dependentFinancialsList' => {
              'dependentFinancials' => [CHILD_DEPENDENT_FINANCIALS]
            },
            'numberOfDependentChildren' => 1
          }
        }
      ]
    ]
  )

  test_method(
    described_class,
    'relationship_to_contact_type',
    [
      ['Primary Next of Kin', 1],
      ['Other Next of Kin', 2],
      ['Emergency Contact', 3],
      ['Other emergency contact', 4],
      ['Designee', 5],
      ['Beneficiary Representative', 6],
      ['Power of Attorney', 7],
      ['Guardian VA', 8],
      ['Guardian Civil', 9],
      ['Spouse', 10],
      ['Dependent', 11],
      ['foo', nil]
    ]
  )

  test_method(
    described_class,
    'child_to_association',
    [
      [
        TEST_CHILD,
        CONVERTED_CHILD_ASSOCIATION
      ]
    ]
  )

  test_method(
    described_class,
    'spouse_to_association',
    [
      [
        TEST_SPOUSE_WITH_DISCLOSURE,
        CONVERTED_SPOUSE_ASSOCIATION
      ],
      [
        {
          'maritalStatus' => 'Single',
          'understandsFinancialDisclosure' => true
        },
        nil
      ]
    ]
  )

  test_method(
    described_class,
    'veteran_to_association_collection',
    [
      [
        { 'children' => [TEST_CHILD] },
        {
          'association' => [
            CONVERTED_CHILD_ASSOCIATION
          ]
        }
      ],
      [
        {
          'children' => [TEST_CHILD]
        }.merge(TEST_SPOUSE_WITH_DISCLOSURE),
        {
          'association' => [
            CONVERTED_CHILD_ASSOCIATION,
            CONVERTED_SPOUSE_ASSOCIATION
          ]
        }
      ],
      [
        { 'children' => [] },
        nil
      ]
    ]
  )

  test_method(
    described_class,
    'veteran_to_demographics_info',
    [
      [
        {
          "veteranAddress": {
            "street": '123 NW 5th St',
            "street2": '',
            "street3": '',
            "city": 'Ontario',
            "country": 'CAN',
            "state": 'ON',
            "provinceCode": 'ProvinceName',
            "zipcode": '21231',
            "postalCode": '13AA'
          },
          wantsInitialVaContact: true,
          "email": 'foo@example.com',
          "homePhone": '1231241234',
          "isSpanishHispanicLatino": true,
          "isWhite": true,
          "maritalStatus": 'Married',
          "vaMedicalFacility": '689A4',
          "isEssentialAcaCoverage": true
        }.deep_stringify_keys,
        {
          'appointmentRequestResponse' => true,
          'contactInfo' =>
          { 'addresses' =>
            { 'address' =>
              { 'city' => 'Ontario',
                'country' => 'CAN',
                'line1' => '123 NW 5th St',
                'provinceCode' => 'ON',
                'postalCode' => '21231',
                'addressTypeCode' => 'P' } },
            'emails' => [{ 'email' => { 'address' => 'foo@example.com', 'type' => '1' } }],
            'phones' => {
              'phone' => [{ 'phoneNumber' => '1231241234', 'type' => '1' }]
            } },
          'ethnicity' => '2135-2',
          'maritalStatus' => 'M',
          'preferredFacility' => '689A4',
          'races' => { 'race' => ['2106-3'] },
          'acaIndicator' => true
        }
      ]
    ]
  )

  describe '#veteran_to_summary' do
    let(:veteran) do
      {
        'isFormerPow' => true,
        'purpleHeartRecipient' => false
      }
    end

    it 'should return the right hash' do
      %w(
        association_collection
        demographics_info
        enrollment_determination_info
        financials_info
        insurance_collection
        military_service_info
        person_info
      ).each do |type|
        expect(described_class).to receive("veteran_to_#{type}")
          .once.with(veteran).and_return(type)
      end

      result = described_class.veteran_to_summary(veteran)
      result.delete(:attributes!)
      expect(result).to eq(
        'eeSummary:associations' => 'association_collection',
        'eeSummary:demographics' => 'demographics_info',
        'eeSummary:enrollmentDeterminationInfo' => 'enrollment_determination_info',
        'eeSummary:financialsInfo' => 'financials_info',
        'eeSummary:insuranceList' => 'insurance_collection',
        'eeSummary:militaryServiceInfo' => 'military_service_info',
        'eeSummary:prisonerOfWarInfo' => { 'eeSummary:powIndicator' => true },
        'eeSummary:purpleHeart' => { 'eeSummary:indicator' => false },
        'eeSummary:personInfo' => 'person_info'
      )
    end
  end

  test_method(
    described_class,
    'convert_hash_values!',
    [
      [
        {
          a: 1,
          b: { c: true },
          d: 'true',
          e: [
            { a: 1.1 }, { b: { c: false } }, false
          ]
        },
        {
          a: '1',
          b: { c: 'true' },
          d: 'true',
          e: [
            { a: '1.1' },
            { b: { c: 'false' } },
            'false'
          ]
        }
      ]
    ]
  )

  describe '#veteran_to_save_submit_form' do
    subject do
      described_class.veteran_to_save_submit_form(test_veteran).with_indifferent_access
    end

    it 'should return the right result' do
      Timecop.freeze(Date.new(2015, 10, 21)) do
<<<<<<< HEAD
        expect(described_class.veteran_to_save_submit_form(test_veteran, nil).with_indifferent_access).to eq(test_result)
=======
        expect(subject).to eq(test_result)
>>>>>>> 59c11784
      end
    end

    it "shouldn't modify the form template" do
      subject

      expect(described_class::FORM_TEMPLATE).to eq(
        'va:form' => {
          '@xmlns:va' => 'http://va.gov/schema/esr/voa/v1',
          'va:formIdentifier' => {
            'va:type' => '100',
            'va:value' => '1010EZ',
            'va:version' => 2_986_360_436
          }
        },
        'va:identity' => {
          '@xmlns:va' => 'http://va.gov/schema/esr/voa/v1',
          'va:authenticationLevel' => {
            'va:type' => '100',
            'va:value' => 'anonymous'
          }
        }
      )
    end
  end

  describe 'hca json schema' do
    it 'test application should pass json schema' do
      expect(test_veteran.to_json).to match_vets_schema('healthcare_application')
    end
  end

  describe '#build_form_for_user' do
    def self.should_return_template
      it 'should return the form template' do
        expect(subject).to eq(described_class::FORM_TEMPLATE)
      end
    end

    subject do
      described_class.build_form_for_user(current_user)
    end

    context 'with no user' do
      let(:current_user) { nil }

      should_return_template
    end

    context 'with a user' do
      def self.should_return_user_id
        it 'should include the user id in the authentication level' do
          expect(subject).to eq(form_with_user)
        end
      end

      let(:current_user) { build(:user) }
      let(:user_id) { '123' }
      let(:form_with_user) do
        {
          'va:form' => {
            '@xmlns:va' => 'http://va.gov/schema/esr/voa/v1',
            'va:formIdentifier' => {
              'va:type' => '102',
              'va:value' => '1010HS',
              'va:version' => 2_986_360_436
            }
          },
          'va:identity' => {
            '@xmlns:va' => 'http://va.gov/schema/esr/voa/v1',
            'va:authenticationLevel' => {
              'va:type' => '102',
              'va:value' => user_id
            }
          }
        }
      end

      context 'when the user doesnt have an id' do
        should_return_template
      end

      context 'when the user has an icn' do
        before do
          expect(current_user).to receive(:icn).once.and_return(user_id)
        end

        should_return_user_id

        context 'when the user has an edipi' do
          before do
            allow(current_user).to receive(:edipi).and_return('456')
          end

          should_return_user_id
        end
      end

      context 'when the user has an edipi' do
        before do
          expect(current_user).to receive(:edipi).once.and_return(user_id)
        end

        should_return_user_id
      end
    end
  end
end<|MERGE_RESOLUTION|>--- conflicted
+++ resolved
@@ -950,16 +950,12 @@
 
   describe '#veteran_to_save_submit_form' do
     subject do
-      described_class.veteran_to_save_submit_form(test_veteran).with_indifferent_access
+      described_class.veteran_to_save_submit_form(test_veteran, nil).with_indifferent_access
     end
 
     it 'should return the right result' do
       Timecop.freeze(Date.new(2015, 10, 21)) do
-<<<<<<< HEAD
-        expect(described_class.veteran_to_save_submit_form(test_veteran, nil).with_indifferent_access).to eq(test_result)
-=======
         expect(subject).to eq(test_result)
->>>>>>> 59c11784
       end
     end
 
