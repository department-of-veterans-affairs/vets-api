# frozen_string_literal: true

module AppealsApi
  class HigherLevelReviewPdfConstructor
    PDF_TEMPLATE = Rails.root.join('modules', 'appeals_api', 'config', 'pdfs')

    def initialize(higher_level_review_id)
      @hlr = AppealsApi::HigherLevelReview.find(higher_level_review_id)
    end

    def fill_pdf
      pdftk = PdfForms.new(Settings.binaries.pdftk)
      output_path = "/tmp/#{hlr.id}.pdf"
      pdftk.fill_form(
        "#{PDF_TEMPLATE}/200996.pdf",
        output_path,
        pdf_options,
        flatten: true
      )
      output_path
    end

    def stamp_pdf(pdf_path)
      stamped_path1 = CentralMail::DatestampPdf.new(pdf_path).run(text: 'API.VA.GOV', x: 5, y: 5)
      CentralMail::DatestampPdf.new(stamped_path1).run(
        text: "Submitted by #{@higher_level_review.consumer_name} via api.va.gov",
        x: 429,
        y: 770,
        text_only: true
      )
    end

    # rubocop:disable Metrics/MethodLength
    # rubocop:disable Metrics/AbcSize
    # rubocop:disable Metrics/CyclomaticComplexity
    # rubocop:disable Metrics/PerceivedComplexity
    def pdf_options
      options = {
<<<<<<< HEAD
        "F[0].#subform[2].VeteransFirstName[0]": @veteran.first_name,
        "F[0].#subform[2].VeteransMiddleInitial1[0]": @veteran.middle_name.first,
        "F[0].#subform[2].VeteransLastName[0]": @veteran.last_name,
        "F[0].#subform[2].SocialSecurityNumber_FirstThreeNumbers[0]": @veteran.ssn.first(3),
        "F[0].#subform[2].SocialSecurityNumber_SecondTwoNumbers[0]": @veteran.ssn[2..3],
        "F[0].#subform[2].SocialSecurityNumber_LastFourNumbers[0]": @veteran.ssn.last(4),
        "F[0].#subform[2].DOBmonth[0]": @veteran.birth_date.split('-')[1],
        "F[0].#subform[2].DOBday[0]": @veteran.birth_date.split('-')[2],
        "F[0].#subform[2].DOByear[0]": @veteran.birth_date.split('-')[0],
        "F[0].#subform[2].VAFileNumber[0]": @veteran.va_file_number,
        "F[0].#subform[2].VeteransServiceNumber[0]": @veteran.service_number,
        "F[0].#subform[2].InsurancePolicyNumber[0]": @veteran.insurance_policy_number,

        "F[0].#subform[2].CurrentMailingAddress_NumberAndStreet[0]": @veteran.address_line_1,
        "F[0].#subform[2].CurrentMailingAddress_ApartmentOrUnitNumber[0]": @veteran.address_line_2,
        "F[0].#subform[2].CurrentMailingAddress_City[0]": @veteran.city,
        "F[0].#subform[2].CurrentMailingAddress_StateOrProvince[0]": @veteran.state,
        "F[0].#subform[2].CurrentMailingAddress_Country[0]": @veteran.country,
        "F[0].#subform[2].CurrentMailingAddress_ZIPOrPostalCode_FirstFiveNumbers[0]": @veteran.zip,
        "F[0].#subform[2].CurrentMailingAddress_ZIPOrPostalCode_LastFourNumbers[0]": @veteran.zip_last_4,
        "F[0].#subform[2].BenefitType[0]": @veteran.benefit_type == 'nca' ? 9 : 'Off',
        "F[0].#subform[2].BenefitType[1]": @veteran.benefit_type == 'vha' ? 6 : 'Off',
        "F[0].#subform[2].BenefitType[2]": @veteran.benefit_type == 'education' ? 5 : 'Off',
        "F[0].#subform[2].BenefitType[3]": @veteran.benefit_type == 'insurance' ? 8 : 'Off',
        "F[0].#subform[2].BenefitType[4]": @veteran.benefit_type == 'loan_guaranty' ? 7 : 'Off',
        "F[0].#subform[2].BenefitType[5]": @veteran.benefit_type == 'fiduciary' ? 4 : 'Off',
        "F[0].#subform[2].BenefitType[6]": @veteran.benefit_type == 'voc_rehab' ? 3 : 'Off',
        "F[0].#subform[2].BenefitType[7]": @veteran.benefit_type == 'pension_survivors_benefits' ? 2 : 'Off',
        "F[0].#subform[2].BenefitType[8]": @veteran.benefit_type == 'compensation' ? 1 : 'Off',
        "F[0].#subform[2].HIGHERLEVELREVIEWCHECKBOX[0]": @veteran.same_office ? 1 : 'Off',
        "F[0].#subform[2].INFORMALCONFERENCECHECKBOX[0]": @veteran.informal_conference ? 1 : 'Off',
        "F[0].#subform[2].TIME8TO10AM[0]": @veteran.conference_times.include?('800-1000 ET') ? 1 : 'Off',
        "F[0].#subform[2].TIME10TO1230PM[0]": @veteran.conference_times.include?('1000-1230 ET') ? 1 : 'Off',
        "F[0].#subform[2].TIME1230TO2PM[0]": @veteran.conference_times.include?('1230-1400 ET') ? 1 : 'Off',
        "F[0].#subform[2].TIME2TO430PM[0]": @veteran.conference_times.include?('1400-1630 ET') ? 1 : 'Off',
        "F[0].#subform[2].REPRESENTATIVENAMEANDTELEPHONENUMBER[0]": @veteran.rep_contact_info,
        "F[0].#subform[3].SIGNATUREOFVETERANORCLAIMANT[0]": "#{@veteran.first_name} #{@veteran.last_name}",
        "F[0].#subform[3].DateSigned[0]": Time.zone.now.strftime("%m/%d/%Y")
=======
        "F[0].#subform[2].VeteransFirstName[0]": hlr.first_name,
        "F[0].#subform[2].VeteransMiddleInitial1[0]": hlr.middle_initial,
        "F[0].#subform[2].VeteransLastName[0]": hlr.last_name,
        "F[0].#subform[2].SocialSecurityNumber_FirstThreeNumbers[0]": hlr.ssn.first(3),
        "F[0].#subform[2].SocialSecurityNumber_SecondTwoNumbers[0]": hlr.ssn[3..4],
        "F[0].#subform[2].SocialSecurityNumber_LastFourNumbers[0]": hlr.ssn.last(4),
        "F[0].#subform[2].DOBmonth[0]": hlr.birth_mm,
        "F[0].#subform[2].DOBday[0]": hlr.birth_dd,
        "F[0].#subform[2].DOByear[0]": hlr.birth_yyyy,
        "F[0].#subform[2].VAFileNumber[0]": hlr.file_number,
        "F[0].#subform[2].VeteransServiceNumber[0]": hlr.service_number,
        "F[0].#subform[2].InsurancePolicyNumber[0]": hlr.insurance_policy_number,
        "F[0].#subform[2].CurrentMailingAddress_NumberAndStreet[0]": hlr.number_and_street,
        "F[0].#subform[2].CurrentMailingAddress_ApartmentOrUnitNumber[0]": hlr.apt_unit_number,
        "F[0].#subform[2].CurrentMailingAddress_City[0]": hlr.city,
        "F[0].#subform[2].CurrentMailingAddress_StateOrProvince[0]": hlr.state_code,
        "F[0].#subform[2].CurrentMailingAddress_Country[0]": hlr.country_code,
        "F[0].#subform[2].CurrentMailingAddress_ZIPOrPostalCode_FirstFiveNumbers[0]": hlr.zip_code_5,
        "F[0].#subform[2].CurrentMailingAddress_ZIPOrPostalCode_LastFourNumbers[0]": hlr.zip_code_4,
        "F[0].#subform[2].TELEPHONE[0]": hlr.veteran_phone_number,
        "F[0].#subform[2].EMAIL[0]": hlr.email,
        "F[0].#subform[2].BenefitType[0]": hlr.benefit_type == 'nca' ? 9 : 'Off',
        "F[0].#subform[2].BenefitType[1]": hlr.benefit_type == 'vha' ? 6 : 'Off',
        "F[0].#subform[2].BenefitType[2]": hlr.benefit_type == 'education' ? 5 : 'Off',
        "F[0].#subform[2].BenefitType[3]": hlr.benefit_type == 'insurance' ? 8 : 'Off',
        "F[0].#subform[2].BenefitType[4]": hlr.benefit_type == 'loan_guaranty' ? 7 : 'Off',
        "F[0].#subform[2].BenefitType[5]": hlr.benefit_type == 'fiduciary' ? 4 : 'Off',
        "F[0].#subform[2].BenefitType[6]": hlr.benefit_type == 'voc_rehab' ? 3 : 'Off',
        "F[0].#subform[2].BenefitType[7]": hlr.benefit_type == 'pension_survivors_benefits' ? 2 : 'Off',
        "F[0].#subform[2].BenefitType[8]": hlr.benefit_type == 'compensation' ? 1 : 'Off',
        "F[0].#subform[2].HIGHERLEVELREVIEWCHECKBOX[0]": hlr.same_office? ? 1 : 'Off',
        "F[0].#subform[2].INFORMALCONFERENCECHECKBOX[0]": hlr.informal_conference? ? 1 : 'Off',
        "F[0].#subform[2].TIME8TO10AM[0]": hlr.informal_conference_times.include?('800-1000 ET') ? 1 : 'Off',
        "F[0].#subform[2].TIME10TO1230PM[0]": hlr.informal_conference_times.include?('1000-1230 ET') ? 1 : 'Off',
        "F[0].#subform[2].TIME1230TO2PM[0]": hlr.informal_conference_times.include?('1230-1400 ET') ? 1 : 'Off',
        "F[0].#subform[2].TIME2TO430PM[0]": hlr.informal_conference_times.include?('1400-1630 ET') ? 1 : 'Off',
        "F[0].#subform[2].REPRESENTATIVENAMEANDTELEPHONENUMBER[0]": hlr.informal_conference_rep_name_and_phone_number,
        "F[0].#subform[3].SIGNATUREOFVETERANORCLAIMANT[0]": hlr.full_name,
        "F[0].#subform[3].DateSigned[0]": Time.zone.now.strftime('%m/%d/%Y')
>>>>>>> b4120cc4
      }
      hlr.contestable_issues.each_with_index do |issue, index|
        next if index >= 6

        if index.zero?
          options[:"F[0].#subform[3].SPECIFICISSUE#{index + 1}[1]"] = issue['attributes']['issue']
          options[:'F[0].#subform[3].DateofDecision[5]'] = issue['attributes']['decisionDate']
        elsif index == 1
          options[:"F[0].#subform[3].SPECIFICISSUE#{index}[0]"] = issue['attributes']['issue']
          options[:"F[0].#subform[3].DateofDecision[#{index - 1}]"] = issue['attributes']['decisionDate']
        else
          options[:"F[0].#subform[3].SPECIFICISSUE#{index + 1}[0]"] = issue['attributes']['issue']
          options[:"F[0].#subform[3].DateofDecision[#{index - 1}]"] = issue['attributes']['decisionDate']
        end
      end
      options
    end
    # rubocop:enable Metrics/MethodLength
    # rubocop:enable Metrics/AbcSize
    # rubocop:enable Metrics/CyclomaticComplexity
    # rubocop:enable Metrics/PerceivedComplexity

    private

    attr_reader :hlr
  end
end<|MERGE_RESOLUTION|>--- conflicted
+++ resolved
@@ -36,46 +36,6 @@
     # rubocop:disable Metrics/PerceivedComplexity
     def pdf_options
       options = {
-<<<<<<< HEAD
-        "F[0].#subform[2].VeteransFirstName[0]": @veteran.first_name,
-        "F[0].#subform[2].VeteransMiddleInitial1[0]": @veteran.middle_name.first,
-        "F[0].#subform[2].VeteransLastName[0]": @veteran.last_name,
-        "F[0].#subform[2].SocialSecurityNumber_FirstThreeNumbers[0]": @veteran.ssn.first(3),
-        "F[0].#subform[2].SocialSecurityNumber_SecondTwoNumbers[0]": @veteran.ssn[2..3],
-        "F[0].#subform[2].SocialSecurityNumber_LastFourNumbers[0]": @veteran.ssn.last(4),
-        "F[0].#subform[2].DOBmonth[0]": @veteran.birth_date.split('-')[1],
-        "F[0].#subform[2].DOBday[0]": @veteran.birth_date.split('-')[2],
-        "F[0].#subform[2].DOByear[0]": @veteran.birth_date.split('-')[0],
-        "F[0].#subform[2].VAFileNumber[0]": @veteran.va_file_number,
-        "F[0].#subform[2].VeteransServiceNumber[0]": @veteran.service_number,
-        "F[0].#subform[2].InsurancePolicyNumber[0]": @veteran.insurance_policy_number,
-
-        "F[0].#subform[2].CurrentMailingAddress_NumberAndStreet[0]": @veteran.address_line_1,
-        "F[0].#subform[2].CurrentMailingAddress_ApartmentOrUnitNumber[0]": @veteran.address_line_2,
-        "F[0].#subform[2].CurrentMailingAddress_City[0]": @veteran.city,
-        "F[0].#subform[2].CurrentMailingAddress_StateOrProvince[0]": @veteran.state,
-        "F[0].#subform[2].CurrentMailingAddress_Country[0]": @veteran.country,
-        "F[0].#subform[2].CurrentMailingAddress_ZIPOrPostalCode_FirstFiveNumbers[0]": @veteran.zip,
-        "F[0].#subform[2].CurrentMailingAddress_ZIPOrPostalCode_LastFourNumbers[0]": @veteran.zip_last_4,
-        "F[0].#subform[2].BenefitType[0]": @veteran.benefit_type == 'nca' ? 9 : 'Off',
-        "F[0].#subform[2].BenefitType[1]": @veteran.benefit_type == 'vha' ? 6 : 'Off',
-        "F[0].#subform[2].BenefitType[2]": @veteran.benefit_type == 'education' ? 5 : 'Off',
-        "F[0].#subform[2].BenefitType[3]": @veteran.benefit_type == 'insurance' ? 8 : 'Off',
-        "F[0].#subform[2].BenefitType[4]": @veteran.benefit_type == 'loan_guaranty' ? 7 : 'Off',
-        "F[0].#subform[2].BenefitType[5]": @veteran.benefit_type == 'fiduciary' ? 4 : 'Off',
-        "F[0].#subform[2].BenefitType[6]": @veteran.benefit_type == 'voc_rehab' ? 3 : 'Off',
-        "F[0].#subform[2].BenefitType[7]": @veteran.benefit_type == 'pension_survivors_benefits' ? 2 : 'Off',
-        "F[0].#subform[2].BenefitType[8]": @veteran.benefit_type == 'compensation' ? 1 : 'Off',
-        "F[0].#subform[2].HIGHERLEVELREVIEWCHECKBOX[0]": @veteran.same_office ? 1 : 'Off',
-        "F[0].#subform[2].INFORMALCONFERENCECHECKBOX[0]": @veteran.informal_conference ? 1 : 'Off',
-        "F[0].#subform[2].TIME8TO10AM[0]": @veteran.conference_times.include?('800-1000 ET') ? 1 : 'Off',
-        "F[0].#subform[2].TIME10TO1230PM[0]": @veteran.conference_times.include?('1000-1230 ET') ? 1 : 'Off',
-        "F[0].#subform[2].TIME1230TO2PM[0]": @veteran.conference_times.include?('1230-1400 ET') ? 1 : 'Off',
-        "F[0].#subform[2].TIME2TO430PM[0]": @veteran.conference_times.include?('1400-1630 ET') ? 1 : 'Off',
-        "F[0].#subform[2].REPRESENTATIVENAMEANDTELEPHONENUMBER[0]": @veteran.rep_contact_info,
-        "F[0].#subform[3].SIGNATUREOFVETERANORCLAIMANT[0]": "#{@veteran.first_name} #{@veteran.last_name}",
-        "F[0].#subform[3].DateSigned[0]": Time.zone.now.strftime("%m/%d/%Y")
-=======
         "F[0].#subform[2].VeteransFirstName[0]": hlr.first_name,
         "F[0].#subform[2].VeteransMiddleInitial1[0]": hlr.middle_initial,
         "F[0].#subform[2].VeteransLastName[0]": hlr.last_name,
@@ -115,7 +75,6 @@
         "F[0].#subform[2].REPRESENTATIVENAMEANDTELEPHONENUMBER[0]": hlr.informal_conference_rep_name_and_phone_number,
         "F[0].#subform[3].SIGNATUREOFVETERANORCLAIMANT[0]": hlr.full_name,
         "F[0].#subform[3].DateSigned[0]": Time.zone.now.strftime('%m/%d/%Y')
->>>>>>> b4120cc4
       }
       hlr.contestable_issues.each_with_index do |issue, index|
         next if index >= 6
