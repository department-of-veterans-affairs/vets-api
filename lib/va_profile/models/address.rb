--- conflicted
+++ resolved
@@ -98,11 +98,7 @@
         @address_pou == VAProfile::Models::Address::CORRESPONDENCE
       end
 
-<<<<<<< HEAD
-      def self.transaction_response_class
-=======
       def transaction_response_class
->>>>>>> d9ab0fa3
         VAProfile::ProfileInformation::AddressTransactionResponse
       end
 
@@ -110,7 +106,6 @@
         "#{user.vet360_id}/addresses/status/#{transaction_id}"
       end
 
-<<<<<<< HEAD
       def self.send_change_notifcations?
         true
       end
@@ -123,9 +118,6 @@
         return 'residential' if record.address_pou == VAProfile::Models::BaseAddress::RESIDENCE
 
         'mailing'
-=======
-      def self.send_change_notifications?
-        true
       end
 
       def contact_info_attr(contact_info: false)
@@ -133,7 +125,6 @@
         return 'residential_address' if address_pou == VAProfile::Models::BaseAddress::RESIDENCE
 
         'mailing_address'
->>>>>>> d9ab0fa3
       end
     end
   end
