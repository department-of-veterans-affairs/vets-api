# frozen_string_literal: true

require 'rails_helper'
require 'support/saml/response_builder'
require 'support/url_service_helpers'

RSpec.describe V0::SessionsController, type: :controller do
  include SAML::ResponseBuilder

  let(:uuid) { SecureRandom.uuid }
  let(:token) { 'abracadabra-open-sesame' }
  let(:loa1_user) { build(:user, :loa1, uuid: uuid) }
  let(:loa3_user) { build(:user, :loa3, uuid: uuid) }
  let(:saml_user_attributes) { loa3_user.attributes.merge(loa3_user.identity.attributes) }
  let(:user_attributes) { double('user_attributes', saml_user_attributes) }
  let(:saml_user) do
    instance_double('SAML::User',
                    changing_multifactor?: false,
                    user_attributes: user_attributes,
                    to_hash: saml_user_attributes)
  end

  let(:request_host)        { '127.0.0.1:3000' }
  let(:callback_url)        { "http://#{request_host}/auth/saml/callback" }
  let(:logout_redirect_url) { 'http://127.0.0.1:3001/logout/' }

  let(:settings_no_context) { build(:settings_no_context, assertion_consumer_service_url: callback_url) }
  let(:rubysaml_settings)   { build(:rubysaml_settings, assertion_consumer_service_url: callback_url) }

  let(:logout_uuid) { '1234' }
  let(:invalid_logout_response) do
    double('logout_response', valid?: false, validate: false, in_response_to: logout_uuid, errors: ['bad thing'])
  end
  let(:successful_logout_response) do
    double('logout_response', valid?: true, validate: true, success?: true, in_response_to: logout_uuid, errors: [])
  end
  let(:decrypter) { Aes256CbcEncryptor.new(Settings.sso.cookie_key, Settings.sso.cookie_iv) }
  let(:authn_context) { LOA::IDME_LOA1 }
  let(:valid_saml_response) do
    build_saml_response(
      authn_context: authn_context,
      account_type: 'N/A',
      level_of_assurance: ['3'],
      multifactor: [false]
    )
  end

  def verify_session_cookie
    token = session[:token]
    expect(token).to_not be_nil
    session_object = Session.find(token)
    expect(session_object).to_not be_nil
    session_object.to_hash.each do |k, v|
      expect(session[k]).to eq(v)
    end
  end

  before(:each) do
    request.host = request_host
    allow(SAML::SettingsService).to receive(:saml_settings).and_return(rubysaml_settings)
    allow(SAML::Responses::Login).to receive(:new).and_return(valid_saml_response)
    Redis.current.set("benchmark_api.auth.login_#{uuid}", Time.now.to_f)
    Redis.current.set("benchmark_api.auth.logout_#{uuid}", Time.now.to_f)
  end

  context 'when not logged in' do
    describe 'new' do
      context 'routes not requiring auth' do
        %w[mhv dslogon idme].each do |type|
          context "routes /sessions/#{type}/new to SessionsController#new with type: #{type}" do
            it 'redirects' do
              get(:new, params: { type: type, clientId: '123123' })
              expect(response).to have_http_status(:found)
              expect(response.location)
                .to be_an_idme_saml_url('https://api.idmelabs.com/saml/SingleSignOnService?SAMLRequest=')
                .with_relay_state('originating_request_id' => nil, 'type' => type)
                .with_params('clientId' => '123123')
            end
          end
        end

        context 'routes /sessions/signup/new to SessionsController#new' do
          it 'redirects' do
            get(:new, params: { type: :signup, client_id: '123123' })
            expect(response).to have_http_status(:found)
            expect(response.location)
              .to be_an_idme_saml_url('https://api.idmelabs.com/saml/SingleSignOnService?SAMLRequest=')
              .with_relay_state('originating_request_id' => nil, 'type' => 'signup')
              .with_params('op' => 'signup', 'clientId' => '123123')
          end
        end
      end

      context 'routes requiring auth' do
        %w[mfa verify slo].each do |type|
          it "routes /sessions/#{type}/new to SessionsController#new with type: #{type}" do
            get(:new, params: { type: type })
            expect(response).to have_http_status(:unauthorized)
            expect(JSON.parse(response.body))
              .to eq('errors' => [{
                       'title' => 'Not authorized',
                       'detail' => 'Not authorized',
                       'code' => '401',
                       'status' => '401'
                     }])
          end
        end
      end
    end
  end

  context 'when logged in' do
    before do
      allow(SAML::User).to receive(:new).and_return(saml_user)
      session_object = Session.create(uuid: uuid, token: token)
      session_object.to_hash.each { |k, v| session[k] = v }
      loa1 = User.create(loa1_user.attributes)
      UserIdentity.create(loa1_user.identity.attributes)
      sign_in_as(loa1, token)
    end

    describe 'new' do
      context 'all routes' do
        %w[mhv dslogon idme mfa verify slo].each do |type|
          around(:each) do |example|
            Settings.sso.cookie_enabled = true
            example.run
            Settings.sso.cookie_enabled = false
          end

          context "routes /sessions/#{type}/new to SessionsController#new with type: #{type}" do
            it 'redirects' do
              get(:new, params: { type: type })
              expect(response).to have_http_status(:found)
              expect(cookies['vagov_session_dev']).not_to be_nil unless type.in?(%w[mhv dslogon idme slo])
            end
          end
        end
      end
    end

    describe 'GET sessions/slo/new' do
      let(:logout_request) { OneLogin::RubySaml::Logoutrequest.new }

      before do
        mhv_account = double('mhv_account', ineligible?: false, needs_terms_acceptance?: false, upgraded?: true)
        allow(MhvAccount).to receive(:find_or_initialize_by).and_return(mhv_account)
        allow(OneLogin::RubySaml::Logoutrequest).to receive(:new).and_return(logout_request)
        Session.find(token).to_hash.each { |k, v| session[k] = v }
        cookies['vagov_session_dev'] = 'bar'
      end

      around(:each) do |example|
        Settings.sso.cookie_enabled = true
        example.run
        Settings.sso.cookie_enabled = false
      end

      context 'can find an active session' do
        it 'destroys the user, session, and cookie, persists logout_request object, sets url to SLO url' do
          # these should not have been destroyed yet
          verify_session_cookie
          expect(User.find(uuid)).to_not be_nil

          # this should not exist yet
          expect(SingleLogoutRequest.find(logout_request.uuid)).to be_nil
          # it has the cookie set
          expect(cookies['vagov_session_dev']).to_not be_nil
          get(:new, params: { type: 'slo' })
          expect(response.location)
            .to be_an_idme_saml_url('https://api.idmelabs.com/saml/SingleLogoutService?SAMLRequest=')
            .with_relay_state('originating_request_id' => nil, 'type' => 'slo')

          # these should be destroyed.
          expect(Session.find(token)).to be_nil
          expect(session).to be_empty
          expect(User.find(uuid)).to be_nil
          expect(cookies['vagov_session_dev']).to be_nil

          # this should be created in redis
          expect(SingleLogoutRequest.find(logout_request.uuid)).to_not be_nil
        end
      end
    end

    it 'redirects as success even when logout fails, but it logs the failure' do
      expect(post(:saml_logout_callback)).to redirect_to(logout_redirect_url)
    end

    describe 'POST saml_logout_callback' do
      let(:logout_relay_state_param) { '{"originating_request_id": "blah"}' }
      before { SingleLogoutRequest.create(uuid: logout_uuid, token: token) }

      context 'saml_logout_response is invalid' do
        before do
          allow(OneLogin::RubySaml::Logoutresponse).to receive(:new).and_return(invalid_logout_response)
        end

        it 'redirects as success and logs the failure' do
          msg = "SLO callback response invalid for originating_request_id 'blah'"
          expect(Rails.logger).to receive(:info).with(msg)
          expect(controller).to receive(:log_message_to_sentry)
          expect(post(:saml_logout_callback, params: { SAMLResponse: '-', RelayState: logout_relay_state_param }))
            .to redirect_to(logout_redirect_url)
        end
      end

      context 'saml_logout_response is valid but saml_logout_request is not found' do
        context 'saml_logout_response is success' do
          before do
            mhv_account = double('mhv_account', ineligible?: false, needs_terms_acceptance?: false, upgraded?: true)
            allow(MhvAccount).to receive(:find_or_initialize_by).and_return(mhv_account)
            allow(SingleLogoutRequest).to receive(:find).with('1234').and_return(nil)
            allow(OneLogin::RubySaml::Logoutresponse).to receive(:new).and_return(successful_logout_response)
            Session.find(token).to_hash.each { |k, v| session[k] = v }
          end

          it 'redirects to success and destroys nothing' do
            # these should have been destroyed in the initial call to sessions/logout, not in the callback.
            verify_session_cookie
            expect(User.find(uuid)).to_not be_nil
            # this will be destroyed
            expect(SingleLogoutRequest.find(successful_logout_response&.in_response_to)).to be_nil

            msg = "SLO callback response could not resolve logout request for originating_request_id 'blah'"
            expect(Rails.logger).to receive(:info).with(msg)
            expect(post(:saml_logout_callback, params: { SAMLResponse: '-', RelayState: logout_relay_state_param }))
              .to redirect_to(logout_redirect_url)
            # these should have been destroyed in the initial call to sessions/logout, not in the callback.
            verify_session_cookie
            expect(User.find(uuid)).to_not be_nil
            # this should be destroyed
            expect(SingleLogoutRequest.find(successful_logout_response&.in_response_to)).to be_nil
          end
        end
      end

      context 'saml_logout_response is success' do
        before do
          mhv_account = double('mhv_account', ineligible?: false, needs_terms_acceptance?: false, upgraded?: true)
          allow(MhvAccount).to receive(:find_or_initialize_by).and_return(mhv_account)
          allow(SingleLogoutRequest).to receive(:find).with('1234').and_call_original
          allow(OneLogin::RubySaml::Logoutresponse).to receive(:new).and_return(successful_logout_response)
          Session.find(token).to_hash.each { |k, v| session[k] = v }
        end

        it 'redirects to success and destroys only the logout request' do
          # these should have been destroyed in the initial call to sessions/logout, not in the callback.
          verify_session_cookie
          expect(User.find(uuid)).to_not be_nil
          # this will be destroyed
          expect(SingleLogoutRequest.find(successful_logout_response&.in_response_to)).to_not be_nil

          msg = "SLO callback response to '1234' for originating_request_id 'blah'"
          expect(Rails.logger).to receive(:info).with(msg)
          expect(controller).not_to receive(:log_message_to_sentry)
          expect(post(:saml_logout_callback, params: { SAMLResponse: '-', RelayState: logout_relay_state_param }))
            .to redirect_to(logout_redirect_url)
          # these should have been destroyed in the initial call to sessions/logout, not in the callback.
          verify_session_cookie
          expect(User.find(uuid)).to_not be_nil
          # this should be destroyed
          expect(SingleLogoutRequest.find(successful_logout_response&.in_response_to)).to be_nil
        end
      end
    end

    describe 'POST saml_callback' do
      before(:each) do
        allow(SAML::User).to receive(:new).and_return(saml_user)
      end

      let(:frozen_time) { Time.current }
      let(:expire_at) { frozen_time + 1800 }

      around(:each) do |example|
        Timecop.freeze(frozen_time)
        Settings.sso.cookie_enabled = true
        example.run
        Settings.sso.cookie_enabled = false
        Timecop.return
      end

      it 'sets the session cookie' do
        Settings.sso.cookie_enabled = false
        post :saml_callback
        verify_session_cookie
      end

      context 'verifying' do
        let(:authn_context) { LOA::IDME_LOA3 }

        it 'uplevels an LOA 1 session to LOA 3', :aggregate_failures do
          existing_user = User.find(uuid)
          expect(existing_user.last_signed_in).to be_a(Time)
          expect(existing_user.multifactor).to be_falsey
          expect(existing_user.loa).to eq(highest: LOA::ONE, current: LOA::ONE)
          expect(existing_user.ssn).to eq('796111863')
          allow(StringHelpers).to receive(:levenshtein_distance).and_return(8)
          expect(controller).to receive(:log_message_to_sentry).with(
            'SSNS DO NOT MATCH!!',
            :warn,
            identity_compared_with_mvi: {
              length: [9, 9],
              only_digits: [true, true],
              encoding: ['UTF-8', 'UTF-8'],
              levenshtein_distance: 8
            }
          )
          expect(Raven).to receive(:tags_context).once

          once = { times: 1, value: 1 }
          callback_tags = ['status:success', "context:#{LOA::IDME_LOA3}"]

          expect { post(:saml_callback) }
            .to trigger_statsd_increment(described_class::STATSD_SSO_CALLBACK_KEY, tags: callback_tags, **once)
            .and trigger_statsd_increment(described_class::STATSD_SSO_CALLBACK_TOTAL_KEY, **once)

          expect(response.location).to start_with('http://127.0.0.1:3001/auth/login/callback')

          new_user = User.find(uuid)
          expect(new_user.ssn).to eq('796111863')
          expect(new_user.va_profile.ssn).not_to eq('155256322')
          expect(new_user.loa).to eq(highest: LOA::THREE, current: LOA::THREE)
          expect(new_user.multifactor).to be_falsey
          expect(new_user.last_signed_in).not_to eq(existing_user.last_signed_in)
          expect(cookies['vagov_session_dev']).not_to be_nil
          expect(JSON.parse(decrypter.decrypt(cookies['vagov_session_dev'])))
            .to eq('patientIcn' => loa3_user.icn,
                   'mhvCorrelationId' => loa3_user.mhv_correlation_id,
                   'signIn' => { 'serviceName' => 'idme' },
                   'credential_used' => 'id_me',
                   'expirationTime' => expire_at.iso8601(0))
        end
      end

      context 'changing multifactor' do
        let(:authn_context) { 'multifactor' }
        let(:saml_user_attributes) do
          loa1_user.attributes.merge(loa1_user.identity.attributes).merge(multifactor: 'true')
        end

        it 'changes the multifactor to true, time is the same', :aggregate_failures do
          existing_user = User.find(uuid)
          expect(existing_user.last_signed_in).to be_a(Time)
          expect(existing_user.multifactor).to be_falsey
          expect(existing_user.loa).to eq(highest: LOA::ONE, current: LOA::ONE)
          allow(saml_user).to receive(:changing_multifactor?).and_return(true)
          post :saml_callback
          new_user = User.find(uuid)
          expect(new_user.loa).to eq(highest: LOA::ONE, current: LOA::ONE)
          expect(new_user.multifactor).to be_truthy
          expect(new_user.last_signed_in).to eq(existing_user.last_signed_in)
        end

        it 'has a cookie, but values are nil because loa1 user', :aggregate_failures do
          post :saml_callback
          expect(cookies['vagov_session_dev']).not_to be_nil
          expect(JSON.parse(decrypter.decrypt(cookies['vagov_session_dev'])))
            .to eq(
              'patientIcn' => nil,
              'mhvCorrelationId' => nil,
              'signIn' => { 'serviceName' => 'idme' },
              'credential_used' => 'id_me',
              'expirationTime' => expire_at.iso8601(0)
            )
        end

        # keeping this spec round to easily test out the testing attributes
        xit 'has a cookie, which includes the testing values', :aggregate_failures do
          with_settings(Settings.sso, testing: true) do
            post :saml_callback
          end

          expect(cookies['vagov_session_dev']).not_to be_nil
          expect(JSON.parse(decrypter.decrypt(cookies['vagov_session_dev'])))
            .to eq(
              'patientIcn' => nil,
              'mhvCorrelationId' => nil,
              'signIn' => { 'serviceName' => 'idme' },
              'credential_used' => 'id_me',
              'expirationTime' => expire_at.iso8601(0)
            )
        end
      end

      context 'when user has LOA current 1 and highest 3' do
        let(:saml_user_attributes) do
          loa1_user.attributes.merge(loa1_user.identity.attributes).merge(
            loa: { current: LOA::ONE, highest: LOA::THREE }
          )
        end

        it 'redirects to idme for up-level' do
          expect(post(:saml_callback)).to redirect_to(/api.idmelabs.com/)
        end

        it 'redirects to identity proof URL', :aggregate_failures do
          expect_any_instance_of(SAML::URLService).to receive(:verify_url)
          post :saml_callback
          expect(cookies['vagov_session_dev']).not_to be_nil
          expect(JSON.parse(decrypter.decrypt(cookies['vagov_session_dev'])))
            .to eq(
              'patientIcn' => nil,
              'mhvCorrelationId' => nil,
              'signIn' => { 'serviceName' => 'idme' },
              'credential_used' => 'id_me',
              'expirationTime' => expire_at.iso8601(0)
            )
        end
      end

      context 'when user has LOA current 1 and highest nil' do
        let(:saml_user_attributes) do
          loa1_user.attributes.merge(loa1_user.identity.attributes).merge(
            loa: { current: nil, highest: nil }
          )
        end

        it 'handles no loa_highest present on new user_identity' do
          post :saml_callback
          expect(response.location).to start_with('http://127.0.0.1:3001/auth/login/callback?auth=fail&code=004')
          expect(cookies['vagov_session_dev']).to be_nil
        end
      end

      context 'when NoMethodError is encountered elsewhere' do
        it 'redirects to adds context and re-raises the exception', :aggregate_failures do
<<<<<<< HEAD
          allow(UserSessionForm).to receive(:new).and_raise(NoMethodError)
          expect(Raven).to receive(:extra_context).once
          expect(Raven).not_to receive(:user_context)
          expect(Raven).not_to receive(:tags_context).once
=======
          allow_any_instance_of(SSOService).to receive(:persist_authentication!).and_raise(NoMethodError)
>>>>>>> 523976ef
          expect(controller).to receive(:log_message_to_sentry)
          expect(post(:saml_callback))
            .to redirect_to('http://127.0.0.1:3001/auth/login/callback?auth=fail&code=007')
        end

        it 'increments the failed and total statsd counters' do
          allow(UserSessionForm).to receive(:new).and_raise(NoMethodError)
          once = { times: 1, value: 1 }
          callback_tags = ['status:failure', 'context:unknown']
          failed_tags = ['error:unknown']

          expect { post(:saml_callback) }
            .to trigger_statsd_increment(described_class::STATSD_SSO_CALLBACK_KEY, tags: callback_tags, **once)
            .and trigger_statsd_increment(described_class::STATSD_SSO_CALLBACK_FAILED_KEY, tags: failed_tags, **once)
            .and trigger_statsd_increment(described_class::STATSD_SSO_CALLBACK_TOTAL_KEY, **once)
        end
      end

      context 'when user clicked DENY' do
        before { allow(SAML::Responses::Login).to receive(:new).and_return(saml_response_click_deny) }

        it 'redirects to an auth failure page' do
          expect(Raven).to receive(:tags_context).once
          expect(Rails.logger).to receive(:warn).with(/#{SAML::Responses::Login::ERRORS[:clicked_deny][:short_message]}/)
          expect(post(:saml_callback)).to redirect_to('http://127.0.0.1:3001/auth/login/callback?auth=fail&code=001')
          expect(response).to have_http_status(:found)
        end
      end

      context 'when too much time passed to consume the SAML Assertion' do
        before { allow(SAML::Responses::Login).to receive(:new).and_return(saml_response_too_late) }

        it 'redirects to an auth failure page' do
          expect(Rails.logger).to receive(:warn).with(/#{SAML::Responses::Login::ERRORS[:auth_too_late][:short_message]}/).twice
          expect(post(:saml_callback)).to redirect_to('http://127.0.0.1:3001/auth/login/callback?auth=fail&code=002')
          expect(response).to have_http_status(:found)
          expect(cookies['vagov_session_dev']).to be_nil
        end
      end

      context 'when clock drift causes us to consume the Assertion before its creation' do
        before { allow(SAML::Responses::Login).to receive(:new).and_return(saml_response_too_early) }

        it 'redirects to an auth failure page', :aggregate_failures do
          expect(Rails.logger).to receive(:error).with(/#{SAML::Responses::Login::ERRORS[:auth_too_early][:short_message]}/)
          expect(post(:saml_callback)).to redirect_to('http://127.0.0.1:3001/auth/login/callback?auth=fail&code=003')
          expect(response).to have_http_status(:found)
          expect(cookies['vagov_session_dev']).to be_nil
        end

        it 'increments the failed and total statsd counters' do
          once = { times: 1, value: 1 }
          callback_tags = ['status:failure', 'context:unknown']
          failed_tags = ['error:auth_too_early']

          expect { post(:saml_callback) }
            .to trigger_statsd_increment(described_class::STATSD_SSO_CALLBACK_KEY, tags: callback_tags, **once)
            .and trigger_statsd_increment(described_class::STATSD_SSO_CALLBACK_FAILED_KEY, tags: failed_tags, **once)
            .and trigger_statsd_increment(described_class::STATSD_SSO_CALLBACK_TOTAL_KEY, **once)
        end
      end

      context 'when saml response returns an unknown type of error' do
        before { allow(SAML::Responses::Login).to receive(:new).and_return(saml_response_unknown_error) }

        it 'logs a generic error', :aggregate_failures do
          expect(controller).to receive(:log_message_to_sentry)
            .with(
              'Login Fail! Other SAML Response Error(s)',
              :error,
              [{ code: '007',
                 tag: :unknown,
                 short_message: 'Other SAML Response Error(s)',
                 level: :error,
                 full_message: 'The status code of the Response was not Success, was Requester => NoAuthnContext ->'\
                               ' AuthnRequest without an authentication context.' }]
            )
          expect(post(:saml_callback)).to redirect_to('http://127.0.0.1:3001/auth/login/callback?auth=fail&code=007')
          expect(response).to have_http_status(:found)
          expect(cookies['vagov_session_dev']).to be_nil
        end

        it 'increments the failed and total statsd counters' do
          once = { times: 1, value: 1 }
          callback_tags = ['status:failure', 'context:unknown']
          failed_tags = ['error:unknown']

          expect { post(:saml_callback) }
            .to trigger_statsd_increment(described_class::STATSD_SSO_CALLBACK_KEY, tags: callback_tags, **once)
            .and trigger_statsd_increment(described_class::STATSD_SSO_CALLBACK_FAILED_KEY, tags: failed_tags, **once)
            .and trigger_statsd_increment(described_class::STATSD_SSO_CALLBACK_TOTAL_KEY, **once)
        end
      end

      context 'when saml response contains multiple errors (known or otherwise)' do
        before { allow(SAML::Responses::Login).to receive(:new).and_return(saml_response_multi_error) }
        it 'logs a generic error' do
          expect(controller).to receive(:log_message_to_sentry)
            .with(
              'Login Fail! Subject did not consent to attribute release Multiple SAML Errors',
              :warn,
              [{ code: '001', tag: :clicked_deny, short_message: 'Subject did not consent to attribute release',
                 level: :warn, full_message: 'Subject did not consent to attribute release' },
               { code: '007', tag: :unknown, short_message: 'Other SAML Response Error(s)', level: :error,
                 full_message: 'Other random error' }]
            )
          expect(post(:saml_callback)).to redirect_to('http://127.0.0.1:3001/auth/login/callback?auth=fail&code=001')
          expect(response).to have_http_status(:found)
          expect(cookies['vagov_session_dev']).to be_nil
        end

        it 'increments the failed and total statsd counters' do
          once = { times: 1, value: 1 }
          callback_tags = ['status:failure', 'context:unknown']
          failed_tags = ['error:clicked_deny']

          expect { post(:saml_callback) }
            .to trigger_statsd_increment(described_class::STATSD_SSO_CALLBACK_KEY, tags: callback_tags, **once)
            .and trigger_statsd_increment(described_class::STATSD_SSO_CALLBACK_FAILED_KEY, tags: failed_tags, **once)
            .and trigger_statsd_increment(described_class::STATSD_SSO_CALLBACK_TOTAL_KEY, **once)
        end
      end

      context 'when a required saml attribute is missing' do
        let(:saml_user_attributes) do
          loa1_user.attributes.merge(loa1_user.identity.attributes).merge(uuid: nil)
        end

        before { allow(SAML::User).to receive(:new).and_return(saml_user) }

        it 'logs a generic user validation error', :aggregate_failures do
          expect(controller).to receive(:log_message_to_sentry)
            .with(
              'Login Fail! on User/Session Validation',
              :error,
              uuid: nil,
              user: {
                valid: false,
                errors: ["Uuid can't be blank"]
              },
              session: {
                valid: false,
                errors: ["Uuid can't be blank"]
              },
              identity: {
                valid: false,
                errors: ["Uuid can't be blank"],
                authn_context: 'http://idmanagement.gov/ns/assurance/loa/1/vets',
                loa: { current: 1, highest: 1 }
              }
            )
          expect(post(:saml_callback)).to redirect_to('http://127.0.0.1:3001/auth/login/callback?auth=fail&code=004')
          expect(response).to have_http_status(:found)
          expect(cookies['vagov_session_dev']).to be_nil
        end

        it 'increments the failed and total statsd counters' do
          once = { times: 1, value: 1 }
          callback_tags = ['status:failure', "context:#{LOA::IDME_LOA1}"]
          failed_tags = ['error:validations_failed']

          expect { post(:saml_callback) }
            .to trigger_statsd_increment(described_class::STATSD_SSO_CALLBACK_KEY, tags: callback_tags, **once)
            .and trigger_statsd_increment(described_class::STATSD_SSO_CALLBACK_FAILED_KEY, tags: failed_tags, **once)
            .and trigger_statsd_increment(described_class::STATSD_SSO_CALLBACK_TOTAL_KEY, **once)
        end
      end

      context 'when creating a user account' do
        context 'and the current user does not yet have an Account record' do
          before do
            expect(Account.count).to eq 0
          end

          it 'creates an Account record for the user' do
            post :saml_callback
            AfterLoginJob.drain

            expect(Account.first.idme_uuid).to eq uuid
          end
        end

        context 'and the current user already has an Account record' do
          let!(:account) { create :account, idme_uuid: uuid }

          it 'does not create a new Account record for the user', :aggregate_failures do
            post :saml_callback
            AfterLoginJob.drain

            expect(Account.count).to eq 1
            expect(Account.first.idme_uuid).to eq account.idme_uuid
          end
        end
      end
    end
  end

  context 'when not logged in' do
    describe 'POST saml_callback' do
      context 'loa3_user' do
        let(:saml_user_attributes) { loa3_user.attributes.merge(loa3_user.identity.attributes) }

        it 'creates an after login job' do
          allow(SAML::User).to receive(:new).and_return(saml_user)
          expect { post :saml_callback }.to change(AfterLoginJob.jobs, :size).by(1)
        end
      end
    end
  end
end<|MERGE_RESOLUTION|>--- conflicted
+++ resolved
@@ -426,14 +426,7 @@
 
       context 'when NoMethodError is encountered elsewhere' do
         it 'redirects to adds context and re-raises the exception', :aggregate_failures do
-<<<<<<< HEAD
           allow(UserSessionForm).to receive(:new).and_raise(NoMethodError)
-          expect(Raven).to receive(:extra_context).once
-          expect(Raven).not_to receive(:user_context)
-          expect(Raven).not_to receive(:tags_context).once
-=======
-          allow_any_instance_of(SSOService).to receive(:persist_authentication!).and_raise(NoMethodError)
->>>>>>> 523976ef
           expect(controller).to receive(:log_message_to_sentry)
           expect(post(:saml_callback))
             .to redirect_to('http://127.0.0.1:3001/auth/login/callback?auth=fail&code=007')
