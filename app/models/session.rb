--- conflicted
+++ resolved
@@ -42,17 +42,8 @@
   end
 
   def setup_defaults
-<<<<<<< HEAD
-    # is this an existing old session without :created_at?
-    session_is_old = @created_at.nil? && persisted?
-
     @token ||= secure_random_token
     @created_at ||= Time.now.utc
-
-    # sessions only get saved at creation time.  For an existing session with a nil :created_at,
-    # we must forcibly re-save to redis else :created_at will always be nil and the session could
-    # theoretically last forever.  After being deployed 12 hours, this logic can be deleted then re-deployed
-    save if session_is_old
   end
 
   def within_maximum_ttl
@@ -60,9 +51,5 @@
     if time_remaining.negative?
       errors.add(:created_at, "is more than the max of [#{MAX_SESSION_LIFETIME}] ago. Session is too old")
     end
-=======
-    @token ||= secure_random_token unless persisted?
-    @created_at ||= Time.now.utc
->>>>>>> ce91fc4a
   end
 end