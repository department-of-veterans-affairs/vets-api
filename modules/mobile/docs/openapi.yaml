--- conflicted
+++ resolved
@@ -19,13 +19,20 @@
             application/json:
               schema:
                 $ref: "#/components/schemas/Message"
-<<<<<<< HEAD
   /v0/military-service-history:
     get:
       summary: /v0/military-service-history
       description: Returns user's service history
       operationId: getServiceHistory
-=======
+      security:
+        - Bearer: [ ]
+      responses:
+        '200':
+          description: OK
+          content:
+            application/json:
+              schema:
+                $ref: "#/components/schemas/MilitaryHistory"
   /mobile/v0/user:
     get:
       summary: /mobile/v0/user
@@ -33,19 +40,13 @@
       operationId: get_user
       security:
         - Bearer: [ ]
->>>>>>> 8d10cab0
       responses:
         '200':
           description: OK
           content:
             application/json:
               schema:
-<<<<<<< HEAD
-                $ref: "#/components/schemas/MilitaryHistory"
-
-=======
                 $ref: "#/components/schemas/User"
->>>>>>> 8d10cab0
 components:
   securitySchemes:
     BearerAuth:
@@ -94,7 +95,6 @@
         - beginDate
         - endDate
       properties:
-<<<<<<< HEAD
         branchOfService:
           type: string
           example: "United States Marine Corps"
@@ -104,7 +104,6 @@
         endDate:
           type: string
           example: "2002-12-22"
-=======
         message:
           type: string
     User:
@@ -138,5 +137,4 @@
               example: "Smith"
             email:
               type: String
-              example: "john.a.smith@domain.com"
->>>>>>> 8d10cab0
+              example: "john.a.smith@domain.com"