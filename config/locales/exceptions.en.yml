--- conflicted
+++ resolved
@@ -123,6 +123,71 @@
     # Below this line just define the minor code as key to be used by client error
       VA900:
         <<: *external_defaults
+      SM105: # What casues this? Perhaps then we can come up with more customized detail below
+        <<: *external_defaults
+        code: 'SM105'
+        detail: 'User was not found'
+        status: 422
+      SM112: # 'User is not owner of entity requested' (usually attachments)
+        <<: *external_defaults
+        code: 'SM112'
+        detail: 'You do not have access to the requested resource'
+        status: 403
+      SM115:
+        <<: *external_defaults
+        code: 'SM115'
+        title: Record not found
+        detail: 'The attachment requested could not be found'
+        status: 404
+      SM116: # 'The Folder must be empty before delete'
+        <<: *external_defaults
+        code: 'SM116'
+        detail: 'Folder must be empty before you can delete it'
+        status: 422
+      SM129:
+        <<: *external_defaults
+        code: 'SM129'
+        detail: 'Unable to reply because you are no longer associated with this Triage Team'
+        status: 422
+      SM130:
+        <<: *external_defaults
+        code: 'SM130'
+        detail: 'Unable to reply because the source message is expired'
+        status: 422
+      SM135: # 'User is not eligible because they have not accepted terms and conditions or opted-in'
+        <<: *external_defaults
+        code: 'SM135'
+        detail: 'You have not accepted the MHV T&C to use secure messaging'
+        status: 403
+      SM151: # 'User is blocked from the Facility' What causes this??
+        <<: *external_defaults
+        code: 'SM151'
+        detail: 'User is blocked from the Facility'
+        status: 422
+      SM152:
+        <<: *validation_errors
+        code: 'SM152'
+        detail: 'Email address is invalid'
+      SM901: # 'Authentication Service Error' (connection pool issue)
+        <<: *external_defaults
+        code: 'SM901'
+        detail: 'Service is termporarily unavailable'
+        status: 503
+      SM904: # 'Message Service Error'
+        <<: *external_defaults
+        code: 'SM904'
+        detail: 'Something went wrong. Please try again later.'
+        status: 502
+      SM99: # 'Unknown application error occurred'
+        <<: *external_defaults
+        code: 'SM99'
+        detail: 'Something went wrong. Please try again later.'
+        status: 502
+      RX135: # 'The User has not accepted the Rx Agreement. Please login to MHV to accept it'
+        <<: *external_defaults
+        code: 'RX135'
+        detail: 'You have not accepted the MHV T&C to use prescriptions'
+        status: 403
       RX139:
         <<: *external_defaults
         code: 'RX139'
@@ -132,78 +197,16 @@
         <<: *validation_errors
         code: 'RX157'
         detail: 'Email address is invalid'
-      SM152:
-        <<: *validation_errors
-        code: 'SM152'
-        detail: 'Email address is invalid'
       MHVAC1:
         <<: *external_defaults
         code: 'MHV001'
         detail: 'Failed to create or upgrade health tools account access'
         status: 403
-<<<<<<< HEAD
-      SM901: # 'Authentication Service Error' (connection pool issue)
-        <<: *external_defaults
-        code: 'SM901'
-        detail: 'Service is termporarily unavailable'
-        status: 503
-      SM105: # What casues this? Perhaps then we can come up with more customized detail below
-        <<: *external_defaults
-        code: 'SM105'
-        detail: 'User was not found'
-        status: 422
-      SM129:
-        <<: *external_defaults
-        code: 'SM129'
-        detail: 'Unable to reply because you are no longer associated with this Triage Team'
-        status: 422
-      SM135: # 'User is not eligible because they have not accepted terms and conditions or opted-in'
-        <<: *external_defaults
-        code: 'SM135'
-        detail: 'You have not accepted the MHV T&C to use secure messaging'
-        status: 401
-      RX135: # 'The User has not accepted the Rx Agreement. Please login to MHV to accept it'
-        <<: *external_defaults
-        code: 'RX135'
-        detail: 'You have not accepted the MHV T&C to use prescriptions'
-        status: 401
-      SM112: # 'User is not owner of entity requested' (usually attachments)
-        <<: *external_defaults
-        code: 'SM112'
-        detail: 'You do not have access to the requested resource'
-        status: 401
-      SM116: # 'The Folder must be empty before delete'
-        <<: *external_defaults
-        code: 'SM116'
-        detail: 'Folder must be empty before you can delete it'
-        status: 422
-      SM904: # 'Message Service Error'
-        <<: *external_defaults
-        code: 'SM904'
-        detail: 'Something went wrong. Please try again later.'
-        status: 400
-      SM99: # 'Unknown application error occurred'
-        <<: *external_defaults
-        code: 'SM99'
-        detail: 'Something went wrong. Please try again later.'
-        status: 400
-      SM130:
-        <<: *external_defaults
-        code: 'SM130'
-        detail: 'Unable to reply because the source message is expired'
-        status: 422
-      SM151: # 'User is blocked from the Facility' What causes this??
-        <<: *external_defaults
-        code: 'SM151'
-        detail: 'User is blocked from the Facility'
-        status: 422
       MHVAcctCreation155: # Account is already Upgraded
         <<: *external_defaults
         code: 'MHVAcctCreation155'
         detail: 'Account is already upgraded'
         status: 422
-=======
-
   evss:
     letters:
       unable_to_determine_eligibilty:
@@ -229,5 +232,4 @@
         title: External service unavailable
         detail: 'EVSS received an error calling external service'
         code: 113
-        status: 503
->>>>>>> 696bc6a8
+        status: 503