--- conflicted
+++ resolved
@@ -138,11 +138,8 @@
   end
 
   describe '#put_email when vet360_id is null' do
-<<<<<<< HEAD
     let(:user) { build(:user, :loa3, vet360_id: nil) }
 
-=======
->>>>>>> 1d37dee6
     let(:email) do
       build(
         :email, :contact_info_v2, id: 318_927, email_address: 'person43@example.com',
