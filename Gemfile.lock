--- conflicted
+++ resolved
@@ -69,11 +69,8 @@
   remote: modules/appeals_api
   specs:
     appeals_api (0.0.1)
-<<<<<<< HEAD
       rails (~> 5.2.3)
       sidekiq
-=======
->>>>>>> 4e50ec8c
 
 PATH
   remote: modules/claims_api
