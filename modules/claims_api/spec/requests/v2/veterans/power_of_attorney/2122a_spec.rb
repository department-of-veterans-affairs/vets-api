# frozen_string_literal: true

require 'rails_helper'
require_relative '../../../../rails_helper'
require 'token_validation/v2/client'
require 'bgs_service/local_bgs'

RSpec.describe 'ClaimsApi::V2::PowerOfAttorney::2122a', type: :request do
  let(:veteran_id) { '1013062086V794840' }
  let(:appoint_individual_path) { "/services/claims/v2/veterans/#{veteran_id}/2122a" }
  let(:validate2122a_path) { "/services/claims/v2/veterans/#{veteran_id}/2122a/validate" }
  let(:scopes) { %w[system/claim.write system/claim.read] }
  let(:individual_poa_code) { '072' }
  let(:organization_poa_code) { '067' }
  let(:bgs_poa) { { person_org_name: "#{individual_poa_code} name-here" } }
  let(:local_bgs) { ClaimsApi::LocalBGS }

  describe 'PowerOfAttorney' do
    before do
      FactoryBot.create(:veteran_representative, representative_id: '12345', poa_codes: [individual_poa_code])
      FactoryBot.create(:veteran_representative, representative_id: '999999999999', poa_codes: [organization_poa_code])

      Flipper.disable(:lighthouse_claims_api_poa_dependent_claimants)
    end

    describe 'appoint_individual' do
      let(:data) do
        {
          data: {
            attributes: {
              veteran: {
                address: {
                  addressLine1: '123',
                  city: 'city',
                  stateCode: 'OR',
                  country: 'US',
                  zipCode: '12345'
                }
              },
              representative: {
                poaCode: individual_poa_code,
                registrationNumber: '12345',
                type: 'ATTORNEY',
                address: {
                  addressLine1: '123',
                  city: 'city',
                  country: 'US',
                  zipCode: '12345'
                }
              }
            }
          }
        }
      end

      let(:claimant_data) do
        {
          data: {
            attributes: {
              veteran: {
                address: {
                  addressLine1: '123',
                  city: 'city',
                  stateCode: 'OR',
                  country: 'US',
                  zipCode: '12345'
                }
              },
              representative: {
                poaCode: individual_poa_code,
                registrationNumber: '12345',
                type: 'ATTORNEY',
                address: {
                  addressLine1: '123',
                  city: 'city',
                  stateCode: 'OR',
                  country: 'US',
                  zipCode: '12345'
                }
              },
              claimant: {
                claimantId: '1013062086V794840',
                address: {
                  addressLine1: '123',
                  city: 'city',
                  stateCode: 'OR',
                  country: 'US',
                  zipCode: '12345'
                },
                relationship: 'spouse'
              }
            }
          }
        }
      end

      context 'when a POA code isn\'t provided' do
        it 'returns a 422 error code' do
          mock_ccg(scopes) do |auth_header|
            data[:data][:attributes][:representative] = nil

            post appoint_individual_path, params: data.to_json, headers: auth_header
            expect(response).to have_http_status(:unprocessable_entity)
          end
        end
      end

      context 'CCG (Client Credentials Grant) flow' do
        context 'when provided' do
          context 'when valid' do
            it 'returns a 202' do
              VCR.use_cassette('claims_api/mpi/find_candidate/valid_icn_full') do
                mock_ccg(scopes) do |auth_header|
                  expect_any_instance_of(local_bgs).to receive(:find_poa_by_participant_id)
                    .and_return(bgs_poa)
                  allow_any_instance_of(local_bgs).to receive(:find_poa_history_by_ptcpnt_id)
                    .and_return({ person_poa_history: nil })

                  post appoint_individual_path, params: data.to_json, headers: auth_header
                  expect(response).to have_http_status(:accepted)
                end
              end
            end

            describe 'lighthouse_claims_api_poa_dependent_claimants feature' do
              let(:request_body) do
                Rails.root.join('modules', 'claims_api', 'spec', 'fixtures', 'v2', 'veterans',
                                'power_of_attorney', '2122a', 'valid.json').read
              end

              let(:user_profile) do
                MPI::Responses::FindProfileResponse.new(
                  status: :ok,
                  profile: MPI::Models::MviProfile.new(
                    given_names: %w[Not Under],
                    family_name: 'Test',
                    participant_id: '123',
                    ssn: '123456789'
                  )
                )
              end

              let(:claimant_data) do
                {
                  claimantId: '456', # dependentʼs ICN
                  address: {
                    addressLine1: '123 anystreet',
                    city: 'anytown',
                    stateCode: 'OR',
                    country: 'USA',
                    zipCode: '12345'
                  },
                  relationship: 'Child'
                }
              end

              before do
                allow_any_instance_of(ClaimsApi::V2::Veterans::PowerOfAttorney::BaseController)
                  .to receive(:user_profile).and_return(user_profile)
                allow_any_instance_of(ClaimsApi::V2::Veterans::PowerOfAttorney::BaseController)
                  .to receive(:current_poa).and_return('123')
                allow_any_instance_of(ClaimsApi::DependentClaimantVerificationService)
                  .to receive(:validate_poa_code_exists!).and_return(nil)
                allow_any_instance_of(ClaimsApi::DependentClaimantVerificationService)
                  .to receive(:validate_dependent_by_participant_id!).and_return(nil)
              end

              context 'when the lighthouse_claims_api_poa_dependent_claimants feature is enabled' do
                before do
                  allow_any_instance_of(ClaimsApi::V2::Veterans::PowerOfAttorney::BaseController)
                    .to receive(:disable_jobs?).and_return(false)
                  Flipper.enable(:lighthouse_claims_api_poa_dependent_claimants)
                end

                context 'and the request includes a claimant' do
                  it 'enqueues the PoaFormBuilderJob' do
                    VCR.use_cassette('claims_api/mpi/find_candidate/valid_icn_full') do
                      mock_ccg(scopes) do |auth_header|
                        json = JSON.parse(request_body)
                        json['data']['attributes']['claimant'] = claimant_data
                        request_body = json.to_json

                        expect do
                          post appoint_individual_path, params: request_body, headers: auth_header
                        end.to change(ClaimsApi::V2::PoaFormBuilderJob.jobs, :size).by(1)
                      end
                    end
                  end

                  it 'adds dependent values to the auth_headers when flipper enabled' do
                    VCR.use_cassette('claims_api/mpi/find_candidate/valid_icn_full') do
                      mock_ccg(scopes) do |auth_header|
                        json = JSON.parse(request_body)
                        json['data']['attributes']['claimant'] = claimant_data
                        request_body = json.to_json

                        post appoint_individual_path, params: request_body, headers: auth_header

                        poa_id = JSON.parse(response.body)['data']['id']
                        poa = ClaimsApi::PowerOfAttorney.find(poa_id)
                        auth_headers = poa.auth_headers
                        expect(auth_headers).to have_key('dependent')
<<<<<<< HEAD
=======
                      end
                    end
                  end

                  it "does not add dependent values to the auth_headers if relationship is 'Self'" do
                    VCR.use_cassette('claims_api/mpi/find_candidate/valid_icn_full') do
                      mock_ccg(scopes) do |auth_header|
                        json = JSON.parse(request_body)
                        json['data']['attributes']['claimant'] = claimant_data
                        json['data']['attributes']['claimant']['relationship'] = 'Self'
                        request_body = json.to_json

                        post appoint_individual_path, params: request_body, headers: auth_header
                        poa_id = JSON.parse(response.body)['data']['id']
                        poa = ClaimsApi::PowerOfAttorney.find(poa_id)
                        auth_headers = poa.auth_headers
                        expect(auth_headers).not_to have_key('dependent')
>>>>>>> bbdab6b7
                      end
                    end
                  end
                end
              end

              context 'when the lighthouse_claims_api_poa_dependent_claimants feature is disabled' do
                before do
                  Flipper.disable(:lighthouse_claims_api_poa_dependent_claimants)
                end

                it 'does not add the dependent object to the auth_headers' do
                  VCR.use_cassette('claims_api/mpi/find_candidate/valid_icn_full') do
                    mock_ccg(scopes) do |auth_header|
                      json = JSON.parse(request_body)
                      json['data']['attributes']['claimant'] = claimant_data
                      request_body = json.to_json

                      post appoint_individual_path, params: request_body, headers: auth_header

                      poa_id = JSON.parse(response.body)['data']['id']
                      poa = ClaimsApi::PowerOfAttorney.find(poa_id)
                      auth_headers = poa.auth_headers
                      expect(auth_headers).not_to have_key('dependent')
                    end
                  end
                end
              end
            end
          end

          context 'when not valid' do
            it 'returns a 401' do
              post appoint_individual_path, params: data.to_json, headers: { 'Authorization' => 'Bearer HelloWorld' }

              expect(response).to have_http_status(:unauthorized)
            end
          end

          context 'when claimant data is included' do
            shared_context 'claimant data setup' do
              before do
                allow_any_instance_of(local_bgs).to receive(:find_poa_by_participant_id).and_return(bgs_poa)
                allow_any_instance_of(local_bgs)
                  .to receive(:find_poa_history_by_ptcpnt_id).and_return({ person_poa_history: nil })
              end
            end

            context 'it is conditionally validated' do
              include_context 'claimant data setup'

              it 'returns a 202 when all conditionally required data is present' do
                mock_ccg(scopes) do |auth_header|
                  VCR.use_cassette('claims_api/mpi/find_candidate/valid_icn_full') do
                    post appoint_individual_path, params: claimant_data.to_json, headers: auth_header
                  end
                  expect(response).to have_http_status(:accepted)
                end
              end

              it 'returns a 422 if claimant.address.addressLine1 is not provided' do
                mock_ccg(scopes) do |auth_header|
                  claimant_data[:data][:attributes][:claimant][:address][:addressLine1] = nil
                  VCR.use_cassette('claims_api/mpi/find_candidate/valid_icn_full') do
                    post appoint_individual_path, params: claimant_data.to_json, headers: auth_header
                  end
                  expect(response).to have_http_status(:unprocessable_entity)
                  response_body = JSON.parse(response.body)
                  expect(response_body['errors'][0]['detail']).to eq(
                    "If claimant is present 'addressLine1' must be filled in"
                  )
                end
              end

              it 'returns a 422 if claimant.address.city is not provided' do
                mock_ccg(scopes) do |auth_header|
                  claimant_data[:data][:attributes][:claimant][:address][:city] = nil
                  VCR.use_cassette('claims_api/mpi/find_candidate/valid_icn_full') do
                    post appoint_individual_path, params: claimant_data.to_json, headers: auth_header
                  end
                  expect(response).to have_http_status(:unprocessable_entity)
                  response_body = JSON.parse(response.body)
                  expect(response_body['errors'][0]['detail']).to eq(
                    "If claimant is present 'city' must be filled in"
                  )
                end
              end

              it 'returns a 422 if claimant.address.stateCode is not provided' do
                mock_ccg(scopes) do |auth_header|
                  claimant_data[:data][:attributes][:claimant][:address][:stateCode] = nil
                  VCR.use_cassette('claims_api/mpi/find_candidate/valid_icn_full') do
                    post appoint_individual_path, params: claimant_data.to_json, headers: auth_header
                  end
                  expect(response).to have_http_status(:unprocessable_entity)
                  response_body = JSON.parse(response.body)
                  expect(response_body['errors'][0]['detail']).to eq(
                    "If claimant is present 'stateCode' must be filled in"
                  )
                end
              end

              it 'returns a 422 if claimant.address.country is not provided' do
                mock_ccg(scopes) do |auth_header|
                  claimant_data[:data][:attributes][:claimant][:address][:country] = nil
                  VCR.use_cassette('claims_api/mpi/find_candidate/valid_icn_full') do
                    post appoint_individual_path, params: claimant_data.to_json, headers: auth_header
                  end
                  expect(response).to have_http_status(:unprocessable_entity)
                  response_body = JSON.parse(response.body)
                  expect(response_body['errors'][0]['detail']).to eq(
                    "If claimant is present 'country' must be filled in"
                  )
                end
              end

              it 'returns a 422 if claimant.address.zipCode is not provided' do
                mock_ccg(scopes) do |auth_header|
                  claimant_data[:data][:attributes][:claimant][:address][:zipCode] = nil
                  VCR.use_cassette('claims_api/mpi/find_candidate/valid_icn_full') do
                    post appoint_individual_path, params: claimant_data.to_json, headers: auth_header
                  end
                  expect(response).to have_http_status(:unprocessable_entity)
                  response_body = JSON.parse(response.body)
                  expect(response_body['errors'][0]['detail']).to eq(
                    "If claimant is present 'zipCode' must be filled in"
                  )
                end
              end

              it 'returns a 422 if claimant.relationship is not provided' do
                VCR.use_cassette('claims_api/mpi/find_candidate/valid_icn_full') do
                  mock_ccg(scopes) do |auth_header|
                    claimant_data[:data][:attributes][:claimant][:relationship] = nil

                    post appoint_individual_path, params: claimant_data.to_json, headers: auth_header
                    expect(response).to have_http_status(:unprocessable_entity)
                    response_body = JSON.parse(response.body)
                    expect(response_body['errors'][0]['detail']).to eq(
                      "If claimant is present 'relationship' must be filled in"
                    )
                  end
                end
              end

              describe 'with missing first and last name' do
                let(:no_first_last_name_target_veteran) do
                  OpenStruct.new(
                    icn: '1012832025V743496',
                    first_name: '',
                    last_name: '',
                    birth_date: '19630211',
                    loa: { current: 3, highest: 3 },
                    edipi: nil,
                    ssn: '796043735',
                    participant_id: '600061742',
                    mpi: OpenStruct.new(
                      icn: '1012832025V743496',
                      profile: OpenStruct.new(ssn: '796043735')
                    )
                  )
                end

                it 'returns a 422 if first and last name is not present' do
                  VCR.use_cassette('claims_api/mpi/find_candidate/valid_icn_full') do
                    mock_ccg(scopes) do |auth_header|
                      allow_any_instance_of(ClaimsApi::V2::ApplicationController)
                        .to receive(:target_veteran).and_return(no_first_last_name_target_veteran)

                      post appoint_individual_path, params: claimant_data.to_json, headers: auth_header
                      expect(response).to have_http_status(:unprocessable_entity)
                      response_body = JSON.parse(response.body)
                      expect(response_body['errors'][0]['detail']).to eq(
                        'Must have either first or last name'
                      )
                    end
                  end
                end
              end
            end
          end
        end
      end
    end

    describe 'validate2122a' do
      let(:data) do
        {
          data: {
            attributes: {
              veteran: {
                address: {
                  addressLine1: '123',
                  city: 'city',
                  country: 'US',
                  zipCode: '12345'
                }
              },
              representative: {
                poaCode: individual_poa_code,
                type: 'ATTORNEY',
                address: {
                  addressLine1: '123',
                  city: 'city',
                  country: 'US',
                  zipCode: '12345'
                }
              }
            }
          }
        }
      end

      context 'CCG (Client Credentials Grant) flow' do
        context 'when provided' do
          context 'when valid' do
            context 'when the request data is not a valid json object' do
              let(:data) { '123abc' }

              it 'returns a meaningful 422' do
                mock_ccg(%w[claim.write claim.read]) do |auth_header|
                  detail = 'The request body is not a valid JSON object: '

                  post validate2122a_path, params: data, headers: auth_header

                  response_body = JSON.parse(response.body)['errors'][0]

                  expect(response).to have_http_status(:unprocessable_entity)
                  expect(response_body['title']).to eq('Unprocessable entity')
                  expect(response_body['status']).to eq('422')
                  expect(response_body['detail']).to eq(detail)
                end
              end
            end

            context 'when the request data is a valid json object' do
              context 'when the Veteran ICN is not found in MPI' do
                it 'returns a meaningful 404' do
                  mock_ccg(%w[claim.write claim.read]) do |auth_header|
                    allow_any_instance_of(ClaimsApi::Veteran)
                      .to receive(:mpi_record?).and_return(false)

                    detail = "Unable to locate Veteran's ID/ICN in Master Person Index (MPI). " \
                             'Please submit an issue at ask.va.gov or call 1-800-MyVA411 (800-698-2411) for assistance.'

                    post validate2122a_path, params: { data: { attributes: nil } }.to_json, headers: auth_header

                    response_body = JSON.parse(response.body)['errors'][0]

                    expect(response).to have_http_status(:not_found)
                    expect(response_body['title']).to eq('Resource not found')
                    expect(response_body['status']).to eq('404')
                    expect(response_body['detail']).to eq(detail)
                  end
                end
              end

              describe 'with missing first and last name' do
                let(:no_first_last_name_target_veteran) do
                  OpenStruct.new(
                    icn: '1012832025V743496',
                    first_name: '',
                    last_name: '',
                    birth_date: '19630211',
                    loa: { current: 3, highest: 3 },
                    edipi: nil,
                    ssn: '796043735',
                    participant_id: '600061742',
                    mpi: OpenStruct.new(
                      icn: '1012832025V743496',
                      profile: OpenStruct.new(ssn: '796043735')
                    )
                  )
                end
                let(:request_body) do
                  Rails.root.join('modules', 'claims_api', 'spec', 'fixtures', 'v2', 'veterans',
                                  'power_of_attorney', '2122a', 'valid.json').read
                end

                it 'returns a 422 if first and last name is not present' do
                  VCR.use_cassette('claims_api/mpi/find_candidate/valid_icn_full') do
                    mock_ccg(scopes) do |auth_header|
                      allow_any_instance_of(ClaimsApi::V2::ApplicationController)
                        .to receive(:target_veteran).and_return(no_first_last_name_target_veteran)

                      post validate2122a_path, params: request_body, headers: auth_header
                      expect(response).to have_http_status(:unprocessable_entity)
                      response_body = JSON.parse(response.body)
                      expect(response_body['errors'][0]['detail']).to eq(
                        'Must have either first or last name'
                      )
                    end
                  end
                end
              end

              describe 'with missing first name' do
                let(:no_first_name_target_veteran) do
                  OpenStruct.new(
                    icn: '1012832025V743496',
                    first_name: '',
                    last_name: 'Ford',
                    birth_date: '19630211',
                    loa: { current: 3, highest: 3 },
                    edipi: nil,
                    ssn: '796043735',
                    participant_id: '600061742',
                    mpi: OpenStruct.new(
                      icn: '1012832025V743496',
                      profile: OpenStruct.new(ssn: '796043735')
                    )
                  )
                end
                let(:request_body) do
                  Rails.root.join('modules', 'claims_api', 'spec', 'fixtures', 'v2', 'veterans',
                                  'power_of_attorney', '2122a', 'valid.json').read
                end

                it 'returns a success response' do
                  VCR.use_cassette('claims_api/mpi/find_candidate/valid_icn_full') do
                    mock_ccg(scopes) do |auth_header|
                      allow_any_instance_of(ClaimsApi::V2::ApplicationController)
                        .to receive(:target_veteran).and_return(no_first_name_target_veteran)

                      post validate2122a_path, params: request_body, headers: auth_header
                      expect(response).to have_http_status(:ok)
                    end
                  end
                end
              end

              context 'when the Veteran ICN is found in MPI' do
                context 'when the request data does not pass schema validation' do
                  let(:request_body) do
                    Rails.root.join('modules', 'claims_api', 'spec', 'fixtures', 'v2', 'veterans',
                                    'power_of_attorney', '2122a', 'invalid_schema.json').read
                  end

                  it 'returns a meaningful 422' do
                    mock_ccg(%w[claim.write claim.read]) do |auth_header|
                      detail = 'The property /representative did not contain the required key poaCode'

                      post validate2122a_path, params: request_body, headers: auth_header

                      response_body = JSON.parse(response.body)['errors'][0]

                      expect(response).to have_http_status(:unprocessable_entity)
                      expect(response_body['title']).to eq('Unprocessable entity')
                      expect(response_body['status']).to eq('422')
                      expect(response_body['detail']).to eq(detail)
                    end
                  end
                end

                context 'when the request data passes schema validation' do
                  context 'when no representatives have the provided POA code' do
                    let(:request_body) do
                      Rails.root.join('modules', 'claims_api', 'spec', 'fixtures', 'v2', 'veterans',
                                      'power_of_attorney', '2122a', 'invalid_poa.json').read
                    end

                    it 'returns a meaningful 404' do
                      mock_ccg(%w[claim.write claim.read]) do |auth_header|
                        detail = 'Could not find an Accredited Representative with registration number: 999999999999 ' \
                                 'and poa code: aaa'

                        post validate2122a_path, params: request_body, headers: auth_header
                        response_body = JSON.parse(response.body)['errors'][0]

                        expect(response).to have_http_status(:not_found)
                        expect(response_body['title']).to eq('Resource not found')
                        expect(response_body['status']).to eq('404')
                        expect(response_body['detail']).to eq(detail)
                      end
                    end
                  end

                  context 'when at least one representative has the provided POA code' do
                    let(:request_body) do
                      Rails.root.join('modules', 'claims_api', 'spec', 'fixtures', 'v2', 'veterans',
                                      'power_of_attorney', '2122a', 'valid.json').read
                    end

                    it 'returns a meaningful 200' do
                      mock_ccg(%w[claim.write claim.read]) do |auth_header|
                        post validate2122a_path, params: request_body, headers: auth_header

                        response_body = JSON.parse(response.body)['data']

                        expect(response).to have_http_status(:ok)
                        expect(response_body['type']).to eq('form/21-22a/validation')
                        expect(response_body['attributes']['status']).to eq('valid')
                      end
                    end
                  end

                  context 'when the provided POA code is not a valid 2122a individual code' do
                    let(:request_body) do
                      Rails.root.join('modules', 'claims_api', 'spec', 'fixtures', 'v2', 'veterans',
                                      'power_of_attorney', '2122a', 'invalid_poa.json').read
                    end

                    it 'returns a meaningful 404' do
                      mock_ccg(%w[claim.write claim.read]) do |auth_header|
                        detail = 'Could not find an Accredited Representative with registration number: 999999999999 and poa code: aaa' # rubocop:disable Layout/LineLength

                        post validate2122a_path, params: request_body, headers: auth_header
                        response_body = JSON.parse(response.body)['errors'][0]

                        expect(response).to have_http_status(:not_found)
                        expect(response_body['title']).to eq('Resource not found')
                        expect(response_body['status']).to eq('404')
                        expect(response_body['detail']).to eq(detail)
                      end
                    end
                  end

                  context 'when the lighthouse_claims_api_poa_dependent_claimants feature is enabled' do
                    let(:request_body) do
                      Rails.root.join('modules', 'claims_api', 'spec', 'fixtures', 'v2', 'veterans',
                                      'power_of_attorney', '2122a', 'valid.json').read
                    end
                    let(:user_profile) do
                      MPI::Responses::FindProfileResponse.new(
                        status: :ok,
                        profile: MPI::Models::MviProfile.new(
                          given_names: %w[Not Under],
                          family_name: 'Test',
                          participant_id: '123'
                        )
                      )
                    end

                    before do
                      Flipper.enable(:lighthouse_claims_api_poa_dependent_claimants)

                      allow_any_instance_of(ClaimsApi::V2::Veterans::PowerOfAttorney::BaseController)
                        .to receive(:user_profile).and_return(user_profile)
                    end

                    context 'and the request includes a claimant' do
                      it 'calls validate_poa_code_exists! and validate_dependent_by_participant_id!' do
                        VCR.use_cassette('claims_api/mpi/find_candidate/valid_icn_full') do
                          mock_ccg(%w[claim.write claim.read]) do |auth_header|
                            json = JSON.parse(request_body)
                            json['data']['attributes']['claimant'] = { claimantId: '123' }
                            request_body = json.to_json

                            expect_any_instance_of(ClaimsApi::DependentClaimantVerificationService)
                              .to receive(:validate_poa_code_exists!)
                            expect_any_instance_of(ClaimsApi::DependentClaimantVerificationService)
                              .to receive(:validate_dependent_by_participant_id!)

                            post validate2122a_path, params: request_body, headers: auth_header
                          end
                        end
                      end
                    end

                    context 'and the request does not include a claimant' do
                      it 'does not call validate_poa_code_exists! and validate_dependent_by_participant_id!' do
                        VCR.use_cassette('claims_api/mpi/find_candidate/valid_icn_full') do
                          mock_ccg(%w[claim.write claim.read]) do |auth_header|
                            json = JSON.parse(request_body)
                            request_body = json.to_json

                            expect_any_instance_of(ClaimsApi::DependentClaimantVerificationService)
                              .not_to receive(:validate_poa_code_exists!)
                            expect_any_instance_of(ClaimsApi::DependentClaimantVerificationService)
                              .not_to receive(:validate_dependent_by_participant_id!)

                            post validate2122a_path, params: request_body, headers: auth_header
                          end
                        end
                      end
                    end
                  end

                  context 'when the lighthouse_claims_api_poa_dependent_claimants feature is disabled' do
                    let(:request_body) do
                      Rails.root.join('modules', 'claims_api', 'spec', 'fixtures', 'v2', 'veterans',
                                      'power_of_attorney', '2122a', 'valid.json').read
                    end

                    before do
                      Flipper.disable(:lighthouse_claims_api_poa_dependent_claimants)
                    end

                    it 'does not call validate_poa_code_exists! and validate_dependent_by_participant_id!' do
                      VCR.use_cassette('claims_api/mpi/find_candidate/valid_icn_full') do
                        mock_ccg(%w[claim.write claim.read]) do |auth_header|
                          json = JSON.parse(request_body)
                          json['data']['attributes']['claimant'] = { claimantId: '123' }
                          request_body = json.to_json

                          expect_any_instance_of(ClaimsApi::DependentClaimantVerificationService)
                            .not_to receive(:validate_poa_code_exists!)
                          expect_any_instance_of(ClaimsApi::DependentClaimantVerificationService)
                            .not_to receive(:validate_dependent_by_participant_id!)

                          post validate2122a_path, params: request_body, headers: auth_header
                        end
                      end
                    end
                  end

                  context 'when no claimantId is provided and other claimant data is present' do
                    let(:request_body) do
                      Rails.root.join('modules', 'claims_api', 'spec', 'fixtures', 'v2', 'veterans',
                                      'power_of_attorney', '2122a', 'valid.json').read
                    end

                    let(:claimant) do
                      {
                        email: 'lillian@disney.com',
                        relationship: 'Spouse',
                        address: {
                          addressLine1: '2688 S Camino Real',
                          city: 'Palm Springs',
                          stateCode: 'CA',
                          country: 'US',
                          zipCode: '92264'
                        },
                        phone: {
                          areaCode: '555',
                          phoneNumber: '5551337'
                        }
                      }
                    end
                    let(:error_msg) { "If claimant is present 'claimantId' must be filled in" }

                    it 'returns a meaningful 422' do
                      mock_ccg(%w[claim.write claim.read]) do |auth_header|
                        json = JSON.parse(request_body)
                        json['data']['attributes']['claimant'] = claimant
                        request_body = json.to_json
                        post validate2122a_path, params: request_body, headers: auth_header

                        response_body = JSON.parse(response.body)['errors'][0]
                        expect(response).to have_http_status(:unprocessable_entity)
                        expect(response_body['detail']).to eq(error_msg)
                      end
                    end
                  end
                end
              end
            end
          end
        end

        context 'when not valid' do
          it 'returns a 401' do
            post validate2122a_path, headers: { 'Authorization' => 'Bearer HelloWorld' }

            expect(response).to have_http_status(:unauthorized)
          end
        end
      end
    end
  end
end<|MERGE_RESOLUTION|>--- conflicted
+++ resolved
@@ -200,8 +200,6 @@
                         poa = ClaimsApi::PowerOfAttorney.find(poa_id)
                         auth_headers = poa.auth_headers
                         expect(auth_headers).to have_key('dependent')
-<<<<<<< HEAD
-=======
                       end
                     end
                   end
@@ -219,7 +217,6 @@
                         poa = ClaimsApi::PowerOfAttorney.find(poa_id)
                         auth_headers = poa.auth_headers
                         expect(auth_headers).not_to have_key('dependent')
->>>>>>> bbdab6b7
                       end
                     end
                   end
