# frozen_string_literal: true

require 'flipper'
require 'flipper/adapters/active_record'
require 'active_support/cache'
require 'flipper/adapters/active_support_cache_store'
require 'flipper/action_patch'
require 'flipper/configuration_patch'
require 'flipper/instrumentation/event_subscriber'

FLIPPER_FEATURE_CONFIG = YAML.safe_load(File.read(Rails.root.join('config', 'features.yml')))

<<<<<<< HEAD
Flipper.configure do |config|
  config.default do
    adapter = Flipper::Adapters::ActiveRecord.new
    cache = Rails.cache
    cached_adapter = Flipper::Adapters::ActiveSupportCacheStore.new(adapter, cache, expires_in: 1.minute)
    instrumented = Flipper::Adapters::Instrumented.new(cached_adapter, instrumenter: ActiveSupport::Notifications)
    # pass adapter to handy DSL instance
    Flipper.new(instrumented, instrumenter: ActiveSupport::Notifications)
=======
Rails.application.reloader.to_prepare do
  Flipper.configure do |config|
    config.default do
      activerecord_adapter = Flipper::Adapters::ActiveRecord.new
      cache = ActiveSupport::Cache::MemoryStore.new
      # Flipper settings will be stored in postgres and cached in memory for 1 minute in production/staging
      cached_adapter = Flipper::Adapters::ActiveSupportCacheStore.new(activerecord_adapter, cache, expires_in: 1.minute)
      adapter = Rails.env.development? || Rails.env.test? ? activerecord_adapter : cached_adapter
      instrumented = Flipper::Adapters::Instrumented.new(adapter, instrumenter: ActiveSupport::Notifications)
      # pass adapter to handy DSL instance
      Flipper.new(instrumented, instrumenter: ActiveSupport::Notifications)
    end
  end

  # Modify Flipper::UI::Configuration to accept a custom view path.
  Flipper::UI::Configuration.prepend(FlipperExtensions::ConfigurationPatch)

  Flipper::UI.configure do |config|
    config.custom_views_path = Rails.root.join('lib', 'flipper', 'views')
>>>>>>> 83af31b5
  end

  # A contrived example of how we might use a "group"
  # (a method that can be evaluated at runtime to determine feature status)
  #
  # Flipper.register(:first_name_is_hector) do |user|
  #   user.respond_to?(:first_name) && user.first_name == 'HECTOR'
  # end
  FLIPPER_ACTOR_USER = 'user'
  FLIPPER_ACTOR_STRING = 'cookie_id'

  Flipper::UI.configuration.feature_creation_enabled = false
  # Make sure that each feature we reference in code is present in the UI, as long as we have a Database already
  begin
    FLIPPER_FEATURE_CONFIG['features'].each do |feature, feature_config|
      unless Flipper.exist?(feature)
        Flipper.add(feature)

        # default features to enabled for test and those explicitly set for development
        if Rails.env.test? || (Rails.env.development? && feature_config['enable_in_development'])
          Flipper.enable(feature)
        end
      end
    end
    # remove features from UI that have been removed from code
    removed_features = (Flipper.features.collect(&:name) - FLIPPER_FEATURE_CONFIG['features'].keys)
    removed_features.each { |feature_name| Flipper.remove(feature_name) }
  rescue
    # make sure we can still run rake tasks before table has been created
    nil
  end

  # Modify Flipper::UI::Action to use custom views if they exist
  # and to add descriptions and types for features.
  Flipper::UI::Action.prepend(FlipperExtensions::ActionPatch)
end<|MERGE_RESOLUTION|>--- conflicted
+++ resolved
@@ -10,21 +10,11 @@
 
 FLIPPER_FEATURE_CONFIG = YAML.safe_load(File.read(Rails.root.join('config', 'features.yml')))
 
-<<<<<<< HEAD
-Flipper.configure do |config|
-  config.default do
-    adapter = Flipper::Adapters::ActiveRecord.new
-    cache = Rails.cache
-    cached_adapter = Flipper::Adapters::ActiveSupportCacheStore.new(adapter, cache, expires_in: 1.minute)
-    instrumented = Flipper::Adapters::Instrumented.new(cached_adapter, instrumenter: ActiveSupport::Notifications)
-    # pass adapter to handy DSL instance
-    Flipper.new(instrumented, instrumenter: ActiveSupport::Notifications)
-=======
 Rails.application.reloader.to_prepare do
   Flipper.configure do |config|
     config.default do
       activerecord_adapter = Flipper::Adapters::ActiveRecord.new
-      cache = ActiveSupport::Cache::MemoryStore.new
+      cache = Rails.cache
       # Flipper settings will be stored in postgres and cached in memory for 1 minute in production/staging
       cached_adapter = Flipper::Adapters::ActiveSupportCacheStore.new(activerecord_adapter, cache, expires_in: 1.minute)
       adapter = Rails.env.development? || Rails.env.test? ? activerecord_adapter : cached_adapter
@@ -39,7 +29,6 @@
 
   Flipper::UI.configure do |config|
     config.custom_views_path = Rails.root.join('lib', 'flipper', 'views')
->>>>>>> 83af31b5
   end
 
   # A contrived example of how we might use a "group"
