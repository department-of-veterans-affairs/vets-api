---
# Add a new feature toggle here to ensure that it is initialized in all environments.
# Features are defaulted to enabled in development and test environments and disabled in all others.
# The description should contain any relevant information for an admin who may toggle the feature.
#
# The actor_type should be either `user` for features you want to be "sticky" for a logged in user (default)
#  or `cookie_id` of you wish to use the Google Analytics id as the unique identifier.

features:
  pre_entry_covid19_screener:
    actor_type: user
    description: >
      Toggle for the entire pre-entry covid 19 self-screener available at
      /covid19screener and to be used by visitors to VHA facilities in lieu
      of manual screening with a VHA employee.
      This toggle is owned by Patrick B. and the rest of the CTO Health Products
      team.
  dashboard_show_covid19_alert:
    actor_type: user
    description: >
      Allows for showing a special COVID19 alert on the My VA Dashboard
  facility_locator_show_community_cares:
    actor_type: user
    description: >
      On https://www.va.gov/find-locations/ enable veterans to search for Community care by showing that option in the "Search for" box.
      This toggle is owned by Rian
  facility_locator_pull_operating_status_from_lighthouse:
    actor_type: user
    description: A fast and dirty way to get the operating status from lighthouse
  facility_locator_ppms_legacy_urgent_care_to_pos_locator:
    actor_type: user
    description: force the legacy urgent care path to use the new POS locator
  facility_locator_ppms_location_query:
    actor_type: user
    description: Use the Lat/Long instead of an address
  facility_locator_ppms_forced_unique_id:
    actor_type: user
    description: Use an hexdigest for the ID on PPMS Place of Service Calls
  facility_locator_fe_use_v1:
    actor_type: user
    description: Have the front end use the V1 api
  facilities_ppms_suppress_community_care:
    actor_type: user
    description: Hide ppms community care searches
  profile_schema_forms:
    actor_type: user
    description: >
      Enables SchemaForm-based contact info edit forms on the VA.gov Veteran profile page
  profile_show_receive_text_notifications:
    actor_type: user
    description: >
      https://www.va.gov/profile/ show Receive Text Notifications
  profile_show_profile_2.0:
    actor_type: user
    description: >
      Enables Profile 2.0
  va_online_scheduling:
    actor_type: user
    description: >
      Allows veterans to view their VA and Community Care appointments
  va_online_scheduling_cancel:
    actor_type: user
    description: >
      Allows veterans to cancel VA appointments
  va_online_scheduling_requests:
    actor_type: user
    description: >
      Allows veterans to submit requests for VA appointments
  va_online_scheduling_community_care:
    actor_type: user
    description: >
      Allows veterans to submit requests for Community Care appointments
  va_online_scheduling_direct:
    actor_type: user
    description: >
      Allows veterans to directly schedule VA appointments
  va_online_scheduling_past:
    actor_type: user
    description: >
      Allows veterans to see past appointments
  va_online_scheduling_vsp_appointment_list:
    actor_type: user
    description: >
      Enables the use of VSP for VA appointment data and cancellation on list page
  va_online_scheduling_vsp_appointment_new:
    actor_type: user
    description: >
      Enables the use of VSP for creating a new VA appointment
  va_online_scheduling_ccsp_appointment_list:
    actor_type: user
    description: >
      Enables the use of CCSP for Community Care appointment data on list page
  va_online_scheduling_ccsp_request_new:
    actor_type: user
    description: >
      Enables the use of CCSP for making a new Community Care appointment request
  va_online_scheduling_vsp_request_list:
    actor_type: user
    description: >
      Enables the use of VSP for request data and cancellation on list page
  va_online_scheduling_vsp_request_new:
    actor_type: user
    description: >
      Enables the use of VSP for making a new VA appointment request
  va_online_scheduling_express_care:
    actor_type: user
    description: >
      Enables Express Care redirect to legacy and Express Care tab
  va_online_scheduling_express_care_new:
    actor_type: user
    description: >
      Enables Express Care request flow in VAOS
  va_global_downtime_notification:
    actor_type: user
    description: >
      Enables global downtime notification- do not use in production
  ssoe:
    actor_type: cookie_id
    description: >
      Enables ssoe, as opposed to saml authentication wrapped by id.me
  edu_benefits_stem_scholarship:
    actor_type: user
    description: >
      Enables STEM scholarship functionality
  gibct_estimate_your_benefits:
    actor_type: user
    description: >
      Enable 508 and usability enhancements for the Comparison Tool Profile Page Estimate Your Benefits section benefits estimator panel.
  form526_original_claims:
    actor_type: user
    description: >
      Allows veterans to access form526 as an original claims user. Owned by va-benefits-memorial-1 team.
  form526_benefits_delivery_at_discharge:
    actor_type: user
    description: >
      Allows veterans to access the BDD flow in the 526 form. Owned by va-benefits-memorial-1 team.
  form526_confirmation_email:
    actor_type: user
    description: >
      Allows veterans to receive a confirmation email after submitting form526. Owned by va-notify team.
  va_view_dependents_access:
    actor_type: user
    description: >
      Allows us to gate the View/ Modify dependents content in a progressive rollout
  ssoe_ebenefits_links:
    actor_type: user
    description: >
      Enable eBenefits links to be proxied through eauth.va.gov, this allows users with SSOe sessions to stay logged in.
  ssoe_inbound:
    actor_type: cookie_id
    description: >
      Enables automatic establishment/disconnection of vets-api session based on a user's SSOe session status
  allow_online_10_10cg_submissions:
    actor_type: cookie_id
    description: >
      Allows (unauthenticated) users to submit a 10-10CG through VA.gov. This feature is also known as a Caregivers Assistance Claim.
  stub_carma_responses:
    actor_type: user
    description: >
      All 10-10CG submissions (Caregivers Assistance Claims) will not hit CARMA and instead return a dubmmy response.
  gibct_eyb_bottom_sheet:
    actor_type: user
    description: >
      Panel that displays while the user is modifying inputs to give context to their currently estimated benefits until they reach the full your estimated benefits panel.
  gibct_search_enhancements:
    actor_type: user
    description: >
      Comparison Tool Search Enhancements to improve usability
  route_st_louis_rpo_to_buffalo_rpo:
    actor_type: user
    description: >
      All submission data that was previously routed to St Louis RPO is routed to the Buffalo RPO
  form996_higher_level_review:
    actor_type: user
    description: >
      Allows veterans request a higher-level review of an existing claim. Owned by va-benefits-memorial-1 team.
  gibct_filter_enhancement:
    actor_type: user
    description: >
      Comparison Tool Filter Enhancements to improve usability
  debt_letters_show_letters:
    actor_type: user
    description: >
      Enables debt letters
  gibct_ch33_benefit_rate_update:
    actor_type: user
    description: >
      Update to Chapter 33/Post-9/11 GI Bill benefit rates set to go live 8/1
  show_edu_benefits_5495_wizard:
    actor_type: user
    description: >
      This determines when the wizard should show up on the 5495 introduction page
  show_edu_benefits_1995_wizard:
    actor_type: user
    description: >
      This determines when the wizard should show up on the 1995 introduction page
  show_edu_benefits_1990n_wizard:
    actor_type: user
    description: >
      This determines when the wizard should show up on the 1990N introduction page
  show_edu_benefits_0994_wizard:
    actor_type: user
    description: >
      This determines when the wizard should show up on the 0994 introduction page
  show_edu_benefits_5490_wizard:
    actor_type: user
    description: >
      This determines when the wizard should show up on the 5490 introduction page
  show_edu_benefits_1990_wizard:
    actor_type: user
    description: >
      This determines when the wizard should show up on the 1990 introduction page
  show_edu_benefits_1990e_wizard:
    actor_type: user
    description: >
     This determines when the wizard should show up on the 1990e introduction page
  get_help_ask_form:
    actor_type: user
    description: >
      Enables inquiry form for users to submit questions, suggestions, and complaints.
  show_healthcare_experience_questionnaire:
    actor_type: cookie_id
    description: >
      Enables showing the pre-appointment questionnaire feature.
  stem_sco_email:
    actor_type: user
    description: >
      Enable/disable SCO email per environment
<<<<<<< HEAD
  show_526_wizard:
=======
  show526_wizard:
    actor_type: user
    description: >
      This determines when the wizard should show up on the form 526 intro page
  show_new_get_medical_records_page:
    acto_type: user
    description: >
      This will show the non-Cerner-user and Cerner-user content for the page /health-care/get-medical-records/
  show_new_refill_track_prescriptions_page:
    acto_type: user
    description: >
      This will show the non-Cerner-user and Cerner-user content for the page /health-care/refill-track-prescriptions/
  show_new_schedule_view_appointments_page:
    acto_type: user
    description: >
      This will show the non-Cerner-user and Cerner-user content for the page /health-care/schedule-view-va-appointments/
  show_new_secure_messaging_page:
    acto_type: user
    description: >
      This will show the non-Cerner-user and Cerner-user content for the page /health-care/secure-messaging/
  show_new_view_test_lab_results_page:
>>>>>>> e67b3b76
    acto_type: user
    description: >
      This will show the non-Cerner-user and Cerner-user content for the page /health-care/view-test-and-lab-results/
<|MERGE_RESOLUTION|>--- conflicted
+++ resolved
@@ -226,9 +226,6 @@
     actor_type: user
     description: >
       Enable/disable SCO email per environment
-<<<<<<< HEAD
-  show_526_wizard:
-=======
   show526_wizard:
     actor_type: user
     description: >
@@ -250,7 +247,6 @@
     description: >
       This will show the non-Cerner-user and Cerner-user content for the page /health-care/secure-messaging/
   show_new_view_test_lab_results_page:
->>>>>>> e67b3b76
     acto_type: user
     description: >
       This will show the non-Cerner-user and Cerner-user content for the page /health-care/view-test-and-lab-results/
