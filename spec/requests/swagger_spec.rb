--- conflicted
+++ resolved
@@ -2752,13 +2752,37 @@
       end
     end
 
-    describe 'form 21-0779 nursing home information' do
-      let(:saved_claim) { create(:va210779) }
-
-<<<<<<< HEAD
-      before do
-        allow(Flipper).to receive(:enabled?).with(:form_0779_enabled, nil).and_return(true)
-=======
+    describe '21-2680' do
+      let(:headers) do
+        {
+          '_headers' => {
+            'Accept' => 'application/json',
+            'Content-Type' => 'application/json'
+          }
+        }
+      end
+
+      context 'submitting form212680 claim form' do
+        it 'successfully downloads form212680 pdf', skip: 'need apivore update to accept binary response' do
+          expect(subject).to validate(
+            :post,
+            '/v0/form212680/download_pdf',
+            200,
+            headers.merge('_data' => {
+              'form' => VetsJsonSchema::EXAMPLES['21-2680']
+            }.to_json)
+          )
+        end
+
+        it 'handles 422' do
+          expect(subject).to validate(
+            :post,
+            '/v0/form212680/download_pdf',
+            422,
+            headers.merge('_data' => { 'form' => { foo: :bar } }.to_json)
+          )
+        end
+
         it 'handles 400' do
           expect(subject).to validate(
             :post,
@@ -2824,7 +2848,14 @@
             headers.merge('_data' => {})
           )
         end
->>>>>>> fee0f0e1
+      end
+    end
+
+    describe 'form 21-0779 nursing home information' do
+      let(:saved_claim) { create(:va210779) }
+
+      before do
+        allow(Flipper).to receive(:enabled?).with(:form_0779_enabled, nil).and_return(true)
       end
 
       it 'supports submitting a form 21-0779' do
