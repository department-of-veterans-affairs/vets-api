# frozen_string_literal: true

module BGS
  class Base
    def initialize(user)
      @user = user
    end

    def create_proc
      service.vnp_proc_v2.vnp_proc_create(
        jrn_dt: Time.current.iso8601,
        jrn_lctn_id: Settings.bgs.client_station_id,
        jrn_status_type_cd: 'U',
        jrn_user_id: Settings.bgs.client_username,
        jrn_obj_id: Settings.bgs.application,
        vnp_proc_type_cd: 'DEPCHG', # We need this to update the proc. It has to be in either call (create, update), these are options I'm seeing: DEPCHG, COMPCLM
        ssn: @user.ssn # Just here to make the mocks work
      # vnp_proc_state_type_cd: nil, I only see 'Ready' as a value and we're doing that in the end
      )
    end

    def create_proc_form(vnp_proc_id)
      service.vnp_proc_form.vnp_proc_form_create(
        vnp_proc_id: vnp_proc_id,
        form_type_cd: '21-686c', # presuming this is for the 674 '21-674'
        jrn_dt: Time.current.iso8601,
        jrn_lctn_id: Settings.bgs.client_station_id,
        jrn_obj_id: Settings.bgs.application,
        jrn_status_type_cd: 'U',
        jrn_user_id: Settings.bgs.client_username,
        ssn: @user.ssn # Just here to make the mocks work
      )
    end

    def update_proc(proc_id)
      service.vnp_proc_v2.vnp_proc_update(
        vnp_proc_id: proc_id,
        jrn_dt: Time.current.iso8601,
        jrn_lctn_id: Settings.bgs.client_station_id,
        jrn_obj_id: Settings.bgs.application,
        jrn_status_type_cd: "U",
        jrn_user_id: Settings.bgs.client_username,
        vnp_proc_state_type_cd: "Ready",
        ssn: @user.ssn # Just here to make mocks work
      )
    end

    def create_participant(proc_id, corp_ptcpnt_id = nil)
      service.vnp_ptcpnt.vnp_ptcpnt_create(
        vnp_proc_id: proc_id,
        ptcpnt_type_nm: 'Person', # Hard-coded intentionally can't find any other values in all call
        jrn_dt: Time.current.iso8601,
        jrn_lctn_id: Settings.bgs.client_station_id,
        jrn_obj_id: Settings.bgs.application,
        jrn_status_type_cd: 'I', # Why is this 'I' it's 'U' other places
        jrn_user_id: Settings.bgs.client_username,
        corp_ptcpnt_id: corp_ptcpnt_id,
        ssn: @user.ssn # Just here to make mocks work
      )
    end

    def create_person(proc_id, participant_id, payload)
      service.vnp_person.vnp_person_create(
        vnp_proc_id: proc_id,
        vnp_ptcpnt_id: participant_id,
        jrn_dt: Time.current.iso8601,
        jrn_lctn_id: Settings.bgs.client_station_id,
        jrn_obj_id: Settings.bgs.application,
        jrn_status_type_cd: "U",
        jrn_user_id: Settings.bgs.client_username,
        first_nm: payload['first'],
        middle_nm: payload['middle'],
        last_nm: payload['last'],
        suffix_nm: payload['suffix'],
        brthdy_dt: payload['birth_date'],
        birth_state_cd: payload['place_of_birth_state'],
        birth_city_nm: payload['place_of_birth_city'],
        file_nbr: payload['va_file_number'],
        ssn_nbr: payload['ssn'],
        death_dt: payload['death_date'],
        ever_maried_ind: payload['ever_married_ind'],
        vet_ind: payload['vet_ind'],
        martl_status_type_cd: payload['martl_status_type_cd'],
        ssn: @user.ssn # Just here to make mocks work
      )
    end

    def create_address(proc_id, participant_id, payload)
      service.vnp_ptcpnt_addrs.vnp_ptcpnt_addrs_create(
        jrn_dt: Time.current.iso8601,
        jrn_lctn_id: Settings.bgs.client_station_id,
        jrn_obj_id: Settings.bgs.application,
        jrn_status_type_cd: "U",
        jrn_user_id: Settings.bgs.client_username,
        efctv_dt: Time.current.iso8601,
        vnp_ptcpnt_id: participant_id,
        vnp_proc_id: proc_id,
        ptcpnt_addrs_type_nm: 'Mailing', # What are the available types? Working on reporting deaths, could that be one?
        shared_addrs_ind: 'N',
        addrs_one_txt: payload['address_line1'],
        addrs_two_txt: payload['address_line2'],
        addrs_three_txt: payload['address_line3'],
        city_nm: payload['city'],
        cntry_nm: payload['country_name'],
        postal_cd: payload['state_code'],
        zip_prefix_nbr: payload['zip_code'],
        prvnc_nm: payload['state_code'],
        email_addrs_txt: payload['email_address'],
        ssn: @user.ssn # Just here to make mocks work
      )
    end

    def create_phone(proc_id, participant_id, payload)
      service.vnp_ptcpnt_phone.vnp_ptcpnt_phone_create(
        vnp_proc_id: proc_id,
        vnp_ptcpnt_id: participant_id,
        phone_type_nm: 'Daytime', # We should probably change this to be dynamic
        phone_nbr: payload['phone_number'],
        efctv_dt: Time.current.iso8601,
        jrn_dt: Time.current.iso8601,
        jrn_lctn_id: Settings.bgs.client_station_id,
        jrn_user_id: Settings.bgs.client_username,
        jrn_status_type_cd: "U",
        jrn_obj_id: Settings.bgs.application,
        ssn: @user.ssn # Just here to make mocks work
      )
    end

    def create_relationship(proc_id, veteran_participant_id, dependent)
      service.vnp_ptcpnt_rlnshp.vnp_ptcpnt_rlnshp_create(
        vnp_proc_id: proc_id,
        vnp_ptcpnt_id_a: veteran_participant_id,
        vnp_ptcpnt_id_b: dependent.vnp_participant_id,
        ptcpnt_rlnshp_type_nm: dependent.participant_relationship_type_name,
        jrn_dt: Time.current.iso8601,
        jrn_lctn_id: Settings.bgs.client_station_id,
        jrn_obj_id: Settings.bgs.application,
        jrn_status_type_cd: "U",
        jrn_user_id: Settings.bgs.client_username,
        family_rlnshp_type_nm: dependent.family_relationship_type_name,
        event_dt: dependent.event_date,
        begin_dt: dependent.begin_date,
        end_dt: dependent.end_date,
        marage_state_cd: dependent.marriage_state, # FE is sending us a full state name. We need code for this
        marage_city_nm: dependent.marriage_city,
        marage_trmntn_state_cd: dependent.divorce_state, # dependent.divorce_state this needs to be 2 digit code
        marage_trmntn_city_nm: dependent.divorce_city,
        marage_trmntn_type_cd: dependent.marriage_termination_type_code, # dependent.marriage_termination_type_cd, only can have "Death", "Divorce", or "Other"
        mthly_support_from_vet_amt: dependent.living_expenses_paid_amount,
        ssn: @user.ssn # Just here to make mocks work
      )
    end

    def create_child_school(proc_id, participant_id, payload)
      service.vnp_child_school.child_school_create(
        vnp_proc_id: proc_id,
        jrn_dt: Time.current.iso8601,
        jrn_lctn_id: Settings.bgs.client_station_id,
        jrn_obj_id: Settings.bgs.application,
        jrn_status_type_cd: "U",
        jrn_user_id: Settings.bgs.client_username,
        vnp_ptcpnt_id: participant_id,
        gradtn_dt: payload.dig('current_term_dates', 'expected_graduation_date'),
        last_term_start_dt: payload.dig('last_term_school_information', 'term_begin'),
        last_term_end_dt: payload.dig('last_term_school_information', 'date_term_ended'),
        prev_hours_per_wk_num: payload.dig('last_term_school_information', 'hours_per_week'),
        prev_sessns_per_wk_num: payload.dig('last_term_school_information', 'classes_per_week'),
        prev_school_nm: payload.dig('last_term_school_information', 'name'),
        prev_school_cntry_nm: payload.dig('last_term_school_information', 'address', 'country_name'),
        prev_school_addrs_one_txt: payload.dig('last_term_school_information', 'address', 'address_line1'),
        prev_school_addrs_two_txt: payload.dig('last_term_school_information', 'address', 'address_line2'),
        prev_school_addrs_three_txt: payload.dig('last_term_school_information', 'address', 'address_line3'),
        prev_school_city_nm: payload.dig('last_term_school_information', 'address', 'city'),
        prev_school_postal_cd: payload.dig('last_term_school_information', 'address', 'state_code'),
        prev_school_addrs_zip_nbr: payload.dig('last_term_school_information', 'address', 'zip_code'),
        curnt_school_nm: payload.dig('school_information', 'name'),
        course_name_txt: payload.dig('program_information', 'course_of_study'),
        curnt_school_addrs_one_txt: payload.dig('school_information', 'address', 'address_line1'),
        curnt_school_addrs_two_txt: payload.dig('school_information', 'address', 'address_line2'),
        curnt_school_addrs_three_txt: payload.dig('school_information', 'address', 'address_line3'),
        curnt_school_postal_cd: payload.dig('school_information', 'address', 'state_code'),
        curnt_school_city_nm: payload.dig('school_information', 'address', 'city'),
        curnt_school_addrs_zip_nbr: payload.dig('school_information', 'address', 'zip_code'),
        curnt_school_cntry_nm: payload.dig('school_information', 'address', 'country_name'),
        curnt_sessns_per_wk_num: payload.dig('program_information', 'classes_per_week'),
        curnt_hours_per_wk_num: payload.dig('program_information', 'hours_per_week'),
        school_actual_expctd_start_dt: payload.dig('current_term_dates', 'official_school_start_date'),
        school_term_start_dt: payload.dig('current_term_dates', 'expected_student_start_date'),
        ssn: @user.ssn # Just here to make the mocks work
      )
    end

    def create_child_student(proc_id, participant_id, payload)
      gov_paid_tuition = payload.dig('student_address_marriage_tuition', 'tuition_is_paid_by_gov_agency') == true ? 'Y' : 'N'
      service.vnp_child_student.child_student_create(
        vnp_proc_id: proc_id,
        jrn_dt: Time.current.iso8601,
        jrn_lctn_id: Settings.bgs.client_station_id,
        jrn_obj_id: Settings.bgs.application,
        jrn_status_type_cd: "U",
        jrn_user_id: Settings.bgs.client_username,
        vnp_ptcpnt_id: participant_id,
        saving_amt: payload.dig('student_networth_information', 'savings'),
        real_estate_amt: payload.dig('student_networth_information', 'real_estate'),
        other_asset_amt: payload.dig('student_networth_information', 'other_assets'),
        rmks: payload.dig('student_networth_information', 'remarks'),
        marage_dt: payload.dig('student_address_marriage_tuition', 'marriage_date'),
        agency_paying_tuitn_nm: payload.dig('student_address_marriage_tuition', 'agency_name'),
        stock_bond_amt: payload.dig('student_networth_information', 'securities'),
        govt_paid_tuitn_ind: gov_paid_tuition,
        govt_paid_tuitn_start_dt: payload.dig('student_address_marriage_tuition', 'date_payments_began'),
        term_year_emplmt_income_amt: payload.dig('student_earnings_from_school_year', 'earnings_from_all_employment'),
        term_year_other_income_amt: payload.dig('student_earnings_from_school_year', 'all_other_income'),
        term_year_ssa_income_amt: payload.dig('student_earnings_from_school_year', 'annual_social_security_payments'),
        term_year_annty_income_amt: payload.dig('student_earnings_from_school_year', 'other_annuities_income'),
        next_year_annty_income_amt: payload.dig('student_expected_earnings_next_year', 'other_annuities_income'),
        next_year_emplmt_income_amt: payload.dig('student_expected_earnings_next_year', 'earnings_from_all_employment'),
        next_year_other_income_amt: payload.dig('student_expected_earnings_next_year', 'all_other_income'),
        next_year_ssa_income_amt: payload.dig('student_expected_earnings_next_year', 'annual_social_security_payments'),
        ssn: @user.ssn # Just here to make the mocks work
      )
    end

    # def create_benefit_claim(proc_id, veteran)
    #   service.vnp_bnft_claim.vnp_bnft_claim_create(
    #     vnp_proc_id: proc_id,
    #     claim_rcvd_dt: Time.current.iso8601,
    #     jrn_dt: Time.current.iso8601,
    #     jrn_lctn_id: Settings.bgs.client_station_id,
    #     jrn_obj_id: Settings.bgs.application,
    #     jrn_status_type_cd: "U",
    #     jrn_user_id: Settings.bgs.client_username,
    #     # not sure what this is. Is this just passed in bc this will be created when we fire this call?
    #     status_type_cd: "CURR", # this is hard-coded in EVSS
    #     svc_type_cd: "CP", # this is hard-coded in EVSS
    #     pgm_type_cd: "COMP", # this is hard-coded in EVSS
    #     bnft_claim_type_cd: "130DPNEBNADJ", # This has been changed to this value in light of finding the find_benefit_claim_type_increment call 4/22
    #     ptcpnt_clmant_id: veteran.vnp_participant_id,
    #     claim_jrsdtn_lctn_id: "335", # Not required but cannot be null all records seem to be in the 300's and the same as the below, default is 335
    #     intake_jrsdtn_lctn_id: "335", # Not required but cannot be null all records seem to be in the 300's, default is 335
    #     ptcpnt_mail_addrs_id: veteran.vnp_participant_address_id,
    #     vnp_ptcpnt_vet_id: veteran.vnp_participant_id,
    #     atchms_ind: "N", # this needs to be set to Y/N if documents are added/attached
    #     end_prdct_type_cd: "130DPNEBNADJ",
    #     ssn: @user.ssn # Just here to make the mocks work
    #   )
    # end

    def find_benefit_claim_type_increment
      service.data.find_benefit_claim_type_increment(
        ptcpnt_id: @user.participant_id,
        bnft_claim_type_cd: '130DPNEBNADJ',
        pgm_type_cd: 'CPL',
<<<<<<< HEAD
        ssn: @user.ssn # Just here to make the mocks work
      )
=======
        ssn: @user.ssn # Just here to make mocks work
      )
      #  need to catch the following exception
      #  "exception": "(ns0:Server) StandardDataWebServiceBean-->findBenefitClaimTypeIncrement-->Maximum number of EPs reached for this bnftClaimTypeCd"
>>>>>>> 7e255dc0
    end

    # 'end_product' needs to be unique; end_product_code seems to be the claimTypeCode
    # HEY we were using 796149080 as file_number and ssn to make it work. Changed it to get the mock response working
    # We get "index for PL/SQL table out of range for host" when we try to use the user's ssn in file_number
    # def insert_benefit_claim(vnp_benefit_claim, veteran)
    #   service.benefit_claim_web.insert_benefit_claim(
    #     file_number: veteran.ssn_number, # 796149080 This is not working with file number in the payload or the ssn value getting annot insert NULL into ("CORPPROD"."PERSON"."LAST_NM")
    #     ssn: veteran.ssn_number, # this is actually needed for the service call Might want to use the payload value
    #     ptcpnt_id_claimant: @user.participant_id,
    #     claimant_ssn: veteran.ssn_number,
    #     benefit_claim_type: "1", # this is intentionally hard coded
    #     payee: "00", # intentionally left hard-coded
    #     end_product: veteran.benefit_claim_type_end_product, # must be unique
    #     end_product_code: vnp_benefit_claim.vnp_benefit_claim_type_code,
    #     first_name: veteran.first_name, # Might want to use the payload value
    #     last_name: veteran.last_name, # Might want to use the payload value
    #     address_line1: veteran.address_line_one,
    #     address_line2: veteran.address_line_two,
    #     address_line3: veteran.address_line_three,
    #     city: veteran.address_city,
    #     state: veteran.address_state_code,
    #     postal_code: veteran.address_zip_code,
    #     email_address: veteran.email_address,
    #     country: veteran.address_country, # We need the country code for this payload is sending the whole country name
    #     disposition: "M", # intentionally left hard-coded
    #     section_unit_no: "335", # "VA office code". Tried location id's from user object, failed. Maybe we'll get it from the FE
    #     folder_with_claim: "N", # intentionally left hard-coded
    #     end_product_name: '130 - Automated Dependency 686c', # not sure what this is
    #     pre_discharge_indicator: "N", # intentionally left hard-coded
    #     date_of_claim: Time.current.strftime("%m/%d/%Y"),
    #   )
    #
    # rescue StandardError => e
    # end

    # def vnp_bnft_claim_update(benefit_claim_record, vnp_benefit_claim_record)
    #   service.vnp_bnft_claim.vnp_bnft_claim_update(
    #     vnp_proc_id: vnp_benefit_claim_record.vnp_proc_id,
    #     vnp_bnft_claim_id: vnp_benefit_claim_record.vnp_benefit_claim_id,
    #     bnft_claim_type_cd: benefit_claim_record.claim_type_code,
    #     claim_rcvd_dt: Time.current.iso8601,
    #     jrn_dt: Time.current.iso8601,
    #     jrn_lctn_id: Settings.bgs.client_station_id,
    #     jrn_obj_id: Settings.bgs.application,
    #     jrn_status_type_cd: "U",
    #     jrn_user_id: Settings.bgs.client_username,
    #     bnft_claim_id: benefit_claim_record.benefit_claim_id,
    #     intake_jrsdtn_lctn_id: vnp_benefit_claim_record.intake_jrsdtn_lctn_id,
    #     claim_jrsdtn_lctn_id: vnp_benefit_claim_record.claim_jrsdtn_lctn_id,
    #     pgm_type_cd: benefit_claim_record.program_type_code,
    #     ptcpnt_clmant_id: vnp_benefit_claim_record.participant_claimant_id,
    #     status_type_cd: benefit_claim_record.status_type_code,
    #     svc_type_cd: benefit_claim_record.service_type_code,
    #     ssn: @user.ssn # Just here to make mocks work
    #   )
    # end

    def service
      @service ||= LighthouseBGS::Services.new(
        external_uid: @user.icn,
        external_key: @user.email
      )
    end
  end
end<|MERGE_RESOLUTION|>--- conflicted
+++ resolved
@@ -251,15 +251,10 @@
         ptcpnt_id: @user.participant_id,
         bnft_claim_type_cd: '130DPNEBNADJ',
         pgm_type_cd: 'CPL',
-<<<<<<< HEAD
-        ssn: @user.ssn # Just here to make the mocks work
-      )
-=======
-        ssn: @user.ssn # Just here to make mocks work
+        ssn: @user.ssn # Just here to make the mocks work
       )
       #  need to catch the following exception
       #  "exception": "(ns0:Server) StandardDataWebServiceBean-->findBenefitClaimTypeIncrement-->Maximum number of EPs reached for this bnftClaimTypeCd"
->>>>>>> 7e255dc0
     end
 
     # 'end_product' needs to be unique; end_product_code seems to be the claimTypeCode
