# frozen_string_literal: true

require 'rails_helper'

describe Eps::AppointmentService do
  subject(:service) { described_class.new(user) }

  let(:user) do
    double('User', account_uuid: '1234', icn:, uuid: '1234', email: 'test@example.com',
                   va_profile_email: 'va.profile@example.com')
  end
  let(:config) { instance_double(Eps::Configuration) }
  let(:headers) { { 'Authorization' => 'Bearer token123', 'X-Correlation-ID' => 'test-correlation-id' } }
  let(:response_headers) { { 'Content-Type' => 'application/json' } }

  let(:appointment_id) { 'appointment-123' }
  let(:icn) { '123ICN' }

  before do
<<<<<<< HEAD
    allow(config).to receive_messages(base_path: 'api/v1', mock_enabled?: false)
    allow_any_instance_of(Eps::BaseService).to receive_messages(config:)
    allow_any_instance_of(Eps::BaseService).to receive(:request_headers_with_correlation_id).and_return(headers)
=======
    allow(config).to receive_messages(base_path: 'api/v1', mock_enabled?: false, api_url: 'https://api.wellhive.com')
    allow_any_instance_of(Eps::BaseService).to receive_messages(config:, headers:)
>>>>>>> 6c0de04c
  end

  describe '#get_appointment' do
    let(:success_response) do
      double('Response', status: 200, body: { 'id' => appointment_id,
                                              'state' => 'submitted',
                                              'patientId' => icn },
                         response_headers:)
    end

    context 'when the request is successful' do
      before do
        allow_any_instance_of(VAOS::SessionService).to receive(:perform).and_return(success_response)
      end

      it 'returns appointment details' do
        response = service.get_appointment(appointment_id:)
        expect(response.id).to eq(appointment_id)
        expect(response.state).to eq('submitted')
        expect(response.patientId).to eq(icn)
      end

      context 'when retrieve_latest_details is true' do
        before do
          expect_any_instance_of(VAOS::SessionService).to receive(:perform)
            .with(:get, "/#{config.base_path}/appointments/#{appointment_id}?retrieveLatestDetails=true", {}, headers)
            .and_return(success_response)
        end

        it 'includes the retrieveLatestDetails query parameter' do
          response = service.get_appointment(appointment_id:, retrieve_latest_details: true)
          expect(response.id).to eq(appointment_id)
        end
      end
    end

    context 'when the endpoint fails to return appointments' do
      let(:failed_appt_response) do
        double('Response', status: 500, body: 'Unknown service exception',
                           response_headers:)
      end
      let(:exception) do
        Common::Exceptions::BackendServiceException.new(nil, {}, failed_appt_response.status,
                                                        failed_appt_response.body)
      end

      before do
        allow_any_instance_of(VAOS::SessionService).to receive(:perform).and_raise(exception)
      end

      it 'throws exception' do
        expect { service.get_appointment(appointment_id:) }.to raise_error(Common::Exceptions::BackendServiceException,
                                                                           /VA900/)
      end
    end

    context 'when response contains error field' do
      let(:error_response) do
        double('Response', status: 200, body: { 'id' => appointment_id,
                                                'state' => 'submitted',
                                                'patientId' => icn,
                                                'error' => 'conflict' },
                           response_headers:)
      end

      before do
        allow_any_instance_of(VAOS::SessionService).to receive(:perform).and_return(error_response)
        allow(Rails.logger).to receive(:warn)
      end

      it 'raises VAOS::Exceptions::BackendServiceException' do
        expect { service.get_appointment(appointment_id:) }
          .to raise_error(VAOS::Exceptions::BackendServiceException)
      end

      it 'logs the error without PII' do
        expect(Rails.logger).to receive(:warn).with(
          'EPS appointment error',
          {
            error_type: 'conflict',
            method: 'get_appointment',
            status: 200
          }
        )

        expect { service.get_appointment(appointment_id:) }
          .to raise_error(VAOS::Exceptions::BackendServiceException)
      end
    end
  end

  describe 'get_appointments' do
    context 'when requesting appointments for a logged in user' do
      let(:successful_appt_response) do
        double('Response', status: 200, body: { 'count' => 1,
                                                'appointments' => [
                                                  {
                                                    'id' => appointment_id,
                                                    'state' => 'booked',
                                                    'patientId' => icn
                                                  }
                                                ] },
                           response_headers:)
      end

      before do
        allow_any_instance_of(VAOS::SessionService).to receive(:perform).and_return(successful_appt_response)
      end
    end

    context 'when the endpoint fails to return appointments' do
      let(:failed_appt_response) do
        double('Response', status: 500, body: 'Unknown service exception',
                           response_headers:)
      end
      let(:exception) do
        Common::Exceptions::BackendServiceException.new(nil, {}, failed_appt_response.status,
                                                        failed_appt_response.body)
      end

      before do
        allow_any_instance_of(VAOS::SessionService).to receive(:perform).and_raise(exception)
      end

      it 'throws exception' do
        expect { service.get_appointments }.to raise_error(Common::Exceptions::BackendServiceException,
                                                           /VA900/)
      end
    end

    context 'when response contains error field' do
      let(:error_response) do
        double('Response', status: 200, body: { error: 'conflict',
                                                'count' => 0,
                                                'appointments' => [] },
                           response_headers:)
      end

      before do
        allow_any_instance_of(VAOS::SessionService).to receive(:perform).and_return(error_response)
        allow(Rails.logger).to receive(:warn)
      end

      it 'raises VAOS::Exceptions::BackendServiceException' do
        expect { service.get_appointments }
          .to raise_error(VAOS::Exceptions::BackendServiceException)
      end

      it 'logs the error without PII' do
        expect(Rails.logger).to receive(:warn).with(
          'EPS appointment error',
          {
            error_type: 'conflict',
            method: 'get_appointments',
            status: 200
          }
        )

        expect { service.get_appointments }
          .to raise_error(VAOS::Exceptions::BackendServiceException)
      end
    end
  end

  describe 'create_draft_appointment' do
    let(:referral_id) { 'test-referral-id' }
    let(:successful_draft_appt_response) do
      double('Response', status: 200, body: { 'id' => appointment_id,
                                              'state' => 'draft',
                                              'patientId' => icn },
                         response_headers:)
    end

    context 'when creating draft appointment for a given referral_id' do
      before do
        allow_any_instance_of(VAOS::SessionService).to receive(:perform).and_return(successful_draft_appt_response)
      end

      it 'returns the appointments scheduled' do
        exp_response = OpenStruct.new(successful_draft_appt_response.body)

        expect(service.create_draft_appointment(referral_id:)).to eq(exp_response)
      end
    end

    context 'when the endpoint fails' do
      let(:failed_response) do
        double('Response', status: 500, body: 'Unknown service exception',
                           response_headers:)
      end
      let(:exception) do
        Common::Exceptions::BackendServiceException.new(nil, {}, failed_response.status,
                                                        failed_response.body)
      end

      before do
        allow_any_instance_of(VAOS::SessionService).to receive(:perform).and_raise(exception)
      end

      it 'throws exception' do
        expect do
          service.create_draft_appointment(referral_id:)
        end.to raise_error(Common::Exceptions::BackendServiceException, /VA900/)
      end
    end

    context 'when response contains error field' do
      let(:error_response) do
        double('Response', status: 200, body: { 'id' => appointment_id,
                                                'state' => 'draft',
                                                'patientId' => icn,
                                                'error' => 'conflict' },
                           response_headers:)
      end

      before do
        allow_any_instance_of(VAOS::SessionService).to receive(:perform).and_return(error_response)
        allow(Rails.logger).to receive(:warn)
      end

      it 'raises VAOS::Exceptions::BackendServiceException' do
        expect { service.create_draft_appointment(referral_id:) }
          .to raise_error(VAOS::Exceptions::BackendServiceException)
      end

      it 'logs the error without PII' do
        expect(Rails.logger).to receive(:warn).with(
          'EPS appointment error',
          {
            error_type: 'conflict',
            method: 'create_draft_appointment',
            status: 200
          }
        )

        expect { service.create_draft_appointment(referral_id:) }
          .to raise_error(VAOS::Exceptions::BackendServiceException)
      end
    end
  end

  describe '#submit_appointment' do
    let(:valid_params) do
      {
        network_id: 'network-123',
        provider_service_id: 'provider-456',
        slot_ids: ['slot-789'],
        referral_number: 'REF-001'
      }
    end

    context 'with valid parameters' do
      let(:successful_response) do
        double('Response', status: 200, body: { 'id' => appointment_id,
                                                'state' => 'draft',
                                                'patientId' => icn },
                           response_headers:)
      end

      it 'submits the appointment successfully' do
        expected_payload = {
          network_id: valid_params[:network_id],
          provider_service_id: valid_params[:provider_service_id],
          slot_ids: valid_params[:slot_ids],
          referral: {
            referral_number: valid_params[:referral_number]
          }
        }

        redis_client = instance_double(Eps::RedisClient)
        allow(Eps::RedisClient).to receive(:new).and_return(redis_client)
        expect(redis_client).to receive(:store_appointment_data).with(
          uuid: user.account_uuid,
          appointment_id:,
          email: user.va_profile_email
        )

        expect(Eps::AppointmentStatusJob).to receive(:perform_async).with(
          user.account_uuid,
          appointment_id.last(4)
        )

        expect_any_instance_of(VAOS::SessionService).to receive(:perform)
          .with(:post, "/#{config.base_path}/appointments/#{appointment_id}/submit", expected_payload, kind_of(Hash))
          .and_return(successful_response)

        exp_response = OpenStruct.new(successful_response.body)

        expect(service.submit_appointment(appointment_id, valid_params)).to eq(exp_response)
      end

      it 'includes additional patient attributes when provided' do
        patient_attributes = { name: 'John Doe', email: 'john@example.com' }
        params_with_attributes = valid_params.merge(additional_patient_attributes: patient_attributes)

        expected_payload = {
          network_id: valid_params[:network_id],
          provider_service_id: valid_params[:provider_service_id],
          slot_ids: valid_params[:slot_ids],
          referral: {
            referral_number: valid_params[:referral_number]
          },
          additional_patient_attributes: patient_attributes
        }

        expect_any_instance_of(VAOS::SessionService).to receive(:perform)
          .with(:post, "/#{config.base_path}/appointments/#{appointment_id}/submit", expected_payload, kind_of(Hash))
          .and_return(successful_response)

        service.submit_appointment(appointment_id, params_with_attributes)
      end
    end

    context 'with invalid parameters' do
      it 'raises ArgumentError when appointment_id is nil' do
        expect { service.submit_appointment(nil, valid_params) }
          .to raise_error(ArgumentError, 'appointment_id is required and cannot be blank')
      end

      it 'raises ArgumentError when appointment_id is empty' do
        expect { service.submit_appointment('', valid_params) }
          .to raise_error(ArgumentError, 'appointment_id is required and cannot be blank')
      end

      it 'raises ArgumentError when appointment_id is blank' do
        expect { service.submit_appointment('   ', valid_params) }
          .to raise_error(ArgumentError, 'appointment_id is required and cannot be blank')
      end

      it 'raises ArgumentError when required parameters are missing' do
        invalid_params = valid_params.except(:network_id)

        expect { service.submit_appointment(appointment_id, invalid_params) }
          .to raise_error(ArgumentError, /Missing required parameters: network_id/)
      end

      it 'raises ArgumentError when multiple required parameters are missing' do
        invalid_params = valid_params.except(:network_id, :provider_service_id)

        expect { service.submit_appointment(appointment_id, invalid_params) }
          .to raise_error(ArgumentError, /Missing required parameters: network_id, provider_service_id/)
      end
    end

    context 'when API returns an error' do
      let(:response) do
        double('Response', status: 500, body: 'Unknown service exception',
                           response_headers:)
      end
      let(:exception) do
        Common::Exceptions::BackendServiceException.new(nil, {}, response.status, response.body)
      end

      before do
        allow_any_instance_of(VAOS::SessionService).to receive(:perform).and_raise(exception)
      end

      it 'returns the error response' do
        expect do
          service.submit_appointment(appointment_id, valid_params)
        end.to raise_error(Common::Exceptions::BackendServiceException, /VA900/)
      end
    end

    context 'when response contains error field' do
      let(:error_response) do
        double('Response', status: 200, body: { 'id' => appointment_id,
                                                'state' => 'submitted',
                                                'patientId' => icn,
                                                'error' => 'conflict' },
                           response_headers:)
      end

      before do
        allow_any_instance_of(VAOS::SessionService).to receive(:perform).and_return(error_response)
        allow(Rails.logger).to receive(:warn)
      end

      it 'raises VAOS::Exceptions::BackendServiceException' do
        expect { service.submit_appointment(appointment_id, valid_params) }
          .to raise_error(VAOS::Exceptions::BackendServiceException)
      end

      it 'logs the error without PII' do
        expect(Rails.logger).to receive(:warn).with(
          'EPS appointment error',
          {
            error_type: 'conflict',
            method: 'submit_appointment',
            status: 200
          }
        )

        expect { service.submit_appointment(appointment_id, valid_params) }
          .to raise_error(VAOS::Exceptions::BackendServiceException)
      end
    end
  end
end<|MERGE_RESOLUTION|>--- conflicted
+++ resolved
@@ -17,14 +17,9 @@
   let(:icn) { '123ICN' }
 
   before do
-<<<<<<< HEAD
-    allow(config).to receive_messages(base_path: 'api/v1', mock_enabled?: false)
+    allow(config).to receive_messages(base_path: 'api/v1', mock_enabled?: false, api_url: 'https://api.wellhive.com')
     allow_any_instance_of(Eps::BaseService).to receive_messages(config:)
     allow_any_instance_of(Eps::BaseService).to receive(:request_headers_with_correlation_id).and_return(headers)
-=======
-    allow(config).to receive_messages(base_path: 'api/v1', mock_enabled?: false, api_url: 'https://api.wellhive.com')
-    allow_any_instance_of(Eps::BaseService).to receive_messages(config:, headers:)
->>>>>>> 6c0de04c
   end
 
   describe '#get_appointment' do
