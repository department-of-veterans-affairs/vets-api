# frozen_string_literal: true
require 'backend_services'
require 'common/client/concerns/service_status'
require 'health_beta'

class UserSerializer < ActiveModel::Serializer
  include Common::Client::ServiceStatus
  include HealthBeta

<<<<<<< HEAD
  attributes :services, :profile, :va_profile, :veteran_status, :mhv_account_state, :health_terms_current
=======
  attributes :in_progress_forms, :services, :profile, :va_profile, :veteran_status, :prefills_available
>>>>>>> 6c3e8a93

  def id
    nil
  end

  def profile
    {
      email: object.email,
      first_name: object.first_name,
      middle_name: object.middle_name,
      last_name: object.last_name,
      birth_date: object.birth_date,
      gender: object.gender,
      zip: object.zip,
      last_signed_in: object.last_signed_in,
      loa: object.loa
    }
  end

  def va_profile
    status = object.va_profile_status
    return { status: status } unless status == RESPONSE_STATUS[:ok]
    {
      status: status,
      birth_date: object.va_profile.birth_date,
      family_name: object.va_profile.family_name,
      gender: object.va_profile.gender,
      given_names: object.va_profile.given_names
    }
  end

  def veteran_status
    {
      status: RESPONSE_STATUS[:ok],
      is_veteran: object.veteran?
    }
  rescue VeteranStatus::NotAuthorized
    { status: RESPONSE_STATUS[:not_authorized] }
  rescue VeteranStatus::RecordNotFound
    { status: RESPONSE_STATUS[:not_found] }
  rescue StandardError
    { status: RESPONSE_STATUS[:server_error] }
  end

<<<<<<< HEAD
  def health_terms_current
    if beta_enabled?(object.uuid)
      !object.mhv_account.needs_terms_acceptance?
    else
      # Don't prompt terms for non-beta users
      true
    end
  end

  # rubocop:disable Metrics/CyclomaticComplexity, Metrics/PerceivedComplexity
=======
  def in_progress_forms
    object.in_progress_forms.map(&:form_id)
  end

  def prefills_available
    FormProfile::MAPPINGS
  end

>>>>>>> 6c3e8a93
  def services
    service_list = [
      BackendServices::FACILITIES,
      BackendServices::HCA,
      BackendServices::EDUCATION_BENEFITS
    ]
    if beta_enabled?(object.uuid)
      service_list += BackendServices::MHV_BASED_SERVICES if object.mhv_account_eligible?
    elsif object.loa3? && object.mhv_correlation_id.present?
      # Allow access for existing MHV accounts for non-beta users
      service_list += BackendServices::MHV_BASED_SERVICES
    end
    service_list << BackendServices::EVSS_CLAIMS if object.can_access_evss?
    service_list << BackendServices::USER_PROFILE if object.can_access_user_profile?
    service_list
  end
end<|MERGE_RESOLUTION|>--- conflicted
+++ resolved
@@ -7,11 +7,8 @@
   include Common::Client::ServiceStatus
   include HealthBeta
 
-<<<<<<< HEAD
-  attributes :services, :profile, :va_profile, :veteran_status, :mhv_account_state, :health_terms_current
-=======
-  attributes :in_progress_forms, :services, :profile, :va_profile, :veteran_status, :prefills_available
->>>>>>> 6c3e8a93
+  attributes :services, :profile, :va_profile, :veteran_status, :mhv_account_state, :health_terms_current,
+             :in_progress_forms, :prefills_available
 
   def id
     nil
@@ -56,7 +53,6 @@
     { status: RESPONSE_STATUS[:server_error] }
   end
 
-<<<<<<< HEAD
   def health_terms_current
     if beta_enabled?(object.uuid)
       !object.mhv_account.needs_terms_acceptance?
@@ -66,8 +62,6 @@
     end
   end
 
-  # rubocop:disable Metrics/CyclomaticComplexity, Metrics/PerceivedComplexity
-=======
   def in_progress_forms
     object.in_progress_forms.map(&:form_id)
   end
@@ -76,7 +70,6 @@
     FormProfile::MAPPINGS
   end
 
->>>>>>> 6c3e8a93
   def services
     service_list = [
       BackendServices::FACILITIES,
