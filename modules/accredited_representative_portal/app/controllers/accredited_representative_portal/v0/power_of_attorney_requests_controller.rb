# frozen_string_literal: true

module AccreditedRepresentativePortal
  module V0
    class PowerOfAttorneyRequestsController < ApplicationController
      include PowerOfAttorneyRequests
      before_action do
        authorize PowerOfAttorneyRequest
      end
      with_options only: :show do
        before_action do
          id = params[:id]
          set_poa_request(id)
        end
      end

      def index
<<<<<<< HEAD
        status = params[:status].presence
        rel = policy_scope(PowerOfAttorneyRequest)

        rel = filter_by_status(rel, status)

        poa_requests = rel.includes(scope_includes).limit(100)

        # Parallel decrypt all encrypted fields
        Parallel.map(poa_requests, in_threads: poa_requests.size) do |request|
          request.tap do |r|
            if r.power_of_attorney_form.present?
              form = r.power_of_attorney_form
              form.data                # Main form data
              form.claimant_city      # Location fields
              form.claimant_state_code
              form.claimant_zip_code
            end

            if r.resolution.present?
              r.resolution.reason     # Resolution reason
            end

            if r.form_submission.present?
              sub = r.form_submission
              sub.service_response    # Service response
              sub.error_message      # Error details
            end
          end
        end

=======
>>>>>>> 261dd547
        serializer = PowerOfAttorneyRequestSerializer.new(poa_requests)
        render json: {
          data: serializer.serializable_hash,
          meta: pagination_meta(poa_requests)
        }, status: :ok
      end

      def show
        serializer = PowerOfAttorneyRequestSerializer.new(@poa_request)
        render json: serializer.serializable_hash, status: :ok
      end

      private

      def filter_by_status(rel, status)
        case status
        when Statuses::PENDING
          rel.unresolved.order(created_at: :asc)
        when Statuses::PROCESSED
          rel.resolved.not_expired.order('resolution.created_at DESC')
        when NilClass
          rel
        else
          raise ActionController::BadRequest, <<~MSG.squish
            Invalid status parameter.
            Must be one of (#{Statuses::ALL.join(', ')})
          MSG
        end
      end

      module Statuses
        ALL = [
          PENDING = 'pending',
          PROCESSED = 'processed'
        ].freeze
      end

      def validated_params
        @validated_params ||= PowerOfAttorneyRequestService::ParamsSchema.validate_and_normalize!(params.to_unsafe_h)
      end

      def poa_requests
        @poa_requests ||= filter_by_status(policy_scope(PowerOfAttorneyRequest))
                          .includes(scope_includes).paginate(page:, per_page:)
      end

      def filter_by_status(relation)
        case status
        when Statuses::PENDING
          pending(relation)
        when Statuses::PROCESSED
          processed(relation)
        when NilClass
          relation
        else
          raise ActionController::BadRequest, <<~MSG.squish
            Invalid status parameter.
            Must be one of (#{Statuses::ALL.join(', ')})
          MSG
        end
      end

      def page
        validated_params[:page][:number]
      end

      def per_page
        validated_params[:page][:size]
      end

      def status
        params[:status].presence
      end

      def pending(relation)
        relation.not_processed.order(created_at: :desc)
      end

      def processed(relation)
        relation.processed.decisioned.order(
          resolution: { created_at: :desc }
        )
      end

      def scope_includes
        [
          :power_of_attorney_form,
          :power_of_attorney_form_submission,
          :accredited_individual,
          :accredited_organization,
          { resolution: :resolving }
        ]
      end

      def pagination_meta(poa_requests)
        {
          page: {
            number: poa_requests.current_page,
            size: poa_requests.limit_value,
            total: poa_requests.total_entries,
            total_pages: poa_requests.total_pages
          }
        }
      end
    end
  end
end<|MERGE_RESOLUTION|>--- conflicted
+++ resolved
@@ -15,14 +15,6 @@
       end
 
       def index
-<<<<<<< HEAD
-        status = params[:status].presence
-        rel = policy_scope(PowerOfAttorneyRequest)
-
-        rel = filter_by_status(rel, status)
-
-        poa_requests = rel.includes(scope_includes).limit(100)
-
         # Parallel decrypt all encrypted fields
         Parallel.map(poa_requests, in_threads: poa_requests.size) do |request|
           request.tap do |r|
@@ -46,8 +38,6 @@
           end
         end
 
-=======
->>>>>>> 261dd547
         serializer = PowerOfAttorneyRequestSerializer.new(poa_requests)
         render json: {
           data: serializer.serializable_hash,
@@ -61,22 +51,6 @@
       end
 
       private
-
-      def filter_by_status(rel, status)
-        case status
-        when Statuses::PENDING
-          rel.unresolved.order(created_at: :asc)
-        when Statuses::PROCESSED
-          rel.resolved.not_expired.order('resolution.created_at DESC')
-        when NilClass
-          rel
-        else
-          raise ActionController::BadRequest, <<~MSG.squish
-            Invalid status parameter.
-            Must be one of (#{Statuses::ALL.join(', ')})
-          MSG
-        end
-      end
 
       module Statuses
         ALL = [
