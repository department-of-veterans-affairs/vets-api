--- conflicted
+++ resolved
@@ -42,12 +42,8 @@
   def cookie_data
     return nil if user.blank?
     {
-<<<<<<< HEAD
       'vagovToken' => token,
-      'patientIcn' => user.icn,
-=======
       'patientIcn' => user.mhv_icn || user.icn,
->>>>>>> c260166d
       'mhvCorrelationId' => user.mhv_correlation_id,
       'expirationTime' => ttl_in_time.iso8601(0)
     }
