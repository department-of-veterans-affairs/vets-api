# frozen_string_literal: true

require 'rails_helper'
require 'simple_forms_api_submission/metadata_validator'
require 'common/file_helpers'

RSpec.describe 'Forms uploader', type: :request do
  forms = [
    # TODO: Restore this test when we release 26-4555 to production.
    # 'vba_26_4555.json',
    'vba_21_4138.json',
    'vba_21_4142.json',
    'vba_21_10210.json',
    'vba_21p_0847.json',
    'vba_21_0972.json',
    'vba_21_0845.json',
    'vba_40_0247.json',
    'vba_21_0966.json',
    'vba_20_10206.json',
    'vba_40_10007.json',
    'vba_20_10207-veteran.json',
    'vba_20_10207-non-veteran.json'
  ]

  authenticated_forms = forms - %w[vba_40_0247.json vba_21_10210.json vba_21p_0847.json
                                   vba_40_10007.json]

  describe '#submit' do
    context 'going to Lighthouse Benefits Intake API' do
      let(:metadata_file) { "#{file_seed}.SimpleFormsApi.metadata.json" }
      let(:file_seed) { 'tmp/some-unique-simple-forms-file-seed' }
      let(:random_string) { 'some-unique-simple-forms-file-seed' }

      before do
        VCR.insert_cassette('lighthouse/benefits_intake/200_lighthouse_intake_upload_location')
        VCR.insert_cassette('lighthouse/benefits_intake/200_lighthouse_intake_upload')
        allow(Common::FileHelpers).to receive(:random_file_path).and_return(file_seed)
        allow(Common::FileHelpers).to receive(:generate_temp_file).and_wrap_original do |original_method, *args|
          original_method.call(args[0], random_string)
        end
      end

      after do
        VCR.eject_cassette('lighthouse/benefits_intake/200_lighthouse_intake_upload_location')
        VCR.eject_cassette('lighthouse/benefits_intake/200_lighthouse_intake_upload')
        Common::FileHelpers.delete_file_if_exists(metadata_file)
      end

      forms.each do |form|
        fixture_path = Rails.root.join('modules', 'simple_forms_api', 'spec', 'fixtures', 'form_json', form)
        data = JSON.parse(fixture_path.read)

        it 'makes the request' do
          allow(SimpleFormsApiSubmission::MetadataValidator).to receive(:validate)

          post '/simple_forms_api/v1/simple_forms', params: data

          expect(SimpleFormsApiSubmission::MetadataValidator).to have_received(:validate)
          expect(response).to have_http_status(:ok)
        end

        it 'saves a FormSubmissionAttempt' do
          allow(SimpleFormsApiSubmission::MetadataValidator).to receive(:validate)

          expect do
            post '/simple_forms_api/v1/simple_forms', params: data
          end.to change(FormSubmissionAttempt, :count).by(1)
        end
      end

      authenticated_forms.each do |form|
        fixture_path = Rails.root.join('modules', 'simple_forms_api', 'spec', 'fixtures', 'form_json', form)
        data = JSON.parse(fixture_path.read)

        context 'authenticated user' do
          before do
            user = create(:user)
            sign_in_as(user)
            create(:in_progress_form, user_uuid: user.uuid, form_id: data['form_number'])
          end

          it 'clears the InProgressForm' do
            allow(SimpleFormsApiSubmission::MetadataValidator).to receive(:validate)

            expect do
              post '/simple_forms_api/v1/simple_forms', params: data
            end.to change(InProgressForm, :count).by(-1)
          end
        end
      end

      context 'request with intent to file' do
        context 'authenticated' do
          before do
            sign_in
            allow_any_instance_of(User).to receive(:icn).and_return('123498767V234859')
            allow_any_instance_of(Auth::ClientCredentials::Service).to receive(:get_token).and_return('fake_token')
          end

          context 'third party' do
            let(:expiration_date) { Time.zone.now }

            before do
              allow_any_instance_of(ActiveSupport::TimeZone).to receive(:now).and_return(expiration_date)
            end

            %w[THIRD_PARTY_VETERAN THIRD_PARTY_SURVIVING_DEPENDENT].each do |identification|
              it 'returns an expiration date' do
                fixture_path = Rails.root.join('modules', 'simple_forms_api', 'spec', 'fixtures', 'form_json',
                                               'vba_21_0966.json')
                data = JSON.parse(fixture_path.read)
                data['preparer_identification'] = identification

                post '/simple_forms_api/v1/simple_forms', params: data

                parsed_response_body = JSON.parse(response.body)
                parsed_expiration_date = Time.zone.parse(parsed_response_body['expiration_date'])
                expect(parsed_expiration_date.to_s).to eq (expiration_date + 1.year).to_s
              end
            end
          end
        end

        context 'unauthenticated' do
          let(:expiration_date) { Time.zone.now }

          before do
            allow_any_instance_of(ActiveSupport::TimeZone).to receive(:now).and_return(expiration_date)
          end

          it 'returns an expiration date' do
            fixture_path = Rails.root.join('modules', 'simple_forms_api', 'spec', 'fixtures', 'form_json',
                                           'vba_21_0966.json')
            data = JSON.parse(fixture_path.read)

            post '/simple_forms_api/v1/simple_forms', params: data

            parsed_response_body = JSON.parse(response.body)
            parsed_expiration_date = Time.zone.parse(parsed_response_body['expiration_date'])
            expect(parsed_expiration_date.to_s).to eq (expiration_date + 1.year).to_s
          end
        end
      end

<<<<<<< HEAD
    describe 'authenticated' do
      before do
        sign_in
        allow_any_instance_of(User).to receive(:icn).and_return('123498767V234859')
        allow_any_instance_of(Auth::ClientCredentials::Service).to receive(:get_token).and_return('fake_token')
        allow(Common::VirusScan).to receive(:scan).and_return(true)
        allow_any_instance_of(Common::VirusScan).to receive(:scan).and_return(true)
=======
      context 'request with attached documents' do
        it 'appends the attachments to the 40-0247 PDF' do
          fixture_path = Rails.root.join('modules', 'simple_forms_api', 'spec', 'fixtures', 'form_json',
                                         'vba_40_0247_with_supporting_document.json')
          pdf_path = Rails.root.join('spec', 'fixtures', 'files', 'doctors-note.pdf')
          data = JSON.parse(fixture_path.read)
          attachment = double
          allow(attachment).to receive(:to_pdf).and_return(pdf_path)

          expect(PersistentAttachment).to receive(:where).with(guid: ['a-random-uuid']).and_return([attachment])

          post '/simple_forms_api/v1/simple_forms', params: data

          expect(response).to have_http_status(:ok)
        end

        it 'appends the attachments to the 40-10007 PDF' do
          fixture_path = Rails.root.join('modules', 'simple_forms_api', 'spec', 'fixtures', 'form_json',
                                         'vba_40_10007_with_supporting_document.json')
          pdf_path = Rails.root.join('spec', 'fixtures', 'files', 'doctors-note.pdf')
          data = JSON.parse(fixture_path.read)
          attachment = double
          allow(attachment).to receive(:to_pdf).and_return(pdf_path)
          expect(PersistentAttachment).to receive(:where).with(guid: ['a-random-uuid']).and_return([attachment])
          post '/simple_forms_api/v1/simple_forms', params: data
          expect(response).to have_http_status(:ok)
        end
>>>>>>> cff6907b
      end

      context 'LOA3 authenticated' do
        before do
          sign_in
          allow_any_instance_of(User).to receive(:icn).and_return('123498767V234859')
          allow_any_instance_of(Auth::ClientCredentials::Service).to receive(:get_token).and_return('fake_token')
        end

        it 'stamps the LOA3 text on the PDF' do
          fixture_path = Rails.root.join('modules', 'simple_forms_api', 'spec', 'fixtures', 'form_json',
                                         'vba_21_4142.json')
          data = JSON.parse(fixture_path.read)

          allow(SimpleFormsApiSubmission::MetadataValidator).to receive(:validate)
          expect_any_instance_of(SimpleFormsApi::PdfFiller).to receive(:generate).with(3)

          post '/simple_forms_api/v1/simple_forms', params: data
        end
      end

      context 'transliterating fields' do
        context 'transliteration succeeds' do
          it 'responds with ok' do
            fixture_path = Rails.root.join('modules', 'simple_forms_api', 'spec', 'fixtures', 'form_json',
                                           'form_with_accented_chars_21_0966.json')
            data = JSON.parse(fixture_path.read)

            post '/simple_forms_api/v1/simple_forms', params: data

            expect(response).to have_http_status(:ok)
          end
        end

        context 'transliteration fails' do
          it 'responds with an error' do
            fixture_path = Rails.root.join('modules', 'simple_forms_api', 'spec', 'fixtures', 'form_json',
                                           'form_with_non_latin_chars_21_0966.json')
            data = JSON.parse(fixture_path.read)

            post '/simple_forms_api/v1/simple_forms', params: data

            expect(response).to have_http_status(:error)
            expect(response.body).to include('not compatible with the Windows-1252 character set')
          end
        end
      end
    end

    context 'going to Lighthouse Benefits Claims API' do
      before do
        allow(Common::VirusScan).to receive(:scan).and_return(true)
        VCR.insert_cassette('lighthouse/benefits_claims/intent_to_file/404_response')
        VCR.insert_cassette('lighthouse/benefits_claims/intent_to_file/200_response_pension')
        VCR.insert_cassette('lighthouse/benefits_claims/intent_to_file/200_response_survivor')
        VCR.insert_cassette('lighthouse/benefits_claims/intent_to_file/create_compensation_200_response')
      end

      after do
        VCR.eject_cassette('lighthouse/benefits_claims/intent_to_file/404_response')
        VCR.eject_cassette('lighthouse/benefits_claims/intent_to_file/200_response_pension')
        VCR.eject_cassette('lighthouse/benefits_claims/intent_to_file/200_response_survivor')
        VCR.eject_cassette('lighthouse/benefits_claims/intent_to_file/create_compensation_200_response')
      end

      context 'authenticated' do
        before do
          sign_in
          allow_any_instance_of(User).to receive(:icn).and_return('123498767V234859')
          allow_any_instance_of(Auth::ClientCredentials::Service).to receive(:get_token).and_return('fake_token')
        end

        context 'request with intent to file' do
          context 'veteran' do
            it 'makes the request with an intent to file' do
              fixture_path = Rails.root.join('modules', 'simple_forms_api', 'spec', 'fixtures', 'form_json',
                                             'vba_21_0966-min.json')
              data = JSON.parse(fixture_path.read)
              data['preparer_identification'] = 'VETERAN'

              post '/simple_forms_api/v1/simple_forms', params: data

              expect(response).to have_http_status(:ok)
            end
          end
        end
      end
    end

    describe 'failed requests scrub PII from error messages' do
      describe 'unhandled form' do
        it 'makes the request and expects a failure' do
          fixture_path = Rails.root.join('modules', 'simple_forms_api', 'spec', 'fixtures', 'form_json',
                                         'form_with_dangerous_characters_unhandled.json')
          data = JSON.parse(fixture_path.read)

          post '/simple_forms_api/v1/simple_forms', params: data

          expect(response).to have_http_status(:error)
          expect(response.body).to include('something has gone wrong with your form')

          exception = JSON.parse(response.body)['errors'][0]['meta']['exception']
          expect(exception).not_to include(data.dig('veteran', 'ssn')&.[](0..2))
          expect(exception).not_to include(data.dig('veteran', 'ssn')&.[](3..4))
          expect(exception).not_to include(data.dig('veteran', 'ssn')&.[](5..8))
          expect(exception).not_to include(data.dig('veteran', 'address', 'postal_code')&.[](0..4))
        end
      end

      describe '21-4142' do
        it 'makes the request and expects a failure' do
          fixture_path = Rails.root.join('modules', 'simple_forms_api', 'spec', 'fixtures', 'form_json',
                                         'form_with_dangerous_characters_21_4142.json')
          data = JSON.parse(fixture_path.read)

          post '/simple_forms_api/v1/simple_forms', params: data

          expect(response).to have_http_status(:error)
          # 'unexpected token at' gets mangled by our scrubbing but this indicates that we're getting the right message
          expect(response.body).to include('unexpected ken at')

          exception = JSON.parse(response.body)['errors'][0]['meta']['exception']
          expect(exception).not_to include(data.dig('veteran', 'ssn')&.[](0..2))
          expect(exception).not_to include(data.dig('veteran', 'ssn')&.[](3..4))
          expect(exception).not_to include(data.dig('veteran', 'ssn')&.[](5..8))
          expect(exception).not_to include(data.dig('veteran', 'address', 'street'))
          expect(exception).not_to include(data.dig('veteran', 'address', 'street2'))
          expect(exception).not_to include(data.dig('veteran', 'address', 'street3'))
        end
      end

      describe '21-10210' do
        it 'makes the request and expects a failure' do
          fixture_path = Rails.root.join('modules', 'simple_forms_api', 'spec', 'fixtures', 'form_json',
                                         'form_with_dangerous_characters_21_10210.json')
          data = JSON.parse(fixture_path.read)

          post '/simple_forms_api/v1/simple_forms', params: data

          expect(response).to have_http_status(:error)
          # 'unexpected token at' gets mangled by our scrubbing but this indicates that we're getting the right message
          expect(response.body).to include('unexpected token t')

          exception = JSON.parse(response.body)['errors'][0]['meta']['exception']
          expect(exception).not_to include(data['veteran_ssn']&.[](0..2))
          expect(exception).not_to include(data['veteran_ssn']&.[](3..4))
          expect(exception).not_to include(data['veteran_ssn']&.[](5..8))
          expect(exception).not_to include(data['claimant_ssn']&.[](0..2))
          expect(exception).not_to include(data['claimant_ssn']&.[](3..4))
          expect(exception).not_to include(data['claimant_ssn']&.[](5..8))
        end
      end

      describe '26-4555' do
        it 'makes the request and expects a failure' do
          skip 'restore this test when we release the form to production'

          fixture_path = Rails.root.join('modules', 'simple_forms_api', 'spec', 'fixtures', 'form_json',
                                         'form_with_dangerous_characters_26_4555.json')
          data = JSON.parse(fixture_path.read)

          post '/simple_forms_api/v1/simple_forms', params: data

          expect(response).to have_http_status(:error)
          expect(response.body).to include('unexpected token at')

          exception = JSON.parse(response.body)['errors'][0]['meta']['exception']
          expect(exception).not_to include(data.dig('veteran', 'ssn')&.[](0..2))
          expect(exception).not_to include(data.dig('veteran', 'ssn')&.[](3..4))
          expect(exception).not_to include(data.dig('veteran', 'ssn')&.[](5..8))
          expect(exception).not_to include(data.dig('veteran', 'address', 'postal_code')&.[](0..4))
        end
      end

      describe '21P-0847' do
        it 'makes the request and expects a failure' do
          fixture_path = Rails.root.join('modules', 'simple_forms_api', 'spec', 'fixtures', 'form_json',
                                         'form_with_dangerous_characters_21P_0847.json')
          data = JSON.parse(fixture_path.read)

          post '/simple_forms_api/v1/simple_forms', params: data

          expect(response).to have_http_status(:error)
          # 'unexpected token at' gets mangled by our scrubbing but this indicates that we're getting the right message
          expect(response.body).to include('unexpected token t')

          exception = JSON.parse(response.body)['errors'][0]['meta']['exception']
          expect(exception).not_to include(data['preparer_ssn']&.[](0..2))
          expect(exception).not_to include(data['preparer_ssn']&.[](3..4))
          expect(exception).not_to include(data['preparer_ssn']&.[](5..8))
          expect(exception).not_to include(data.dig('preparer_address', 'postal_code')&.[](0..4))
          expect(exception).not_to include(data['veteran_ssn']&.[](0..2))
          expect(exception).not_to include(data['veteran_ssn']&.[](3..4))
          expect(exception).not_to include(data['veteran_ssn']&.[](5..8))
        end
      end

      describe '21-0845' do
        it 'makes the request and expects a failure' do
          fixture_path = Rails.root.join('modules', 'simple_forms_api', 'spec', 'fixtures', 'form_json',
                                         'form_with_dangerous_characters_21_0845.json')
          data = JSON.parse(fixture_path.read)

          post '/simple_forms_api/v1/simple_forms', params: data

          expect(response).to have_http_status(:error)
          # 'unexpected token at' gets mangled by our scrubbing but this indicates that we're getting the right message
          expect(response.body).to include('unexpected token t')

          exception = JSON.parse(response.body)['errors'][0]['meta']['exception']
          expect(exception).not_to include(data.dig('authorizer_address', 'postal_code')&.[](0..4))
          expect(exception).not_to include(data['veteran_ssn']&.[](0..2))
          expect(exception).not_to include(data['veteran_ssn']&.[](3..4))
          expect(exception).not_to include(data['veteran_ssn']&.[](5..8))
        end
      end
    end
  end

  describe '#submit_supporting_documents' do
    it 'renders the attachment as json' do
      clamscan = double(safe?: true)
      allow(Common::VirusScan).to receive(:scan).and_return(clamscan)
      file = fixture_file_upload('doctors-note.gif')

      # Define data for both form IDs
      data_sets = [
        { form_id: '40-0247', file: },
        { form_id: '40-10007', file: }
      ]

      data_sets.each do |data|
        expect do
          post '/simple_forms_api/v1/simple_forms/submit_supporting_documents', params: data
        end.to change(PersistentAttachment, :count).by(1)

        expect(response).to have_http_status(:ok)
        resp = JSON.parse(response.body)
        expect(resp['data']['attributes'].keys.sort).to eq(%w[confirmation_code name size])
        expect(PersistentAttachment.last).to be_a(PersistentAttachments::MilitaryRecords)
      end
    end
  end

  describe '#get_intents_to_file' do
    before do
      VCR.insert_cassette('lighthouse/benefits_claims/intent_to_file/404_response')
      VCR.insert_cassette('lighthouse/benefits_claims/intent_to_file/404_response_pension')
      VCR.insert_cassette('lighthouse/benefits_claims/intent_to_file/404_response_survivor')
      sign_in
      allow_any_instance_of(User).to receive(:icn).and_return('123498767V234859')
      allow_any_instance_of(Auth::ClientCredentials::Service).to receive(:get_token).and_return('fake_token')
    end

    after do
      VCR.eject_cassette('lighthouse/benefits_claims/intent_to_file/404_response')
      VCR.eject_cassette('lighthouse/benefits_claims/intent_to_file/404_response_pension')
      VCR.eject_cassette('lighthouse/benefits_claims/intent_to_file/404_response_survivor')
    end

    describe 'no intents on file' do
      it 'returns no intents' do
        get '/simple_forms_api/v1/simple_forms/get_intents_to_file'

        parsed_response = JSON.parse(response.body)
        expect(parsed_response['compensation_intent']).to eq nil
        expect(parsed_response['pension_intent']).to eq nil
        expect(parsed_response['survivor_intent']).to eq nil
        expect(response).to have_http_status(:ok)
      end
    end

    describe 'compensation intent on file' do
      before do
        VCR.insert_cassette('lighthouse/benefits_claims/intent_to_file/200_response')
      end

      after do
        VCR.eject_cassette('lighthouse/benefits_claims/intent_to_file/200_response')
      end

      it 'returns a compensation intent' do
        get '/simple_forms_api/v1/simple_forms/get_intents_to_file'

        parsed_response = JSON.parse(response.body)
        expect(parsed_response['compensation_intent']['type']).to eq 'compensation'
        expect(parsed_response['pension_intent']).to eq nil
        expect(parsed_response['survivor_intent']).to eq nil
        expect(response).to have_http_status(:ok)
      end
    end

    describe 'pension intent on file' do
      before do
        VCR.insert_cassette('lighthouse/benefits_claims/intent_to_file/200_response_pension')
      end

      after do
        VCR.eject_cassette('lighthouse/benefits_claims/intent_to_file/200_response_pension')
      end

      it 'returns a pension intent' do
        get '/simple_forms_api/v1/simple_forms/get_intents_to_file'

        parsed_response = JSON.parse(response.body)
        expect(parsed_response['compensation_intent']).to eq nil
        expect(parsed_response['pension_intent']['type']).to eq 'pension'
        expect(parsed_response['survivor_intent']).to eq nil
        expect(response).to have_http_status(:ok)
      end
    end

    describe 'both intents on file' do
      before do
        VCR.insert_cassette('lighthouse/benefits_claims/intent_to_file/200_response')
        VCR.insert_cassette('lighthouse/benefits_claims/intent_to_file/200_response_pension')
      end

      after do
        VCR.eject_cassette('lighthouse/benefits_claims/intent_to_file/200_response')
        VCR.eject_cassette('lighthouse/benefits_claims/intent_to_file/200_response_pension')
      end

      it 'returns a pension intent' do
        get '/simple_forms_api/v1/simple_forms/get_intents_to_file'

        parsed_response = JSON.parse(response.body)
        expect(parsed_response['compensation_intent']['type']).to eq 'compensation'
        expect(parsed_response['pension_intent']['type']).to eq 'pension'
        expect(parsed_response['survivor_intent']).to eq nil
        expect(response).to have_http_status(:ok)
      end
    end
  end

  describe 'email confirmations' do
    let(:confirmation_number) { 'some_confirmation_number' }

    describe '21_4142' do
      let(:data) do
        fixture_path = Rails.root.join(
          'modules', 'simple_forms_api', 'spec', 'fixtures', 'form_json', 'vba_21_4142.json'
        )
        JSON.parse(fixture_path.read)
      end

      it 'successful submission' do
        allow(VANotify::EmailJob).to receive(:perform_async)
        allow_any_instance_of(SimpleFormsApi::PdfUploader)
          .to receive(:upload_to_benefits_intake).and_return([200, confirmation_number])

        post '/simple_forms_api/v1/simple_forms', params: data

        expect(response).to have_http_status(:ok)

        expect(VANotify::EmailJob).to have_received(:perform_async).with(
          'veteran.surname@address.com',
          'form21_4142_confirmation_email_template_id',
          {
            'first_name' => 'VETERAN',
            'date_submitted' => Time.zone.today.strftime('%B %d, %Y'),
            'confirmation_number' => confirmation_number
          }
        )
      end

      it 'unsuccessful submission' do
        allow(VANotify::EmailJob).to receive(:perform_async)
        allow_any_instance_of(SimpleFormsApi::PdfUploader)
          .to receive(:upload_to_benefits_intake).and_return([500, confirmation_number])

        post '/simple_forms_api/v1/simple_forms', params: data

        expect(response).to have_http_status(:error)

        expect(VANotify::EmailJob).not_to have_received(:perform_async)
      end
    end

    describe '21_10210' do
      let(:data) do
        fixture_path = Rails.root.join(
          'modules', 'simple_forms_api', 'spec', 'fixtures', 'form_json', 'vba_21_10210.json'
        )
        JSON.parse(fixture_path.read)
      end

      it 'successful submission' do
        allow(VANotify::EmailJob).to receive(:perform_async)
        allow_any_instance_of(SimpleFormsApi::PdfUploader)
          .to receive(:upload_to_benefits_intake).and_return([200, confirmation_number])

        post '/simple_forms_api/v1/simple_forms', params: data

        expect(response).to have_http_status(:ok)

        expect(VANotify::EmailJob).to have_received(:perform_async).with(
          'my.long.email.address@email.com',
          'form21_10210_confirmation_email_template_id',
          {
            'first_name' => 'JACK',
            'date_submitted' => Time.zone.today.strftime('%B %d, %Y'),
            'confirmation_number' => confirmation_number
          }
        )
      end

      it 'unsuccessful submission' do
        allow(VANotify::EmailJob).to receive(:perform_async)
        allow_any_instance_of(SimpleFormsApi::PdfUploader)
          .to receive(:upload_to_benefits_intake).and_return([500, confirmation_number])

        post '/simple_forms_api/v1/simple_forms', params: data

        expect(response).to have_http_status(:error)

        expect(VANotify::EmailJob).not_to have_received(:perform_async)
      end
    end

    describe '21p_0847' do
      let(:data) do
        fixture_path = Rails.root.join(
          'modules',
          'simple_forms_api',
          'spec',
          'fixtures',
          'form_json',
          'vba_21p_0847.json'
        )
        JSON.parse(fixture_path.read)
      end

      it 'successful submission' do
        allow(VANotify::EmailJob).to receive(:perform_async)

        allow_any_instance_of(SimpleFormsApi::PdfUploader)
          .to receive(:upload_to_benefits_intake).and_return([200, confirmation_number])

        post '/simple_forms_api/v1/simple_forms', params: data

        expect(response).to have_http_status(:ok)

        expect(VANotify::EmailJob).to have_received(:perform_async).with(
          'preparer_address@email.com',
          'form21p_0847_confirmation_email_template_id',
          {
            'first_name' => 'ARTHUR',
            'date_submitted' => Time.zone.today.strftime('%B %d, %Y'),
            'confirmation_number' => confirmation_number
          }
        )
      end

      it 'unsuccessful submission' do
        allow(VANotify::EmailJob).to receive(:perform_async)

        allow_any_instance_of(SimpleFormsApi::PdfUploader)
          .to receive(:upload_to_benefits_intake).and_return([500, confirmation_number])

        post '/simple_forms_api/v1/simple_forms', params: data

        expect(response).to have_http_status(:error)

        expect(VANotify::EmailJob).not_to have_received(:perform_async)
      end
    end

    describe '21_0972' do
      let(:data) do
        fixture_path = Rails.root.join(
          'modules', 'simple_forms_api', 'spec', 'fixtures', 'form_json', 'vba_21_0972.json'
        )
        JSON.parse(fixture_path.read)
      end

      it 'successful submission' do
        allow(VANotify::EmailJob).to receive(:perform_async)
        allow_any_instance_of(SimpleFormsApi::PdfUploader)
          .to receive(:upload_to_benefits_intake).and_return([200, confirmation_number])

        post '/simple_forms_api/v1/simple_forms', params: data

        expect(response).to have_http_status(:ok)

        expect(VANotify::EmailJob).to have_received(:perform_async).with(
          'preparer@email.com',
          'form21_0972_confirmation_email_template_id',
          {
            'first_name' => 'PREPARE',
            'date_submitted' => Time.zone.today.strftime('%B %d, %Y'),
            'confirmation_number' => confirmation_number
          }
        )
      end

      it 'unsuccessful submission' do
        allow(VANotify::EmailJob).to receive(:perform_async)
        allow_any_instance_of(SimpleFormsApi::PdfUploader)
          .to receive(:upload_to_benefits_intake).and_return([500, confirmation_number])

        post '/simple_forms_api/v1/simple_forms', params: data

        expect(response).to have_http_status(:error)

        expect(VANotify::EmailJob).not_to have_received(:perform_async)
      end
    end
  end
end<|MERGE_RESOLUTION|>--- conflicted
+++ resolved
@@ -142,15 +142,6 @@
         end
       end
 
-<<<<<<< HEAD
-    describe 'authenticated' do
-      before do
-        sign_in
-        allow_any_instance_of(User).to receive(:icn).and_return('123498767V234859')
-        allow_any_instance_of(Auth::ClientCredentials::Service).to receive(:get_token).and_return('fake_token')
-        allow(Common::VirusScan).to receive(:scan).and_return(true)
-        allow_any_instance_of(Common::VirusScan).to receive(:scan).and_return(true)
-=======
       context 'request with attached documents' do
         it 'appends the attachments to the 40-0247 PDF' do
           fixture_path = Rails.root.join('modules', 'simple_forms_api', 'spec', 'fixtures', 'form_json',
@@ -178,7 +169,6 @@
           post '/simple_forms_api/v1/simple_forms', params: data
           expect(response).to have_http_status(:ok)
         end
->>>>>>> cff6907b
       end
 
       context 'LOA3 authenticated' do
