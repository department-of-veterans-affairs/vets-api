# frozen_string_literal: true

require_relative '../models/clinical_notes'
<<<<<<< HEAD
=======
require_relative '../models/avs'
>>>>>>> 7b4d8d92
require_relative '../models/binary_data'

module UnifiedHealthData
  module Adapters
    class ClinicalNotesAdapter
      LOINC_CODES = {
        '11506-3' => 'physician_procedure_note',
        '11488-4' => 'consult_result',
        '18842-5' => 'discharge_summary'
      }.freeze

      AVS_LOINC_CODE_MAPPING = {
        '96345-4' => 'ambulatory_patient_summary',
        '68834-1' => 'primary_care_note',
        '18842-5' => 'discharge_summary',
        '96339-7' => 'inpatient_patient_summary',
        '78583-2' => 'pharmacology_discharge_instructions'
      }.freeze

      FHIR_RESOURCE_TYPES = {
        BINARY: 'Binary',
        BUNDLE: 'Bundle',
        DIAGNOSTIC_REPORT: 'DiagnosticReport',
        DOCUMENT_REFERENCE: 'DocumentReference',
        LOCATION: 'Location',
        OBSERVATION: 'Observation',
        ORGANIZATION: 'Organization',
        PRACTITIONER: 'Practitioner'
      }.freeze

      AVS_CONTENT_TYPES = ['application/pdf', 'text/plain'].freeze

      def parse(note)
        record = note['resource']
        return nil unless record && get_note(record)

        UnifiedHealthData::ClinicalNotes.new({
                                               id: record['id'],
                                               name: get_title(record),
                                               note_type: get_record_type(record),
                                               loinc_codes: get_loinc_codes(record),
                                               date: record['date'],
                                               date_signed: get_date_signed(record),
                                               written_by: extract_author(record),
                                               signed_by: extract_authenticator(record),
                                               location: extract_location(record),
                                               admission_date: record['context']&.dig('period', 'start') || nil,
                                               discharge_date: record['context']&.dig('period', 'end') || nil,
                                               note: get_note(record)
                                             })
      end

<<<<<<< HEAD
      # Parses CCD binary data for download
      #
      # @param document_ref_entry [Hash] FHIR DocumentReference entry
      # @param format [String] Format to extract: 'xml', 'html', or 'pdf'
      # @return [UnifiedHealthData::BinaryData, nil] Binary data object with Base64 encoded content, or nil if malformed
      def parse_ccd_binary(document_ref_entry, format = 'xml')
        _resource, attachment = fetch_resource_and_attachment(document_ref_entry)
        return nil unless attachment

        format_data = extract_format_data(attachment, format)
        raise ArgumentError, "Format #{format} not available for this CCD" unless format_data

        UnifiedHealthData::BinaryData.new(
          content_type: content_type_for_format(format),
          binary: format_data
        )
=======
      # The AVS is a DocumentReference FHIR type and specific type of note
      # Using a modified version of parse to add the appt_id and optionally include the binary data
      # While skipping fields that are not necessary for the AVS response
      def parse_avs_with_metadata(avs, appt_id, include_binary)
        record = avs['resource']
        avs_binary_data = extract_avs_binary(record)

        # @returns nil if pdf or plain text binary string is not available
        return nil unless record && avs_binary_data

        UnifiedHealthData::AfterVisitSummary.new({
                                                   appt_id:,
                                                   id: record['id'],
                                                   name: get_title(record),
                                                   # map to only the AVS codes
                                                   note_type: get_avs_record_type(record),
                                                   loinc_codes: get_loinc_codes(record),
                                                   content_type: avs_binary_data[:content_type],
                                                   binary: include_binary ? avs_binary_data[:binary] : nil
                                                 })
      end

      def parse_avs_binary(avs)
        record = avs['resource']
        avs_binary_data = extract_avs_binary(record)
        return nil unless record && avs_binary_data

        UnifiedHealthData::BinaryData.new(avs_binary_data)
>>>>>>> 7b4d8d92
      end

      private

      def get_record_type(record)
        LOINC_CODES.each do |key, value|
          return value if record['type']['coding']&.any? { |coding| coding['code'] == key }
        end
        'other'
      end

      def get_avs_record_type(record)
        AVS_LOINC_CODE_MAPPING.each do |key, value|
          return value if record['type']['coding']&.any? { |coding| coding['code'] == key }
        end
        'other'
      end

      def get_loinc_codes(record)
        record['type']['coding']&.map { |coding| coding['code'] if coding['code'] }
      end

      def array_and_has_items(item)
        item.is_a?(Array) && !item.empty?
      end

      def get_title(record)
        content_item = record['content']&.find { |item| item['attachment'] }
        return content_item['attachment']['title'] if content_item['attachment']['title']

        record['type']['text'] if record['type']['text']
      rescue
        nil
      end

      def extract_authenticator(record)
        # Should work for both VistA and OH formats.
        authenticator = find_contained(
          record,
          record['authenticator']['reference'],
          FHIR_RESOURCE_TYPES[:PRACTITIONER]
        )
        name = authenticator['name']&.find { |n| n['text'] }
        format_name_first_to_last(name) if name
      rescue
        nil
      end

      def extract_author(record)
        # Should work for both VistA and OH formats.
        if array_and_has_items(record['author'])
          author_ref = record['author'].find { |a| a['reference'] }
          author = find_contained(record, author_ref['reference'], FHIR_RESOURCE_TYPES[:PRACTITIONER])
          name = author['name']&.find { |n| n['text'] }
          format_name_first_to_last(name) if name
        end
      rescue
        nil
      end

      def format_name_first_to_last(name)
        if name.is_a?(Hash)
          if name.key?('family') && name.key?('given')
            firstname = name['given']&.join(' ')
            lastname = name['family']
            return "#{firstname} #{lastname}"
          end

          parts = name['text']&.split(',')
          return name['text'] if parts&.length != 2

          lastname, firstname = parts
          return "#{firstname} #{lastname}"
        end

        parts = name.split(',')
        return name if parts.length != 2

        lastname, firstname = parts
        "#{firstname} #{lastname}"
      rescue
        nil
      end

      def extract_location(record)
        # VistA - location is in the context.related array
        if array_and_has_items(record['context']['related'])
          reference = record['context']['related'].find { |r| r['reference'] }['reference']
          if reference
            resource = find_contained(record, reference)
            resource['name'] || nil
          end
        # OH - location is in the custodian field
        elsif record['custodian']['reference']
          resource = find_contained(record, record['custodian']['reference'], FHIR_RESOURCE_TYPES[:LOCATION])
          resource['name'] || nil
        end
      rescue
        nil
      end

      def extract_avs_binary(record)
        # First check contained to see if we get an item with content type either pdf or plain text
        # in the contained array with a data string
        if array_and_has_items(record['contained'])
          resource = record['contained'].find do |res|
            res['resourceType'] == FHIR_RESOURCE_TYPES[:BINARY]
          end
          if resource && resource['data'] && AVS_CONTENT_TYPES.include?(resource['contentType'])
            return { content_type: resource['contentType'], binary: resource['data'] }
          end
        end

        # Fallback check for pdf or plain text with data string in the content array
        if array_and_has_items(record['content'])
          content_item = record['content'].find do |item|
            item['attachment']['data'] && AVS_CONTENT_TYPES.include?(item['attachment']['contentType'])
          end

          if content_item
            return { content_type: content_item['attachment']['contentType'],
                     binary: content_item['attachment']['data'] }
          end
        end
        nil
      end

      def get_note(record)
        if array_and_has_items(record['content'])
          content_item = record['content'].find { |item| item['attachment']['contentType'] == 'text/plain' }

          content_item['attachment']['data'] if content_item['attachment']
        end
      rescue
        nil
      end

      # Signing date does not seem to exist in OH data
      def get_date_signed(record)
        if array_and_has_items(record['authenticator']['extension'])
          record['authenticator']['extension'].find { |e| e['valueDateTime'] }['valueDateTime']
        end
      rescue
        nil
      end

      def find_contained(record, reference, type = nil)
        return nil unless reference && record['contained']

        if reference.start_with?('#')
          # Reference is in the format #mhv-resourceType-id
          target_id = reference.delete_prefix('#')
          resource = record['contained'].detect { |res| res['id'] == target_id }
          nil unless resource && resource['resourceType'] == type
        else
          # Reference is in the format ResourceType/id
          type_id = reference.split('/')
          resource = record['contained'].detect { |res| res['id'] == type_id.last }
          return nil unless resource && (resource['resourceType'] == type_id.first || resource['resourceType'] == type)
        end
        resource
      end

      # Extracts resource and attachment from DocumentReference entry with nil checks
      # Used by CCD parsing methods to reduce duplication
      #
      # @param document_ref_entry [Hash] FHIR DocumentReference entry
      # @return [Array<Hash, Hash>, Array<nil, nil>] [resource, attachment] or [nil, nil] if malformed
      def fetch_resource_and_attachment(document_ref_entry)
        resource = document_ref_entry['resource']
        return [nil, nil] unless resource

        content = resource['content']&.first
        return [nil, nil] unless content

        attachment = content['attachment']
        return [nil, nil] unless attachment

        [resource, attachment]
      end

      # Extracts format data from attachment
      def extract_format_data(attachment, format)
        case format.downcase
        when 'xml' then attachment['data']
        when 'html' then attachment.dig('html', 'data')
        when 'pdf' then attachment.dig('pdf', 'data')
        else
          raise ArgumentError, "Invalid format: #{format}. Use xml, html, or pdf"
        end
      end

      # Returns proper content type for format
      def content_type_for_format(format)
        case format.downcase
        when 'xml' then 'application/xml'
        when 'html' then 'text/html'
        when 'pdf' then 'application/pdf'
        else 'application/octet-stream'
        end
      end
    end
  end
end<|MERGE_RESOLUTION|>--- conflicted
+++ resolved
@@ -1,10 +1,7 @@
 # frozen_string_literal: true
 
 require_relative '../models/clinical_notes'
-<<<<<<< HEAD
-=======
 require_relative '../models/avs'
->>>>>>> 7b4d8d92
 require_relative '../models/binary_data'
 
 module UnifiedHealthData
@@ -57,24 +54,6 @@
                                              })
       end
 
-<<<<<<< HEAD
-      # Parses CCD binary data for download
-      #
-      # @param document_ref_entry [Hash] FHIR DocumentReference entry
-      # @param format [String] Format to extract: 'xml', 'html', or 'pdf'
-      # @return [UnifiedHealthData::BinaryData, nil] Binary data object with Base64 encoded content, or nil if malformed
-      def parse_ccd_binary(document_ref_entry, format = 'xml')
-        _resource, attachment = fetch_resource_and_attachment(document_ref_entry)
-        return nil unless attachment
-
-        format_data = extract_format_data(attachment, format)
-        raise ArgumentError, "Format #{format} not available for this CCD" unless format_data
-
-        UnifiedHealthData::BinaryData.new(
-          content_type: content_type_for_format(format),
-          binary: format_data
-        )
-=======
       # The AVS is a DocumentReference FHIR type and specific type of note
       # Using a modified version of parse to add the appt_id and optionally include the binary data
       # While skipping fields that are not necessary for the AVS response
@@ -103,7 +82,24 @@
         return nil unless record && avs_binary_data
 
         UnifiedHealthData::BinaryData.new(avs_binary_data)
->>>>>>> 7b4d8d92
+      end
+
+      # Parses CCD binary data for download
+      #
+      # @param document_ref_entry [Hash] FHIR DocumentReference entry
+      # @param format [String] Format to extract: 'xml', 'html', or 'pdf'
+      # @return [UnifiedHealthData::BinaryData, nil] Binary data object with Base64 encoded content, or nil if malformed
+      def parse_ccd_binary(document_ref_entry, format = 'xml')
+        _resource, attachment = fetch_resource_and_attachment(document_ref_entry)
+        return nil unless attachment
+
+        format_data = extract_format_data(attachment, format)
+        raise ArgumentError, "Format #{format} not available for this CCD" unless format_data
+
+        UnifiedHealthData::BinaryData.new(
+          content_type: content_type_for_format(format),
+          binary: format_data
+        )
       end
 
       private
