# frozen_string_literal: true

require 'rails_helper'

RSpec.describe V0::BenefitsClaimsController, type: :controller do
  let(:user) { create(:user, :loa3, :accountable, :legacy_icn) }
  let(:dependent_user) { build(:dependent_user_with_relationship, :loa3) }
  let(:claim_id) { 600_383_363 } # This is the claim in the vcr cassettes that we are using

  before do
    sign_in_as(user)

    token = 'fake_access_token'

    allow(Rails.logger).to receive(:info)
    allow_any_instance_of(BenefitsClaims::Configuration).to receive(:access_token).and_return(token)
  end

  describe '#index' do
    context 'when successful' do
      it 'returns a status of 200' do
        VCR.use_cassette('lighthouse/benefits_claims/index/200_response') do
          get(:index)
        end

        expect(response).to have_http_status(:ok)
      end

      it 'adds a set of EVSSClaim records to the DB' do
        VCR.use_cassette('lighthouse/benefits_claims/index/200_response') do
          get(:index)
        end

        expect(response).to have_http_status(:ok)
        # NOTE: There are 8 items in the VCR cassette, but some of them will
        # get filtered out by the service based on their 'status' values
        expect(EVSSClaim.all.count).to equal(6)
      end

      it 'returns claimType language modifications' do
        VCR.use_cassette('lighthouse/benefits_claims/index/200_response') do
          get(:index)
        end
        parsed_body = JSON.parse(response.body)

        expect(parsed_body['data']
          .select { |claim| claim['attributes']['claimType'] == 'expenses related to death or burial' }.count).to eq 1
        expect(parsed_body['data']
          .select { |claim| claim['attributes']['claimType'] == 'Death' }.count).to eq 0
      end

      context 'when :cst_show_document_upload_status is disabled' do
        before do
          allow(Flipper).to receive(:enabled?).and_call_original
          allow(Flipper).to receive(:enabled?).with(:cst_show_document_upload_status).and_return(false)
        end

        it 'does not return hasFailedUploads field' do
          VCR.use_cassette('lighthouse/benefits_claims/index/200_response') do
            get(:index)
          end
          parsed_body = JSON.parse(response.body)
          expect(parsed_body['data']
          .select { |claim| claim['attributes']['hasFailedUploads'] }).to eq []
        end
      end

      context 'when :cst_show_document_upload_status is enabled' do
        before do
          allow(Flipper).to receive(:enabled?).and_call_original
          allow(Flipper).to receive(:enabled?).with(:cst_show_document_upload_status).and_return(true)
        end

        context 'when record has a SUCCESS upload status' do
          before do
            create(:bd_lh_evidence_submission_success, claim_id:)
          end

          it 'returns hasFailedUploads false' do
            VCR.use_cassette('lighthouse/benefits_claims/index/200_response') do
              get(:index)
            end

            parsed_body = JSON.parse(response.body)
            expect(parsed_body['data'].select do |claim|
              claim['id'] == claim_id.to_s
            end[0]['attributes']['hasFailedUploads'])
              .to be false
          end
        end

        context 'when record has a FAILED upload status' do
          before do
            create(:bd_lh_evidence_submission_failed_type1_error, claim_id:)
          end

          it 'returns hasFailedUploads false' do
            VCR.use_cassette('lighthouse/benefits_claims/index/200_response') do
              get(:index)
            end

            parsed_body = JSON.parse(response.body)
            expect(parsed_body['data'].select do |claim|
              claim['id'] == claim_id.to_s
            end[0]['attributes']['hasFailedUploads'])
              .to be true
          end
        end
      end
    end

    context 'it updates existing EVSSClaim records when visited' do
      let(:evss_id) { 600_383_363 }
      let(:claim) { create(:evss_claim, evss_id:, user_uuid: user.uuid) }
      let(:t1) { claim.updated_at }

      before do
        p "TIMESTAMP #1: #{t1} #{t1.class}"
      end

      it 'updates the ’updated_at’ field on existing EVSSClaim records' do
        Timecop.travel(10.minutes.from_now)

        VCR.use_cassette('lighthouse/benefits_claims/index/200_response') do
          get(:index)
        end

        expect(response).to have_http_status(:ok)

        t2 = EVSSClaim.where(evss_id:).first.updated_at
        expect(t2).to be > t1
      end
    end

    context 'when not authorized' do
      it 'returns a status of 401' do
        VCR.use_cassette('lighthouse/benefits_claims/index/401_response') do
          get(:index)
        end

        expect(response).to have_http_status(:unauthorized)
      end
    end

    context 'when ICN not found' do
      it 'returns a status of 404' do
        VCR.use_cassette('lighthouse/benefits_claims/index/404_response') do
          get(:index)
        end

        expect(response).to have_http_status(:not_found)
      end
    end

    context 'when there is a gateway timeout' do
      it 'returns a status of 504' do
        VCR.use_cassette('lighthouse/benefits_claims/index/504_response') do
          get(:index)
        end

        expect(response).to have_http_status(:gateway_timeout)
      end
    end

    context 'when LH takes too long to respond' do
      it 'returns a status of 504' do
        allow_any_instance_of(BenefitsClaims::Configuration).to receive(:get).and_raise(Faraday::TimeoutError)
        get(:index)

        expect(response).to have_http_status(:gateway_timeout)
      end
    end
  end

  describe '#show' do
    context 'when successful' do
      before do
        allow(Flipper).to receive(:enabled?).and_call_original
      end

      it 'modifies the claim data to include additional, human-readable fields' do
        VCR.use_cassette('lighthouse/benefits_claims/show/200_response') do
          get(:show, params: { id: '600383363' })
        end
        tracked_items = JSON.parse(response.body)['data']['attributes']['trackedItems']
        can_upload_values = tracked_items.map { |i| i['canUploadFile'] }
        expect(can_upload_values).to eq([true, true, true, true, true, true, false, true, true, true, false, false,
                                         true])
        friendly_name_values = tracked_items.map { |i| i['friendlyName'] }
        expect(friendly_name_values).to include('Authorization to disclose information')
        expect(friendly_name_values).to include('Proof of service')
        expect(friendly_name_values).to include('Employment information')
        expect(friendly_name_values).to include('Direct deposit information')
        expect(friendly_name_values).to include('Details about cause of PTSD')
        expect(friendly_name_values).to include('Reserve records')
        expect(friendly_name_values).to include('Non-VA medical records')
        expect(friendly_name_values).to include('Disability exam for hearing')
        expect(friendly_name_values).to include('Mental health exam')
        activity_description_values = tracked_items.map { |i| i['activityDescription'] }
        expect(activity_description_values).to include('We need your permission to request your personal' \
                                                       ' information from a non-VA source, like a private' \
                                                       ' doctor or hospital.')
        expect(activity_description_values).to include('We need employment information from your most' \
                                                       ' recent employer.')
        expect(activity_description_values).to include('We need your direct deposit information in' \
                                                       ' order to pay benefits, if awarded.')
        expect(activity_description_values).to include('We need information about the cause of' \
                                                       ' your posttraumatic stress disorder (PTSD).')
        expect(activity_description_values).to include('We’ve requested your reserve records on' \
                                                       ' your behalf. No action is needed.')
        expect(activity_description_values).to include('We’ve requested your proof of service on' \
                                                       ' your behalf. No action is needed.')
        expect(activity_description_values).to include('We’ve requested your non-VA medical records on' \
                                                       ' your behalf. No action is needed.')
        expect(activity_description_values).to include('We’ve requested a disability exam for your hearing.' \
                                                       ' The examiner’s office will contact you to schedule' \
                                                       ' this appointment.')
        expect(activity_description_values).to include('We’ve requested a mental health exam for you.' \
                                                       ' The examiner’s office will contact you to schedule' \
                                                       ' this appointment.')
        short_description_values = tracked_items.map { |i| i['shortDescription'] }
        expect(short_description_values).to include('We’ve requested your service' \
                                                    ' records or treatment records from your reserve unit.')
        expect(short_description_values).to include('We’ve requested all your' \
                                                    ' DD Form 214’s or other separation papers for all' \
                                                    ' your periods of military service.')
        support_alias_values = tracked_items.map { |i| i['supportAliases'] }
        expect(support_alias_values).to include(['21-4142/21-4142a'])
        expect(support_alias_values).to include(['VA Form 21-4192'])
        expect(support_alias_values).to include(['EFT - Treasure Mandate Notification'])
        expect(support_alias_values).to include(['VA Form 21-0781', 'PTSD - Need stressor details'])
        expect(support_alias_values).to include(['RV1 - Reserve Records Request'])
        expect(support_alias_values).to include(['Proof of Service (DD214, etc.)'])
        expect(support_alias_values).to include(['PMR Request', 'General Records Request (Medical)'])
        expect(support_alias_values).to include(['General Records Request (Medical)', 'PMR Request'])
        expect(support_alias_values).to include(['DBQ AUDIO Hearing Loss and Tinnitus'])
        expect(support_alias_values).to include(['DBQ PSYCH Mental Disorders'])
      end

      context 'when cst_override_reserve_records_website flipper is enabled' do
        before do
          allow(Flipper).to receive(:enabled?).with(:cst_override_reserve_records_website).and_return(true)
        end

        it 'overrides the tracked item status to NEEDED_FROM_OTHERS' do
          VCR.use_cassette('lighthouse/benefits_claims/show/200_response') do
            get(:show, params: { id: '600383363' })
          end
          parsed_body = JSON.parse(response.body)
          expect(parsed_body.dig('data', 'attributes', 'trackedItems', 4,
                                 'displayName')).to eq('RV1 - Reserve Records Request')
          # In the cassette, this value is NEEDED_FROM_YOU
          expect(parsed_body.dig('data', 'attributes', 'trackedItems', 4, 'status')).to eq('NEEDED_FROM_OTHERS')
        end
      end

      context 'when cst_override_reserve_records_website flipper is disabled' do
        before do
          allow(Flipper).to receive(:enabled?).with(:cst_override_reserve_records_website).and_return(false)
        end

        it 'leaves the tracked item status as NEEDED_FROM_YOU' do
          VCR.use_cassette('lighthouse/benefits_claims/show/200_response') do
            get(:show, params: { id: '600383363' })
          end
          parsed_body = JSON.parse(response.body)
          expect(parsed_body.dig('data', 'attributes', 'trackedItems', 4,
                                 'displayName')).to eq('RV1 - Reserve Records Request')
          # Do not modify the cassette value
          expect(parsed_body.dig('data', 'attributes', 'trackedItems', 4, 'status')).to eq('NEEDED_FROM_YOU')
        end
      end

      context 'when :cst_suppress_evidence_requests_website is enabled' do
        before do
          allow(Flipper).to receive(:enabled?).with(:cst_suppress_evidence_requests_website).and_return(true)
        end

        it 'excludes Attorney Fees, Secondary Action Required, and Stage 2 Development tracked items' do
          VCR.use_cassette('lighthouse/benefits_claims/show/200_response') do
            get(:show, params: { id: '600383363' })
          end
          parsed_body = JSON.parse(response.body)
          names = parsed_body.dig('data', 'attributes', 'trackedItems').map { |i| i['displayName'] }
          expect(names).not_to include('Attorney Fees')
          expect(names).not_to include('Secondary Action Required')
          expect(names).not_to include('Stage 2 Development')
        end
      end

      context 'when :cst_suppress_evidence_requests_website is disabled' do
        before do
          allow(Flipper).to receive(:enabled?).with(:cst_suppress_evidence_requests_website).and_return(false)
        end

        it 'includes Attorney Fees, Secondary Action Required, and Stage 2 Development tracked items' do
          VCR.use_cassette('lighthouse/benefits_claims/show/200_response') do
            get(:show, params: { id: '600383363' })
          end
          parsed_body = JSON.parse(response.body)
          names = parsed_body.dig('data', 'attributes', 'trackedItems').map { |i| i['displayName'] }
          expect(names).to include('Attorney Fees')
          expect(names).to include('Secondary Action Required')
          expect(names).to include('Stage 2 Development')
        end
      end

<<<<<<< HEAD
      context 'when :cst_friendly_evidence_requests is disabled' do
        before do
          allow(Flipper).to receive(:enabled?).and_call_original
          allow(Flipper).to receive(:enabled?).with(:cst_friendly_evidence_requests).and_return(false)
        end

        it 'does not modify the claim data and leaves the less-readable data as-is' do
          VCR.use_cassette('lighthouse/benefits_claims/show/200_response') do
            get(:show, params: { id: '600383363' })
          end
          tracked_items = JSON.parse(response.body)['data']['attributes']['trackedItems']
          can_upload_values = tracked_items.map { |i| i['canUploadFile'] }
          expect(can_upload_values.all?(&:nil?)).to be(true)
          friendly_name_values = tracked_items.map { |i| i['friendlyName'] }
          expect(friendly_name_values.all?(&:nil?)).to be(true)
          activity_description_values = tracked_items.map { |i| i['activityDescription'] }
          expect(activity_description_values.all?(&:nil?)).to be(true)
          short_description_values = tracked_items.map { |i| i['shortDescription'] }
          expect(short_description_values.all?(&:nil?)).to be(true)
          support_alias_values = tracked_items.map { |i| i['supportAliases'] }
          expect(support_alias_values.all?(&:nil?)).to be(true)
        end
      end

      context 'when :cst_friendly_evidence_requests is enabled' do
        before do
          allow(Flipper).to receive(:enabled?).and_call_original
          allow(Flipper).to receive(:enabled?).with(:cst_friendly_evidence_requests).and_return(true)
        end

        it 'modifies the claim data to include additional, human-readable fields' do
          VCR.use_cassette('lighthouse/benefits_claims/show/200_response') do
            get(:show, params: { id: '600383363' })
          end
          tracked_items = JSON.parse(response.body)['data']['attributes']['trackedItems']
          can_upload_values = tracked_items.map { |i| i['canUploadFile'] }
          expect(can_upload_values.all? { |u| !u.nil? })
          friendly_name_values = tracked_items.map { |i| i['friendlyName'] }
          expect(friendly_name_values).to include('Authorization to disclose information')
          expect(friendly_name_values).to include('Proof of service')
          expect(friendly_name_values).to include('Employment information')
          expect(friendly_name_values).to include('Direct deposit information')
          expect(friendly_name_values).to include('Details about cause of PTSD')
          expect(friendly_name_values).to include('Reserve records')
          expect(friendly_name_values).to include('Non-VA medical records')
          expect(friendly_name_values).to include('Disability exam for hearing')
          expect(friendly_name_values).to include('Mental health exam')
          activity_description_values = tracked_items.map { |i| i['activityDescription'] }
          expect(activity_description_values).to include('We need your permission to request your personal' \
                                                         ' information from a non-VA source, like a private' \
                                                         ' doctor or hospital.')
          expect(activity_description_values).to include('We need employment information from your most' \
                                                         ' recent employer.')
          expect(activity_description_values).to include('We need your direct deposit information in' \
                                                         ' order to pay benefits, if awarded.')
          expect(activity_description_values).to include('We need information about the cause of' \
                                                         ' your posttraumatic stress disorder (PTSD).')
          expect(activity_description_values).to include('We’ve requested your reserve records on' \
                                                         ' your behalf. No action is needed.')
          expect(activity_description_values).to include('We’ve requested your proof of service on' \
                                                         ' your behalf. No action is needed.')
          expect(activity_description_values).to include('We’ve requested your non-VA medical records on' \
                                                         ' your behalf. No action is needed.')
          expect(activity_description_values).to include('We’ve requested a disability exam for your hearing.' \
                                                         ' The examiner’s office will contact you to schedule' \
                                                         ' this appointment.')
          expect(activity_description_values).to include('We’ve requested a mental health exam for you.' \
                                                         ' The examiner’s office will contact you to schedule' \
                                                         ' this appointment.')
          short_description_values = tracked_items.map { |i| i['shortDescription'] }
          expect(short_description_values).to include('We’ve requested your service' \
                                                      ' records or treatment records from your reserve unit.')
          expect(short_description_values).to include('We’ve requested all your' \
                                                      ' DD Form 214’s or other separation papers for all' \
                                                      ' your periods of military service.')
          support_alias_values = tracked_items.map { |i| i['supportAliases'] }
          expect(support_alias_values).to include(['21-4142/21-4142a'])
          expect(support_alias_values).to include(['VA Form 21-4192'])
          expect(support_alias_values).to include(['EFT - Treasure Mandate Notification'])
          expect(support_alias_values).to include(['VA Form 21-0781', 'PTSD - Need stressor details'])
          expect(support_alias_values).to include(['RV1 - Reserve Records Request'])
          expect(support_alias_values).to include(['Proof of Service (DD214, etc.)'])
          expect(support_alias_values).to include(['PMR Request', 'General Records Request (Medical)'])
          expect(support_alias_values).to include(['General Records Request (Medical)', 'PMR Request'])
          expect(support_alias_values).to include(['DBQ AUDIO Hearing Loss and Tinnitus'])
          expect(support_alias_values).to include(['DBQ PSYCH Mental Disorders'])
        end
      end

=======
>>>>>>> 5ab59154
      context 'when :cst_show_document_upload_status is disabled' do
        before do
          allow(Flipper).to receive(:enabled?).with(:cst_show_document_upload_status).and_return(false)
        end

        it 'doesnt show the evidenceSubmissions section in claim attributes' do
          VCR.use_cassette('lighthouse/benefits_claims/show/200_response') do
            get(:show, params: { id: '600383363' })
          end
          parsed_body = JSON.parse(response.body)
          expect(parsed_body.dig('data', 'attributes', 'evidenceSubmissions')).to be_nil
        end
      end

      context 'when :cst_show_document_upload_status is enabled' do
        context 'when record does not have a tracked item' do
          before do
            allow(Flipper).to receive(:enabled?).with(:cst_show_document_upload_status).and_return(true)
            create(:bd_lh_evidence_submission_success, claim_id:)
          end

          it 'shows the evidenceSubmissions section in claim attributes' do
            VCR.use_cassette('lighthouse/benefits_claims/show/200_response') do
              get(:show, params: { id: claim_id })
            end
            parsed_body = JSON.parse(response.body)
            expect(parsed_body.dig('data', 'attributes', 'evidenceSubmissions').size).to eq(1)
          end
        end

        context 'when record has a tracked item' do
          let(:tracked_item_id) { 394_443 }

          before do
            allow(Flipper).to receive(:enabled?).with(:cst_show_document_upload_status).and_return(true)
            create(:bd_lh_evidence_submission_success, claim_id:, tracked_item_id:)
          end

          it 'shows the evidenceSubmissions section in claim attributes' do
            VCR.use_cassette('lighthouse/benefits_claims/show/200_response') do
              get(:show, params: { id: claim_id })
            end
            parsed_body = JSON.parse(response.body)
            evidence_submissions = parsed_body.dig('data', 'attributes', 'evidenceSubmissions')
            expect(evidence_submissions.size).to eq(1)
            expect(evidence_submissions[0]['tracked_item_id']).to eq(tracked_item_id)
          end
        end
      end

      it 'returns a status of 200' do
        VCR.use_cassette('lighthouse/benefits_claims/show/200_response') do
          get(:show, params: { id: '600383363' })
        end

        expect(response).to have_http_status(:ok)
      end

      it 'adds a EVSSClaim record to the DB' do
        VCR.use_cassette('lighthouse/benefits_claims/show/200_response') do
          get(:show, params: { id: '600383363' })
        end

        expect(response).to have_http_status(:ok)
        expect(EVSSClaim.all.count).to equal(1)
      end

      it 'returns the correct value for canUpload' do
        VCR.use_cassette('lighthouse/benefits_claims/show/200_response') do
          get(:show, params: { id: '600383363' })
        end

        expect(response).to have_http_status(:ok)
        parsed_body = JSON.parse(response.body)
        expect(parsed_body['data']['attributes']['canUpload']).to be(true)
      end

      it 'logs the claim type details' do
        VCR.use_cassette('lighthouse/benefits_claims/show/200_response') do
          get(:show, params: { id: '600383363' })
        end

        expect(response).to have_http_status(:ok)
        expect(Rails.logger)
          .to have_received(:info)
          .with('Claim Type Details',
                { message_type: 'lh.cst.claim_types',
                  claim_type: 'Compensation',
                  claim_type_code: '020NEW',
                  num_contentions: 1,
                  ep_code: '020',
                  current_phase_back: false,
                  latest_phase_type: 'GATHERING_OF_EVIDENCE',
                  decision_letter_sent: false,
                  development_letter_sent: true,
                  claim_id: '600383363' })
      end

      it 'logs evidence requests/tracked items details' do
        VCR.use_cassette('lighthouse/benefits_claims/show/200_response') do
          get(:show, params: { id: '600383363' })
        end

        expect(response).to have_http_status(:ok)
        expect(Rails.logger)
          .to have_received(:info)
          .with('Evidence Request Types',
                { message_type: 'lh.cst.evidence_requests',
                  claim_id: '600383363',
                  tracked_item_id: 395_084,
                  tracked_item_type: 'PMR Pending',
                  tracked_item_status: 'NEEDED_FROM_OTHERS' })
        expect(Rails.logger)
          .to have_received(:info)
          .with('Evidence Request Types',
                { message_type: 'lh.cst.evidence_requests',
                  claim_id: '600383363',
                  tracked_item_id: 394_443,
                  tracked_item_type: 'Submit buddy statement(s)',
                  tracked_item_status: 'NEEDED_FROM_YOU' })
      end

      it 'returns claimType language modifications' do
        VCR.use_cassette('lighthouse/benefits_claims/show/200_death_claim_response') do
          get(:show, params: { id: '600229972' })
        end
        parsed_body = JSON.parse(response.body)

        expect(parsed_body['data']['attributes']['claimType'] == 'expenses related to death or burial').to be true
        expect(parsed_body['data']['attributes']['claimType'] == 'Death').to be false
      end
    end

    context 'when not authorized' do
      it 'returns a status of 401' do
        VCR.use_cassette('lighthouse/benefits_claims/show/401_response') do
          get(:show, params: { id: claim_id })
        end

        expect(response).to have_http_status(:unauthorized)
      end
    end

    context 'when ICN not found' do
      it 'returns a status of 404' do
        VCR.use_cassette('lighthouse/benefits_claims/show/404_response') do
          get(:show, params: { id: claim_id })
        end

        expect(response).to have_http_status(:not_found)
      end
    end

    context 'when there is a gateway timeout' do
      it 'returns a status of 504' do
        VCR.use_cassette('lighthouse/benefits_claims/show/504_response') do
          get(:show, params: { id: claim_id })
        end

        expect(response).to have_http_status(:gateway_timeout)
      end
    end

    context 'when LH takes too long to respond' do
      it 'returns a status of 504' do
        allow_any_instance_of(BenefitsClaims::Configuration).to receive(:get).and_raise(Faraday::TimeoutError)
        get(:show, params: { id: claim_id })

        expect(response).to have_http_status(:gateway_timeout)
      end
    end
  end

  describe '#submit5103' do
    it 'returns a status of 200' do
      VCR.use_cassette('lighthouse/benefits_claims/submit5103/200_response') do
        post(:submit5103, params: { id: '600397108', trackedItemId: 12_345 }, as: :json)
      end

      expect(response).to have_http_status(:ok)
    end

    it 'returns a status of 404' do
      VCR.use_cassette('lighthouse/benefits_claims/submit5103/404_response') do
        post(:submit5103, params: { id: '600397108', trackedItemId: 12_345 }, as: :json)
      end

      expect(response).to have_http_status(:not_found)
    end

    context 'when LH takes too long to respond' do
      it 'returns a status of 504' do
        allow_any_instance_of(BenefitsClaims::Configuration).to receive(:post).and_raise(Faraday::TimeoutError)
        post(:submit5103, params: { id: '600397108', trackedItemId: 12_345 }, as: :json)

        expect(response).to have_http_status(:gateway_timeout)
      end
    end
  end
end<|MERGE_RESOLUTION|>--- conflicted
+++ resolved
@@ -184,8 +184,7 @@
         end
         tracked_items = JSON.parse(response.body)['data']['attributes']['trackedItems']
         can_upload_values = tracked_items.map { |i| i['canUploadFile'] }
-        expect(can_upload_values).to eq([true, true, true, true, true, true, false, true, true, true, false, false,
-                                         true])
+        expect(can_upload_values).to eq([true, true, true, true, true, true, true, true, false, true, true, true, false, false, true])
         friendly_name_values = tracked_items.map { |i| i['friendlyName'] }
         expect(friendly_name_values).to include('Authorization to disclose information')
         expect(friendly_name_values).to include('Proof of service')
@@ -305,98 +304,6 @@
         end
       end
 
-<<<<<<< HEAD
-      context 'when :cst_friendly_evidence_requests is disabled' do
-        before do
-          allow(Flipper).to receive(:enabled?).and_call_original
-          allow(Flipper).to receive(:enabled?).with(:cst_friendly_evidence_requests).and_return(false)
-        end
-
-        it 'does not modify the claim data and leaves the less-readable data as-is' do
-          VCR.use_cassette('lighthouse/benefits_claims/show/200_response') do
-            get(:show, params: { id: '600383363' })
-          end
-          tracked_items = JSON.parse(response.body)['data']['attributes']['trackedItems']
-          can_upload_values = tracked_items.map { |i| i['canUploadFile'] }
-          expect(can_upload_values.all?(&:nil?)).to be(true)
-          friendly_name_values = tracked_items.map { |i| i['friendlyName'] }
-          expect(friendly_name_values.all?(&:nil?)).to be(true)
-          activity_description_values = tracked_items.map { |i| i['activityDescription'] }
-          expect(activity_description_values.all?(&:nil?)).to be(true)
-          short_description_values = tracked_items.map { |i| i['shortDescription'] }
-          expect(short_description_values.all?(&:nil?)).to be(true)
-          support_alias_values = tracked_items.map { |i| i['supportAliases'] }
-          expect(support_alias_values.all?(&:nil?)).to be(true)
-        end
-      end
-
-      context 'when :cst_friendly_evidence_requests is enabled' do
-        before do
-          allow(Flipper).to receive(:enabled?).and_call_original
-          allow(Flipper).to receive(:enabled?).with(:cst_friendly_evidence_requests).and_return(true)
-        end
-
-        it 'modifies the claim data to include additional, human-readable fields' do
-          VCR.use_cassette('lighthouse/benefits_claims/show/200_response') do
-            get(:show, params: { id: '600383363' })
-          end
-          tracked_items = JSON.parse(response.body)['data']['attributes']['trackedItems']
-          can_upload_values = tracked_items.map { |i| i['canUploadFile'] }
-          expect(can_upload_values.all? { |u| !u.nil? })
-          friendly_name_values = tracked_items.map { |i| i['friendlyName'] }
-          expect(friendly_name_values).to include('Authorization to disclose information')
-          expect(friendly_name_values).to include('Proof of service')
-          expect(friendly_name_values).to include('Employment information')
-          expect(friendly_name_values).to include('Direct deposit information')
-          expect(friendly_name_values).to include('Details about cause of PTSD')
-          expect(friendly_name_values).to include('Reserve records')
-          expect(friendly_name_values).to include('Non-VA medical records')
-          expect(friendly_name_values).to include('Disability exam for hearing')
-          expect(friendly_name_values).to include('Mental health exam')
-          activity_description_values = tracked_items.map { |i| i['activityDescription'] }
-          expect(activity_description_values).to include('We need your permission to request your personal' \
-                                                         ' information from a non-VA source, like a private' \
-                                                         ' doctor or hospital.')
-          expect(activity_description_values).to include('We need employment information from your most' \
-                                                         ' recent employer.')
-          expect(activity_description_values).to include('We need your direct deposit information in' \
-                                                         ' order to pay benefits, if awarded.')
-          expect(activity_description_values).to include('We need information about the cause of' \
-                                                         ' your posttraumatic stress disorder (PTSD).')
-          expect(activity_description_values).to include('We’ve requested your reserve records on' \
-                                                         ' your behalf. No action is needed.')
-          expect(activity_description_values).to include('We’ve requested your proof of service on' \
-                                                         ' your behalf. No action is needed.')
-          expect(activity_description_values).to include('We’ve requested your non-VA medical records on' \
-                                                         ' your behalf. No action is needed.')
-          expect(activity_description_values).to include('We’ve requested a disability exam for your hearing.' \
-                                                         ' The examiner’s office will contact you to schedule' \
-                                                         ' this appointment.')
-          expect(activity_description_values).to include('We’ve requested a mental health exam for you.' \
-                                                         ' The examiner’s office will contact you to schedule' \
-                                                         ' this appointment.')
-          short_description_values = tracked_items.map { |i| i['shortDescription'] }
-          expect(short_description_values).to include('We’ve requested your service' \
-                                                      ' records or treatment records from your reserve unit.')
-          expect(short_description_values).to include('We’ve requested all your' \
-                                                      ' DD Form 214’s or other separation papers for all' \
-                                                      ' your periods of military service.')
-          support_alias_values = tracked_items.map { |i| i['supportAliases'] }
-          expect(support_alias_values).to include(['21-4142/21-4142a'])
-          expect(support_alias_values).to include(['VA Form 21-4192'])
-          expect(support_alias_values).to include(['EFT - Treasure Mandate Notification'])
-          expect(support_alias_values).to include(['VA Form 21-0781', 'PTSD - Need stressor details'])
-          expect(support_alias_values).to include(['RV1 - Reserve Records Request'])
-          expect(support_alias_values).to include(['Proof of Service (DD214, etc.)'])
-          expect(support_alias_values).to include(['PMR Request', 'General Records Request (Medical)'])
-          expect(support_alias_values).to include(['General Records Request (Medical)', 'PMR Request'])
-          expect(support_alias_values).to include(['DBQ AUDIO Hearing Loss and Tinnitus'])
-          expect(support_alias_values).to include(['DBQ PSYCH Mental Disorders'])
-        end
-      end
-
-=======
->>>>>>> 5ab59154
       context 'when :cst_show_document_upload_status is disabled' do
         before do
           allow(Flipper).to receive(:enabled?).with(:cst_show_document_upload_status).and_return(false)
