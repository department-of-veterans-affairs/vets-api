--- conflicted
+++ resolved
@@ -22,16 +22,7 @@
     end
 
     def get_claims_by_date_range(params = {})
-<<<<<<< HEAD
-      if params['start_date'] && params['end_date']
-        DateTime.parse(params['start_date'].to_s) && DateTime.parse(params['end_date'].to_s)
-      else
-        raise ArgumentError,
-              message: "Both start and end dates are required, got #{params['start_date']}-#{params['end_date']}."
-      end
-=======
       validate_date_params(params['start_date'], params['end_date'])
->>>>>>> 34e505aa
 
       @auth_manager.authorize => { veis_token:, btsss_token: }
       faraday_response = client.get_claims_by_date(veis_token, btsss_token, params)
@@ -43,14 +34,6 @@
           sc
         end
       }
-<<<<<<< HEAD
-    rescue Date::Error => e
-      Rails.logger.debug(message:
-      "#{e}. Invalid date(s) provided (given: #{params['start_date']} & #{params['end_date']}).")
-      raise ArgumentError,
-            message: "#{e}. Invalid date(s) provided (given: #{params['start_date']} & #{params['end_date']})."
-=======
->>>>>>> 34e505aa
     end
 
     def get_claim_by_id(claim_id)
