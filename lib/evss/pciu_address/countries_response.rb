# frozen_string_literal: true

require 'evss/response'

module EVSS
  module PCIUAddress
    class CountriesResponse < EVSS::Response
      attribute :countries, Array[String]

      def initialize(status, response = nil)
<<<<<<< HEAD
        countries = response&.body.dig('cnp_countries') || response&.body.dig('countries')
        super(status, countries: countries)
=======
        super(status, countries: response&.body&.dig('cnp_countries'))
>>>>>>> c2c0f400
      end
    end
  end
end<|MERGE_RESOLUTION|>--- conflicted
+++ resolved
@@ -8,12 +8,8 @@
       attribute :countries, Array[String]
 
       def initialize(status, response = nil)
-<<<<<<< HEAD
-        countries = response&.body.dig('cnp_countries') || response&.body.dig('countries')
+        countries = response&.body&.dig('cnp_countries') || response&.body&.dig('countries')
         super(status, countries: countries)
-=======
-        super(status, countries: response&.body&.dig('cnp_countries'))
->>>>>>> c2c0f400
       end
     end
   end
