# frozen_string_literal: true

module Ccra
  class ReferralDetail
    attr_reader :expiration_date, :type_of_care, :provider_name, :location,
<<<<<<< HEAD
                :referral_number, :phone_number
    attr_accessor :uuid
=======
                :referral_number, :network, :network_code, :referral_consult_id,
                :referral_date, :referral_last_update_datetime, :referring_facility,
                :referring_provider, :seoc_id, :seoc_key, :service_requested,
                :source_of_referral, :sta6, :station_id, :status, :treating_facility,
                :treating_facility_fax, :treating_facility_phone, :appointments,
                :referring_facility_info, :referring_provider_info, :treating_provider_info,
                :treating_facility_info, :treating_facility_address
>>>>>>> b27e67cd

    def initialize(attributes)
      referral = attributes['Referral']
      return if referral.blank?

<<<<<<< HEAD
      @expiration_date = referral['ReferralExpirationDate']
      @type_of_care = referral['CategoryOfCare']
      @provider_name = referral['TreatingProvider']
      @location = referral['TreatingFacility']
      @referral_number = referral['ReferralNumber']
      @phone_number = referral['ProviderPhone'] || referral['FacilityPhone']
      @uuid = nil # Will be set by controller
=======
      assign_basic_attributes(referral)
      assign_network_attributes(referral)
      assign_facility_and_provider_attributes(referral)
      assign_complex_nested_objects(referral)
    end

    private

    def assign_basic_attributes(referral)
      @expiration_date = referral['ReferralExpirationDate'] || referral['referralExpirationDate']
      @type_of_care = referral['CategoryOfCare'] || referral['categoryOfCare']
      @provider_name = referral['TreatingProvider'] || referral['treatingProvider']
      @location = referral['TreatingFacility'] || referral['treatingFacility']
      @referral_number = referral['ReferralNumber'] || referral['referralNumber']
    end

    def assign_network_attributes(referral)
      @network = referral['network']
      @network_code = referral['networkCode']
      @referral_consult_id = referral['referralConsultId']
      @referral_date = referral['referralDate']
      @referral_last_update_datetime = referral['referralLastUpdateDateTime']
    end

    def assign_facility_and_provider_attributes(referral)
      @referring_facility = referral['referringFacility']
      @referring_provider = referral['referringProvider']
      @seoc_id = referral['seocId']
      @seoc_key = referral['seocKey']
      @service_requested = referral['serviceRequested']
      @source_of_referral = referral['sourceOfReferral']
      @sta6 = referral['sta6']
      @station_id = referral['stationId']
      @status = referral['status']
      @treating_facility = @location
      @treating_facility_fax = referral['treatingFacilityFax']
      @treating_facility_phone = referral['treatingFacilityPhone']
    end

    def assign_complex_nested_objects(referral)
      @appointments = referral['appointments']
      @referring_facility_info = referral['referringFacilityInfo']
      @referring_provider_info = referral['referringProviderInfo']
      @treating_provider_info = referral['treatingProviderInfo']
      @treating_facility_info = referral['treatingFacilityInfo']
      @treating_facility_address = referral['treatingFacilityAddress']
>>>>>>> b27e67cd
    end
  end
end<|MERGE_RESOLUTION|>--- conflicted
+++ resolved
@@ -3,10 +3,6 @@
 module Ccra
   class ReferralDetail
     attr_reader :expiration_date, :type_of_care, :provider_name, :location,
-<<<<<<< HEAD
-                :referral_number, :phone_number
-    attr_accessor :uuid
-=======
                 :referral_number, :network, :network_code, :referral_consult_id,
                 :referral_date, :referral_last_update_datetime, :referring_facility,
                 :referring_provider, :seoc_id, :seoc_key, :service_requested,
@@ -14,21 +10,18 @@
                 :treating_facility_fax, :treating_facility_phone, :appointments,
                 :referring_facility_info, :referring_provider_info, :treating_provider_info,
                 :treating_facility_info, :treating_facility_address
->>>>>>> b27e67cd
 
+    attr_accessor :uuid
+
+    ##
+    # Initializes a new instance of ReferralDetail.
+    #
+    # @param attributes [Hash] A hash containing the referral details from the CCRA response.
+    # @option attributes [Hash] "Referral" The main referral data container.
     def initialize(attributes)
       referral = attributes['Referral']
       return if referral.blank?
 
-<<<<<<< HEAD
-      @expiration_date = referral['ReferralExpirationDate']
-      @type_of_care = referral['CategoryOfCare']
-      @provider_name = referral['TreatingProvider']
-      @location = referral['TreatingFacility']
-      @referral_number = referral['ReferralNumber']
-      @phone_number = referral['ProviderPhone'] || referral['FacilityPhone']
-      @uuid = nil # Will be set by controller
-=======
       assign_basic_attributes(referral)
       assign_network_attributes(referral)
       assign_facility_and_provider_attributes(referral)
@@ -75,7 +68,6 @@
       @treating_provider_info = referral['treatingProviderInfo']
       @treating_facility_info = referral['treatingFacilityInfo']
       @treating_facility_address = referral['treatingFacilityAddress']
->>>>>>> b27e67cd
     end
   end
 end