# frozen_string_literal: true

module Ccra
  # Ccra::ReferralService provides methods for interacting with the CCRA referral endpoints.
  # It inherits from Ccra::BaseService for common REST functionality and configuration.
  class ReferralService < BaseService
    # Fetches the VAOS Referral List.
    #
    # @param icn [String] The ICN of the patient.
    # @param referral_status [String] The referral status of the patient.
    #
    # @return [Array<ReferralListEntry>] An array of ReferralListEntry objects representing the referral list.
    def get_vaos_referral_list(icn, referral_status)
      params = { status: referral_status }
      with_monitoring do
        response = perform(
          :get,
          "/#{config.base_path}/#{icn}/referrals",
          params,
          request_headers
        )

        # Log the response body for debugging purposes, will remove upon completion of staging testing
        body_preview = response.body.is_a?(String) ? response.body : response.body.inspect
        Rails.logger.info("CCRA Referral List - Req headers: #{request_headers}")
        Rails.logger.info("CCRA Referral List - Params: #{params}")
        Rails.logger.info("CCRA Referral List - Content-Type: #{response.response_headers['Content-Type']}, " \
                          "Body Class: #{response.body.class}, Body Preview: #{body_preview}...")

        ReferralListEntry.build_collection(response.body)
      end
    end

    # Retrieves detailed Referral information.
    #
    # @param id [String] The ID of the referral.
    # @param icn [String] The ICN of the patient.
    #
    # @return [ReferralDetail] A ReferralDetail object representing the detailed referral information.
    def get_referral(id, icn)
      params = {}
      with_monitoring do
        response = perform(
          :get,
          "/#{config.base_path}/#{icn}/referrals/#{id}",
          params,
          request_headers
        )

        # Log the response body for debugging purposes, will remove upon completion of staging testing
        body_preview = response.body.is_a?(String) ? response.body[0..100] : response.body.inspect[0..100]
        Rails.logger.info("CCRA Referral Detail - Req headers: #{request_headers}")
        Rails.logger.info("CCRA Referral Detail - Params: #{params}")
        Rails.logger.info("CCRA Referral Detail - Content-Type: #{response.request_headers['Content-Type']}, " \
                          "Body Class: #{response.body.class}, Body Preview: #{body_preview}...")

<<<<<<< HEAD
        # Note JSON.parse is only used for betamock responses
        data = response.body.is_a?(String) ? JSON.parse(response.body, symbolize_names: true) : response.body

        referral = ReferralDetail.new(data)
        cache_referral_data(referral)
        referral
=======
        ReferralDetail.new(response.body)
>>>>>>> e37ef52d
      end
    end

    private

    # Caches referral data for use in appointment creation.
    # Extracts only the necessary fields from the referral object and
    # passes them to the Redis client for storage.
    #
    # @param referral [ReferralDetail] The referral data object
    # @return [Boolean] True if the cache operation was successful, false if required data is missing
    def cache_referral_data(referral)
      referral_data = {
        referral_number: referral.referral_number,
        appointment_type_id: referral.appointment_type_id,
        end_date: referral.expiration_date,
        npi: referral.provider_npi,
        start_date: referral.referral_date
      }

      eps_redis_client.save_referral_data(referral_data:)
    end

    # Memoized EPS Redis client instance
    # @return [Eps::RedisClient] the EPS Redis client
    def eps_redis_client
      @eps_redis_client ||= Eps::RedisClient.new
    end
  end
end<|MERGE_RESOLUTION|>--- conflicted
+++ resolved
@@ -54,16 +54,9 @@
         Rails.logger.info("CCRA Referral Detail - Content-Type: #{response.request_headers['Content-Type']}, " \
                           "Body Class: #{response.body.class}, Body Preview: #{body_preview}...")
 
-<<<<<<< HEAD
-        # Note JSON.parse is only used for betamock responses
-        data = response.body.is_a?(String) ? JSON.parse(response.body, symbolize_names: true) : response.body
-
         referral = ReferralDetail.new(data)
         cache_referral_data(referral)
         referral
-=======
-        ReferralDetail.new(response.body)
->>>>>>> e37ef52d
       end
     end
 
