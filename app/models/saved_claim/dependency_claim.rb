# frozen_string_literal: true

require 'claims_api/vbms_uploader'
require 'pdf_utilities/datestamp_pdf'
require 'dependents/monitor'
require 'dependents/notification_email'

class SavedClaim::DependencyClaim < CentralMailClaim
  FORM = '686C-674'
  STUDENT_ATTENDING_COLLEGE_KEYS = %w[
    student_information
    student_name_and_ssn
    student_address_marriage_tuition
    last_term_school_information
    school_information
    program_information
    current_term_dates
    student_earnings_from_school_year
    student_networth_information
    student_expected_earnings_next_year
    student_does_have_networth
    student_does_earn_income
    student_will_earn_income_next_year
    student_did_attend_school_last_term
  ].freeze

  DEPENDENT_CLAIM_FLOWS = %w[
    report_death
    report_divorce
    add_child
    report_stepchild_not_in_household
    report_marriage_of_child_under18
    child_marriage
    report_child18_or_older_is_not_attending_school
    add_spouse
  ].freeze

  FORM686 = '21-686c'
  FORM674 = '21-674'
  FORM_COMBO = '686c-674'

  validate :validate_686_form_data, on: :run_686_form_jobs
  validate :address_exists

  attr_accessor :use_v2

  after_initialize do
    self.form_id = if Flipper.enabled?(:va_dependents_v2)
                     if use_v2 || form_id == '686C-674-V2'
                       '686C-674-V2'
                     else
                       self.class::FORM.upcase
                     end
                   else
                     self.class::FORM.upcase
                   end
  end

  def pdf_overflow_tracking
    track_each_pdf_overflow(use_v2 ? '686C-674-V2' : '686C-674') if submittable_686?
    track_each_pdf_overflow(use_v2 ? '21-674-V2' : '21-674') if submittable_674?
  rescue => e
    monitor.track_pdf_overflow_tracking_failure(e)
  end

  def track_each_pdf_overflow(subform_id)
    filenames = []
    if subform_id == '21-674-V2'
      parsed_form['dependents_application']['student_information']&.each do |student|
        filenames << to_pdf(form_id: subform_id, student:)
      end
    else
      filenames << to_pdf(form_id: subform_id)
    end
    filenames.each do |filename|
      monitor.track_pdf_overflow(subform_id) if filename.end_with?('_final.pdf')
    end
  ensure
    filenames.each do |filename|
      Common::FileHelpers.delete_file_if_exists(filename)
    end
  end

  def upload_pdf(form_id, doc_type: '148')
    uploaded_forms ||= []
    return if uploaded_forms.include? form_id

    processed_pdfs = []
    if form_id == '21-674-V2'
      parsed_form['dependents_application']['student_information']&.each_with_index do |student, index|
        processed_pdfs << process_pdf(to_pdf(form_id:, student:), created_at, form_id, index)
      end
    else
      processed_pdfs << process_pdf(to_pdf(form_id:), created_at, form_id)
    end
    processed_pdfs.each do |processed_pdf|
      upload_to_vbms(path: processed_pdf, doc_type:)
      uploaded_forms << form_id
      save
    end
  rescue => e
    Rails.logger.debug('DependencyClaim: Issue Uploading to VBMS in upload_pdf method',
                       { saved_claim_id: id, form_id:, error: e })
    raise e
  end

  def process_pdf(pdf_path, timestamp = nil, form_id = nil, iterator = nil)
    processed_pdf = PDFUtilities::DatestampPdf.new(pdf_path).run(
      text: 'Application Submitted on site',
      x: form_id == '686C-674' ? 400 : 300,
      y: form_id == '686C-674' ? 675 : 775,
      text_only: true, # passing as text only because we override how the date is stamped in this instance
      timestamp:,
      page_number: form_id == '686C-674' ? 6 : 0,
      template: "lib/pdf_fill/forms/pdfs/#{form_id}.pdf",
      multistamp: true
    )
    renamed_path = iterator.present? ? "tmp/pdfs/#{form_id}_#{id}_#{iterator}_final.pdf" : "tmp/pdfs/#{form_id}_#{id}_final.pdf" # rubocop:disable Layout/LineLength
    File.rename(processed_pdf, renamed_path) # rename for vbms upload
    renamed_path # return the renamed path
  end

  def add_veteran_info(va_file_number_with_payload)
    parsed_form.merge!(va_file_number_with_payload)
  end

  def formatted_686_data(va_file_number_with_payload)
    partitioned_686_674_params[:dependent_data].merge(va_file_number_with_payload).with_indifferent_access
  end

  def formatted_674_data(va_file_number_with_payload)
    partitioned_686_674_params[:college_student_data].merge(va_file_number_with_payload).with_indifferent_access
  end

  def submittable_686?
    submitted_flows = DEPENDENT_CLAIM_FLOWS.map { |flow| parsed_form['view:selectable686_options'].include?(flow) }

    return true if submitted_flows.include?(true)

    false
  end

  def submittable_674?
    # check if report674 is present and then check if it's true to avoid hash break.
    parsed_form['view:selectable686_options']&.include?('report674') &&
      parsed_form['view:selectable686_options']['report674']
  end

  def address_exists
    if parsed_form.dig('dependents_application', 'veteran_contact_information', 'veteran_address').blank?
      errors.add(:parsed_form, "Veteran address can't be blank")
    end
  end

  def validate_686_form_data
    errors.add(:parsed_form, "SSN can't be blank") if parsed_form['veteran_information']['ssn'].blank?
    errors.add(:parsed_form, "Dependent application can't be blank") if parsed_form['dependents_application'].blank?
  end

  # SavedClaims require regional_office to be defined
  def regional_office
    []
  end

  # Run after a claim is saved, this processes any files/supporting documents that are present
  def process_attachments!
    child_documents = parsed_form.dig('dependents_application', 'child_supporting_documents')
    spouse_documents = parsed_form.dig('dependents_application', 'spouse_supporting_documents')
    # add the two arrays together but also account for nil arrays
    supporting_documents = [child_documents, spouse_documents].compact.reduce([], :|)
    if supporting_documents.present?
      files = PersistentAttachment.where(guid: supporting_documents.pluck('confirmation_code'))
      files.find_each { |f| f.update(saved_claim_id: id) }
    end
  end

  def upload_to_vbms(path:, doc_type: '148')
    uploader = ClaimsApi::VBMSUploader.new(
      filepath: path,
      file_number: parsed_form['veteran_information']['va_file_number'] || parsed_form['veteran_information']['ssn'],
      doc_type:
    )

    uploader.upload!
  end

  # temporarily commented out before v2 rolls out. will be updated before v2's release.
  # def form_matches_schema
  #   return unless form_is_string
  #
  #   JSON::Validator.fully_validate(VetsJsonSchema::SCHEMAS[form_id], parsed_form).each do |v|
  #     errors.add(:form, v.to_s)
  #   end
  # end

  def to_pdf(form_id: FORM, student: nil)
    original_form_id = self.form_id
    self.form_id = form_id
    PdfFill::Filler.fill_form(self, nil, { created_at:, student: })
  rescue => e
<<<<<<< HEAD
    monitor.track_to_pdf_failure(e)
=======
    monitor.track_to_pdf_failure(id, e, form_id)
>>>>>>> d824ca78
    raise e
  ensure
    self.form_id = original_form_id
  end

  def send_failure_email(email) # rubocop:disable Metrics/MethodLength
    # if the claim is both a 686c and a 674, send a combination email.
    # otherwise, check to see which individual type it is and send the corresponding email.
    personalisation = {
      'first_name' => parsed_form.dig('veteran_information', 'full_name', 'first')&.upcase.presence,
      'date_submitted' => Time.zone.today.strftime('%B %d, %Y'),
      'confirmation_number' => confirmation_number
    }
    template_id = if submittable_686? && submittable_674?
                    Settings.vanotify.services.va_gov.template_id.form21_686c_674_action_needed_email
                  elsif submittable_686?
                    Settings.vanotify.services.va_gov.template_id.form21_686c_action_needed_email
                  elsif submittable_674?
                    Settings.vanotify.services.va_gov.template_id.form21_674_action_needed_email
                  else
                    Rails.logger.error('Email template cannot be assigned for SavedClaim', saved_claim_id: id)
                    nil
                  end
    if email.present? && template_id.present?
      if Flipper.enabled?(:dependents_failure_callback_email)
        Dependents::Form686c674FailureEmailJob.perform_async(id, email, template_id, personalisation)
      else
        VANotify::EmailJob.perform_async(
          email,
          template_id,
          personalisation
        )
      end
    end
  end

  ##
  # Determine if claim is a 686, 674, both, or unknown
  #
  def claim_form_type
    return FORM_COMBO if submittable_686? && submittable_674?
    return FORM686 if submittable_686?

    FORM674 if submittable_674?
  rescue => e
    monitor.track_unknown_claim_type(e)
    nil
  end

  ##
  # VANotify job to send Submitted/in-Progress email to veteran
  #
  def send_submitted_email(user = nil)
    type = claim_form_type
    if type == FORM686
      Dependents::NotificationEmail.new(id, user).deliver(:submitted686)
    elsif type == FORM674
      Dependents::NotificationEmail.new(id, user).deliver(:submitted674)
    else
      # Combo or unknown form types use combo email
      Dependents::NotificationEmail.new(id, user).deliver(:submitted686c674)
    end
    monitor.track_send_submitted_email_success(user&.user_account_uuid)
  rescue => e
    monitor.track_send_submitted_email_failure(e, user&.user_account_uuid)
  end

  ##
  # VANotify job to send Received/Confirmation email to veteran
  #
  def send_received_email(user = nil)
    type = claim_form_type
    if type == FORM686
      Dependents::NotificationEmail.new(id, user).deliver(:received686)
    elsif type == FORM674
      Dependents::NotificationEmail.new(id, user).deliver(:received674)
    else
      # Combo or unknown form types use combo email
      Dependents::NotificationEmail.new(id, user).deliver(:received686c674)
    end
    monitor.track_send_received_email_success(user&.user_account_uuid)
  rescue => e
    monitor.track_send_received_email_failure(e, user&.user_account_uuid)
  end

  def monitor
    @monitor ||= Dependents::Monitor.new(id)
  end

  private

  def partitioned_686_674_params
    dependent_data = parsed_form

    student_data = dependent_data['dependents_application'].extract!(*STUDENT_ATTENDING_COLLEGE_KEYS)
    veteran_data = dependent_data['dependents_application'].slice('household_income', 'veteran_contact_information')
    college_student_data = { 'dependents_application' => student_data.merge!(veteran_data) }

    { college_student_data:, dependent_data: }
  end
end<|MERGE_RESOLUTION|>--- conflicted
+++ resolved
@@ -198,11 +198,7 @@
     self.form_id = form_id
     PdfFill::Filler.fill_form(self, nil, { created_at:, student: })
   rescue => e
-<<<<<<< HEAD
-    monitor.track_to_pdf_failure(e)
-=======
-    monitor.track_to_pdf_failure(id, e, form_id)
->>>>>>> d824ca78
+    monitor.track_to_pdf_failure(e, form_id)
     raise e
   ensure
     self.form_id = original_form_id
