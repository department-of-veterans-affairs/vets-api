# frozen_string_literal: true

require 'rails_helper'
require_relative '../../../rails_helper'
require 'token_validation/v2/client'
require 'bgs_service/local_bgs'

RSpec.describe 'Power Of Attorney', type: :request do
  let(:veteran_id) { '1013062086V794840' }
  let(:get_poa_path) { "/services/claims/v2/veterans/#{veteran_id}/power-of-attorney" }
  let(:appoint_individual_path) { "/services/claims/v2/veterans/#{veteran_id}/2122a" }
  let(:appoint_organization_path) { "/services/claims/v2/veterans/#{veteran_id}/2122" }
<<<<<<< HEAD
  let(:validate_2122a_path) { "/services/claims/v2/veterans/#{veteran_id}/2122a/validate" }
  let(:scopes) { %w[system/claim.write system/claim.read] }
=======
  let(:validate2122_path) { "/services/claims/v2/veterans/#{veteran_id}/2122/validate" }
  let(:validate2122a_path) { "/services/claims/v2/veterans/#{veteran_id}/2122a/validate" }
  let(:scopes) { %w[system/claim.write] }
>>>>>>> 21fc5618
  let(:individual_poa_code) { 'A1H' }
  let(:organization_poa_code) { '083' }
  let(:bgs_poa) { { person_org_name: "#{individual_poa_code} name-here" } }
  let(:local_bgs) { ClaimsApi::LocalBGS }

  describe 'PowerOfAttorney' do
    before do
      Veteran::Service::Representative.create!(representative_id: '12345', poa_codes: [individual_poa_code],
                                               first_name: 'Abraham', last_name: 'Lincoln')
      Veteran::Service::Representative.create!(representative_id: '67890', poa_codes: [organization_poa_code],
                                               first_name: 'George', last_name: 'Washington')
      Veteran::Service::Organization.create(poa: organization_poa_code,
                                            name: "#{organization_poa_code} - DISABLED AMERICAN VETERANS")
    end

    describe 'show' do
      context 'CCG (Client Credentials Grant) flow' do
        context 'when provided' do
          context 'when valid' do
            context 'when current poa code does not exist' do
              it 'returns a 200' do
                mock_ccg(scopes) do |auth_header|
                  allow(BGS::PowerOfAttorneyVerifier).to receive(:new).and_return(OpenStruct.new(current_poa_code: nil))

                  get get_poa_path, headers: auth_header

                  expect(response.status).to eq(200)
                end
              end
            end

            context 'when the current poa is not associated with an organization' do
              context 'when multiple representatives share the poa code' do
                context 'when there is one unique representative_id' do
                  before do
                    create(:representative, representative_id: '12345', first_name: 'Bob', last_name: 'Law',
                                            poa_codes: ['ABC'], phone: '123-456-7890')
                    create(:representative, representative_id: '12345', first_name: 'Robert', last_name: 'Lawlaw',
                                            poa_codes: ['ABC'], phone: '321-654-0987')
                  end

                  it 'returns the most recently created representative' do
                    mock_ccg(scopes) do |auth_header|
                      allow(BGS::PowerOfAttorneyVerifier)
                        .to receive(:new)
                        .and_return(OpenStruct.new(current_poa_code: 'ABC'))

                      expected_response = {
                        'data' => {
                          'id' => nil,
                          'type' => 'individual',
                          'attributes' => {
                            'code' => 'ABC',
                            'name' => 'Robert Lawlaw',
                            'phoneNumber' => '321-654-0987'
                          }
                        }
                      }

                      get get_poa_path, headers: auth_header

                      response_body = JSON.parse(response.body)

                      expect(response).to have_http_status(:ok)
                      expect(response_body).to eq(expected_response)
                    end
                  end
                end

                context 'when there are multiple unique representative_ids' do
                  before do
                    create(:representative, representative_id: '67890', poa_codes: ['EDF'])
                    create(:representative, representative_id: '54321', poa_codes: ['EDF'])
                  end

                  it 'returns a meaningful 422' do
                    mock_ccg(scopes) do |auth_header|
                      allow(BGS::PowerOfAttorneyVerifier)
                        .to receive(:new)
                        .and_return(OpenStruct.new(current_poa_code: 'EDF'))

                      detail = 'Could not retrieve Power of Attorney due to multiple representatives with code: EDF'

                      get get_poa_path, headers: auth_header

                      response_body = JSON.parse(response.body)['errors'][0]

                      expect(response).to have_http_status(:unprocessable_entity)
                      expect(response_body['title']).to eq('Unprocessable entity')
                      expect(response_body['status']).to eq('422')
                      expect(response_body['detail']).to eq(detail)
                    end
                  end
                end
              end
            end
          end

          context 'when not valid' do
            it 'returns a 401' do
              get get_poa_path, headers: { 'Authorization' => 'Bearer HelloWorld' }

              expect(response.status).to eq(401)
            end
          end
        end
      end
    end

    describe 'appoint_individual' do
      let(:data) do
        {
          data: {
            attributes: {
              representative: {
                poaCode: individual_poa_code,
                firstName: 'my',
                lastName: 'name',
                type: 'ATTORNEY',
                address: {
                  numberAndStreet: '123',
                  city: 'city',
                  country: 'US',
                  zipFirstFive: '12345'
                }
              }
            }
          }
        }
      end

      describe 'auth header' do
        context 'when provided' do
          it 'returns a 202' do
            mock_ccg(scopes) do |auth_header|
              expect_any_instance_of(local_bgs).to receive(:find_poa_by_participant_id)
                .and_return(bgs_poa)
              allow_any_instance_of(local_bgs).to receive(:find_poa_history_by_ptcpnt_id)
                .and_return({ person_poa_history: nil })

              post appoint_individual_path, params: data.to_json, headers: auth_header
              expect(response.status).to eq(202)
            end
          end
        end

        context 'when not provided' do
          it 'returns a 401 error code' do
            post appoint_individual_path, params: data.to_json
            expect(response.status).to eq(401)
          end
        end
      end

      context 'when a POA code isn\'t provided' do
        it 'returns a 422 error code' do
          mock_ccg(scopes) do |auth_header|
<<<<<<< HEAD
            data[:data][:attributes][:serviceOrganization] = nil
=======
            data[:data][:attributes][:representative] = nil
>>>>>>> 21fc5618

            post appoint_individual_path, params: data.to_json, headers: auth_header
            expect(response.status).to eq(422)
          end
        end
      end

      context 'when there are multiple representatives with the same POA code' do
        it 'returns a 500 error code' do
          Veteran::Service::Representative.new(representative_id: '12345', poa_codes: [individual_poa_code],
                                               first_name: 'Thomas', last_name: 'Jefferson').save!

          mock_ccg(scopes) do |auth_header|
            post appoint_individual_path, params: data.to_json, headers: auth_header
            expect(response.status).to eq(500)
          end
        end
      end

      context 'CCG (Client Credentials Grant) flow' do
        context 'when provided' do
          context 'when valid' do
            it 'returns a 202' do
              mock_ccg(scopes) do |auth_header|
                expect_any_instance_of(local_bgs).to receive(:find_poa_by_participant_id)
                  .and_return(bgs_poa)
                allow_any_instance_of(local_bgs).to receive(:find_poa_history_by_ptcpnt_id)
                  .and_return({ person_poa_history: nil })

                post appoint_individual_path, params: data.to_json, headers: auth_header

                expect(response.status).to eq(202)
              end
            end
          end

          context 'when not valid' do
            it 'returns a 401' do
              post appoint_individual_path, params: data.to_json, headers: { 'Authorization' => 'Bearer HelloWorld' }

              expect(response.status).to eq(401)
            end
          end
        end
      end
    end

    describe 'submit2122' do
      b64_image = File.read('modules/claims_api/spec/fixtures/signature_b64.txt')
      let(:data) do
        {
          data: {
            attributes: {
              serviceOrganization: {
                poaCode: organization_poa_code.to_s
              },
              signatures: {
                veteran: b64_image,
                representative: b64_image
              }
            }
          }
        }
      end

      describe 'auth header' do
        context 'when provided' do
<<<<<<< HEAD
          it 'returns a 200' do
            skip 'not yet implemented'
=======
          it 'returns a 202' do
>>>>>>> 21fc5618
            mock_ccg(scopes) do |auth_header|
              expect_any_instance_of(local_bgs).to receive(:find_poa_by_participant_id)
                .and_return(bgs_poa)
              allow_any_instance_of(local_bgs).to receive(:find_poa_history_by_ptcpnt_id)
                .and_return({ person_poa_history: nil })

              post appoint_organization_path, params: data.to_json, headers: auth_header
              expect(response.status).to eq(202)
            end
          end
        end

        context 'when not provided' do
          it 'returns a 401 error code' do
            post appoint_organization_path, params: data.to_json
            expect(response.status).to eq(401)
          end
        end

        context 'when the POA code is for an individual instead of an organization' do
          it 'returns a 422 error code' do
            skip 'not implemented yet'
            mock_ccg(scopes) do |auth_header|
              data[:data][:attributes][:serviceOrganization][:poaCode] = individual_poa_code.to_s

              post appoint_organization_path, params: data.to_json, headers: auth_header
              expect(response.status).to eq(422)
            end
          end
        end
      end

      context 'CCG (Client Credentials Grant) flow' do
        context 'when provided' do
          context 'when valid' do
<<<<<<< HEAD
            it 'returns a 200' do
              skip 'not yet implemented'
=======
            it 'returns a 202' do
>>>>>>> 21fc5618
              mock_ccg(scopes) do |auth_header|
                expect_any_instance_of(local_bgs).to receive(:find_poa_by_participant_id)
                  .and_return(bgs_poa)
                allow_any_instance_of(local_bgs).to receive(:find_poa_history_by_ptcpnt_id)
                  .and_return({ person_poa_history: nil })

                post appoint_organization_path, params: data.to_json, headers: auth_header

                expect(response.status).to eq(202)
              end
            end
          end

          context 'when not valid' do
            it 'returns a 401' do
              post appoint_organization_path, params: data, headers: { 'Authorization' => 'Bearer HelloWorld' }

              expect(response.status).to eq(401)
            end
          end
        end
      end
    end

<<<<<<< HEAD
    describe 'validate_2122a' do
      let(:data) do
        {
          data: {
            attributes: {
              representative: {
                poaCode: individual_poa_code,
                firstName: 'my',
                lastName: 'name',
                type: 'ATTORNEY',
                address: {
                  numberAndStreet: '123',
                  city: 'city',
                  country: 'US',
                  zipFirstFive: '12345'
                }
              }
            }
          }
        }
      end

=======
    describe 'validate2122' do
      context 'CCG (Client Credentials Grant) flow' do
        context 'when provided' do
          context 'when valid' do
            context 'when the request data is not a valid json object' do
              let(:data) { '123abc' }

              it 'returns a meaningful 422' do
                mock_ccg(%w[claim.write claim.read]) do |auth_header|
                  detail = 'The request body is not a valid JSON object: '

                  post validate2122_path, params: data, headers: auth_header

                  response_body = JSON.parse(response.body)['errors'][0]

                  expect(response).to have_http_status(:unprocessable_entity)
                  expect(response_body['title']).to eq('Unprocessable entity')
                  expect(response_body['status']).to eq('422')
                  expect(response_body['detail']).to eq(detail)
                end
              end
            end

            context 'when the Veteran ICN is found in MPI' do
              context 'when the request data does not pass schema validation' do
                let(:request_body) do
                  Rails.root.join('modules', 'claims_api', 'spec', 'fixtures', 'v2', 'veterans',
                                  'power_of_attorney', '2122', 'invalid_schema.json').read
                end

                it 'returns a meaningful 422' do
                  mock_ccg(%w[claim.write claim.read]) do |auth_header|
                    detail = 'The property /serviceOrganization did not contain the required key poaCode'

                    post validate2122_path, params: request_body, headers: auth_header

                    response_body = JSON.parse(response.body)['errors'][0]

                    expect(response).to have_http_status(:unprocessable_entity)
                    expect(response_body['title']).to eq('Unprocessable entity')
                    expect(response_body['status']).to eq('422')
                    expect(response_body['detail']).to eq(detail)
                  end
                end
              end
            end

            context 'when the request data passes schema validation' do
              context 'when no representatives have the provided POA code' do
                let(:request_body) do
                  Rails.root.join('modules', 'claims_api', 'spec', 'fixtures', 'v2', 'veterans',
                                  'power_of_attorney', '2122', 'invalid_poa.json').read
                end

                it 'returns a meaningful 404' do
                  mock_ccg(%w[claim.write claim.read]) do |auth_header|
                    detail = 'Could not find an Organization with code: aaa'

                    post validate2122_path, params: request_body, headers: auth_header

                    response_body = JSON.parse(response.body)['errors'][0]

                    expect(response).to have_http_status(:not_found)
                    expect(response_body['title']).to eq('Resource not found')
                    expect(response_body['status']).to eq('404')
                    expect(response_body['detail']).to eq(detail)
                  end
                end
              end

              context 'when at least one representative has the provided POA code' do
                let(:request_body) do
                  Rails.root.join('modules', 'claims_api', 'spec', 'fixtures', 'v2', 'veterans',
                                  'power_of_attorney', '2122', 'valid.json').read
                end

                it 'returns 200' do
                  mock_ccg(%w[claim.write claim.read]) do |auth_header|
                    post validate2122_path, params: request_body, headers: auth_header

                    response_body = JSON.parse(response.body)['data']

                    expect(response).to have_http_status(:ok)
                    expect(response_body['type']).to eq('form/21-22/validation')
                    expect(response_body['attributes']['status']).to eq('valid')
                  end
                end
              end
            end
          end
        end

        context 'when not valid' do
          it 'returns a 401' do
            post validate2122_path, headers: { 'Authorization' => 'Bearer HelloWorld' }

            expect(response.status).to eq(401)
          end
        end
      end
    end

    describe 'validate2122a' do
>>>>>>> 21fc5618
      context 'CCG (Client Credentials Grant) flow' do
        context 'when provided' do
          context 'when valid' do
            context 'when the request data is not a valid json object' do
              let(:data) { '123abc' }

              it 'returns a meaningful 422' do
                mock_ccg(%w[claim.write claim.read]) do |auth_header|
                  detail = 'The request body is not a valid JSON object: '

<<<<<<< HEAD
                  post validate_2122a_path, params: data.to_json, headers: auth_header
=======
                  post validate2122a_path, params: data, headers: auth_header
>>>>>>> 21fc5618

                  response_body = JSON.parse(response.body)['errors'][0]

                  expect(response).to have_http_status(:unprocessable_entity)
                  expect(response_body['title']).to eq('Unprocessable entity')
                  expect(response_body['status']).to eq('422')
                  expect(response_body['detail']).to eq(detail)
                end
              end
            end

            context 'when the request data is a valid json object' do
              context 'when the Veteran ICN is not found in MPI' do
                it 'returns a meaningful 404' do
                  mock_ccg(%w[claim.write claim.read]) do |auth_header|
                    allow_any_instance_of(ClaimsApi::Veteran)
                      .to receive(:mpi_record?).and_return(false)

                    detail = "Unable to locate Veteran's ID/ICN in Master Person Index (MPI). " \
                             'Please submit an issue at ask.va.gov or call 1-800-MyVA411 (800-698-2411) for assistance.'

<<<<<<< HEAD
                    post validate_2122a_path, params: data.to_json, headers: auth_header
=======
                    post validate2122a_path, params: { data: { attributes: nil } }.to_json, headers: auth_header
>>>>>>> 21fc5618

                    response_body = JSON.parse(response.body)['errors'][0]

                    expect(response).to have_http_status(:not_found)
                    expect(response_body['title']).to eq('Resource not found')
                    expect(response_body['status']).to eq('404')
                    expect(response_body['detail']).to eq(detail)
                  end
                end
              end

              context 'when the Veteran ICN is found in MPI' do
                context 'when the request data does not pass schema validation' do
                  let(:request_body) do
                    Rails.root.join('modules', 'claims_api', 'spec', 'fixtures', 'v2', 'veterans',
                                    'power_of_attorney', '2122a', 'invalid_schema.json').read
                  end

                  it 'returns a meaningful 422' do
                    mock_ccg(%w[claim.write claim.read]) do |auth_header|
                      detail = 'The property /representative did not contain the required key poaCode'

                      post validate2122a_path, params: request_body, headers: auth_header

                      response_body = JSON.parse(response.body)['errors'][0]

                      expect(response).to have_http_status(:unprocessable_entity)
                      expect(response_body['title']).to eq('Unprocessable entity')
                      expect(response_body['status']).to eq('422')
                      expect(response_body['detail']).to eq(detail)
                    end
                  end
                end

                context 'when the request data passes schema validation' do
                  context 'when no representatives have the provided POA code' do
                    let(:request_body) do
                      Rails.root.join('modules', 'claims_api', 'spec', 'fixtures', 'v2', 'veterans',
                                      'power_of_attorney', '2122a', 'invalid_poa.json').read
                    end

                    it 'returns a meaningful 404' do
                      mock_ccg(%w[claim.write claim.read]) do |auth_header|
                        detail = 'Could not find an Accredited Representative with code: aaa'

                        post validate2122a_path, params: request_body, headers: auth_header

                        response_body = JSON.parse(response.body)['errors'][0]

                        expect(response).to have_http_status(:not_found)
                        expect(response_body['title']).to eq('Resource not found')
                        expect(response_body['status']).to eq('404')
                        expect(response_body['detail']).to eq(detail)
                      end
                    end
                  end

                  context 'when at least one representative has the provided POA code' do
                    let(:request_body) do
                      Rails.root.join('modules', 'claims_api', 'spec', 'fixtures', 'v2', 'veterans',
                                      'power_of_attorney', '2122a', 'valid.json').read
                    end

                    it 'returns a meaningful 200' do
                      mock_ccg(%w[claim.write claim.read]) do |auth_header|
                        post validate2122a_path, params: request_body, headers: auth_header

                        response_body = JSON.parse(response.body)['data']

                        expect(response).to have_http_status(:ok)
                        expect(response_body['type']).to eq('form/21-22a/validation')
                        expect(response_body['attributes']['status']).to eq('valid')
                      end
                    end
                  end
                end
              end
            end
          end
        end

        context 'when not valid' do
          it 'returns a 401' do
            post validate2122a_path, headers: { 'Authorization' => 'Bearer HelloWorld' }

            expect(response.status).to eq(401)
          end
        end
      end
    end
  end
end<|MERGE_RESOLUTION|>--- conflicted
+++ resolved
@@ -10,14 +10,10 @@
   let(:get_poa_path) { "/services/claims/v2/veterans/#{veteran_id}/power-of-attorney" }
   let(:appoint_individual_path) { "/services/claims/v2/veterans/#{veteran_id}/2122a" }
   let(:appoint_organization_path) { "/services/claims/v2/veterans/#{veteran_id}/2122" }
-<<<<<<< HEAD
-  let(:validate_2122a_path) { "/services/claims/v2/veterans/#{veteran_id}/2122a/validate" }
-  let(:scopes) { %w[system/claim.write system/claim.read] }
-=======
   let(:validate2122_path) { "/services/claims/v2/veterans/#{veteran_id}/2122/validate" }
   let(:validate2122a_path) { "/services/claims/v2/veterans/#{veteran_id}/2122a/validate" }
-  let(:scopes) { %w[system/claim.write] }
->>>>>>> 21fc5618
+
+  let(:scopes) { %w[system/claim.write system/claim.read] }
   let(:individual_poa_code) { 'A1H' }
   let(:organization_poa_code) { '083' }
   let(:bgs_poa) { { person_org_name: "#{individual_poa_code} name-here" } }
@@ -175,11 +171,7 @@
       context 'when a POA code isn\'t provided' do
         it 'returns a 422 error code' do
           mock_ccg(scopes) do |auth_header|
-<<<<<<< HEAD
-            data[:data][:attributes][:serviceOrganization] = nil
-=======
             data[:data][:attributes][:representative] = nil
->>>>>>> 21fc5618
 
             post appoint_individual_path, params: data.to_json, headers: auth_header
             expect(response.status).to eq(422)
@@ -247,12 +239,8 @@
 
       describe 'auth header' do
         context 'when provided' do
-<<<<<<< HEAD
-          it 'returns a 200' do
+          it 'returns a 202' do
             skip 'not yet implemented'
-=======
-          it 'returns a 202' do
->>>>>>> 21fc5618
             mock_ccg(scopes) do |auth_header|
               expect_any_instance_of(local_bgs).to receive(:find_poa_by_participant_id)
                 .and_return(bgs_poa)
@@ -288,12 +276,8 @@
       context 'CCG (Client Credentials Grant) flow' do
         context 'when provided' do
           context 'when valid' do
-<<<<<<< HEAD
-            it 'returns a 200' do
+            it 'returns a 202' do
               skip 'not yet implemented'
-=======
-            it 'returns a 202' do
->>>>>>> 21fc5618
               mock_ccg(scopes) do |auth_header|
                 expect_any_instance_of(local_bgs).to receive(:find_poa_by_participant_id)
                   .and_return(bgs_poa)
@@ -318,8 +302,109 @@
       end
     end
 
-<<<<<<< HEAD
-    describe 'validate_2122a' do
+    describe 'validate2122' do
+      context 'CCG (Client Credentials Grant) flow' do
+        context 'when provided' do
+          context 'when valid' do
+            context 'when the request data is not a valid json object' do
+              let(:data) { '123abc' }
+
+              it 'returns a meaningful 422' do
+                mock_ccg(%w[claim.write claim.read]) do |auth_header|
+                  detail = 'The request body is not a valid JSON object: '
+
+                  post validate2122_path, params: data, headers: auth_header
+
+                  response_body = JSON.parse(response.body)['errors'][0]
+
+                  expect(response).to have_http_status(:unprocessable_entity)
+                  expect(response_body['title']).to eq('Unprocessable entity')
+                  expect(response_body['status']).to eq('422')
+                  expect(response_body['detail']).to eq(detail)
+                end
+              end
+            end
+
+            context 'when the Veteran ICN is found in MPI' do
+              context 'when the request data does not pass schema validation' do
+                let(:request_body) do
+                  Rails.root.join('modules', 'claims_api', 'spec', 'fixtures', 'v2', 'veterans',
+                                  'power_of_attorney', '2122', 'invalid_schema.json').read
+                end
+
+                it 'returns a meaningful 422' do
+                  mock_ccg(%w[claim.write claim.read]) do |auth_header|
+                    detail = 'The property /serviceOrganization did not contain the required key poaCode'
+
+                    post validate2122_path, params: request_body, headers: auth_header
+
+                    response_body = JSON.parse(response.body)['errors'][0]
+
+                    expect(response).to have_http_status(:unprocessable_entity)
+                    expect(response_body['title']).to eq('Unprocessable entity')
+                    expect(response_body['status']).to eq('422')
+                    expect(response_body['detail']).to eq(detail)
+                  end
+                end
+              end
+            end
+
+            context 'when the request data passes schema validation' do
+              context 'when no representatives have the provided POA code' do
+                let(:request_body) do
+                  Rails.root.join('modules', 'claims_api', 'spec', 'fixtures', 'v2', 'veterans',
+                                  'power_of_attorney', '2122', 'invalid_poa.json').read
+                end
+
+                it 'returns a meaningful 404' do
+                  mock_ccg(%w[claim.write claim.read]) do |auth_header|
+                    detail = 'Could not find an Organization with code: aaa'
+
+                    post validate2122_path, params: request_body, headers: auth_header
+
+                    response_body = JSON.parse(response.body)['errors'][0]
+
+                    expect(response).to have_http_status(:not_found)
+                    expect(response_body['title']).to eq('Resource not found')
+                    expect(response_body['status']).to eq('404')
+                    expect(response_body['detail']).to eq(detail)
+                  end
+                end
+              end
+
+              context 'when at least one representative has the provided POA code' do
+                let(:request_body) do
+                  Rails.root.join('modules', 'claims_api', 'spec', 'fixtures', 'v2', 'veterans',
+                                  'power_of_attorney', '2122', 'valid.json').read
+                end
+
+                it 'returns 200' do
+                  mock_ccg(%w[claim.write claim.read]) do |auth_header|
+                    post validate2122_path, params: request_body, headers: auth_header
+
+                    response_body = JSON.parse(response.body)['data']
+
+                    expect(response).to have_http_status(:ok)
+                    expect(response_body['type']).to eq('form/21-22/validation')
+                    expect(response_body['attributes']['status']).to eq('valid')
+                  end
+                end
+              end
+            end
+          end
+        end
+
+        context 'when not valid' do
+          it 'returns a 401' do
+            post validate2122_path, headers: { 'Authorization' => 'Bearer HelloWorld' }
+
+            expect(response.status).to eq(401)
+          end
+        end
+      end
+    end
+
+    describe 'validate2122a' do
       let(:data) do
         {
           data: {
@@ -341,8 +426,6 @@
         }
       end
 
-=======
-    describe 'validate2122' do
       context 'CCG (Client Credentials Grant) flow' do
         context 'when provided' do
           context 'when valid' do
@@ -353,114 +436,7 @@
                 mock_ccg(%w[claim.write claim.read]) do |auth_header|
                   detail = 'The request body is not a valid JSON object: '
 
-                  post validate2122_path, params: data, headers: auth_header
-
-                  response_body = JSON.parse(response.body)['errors'][0]
-
-                  expect(response).to have_http_status(:unprocessable_entity)
-                  expect(response_body['title']).to eq('Unprocessable entity')
-                  expect(response_body['status']).to eq('422')
-                  expect(response_body['detail']).to eq(detail)
-                end
-              end
-            end
-
-            context 'when the Veteran ICN is found in MPI' do
-              context 'when the request data does not pass schema validation' do
-                let(:request_body) do
-                  Rails.root.join('modules', 'claims_api', 'spec', 'fixtures', 'v2', 'veterans',
-                                  'power_of_attorney', '2122', 'invalid_schema.json').read
-                end
-
-                it 'returns a meaningful 422' do
-                  mock_ccg(%w[claim.write claim.read]) do |auth_header|
-                    detail = 'The property /serviceOrganization did not contain the required key poaCode'
-
-                    post validate2122_path, params: request_body, headers: auth_header
-
-                    response_body = JSON.parse(response.body)['errors'][0]
-
-                    expect(response).to have_http_status(:unprocessable_entity)
-                    expect(response_body['title']).to eq('Unprocessable entity')
-                    expect(response_body['status']).to eq('422')
-                    expect(response_body['detail']).to eq(detail)
-                  end
-                end
-              end
-            end
-
-            context 'when the request data passes schema validation' do
-              context 'when no representatives have the provided POA code' do
-                let(:request_body) do
-                  Rails.root.join('modules', 'claims_api', 'spec', 'fixtures', 'v2', 'veterans',
-                                  'power_of_attorney', '2122', 'invalid_poa.json').read
-                end
-
-                it 'returns a meaningful 404' do
-                  mock_ccg(%w[claim.write claim.read]) do |auth_header|
-                    detail = 'Could not find an Organization with code: aaa'
-
-                    post validate2122_path, params: request_body, headers: auth_header
-
-                    response_body = JSON.parse(response.body)['errors'][0]
-
-                    expect(response).to have_http_status(:not_found)
-                    expect(response_body['title']).to eq('Resource not found')
-                    expect(response_body['status']).to eq('404')
-                    expect(response_body['detail']).to eq(detail)
-                  end
-                end
-              end
-
-              context 'when at least one representative has the provided POA code' do
-                let(:request_body) do
-                  Rails.root.join('modules', 'claims_api', 'spec', 'fixtures', 'v2', 'veterans',
-                                  'power_of_attorney', '2122', 'valid.json').read
-                end
-
-                it 'returns 200' do
-                  mock_ccg(%w[claim.write claim.read]) do |auth_header|
-                    post validate2122_path, params: request_body, headers: auth_header
-
-                    response_body = JSON.parse(response.body)['data']
-
-                    expect(response).to have_http_status(:ok)
-                    expect(response_body['type']).to eq('form/21-22/validation')
-                    expect(response_body['attributes']['status']).to eq('valid')
-                  end
-                end
-              end
-            end
-          end
-        end
-
-        context 'when not valid' do
-          it 'returns a 401' do
-            post validate2122_path, headers: { 'Authorization' => 'Bearer HelloWorld' }
-
-            expect(response.status).to eq(401)
-          end
-        end
-      end
-    end
-
-    describe 'validate2122a' do
->>>>>>> 21fc5618
-      context 'CCG (Client Credentials Grant) flow' do
-        context 'when provided' do
-          context 'when valid' do
-            context 'when the request data is not a valid json object' do
-              let(:data) { '123abc' }
-
-              it 'returns a meaningful 422' do
-                mock_ccg(%w[claim.write claim.read]) do |auth_header|
-                  detail = 'The request body is not a valid JSON object: '
-
-<<<<<<< HEAD
-                  post validate_2122a_path, params: data.to_json, headers: auth_header
-=======
                   post validate2122a_path, params: data, headers: auth_header
->>>>>>> 21fc5618
 
                   response_body = JSON.parse(response.body)['errors'][0]
 
@@ -482,11 +458,7 @@
                     detail = "Unable to locate Veteran's ID/ICN in Master Person Index (MPI). " \
                              'Please submit an issue at ask.va.gov or call 1-800-MyVA411 (800-698-2411) for assistance.'
 
-<<<<<<< HEAD
-                    post validate_2122a_path, params: data.to_json, headers: auth_header
-=======
                     post validate2122a_path, params: { data: { attributes: nil } }.to_json, headers: auth_header
->>>>>>> 21fc5618
 
                     response_body = JSON.parse(response.body)['errors'][0]
 
