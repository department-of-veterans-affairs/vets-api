--- conflicted
+++ resolved
@@ -46,14 +46,6 @@
 
       # Add magic byte and schema ID to the payload
       magic_byte = [0].pack('C')
-<<<<<<< HEAD
-      # NOTE: Use fetched schema id from schema registry but if not found,
-      # ID = 5 is the Event Bus schema ID for test schema.replace this with the actual schema ID when running locally
-      @schema_id ||= 5
-      # @schema_id ||= 1
-      # ^ set to [1] locally until fixed
-=======
->>>>>>> 2a3c1fea
       schema_id_bytes = [@schema_id].pack('N') # should be schema id
       magic_byte + schema_id_bytes + avro_payload
     end
