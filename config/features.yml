---
# Add a new feature toggle here to ensure that it is initialized in all environments.
#
# Features are enabled by default in the test environment and disabled by default in other environments.
# To default a feature to enabled in development, set the `enable_in_development` key to true.
#
# The description should contain any relevant information for an admin who may toggle the feature.
#
# The actor_type should be either `user` for features you want to be "sticky" for a logged in user (default)
#  or `cookie_id` of you wish to use the Google Analytics id as the unique identifier.

# Sorted using http://yaml-sorter.herokuapp.com/

features:
  this_is_only_a_test:
    actor_type: user
    description: Used in feature_toggles_controller_spec.
  accredited_representative_portal_frontend:
    actor_type: user
    description: Enables the frontend of the accredited representative portal
    enable_in_development: true
  accredited_representative_portal_api:
    actor_type: user
    description: Enables the endpoints of the accredited representative portal
    enable_in_development: true
  all_claims_add_disabilities_enhancement:
    actor_type: user
    description: Enables enhancement to the 21-526EZ "Add Disabilities" page being implemented by the Conditions Team.
    enable_in_development: true
  appointments_consolidation:
    actor_type: user
    description: For features being tested while merging logic for appointments between web and mobile
  ask_va_form_feature:
    actor_type: user
    description: show/hide experimental features for Ask VA 0873
    enable_in_development: true
  ask_va_dashboard_feature:
    actor_type: user
    description: show/hide experimental features for Ask VA 0873 dashboard feature
    enable_in_development: true
  ask_va_introduction_page_feature:
    actor_type: user
    description: show/hide experimental features for Ask VA 0873 introduction feature
    enable_in_development: true
  auth_exp_vba_downtime_message:
    actor_type: user
    description: Show downtime message on Profile and My VA for planned VBA maintenance
  avs_enabled:
    actor_type: user
    description: Enables the After Visit Summary API.
    enable_in_development: true
  bcas_letters_use_lighthouse:
    actor_type: user
    description: Use lighthouse instead of EVSS to view/download benefit letters.
    enable_in_development: true
  benefits_documents_use_lighthouse:
    actor_type: user
    description: Use lighthouse instead of EVSS to upload benefits documents.
    enable_in_development: false
  benefits_education_use_lighthouse:
    actor_type: user
    description: Use lighthouse instead of EVSS to retrieve GI Bill Statement of benefits
    enable_in_development: true
  benefits_require_gateway_origin:
    actor_type: user
    description: Requires that all requests made to endpoints in appeals_api, va_forms, and vba_documents be made through the gateway
  caregiver_use_facilities_API:
    actor_type: user
    description: Allow list of caregiver facilites to be fetched by way of the Facilities API.
  caregiver_browser_monitoring_enabled:
    actor_type: user
    description: Enables Datadog Real Time User Monitoring
  caregiver_carma_submitted_at:
    actor_type: user
    description: Enables sending CARMA the creation timestamp of a claim as a metadata submitted_at value
  hca_browser_monitoring_enabled:
    actor_type: user
    description: Enables browser monitoring for the health care application.
  hca_enrollment_status_override_enabled:
    actor_type: user
    description: Enables override of enrollment status for a user, to allow multiple submissions with same user.
  hca_insurance_v2_enabled:
    actor_type: user
    description: Enables the the upgraded insurance section of the Health Care Application
    enable_in_development: true
  hca_performance_alert_enabled:
    actor_type: user
    description: Enables alert notifying users of a potential issue with application performance.
  hca_reg_only_enabled:
    actor_type: user
    description: Enables the registration-only path for the Health Care Application
    enable_in_development: true
  hca_sigi_enabled:
    actor_type: user
    description: Enables Self-Identifying Gender Identity question for health care applicants.
  hca_tera_branching_enabled:
    actor_type: user
    description: Enables branching logic for the Toxic Exposure questionset in the Health Care Application
  hca_use_facilities_API:
    actor_type: user
    description: Allow list of medical care facilites to be fetched by way of the Facilities API.
  hca_log_form_attachment_create:
    actor_type: user
    description: Enable logging all successful-looking attachment creation calls to Sentry at info-level
  hca_retrieve_facilities_without_repopulating:
    actor_type: user
    description: Constrain facilities endpoint to only return existing facilities values - even if the table is empty, do not rerun the Job to populate it.
  cg1010_oauth_2_enabled:
    actor_type: user
    description: Use OAuth 2.0 Authentication for 10-10CG Form Mulesoft integration.
  ezr_prod_enabled:
    actor_type: user
    description: Enables access to the 10-10EZR application in prod for the purposes of conducting user reasearch
    enable_in_development: true
  ezr_upload_enabled:
    actor_type: user
    description: Enables Toxic Exposure File Upload for 10-10EZR applicants.
    enable_in_development: true
  ezr_auth_only_enabled:
    actor_type: user
    description: Enables the auth-only experience, allowing only authenticated users to view any part of the form.
    enable_in_development: true
  ezr_emergency_contacts_enabled:
    actor_type: user
    description: Enables emergency contact experience for 10-10EZR applicants.
    enable_in_development: true
  ezr_next_of_kin_enabled:
    actor_type: user
    description: Enables next of kin experience for 10-10EZR applicants.
    enable_in_development: true
  ezr_use_va_notify_on_submission_failure:
    actor_type: user
    description: Send submission failure email to Veteran using VANotify.
    enable_in_development: true
  cerner_override_653:
    actor_type: user
    description: This will show the Cerner facility 653 as `isCerner`.
  cerner_override_668:
    actor_type: user
    description: This will show the Cerner facility 668 as `isCerner`.
  cerner_override_687:
    actor_type: user
    description: This will show the Cerner facility 687 as `isCerner`.
  cerner_override_692:
    actor_type: user
    description: This will show the Cerner facility 692 as `isCerner`.
  cerner_override_757:
    actor_type: user
    description: This will show the Cerner facility 757 as `isCerner`.
  champva_unique_temp_file_names:
    actor_type: user
    description: Enables unique temp file names for CHAMPVA PDF files
  check_in_experience_enabled:
    actor_type: user
    description: Enables the health care check-in experiences
    enable_in_development: true
  check_in_experience_pre_check_in_enabled:
    actor_type: user
    description: Enables the health care check-in experiences to show the pre-check-in experience.
    enable_in_development: true
  check_in_experience_upcoming_appointments_enabled:
    actor_type: user
    description: Enables the feature to show upcoming appointments to the veterans
    enable_in_development: true
  check_in_experience_translation_disclaimer_spanish_enabled:
    actor_type: user
    description: Enables disclaimer for possible untranslated content on spanish pages
    enable_in_development: true
  check_in_experience_translation_disclaimer_tagalog_enabled:
    actor_type: user
    description: Enables disclaimer for possible untranslated content on tagalog pages
    enable_in_development: true
  check_in_experience_mock_enabled:
    actor_type: user
    description: Enables downstream responses to be returned via betamocks
    enable_in_development: false
  check_in_experience_travel_reimbursement:
    actor_type: user
    description: Enables travel reimbursement workflow for day-of check-in application.
    enable_in_development: true
  check_in_experience_cerner_travel_claims_enabled:
    actor_type: user
    description: Enables travel claims filing for Oracle Health (Cerner) sites
    enable_in_development: true
  check_in_experience_check_claim_status_on_timeout:
    actor_type: user
    description: Uses a background worker to check travel claim status when the submission times out
    enable_in_development: true
  check_in_experience_browser_monitoring:
    actor_type: user
    description: Enables browser monitoring for check-in applications.
    enable_in_development: false
  check_in_experience_medication_review_content:
    actor_type: cookie_id
    description: Enables the medication review content in pre-check-in.
    enable_in_development: true
  claim_letters_access:
    actor_type: user
    description: Enables users to access the claim letters page
    enable_in_development: true
  claims_api_local_bgs_refactor:
    actor_type: user
    description: Diverts codepath to LocalBGSRefactored
    enable_in_development: true
  claims_api_bd_refactor:
    actor_type: user
    description: Diverts codepath to use refactored BD methods
    enable_in_development: true
  claims_api_ews_uploads_bd_refactor:
    actor_type: user
    description: When enabled, sends ews forms to BD via the refactored logic
    enable_in_development: true
  claims_api_poa_uploads_bd_refactor:
    actor_type: user
    description: When enabled, sends poa forms to BD via the refactored logic
    enable_in_development: true
  claims_api_526_v2_uploads_bd_refactor:
    actor_type: user
    description: When enabled, sends 526 forms to BD via the refactored logic
    enable_in_development: true
  confirmation_page_new:
    actor_type: user
    description: Enables the 2024 version of the confirmation page view in simple forms
    enable_in_development: true
  lighthouse_claims_api_hardcode_wsdl:
    actor_type: user
    description: Use hardcoded namespaces for WSDL calls to BGS
    enable_in_development: true
  cst_5103_update_enabled:
    actor_type: user
    description: When enabled, claims status tool will use the new 5103 alert designs and hides the ask your claim decision section
    enable_in_development: true
  cst_claim_phases:
    actor_type: user
    description: When enabled, claims status tool uses the new claim phase designs
    enable_in_development: true
  cst_include_ddl_5103_letters:
    actor_type: user
    description: When enabled, the Download Decision Letters feature includes 5103 letters
    enable_in_development: true
  cst_include_ddl_boa_letters:
    actor_type: user
    description: When enabled, the Download Decision Letters feature includes Board of Appeals decision letters
    enable_in_development: true
  cst_include_ddl_sqd_letters:
    actor_type: user
    description: When enabled, the Download Decision Letters feature includes Subsequent Development Letters
    enable_in_development: true
  cst_use_lighthouse_5103:
    actor_type: user
    description: When enabled, claims status tool uses the Lighthouse API for the 5103 endpoint
    enable_in_development: true
  cst_use_lighthouse_index:
    actor_type: user
    description: When enabled, claims status tool uses the Lighthouse API for the index endpoint
    enable_in_development: true
  cst_use_lighthouse_show:
    actor_type: user
    description: When enabled, claims status tool uses the Lighthouse API for the show endpoint
    enable_in_development: true
  cst_send_evidence_failure_emails:
    actor_type: user
    description: When enabled, emails will be sent when evidence uploads from the CST fail
    enable_in_development: true
  cst_synchronous_evidence_uploads:
    actor_type: user
    description: When enabled, claims status tool uses synchronous evidence uploads
    enable_in_development: true
  cst_use_dd_rum:
    actor_type: user
    description: When enabled, claims status tool uses DataDog's Real User Monitoring logging
    enable_in_development: false
  coe_access:
    actor_type: user
    description: Feature gates the certificate of eligibility application
    enable_in_development: true
  combined_debt_portal_access:
    actor_type: user
    description: Enables users to interact with combined debt portal experience
    enable_in_development: true
  combined_financial_status_report:
    actor_type: user
    description: Enables users to submit FSR forms for VHA and VBA debts
    enable_in_development: true
  communication_preferences:
    actor_type: user
    description: Allow user to access backend communication_preferences API
  contact_info_change_email:
    actor_type: user
    description: Send user a notification email when their contact info changes.
  covid_vaccine_registration:
    actor_type: user
    description: Toggles availability of covid vaccine form API.
  covid_vaccine_registration_expanded:
    actor_type: user
    description: Toggles availability of covid vaccine expanded registration form API.
    enable_in_development: true
  covid_vaccine_registration_frontend:
    actor_type: user
    description: Toggles the availability of the frontend form on va.gov for the covid-19 vaccine sign-up
  covid_vaccine_registration_frontend_cta:
    actor_type: user
    description: >
      Toggles the availability of the call-to-action prompt (cta) on "va.gov/health-care/covid-19-vaccine/"
      leading to the frontend form on va.gov for the covid-19 vaccine sign-up
  covid_vaccine_registration_frontend_enable_expanded_eligibility:
    actor_type: user
    description: Toggles the 'continue' button to launch the new expanded eligibility VAFS app
  covid_vaccine_registration_frontend_hide_auth:
    actor_type: user
    description: >
      Toggles the availability of the sign-in button on the covid-19 vaccine sign-up form on va.gov.
      Note: When this is enabled, the 'Sign in' button will be hidden
  covid_vaccine_scheduling_frontend:
    actor_type: user
    description: Toggles the availability of covid-19 vaccine scheduling links in the facility locator frontend
    enable_in_development: true
  covid_volunteer_intake_backend_enabled:
    actor_type: cookie_id
    description: Toggles whether the COVID Research volunteer intake vets-api endpoint is available
  covid_volunteer_intake_enabled:
    actor_type: cookie_id
    description: Toggles whether COVID Research volunteer intake form Version 2 is available
  covid_volunteer_update_enabled:
    actor_type: cookie_id
    description: Toggles whether COVID Research volunteer update form and associated endpoint are available
  covid_volunteer_delivery:
    actor_type: cookie_id
    description: Toggles whether COVID Research volunteer submissions will be delivered to genISIS
  claims_claim_uploader_use_bd:
    actor_type: user
    description: Use BDS instead of EVSS to upload to VBMS.
  claims_load_testing:
    actor_type: user
    description: Enables the ability to skip jobs for load testing
  claims_status_v1_bgs_enabled:
    actor_type: user
    description: enables calling BGS instead of EVSS for the claims status v1.
  claims_status_v2_lh_benefits_docs_service_enabled:
    actor_type: user
    description: enable/disable the use of LH Benefits Documents API in our Claim Status v2 services.
    enable_in_development: false
  claims_hourly_slack_error_report_enabled:
    actor: user
    description: Enable/disable the running of the hourly slack alert for errored submissions
    enable_in_development: false
  claims_status_v1_lh_auto_establish_claim_enabled:
    actor_type: user
    description: With feature flag enabled, v1 /526 should use Lighthouse Form526 docker container
  debt_letters_show_letters_vbms:
    actor_type: user
    description: Enables debt letter download from VBMS
  debts_cache_dmc_empty_response:
    actor_type: user
    description: Enables caching of empty DMC response
  debts_cache_vbs_copays_empty_response:
    actor_type: user
    description: Enables caching of empty VBS medical copay response
  decision_review_hlr_email:
    actor_type: user
    description: Send email notification for successful HLR submission
  decision_review_nod_email:
    actor_type: user
    description: Send email notification for successful NOD submission
  decision_review_sc_email:
    actor_type: user
    description: Send email notification for successful SC submission
  decision_review_hlr_status_updater_enabled:
    actor_type: user
    description: Enables the Higher Level Review status update batch job
  decision_review_nod_status_updater_enabled:
    actor_type: user
    description: Enables the Notice of Disagreement status update batch job
  decision_review_sc_status_updater_enabled:
    actor_type: user
    description: Enables the Supplemental Claim status update batch job
  decision_review_icn_updater_enabled:
    actor_type: user
    description: Enables the ICN lookup job
  decision_review_weekly_error_report_enabled:
    actor_type: user
    description: Enables the weekly decision review text error report
  decision_review_daily_error_report_enabled:
    actor_type: user
    description: Enables the daily error report email
  decision_review_daily_stuck_records_report_enabled:
    actor_type: user
    description: Enables the daily decision review stuck records Slack report
  decision_review_monthly_stats_report_enabled:
    actor_type: user
    description: Enables the monthly decision review stats report email
  decision_review_delay_evidence:
    actor_type: user
    description: Ensures that NOD and SC evidence is not received in Central Mail before the appeal itself
  decision_review_hlr_form_v4_enabled:
    actor_type: user
    description: Enable using MAR 2024 revision of 200996 Higher Level Review form when submitting to EMMS for intake
    enable_in_development: false
  decision_review_saved_claim_hlr_status_updater_job_enabled:
    actor_type: user
    description: Enable job to set delete_date for completed SavedClaim::HigherLevelReviews
    enable_in_development: true
  decision_review_saved_claim_nod_status_updater_job_enabled:
    actor_type: user
    description: Enable job to set delete_date for completed SavedClaim::NoticeOfDisagreements
    enable_in_development: true
  decision_review_saved_claim_sc_status_updater_job_enabled:
    actor_type: user
    description: Enable job to set delete_date for completed SavedClaim::SupplementalClaims
    enable_in_development: true
  decision_review_delete_saved_claims_job_enabled:
    actor_type: user
    description: Enable job to delete SavedClaim records when the record has a delete_date and the date is in the past
    enable_in_development: true
  decision_review_failure_notification_email_job_enabled:
    actor_type: user
    description: Enable job to send form and evidence failure notification emails
    enable_in_development: true
  decision_review_track_4142_submissions:
    actor_type: user
    description: Enable saving record of 4142 forms submitted to Lighthouse as part of a Supplemental Claim
    enable_in_development: true
  decision_review_notify_4142_failures:
    actor_type: user
    description: Enable sending an email if a 4142 submission is not successful in Lighthouse
    enable_in_development: true
  dependency_verification:
    actor_type: user
    description: Feature gates the dependency verification modal for updating the diaries service.
    enable_in_development: true
  dependents_enqueue_with_user_struct:
    actor_type: user
    description: Manage whether the enqueued job for 686c and 674 will be with a User model or the new User struct
    enable_in_development: true
  dependents_pension_check:
    actor_type: user
    description: Manage whether or not Pension check is enabled for the 686/674
    enable_in_development: true
  dependents_removal_check:
    actor_type: user
    description: Manage whether or not dependent removal claim codes are enabled for the 686
    enable_in_development: true
  dependents_management:
    actor_type: user
    description: Manage dependent removal from view dependent page
    enable_in_development: true
  disability_526_form4142_polling_records:
    actor_type: user
    description: enables creation of, and tracking of, sent form 4142 documents, from the 526 flow, to the Lighthouse Benefits Intake API
    enable_in_development: true
  disability_526_form4142_polling_record_failure_email:
    actor_type: user
    description: enables failure email when explicit failure is detected downstream
    enable_in_development: true
  contention_classification_claim_linker:
    actor_type: user
    description: enables sending 526 claim id and vbms submitted claim id to Contention Classification service for linking/monitoring.
    enable_in_development: true
  disability_526_maximum_rating:
    actor_type: user
    description: enables displaying a short education blurb alongside rated disabilities already at maximum rating.
    enable_in_development: true
  disability_526_maximum_rating_api_all_conditions:
    actor_type: user
    description: enables calls to VRO Max CFI API for all conditions, otherwise only calls for select conditions are made
    enable_in_development: false
  disability_526_ep_merge_api:
    actor_type: user
    description: enables sending 526 claims with a pending EP to VRO EP Merge API for automated merging.
  disability_526_toxic_exposure:
    actor_type: user
    description: enables new pages, processing, and submission of toxic exposure claims
  disability_526_toxic_exposure_ipf:
    actor_type: user
    description: enables new pages, processing, and submission of toxic exposure claims for in progress forms (ipf)
  disability_526_new_confirmation_page:
    actor_type: user
    description: enables new confirmation page for form 526 submission confirmation page
  disability_526_toxic_exposure_document_upload_polling:
    actor_type: user
    description: enables the poll_form526_pdf call during the perform_ancillary_jobs step of submissions
  disability_526_improved_autosuggestions_add_disabilities_page:
    actor_type: user
    description: enables new version of add disabilities page, with updates to content and search functionality
    enable_in_development: true
  disability_compensation_flashes:
    actor_type: user
    description: enables sending flashes to BGS for disability_compensation submissions.
    enable_in_development: true
  disability_compensation_form4142_supplemental:
    actor_type: user
    description: Use Lighthouse API to submit supplemental Form 21-4142 from Form 526EZ submissions
    enable_in_development: true
  disability_compensation_pif_fail_notification:
    actor_type: user
    description: enables sending notifications to vets if their 526 claim submission fails with PIF in Use Error
    enable_in_development: true
  disability_compensation_production_tester:
    actor_type: user
    description: disable certain functionality for production testing of the 526 submission workflow. DO NOT TOGGLE THIS FLAG UNLESS YOU ARE A MEMBER OF DISABILITY BENEFITS EXPERIENCE TEAM.
    enable_in_development: true
  disability_compensation_fail_submission:
    actor_type: user
    description: enable to test the backup submission path. DO NOT TOGGLE THIS FLAG UNLESS YOU ARE A MEMBER OF DISABILITY BENEFITS EXPERIENCE TEAM.
    enable_in_development: true
  disability_compensation_sync_modern_0781_flow:
    actor_type: user
    description: enables a new form flow for 0781 and 0781a in the 526 submission workflow
    enable_in_development: true
  education_reports_cleanup:
    actor_type: user
    description: Updates to the daily education reports to remove old data that isn't needed in the new fiscal year
    enable_in_development: true
  enrollment_verification:
    actor_type: user
    description: Enables access to the Enrollment Verification app
    enable_in_development: true
  discharge_wizard_features:
    actor_type: user
    description: Iteration of new features for discharge wizard
    enable_in_development: true
  facilities_ppms_suppress_all:
    actor_type: user
    description: Hide all ppms search options
  facilities_ppms_suppress_community_care:
    actor_type: user
    description: Hide ppms community care searches
  facilities_ppms_suppress_pharmacies:
    actor_type: user
    description: Front End Flag to suppress the ability to search for pharmacies
  facility_locator_lat_long_only:
    actor_type: user
    description: Send only lat/long values (no bounding box or address) to the API when querying for facilities.
    enable_in_development: true
  facility_locator_ppms_legacy_urgent_care_to_pos_locator:
    actor_type: user
    description: force the legacy urgent care path to use the new POS locator
  facility_locator_predictive_location_search:
    actor_type: user
    description: Use predictive location search in the Facility Locator UI
  facility_locator_pull_operating_status_from_lighthouse:
    actor_type: user
    description: A fast and dirty way to get the operating status from lighthouse
    enable_in_development: true
  facility_locator_rails_engine:
    actor_type: user
    description: Use rails engine routes for all Facility Locator API calls
    enable_in_development: true
  facility_locator_restore_community_care_pagination:
    actor_type: user
    description: Restores pagination for community care providers, emergency care, and pharmacies. (urgent care is excluded)
    enable_in_development: true
  facility_locator_show_community_cares:
    actor_type: user
    description: >
      On https://www.va.gov/find-locations/ enable veterans to search for Community care by showing that option
      in the "Search for" box.
    enable_in_development: true
  facility_locator_show_health_connect_number:
    actor_type: user
    description: >
      On https://www.va.gov/find-locations/ enable the health connect phone number display
    enable_in_development: true
  facility_locator_show_operational_hours_special_instructions:
    actor_type: user
    description: Display new field operationalHoursSpecialInstructions for VA facilities
    enable_in_development: true
  file_upload_short_workflow_enabled:
    actor_type: user
    description: Enables shorter workflow enhancement for file upload component
  fsr_5655_server_side_transform:
    actor_type: user
    description: Update to use BE for business transform logic for Financial Status Report (FSR - 5655) form
    enable_in_development: true
  financial_status_report_debts_api_module:
    actor_type: user
    description: Points to debts-api module routes
    enable_in_development: true
  financial_status_report_expenses_update:
    actor_type: user
    description: Update expense lists in the Financial Status Report (FSR - 5655) form
    enable_in_development: true
  financial_status_report_review_page_navigation:
    actor_type: user
    description: Enables new review page navigation for users completing the Financial Status Report (FSR) form.
    enable_in_development: true
  find_a_representative_enabled:
    actor_type: cookie_id
    description: Generic toggle for gating Find a Rep
    enable_in_development: true
  find_a_representative_enable_api:
    actor_type: user
    description: Enables all Find a Representative api endpoints
    enable_in_development: true
  find_a_representative_enable_frontend:
    actor_type: cookie_id
    description: Enables Find a Representative frontend
    enable_in_development: true
  find_a_representative_flag_results_enabled:
    actor_type: user
    description: Enables flagging feature for Find a Representative frontend
    enable_in_development: true
  find_a_representative_use_accredited_models:
    actor_type: user
    description: Enables Find A Representative APIs using AccreditedX models
    enable_in_development: true
  representative_status_enabled:
    actor_type: cookie_id
    description: Enables flagging feature for Find a Representative frontend
    enable_in_development: true
  form526_include_document_upload_list_in_overflow_text:
    actor_type: user
    description: Appends a list of SupportingEvidenceAttachment filenames the veteran uploaded for a Form 526 into the overflow text in the form submission
  appoint_a_representative_enable_frontend:
    actor_type: cookie_id
    description: Enables Appoint a Representative frontend
    enable_in_development: true
  appoint_a_representative_enable_pdf:
    actor_type: user
    description: Enables Appoint a Representative PDF generation endpoint
    enable_in_development: true
  form526_legacy:
    actor_type: user
    description: If true, points controllers to the legacy EVSS Form 526 instance. If false, the controllers will use the Dockerized instance running in DVP.
    enable_in_development: true
  form526_send_document_upload_failure_notification:
    actor_type: user
    description: Enables enqueuing a Form526DocumentUploadFailureEmail if a EVSS::DisabilityCompensationForm::SubmitUploads job exhausts its retries
    enable_in_development: true
  form526_send_4142_failure_notification:
    actor_type: user
    description: Enables enqueuing a Form4142DocumentUploadFailureEmail if a SubmitForm4142Job job exhausts its retries
    enable_in_development: true
  form526_send_0781_failure_notification:
    actor_type: user
    description: Enables enqueuing a Form0781DocumentUploadFailureEmail if a SubmitForm0781Job job exhausts its retries
    enable_in_development: true
  form0994_confirmation_email:
    actor_type: user
    description: Enables form 0994 email submission confirmation (VaNotify)
    enable_in_development: true
  form1990_confirmation_email:
    actor_type: user
    description: Enables form 1990 email submission confirmation (VaNotify)
    enable_in_development: true
  form1995_confirmation_email:
    actor_type: user
    description: Enables form 1995 email submission confirmation (VaNotify)
    enable_in_development: true
  form1990e_confirmation_email:
    actor_type: user
    description: Enables form 1990e email submission confirmation (VaNotify)
    enable_in_development: true
  form21_0966_confirmation_email:
    actor_type: user
    description: Enables form 21-0966 email submission confirmation (VaNotify)
    enable_in_development: true
  form21_0972_confirmation_email:
    actor_type: user
    description: Enables form 21-0972 email submission confirmation (VaNotify)
    enable_in_development: true
  form21_10203_confirmation_email:
    actor_type: user
    description: Enables form 21-10203 email submission confirmation (VaNotify)
  form21_10210_confirmation_email:
    actor_type: user
    description: Enables form 21-10210 email submission confirmation (VaNotify)
    enable_in_development: true
  form20_10206_confirmation_email:
    actor_type: user
    description: Enables form 20-10206 email submission confirmation (VaNotify)
    enable_in_development: true
  form20_10207_confirmation_email:
    actor_type: user
    description: Enables form 20-10207 email submission confirmation (VaNotify)
    enable_in_development: true
  form21_0845_confirmation_email:
    actor_type: user
    description: Enables form 21-0845 email submission confirmation (VaNotify)
    enable_in_development: true
  form21p_0847_confirmation_email:
    actor_type: user
    description: Enables form 21p-0847 email submission confirmation (VaNotify)
    enable_in_development: true
  form21_4142_confirmation_email:
    actor_type: user
    description: Enables form 21-4142 email submission confirmation (VaNotify)
    enable_in_development: true
  form_526_required_identifiers_in_user_object:
    actor_type: user
    description: includes a mapping of booleans in the profile section of a serialized user indicating which ids are nil for the user
  form40_0247_confirmation_email:
    actor_type: user
    description: Enables form 40-0247 email submission confirmation (VaNotify)
    enable_in_development: true
  form1990meb_confirmation_email:
    actor_type: user
    description: Enables form 1990 MEB email submission confirmation (VaNotify)
    enable_in_development: true
  form1990emeb_confirmation_email:
    actor_type: user
    description: Enables form 1990e MEB email submission confirmation (VaNotify)
    enable_in_development: true
  form5490_confirmation_email:
    actor_type: user
    description: Enables form 5490 email submission confirmation (VaNotify)
    enable_in_development: true
  form5495_confirmation_email:
    actor_type: user
    description: Enables form 5495 email submission confirmation (VaNotify)
    enable_in_development: true
  simple_forms_email_confirmations:
    actor_type: user
    description: Enables form email submission confirmations (for allowed email types via VaNotify)
    enable_in_development: true
  simple_forms_email_notifications:
    actor_type: user
    description: Enables form email notifications upon certain state changes (error and received)
    enable_in_development: true
  form2010206:
    actor_type: user
    description: If enabled shows the digital form experience for form 20-10206
  form2010207:
    actor_type: user
    description: If enabled shows the digital form experience for form 20-10207
  form210845:
    actor_type: user
    description: If enabled shows the digital form experience for form 21-0845
  form210966:
    actor_type: user
    description: If enabled shows the digital form experience for form 21-0966
  form210972:
    actor_type: user
    description: If enabled shows the digital form experience for form 21-0972
  form214142:
    actor_type: user
    description: If enabled shows the digital form experience for form 21-4142
  form2110210:
    actor_type: user
    description: If enabled shows the digital form experience for form 21-10210
  form21p0847:
    actor_type: user
    description: If enabled shows the digital form experience for form 21P-0847
  form264555:
    actor_type: user
    description: If enabled shows the digital form experience for form 26-4555
  form400247:
    actor_type: user
    description: If enabled shows the digital form experience for form 40-0247
  form1010d:
    actor_type: user
    description: If enabled shows the digital form experience for form 10-10d (IVC CHAMPVA)
  form107959c:
    actor_type: user
    description: If enabled shows the digital form experience for form 10-7959c (IVC CHAMPVA other health insurance)
  form107959a:
    actor_type: user
    description: If enabled shows the digital form experience for form 10-7959a (IVC CHAMPVA claim form)
  form107959f1:
    actor_type: user
    description: If enabled shows the digital form experience for form 10-7959f-1 (Foreign Medical Program register form)
  form107959f2:
    actor_type: user
    description: If enabled shows the digital form experience for form 10-7959f-2 (Foreign Medical Program claim form)
  form_upload_flow:
    actor_type: user
    description: If enabled shows the find-a-form widget for the Form Upload Flow
  get_help_ask_form:
    actor_type: user
    description: Enables inquiry form for users to submit questions, suggestions, and complaints.
    enable_in_development: true
  get_help_messages:
    actor_type: user
    description: Enables secure messaging
    enable_in_development: true
  ha_cpap_supplies_cta:
    actor_type: user
    description: Toggle CTA for reordering Hearing Aid and CPAP supplies form within static pages.
  in_progress_form_custom_expiration:
    actor_type: user
    description: Enable/disable custom expiration dates for forms
    enable_in_development: true
  in_progress_form_reminder:
    actor_type: user
    description: Enable/disable in progress form reminders (sent via VaNotify)
    enable_in_development: true
  in_progress_form_reminder_age_param:
    actor_type: user
    description: Enable/disable in progress form reminder age param
    enable_in_development: true
  clear_stale_in_progress_reminders_sent:
    actor_type: user
    description: Enable/disable clearing of one-time in progress reminders after 60 days
    enable_in_development: true
  in_progress_1880_form_cron:
    actor_type: user
    description: Enable/disable scheduled cron for 1880 in progress form reminders (sent via VaNotify)
    enable_in_development: true
  in_progress_1880_form_reminder:
    actor_type: user
    description: Enable/disable 1880 in progress form reminders (sent via VaNotify)
    enable_in_development: true
  in_progress_form_reminder_1010ez:
    actor_type: user
    description: Enable/disable 1010ez in progress form reminders (sent via VaNotify)
    enable_in_development: true
  in_progress_form_reminder_526ez:
    actor_type: user
    description: Enable/disable 526ez in progress form reminders (sent via VaNotify)
    enable_in_development: true
  va_notify_user_account_job:
    actor_type: user
    description: Enable/disable UserAccountJob in VANotify (replacement for IcnJob)
    enable_in_development: true
  letters_check_discrepancies:
    actor_type: user
    description: Enables ability to log letter discrepancies between evss and lighthouse
    enable_in_development: true
  lighthouse_claims_api_poa_dependent_claimants:
    actor_type: user
    description: Enable/disable dependent claimant support for POA requests
    enable_in_development: true
  lighthouse_claims_api_v2_poa_va_notify:
    actor_type: user
    description: Enable/disable the VA ntofication emails in V2 POA
    enable_in_development: false
  lighthouse_claims_v2_poa_requests_skip_bgs:
    actor_type: user
    description: Enable/disable skipping BGS calls for POA Requests
    enable_in_development: true
  lighthouse_claims_api_poa_use_bd:
    actor_type: user
    description: Lighthouse Benefits Claims API uses Lighthouse Benefits Documents API to upload POA forms instead of VBMS
    enable_in_development: true
  lighthouse_claims_api_use_birls_id:
    actor_type: user
    description: Lighthouse Benefits Claims API uses MPI birls_id as filenumber parameter to BDS search
    enable_in_development: true
  loop_pages:
    actor_type: user
    description: Enable new list loop pattern
    enable_in_development: true
  show_mbs_preneed_change_va_4010007:
    actor_type: user
    description: Updates to text in form VA 40-10007
  medical_copays_six_mo_window:
    actor_type: user
    description: This will filter to only show medical copays within the last 6 months
    enable_in_development: true
  medical_copays_api_key_change:
    actor_type: user
    description: This will use new API key name when available
    enable_in_development: true
  medical_copay_notifications:
    actor_type: user
    description: Enables notifications to be sent for new copay statements
    enable_in_development: true
  mhv_account_creation_after_login:
    actor_type: user
    descriptiom: Enables access to MHV Account Creation API
    enable_in_development: true
  mhv_va_health_chat_enabled:
    actor_type: user
    description: Enables the VA Health Chat link at /my-health
  mhv_landing_page_show_priority_group:
    actor_type: user
    description: Shows Veterans their Priority Group on the MHV Landing Page
    enable_in_development: true
  mhv_landing_page_personalization:
    actor_type: user
    description: Enables personalized content on the My HealtheVet landing page.
    enable_in_development: true
  mhv_transitional_medical_records_landing_page:
    actor_type: user
    description: Enables the transitional Medical Records page at /my-health/records
  mhv_integration_medical_records_to_phase_1:
    actor_type: user
    description: Enables MHV integration to point the Medical Records application on VA.gov
    enable_in_development: true
  mhv_interstitial_enabled:
    actor_type: user
    descriptiom: Enables interstitial for upcoming mhv deprecation
    enable_in_development: false
  mhv_secure_messaging_cerner_pilot:
    actor_type: user
    description: Enables/disables Secure Messaging Cerner Transition Pilot environment on VA.gov
    enable_in_development: true
  mhv_secure_messaging_filter_accordion:
    actor_type: user
    description: Enables/disables Secure Messaging Filter Accordion re-design updates on VA.gov
    enable_in_development: true
  mhv_secure_messaging_remove_lefthand_nav:
    actor_type: user
    description: Disables/Enables Secure Messaging lefthand navigation for new navigation solution
    enable_in_development: true
  mhv_secure_messaging_edit_contact_list:
    actor_type: user
    description: Disables/Enables Secure Messaging edit contact list page
  mhv_secure_messaging_triage_group_plain_language:
    actor_type: user
    description: Disables/Enables Secure Messaging recipients group plain language design
    enable_in_development: true
  mhv_secure_messaging_recipient_opt_groups:
    actor_type: user
    description: Disables/Enables Secure Messaging optgroups in recipient dropdown on Start a new message page
    enable_in_development: true
  mhv_medical_records_allow_txt_downloads:
    actor_type: user
    description: Allows users to download Medical Records data in TXT format
    enable_in_development: true
  mhv_medical_records_display_conditions:
    actor_type: user
    description: Show/hide content related to Health Conditions in Medical Records
    enable_in_development: true
  mhv_medical_records_display_domains:
    actor_type: user
    description: Show/hide in-progress Medical Records domains
    enable_in_development: true
  mhv_medical_records_display_labs_and_tests:
    actor_type: user
    description: Show/hide content related to Labs & Tests in Medical Records
    enable_in_development: true
  mhv_medical_records_display_notes:
    actor_type: user
    description: Show/hide content related to Notes in Medical Records
    enable_in_development: true
  mhv_medical_records_display_sidenav:
    actor_type: user
    description: Show/hide the Medical Records side navigation
    enable_in_development: true
  mhv_medical_records_display_vaccines:
    actor_type: user
    description: Show/hide content related to Vaccines in Medical Records
    enable_in_development: true
  mhv_medical_records_display_settings_page:
    actor_type: user
    description: Show/hide the Settings Page in Medical Records
    enable_in_development: true
  mhv_medical_records_display_vitals:
    actor_type: user
    description: Show/hide content related to Vitals in Medical Records
    enable_in_development: true
  mhv_medical_records_phr_refresh_on_login:
    actor_type: user
    description: Enables/disables the PHR refresh for MHV users when logging into VA.gov
    enable_in_development: true
  mhv_medical_records_redact_fhir_client_logs:
    actor_type: user
    description: Replaces IDs in fhir_client INFO-level logs with X's when enabled
    enable_in_development: true
  mhv_medical_records_to_va_gov_release:
    actor_type: user
    description: Enables/disables Medical Records on VA.gov (intial transition from MHV to VA.gov)
    enable_in_development: true
  mhv_medical_records_new_eligibility_check:
    actor_type: user
    description: Enables/disables Medical Records new access policy eligibility check endpoint
  mhv_medications_to_va_gov_release:
    actor_type: user
    description: Enables/disables Medications on VA.gov (intial transition from MHV to VA.gov)
    enable_in_development: true
  mhv_medications_display_refill_content:
    actor_type: user
    description: Enables/disables refill-related content for Medications on VA.gov
    enable_in_development: true
  mhv_medications_display_documentation_content:
    actor_type: user
    description: Enables/disables documentation-related content for Medications on VA.gov
    enable_in_development: true
  mhv_medications_display_allergies:
    actor_type: user
    description: Enables/disables allergies and reactions data
    enable_in_development: true
  mhv_medications_display_filter:
    actor_type: user
    description: Enables/disables filter feature for medications list
    enable_in_development: true
  mobile_allergy_intolerance_model:
    actor_type: user
    description: For mobile app, enalbes use of strict models for parsing allergy intolerance
  mobile_api:
    actor_type: user
    description: API endpoints consumed by the VA Mobile App (iOS/Android)
  mobile_filter_doc_27_decision_letters_out:
    actor_type: user
    description: filters out doc type 27 decision letters out of list of decision letters for mobile
    enable_in_development: false
  mobile_claims_log_decision_letter_sent:
    actor_type: user
    description: Logs decision letter info on both claims and decision letter endpoint
    enable_in_development: true
  multiple_address_10_10ez:
    actor_type: cookie_id
    description: >
      [Front-end only] When enabled, the 10-10EZ will collect a home and mailing address for the veteran
      vs only collecting a single, "permanent" address.
  organic_conversion_experiment:
    actor_type: user
    description: Toggle to enable login.gov create account experiment
  pension_income_and_assets_clarification:
    actor_type: user
    description: >
      When enabled, 21P-527EZ will display additional explanations for the income and assets requirement.
  pension_medical_evidence_clarification:
    actor_type: user
    description: >
      [Front-end only] When enabled, 21P-527EZ will display additional explanations for the medical evidence requirement.
  pension_military_prefill:
    actor_type: user
    description: "When enabled, 21P-527EZ will prefill military information."
  pre_entry_covid19_screener:
    actor_type: user
    description: >
      Toggle for the entire pre-entry covid 19 self-screener available at /covid19screener and to be used by visitors
      to VHA facilities in lieu of manual screening with a VHA employee.
      This toggle is owned by Patrick B. and the rest of the CTO Health Products team.
  profile_ppiu_reject_requests:
    actor_type: user
    description: When enabled, requests to the PPIU controller will return a routing error.
  profile_enhanced_military_info:
    actor_type: user
    description: When enabled, /v1/profile/military_info endpoint will return all military information for a user.
  profile_lighthouse_rating_info:
    actor_type: user
    description: When enabled, will request disability rating info data from lighthouse API.
  profile_user_claims:
    actor_type: user
    description: When enabled, /v0/user will return user profile claims for accessing service endpoints.
  profile_show_mhv_notification_settings_email_appointment_reminders:
    actor_type: user
    description: Show/Hide the email channel for Health appointment reminders notifications
  profile_show_mhv_notification_settings_email_rx_shipment:
    actor_type: user
    description: Show/Hide the email channel for Prescription shipping notifications
  profile_show_mhv_notification_settings_new_secure_messaging:
    actor_type: user
    description: Display MHV notification settings - New secure message notifications
  profile_show_mhv_notification_settings_medical_images:
    actor_type: user
    description: Display MHV notification settings - Medical images/reports notifications
  profile_show_military_academy_attendance:
    actor_type: user
    description: When enabled, profile service history will include military academy attendance.
    enable_in_development: true
  profile_hide_direct_deposit:
    actor_type: user
    description: Hides the Profile - Direct Deposit page content during a service outage
    enable_in_development: false
  profile_show_credential_retirement_messaging:
    actor_type: user
    description: Show/hide MHV and DS Logon credential retirement messaging in profile
  profile_show_payments_notification_setting:
    actor_type: user
    description: Show/Hide the payments section of notifications in profile
  profile_show_new_benefit_overpayment_debt_notification_setting:
    actor_type: user
    description: Show/Hide the Benefit overpayment debt notification item of notifications in profile
  profile_show_new_health_care_copay_bill_notification_setting:
    actor_type: user
    description: Show/Hide the Health care copay bill section of notifications in profile
  profile_show_privacy_policy:
    actor_type: user
    description: Show/Hide the privacy policy section on profile pages
  profile_show_pronouns_and_sexual_orientation:
    actor_type: user
    description: Show/hide Pronouns and Sexual Orientation fields on profile page
  profile_show_quick_submit_notification_setting:
    actor_type: user
    description: Show/Hide the quick submit section of notification settings in profile
  profile_show_no_validation_key_address_alert:
    actor_type: user
    description: Show/Hide alert messages when no validationKey is returned from the address_validation endpoint
  profile_use_experimental:
    description: Use experimental features for Profile application - Do not remove
    enable_in_development: true
    actor_type: user
  profile_use_vafsc:
    description: Use VA Forms System Core for forms instead of schema based forms
    actor_type: user
    enable_in_development: true
  pw_ehr_cta_use_slo:
    actor_type: user
    description: Use single-logout (SLO) paths for Public Websites-managed EHR CTAs
  my_va_experimental:
    actor_type: user
    description: Use for experimental features for My VA application (general)
  my_va_experimental_frontend:
    actor_type: user
    description: Use for experimental features for My VA application (frontend)
  my_va_experimental_fullstack:
    actor_type: user
    description: Use for experimental features for My VA application (fullstack)
    enable_in_development: true
  my_va_hide_notifications_section:
    actor_type: user
    description: Hides the Notifications section on My VA
    enable_in_development: true
  my_va_notification_component:
    actor_type: user
    description: Enable users to see va-notification component on My VA
    enable_in_development: true
  my_va_notification_dot_indicator:
    actor_type: user
    description: Enable dot indicator for notifications
  my_va_enable_mhv_link:
    actor_type: user
    description: Enables the "Visit MHV" CTA link under Health care section
  my_va_update_errors_warnings:
    actor_type: user
    description: Update all errors and warnings on My VA for consistency (will remove when va-notification component is released)
  my_va_lighthouse_uploads_report:
    actor_type: user
    description: Use lighthouse /uploads/report endpoint for Form status
  my_va_form_submission_statuses:
    actor_type: user
    description: Enables users to view the status of submitted forms.
  rated_disabilities_detect_discrepancies:
    actor_type: user
    description:
      When enabled, the rated disabilities application will check for discrepancies between
      the number of rated disabilities returned by EVSS and Lighthouse
    enable_in_development: true
  rated_disabilities_sort_ab_test:
    actor_type: user
    description: Allows us to set up AB test of sorting on rated disabilities app
  rated_disabilities_use_lighthouse:
    actor_type: user
    description: When enabled, the rated disabilities application uses Lighthouse instead of EVSS
    enable_in_development: true
  schema_contract_appointments_index:
    actor_type: user
    description: Enables schema validation for the appointments service index fetch.
  search_representative:
    actor_type: user
    description: Enable frontend application and cta for Search Representative application
    enable_in_development: true
  search_dropdown_component_enabled:
    actor_type: user
    description: Enables typeahead 2.0 functionality
    enable_in_development: true
  search_gov_maintenance:
    actor_type: user
    description: Use when Search.gov system maintenance impacts sitewide search
    enable_in_development: true
  show526_wizard:
    actor_type: user
    description: This determines when the wizard should show up on the form 526 intro page
    enable_in_development: true
  show_edu_benefits_0994_wizard:
    actor_type: user
    description: This determines when the wizard should show up on the 0994 introduction page
  show_edu_benefits_1990_wizard:
    actor_type: user
    description: This determines when the wizard should show up on the 1990 introduction page
  show_edu_benefits_1990e_wizard:
    actor_type: user
    description: This determines when the wizard should show up on the 1990e introduction page
  show_edu_benefits_1990n_wizard:
    actor_type: user
    description: This determines when the wizard should show up on the 1990N introduction page
  show_edu_benefits_1995_wizard:
    actor_type: user
    description: This determines when the wizard should show up on the 1995 introduction page
  show_edu_benefits_5490_wizard:
    actor_type: user
    description: This determines when the wizard should show up on the 5490 introduction page
  show_edu_benefits_5495_wizard:
    actor_type: user
    description: This determines when the wizard should show up on the 5495 introduction page
  show_financial_status_report:
    actor_type: user
    description: Enables VA Form 5655 (Financial Status Report)
    enable_in_development: true
  show_financial_status_report_wizard:
    actor_type: user
    description: Enables the Wizard for VA Form 5655 (Financial Status Report)
    enable_in_development: true
  show_form_i18n:
    actor_type: user
    description: Enables the internationalization features for forms
    enable_in_development: true
  show_dgi_direct_deposit_1990EZ:
    actor_type: user
    description: Displays prefill enabled direct deposit component on 1990EZ form.
    enable_in_development: false
  show_meb_1990EZ_maintenance_alert:
    actor_type: user
    description: Displays an alert to users on 1990EZ intro page that the Backend Service is Down.
    enable_in_development: false
  show_meb_1990EZ_R6_maintenance_message:
    actor_type: user
    description: Displays an alert to users on 1990EZ intro page that the Backend Service is Down.
    enable_in_development: false
  show_meb_1990E_maintenance_alert:
    actor_type: user
    description: Displays an alert to users on 1990E intro page that the Backend Service is Down.
    enable_in_development: false
  show_meb_1990E_R6_maintenance_message:
    actor_type: user
    description: Displays an alert to users on 1990E intro page that the Backend Service is Down.
    enable_in_development: false
  show_meb_letters_maintenance_alert:
    actor_type: user
    description: Displays an alert to users on Letters Inbox page that the Backend Service is Down.
    enable_in_development: false
  show_meb_enrollment_verification_maintenance_alert:
    actor_type: user
    description: Displays an alert to users on Enrollment Verification intro page that the Backend Service is Down.
    enable_in_development: false
  show_meb_international_address_prefill:
    actor_type: user
    description: Enhances form prefilling to include international address.
    enable_in_development: true
  show_meb_service_history_categorize_disagreement:
    actor_type: user
    enable_in_development: false
  show_meb_5490_maintenance_alert:
    actor_type: user
    description: Displays an alert to users on 5490 intro page that the Backend Service is Down.
    enable_in_development: false
  submission_pdf_s3_upload:
    actor_type: user
    description: Used to toggle use of uploading a submission pdf to S3 and returning a pre-signed url.
    enable_in_development: false
  meb_1606_30_automation:
    actor_type: user
    description: Enables MEB form to handle Chapter 1606/30 forms as well as Chapter 33.
  meb_exclusion_period_enabled:
    actor_type: user
    description: enables exclusion period checks
    enable_in_development: false
  meb_auto_populate_relinquishment_date:
    actor_type: user
    description: Flag to autofill datepicker for reliinquishment date
    enable_in_development: true
  dgi_rudisill_hide_benefits_selection_step:
    actor_type: user
    description: Hides benefit selection page on original claims application.
    enable_in_development: false
  show_forms_app:
    actor_type: user
    description: Enables the TOE form to be displayed.
    enable_in_development: true
  sign_in_service_enabled:
    actor_type: cookie_id
    description: Enables the ability to use OAuth authentication via the Sign in Service (Identity)
    enable_in_development: true
  sign_in_modal_v2:
    actor_type: user
    description: Enables new page design of Sign In modal and USiP
    enable_in_development: false
  medical_copays_zero_debt:
    actor_type: user
    description: Enables zero debt balances feature on the medical copays application
    enable_in_development: false
  show_healthcare_experience_questionnaire:
    actor_type: cookie_id
    description: Enables showing the pre-appointment questionnaire feature.
    enable_in_development: true
  show_new_refill_track_prescriptions_page:
    actor_type: user
    description: This will show the non-Cerner-user and Cerner-user content for the page /health-care/refill-track-prescriptions/
  show_new_schedule_view_appointments_page:
    actor_type: user
    description: This will show the non-Cerner-user and Cerner-user content for the page /health-care/schedule-view-va-appointments/
  show_updated_fry_dea_app:
    actor_type: user
    description: Show the new version of the Fry/DEA form.
  spool_testing_error_2:
    actor_type: user
    description: Enables Slack notifications for CreateDailySpoolFiles
  spool_testing_error_3:
    actor_type: user
    description: Enables email notifications for CreateDailySpoolFiles errors
  stem_automated_decision:
    actor_type: user
    description: Add automated decision to 10203 application workflow
    enable_in_development: true
  subform_8940_4192:
    actor_type: user
    description: Form 526 subforms for unemployability & connected employment information
    enable_in_development: true
  use_veteran_models_for_appoint:
    actor_type: user
    description: Use the original veteran_x models to power Appoint a Rep entity search
    enable_in_development: true
  va_online_scheduling:
    actor_type: user
    description: Allows veterans to view their VA and Community Care appointments
    enable_in_development: true
  va_online_scheduling_booking_exclusion:
    actor_type: user
    description: Permits the exclusion of Lovell sites from being scheduled prior to Oracle Health cutover
    enable_in_development: true
  va_online_scheduling_cancellation_exclusion:
    actor_type: user
    description: Permits the exclusion of Lovell sites from cancellations prior to Oracle Health cutover
    enable_in_development: true
  va_online_scheduling_cancel:
    actor_type: user
    description: Allows veterans to cancel VA appointments
    enable_in_development: true
  va_online_scheduling_community_care:
    actor_type: user
    description: Allows veterans to submit requests for Community Care appointments
    enable_in_development: true
  va_online_scheduling_direct:
    actor_type: user
    description: Allows veterans to directly schedule VA appointments
    enable_in_development: true
  va_online_scheduling_requests:
    actor_type: user
    description: Allows veterans to submit requests for VA appointments
    enable_in_development: true
  va_online_scheduling_static_landing_page:
    actor_type: user
    description: Allows updates to the static landing widget on the Public Websites page
    enable_in_development: true
  va_online_scheduling_sts_oauth_token:
    actor_type: user
    description: Allows toggling of MAP STS OAuth token for VAOS
    enable_in_development: true
  va_online_scheduling_vaos_service_cc_appointments:
    actor_type: user
    description: Toggle for new vaos service cc appointments.
    enable_in_development: true
  va_online_scheduling_vaos_service_requests:
    actor_type: user
    description: Toggle for new vaos service requests.
    enable_in_development: true
  va_online_scheduling_vaos_service_va_appointments:
    actor_type: user
    description: Toggle for new vaos service va appointments.
    enable_in_development: true
  va_online_scheduling_facilities_service_v2:
    actor_type: user
    description: Toggle for new mobile facility service v2 endpoints
    enable_in_development: true
  va_online_scheduling_vaos_v2_next:
    actor_type: user
    enable_in_development: true
    description: Toggle for tickets with the label vaos-v2-next will be behind this flag
  va_online_scheduling_vaos_alternate_route:
    actor_type: user
    enable_in_development: false
    description: Toggle for the vaos module to use an alternate vaos-service route
  va_online_scheduling_clinic_filter:
    actor_type: user
    enable_in_development: true
    description: Toggle for VAOS direct scheduling & appointment request clinic filtering
  va_online_scheduling_breadcrumb_url_update:
    actor_type: user
    enable_in_development: true
    description: Toggle for the breadcrumb and url changes for mhv
  va_online_scheduling_use_dsot:
    actor_type: user
    enable_in_development: true
    description: Toggle for querying Drupal Source of Truth for Acheron flag
  va_online_scheduling_poc_type_of_care:
    actor_type: user
    enable_in_development: true
    description: Toggle for proof of concept to help Veteran contact a facility when the type of care is not available
  va_online_scheduling_after_visit_summary:
    actor_type: user
    enable_in_development: true
    description: Toggle for After visit summary feature.
  va_online_scheduling_start_scheduling_link:
    actor_type: user
    enable_in_development: true
    description: Toggle for Start Scheduling action link.
  va_dependents_v2:
    actor_type: user
    description: Allows us to toggle bewteen V1 and V2 of the 686c-674 forms.
  va_dependents_new_fields_for_pdf:
    actor_typer: user
    description: Allows us to toggle the new fields on the front end for 686C-674
  va_online_scheduling_enable_OH_cancellations:
    actor_type: user
    enable_in_development: true
    description: Allows appointment cancellations to be routed to Oracle Health sites.
  va_online_scheduling_enable_OH_eligibility:
    actor_type: user
    enable_in_development: true
    description: Toggle for routing eligibility requests to the VetsAPI Gateway Service(VPG) instead of vaos-service
  va_online_scheduling_enable_OH_requests:
    actor_type: user
    enable_in_development: true
    description: Toggle for routing new appointment requests to the VetsAPI Gateway Service(VPG) instead of vaos-service
  va_online_scheduling_enable_OH_slots_search:
    actor_type: user
    enable_in_development: true
    description: Toggle for routing slots search requests to the VetsAPI Gateway Service(VPG) instead of vaos-service
  va_online_scheduling_datadog_RUM:
    actor_type: user
    description: Enables datadog Real User Monitoring.
    enable_in_development: true
  va_online_scheduling_cc_direct_scheduling:
    actor_type: user
    description: Enables CC direct scheduling.
    enable_in_development: true
  va_online_scheduling_use_vpg:
    actor_type: user
    enable_in_development: true
    description: Toggle for routing appointment requests to the VetsAPI Gateway Service(VPG) instead of vaos-service.
  va_online_scheduling_recent_locations_filter:
    actor_type: user
    enable_in_development: true
    description: Toggle for displaying the most recent facilities on the Choose your VA location page.
  va_online_scheduling_OH_direct_schedule:
    actor_type: user
    enable_in_development: true
    description: Toggle to enable direct scheduling workflow for Oracle Health appointments.
  va_online_scheduling_OH_request:
    actor_type: user
    enable_in_development: true
    description: Toggle to enable request workflow for Oracle Health appointments.
  vaos_online_scheduling_remove_podiatry:
    actor_type: user
    enable_in_development: true
    description: Toggle to remove Podiatry from the type of care list when scheduling an online appointment.
  va_burial_v2:
    actor_type: user
    description: Allows us to toggle between 21-P530 and 21-P530V2
  va_v2_person_service:
    actor_type: user
    description: When enabled, the VAProfile::V2::Person::Service will be enabled
    enable_in_development: true
  va_v3_contact_information_service:
    actor_type: user
    description: When enabled, the VAProfile::V3::ContactInformation will be enabled
    enable_in_development: true
  veteran_onboarding_beta_flow:
    actor_type: user
    description: Conditionally display the new veteran onboarding flow to user
  veteran_onboarding_contact_info_flow:
    actor_type: user
    description: Enables the complete your profile workflow
  veteran_onboarding_show_to_newly_onboarded:
    actor_type: user
    description: Conditionally display the new veteran onboarding flow to user, based upon number of days since verified
  veteran_onboarding_show_welcome_message_to_new_users:
    actor_type: user
    description: Conditionally display the "Welcome to VA" message to new (LOA1 or LOA3) users
    enable_in_development: false
  vre_trigger_action_needed_email:
    actor_type: user
    description: Set whether to enable VANotify email to Veteran for VRE failure exhaustion
  show_edu_benefits_1990EZ_Wizard:
    actor_type: user
    description: Navigates user to 1990EZ or 1990 depending on form questions.
    enable_in_development: true
  show_dashboard_notifications:
    actor_type: user
    description: Enables on-site notifications
  check_va_inbox_enabled:
    actor_type: user
    description: Enables check inbox link
  dhp_connected_devices_fitbit:
    actor_type: user
    description: Enables linking between VA.gov account and fitbit account
  show_expandable_vamc_alert:
    actor_type: user
    description: Allows expandable alerts to be visible in vamc
  payment_history:
    actor_type: user
    description: Allows manual enabling/disabling payment history when BGS is acting up (5 min response times)
    enable_in_development: true
  cdp_payment_history_vba:
    actor_type: user
    description: Enables showing the overpayment and summary pages for the CDP Payment History
    enable_in_development: true
  show_digital_form_1095b:
    actor_type: user
    description: Enables access to digital 1095-B form download
    enable_in_development: true
  show_meb_dgi40_features:
    actor_type: user
    description: Enables the UI integration with the meb dgi
    enable_in_development: true
  show_meb_dgi42_features:
    actor_type: user
    description: Enables UI updates for meb dgi 42
    enable_in_development: true
  show_meb_enhancements:
    actor_type: user
    description: Provides a flag wrapper for minor code changes to be gated from Prod.
    enable_in_development: true
  show_meb_enhancements_06:
    actor_type: user
    description: Provides a flag wrapper for minor code changes to be gated from Prod.
  show_meb_enhancements_08:
    actor_type: user
    description: Provides a flag wrapper for minor code changes to be gated from Prod.
    enable_in_development: true
  show_meb_enhancements_09:
    actor_type: user
    description: Provides a flag wrapper for minor code changes to be gated from Prod.
    enable_in_development: true
  meb_gate_person_criteria:
    actor_type: user
    description: Flag to use Person Criteria on Submission service
    enable_in_development: true
  supply_reordering_sleep_apnea_enabled:
    actor_type: user
    description: Enables sleep apnea supplies to be ordered in the supply reorder tool / MDOT.
    enable_in_development: true
  toe_dup_contact_info_call:
    actor_type: user
    description: Flag to use contact info call and modal
    enable_in_development: true
  toe_short_circuit_bgs_failure:
    actor_type: user
    description: Flag to use begin rescue block for BGS call
    enable_in_development: true
  toe_high_school_info_change:
    actor_type: user
    description: Flag to change order of high school info page
    enable_in_development: false
  toe_light_house_dgi_direct_deposit:
    actor_type: user
    description: Uses lighthouse api for direct deposit information in TOE.
    enable_in_development: false
  move_form_back_button:
    actor_type: user
    description: Test moving form back button to the top of the page
  mobile_cerner_transition:
    actor_type: user
    description: For mobile app, a facility is being transitioned to cerner.
  mobile_lighthouse_letters:
    actor_type: user
    description: For mobile app, use Lighthouse instead of EVSS for our letters endpoints upstream service
  mobile_lighthouse_direct_deposit:
    actor_type: user
    description: For mobile app, use Lighthouse instead of EVSS for our direct deposit interactions
  mobile_lighthouse_claims:
    actor_type: user
    description: For mobile app, use Lighthouse instead of EVSS for our claims endpoints upstream service
  mobile_lighthouse_request_decision:
    actor_type: user
    description: For mobile app, use Lighthouse instead of EVSS for our request decision endpoints upstream service
  mobile_lighthouse_document_upload:
    actor_type: user
    description: For mobile app, use Lighthouse instead of EVSS for our document uploads
  mobile_lighthouse_disability_ratings:
    actor_type: user
    description: For mobile app, use Lighthouse instead of EVSS for our disability ratings endpoints upstream service
  mobile_military_indicator_logger:
    actor_type: user
    description: For mobile app, enables logging of military discharge codes
  mobile_appeal_model:
    actor_type: user
    description: For mobile app, enables use of strict models for parsing appeals
  mobile_v2_contact_info:
    actor_type: user
    description: For mobile app, enables ContactInformationV2 Service.
  form526_backup_submission_temp_killswitch:
    actor_type: user
    description: Provide a temporary killswitch to disable form526 backup submission if something were to go awry
  virtual_agent_show_floating_chatbot:
    actor_type: user
    description: Enables a floating chatbot on the chatbot page - managed by virtual agent team
  disability_compensation_lighthouse_rated_disabilities_provider_foreground:
    actor_type: user
    description: If enabled uses the lighthouse rated disabilities endpoint for foreground requests
  disability_compensation_lighthouse_rated_disabilities_provider_background:
    actor_type: user
    description: If enabled uses the lighthouse rated disabilities endpoint for background tasks
  disability_compensation_lighthouse_document_service_provider:
    actor_type: user
    description: If enabled uses the lighthouse documents service
  disability_compensation_lighthouse_claims_service_provider:
    actor_type: user
    description: If enabled uses the lighthouse claims service
  disability_compensation_lighthouse_intent_to_file_provider:
    actor_type: user
    description: If enabled uses the lighthouse intent to file endpoint
  disability_compensation_lighthouse_ppiu_direct_deposit_provider:
    actor_type: user
    description: If enabled uses the lighthouse ppiu/direct deposit endpoint in the form526 submission workflow
  disability_compensation_prevent_submission_job:
    actor_type: user
    description: If enabled, the submission form526 record will be created, but there will be submission job
  disability_compensation_remove_pciu:
    actor_type: user
    description: If enabled, VA Profile is used to populate contact information- without PCIU calls (status quo)
  disability_compensation_lighthouse_brd:
    actor_type: user
    description: If enabled uses the lighthouse Benefits Reference Data service
  disability_compensation_lighthouse_generate_pdf:
    actor_type: user
    description: If enabled uses the lighthouse Benefits Claims service to generate a 526 pdf
  disability_compensation_use_api_provider_for_bdd_instructions:
    actor_type: user
    description: Provide a temporary killswitch for using the ApiProviderFactory to select an API for uploading BDD instructions
  disability_compensation_upload_bdd_instructions_to_lighthouse:
    actor_type: user
    description: If enabled uploads BDD instructions to Lighthouse Benefits Documents API instead of EVSS
<<<<<<< HEAD
  disability_compensation_use_api_provider_for_0781_uploads:
    actor_type: user
    description: Provide a temporary killswitch for using the ApiProviderFactory to select an API for uploading 0781/a forms
  disability_compensation_upload_0781_to_lighthouse:
    actor_type: user
    description: If enabled uploads 0781/a forms to Lighthouse Benefits Documents API instead of EVSS
=======
  disability_compensation_use_api_provider_for_submit_veteran_upload:
    actor_type: user
    description: Provide a temporary killswitch for using the ApiProviderFactory to select an API for uploading Veteran Evidence
  disability_compensation_upload_veteran_evidence_to_lighthouse:
    actor_type: user
    description: If enabled uploads Veteran Evidence to Lighthouse Benefits Documents API instead of EVSS
>>>>>>> b97a1896
  disablity_benefits_browser_monitoring_enabled:
    actor_type: user
    description: Datadog RUM monitoring for disability benefits applications
  virtual_agent_fetch_jwt_token:
    actor_type: user
    description: Enable the fetching of a JWT token to access MAP environment
  virtual_agent_lighthouse_claims:
    actor_type: user
    description: Use lighthouse instead of EVSS to view benefit claims for virtual agent chatbot application
  virtual_agent_voice:
    actor_type: user
    description: Enable the voice feature of the VA Chatbot
  notification_center:
    actor_type: user
    description: Enable Notification Center
    enable_in_development: true
  nod_part3_update:
    actor_type: user
    description: NOD update to latest form, part III box 11
    enable_in_development: true
  nod_browser_monitoring_enabled:
    actor_type: user
    description: NOD Datadog RUM monitoring
  nod_callbacks_endpoint:
    actor_type: user
    description: Enables Decision Review endpoint to process VANotify notification callbacks
    enable_in_development: true
  nod_confirmation_update:
    actor_type: user
    description: Show updated confirmation page with form data & downloadable PDF
    enable_in_development: true
  hlr_updateed_contnet:
    actor_type: user
    description: HLR show form content updates
    enable_in_development: true
  sc_new_form:
    actor_type: user
    description: Supplemental Claim new form updates
    enable_in_development: true
  pension_ipf_callbacks_endpoint:
    actor_type: user
    description: Pension IPF VANotify notification callbacks endpoint
    enable_in_development: true
  hlr_browser_monitoring_enabled:
    actor_type: user
    description: HLR Datadog RUM monitoring
  sc_browser_monitoring_enabled:
    actor_type: user
    description: Supplemental Claim Datadog RUM monitoring
  virtual_agent_enable_pva2_chatbot:
    actor_type: user
    description: If enabled, switches VA chatbot from PVA1 to PVA2
  virtual_agent_enable_root_bot:
    actor_type: user
    description: If enabled, switches VA chatbot from PVA to Root Bot
  virtual_agent_component_testing:
    actor_type: user
    description: If enabled, allows for testing of the chatbot components
  terms_of_use:
    actor_type: user
    description: This determines whether a user is redirected to the Terms of Use page
    enable_in_development: true
  burial_form_enabled:
    actor_type: user
    description: Enable the burial form
  burial_form_v2:
    actor_type: user
    description: Enable Burial form v2 re-design
    enable_in_development: true
  pension_form_enabled:
    actor_type: user
    description: Enable the pension form
  pension_browser_monitoring_enabled:
    actor_type: user
    description: Pension Datadog RUM monitoring
  pension_multiple_page_response:
    actor_type: user
    description: Implement multiple page response pattern
    enable_in_development: true
  pension_introduction_update:
    actor_type: user
    description: Show updated introduction page
  pension_supporting_documents_update:
    actor_type: user
    description: Show updated supporting documents page
  pension_document_upload_update:
    actor_type: user
    description: Show updated document upload page
  pension_confirmation_update:
    actor_type: user
    description: Show updated confirmation page
  income_and_assets_form_enabled:
    actor_type: user
    description: Enable form 21P-0969 Update Income and Assets Evidence Form
    enable_in_development: true
  intent_to_file_lighthouse_enabled:
    actor_type: user
    description: Enable new Lighthouse ITF logic
    enable_in_development: true
  central_mail_benefits_intake_submission:
    actor_type: user
    description: Enable central mail claims submission uses Benefits Intake API
  ecc_benefits_intake_submission:
    actor_type: user
    description: Enable education and career counseling claim submissions to use Benefits Intake API
  virtual_agent_enable_param_error_detection:
    actor_type: user
    description: If enabled, Allows for the detection of errors in the chatbot params
  virtual_agent_enable_msft_pva_testing:
    actor_type: user
    description: If enabled, allows for connecting to MSFT PVA
  virtual_agent_enable_nlu_pva_testing:
    actor_type: user
    description: If enabled, allows for connecting to NLU PVA
  vye_request_allowed:
    actor_type: user
    description: >-
      Master toggle for the VYE (Verify Your Enrollment) project.
      If enabled, requests will be allowed to reach the controllers, otherwise a 400 (Bad Request) will be returned.
  sob_updated_design:
    actor_type: user
    description: >-
      Controls how the GI Bill State of Benefits (SOB) application is presented.
      When enabled: it use the new SOB application that works 24/7.
      When disabled: it will use the old SOB application that only works from 0600 to 2200 hrs
  sob_print_page_update:
    actor_type: user
    description: >-
      Changes classname by which query selector looks for breadcrumbs on print page of GI Bill Statement of Benefits (SOB)
      application. Used to test fix in staging.
  travel_pay_power_switch:
    actor_type: user
    enable_in_development: true
    description: >-
      Main switch for the Travel Pay feature on VA.gov using the new BTSSS (travel pay) API.
      Enabled - Requests are handled as normal.
      Disabled - Requests are not handled. Server returns a 503 (Service Unavailable) until re-enabled.
  travel_pay_view_claim_details:
    actor_type: user
    enable_in_development: true
    description: >-
      A frontend-focused switch that toggles visibility of and access to the Travel Pay claim details page and entry point (features toggled together).
      Enabled - Entry point link and claim details page are viewable.
      Disabled - Entry point link and claim details page are not viewable.
  travel_pay_submit_mileage_expense:
    actor_type: user
    enable_in_development: true
    description: >-
      A switch that toggles availability of the submit mileage expense feature.
      Enabled - Requests are handled as normal. Frontend features are available per toggle settings.
      Disabled - Requests are not handled. Server returns a 503 (Service Unavailable) until re-enabled. Frontend features are not available.
  yellow_ribbon_automated_date_on_school_search:
    actor_type: user
    description: Enable the automated date displayed in the Find a Yellow Ribbon school search results
  accredited_representative_portal_pilot:
    actor_type: user
    description: Enable the Accredited Representative Portal for the pilot
    enable_in_development: true
  toggle_vye_address_direct_deposit_forms:
    actor_type: user
    description: Enable mailing address and direct deposit for VYE
  veteran_readiness_employment_to_res:
    actor_type: user
    description: Enable RES platform for Veteran Readiness & Employment form submissions, disabled will use VRE email
    enable_in_development: true
  vye_login_widget:
    actor_type: user
    description: Enable Vye authentication widget
  toggle_vye_address_direct_deposit_forms_in_profile:
    actor_type: user
    description: Enable mailing address and direct deposit for VYE in profile page
  toggle_vye_application:
    actor_type: user
    description: Enable VYE
  military_benefit_estimates:
    actor_type: user
    description: swap order of the military details in GI search filters
  merge_1995_and_5490:
    actore_type: user
    description: Activating the combined 1995 and 5490 form
  mgib_verifications_maintenance:
    actor_type: user
    description: Used to show  maintenance alert for MGIB Verifications
  search_use_v2_gsa:
    actor_type: cookie_id
    description: Swaps the Search Service's for one with an updated api.gsa.gov address
    enabled_in_development: true
  remove_pciu:
    actor_type: user
    description: If enabled, VA Profile is used to populate contact information- without PCIU calls (status quo)
  show_yellow_ribbon_table:
    actor_type: user
    description: Used to show yellow ribbon table in Comparison Tool
  banner_use_alternative_banners:
    actor_type: user
    description: Used to toggle use of alternative banners.
  fsr_wizard:
    actor_type: user
    description: Used to toggle the FSR wizard
  gi_comparison_tool_show_ratings:
    actor_type: user
    description: Display Veteran student ratings in GI comparison Tool
  gi_comparison_tool_programs_toggle_flag:
    actor_type: user
    description: Used to show links to programs page in comparison tool
  gi_comparison_tool_lce_toggle_flag:
    actor_type: user
    description: Used to show lce page in comparison tool
  va_notify_notification_creation:
    actor_type: user
    description: If enabled, emails and sms sent through VaNotify::Service will be stored as notifications.<|MERGE_RESOLUTION|>--- conflicted
+++ resolved
@@ -1595,21 +1595,18 @@
   disability_compensation_upload_bdd_instructions_to_lighthouse:
     actor_type: user
     description: If enabled uploads BDD instructions to Lighthouse Benefits Documents API instead of EVSS
-<<<<<<< HEAD
   disability_compensation_use_api_provider_for_0781_uploads:
     actor_type: user
     description: Provide a temporary killswitch for using the ApiProviderFactory to select an API for uploading 0781/a forms
   disability_compensation_upload_0781_to_lighthouse:
     actor_type: user
     description: If enabled uploads 0781/a forms to Lighthouse Benefits Documents API instead of EVSS
-=======
   disability_compensation_use_api_provider_for_submit_veteran_upload:
     actor_type: user
     description: Provide a temporary killswitch for using the ApiProviderFactory to select an API for uploading Veteran Evidence
   disability_compensation_upload_veteran_evidence_to_lighthouse:
     actor_type: user
     description: If enabled uploads Veteran Evidence to Lighthouse Benefits Documents API instead of EVSS
->>>>>>> b97a1896
   disablity_benefits_browser_monitoring_enabled:
     actor_type: user
     description: Datadog RUM monitoring for disability benefits applications
