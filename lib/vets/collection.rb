--- conflicted
+++ resolved
@@ -61,11 +61,7 @@
 
     # previously sort on Common::Collection
     def order(clauses = {})
-<<<<<<< HEAD
-      clauses = model_class.default_sort_criteria if clauses.to_h.empty?
-=======
       clauses = normalize_clauses(clauses)
->>>>>>> 465dc4dd
       validate_sort_clauses(clauses)
 
       results = @records.sort_by do |record|
