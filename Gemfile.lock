GIT
  remote: https://github.com/adhocteam/connect_vbms
  revision: 2284b8e9a68d2b44dda52a098ffc83f8fa283211
  tag: v2.1.1
  specs:
    connect_vbms (2.1.1)
      httpclient (~> 2.8.0)
      httpi (~> 4.0)
      mail
      nokogiri (>= 1.8.4)
      nori
      xmldsig (~> 0.3.1)
      xmlenc

GIT
  remote: https://github.com/department-of-veterans-affairs/apivore
  revision: 1c7d19c4a52f71a3ef07940697ad9520f1872dd6
  tag: v2.1.0.vsp
  specs:
    apivore (2.1.0.vsp)
      actionpack (>= 4)
      hashie (~> 5.0)
      json-schema (~> 5.0)
      rspec (~> 3)
      rspec-expectations (~> 3.1)
      rspec-mocks (~> 3.1)

GIT
  remote: https://github.com/department-of-veterans-affairs/betamocks
  revision: 88bda10e03c92a97067d2d4fecb89783c6de227f
  branch: master
  specs:
    betamocks (0.11.0)
      activesupport (>= 4.2)
      adler32
      faraday (>= 1.2.0, < 3.0)

GIT
  remote: https://github.com/department-of-veterans-affairs/bgs-ext.git
  revision: 350e45ae699407948d254d6fadd4f1b249e996f5
  ref: 350e45ae69
  specs:
    bgs_ext (0.23.2)
      httpclient
      nokogiri (>= 1.13.6)
      savon (~> 2.15.1)

GIT
  remote: https://github.com/department-of-veterans-affairs/fhir_client.git
  revision: 52e0197dcb1f940a1f0b28bfa983699f0c199696
  tag: v6.0.0
  specs:
    fhir_client (6.0.0)
      activesupport (>= 3)
      addressable (>= 2.3)
      fhir_dstu2_models (>= 1.1.1)
      fhir_models (>= 4.2.1)
      fhir_stu3_models (>= 3.1.1)
      http (~> 5.1)
      nokogiri (>= 1.10.4)
      oauth2 (>= 1.1)
      rack (>= 1.5)
      tilt (>= 1.1)

GIT
  remote: https://github.com/department-of-veterans-affairs/govdelivery-tms-ruby.git
  revision: f50c995b4a92fa8da4488ed608318eeca723b543
  tag: v4.1.0
  specs:
    govdelivery-tms (4.1.0)
      activesupport (>= 5.2.4.3, < 9.0.0)
      faraday
      mime-types

GIT
  remote: https://github.com/department-of-veterans-affairs/vets-json-schema
  revision: 0a3ddc2b647869ba38d0dcae2886a729b7dde13d
  branch: master
  specs:
    vets_json_schema (25.2.15)
      multi_json (~> 1.0)
      script_utils (= 0.0.4)

PATH
  remote: modules
  specs:
    accredited_representative_portal (0.1.0)
      blind_index
    appeals_api (0.0.1)
      jsonapi-serializer (>= 2.2.0)
      sidekiq
    apps_api (0.0.1)
      faraday
      sidekiq
    ask_va_api (0.1.0)
    avs (0.1.0)
    banners (0.1.0)
    bpds (0.1.0)
    burials (0.1.0)
    check_in (0.1.0)
    claims_api (0.0.1)
      dry-schema
    claims_evidence_api (0.1.0)
    debts_api (0.1.0)
    decision_reviews (0.1.0)
      rails (>= 7.1.4.1)
    dependents_benefits (0.1.0)
    dependents_verification (0.1.0)
    dhp_connected_devices (0.1.0)
    facilities_api (0.1.0)
    income_and_assets (0.1.0)
    income_limits (0.1.0)
    ivc_champva (0.1.0)
    meb_api (0.1.0)
    medical_expense_reports (0.1.0)
    mobile (0.1.0)
      dry-validation
    mocked_authentication (0.1.0)
      rails
    my_health (0.1.0)
      rails
    pensions (0.1.0)
    representation_management (0.1.0)
    simple_forms_api (0.1.0)
    test_user_dashboard (0.1.0)
      rails
    travel_pay (0.1.0)
    va_notify (0.1.0)
    vaos (0.1.0)
      sidekiq
    vba_documents (1.0.0)
      aws-sdk-s3 (~> 1)
      sidekiq
    veteran (0.0.1)
    vre (0.1.0)
    vye (0.1.0)

GEM
  remote: https://enterprise.contribsys.com/
  specs:
    sidekiq-ent (7.3.4)
      einhorn (~> 1.0)
      gserver
      sidekiq (>= 7.3.7, < 8)
      sidekiq-pro (>= 7.3.4, < 8)
    sidekiq-pro (7.3.6)
      sidekiq (>= 7.3.7, < 8)

GEM
  remote: https://rubygems.org/
  specs:
    Ascii85 (2.0.1)
    aasm (5.5.1)
      concurrent-ruby (~> 1.0)
    actioncable (7.2.2.2)
      actionpack (= 7.2.2.2)
      activesupport (= 7.2.2.2)
      nio4r (~> 2.0)
      websocket-driver (>= 0.6.1)
      zeitwerk (~> 2.6)
    actionmailbox (7.2.2.2)
      actionpack (= 7.2.2.2)
      activejob (= 7.2.2.2)
      activerecord (= 7.2.2.2)
      activestorage (= 7.2.2.2)
      activesupport (= 7.2.2.2)
      mail (>= 2.8.0)
    actionmailer (7.2.2.2)
      actionpack (= 7.2.2.2)
      actionview (= 7.2.2.2)
      activejob (= 7.2.2.2)
      activesupport (= 7.2.2.2)
      mail (>= 2.8.0)
      rails-dom-testing (~> 2.2)
    actionpack (7.2.2.2)
      actionview (= 7.2.2.2)
      activesupport (= 7.2.2.2)
      nokogiri (>= 1.8.5)
      racc
      rack (>= 2.2.4, < 3.2)
      rack-session (>= 1.0.1)
      rack-test (>= 0.6.3)
      rails-dom-testing (~> 2.2)
      rails-html-sanitizer (~> 1.6)
      useragent (~> 0.16)
    actiontext (7.2.2.2)
      actionpack (= 7.2.2.2)
      activerecord (= 7.2.2.2)
      activestorage (= 7.2.2.2)
      activesupport (= 7.2.2.2)
      globalid (>= 0.6.0)
      nokogiri (>= 1.8.5)
    actionview (7.2.2.2)
      activesupport (= 7.2.2.2)
      builder (~> 3.1)
      erubi (~> 1.11)
      rails-dom-testing (~> 2.2)
      rails-html-sanitizer (~> 1.6)
    activejob (7.2.2.2)
      activesupport (= 7.2.2.2)
      globalid (>= 0.3.6)
    activemodel (7.2.2.2)
      activesupport (= 7.2.2.2)
    activerecord (7.2.2.2)
      activemodel (= 7.2.2.2)
      activesupport (= 7.2.2.2)
      timeout (>= 0.4.0)
    activerecord-import (2.2.0)
      activerecord (>= 4.2)
    activerecord-postgis-adapter (10.0.1)
      activerecord (~> 7.2.0)
      rgeo-activerecord (~> 8.0.0)
    activestorage (7.2.2.2)
      actionpack (= 7.2.2.2)
      activejob (= 7.2.2.2)
      activerecord (= 7.2.2.2)
      activesupport (= 7.2.2.2)
      marcel (~> 1.0)
    activesupport (7.2.2.2)
      base64
      benchmark (>= 0.3)
      bigdecimal
      concurrent-ruby (~> 1.0, >= 1.3.1)
      connection_pool (>= 2.2.5)
      drb
      i18n (>= 1.6, < 2)
      logger (>= 1.4.2)
      minitest (>= 5.1)
      securerandom (>= 0.3)
      tzinfo (~> 2.0, >= 2.0.5)
    addressable (2.8.7)
      public_suffix (>= 2.0.2, < 7.0)
    adler32 (0.0.2)
    afm (1.0.0)
    akami (1.3.3)
      base64
      gyoku (>= 0.4.0)
      nokogiri
    argon2-kdf (0.3.1)
      fiddle
    ast (2.4.3)
    attr_extras (7.1.0)
    avro (1.12.0)
      multi_json (~> 1.0)
    awesome_print (1.9.2)
    aws-eventstream (1.4.0)
    aws-msk-iam-sasl-signer (0.1.1)
      aws-sdk-kafka
      thor
    aws-partitions (1.1173.0)
    aws-sdk-core (3.233.0)
      aws-eventstream (~> 1, >= 1.3.0)
      aws-partitions (~> 1, >= 1.992.0)
      aws-sigv4 (~> 1.9)
      base64
      bigdecimal
      jmespath (~> 1, >= 1.6.1)
      logger
    aws-sdk-kafka (1.89.0)
      aws-sdk-core (~> 3, >= 3.216.0)
      aws-sigv4 (~> 1.5)
    aws-sdk-kms (1.114.0)
      aws-sdk-core (~> 3, >= 3.231.0)
      aws-sigv4 (~> 1.5)
    aws-sdk-s3 (1.199.1)
      aws-sdk-core (~> 3, >= 3.231.0)
      aws-sdk-kms (~> 1)
      aws-sigv4 (~> 1.5)
    aws-sdk-sns (1.106.0)
      aws-sdk-core (~> 3, >= 3.231.0)
      aws-sigv4 (~> 1.5)
    aws-sigv4 (1.12.1)
      aws-eventstream (~> 1, >= 1.0.2)
    axiom-types (0.1.1)
      descendants_tracker (~> 0.0.4)
      ice_nine (~> 0.11.0)
      thread_safe (~> 0.3, >= 0.3.1)
    base64 (0.3.0)
    bcp47 (0.3.3)
      i18n
    benchmark (0.4.1)
    bigdecimal (3.3.1)
    bigdecimal (3.3.1-java)
    bindex (0.8.1)
    blind_index (2.7.0)
      activesupport (>= 7.1)
      argon2-kdf (>= 0.2)
    blueprinter (1.2.1)
    bootsnap (1.18.6)
      msgpack (~> 1.2)
    brakeman (7.1.0)
      racc
    breakers (1.0)
      base64 (~> 0.2)
      faraday (>= 1.2.0, < 3.0)
      multi_json (~> 1.0)
    builder (3.3.0)
    bundler-audit (0.9.2)
      bundler (>= 1.2.0, < 3)
      thor (~> 1.0)
    byebug (12.0.0)
    carrierwave (3.1.2)
      activemodel (>= 6.0.0)
      activesupport (>= 6.0.0)
      addressable (~> 2.6)
      image_processing (~> 1.1)
      marcel (~> 1.0.0)
      ssrf_filter (~> 1.0)
    carrierwave-aws (1.6.0)
      aws-sdk-s3 (~> 1.0)
      carrierwave (>= 2.0, < 4)
    claide (1.1.0)
    claide-plugins (0.9.2)
      cork
      nap
      open4 (~> 1.3)
    clamav-client (3.2.0)
    cliver (0.3.2)
    cmdparse (3.0.7)
    coderay (1.1.3)
    coercible (1.0.0)
      descendants_tracker (~> 0.0.1)
    colored2 (3.1.2)
    combine_pdf (1.0.31)
      matrix
      ruby-rc4 (>= 0.1.5)
    committee (5.4.0)
      json_schema (~> 0.14, >= 0.14.3)
      openapi_parser (~> 2.0)
      rack (>= 1.5, < 3.1)
    committee-rails (0.8.0)
      actionpack (>= 6.0)
      activesupport (>= 6.0)
      committee (>= 5.1.0)
      railties (>= 6.0)
    concurrent-ruby (1.3.5)
    config (5.6.1)
      deep_merge (~> 1.2, >= 1.2.1)
      ostruct
    connection_pool (2.5.4)
    content_disposition (1.0.0)
    cork (0.3.0)
      colored2 (~> 3.1)
    coverband (6.1.5)
      base64
      redis (>= 3.0)
    crack (1.0.0)
      bigdecimal
      rexml
    crass (1.0.6)
    csv (3.3.5)
    danger (9.5.3)
      base64 (~> 0.2)
      claide (~> 1.0)
      claide-plugins (>= 0.9.2)
      colored2 (>= 3.1, < 5)
      cork (~> 0.1)
      faraday (>= 0.9.0, < 3.0)
      faraday-http-cache (~> 2.0)
      git (>= 1.13, < 3.0)
      kramdown (>= 2.5.1, < 3.0)
      kramdown-parser-gfm (~> 1.0)
      octokit (>= 4.0)
      pstore (~> 0.1)
      terminal-table (>= 1, < 5)
    database_cleaner (2.1.0)
      database_cleaner-active_record (>= 2, < 3)
    database_cleaner-active_record (2.2.0)
      activerecord (>= 5.a)
      database_cleaner-core (~> 2.0.0)
    database_cleaner-core (2.0.1)
    datadog (2.21.0)
      datadog-ruby_core_source (~> 3.4, >= 3.4.1)
      libdatadog (~> 18.1.0.1.0)
      libddwaf (~> 1.24.1.2.1)
      logger
      msgpack
    datadog-ruby_core_source (3.4.1)
    date (3.4.1)
    date (3.4.1-java)
    date_time_precision (0.8.1)
    date_validator (0.12.0)
      activemodel (>= 3)
      activesupport (>= 3)
    debug (1.11.0)
      irb (~> 1.10)
      reline (>= 0.3.8)
    declarative (0.0.20)
    deep_merge (1.2.2)
    descendants_tracker (0.0.4)
      thread_safe (~> 0.3, >= 0.3.1)
    diff-lcs (1.6.2)
    docile (1.4.0)
    dogstatsd-ruby (5.7.1)
    domain_name (0.6.20240107)
    down (5.4.2)
      addressable (~> 2.8)
    drb (2.2.3)
    dry-configurable (1.3.0)
      dry-core (~> 1.1)
      zeitwerk (~> 2.6)
    dry-core (1.1.0)
      concurrent-ruby (~> 1.0)
      logger
      zeitwerk (~> 2.6)
    dry-inflector (1.2.0)
    dry-initializer (3.2.0)
    dry-logic (1.6.0)
      bigdecimal
      concurrent-ruby (~> 1.0)
      dry-core (~> 1.1)
      zeitwerk (~> 2.6)
    dry-schema (1.14.1)
      concurrent-ruby (~> 1.0)
      dry-configurable (~> 1.0, >= 1.0.1)
      dry-core (~> 1.1)
      dry-initializer (~> 3.2)
      dry-logic (~> 1.5)
      dry-types (~> 1.8)
      zeitwerk (~> 2.6)
    dry-struct (1.8.0)
      dry-core (~> 1.1)
      dry-types (~> 1.8, >= 1.8.2)
      ice_nine (~> 0.11)
      zeitwerk (~> 2.6)
    dry-types (1.8.3)
      bigdecimal (~> 3.0)
      concurrent-ruby (~> 1.0)
      dry-core (~> 1.0)
      dry-inflector (~> 1.0)
      dry-logic (~> 1.4)
      zeitwerk (~> 2.6)
    dry-validation (1.11.1)
      concurrent-ruby (~> 1.0)
      dry-core (~> 1.1)
      dry-initializer (~> 3.2)
      dry-schema (~> 1.14)
      zeitwerk (~> 2.6)
    einhorn (1.0.0)
    erb (5.0.2)
    erb (5.0.2-java)
    erubi (1.13.1)
    et-orbi (1.2.11)
      tzinfo
    ethon (0.17.0)
      ffi (>= 1.15.0)
    factory_bot (6.5.5)
      activesupport (>= 6.1.0)
    factory_bot_rails (6.5.1)
      factory_bot (~> 6.5)
      railties (>= 6.1.0)
    faker (3.5.2)
      i18n (>= 1.8.11, < 2)
    faraday (2.13.4)
      faraday-net_http (>= 2.0, < 3.5)
      json
      logger
    faraday-follow_redirects (0.3.0)
      faraday (>= 1, < 3)
    faraday-http-cache (2.5.1)
      faraday (>= 0.8)
    faraday-httpclient (2.0.2)
      httpclient (>= 2.2)
    faraday-multipart (1.1.1)
      multipart-post (~> 2.0)
    faraday-net_http (3.4.1)
      net-http (>= 0.5.0)
    faraday-retry (2.3.2)
      faraday (~> 2.0)
    faraday-typhoeus (1.1.0)
      faraday (~> 2.0)
      typhoeus (~> 1.4)
    faraday_curl (0.0.2)
      faraday (>= 0.9.0)
    fastimage (2.4.0)
    ffi (1.17.2)
    ffi (1.17.2-java)
    ffi-compiler (1.3.2)
      ffi (>= 1.15.5)
      rake
    fhir_dstu2_models (1.1.1)
      bcp47 (>= 0.3)
      date_time_precision (>= 0.8)
      mime-types (>= 3.0)
      nokogiri (>= 1.11.4)
    fhir_models (4.2.2)
      bcp47 (>= 0.3)
      date_time_precision (>= 0.8)
      mime-types (>= 3.0)
      nokogiri (>= 1.11.4)
    fhir_stu3_models (3.1.1)
      bcp47 (>= 0.3)
      date_time_precision (>= 0.8)
      mime-types (>= 3.0)
      nokogiri (>= 1.11.4)
    fiddle (1.1.8)
    fitbit_api (1.0.0)
      oauth2 (~> 2.0)
    flipper (1.3.6)
      concurrent-ruby (< 2)
    flipper-active_record (1.3.5)
      activerecord (>= 4.2, < 9)
      flipper (~> 1.3.5)
    flipper-active_support_cache_store (1.3.6)
      activesupport (>= 4.2, < 9)
      flipper (~> 1.3.6)
    flipper-ui (1.3.6)
      erubi (>= 1.0.0, < 2.0.0)
      flipper (~> 1.3.6)
      rack (>= 1.4, < 4)
      rack-protection (>= 1.5.3, < 5.0.0)
      rack-session (>= 1.0.2, < 3.0.0)
      sanitize (< 8)
    foreman (0.90.0)
      thor (~> 1.4)
    formatador (1.1.0)
    fugit (1.11.1)
      et-orbi (~> 1, >= 1.2.11)
      raabro (~> 1.4)
    fuubar (2.5.1)
      rspec-core (~> 3.0)
      ruby-progressbar (~> 1.4)
    gems (1.3.0)
    geom2d (0.4.1)
    git (2.3.3)
      activesupport (>= 5.0)
      addressable (~> 2.8)
      process_executer (~> 1.1)
      rchardet (~> 1.8)
    globalid (1.2.1)
      activesupport (>= 6.1)
    google-api-client (0.53.0)
      google-apis-core (~> 0.1)
      google-apis-generator (~> 0.1)
    google-apis-core (0.18.0)
      addressable (~> 2.5, >= 2.5.1)
      googleauth (~> 1.9)
      httpclient (>= 2.8.3, < 3.a)
      mini_mime (~> 1.0)
      mutex_m
      representable (~> 3.0)
      retriable (>= 2.0, < 4.a)
    google-apis-discovery_v1 (0.20.0)
      google-apis-core (>= 0.15.0, < 2.a)
    google-apis-generator (0.18.0)
      activesupport (>= 5.0)
      gems (~> 1.2)
      google-apis-core (>= 0.15.0, < 2.a)
      google-apis-discovery_v1 (~> 0.18)
      thor (>= 0.20, < 2.a)
    google-cloud-env (2.3.1)
      base64 (~> 0.2)
      faraday (>= 1.0, < 3.a)
    google-logging-utils (0.2.0)
    google-protobuf (4.32.1)
      bigdecimal
      rake (>= 13)
    google-protobuf (4.32.1-aarch64-linux-gnu)
      bigdecimal
      rake (>= 13)
    google-protobuf (4.32.1-java)
      bigdecimal
      ffi (~> 1)
      ffi-compiler (~> 1)
      rake (>= 13)
    google-protobuf (4.32.1-x86-mingw32)
      bigdecimal
      rake (>= 13)
    google-protobuf (4.32.1-x86_64-linux-gnu)
      bigdecimal
      rake (>= 13)
    googleauth (1.15.0)
      faraday (>= 1.0, < 3.a)
      google-cloud-env (~> 2.2)
      google-logging-utils (~> 0.1)
      jwt (>= 1.4, < 4.0)
      multi_json (~> 1.11)
      os (>= 0.9, < 2.0)
      signet (>= 0.16, < 2.a)
    gserver (0.0.1)
    guard (2.18.1)
      formatador (>= 0.2.4)
      listen (>= 2.7, < 4.0)
      lumberjack (>= 1.0.12, < 2.0)
      nenv (~> 0.1)
      notiffany (~> 0.0)
      pry (>= 0.13.0)
      shellany (~> 0.0)
      thor (>= 0.18.1)
    guard-compat (1.2.1)
    guard-rspec (4.7.3)
      guard (~> 2.1)
      guard-compat (~> 1.1)
      rspec (>= 2.99.0, < 4.0)
    guard-rubocop (1.5.0)
      guard (~> 2.0)
      rubocop (< 2.0)
    gyoku (1.4.0)
      builder (>= 2.1.2)
      rexml (~> 3.0)
    hana (1.3.7)
    hashdiff (1.1.2)
    hashery (2.1.2)
    hashie (5.0.0)
    hexapdf (1.4.1)
      cmdparse (~> 3.0, >= 3.0.3)
      geom2d (~> 0.4, >= 0.4.1)
      openssl (>= 2.2.1)
      strscan (>= 3.1.2)
    holidays (8.8.0)
    http (5.2.0)
      addressable (~> 2.8)
      base64 (~> 0.1)
      http-cookie (~> 1.0)
      http-form_data (~> 2.2)
      llhttp-ffi (~> 0.5.0)
    http-cookie (1.0.5)
      domain_name (~> 0.5)
    http-form_data (2.3.0)
    httpclient (2.8.3)
    httpi (4.0.4)
      base64
      mutex_m
      nkf
      rack (>= 2.0, < 4)
    i18n (1.14.7)
      concurrent-ruby (~> 1.0)
    ice_nine (0.11.2)
    image_processing (1.14.0)
      mini_magick (>= 4.9.5, < 6)
      ruby-vips (>= 2.0.17, < 3)
    io-console (0.8.1)
    io-console (0.8.1-java)
    irb (1.15.2)
      pp (>= 0.6.0)
      rdoc (>= 4.0.0)
      reline (>= 0.4.2)
    iso_country_codes (0.7.8)
    jar-dependencies (0.5.5)
    jmespath (1.6.2)
    jruby-openssl (0.15.5-java)
    json (2.15.1)
    json (2.15.1-java)
    json-schema (5.2.2)
      addressable (~> 2.8)
      bigdecimal (~> 3.1)
    json_schema (0.21.0)
    json_schemer (2.4.0)
      bigdecimal
      hana (~> 1.3)
      regexp_parser (~> 2.0)
      simpleidn (~> 0.2)
    jsonapi-parser (0.1.1)
    jsonapi-serializer (2.2.0)
      activesupport (>= 4.2)
    jwe (1.1.1)
      base64
    jwt (2.10.2)
      base64
    karafka-core (2.5.7)
      karafka-rdkafka (>= 0.20.0)
      logger (>= 1.6.0)
    karafka-rdkafka (0.22.2)
      ffi (~> 1.15)
      json (> 2.0)
      logger
      mini_portile2 (~> 2.6)
      rake (> 12)
    karafka-rdkafka (0.22.2-aarch64-linux-gnu)
      ffi (~> 1.15)
      json (> 2.0)
      logger
      mini_portile2 (~> 2.6)
      rake (> 12)
    karafka-rdkafka (0.22.2-x86_64-linux-gnu)
      ffi (~> 1.15)
      json (> 2.0)
      logger
      mini_portile2 (~> 2.6)
      rake (> 12)
    kms_encrypted (1.7.0)
      activesupport (>= 7.1)
      base64
    kramdown (2.5.1)
      rexml (>= 3.3.9)
    kramdown-parser-gfm (1.1.0)
      kramdown (~> 2.0)
    language_server-protocol (3.17.0.5)
    libdatadog (18.1.0.1.0)
    libdatadog (18.1.0.1.0-aarch64-linux)
    libdatadog (18.1.0.1.0-x86_64-linux)
    libddwaf (1.24.1.2.1)
      ffi (~> 1.0)
    libddwaf (1.24.1.2.1-aarch64-linux)
      ffi (~> 1.0)
    libddwaf (1.24.1.2.1-x86_64-linux)
      ffi (~> 1.0)
    lint_roller (1.1.0)
    liquid (5.8.7)
      bigdecimal
      strscan (>= 3.1.1)
    listen (3.8.0)
      rb-fsevent (~> 0.10, >= 0.10.3)
      rb-inotify (~> 0.9, >= 0.9.10)
    llhttp-ffi (0.5.0)
      ffi-compiler (~> 1.0)
      rake (~> 13.0)
    lockbox (2.1.0)
    logger (1.7.0)
    loofah (2.24.1)
      crass (~> 1.0.2)
      nokogiri (>= 1.12.0)
    lumberjack (1.2.10)
    mail (2.8.1)
      mini_mime (>= 0.1.1)
      net-imap
      net-pop
      net-smtp
    marcel (1.0.4)
    matrix (0.4.2)
    memoist (0.16.2)
    method_source (1.1.0)
    mime-types (3.6.0)
      logger
      mime-types-data (~> 3.2015)
    mime-types-data (3.2025.0107)
    mimemagic (0.4.3)
      nokogiri (~> 1)
      rake
    mini_magick (5.3.1)
      logger
    mini_mime (1.1.5)
    mini_portile2 (2.8.9)
    minitest (5.26.0)
    mock_redis (0.51.0)
      redis (~> 5)
    msgpack (1.8.0)
    msgpack (1.8.0-java)
    multi_json (1.17.0)
    multi_xml (0.6.0)
    multipart-post (2.4.1)
    mutex_m (0.3.0)
    nap (1.1.0)
    nenv (0.3.0)
    net-http (0.6.0)
      uri
    net-imap (0.5.9)
      date
      net-protocol
    net-pop (0.1.2)
      net-protocol
    net-protocol (0.2.2)
      timeout
    net-sftp (4.0.0)
      net-ssh (>= 5.0.0, < 8.0.0)
    net-smtp (0.5.1)
      net-protocol
    net-ssh (7.2.0)
    nio4r (2.7.4)
    nio4r (2.7.4-java)
    nkf (0.2.0)
    nkf (0.2.0-java)
    nokogiri (1.18.10)
      mini_portile2 (~> 2.8.2)
      racc (~> 1.4)
    nokogiri (1.18.10-aarch64-linux-gnu)
      racc (~> 1.4)
    nokogiri (1.18.10-java)
      racc (~> 1.4)
    nokogiri (1.18.10-x86_64-linux-gnu)
      racc (~> 1.4)
    nori (2.7.1)
      bigdecimal
    notiffany (0.1.3)
      nenv (~> 0.1)
      shellany (~> 0.0)
    notifications-ruby-client (6.3.0)
      jwt (>= 1.5, < 4)
    oauth2 (2.0.9)
      faraday (>= 0.17.3, < 3.0)
      jwt (>= 1.0, < 3.0)
      multi_xml (~> 0.5)
      rack (>= 1.2, < 4)
      snaky_hash (~> 2.0)
      version_gem (~> 1.1)
    octokit (10.0.0)
      faraday (>= 1, < 3)
      sawyer (~> 0.9)
    oj (3.16.11)
      bigdecimal (>= 3.0)
      ostruct (>= 0.2)
    okcomputer (1.19.0)
    olive_branch (4.0.1)
      multi_json
      rails (>= 4.0)
    open4 (1.3.4)
    openapi_parser (2.1.0)
    openssl (3.3.0)
    openssl (3.3.0-java)
      jruby-openssl (~> 0.14)
    operating_hours (0.1.0)
    optimist (3.2.1)
    os (1.1.4)
    ostruct (0.6.2)
    ox (2.14.23)
      bigdecimal (>= 3.0)
    parallel (1.27.0)
    parallel_tests (5.4.0)
      parallel
    parser (3.3.9.0)
      ast (~> 2.4.1)
      racc
    patience_diff (1.2.0)
      optimist (~> 3.0)
    pdf-core (0.9.0)
    pdf-forms (1.5.2)
      cliver (~> 0.3.2)
      rexml (~> 3.2, >= 3.2.6)
      safe_shell (>= 1.0.3, < 2.0)
    pdf-inspector (1.3.0)
      pdf-reader (>= 1.0, < 3.0.a)
    pdf-reader (2.15.0)
      Ascii85 (>= 1.0, < 3.0, != 2.0.0)
      afm (>= 0.2.1, < 2)
      hashery (~> 2.0)
      ruby-rc4
      ttfunk
    pg (1.6.2)
    pg_query (6.1.0)
      google-protobuf (>= 3.25.3)
    pg_search (2.3.7)
      activerecord (>= 6.1)
      activesupport (>= 6.1)
    pkce_challenge (1.0.0)
    pp (0.6.2)
      prettyprint
    prawn (2.4.0)
      pdf-core (~> 0.9.0)
      ttfunk (~> 1.7)
    prawn-markup (1.1.0)
      nokogiri
      prawn
      prawn-table
    prawn-table (0.2.2)
      prawn (>= 1.3.0, < 3.0.0)
    prettyprint (0.2.0)
    prism (1.5.2)
    process_executer (1.3.0)
    pry (0.15.2)
      coderay (~> 1.1)
      method_source (~> 1.0)
    pry (0.15.2-java)
      coderay (~> 1.1)
      method_source (~> 1.0)
      spoon (~> 0.0)
    pry-byebug (3.11.0)
      byebug (~> 12.0)
      pry (>= 0.13, < 0.16)
    pstore (0.2.0)
    psych (5.2.6)
      date
      stringio
    psych (5.2.6-java)
      date
      jar-dependencies (>= 0.1.7)
    public_suffix (6.0.2)
    puma (7.0.4)
      nio4r (~> 2.0)
    puma (7.0.4-java)
      nio4r (~> 2.0)
    pundit (2.5.2)
      activesupport (>= 3.0.0)
    raabro (1.4.0)
    racc (1.8.1)
    racc (1.8.1-java)
    rack (2.2.20)
    rack-attack (6.7.0)
      rack (>= 1.0, < 4)
    rack-cors (2.0.2)
      rack (>= 2.0.0)
    rack-protection (3.2.0)
      base64 (>= 0.1.0)
      rack (~> 2.2, >= 2.2.4)
    rack-session (1.0.2)
      rack (< 3)
    rack-test (2.2.0)
      rack (>= 1.3)
    rack-timeout (0.7.0)
    rack-vcr (0.1.6)
      vcr (>= 2.9)
    rackup (1.0.1)
      rack (< 3)
      webrick
    rails (7.2.2.2)
      actioncable (= 7.2.2.2)
      actionmailbox (= 7.2.2.2)
      actionmailer (= 7.2.2.2)
      actionpack (= 7.2.2.2)
      actiontext (= 7.2.2.2)
      actionview (= 7.2.2.2)
      activejob (= 7.2.2.2)
      activemodel (= 7.2.2.2)
      activerecord (= 7.2.2.2)
      activestorage (= 7.2.2.2)
      activesupport (= 7.2.2.2)
      bundler (>= 1.15.0)
      railties (= 7.2.2.2)
    rails-dom-testing (2.3.0)
      activesupport (>= 5.0.0)
      minitest
      nokogiri (>= 1.6)
    rails-html-sanitizer (1.6.2)
      loofah (~> 2.21)
      nokogiri (>= 1.15.7, != 1.16.7, != 1.16.6, != 1.16.5, != 1.16.4, != 1.16.3, != 1.16.2, != 1.16.1, != 1.16.0.rc1, != 1.16.0)
    rails-session_cookie (0.3.0)
      rails (>= 4.0)
    rails_semantic_logger (4.18.0)
      rack
      railties (>= 5.1)
      semantic_logger (~> 4.16)
    railties (7.2.2.2)
      actionpack (= 7.2.2.2)
      activesupport (= 7.2.2.2)
      irb (~> 1.13)
      rackup (>= 1.0.0)
      rake (>= 12.2)
      thor (~> 1.0, >= 1.2.2)
      zeitwerk (~> 2.6)
    rainbow (3.1.1)
    rake (13.3.0)
    ransack (4.4.1)
      activerecord (>= 7.2)
      activesupport (>= 7.2)
      i18n
    rb-fsevent (0.11.2)
    rb-inotify (0.10.1)
      ffi (~> 1.0)
    rchardet (1.9.0)
    rdoc (6.14.2)
      erb
      psych (>= 4.0.0)
    redis (5.4.1)
      redis-client (>= 0.22.0)
    redis-client (0.25.1)
      connection_pool
    redis-namespace (1.11.0)
      redis (>= 4)
    regexp_parser (2.11.3)
    reline (0.6.2)
      io-console (~> 0.5)
    representable (3.2.0)
      declarative (< 0.1.0)
      trailblazer-option (>= 0.1.1, < 0.2.0)
      uber (< 0.2.0)
    request_store (1.7.0)
      rack (>= 1.4)
    require_all (3.0.0)
    restforce (8.0.0)
      faraday (>= 1.1.0, < 3.0.0)
      faraday-follow_redirects (<= 0.3.0, < 1.0.0)
      faraday-multipart (>= 1.0.0, < 2.0.0)
      faraday-net_http (< 4.0.0)
      hashie (>= 1.2.0, < 6.0)
      jwt (>= 1.5.6)
    retriable (3.1.2)
    rexml (3.4.2)
    rgeo (3.0.1)
    rgeo-activerecord (8.0.0)
      activerecord (>= 7.0)
      rgeo (>= 3.0)
    rgeo-geojson (2.2.0)
      multi_json (~> 1.15)
      rgeo (>= 1.0.0)
    roo (2.10.1)
      nokogiri (~> 1)
      rubyzip (>= 1.3.0, < 3.0.0)
    rspec (3.13.0)
      rspec-core (~> 3.13.0)
      rspec-expectations (~> 3.13.0)
      rspec-mocks (~> 3.13.0)
    rspec-core (3.13.5)
      rspec-support (~> 3.13.0)
    rspec-expectations (3.13.5)
      diff-lcs (>= 1.2.0, < 2.0)
      rspec-support (~> 3.13.0)
    rspec-instrumentation-matcher (0.0.9)
      activesupport
      rspec-expectations
    rspec-its (2.0.0)
      rspec-core (>= 3.13.0)
      rspec-expectations (>= 3.13.0)
    rspec-mocks (3.13.5)
      diff-lcs (>= 1.2.0, < 2.0)
      rspec-support (~> 3.13.0)
    rspec-rails (8.0.2)
      actionpack (>= 7.2)
      activesupport (>= 7.2)
      railties (>= 7.2)
      rspec-core (~> 3.13)
      rspec-expectations (~> 3.13)
      rspec-mocks (~> 3.13)
      rspec-support (~> 3.13)
    rspec-retry (0.6.2)
      rspec-core (> 3.3)
    rspec-sidekiq (5.2.0)
      rspec-core (~> 3.0)
      rspec-expectations (~> 3.0)
      rspec-mocks (~> 3.0)
      sidekiq (>= 5, < 9)
    rspec-support (3.13.5)
    rspec_junit_formatter (0.6.0)
      rspec-core (>= 2, < 4, != 2.12.0)
    rswag-specs (2.16.0)
      activesupport (>= 5.2, < 8.1)
      json-schema (>= 2.2, < 6.0)
      railties (>= 5.2, < 8.1)
      rspec-core (>= 2.14)
    rswag-ui (2.16.0)
      actionpack (>= 5.2, < 8.1)
      railties (>= 5.2, < 8.1)
    rtesseract (3.1.4)
    rubocop (1.81.1)
      json (~> 2.3)
      language_server-protocol (~> 3.17.0.2)
      lint_roller (~> 1.1.0)
      parallel (~> 1.10)
      parser (>= 3.3.0.2)
      rainbow (>= 2.2.2, < 4.0)
      regexp_parser (>= 2.9.3, < 3.0)
      rubocop-ast (>= 1.47.1, < 2.0)
      ruby-progressbar (~> 1.7)
      unicode-display_width (>= 2.4.0, < 4.0)
    rubocop-ast (1.47.1)
      parser (>= 3.3.7.2)
      prism (~> 1.4)
    rubocop-capybara (2.22.1)
      lint_roller (~> 1.1)
      rubocop (~> 1.72, >= 1.72.1)
    rubocop-factory_bot (2.27.1)
      lint_roller (~> 1.1)
      rubocop (~> 1.72, >= 1.72.1)
    rubocop-junit-formatter (0.1.4)
    rubocop-rails (2.33.4)
      activesupport (>= 4.2.0)
      lint_roller (~> 1.1)
      rack (>= 1.1)
      rubocop (>= 1.75.0, < 2.0)
      rubocop-ast (>= 1.44.0, < 2.0)
    rubocop-rspec (3.7.0)
      lint_roller (~> 1.1)
      rubocop (~> 1.72, >= 1.72.1)
    rubocop-rspec_rails (2.31.0)
      lint_roller (~> 1.1)
      rubocop (~> 1.72, >= 1.72.1)
      rubocop-rspec (~> 3.5)
    rubocop-thread_safety (0.7.3)
      lint_roller (~> 1.1)
      rubocop (~> 1.72, >= 1.72.1)
      rubocop-ast (>= 1.44.0, < 2.0)
    ruby-progressbar (1.13.0)
    ruby-rc4 (0.1.5)
    ruby-saml (1.18.1)
      nokogiri (>= 1.13.10)
      rexml
    ruby-vips (2.2.3)
      ffi (~> 1.12)
      logger
    rubyzip (2.4.1)
    rufus-scheduler (3.9.2)
      fugit (~> 1.1, >= 1.11.1)
    safe_shell (1.1.0)
    sanitize (7.0.0)
      crass (~> 1.0.2)
      nokogiri (>= 1.16.8)
    savon (2.15.1)
      akami (~> 1.2)
      builder (>= 2.1.2)
      gyoku (~> 1.2)
      httpi (>= 4, < 5)
      mail (~> 2.5)
      nokogiri (>= 1.8.1)
      nori (~> 2.4)
      wasabi (>= 3.7, < 6)
    sawyer (0.9.2)
      addressable (>= 2.3.5)
      faraday (>= 0.17.3, < 3)
    script_utils (0.0.4)
    securerandom (0.4.1)
    seedbank (0.5.0)
      rake (>= 10.0)
    semantic_logger (4.17.0)
      concurrent-ruby (~> 1.0)
    sentry-ruby (5.27.1)
      bigdecimal
      concurrent-ruby (~> 1.0, >= 1.0.2)
    shellany (0.0.1)
    shoulda-matchers (6.5.0)
      activesupport (>= 5.2.0)
    shrine (3.6.0)
      content_disposition (~> 1.0)
      down (~> 5.1)
    sidekiq (7.3.7)
      connection_pool (>= 2.3.0)
      logger
      rack (>= 2.2.4)
      redis-client (>= 0.22.2)
    sign_in_service (0.4.0)
      faraday (~> 2.7)
      jwt (~> 2.8)
    signet (0.21.0)
      addressable (~> 2.8)
      faraday (>= 0.17.5, < 3.a)
      jwt (>= 1.5, < 4.0)
      multi_json (~> 1.10)
    simplecov (0.22.0)
      docile (~> 1.1)
      simplecov-html (~> 0.11)
      simplecov_json_formatter (~> 0.1)
    simplecov-html (0.12.3)
    simplecov_json_formatter (0.1.4)
    simpleidn (0.2.3)
    slack-notify (0.6.0)
      faraday (>= 0.9)
      json (>= 1.8)
    snaky_hash (2.0.1)
      hashie
      version_gem (~> 1.1, >= 1.1.1)
    socksify (1.8.1)
    spoon (0.0.6)
      ffi
    ssrf_filter (1.2.0)
    staccato (0.5.3)
    statsd-instrument (3.9.10)
    stringio (3.1.7)
    strong_migrations (2.5.0)
      activerecord (>= 7.1)
    strscan (3.1.5)
    strscan (3.1.5-java)
    super_diff (0.16.0)
      attr_extras (>= 6.2.4)
      diff-lcs
      patience_diff
    swagger-blocks (3.0.0)
    terminal-table (4.0.0)
      unicode-display_width (>= 1.1.1, < 4)
    thor (1.4.0)
    thread_safe (0.3.6)
    thread_safe (0.3.6-java)
    tilt (2.3.0)
    timecop (0.9.10)
    timeout (0.4.3)
    trailblazer-option (0.1.2)
    ttfunk (1.7.0)
    typhoeus (1.4.1)
      ethon (>= 0.9.0)
    tzinfo (2.0.6)
      concurrent-ruby (~> 1.0)
    tzinfo-data (1.2024.1)
      tzinfo (>= 1.0.0)
    uber (0.1.0)
    unicode-display_width (3.2.0)
      unicode-emoji (~> 4.1)
    unicode-emoji (4.1.0)
    uri (1.0.4)
    useragent (0.16.11)
    utf8-cleaner (1.0.0)
      activesupport
    vcr (6.3.1)
      base64
    version_gem (1.1.3)
    virtus (2.0.0)
      axiom-types (~> 0.1)
      coercible (~> 1.0)
      descendants_tracker (~> 0.0, >= 0.0.3)
    warden (1.2.9)
      rack (>= 2.0.9)
    warden-github (1.3.2)
      activesupport (> 3.0)
      octokit (> 2.1.0)
      warden (> 1.0)
    wasabi (5.0.3)
      addressable
      faraday (>= 1.9, < 3)
      nokogiri (>= 1.13.9)
    waterdrop (2.8.12)
      karafka-core (>= 2.4.9, < 3.0.0)
      karafka-rdkafka (>= 0.20.0)
      zeitwerk (~> 2.3)
    web-console (4.2.1)
      actionview (>= 6.0.0)
      activemodel (>= 6.0.0)
      bindex (>= 0.4.0)
      railties (>= 6.0.0)
    webmock (3.25.1)
      addressable (>= 2.8.0)
      crack (>= 0.3.2)
      hashdiff (>= 0.4.0, < 2.0.0)
    webrick (1.9.1)
    websocket-driver (0.8.0)
      base64
      websocket-extensions (>= 0.1.0)
    websocket-driver (0.8.0-java)
      base64
      websocket-extensions (>= 0.1.0)
    websocket-extensions (0.1.5)
    will_paginate (4.0.1)
    with_advisory_lock (7.0.2)
      activerecord (>= 7.2)
      zeitwerk (>= 2.7)
    xmldsig (0.3.2)
      nokogiri
    xmlenc (0.8.0)
      activemodel (>= 3.0.0)
      activesupport (>= 3.0.0)
      nokogiri (>= 1.6.0, < 2.0.0)
      xmlmapper (>= 0.7.3)
    xmlmapper (0.8.1)
      nokogiri (~> 1.11)
    yard (0.9.37)
    zeitwerk (2.7.3)

PLATFORMS
  aarch64-linux
  java
  ruby
  x64-mingw32
  x86-mingw32
  x86-mswin32
  x86_64-linux

DEPENDENCIES
  aasm
  accredited_representative_portal!
  activerecord-import
  activerecord-postgis-adapter
  addressable
  apivore!
  appeals_api!
  apps_api!
  ask_va_api!
  avro
  avs!
  awesome_print
  aws-msk-iam-sasl-signer (~> 0.1.1)
  aws-sdk-kms
  aws-sdk-s3 (~> 1)
  aws-sdk-sns (~> 1)
  banners!
  betamocks!
  bgs_ext!
  blind_index
  blueprinter
  bootsnap
  bpds!
  brakeman
  breakers
  bundler-audit
  burials!
  byebug
  carrierwave
  carrierwave-aws
  check_in!
  claims_api!
  claims_evidence_api!
  clamav-client
  combine_pdf
  committee-rails
  config
  connect_vbms!
  coverband
  csv
  danger
  database_cleaner
  datadog
  date_validator
  debts_api!
  debug
  decision_reviews!
  dependents_benefits!
  dependents_verification!
  dhp_connected_devices!
  dogstatsd-ruby
  dry-struct
  dry-types
  ethon (>= 0.13.0)
  facilities_api!
  factory_bot_rails
  faker
  faraday (~> 2.13)
  faraday-follow_redirects
  faraday-httpclient
  faraday-multipart
  faraday-retry
  faraday-typhoeus
  faraday_curl
  fastimage
  fhir_client!
  fitbit_api
  flipper
  flipper-active_record
  flipper-active_support_cache_store
  flipper-ui
  foreman
  fuubar
  google-api-client
  google-apis-core
  google-apis-generator
  google-protobuf
  googleauth
  govdelivery-tms!
  guard-rspec
  guard-rubocop
  gyoku
  hashdiff
  hexapdf
  holidays
  httpclient
  ice_nine
  income_and_assets!
  income_limits!
  iso_country_codes
  ivc_champva!
  json
  json-schema
  json_schemer
  jsonapi-parser
  jsonapi-serializer
  jwe
  jwt
  kms_encrypted
  liquid
  lockbox
  mail
  meb_api!
  medical_expense_reports!
  memoist
  mimemagic
  mini_magick
  mobile!
  mock_redis
  mocked_authentication!
  my_health!
  net-sftp
  nkf
  nokogiri
  notifications-ruby-client
  octokit
  oj
  okcomputer
  olive_branch
  operating_hours
  ox
  parallel
  parallel_tests
  pdf-forms
  pdf-inspector
  pdf-reader
  pensions!
  pg
  pg_query
  pg_search
  pkce_challenge
  prawn (~> 2.4.0)
  prawn-markup
  prawn-table
  pry-byebug
  puma
  pundit
  rack (~> 2.2.20)
  rack-attack
  rack-cors
  rack-test (= 2.2.0)
  rack-timeout
  rack-vcr
  rails (~> 7.2.2)
  rails-session_cookie
  rails_semantic_logger
  rainbow
  ransack
  redis
  redis-namespace
  representation_management!
  request_store
  require_all
  restforce
  rgeo-geojson
  roo
  rspec-instrumentation-matcher
  rspec-its
  rspec-rails
  rspec-retry
  rspec-sidekiq
  rspec_junit_formatter
  rswag-specs
  rswag-ui
  rtesseract
  rubocop
  rubocop-capybara
  rubocop-factory_bot
  rubocop-junit-formatter
  rubocop-rails
  rubocop-rspec
  rubocop-rspec_rails
  rubocop-thread_safety
  ruby-saml
  rubyzip
  rufus-scheduler
  savon
  seedbank
  sentry-ruby
  shoulda-matchers
  shrine
  sidekiq
  sidekiq-ent!
  sidekiq-pro!
  sign_in_service
  simple_forms_api!
  simplecov
  slack-notify
  socksify
  staccato
  statsd-instrument
  strong_migrations
  super_diff
  swagger-blocks
  test_user_dashboard!
  timecop
  travel_pay!
  ttfunk (~> 1.7.0)
  tzinfo-data
  utf8-cleaner
  va_notify!
  vaos!
  vba_documents!
  vcr
  veteran!
  vets_json_schema!
  virtus
  vre!
  vye!
  warden-github
<<<<<<< HEAD
  waterdrop (= 2.8.12)
=======
  waterdrop
>>>>>>> a352d4a6
  web-console
  webmock
  webrick
  will_paginate
  with_advisory_lock
  yard

RUBY VERSION
   ruby 3.3.6p108

BUNDLED WITH
   2.5.23<|MERGE_RESOLUTION|>--- conflicted
+++ resolved
@@ -1439,11 +1439,7 @@
   vre!
   vye!
   warden-github
-<<<<<<< HEAD
   waterdrop (= 2.8.12)
-=======
-  waterdrop
->>>>>>> a352d4a6
   web-console
   webmock
   webrick
