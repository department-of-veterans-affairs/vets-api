# frozen_string_literal: true

module ClaimsApi
  module BGSClient
    ##
    # Definitions of BGS services.
    #
    # If you need a particular definition, check for it or add it here.
    # A reference catalog is located at:
    #   https://github.com/department-of-veterans-affairs/bgs-catalog
    #
    # Request and response shapes are shown in files like these:
    #   `VDC/ManageRepresentativeService/ManageRepresentativePortBinding/readPOARequest/request.xml`
    #   `VDC/ManageRepresentativeService/ManageRepresentativePortBinding/readPOARequest/response.xml`
    #
    # ¡Keep these alphabetized by (bean, service, action)!
    #
    module Definitions
      Bean =
        Data.define(
          :path,
          :namespaces
        )

      # Auditing BGS for service actions that use more than one namespace, it
      # turns out that there is at most a second namespace used for data type
      # definitions. As such, we'll hardcode that notion and allow callers of
      # our BGS client to use an alias for it that we yield to them.
      #   https://github.com/department-of-veterans-affairs/bgs-catalog/blob/main/namespaces.xml
      Namespaces =
        Data.define(
          :target,
          :data
        )

      Service =
        Data.define(:bean, :path) do
          def full_path
            [bean.path, path].join('/')
          end
        end

      Action =
        Data.define(
          :service,
          :name,
          :key
        )

      ##
      # ClaimantServiceBean
      #
      module ClaimantServiceBean
        DEFINITION =
          Bean.new(
            path: 'ClaimantServiceBean',
            namespaces: Namespaces.new(
              target: 'http://services.share.benefits.vba.va.gov/',
              data: nil
            )
          )
      end

      ##
      # ContentionServiceBean
      #
      module ContentionService
<<<<<<< HEAD
        DEFINITION =
          Bean.new(
            path: 'ContentionService',
            namespaces: Namespaces.new(
              target: 'http://services.mapd.benefits.vba.va.gov/',
              data: nil
=======
        DEFINITION =
          Bean.new(
            path: 'ContentionService',
            namespaces: Namespaces.new(
              target: 'http://services.mapd.benefits.vba.va.gov/',
              data: nil
            )
          )
      end

      # CorporateUpdateServiceBean
      #
      module CorporateUpdateServiceBean
        DEFINITION =
          Bean.new(
            path: 'CorporateUpdateServiceBean',
            namespaces: Namespaces.new(
              target: 'http://services.share.benefits.vba.va.gov/',
              data: nil
            )
          )
      end

      module CorporateUpdateWebService
        DEFINITION =
          Service.new(
            bean: CorporateUpdateServiceBean::DEFINITION,
            path: 'CorporateUpdateWebService'
          )

        module UpdatePoaAccess
          DEFINITION =
            Action.new(
              service: CorporateUpdateWebService::DEFINITION,
              name: 'updatePoaAccess',
              key: 'return'
>>>>>>> ef3c0288
            )
          )
      end

      # CorporateUpdateServiceBean
      #
      module CorporateUpdateServiceBean
        DEFINITION =
          Bean.new(
            path: 'CorporateUpdateServiceBean',
            namespaces: Namespaces.new(
              target: 'http://services.share.benefits.vba.va.gov/',
              data: nil
            )
          )
      end

      module CorporateUpdateWebService
        DEFINITION =
          Service.new(
            bean: CorporateUpdateServiceBean::DEFINITION,
            path: 'CorporateUpdateWebService'
          )
<<<<<<< HEAD

        module UpdatePoaAccess
          DEFINITION =
            Action.new(
              service: CorporateUpdateWebService::DEFINITION,
              name: 'updatePoaAccess',
              key: 'return'
            )
        end
=======
>>>>>>> ef3c0288
      end

      ##
      # EBenefitsBnftClaimStatusWebServiceBean
      #
<<<<<<< HEAD
      module EBenefitsBnftClaimStatusWebService
=======
      module IntentToFileWebService
>>>>>>> ef3c0288
        DEFINITION =
          Bean.new(
            path: 'EBenefitsBnftClaimStatusWebServiceBean',
            namespaces: Namespaces.new(
              target: 'http://claimstatus.services.ebenefits.vba.va.gov/',
              data: nil
            )
          )
      end

<<<<<<< HEAD
      ##
      # IntentToFileWebServiceBean
      #
      module IntentToFileWebService
        DEFINITION =
          Bean.new(
            path: 'IntentToFileWebServiceBean',
            namespaces: Namespaces.new(
              target: 'http://intenttofile.services.vetsnet.vba.va.gov/',
              data: nil
            )
          )
      end

=======
>>>>>>> ef3c0288
      ##
      # OrgWebServiceBean
      #
      module OrgWebService
        DEFINITION =
          Bean.new(
            path: 'OrgWebServiceBean',
            namespaces: Namespaces.new(
              target: 'http://org.services.vetsnet.vba.va.gov/',
              data: nil
            )
          )
      end

      ##
      # PersonWebServiceBean
      #
      module PersonWebService
        DEFINITION =
          Bean.new(
            path: 'PersonWebServiceBean',
            namespaces: Namespaces.new(
              target: 'http://person.services.vetsnet.vba.va.gov/',
              data: nil
            )
          )
      end

      ##
      # StandardDataService
      #
      module StandardDataService
        DEFINITION =
          Bean.new(
            path: 'StandardDataService',
            namespaces: Namespaces.new(
              target: 'http://services.mapd.benefits.vba.va.gov/',
              data: nil
            )
          )
      end

      ##
      # StandardDataWebServiceBean
      #
      module StandardDataWebService
        DEFINITION =
          Bean.new(
            path: 'StandardDataWebServiceBean',
            namespaces: Namespaces.new(
              target: 'http://standarddata.services.vetsnet.vba.va.gov/',
              data: nil
            )
          )
      end

      ##
      # TrackedItemService
      #
      # Adding 'Bean' to the end to differentiate from the service
      module TrackedItemServiceBean
        DEFINITION =
          Bean.new(
            path: 'TrackedItemService',
            namespaces: Namespaces.new(
              target: 'http://services.mapd.benefits.vba.va.gov/',
              data: nil
            )
          )
      end

      module TrackedItemService
        DEFINITION =
          Service.new(
            bean: TrackedItemServiceBean::DEFINITION,
            path: 'TrackedItemService'
          )

        module FindTrackedItems
          DEFINITION =
            Action.new(
              service: TrackedItemService::DEFINITION,
              name: 'findTrackedItems',
              key: 'BenefitClaim'
            )
        end
      end

      ##
      # Vdc
      #
      module Vdc
        DEFINITION =
          Bean.new(
            path: 'VDC',
            namespaces: Namespaces.new(
              target: 'http://gov.va.vba.benefits.vdc/services',
              data: 'http://gov.va.vba.benefits.vdc/data'
            )
          )
      end

      module ManageRepresentativeService
        DEFINITION =
          Service.new(
            bean: Vdc::DEFINITION,
            path: 'ManageRepresentativeService'
          )

        module ReadPoaRequest
          DEFINITION =
            Action.new(
              service: ManageRepresentativeService::DEFINITION,
              name: 'readPOARequest',
              key: 'POARequestRespondReturnVO'
            )
        end

        module ReadPoaRequestByParticipantId
          DEFINITION =
            Action.new(
              service: ManageRepresentativeService::DEFINITION,
              name: 'readPOARequestByPtcpntId',
              key: 'POARequestRespondReturnVO'
            )
        end

        module UpdatePoaRequest
          DEFINITION =
            Action.new(
              service: ManageRepresentativeService::DEFINITION,
              name: 'updatePOARequest',
              key: 'POARequestUpdate'
            )
        end

        module UpdatePoaRelationship
          DEFINITION =
            Action.new(
              service: ManageRepresentativeService::DEFINITION,
              name: 'updatePOARelationship',
              key: 'POARelationshipReturnVO'
            )
        end
      end

      module VeteranRepresentativeService
        DEFINITION =
          Service.new(
            bean: Vdc::DEFINITION,
            path: 'VeteranRepresentativeService'
          )

        module ReadAllVeteranRepresentatives
          DEFINITION =
            Action.new(
              service: VeteranRepresentativeService::DEFINITION,
              name: 'readAllVeteranRepresentatives',
              key: 'VeteranRepresentativeReturnList'
            )
        end

        module CreateVeteranRepresentative
          DEFINITION =
            Action.new(
              service: VeteranRepresentativeService::DEFINITION,
              name: 'createVeteranRepresentative',
              key: 'VeteranRepresentativeReturn'
            )
        end
      end

      ##
      # VetRecordService
      ##
      module VetRecordServiceBean
        DEFINITION =
          Bean.new(
            path: 'VetRecordServiceBean',
            namespaces: Namespaces.new(
              target: 'http://services.share.benefits.vba.va.gov/',
              data: nil
            )
          )
      end

      module VetRecordWebService
        DEFINITION =
          Service.new(
            bean: VetRecordServiceBean::DEFINITION,
            path: 'VetRecordWebService'
          )
      end

      # VnpAtchmsWebServiceBean
      #
      module VnpAtchmsWebServiceBean
        DEFINITION =
          Bean.new(
            path: 'VnpAtchmsWebServiceBean',
            namespaces: Namespaces.new(
              target: 'http://atchmsService.services.vonapp.vba.va.gov/',
              data: nil
            )
          )
      end

      module VnpAtchmsService
        DEFINITION =
          Service.new(
            bean: VnpAtchmsWebServiceBean::DEFINITION,
            path: 'VnpAtchmsService'
          )

        module VnpAtchmsCreate
          DEFINITION =
            Action.new(
              service: VnpAtchmsService::DEFINITION,
              name: 'vnpAtchmsCreate',
              key: 'return'
            )
        end
      end

      ##
      # VnpPersonService
      #
      module VnpPersonWebServiceBean
        DEFINITION =
          Bean.new(
            path: 'VnpPersonWebServiceBean',
            namespaces: Namespaces.new(
              target: 'http://personService.services.vonapp.vba.va.gov/',
              data: nil
            )
          )
      end

      module VnpPersonService
        DEFINITION =
          Service.new(
            bean: VnpPersonWebServiceBean::DEFINITION,
            path: 'VnpPersonService'
          )

        module FindPoaByParticipantId
          DEFINITION =
            Action.new(
              service: VnpPersonService::DEFINITION,
              name: 'vnpPersonCreate',
              key: 'return'
            )
        end
      end

      ##
      # VnpProcFormWebServiceBean
      #
      module VnpProcFormWebServiceBean
        DEFINITION =
          Bean.new(
            path: 'VnpProcFormWebServiceBean',
            namespaces: Namespaces.new(
              target: 'http://procFormService.services.vonapp.vba.va.gov/',
              data: nil
            )
          )
      end

      module VnpProcFormService
        DEFINITION =
          Service.new(
            bean: VnpProcFormWebServiceBean::DEFINITION,
            path: 'VnpProcFormService'
          )

        module VnpProcFormCreate
          DEFINITION =
            Action.new(
              service: VnpProcFormService::DEFINITION,
              name: 'vnpProcFormCreate',
              key: 'return'
            )
        end
      end

      ##
      # VnpProcWebServiceBeanV2
      #
      module VnpProcWebServiceBeanV2
        DEFINITION =
          Bean.new(
            path: 'VnpProcWebServiceBeanV2',
            namespaces: Namespaces.new(
              target: 'http://procService.services.v2.vonapp.vba.va.gov/',
              data: nil
            )
          )
      end

      module VnpProcServiceV2
        DEFINITION =
          Service.new(
            bean: VnpProcWebServiceBeanV2::DEFINITION,
            path: 'VnpProcServiceV2'
          )

        module VnpProcCreate
          DEFINITION =
            Action.new(
              service: VnpProcServiceV2::DEFINITION,
              name: 'vnpProcCreate',
              key: 'return'
            )
        end
      end

      ##
      # VnpPtcpntAddrsWebServiceBean
      #
      module VnpPtcpntAddrsWebServiceBean
        DEFINITION =
          Bean.new(
            path: 'VnpPtcpntAddrsWebServiceBean',
            namespaces: Namespaces.new(
              target: 'http://ptcpntAddrsService.services.vonapp.vba.va.gov/',
              data: nil
            )
          )
      end

      module VnpPtcpntAddrsService
        DEFINITION =
          Service.new(
            bean: VnpPtcpntAddrsWebServiceBean::DEFINITION,
            path: 'VnpPtcpntAddrsService'
          )

        module VnpPtcpntAddrsCreate
          DEFINITION =
            Action.new(
              service: VnpPtcpntAddrsService::DEFINITION,
              name: 'vnpPtcpntAddrsCreate',
              key: 'return'
            )
        end
      end

      ##
      # VnpPtcpntPhoneWebServiceBean
      #
      module VnpPtcpntPhoneWebServiceBean
        DEFINITION =
          Bean.new(
            path: 'VnpPtcpntPhoneWebServiceBean',
            namespaces: Namespaces.new(
              target: 'http://ptcpntPhoneService.services.vonapp.vba.va.gov/',
              data: nil
            )
          )
      end

      module VnpPtcpntPhoneService
        DEFINITION =
          Service.new(
            bean: VnpPtcpntPhoneWebServiceBean::DEFINITION,
            path: 'VnpPtcpntPhoneService'
          )

        module FindPersonBySSN
          DEFINITION =
            Action.new(
              service: VnpPtcpntPhoneService::DEFINITION,
              name: 'vnpPtcpntPhoneCreate',
              key: 'return'
            )
        end
      end

      ##
      # VnpPtcpntWebServiceBean
      #
      module VnpPtcpntWebServiceBean
        DEFINITION =
          Bean.new(
            path: 'VnpPtcpntWebServiceBean',
            namespaces: Namespaces.new(
              target: 'http://ptcpntService.services.vonapp.vba.va.gov/',
              data: nil
            )
          )
      end

      module VnpPtcpntService
        DEFINITION =
          Service.new(
            bean: VnpPtcpntWebServiceBean::DEFINITION,
            path: 'VnpPtcpntService'
          )

        module VnpPtcpntCreate
          DEFINITION =
            Action.new(
              service: VnpPtcpntService::DEFINITION,
              name: 'vnpPtcpntCreate',
              key: 'return'
            )
        end
      end
    end
  end
end<|MERGE_RESOLUTION|>--- conflicted
+++ resolved
@@ -65,14 +65,6 @@
       # ContentionServiceBean
       #
       module ContentionService
-<<<<<<< HEAD
-        DEFINITION =
-          Bean.new(
-            path: 'ContentionService',
-            namespaces: Namespaces.new(
-              target: 'http://services.mapd.benefits.vba.va.gov/',
-              data: nil
-=======
         DEFINITION =
           Bean.new(
             path: 'ContentionService',
@@ -101,74 +93,49 @@
           Service.new(
             bean: CorporateUpdateServiceBean::DEFINITION,
             path: 'CorporateUpdateWebService'
-          )
-
+            bean: CorporateUpdateServiceBean::DEFINITION,
+            path: 'CorporateUpdateWebService'
+          )
+
+        module UpdatePoaAccess
         module UpdatePoaAccess
           DEFINITION =
             Action.new(
               service: CorporateUpdateWebService::DEFINITION,
               name: 'updatePoaAccess',
-              key: 'return'
->>>>>>> ef3c0288
-            )
-          )
-      end
-
-      # CorporateUpdateServiceBean
-      #
-      module CorporateUpdateServiceBean
-        DEFINITION =
-          Bean.new(
-            path: 'CorporateUpdateServiceBean',
-            namespaces: Namespaces.new(
-              target: 'http://services.share.benefits.vba.va.gov/',
-              data: nil
-            )
-          )
-      end
-
-      module CorporateUpdateWebService
-        DEFINITION =
-          Service.new(
-            bean: CorporateUpdateServiceBean::DEFINITION,
-            path: 'CorporateUpdateWebService'
-          )
-<<<<<<< HEAD
-
-        module UpdatePoaAccess
-          DEFINITION =
-            Action.new(
               service: CorporateUpdateWebService::DEFINITION,
               name: 'updatePoaAccess',
               key: 'return'
             )
         end
-=======
->>>>>>> ef3c0288
       end
 
       ##
       # EBenefitsBnftClaimStatusWebServiceBean
       #
-<<<<<<< HEAD
       module EBenefitsBnftClaimStatusWebService
-=======
+        DEFINITION =
+          Bean.new(
+            path: 'EBenefitsBnftClaimStatusWebServiceBean',
+            namespaces: Namespaces.new(
+              target: 'http://claimstatus.services.ebenefits.vba.va.gov/',
+              data: nil
+            )
+          )
+      end
+
+      module EBenefitsBenefitClaimStatusWebService
+        DEFINITION =
+          Service.new(
+            bean: EBenefitsBenefitClaimStatusWebServiceBean::DEFINITION,
+            path: 'EBenefitsBnftClaimStatusWebService'
+          )
+      end
+
+      ##
+      # IntentToFileWebServiceBean
+      #
       module IntentToFileWebService
->>>>>>> ef3c0288
-        DEFINITION =
-          Bean.new(
-            path: 'EBenefitsBnftClaimStatusWebServiceBean',
-            namespaces: Namespaces.new(
-              target: 'http://claimstatus.services.ebenefits.vba.va.gov/',
-              data: nil
-            )
-          )
-      end
-
-<<<<<<< HEAD
-      ##
-      # IntentToFileWebServiceBean
-      #
       module IntentToFileWebService
         DEFINITION =
           Bean.new(
@@ -180,12 +147,11 @@
           )
       end
 
-=======
->>>>>>> ef3c0288
       ##
       # OrgWebServiceBean
       #
       module OrgWebService
+      module OrgWebService
         DEFINITION =
           Bean.new(
             path: 'OrgWebServiceBean',
@@ -200,6 +166,7 @@
       # PersonWebServiceBean
       #
       module PersonWebService
+      module PersonWebService
         DEFINITION =
           Bean.new(
             path: 'PersonWebServiceBean',
@@ -214,6 +181,10 @@
       # StandardDataService
       #
       module StandardDataService
+      ##
+      # StandardDataService
+      #
+      module StandardDataService
         DEFINITION =
           Bean.new(
             path: 'StandardDataService',
@@ -222,11 +193,19 @@
               data: nil
             )
           )
+          Bean.new(
+            path: 'StandardDataService',
+            namespaces: Namespaces.new(
+              target: 'http://services.mapd.benefits.vba.va.gov/',
+              data: nil
+            )
+          )
       end
 
       ##
       # StandardDataWebServiceBean
       #
+      module StandardDataWebService
       module StandardDataWebService
         DEFINITION =
           Bean.new(
@@ -376,6 +355,27 @@
           )
       end
 
+      # VetRecordService
+      ##
+      module VetRecordServiceBean
+        DEFINITION =
+          Bean.new(
+            path: 'VetRecordServiceBean',
+            namespaces: Namespaces.new(
+              target: 'http://services.share.benefits.vba.va.gov/',
+              data: nil
+            )
+          )
+      end
+
+      module VetRecordWebService
+        DEFINITION =
+          Service.new(
+            bean: VetRecordServiceBean::DEFINITION,
+            path: 'VetRecordWebService'
+          )
+      end
+
       # VnpAtchmsWebServiceBean
       #
       module VnpAtchmsWebServiceBean
