--- conflicted
+++ resolved
@@ -22,12 +22,9 @@
   before do
     allow_any_instance_of(SavedClaim).to receive(:pdf_overflow_tracking)
     allow(DependentsBenefits::Monitor).to receive(:new).and_return(monitor)
-<<<<<<< HEAD
     allow(monitor).to receive(:track_submission_info)
-=======
     allow(DependentsBenefits::NotificationEmail).to receive(:new).and_return(notification_email)
     allow(notification_email).to receive(:deliver)
->>>>>>> 9b730712
     allow(job).to receive(:create_form_submission_attempt)
     allow(job).to receive(:find_or_create_form_submission)
   end
