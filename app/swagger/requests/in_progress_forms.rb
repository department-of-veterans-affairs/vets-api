# frozen_string_literal: true
module Swagger
  module Requests
    class InProgressForms
      include Swagger::Blocks

      swagger_path '/v0/in_progress_forms' do
        operation :get do
          extend Swagger::Responses::AuthenticationError

          key :description, 'Get Saved Form Summaries'
          key :operationId, 'listInProgressForms'
<<<<<<< HEAD
          key :tags, [
            'in_progress_forms'
          ]
=======
          key :tags, %w(
            in_progress_forms
            forms
          )
>>>>>>> a253b572

          parameter :authorization

          response 200 do
            key :description, 'get saved form summaries'
            schema do
              key :'$ref', :SavedFormSummaries
            end
          end
        end
      end

      swagger_path '/v0/in_progress_forms/{id}' do
        operation :delete do
          extend Swagger::Responses::AuthenticationError

          key :description, 'Delete form data'
          key :operationId, 'deleteInProgressForm'
          key :tags, [
            'in_progress_forms'
          ]
          parameter :authorization
          parameter do
            key :name, :id
            key :in, :path
            key :description, 'ID of the form'
            key :required, true
            key :type, :string
          end

          response 200 do
            key :description, 'delete form response'
            schema do
              key :'$ref', :References
            end
          end
        end

        operation :get do
          extend Swagger::Responses::AuthenticationError

          key :description, 'Get form data'
          key :operationId, 'getInProgressForm'
          key :tags, [
            'in_progress_forms'
          ]

          parameter :authorization

          parameter do
            key :name, :id
            key :in, :path
            key :description, 'ID of the form'
            key :required, true
            key :type, :string
          end

          response 200 do
            key :description, 'get form response'
            schema do
              key :'$ref', :FormOutputData
            end
          end
        end

        operation :put do
          extend Swagger::Responses::AuthenticationError
          extend Swagger::Responses::InternalServerError

          key :description, 'Update form data'
          key :operationId, 'updateInProgressForm'
          key :tags, [
            'in_progress_forms'
          ]

          parameter :authorization

          parameter do
            key :name, :id
            key :in, :path
            key :description, 'ID of the form'
            key :required, true
            key :type, :string
          end

          parameter do
            key :name, :form_data
            key :in, :body
            key :description, 'new data for the form'
            key :required, true
            schema do
              key :'$ref', :FormInputData
            end
          end

          response 200 do
            key :description, 'update form response'
          end
        end
      end

      swagger_schema :References do
        property :data, type: :object do
          property :id, type: :string
          property :type, type: :string
        end
      end

      swagger_schema :SavedFormSummaries do
      end

      swagger_schema :FormOutputData do
      end

      swagger_schema :FormInputData, required: [:form_data] do
        property :form_data do
          key :type, :string
        end
      end
    end
  end
end<|MERGE_RESOLUTION|>--- conflicted
+++ resolved
@@ -10,16 +10,10 @@
 
           key :description, 'Get Saved Form Summaries'
           key :operationId, 'listInProgressForms'
-<<<<<<< HEAD
-          key :tags, [
-            'in_progress_forms'
-          ]
-=======
           key :tags, %w(
             in_progress_forms
             forms
           )
->>>>>>> a253b572
 
           parameter :authorization
 
