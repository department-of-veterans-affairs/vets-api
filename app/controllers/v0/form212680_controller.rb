# frozen_string_literal: true

module V0
  class Form212680Controller < ApplicationController
    include RetriableConcern
    service_tag 'form-21-2680'
    skip_before_action :authenticate
    before_action :load_user
    before_action :check_feature_enabled

    def create
      claim = saved_claim_class.new(form: filtered_params)
      Rails.logger.info "Begin ClaimGUID=#{claim.guid} Form=#{claim.class::FORM} UserID=#{current_user&.uuid}"
      if claim.save
        # NOTE: we are not calling process_attachments! because we are not submitting yet
        StatsD.increment("#{stats_key}.success")
        Rails.logger.info "Submitted job ClaimID=#{claim.confirmation_number} Form=#{claim.class::FORM} " \
                          "UserID=#{current_user&.uuid}"
        render json: SavedClaimSerializer.new(claim)
      else
        StatsD.increment("#{stats_key}.failure")
        raise Common::Exceptions::ValidationErrors, claim
      end
    rescue JSON::ParserError
      raise Common::Exceptions::ParameterMissing, 'form'
    end

    # get /v0/form212680/download_pdf/{guid}
    # Generate and download a pre-filled PDF with veteran sections (I-V) completed
    # Physician sections (VI-VIII) are left blank for manual completion
    #
    def download_pdf
      claim = saved_claim_class.find_by!(guid: params[:guid])
      source_file_path = with_retries('Generate 21-2680 PDF') do
        claim.generate_prefilled_pdf
      end
      raise Common::Exceptions::InternalServerError, 'Failed to generate PDF' unless source_file_path

      send_data File.read(source_file_path),
                filename: download_file_name(claim),
                type: 'application/pdf',
                disposition: 'attachment'
    rescue ActiveRecord::RecordNotFound
      raise Common::Exceptions::RecordNotFound, params[:guid]
    ensure
      File.delete(source_file_path) if defined?(source_file_path) && source_file_path && File.exist?(source_file_path)
    end

    private

    def short_name
      'house_bound_status_claim'
    end

    def filtered_params
      params.require(:form)
    end

    def download_file_name(claim)
      "21-2680_#{claim.veteran_first_last_name.gsub(' ', '_')}.pdf"
    end

    def saved_claim_class
      SavedClaim::Form212680
    end

<<<<<<< HEAD
      clear_saved_form(claim.form_id)
      pdf_path
=======
    def stats_key
      'api.form212680'
>>>>>>> bd35f499
    end

    def check_feature_enabled
      routing_error unless Flipper.enabled?(:form_2680_enabled, current_user)
    end
  end
end<|MERGE_RESOLUTION|>--- conflicted
+++ resolved
@@ -16,6 +16,7 @@
         StatsD.increment("#{stats_key}.success")
         Rails.logger.info "Submitted job ClaimID=#{claim.confirmation_number} Form=#{claim.class::FORM} " \
                           "UserID=#{current_user&.uuid}"
+        clear_saved_form(claim.form_id)
         render json: SavedClaimSerializer.new(claim)
       else
         StatsD.increment("#{stats_key}.failure")
@@ -64,13 +65,8 @@
       SavedClaim::Form212680
     end
 
-<<<<<<< HEAD
-      clear_saved_form(claim.form_id)
-      pdf_path
-=======
     def stats_key
       'api.form212680'
->>>>>>> bd35f499
     end
 
     def check_feature_enabled
