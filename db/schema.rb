--- conflicted
+++ resolved
@@ -11,11 +11,7 @@
 #
 # It's strongly recommended that you check this file into your version control system.
 
-<<<<<<< HEAD
-ActiveRecord::Schema.define(version: 20170607043549) do
-=======
 ActiveRecord::Schema.define(version: 20170621122611) do
->>>>>>> 3f71113d
 
   # These are extensions that must be enabled in order to support this database
   enable_extension "plpgsql"
@@ -87,7 +83,6 @@
   add_index "in_progress_forms", ["form_id"], name: "index_in_progress_forms_on_form_id", using: :btree
   add_index "in_progress_forms", ["user_uuid"], name: "index_in_progress_forms_on_user_uuid", using: :btree
 
-<<<<<<< HEAD
   create_table "mhv_accounts", force: :cascade do |t|
     t.string   "user_uuid",     null: false
     t.string   "account_state", null: false
@@ -99,7 +94,6 @@
 
   add_index "mhv_accounts", ["user_uuid"], name: "index_mhv_accounts_on_user_uuid", using: :btree
 
-=======
   create_table "saved_claims", force: :cascade do |t|
     t.datetime "created_at"
     t.datetime "updated_at"
@@ -109,7 +103,6 @@
     t.uuid     "guid",              null: false
   end
 
->>>>>>> 3f71113d
   create_table "terms_and_conditions", force: :cascade do |t|
     t.string   "name"
     t.string   "title"
