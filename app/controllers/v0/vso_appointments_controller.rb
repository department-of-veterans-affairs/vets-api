--- conflicted
+++ resolved
@@ -17,13 +17,8 @@
     end
 
     def create
-<<<<<<< HEAD
-      appt = VsoAppointment.new(appt_params)
+      appt = VSOAppointment.new(appt_params)
       raise Common::Exceptions::Internal::ParameterMissing, appt.errors.messages.keys.first.to_s unless appt.valid?
-=======
-      appt = VSOAppointment.new(appt_params)
-      raise Common::Exceptions::ParameterMissing, appt.errors.messages.keys.first.to_s unless appt.valid?
->>>>>>> 4bfdf23f
 
       form = VSOAppointmentForm.new appt
       resp = form.send_pdf
