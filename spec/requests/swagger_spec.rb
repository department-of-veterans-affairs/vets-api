# frozen_string_literal: true

require 'rails_helper'

require 'lighthouse/direct_deposit/configuration'
require 'support/bb_client_helpers'
require 'support/pagerduty/services/spec_setup'
require 'support/stub_debt_letters'
require 'support/medical_copays/stub_medical_copays'
require 'support/stub_efolder_documents'
require_relative '../../modules/debts_api/spec/support/stub_financial_status_report'
require 'bgs/service'
require 'sign_in/logingov/service'
require 'hca/enrollment_eligibility/constants'
require 'form1010_ezr/service'
require 'lighthouse/facilities/v1/client'
require 'debts_api/v0/digital_dispute_submission_service'
require 'debts_api/v0/digital_dispute_dmc_service'

RSpec.describe 'API doc validations', type: :request do
  context 'json validation' do
    it 'has valid json' do
      get '/v0/apidocs.json'
      json = response.body
      JSON.parse(json).to_yaml
    end
  end
end

RSpec.describe 'the v0 API documentation', order: :defined, type: %i[apivore request] do
  include AuthenticatedSessionHelper

  subject { Apivore::SwaggerChecker.instance_for('/v0/apidocs.json') }

  let(:mhv_user) { build(:user, :mhv, middle_name: 'Bob') }
  let(:json_headers) do
    {
      '_headers' => {
        'Accept' => 'application/json',
        'Content-Type' => 'application/json'
      }
    }
  end

  context 'has valid paths' do
    let(:headers) { { '_headers' => { 'Cookie' => sign_in(mhv_user, nil, true) } } }

    before do
      create(:mhv_user_verification, mhv_uuid: mhv_user.mhv_credential_uuid)
      allow(VAProfile::Configuration::SETTINGS.contact_information).to receive(:cache_enabled).and_return(true)
      allow(VAProfile::Configuration::SETTINGS.contact_information).to receive(:cache_enabled).and_return(true)
    end

    describe 'backend statuses' do
      describe '/v0/backend_statuses' do
        context 'when successful' do
          include_context 'simulating Redis caching of PagerDuty#get_services'

          it 'supports getting external services status data' do
            expect(subject).to validate(:get, '/v0/backend_statuses', 200, headers)
          end
        end

        context 'when the PagerDuty API rate limit has been exceeded' do
          it 'returns a 429 with error details' do
            VCR.use_cassette('pagerduty/external_services/get_services_429') do
              expect(subject).to validate(:get, '/v0/backend_statuses', 429, headers)
            end
          end
        end
      end
    end

    describe 'sign in service' do
      describe 'POST v0/sign_in/token' do
        let(:user_verification) { create(:user_verification) }
        let(:user_verification_id) { user_verification.id }
        let(:grant_type) { 'authorization_code' }
        let(:code) { '0c2d21d3-465b-4054-8030-1d042da4f667' }
        let(:code_verifier) { '5787d673fb784c90f0e309883241803d' }
        let(:code_challenge) { '1BUpxy37SoIPmKw96wbd6MDcvayOYm3ptT-zbe6L_zM' }
        let!(:code_container) do
          create(:code_container,
                 code:,
                 code_challenge:,
                 user_verification_id:,
                 client_id: client_config.client_id)
        end
        let(:client_config) { create(:client_config, enforced_terms: nil) }

        it 'validates the authorization_code & returns tokens' do
          expect(subject).to validate(
            :post,
            '/v0/sign_in/token',
            200,
            '_query_string' => "grant_type=#{grant_type}&code_verifier=#{code_verifier}&code=#{code}"
          )
        end
      end

      describe 'POST v0/sign_in/refresh' do
        let(:user_verification) { create(:user_verification) }
        let(:validated_credential) { create(:validated_credential, user_verification:, client_config:) }
        let(:client_config) { create(:client_config, enforced_terms: nil) }
        let(:session_container) do
          SignIn::SessionCreator.new(validated_credential:).perform
        end
        let(:refresh_token) do
          CGI.escape(SignIn::RefreshTokenEncryptor.new(refresh_token: session_container.refresh_token).perform)
        end
        let(:refresh_token_param) { { refresh_token: } }

        it 'refreshes the session and returns new tokens' do
          expect(subject).to validate(
            :post,
            '/v0/sign_in/refresh',
            200,
            '_query_string' => "refresh_token=#{refresh_token}"
          )
        end
      end

      describe 'POST v0/sign_in/revoke' do
        let(:user_verification) { create(:user_verification) }
        let(:validated_credential) { create(:validated_credential, user_verification:, client_config:) }
        let(:client_config) { create(:client_config, enforced_terms: nil) }
        let(:session_container) do
          SignIn::SessionCreator.new(validated_credential:).perform
        end
        let(:refresh_token) do
          CGI.escape(SignIn::RefreshTokenEncryptor.new(refresh_token: session_container.refresh_token).perform)
        end
        let(:refresh_token_param) { { refresh_token: CGI.escape(refresh_token) } }

        it 'revokes the session' do
          expect(subject).to validate(
            :post,
            '/v0/sign_in/revoke',
            200,
            '_query_string' => "refresh_token=#{refresh_token}"
          )
        end
      end

      describe 'GET v0/sign_in/revoke_all_sessions' do
        let(:user_verification) { create(:user_verification) }
        let(:validated_credential) { create(:validated_credential, user_verification:, client_config:) }
        let(:client_config) { create(:client_config, enforced_terms: nil) }
        let(:session_container) do
          SignIn::SessionCreator.new(validated_credential:).perform
        end
        let(:access_token_object) { session_container.access_token }
        let!(:user) { create(:user, :loa3, uuid: access_token_object.user_uuid, middle_name: 'leo') }
        let(:access_token) { SignIn::AccessTokenJwtEncoder.new(access_token: access_token_object).perform }

        it 'revokes the session' do
          expect(subject).to validate(
            :get,
            '/v0/sign_in/revoke_all_sessions',
            200,
            '_headers' => {
              'Authorization' => "Bearer #{access_token}"
            }
          )
        end
      end
    end

    it 'supports listing in-progress forms' do
      expect(subject).to validate(:get, '/v0/in_progress_forms', 200, headers)
      expect(subject).to validate(:get, '/v0/in_progress_forms', 401)
    end

    it 'supports fetching feature_toggles' do
      expect(subject).to validate(:get, '/v0/feature_toggles', 200, features: 'facility_locator')
    end

    it 'supports fetching maintenance windows' do
      expect(subject).to validate(:get, '/v0/maintenance_windows', 200)
    end

    it 'supports getting an in-progress form', :initiate_vaprofile do
      create(:in_progress_form, user_uuid: mhv_user.uuid)
      expect(subject).to validate(
        :get,
        '/v0/in_progress_forms/{id}',
        200,
        headers.merge('id' => '1010ez')
      )
      expect(subject).to validate(:get, '/v0/in_progress_forms/{id}', 401, 'id' => '1010ez')
    end

    it 'supports updating an in-progress form' do
      expect(subject).to validate(
        :put,
        '/v0/in_progress_forms/{id}',
        200,
        headers.merge(
          'id' => '1010ez',
          '_data' => { 'form_data' => { wat: 'foo' } }
        )
      )
      expect(subject).to validate(
        :put,
        '/v0/in_progress_forms/{id}',
        500,
        headers.merge('id' => '1010ez')
      )
      expect(subject).to validate(:put, '/v0/in_progress_forms/{id}', 401, 'id' => '1010ez')
    end

    it 'supports deleting an in-progress form' do
      form = create(:in_progress_form, user_uuid: mhv_user.uuid)
      expect(subject).to validate(
        :delete,
        '/v0/in_progress_forms/{id}',
        200,
        headers.merge('id' => form.form_id)
      )
      expect(subject).to validate(:delete, '/v0/in_progress_forms/{id}', 401, 'id' => form.form_id)
    end

    it 'supports getting an disability_compensation_in_progress form', :initiate_vaprofile do
      create(:in_progress_526_form, user_uuid: mhv_user.uuid)
      VCR.use_cassette('lighthouse/claims/200_response') do
        expect(subject).to validate(
          :get,
          '/v0/disability_compensation_in_progress_forms/{id}',
          200,
          headers.merge('id' => FormProfiles::VA526ez::FORM_ID)
        )
      end
      expect(subject).to validate(:get, '/v0/disability_compensation_in_progress_forms/{id}',
                                  401,
                                  'id' => FormProfiles::VA526ez::FORM_ID)
    end

    it 'supports updating an disability_compensation_in_progress form' do
      expect(subject).to validate(
        :put,
        '/v0/disability_compensation_in_progress_forms/{id}',
        200,
        headers.merge(
          'id' => FormProfiles::VA526ez::FORM_ID,
          '_data' => { 'form_data' => { wat: 'foo' } }
        )
      )
      expect(subject).to validate(
        :put,
        '/v0/disability_compensation_in_progress_forms/{id}',
        500,
        headers.merge('id' => FormProfiles::VA526ez::FORM_ID)
      )
      expect(subject).to validate(:put, '/v0/disability_compensation_in_progress_forms/{id}',
                                  401,
                                  'id' => FormProfiles::VA526ez::FORM_ID)
    end

    it 'supports deleting an disability_compensation_in_progress form' do
      form = create(:in_progress_526_form, user_uuid: mhv_user.uuid)
      expect(subject).to validate(
        :delete,
        '/v0/disability_compensation_in_progress_forms/{id}',
        200,
        headers.merge('id' => FormProfiles::VA526ez::FORM_ID)
      )
      expect(subject).to validate(:delete, '/v0/disability_compensation_in_progress_forms/{id}',
                                  401,
                                  'id' => form.form_id)
    end

    it 'supports adding an education benefits form' do
      expect(subject).to validate(
        :post,
        '/v0/education_benefits_claims/{form_type}',
        200,
        'form_type' => '1990',
        '_data' => {
          'education_benefits_claim' => {
            'form' => build(:va1990).form
          }
        }
      )

      expect(subject).to validate(
        :post,
        '/v0/education_benefits_claims/{form_type}',
        422,
        'form_type' => '1990',
        '_data' => {
          'education_benefits_claim' => {
            'form' => {}.to_json
          }
        }
      )
    end

    it 'supports adding a claim document', :skip_va_profile_user do
      VCR.use_cassette('uploads/validate_document') do
        expect(subject).to validate(
          :post,
          '/v0/claim_attachments',
          200,
          '_data' => {
            'form_id' => '21P-530EZ',
            file: fixture_file_upload('spec/fixtures/files/doctors-note.pdf')
          }
        )

        expect(subject).to validate(
          :post,
          '/v0/claim_attachments',
          422,
          '_data' => {
            'form_id' => '21P-530EZ',
            file: fixture_file_upload('spec/fixtures/files/empty_file.txt')
          }
        )
      end
    end

    it 'supports checking stem_claim_status' do
      expect(subject).to validate(:get, '/v0/education_benefits_claims/stem_claim_status', 200)
    end

    describe '10-10CG' do
      context 'submitting caregiver assistance claim form' do
        it 'successfully submits a caregiver assistance claim' do
          expect_any_instance_of(Form1010cg::Service).to receive(:assert_veteran_status)
          expect(Form1010cg::SubmissionJob).to receive(:perform_async)

          expect(subject).to validate(
            :post,
            '/v0/caregivers_assistance_claims',
            200,
            '_data' => {
              'caregivers_assistance_claim' => {
                'form' => build(:caregivers_assistance_claim).form
              }
            }
          )
        end

        it 'handles 422' do
          expect(subject).to validate(
            :post,
            '/v0/caregivers_assistance_claims',
            422,
            '_data' => {
              'caregivers_assistance_claim' => {
                'form' => {}.to_json
              }
            }
          )
        end
      end

      context 'supports uploading an attachment' do
        it 'handles errors' do
          expect(subject).to validate(
            :post,
            '/v0/form1010cg/attachments',
            400,
            '_data' => {
              'attachment' => {}
            }
          )
        end

        it 'handles 422' do
          expect(subject).to validate(
            :post,
            '/v0/form1010cg/attachments',
            422,
            '_data' => {
              'attachment' => {
                file_data: fixture_file_upload('spec/fixtures/files/doctors-note.gif')
              }
            }
          )
        end

        it 'handles success' do
          form_attachment = build(:form1010cg_attachment, :with_attachment)

          allow_any_instance_of(FormAttachmentCreate).to receive(:save_attachment_to_cloud!).and_return(true)
          allow_any_instance_of(FormAttachmentCreate).to receive(:form_attachment).and_return(form_attachment)

          expect(subject).to validate(
            :post,
            '/v0/form1010cg/attachments',
            200,
            '_data' => {
              'attachment' => {
                'file_data' => fixture_file_upload('spec/fixtures/files/doctors-note.pdf', 'application/pdf')
              }
            }
          )
        end
      end

      context 'facilities' do
        let(:mock_facility_response) do
          {
            'data' => [
              { 'id' => 'vha_123', 'attributes' => { 'name' => 'Facility 1' } },
              { 'id' => 'vha_456', 'attributes' => { 'name' => 'Facility 2' } }
            ]
          }
        end

        let(:lighthouse_service) { double('FacilitiesApi::V2::Lighthouse::Client') }

        it 'successfully returns list of facilities' do
          expect(FacilitiesApi::V2::Lighthouse::Client).to receive(:new).and_return(lighthouse_service)
          expect(lighthouse_service).to receive(:get_paginated_facilities).and_return(mock_facility_response)

          expect(subject).to validate(
            :post,
            '/v0/caregivers_assistance_claims/facilities',
            200
          )
        end
      end
    end

    it 'supports adding a burial claim', run_at: 'Thu, 29 Aug 2019 17:45:03 GMT' do
      allow(SecureRandom).to receive(:uuid).and_return('c3fa0769-70cb-419a-b3a6-d2563e7b8502')

      VCR.use_cassette(
        'mpi/find_candidate/find_profile_with_attributes',
        VCR::MATCH_EVERYTHING
      ) do
        expect(subject).to validate(
          :post,
          '/burials/v0/claims',
          200,
          '_data' => {
            'burial_claim' => {
              'form' => build(:burials_saved_claim).form
            }
          }
        )

        expect(subject).to validate(
          :post,
          '/burials/v0/claims',
          422,
          '_data' => {
            'burial_claim' => {
              'invalid-form' => { invalid: true }.to_json
            }
          }
        )
      end
    end

    it 'supports adding a pension claim' do
      allow(SecureRandom).to receive(:uuid).and_return('c3fa0769-70cb-419a-b3a6-d2563e7b8502')

      VCR.use_cassette(
        'mpi/find_candidate/find_profile_with_attributes',
        VCR::MATCH_EVERYTHING
      ) do
        expect(subject).to validate(
          :post,
          '/pensions/v0/claims',
          200,
          '_data' => {
            'pension_claim' => {
              'form' => build(:pensions_saved_claim).form
            }
          }
        )

        expect(subject).to validate(
          :post,
          '/pensions/v0/claims',
          422,
          '_data' => {
            'pension_claim' => {
              'invalid-form' => { invalid: true }.to_json
            }
          }
        )
      end
    end

    context 'MDOT tests' do
      let(:user_details) do
        {
          first_name: 'Greg',
          last_name: 'Anderson',
          middle_name: 'A',
          birth_date: '1991-04-05',
          ssn: '000550237'
        }
      end

      let(:user) { build(:user, :loa3, user_details) }
      let(:headers) do
        {
          '_headers' => {
            'Cookie' => sign_in(user, nil, true),
            'Accept' => 'application/json',
            'Content-Type' => 'application/json'
          }
        }
      end

      let(:body) do
        {
          'use_veteran_address' => true,
          'use_temporary_address' => false,
          'order' => [{ 'product_id' => 6650 }, { 'product_id' => 8271 }],
          'permanent_address' => {
            'street' => '125 SOME RD',
            'street2' => 'APT 101',
            'city' => 'DENVER',
            'state' => 'CO',
            'country' => 'United States',
            'postal_code' => '111119999'
          },
          'temporary_address' => {
            'street' => '17250 w colfax ave',
            'street2' => 'a-204',
            'city' => 'Golden',
            'state' => 'CO',
            'country' => 'United States',
            'postal_code' => '80401'
          },
          'vet_email' => 'vet1@va.gov'
        }
      end

      it 'supports creating a MDOT order' do
        expect(subject).to validate(:post, '/v0/mdot/supplies', 401)

        VCR.use_cassette('mdot/submit_order_multi_orders', VCR::MATCH_EVERYTHING) do
          set_mdot_token_for(user)

          expect(subject).to validate(
            :post,
            '/v0/mdot/supplies',
            200,
            headers.merge(
              '_data' => body.to_json
            )
          )
        end
      end
    end

    it 'supports getting cemetaries preneed claim' do
      VCR.use_cassette('preneeds/cemeteries/gets_a_list_of_cemeteries') do
        expect(subject).to validate(
          :get,
          '/v0/preneeds/cemeteries',
          200,
          '_headers' => { 'content-type' => 'application/json' }
        )
      end
    end

    context 'debts tests' do
      let(:user) { build(:user, :loa3) }
      let(:headers) do
        { '_headers' => { 'Cookie' => sign_in(user, nil, true) } }
      end

      context 'debt letters index' do
        stub_debt_letters(:index)

        it 'validates the route' do
          expect(subject).to validate(
            :get,
            '/v0/debt_letters',
            200,
            headers
          )
        end
      end

      context 'debt letters show' do
        stub_debt_letters(:show)

        it 'validates the route' do
          expect(subject).to validate(
            :get,
            '/v0/debt_letters/{id}',
            200,
            headers.merge(
              'id' => CGI.escape(document_id)
            )
          )
        end
      end

      context 'debts index' do
        it 'validates the route' do
          VCR.use_cassette('bgs/people_service/person_data') do
            VCR.use_cassette('debts/get_letters', VCR::MATCH_EVERYTHING) do
              expect(subject).to validate(
                :get,
                '/v0/debts',
                200,
                headers
              )
            end
          end
        end
      end

      context 'digital disputes' do
        let(:pdf_file) do
          fixture_file_upload('spec/fixtures/pdf_fill/686C-674/tester.pdf', 'application/pdf')
        end
        let(:metadata_json) do
          {
            'disputes' => [
              {
                'composite_debt_id' => '71166',
                'deduction_code' => '71',
                'original_ar' => 166.67,
                'current_ar' => 120.4,
                'benefit_type' => 'CH33 Books, Supplies/MISC EDU',
                'dispute_reason' => "I don't think I owe this debt to VA"
              }
            ]
          }.to_json
        end

        context 'when the :digital_dmc_dispute_service feature is on' do
          it 'validates the route' do
            allow_any_instance_of(DebtsApi::V0::DigitalDisputeDmcService).to receive(:call!)
            expect(subject).to validate(
              :post,
              '/debts_api/v0/digital_disputes',
              200,
              headers.merge(
                '_data' => { metadata: metadata_json, files: [pdf_file] }
              )
            )
          end
        end

        context 'when the :digital_dmc_dispute_service feature is off' do
          it 'validates the route' do
            allow(Flipper).to receive(:enabled?).with(:digital_dmc_dispute_service).and_return(false)
            allow_any_instance_of(DebtsApi::V0::DigitalDisputeSubmissionService).to receive(:call).and_return(
              success: true,
              message: 'Dispute successfully submitted',
              submission_id: '12345'
            )
            expect(subject).to validate(
              :post,
              '/debts_api/v0/digital_disputes',
              200,
              headers.merge(
                '_data' => { metadata: metadata_json, files: [pdf_file] }
              )
            )
          end
        end
      end
    end

    context 'medical copays tests' do
      let(:user) { build(:user, :loa3) }
      let(:headers) do
        { '_headers' => { 'Cookie' => sign_in(user, nil, true) } }
      end

      context 'medical copays index' do
        stub_medical_copays(:index)

        it 'validates the route' do
          expect(subject).to validate(
            :get,
            '/v0/medical_copays',
            200,
            headers
          )
        end
      end

      context 'medical copays show' do
        stub_medical_copays_show

        it 'validates the route' do
          expect(subject).to validate(
            :get,
            '/v0/medical_copays/{id}',
            200,
            headers.merge(
              'id' => CGI.escape(id)
            )
          )
        end
      end

      context 'medical copays get_pdf_statement_by_id' do
        stub_medical_copays(:get_pdf_statement_by_id)

        it 'validates the route' do
          expect(subject).to validate(
            :get,
            '/v0/medical_copays/get_pdf_statement_by_id/{statement_id}',
            200,
            headers.merge(
              'statement_id' => CGI.escape(statement_id)
            )
          )
        end
      end

      context 'medical copays send_statement_notifications' do
        let(:headers) do
          { '_headers' => { 'apiKey' => 'abcd1234abcd1234abcd1234abcd1234abcd1234' } }
        end

        it 'validates the route' do
          expect(subject).to validate(
            :post,
            '/v0/medical_copays/send_statement_notifications',
            200,
            headers
          )
        end
      end
    end

    context 'eFolder tests' do
      let(:user) { build(:user, :loa3) }
      let(:headers) do
        { '_headers' => { 'Cookie' => sign_in(user, nil, true) } }
      end

      context 'efolder index' do
        stub_efolder_index_documents

        it 'validates the route' do
          expect(subject).to validate(
            :get,
            '/v0/efolder',
            200,
            headers
          )
        end
      end

      context 'efolder show' do
        stub_efolder_show_document

        it 'validates the route' do
          expect(subject).to validate(
            :get,
            '/v0/efolder/{id}',
            200,
            headers.merge(
              'id' => CGI.escape(document_id)
            )
          )
        end
      end
    end

    context 'Financial Status Reports' do
      let(:user) { build(:user, :loa3) }
      let(:headers) do
        { '_headers' => { 'Cookie' => sign_in(user, nil, true) } }
      end
      let(:fsr_data) { get_fixture('dmc/fsr_submission') }

      context 'financial status report create' do
        it 'validates the route' do
          pdf_stub = class_double(PdfFill::Filler).as_stubbed_const
          allow(pdf_stub).to receive(:fill_ancillary_form).and_return(Rails.root.join(
            *'/spec/fixtures/dmc/5655.pdf'.split('/')
          ).to_s)
          VCR.use_cassette('dmc/submit_fsr') do
            VCR.use_cassette('bgs/people_service/person_data') do
              expect(subject).to validate(
                :post,
                '/debts_api/v0/financial_status_reports',
                200,
                headers.merge(
                  '_data' => fsr_data
                )
              )
            end
          end
        end
      end

      describe 'financial status report submissions' do
        it 'supports getting financial status report submissions' do
          expect(subject).to validate(
            :get,
            '/debts_api/v0/financial_status_reports/submissions',
            200,
            headers
          )
        end
      end
    end

    context 'HCA tests' do
      let(:login_required) { HCA::EnrollmentEligibility::Constants::LOGIN_REQUIRED }
      let(:test_veteran) do
        json_string = Rails.root.join('spec', 'fixtures', 'hca', 'veteran.json').read
        json = JSON.parse(json_string)
        json.delete('email')
        json.to_json
      end
      let(:user) { build(:ch33_dd_user) }
      let(:headers) do
        { '_headers' => { 'Cookie' => sign_in(user, nil, true) } }
      end

      it 'supports getting the disability rating' do
        VCR.use_cassette('bgs/service/find_rating_data', VCR::MATCH_EVERYTHING) do
          expect(subject).to validate(
            :get,
            '/v0/health_care_applications/rating_info',
            200,
            headers
          )
        end
      end

      context 'authorized user' do
        it 'supports getting the hca enrollment status' do
          expect(HealthCareApplication).to receive(:enrollment_status).with(
            user.icn, true
          ).and_return(parsed_status: login_required)

          expect(subject).to validate(
            :get,
            '/v0/health_care_applications/enrollment_status',
            200,
            headers
          )
        end
      end

      it 'supports getting the hca enrollment status with post call' do
        expect(HealthCareApplication).to receive(:user_icn).and_return('123')
        expect(HealthCareApplication).to receive(:enrollment_status).with(
          '123', nil
        ).and_return(parsed_status: login_required)

        expect(subject).to validate(
          :post,
          '/v0/health_care_applications/enrollment_status',
          200,
          '_data' => {
            userAttributes: {
              veteranFullName: {
                first: 'First',
                last: 'last'
              },
              veteranDateOfBirth: '1923-01-02',
              veteranSocialSecurityNumber: '111-11-1234',
              gender: 'F'
            }
          }
        )
      end

      it 'supports getting the hca health check' do
        VCR.use_cassette('hca/health_check', match_requests_on: [:body]) do
          expect(subject).to validate(
            :get,
            '/v0/health_care_applications/healthcheck',
            200
          )
        end
      end

      it 'supports submitting a hca attachment' do
        expect(subject).to validate(
          :post,
          '/v0/hca_attachments',
          200,
          '_data' => {
            'hca_attachment' => {
              file_data: fixture_file_upload('spec/fixtures/pdf_fill/extras.pdf')
            }
          }
        )
      end

      it 'returns 422 if the attachment is not an allowed type' do
        expect(subject).to validate(
          :post,
          '/v0/hca_attachments',
          422,
          '_data' => {
            'hca_attachment' => {
              file_data: fixture_file_upload('invalid_idme_cert.crt')
            }
          }
        )
      end

      it 'supports getting a health care application state' do
        expect(subject).to validate(
          :get,
          '/v0/health_care_applications/{id}',
          200,
          'id' => create(:health_care_application).id
        )
      end

      it 'returns a 400 if no attachment data is given' do
        expect(subject).to validate(:post, '/v0/hca_attachments', 400, '')
      end

      it 'supports submitting a health care application', run_at: '2017-01-31' do
        allow(HealthCareApplication).to receive(:user_icn).and_return('123')

        VCR.use_cassette('hca/submit_anon', match_requests_on: [:body]) do
          expect(subject).to validate(
            :post,
            '/v0/health_care_applications',
            200,
            '_data' => {
              'form' => test_veteran
            }
          )
        end

        expect(subject).to validate(
          :post,
          '/v0/health_care_applications',
          422,
          '_data' => {
            'form' => {}.to_json
          }
        )

        allow_any_instance_of(HCA::Service).to receive(:submit_form) do
          raise Common::Client::Errors::HTTPError, 'error message'
        end

        expect(subject).to validate(
          :post,
          '/v0/health_care_applications',
          400,
          '_data' => {
            'form' => test_veteran
          }
        )
      end

      context ':hca_cache_facilities feature is off' do
        before { allow(Flipper).to receive(:enabled?).with(:hca_cache_facilities).and_return(false) }

        it 'supports returning list of active facilities' do
          mock_job = instance_double(HCA::HealthFacilitiesImportJob)
          expect(HCA::HealthFacilitiesImportJob).to receive(:new).and_return(mock_job)
          expect(mock_job).to receive(:perform)
          VCR.use_cassette('lighthouse/facilities/v1/200_facilities_facility_ids', match_requests_on: %i[method uri]) do
            expect(subject).to validate(
              :get,
              '/v0/health_care_applications/facilities',
              200,
              { '_query_string' => 'facilityIds[]=vha_757&facilityIds[]=vha_358' }
            )
          end
        end
      end

      context ':hca_cache_facilities feature is on' do
        before { allow(Flipper).to receive(:enabled?).with(:hca_cache_facilities).and_return(true) }

        it 'supports returning list of active facilities' do
          create(:health_facility, name: 'Test Facility', station_number: '123', postal_name: 'OH')

          expect(subject).to validate(
            :get,
            '/v0/health_care_applications/facilities',
            200,
            { '_query_string' => 'state=OH' }
          )
        end
      end
    end

    context 'Form1010Ezr tests' do
      let(:form) do
        json_string = Rails.root.join('spec', 'fixtures', 'form1010_ezr', 'valid_form.json').read
        json = JSON.parse(json_string)
        json.to_json
      end
      let(:user) do
        create(
          :evss_user,
          :loa3,
          icn: '1013032368V065534',
          birth_date: '1986-01-02',
          first_name: 'FirstName',
          middle_name: 'MiddleName',
          last_name: 'ZZTEST',
          suffix: 'Jr.',
          ssn: '111111234',
          gender: 'F'
        )
      end
      let(:headers) { { '_headers' => { 'Cookie' => sign_in(user, nil, true) } } }

      context 'attachments' do
        context 'unauthenticated user' do
          it 'returns unauthorized status code' do
            expect(subject).to validate(
              :post,
              '/v0/form1010_ezr_attachments',
              401
            )
          end
        end

        context 'authenticated' do
          it 'supports submitting an ezr attachment' do
            expect(subject).to validate(
              :post,
              '/v0/form1010_ezr_attachments',
              200,
              headers.merge(
                '_data' => {
                  'form1010_ezr_attachment' => {
                    file_data: fixture_file_upload('spec/fixtures/pdf_fill/extras.pdf')
                  }
                }
              )
            )
          end

          it 'returns 422 if the attachment is not an allowed type' do
            expect(subject).to validate(
              :post,
              '/v0/form1010_ezr_attachments',
              422,
              headers.merge(
                '_data' => {
                  'form1010_ezr_attachment' => {
                    file_data: fixture_file_upload('invalid_idme_cert.crt')
                  }
                }
              )
            )
          end

          it 'returns a 400 if no attachment data is given' do
            expect(subject).to validate(
              :post,
              '/v0/form1010_ezr_attachments',
              400,
              headers
            )
          end

          context 'when a server error occurs' do
            before do
              allow(IO).to receive(:popen).and_return(nil)
            end

            it 'returns a 500' do
              expect(subject).to validate(
                :post,
                '/v0/form1010_ezr_attachments',
                500,
                headers.merge(
                  '_data' => {
                    'form1010_ezr_attachment' => {
                      file_data: fixture_file_upload('spec/fixtures/pdf_fill/extras.pdf')
                    }
                  }
                )
              )
            end
          end
        end
      end

      context 'submitting a 1010EZR form' do
        context 'unauthenticated user' do
          it 'returns unauthorized status code' do
            expect(subject).to validate(:post, '/v0/form1010_ezrs', 401)
          end
        end

        context 'authenticated' do
          before do
            allow_any_instance_of(
              Form1010Ezr::VeteranEnrollmentSystem::Associations::Service
            ).to receive(:reconcile_and_update_associations).and_return(
              {
                status: 'success',
                message: 'All associations were updated successfully',
                timestamp: Time.current.iso8601
              }
            )
          end

          it 'supports submitting a 1010EZR application', run_at: 'Tue, 21 Nov 2023 20:42:44 GMT' do
            VCR.use_cassette('form1010_ezr/authorized_submit_with_es_dev_uri', match_requests_on: [:body]) do
              expect(subject).to validate(
                :post,
                '/v0/form1010_ezrs',
                200,
                headers.merge(
                  '_data' => {
                    'form' => form
                  }
                )
              )
            end
          end

          it 'returns a 422 if form validation fails', run_at: 'Tue, 21 Nov 2023 20:42:44 GMT' do
            VCR.use_cassette('form1010_ezr/authorized_submit_with_es_dev_uri', match_requests_on: [:body]) do
              expect(subject).to validate(
                :post,
                '/v0/form1010_ezrs',
                422,
                headers.merge(
                  '_data' => {
                    'form' => {}.to_json
                  }
                )
              )
            end
          end

          it 'returns a 400 if a backend service error occurs', run_at: 'Tue, 21 Nov 2023 20:42:44 GMT' do
            VCR.use_cassette('form1010_ezr/authorized_submit', match_requests_on: [:body]) do
              allow_any_instance_of(Form1010Ezr::Service).to receive(:submit_form) do
                raise Common::Exceptions::BackendServiceException, 'error message'
              end

              expect(subject).to validate(
                :post,
                '/v0/form1010_ezrs',
                400,
                headers.merge(
                  '_data' => {
                    'form' => form
                  }
                )
              )
            end
          end

          it 'returns a 500 if a server error occurs', run_at: 'Tue, 21 Nov 2023 20:42:44 GMT' do
            VCR.use_cassette('form1010_ezr/authorized_submit', match_requests_on: [:body]) do
              allow_any_instance_of(Form1010Ezr::Service).to receive(:submit_form) do
                raise Common::Exceptions::InternalServerError, 'error message'
              end

              expect(subject).to validate(
                :post,
                '/v0/form1010_ezrs',
                500,
                headers.merge(
                  '_data' => {
                    'form' => form
                  }
                )
              )
            end
          end
        end
      end

      context 'downloading a 1010EZR pdf form' do
        context 'unauthenticated user' do
          it 'returns unauthorized status code' do
            expect(subject).to validate(:post, '/v0/form1010_ezrs/download_pdf', 401)
          end
        end
      end
    end

    describe 'disability compensation' do
      before do
        create(:in_progress_form, form_id: FormProfiles::VA526ez::FORM_ID, user_uuid: mhv_user.uuid)
        Flipper.disable('disability_compensation_prevent_submission_job')
        Flipper.disable('disability_compensation_production_tester')
        allow_any_instance_of(Auth::ClientCredentials::Service).to receive(:get_token).and_return('fake_token')
        allow_any_instance_of(User).to receive(:icn).and_return('123498767V234859')
      end

      let(:form526v2) do
        Rails.root.join('spec', 'support', 'disability_compensation_form', 'all_claims_fe_submission.json').read
      end

      it 'supports getting rated disabilities' do
        expect(subject).to validate(:get, '/v0/disability_compensation_form/rated_disabilities', 401)
        VCR.use_cassette('lighthouse/veteran_verification/disability_rating/200_response') do
          expect(subject).to validate(:get, '/v0/disability_compensation_form/rated_disabilities', 200, headers)
        end
        VCR.use_cassette('lighthouse/veteran_verification/disability_rating/400_response') do
          expect(subject).to validate(:get, '/v0/disability_compensation_form/rated_disabilities', 400, headers)
        end
        VCR.use_cassette('lighthouse/veteran_verification/disability_rating/502_response') do
          expect(subject).to validate(:get, '/v0/disability_compensation_form/rated_disabilities', 502, headers)
        end
      end

      context 'with a loa1 user' do
        let(:mhv_user) { build(:user, :loa1) }

        it 'returns error on getting rated disabilities without evss authorization' do
          expect(subject).to validate(:get, '/v0/disability_compensation_form/rated_disabilities', 403, headers)
        end

        it 'returns error on getting separation_locations' do
          expect(subject).to validate(:get, '/v0/disability_compensation_form/separation_locations', 403, headers)
        end

        it 'returns error on submit_all_claim' do
          expect(subject).to validate(
            :post,
            '/v0/disability_compensation_form/submit_all_claim',
            403,
            headers.update(
              '_data' => form526v2
            )
          )
        end

        it 'returns error on getting submission status' do
          expect(subject).to validate(
            :get,
            '/v0/disability_compensation_form/submission_status/{job_id}',
            403,
            headers.update(
              '_data' => form526v2,
              'job_id' => 123
            )
          )
        end

        it 'returns error on getting rating info' do
          expect(subject).to validate(:get, '/v0/disability_compensation_form/rating_info', 403, headers)
        end
      end

      it 'supports getting separation_locations' do
        expect(subject).to validate(:get, '/v0/disability_compensation_form/separation_locations', 401)
        VCR.use_cassette('brd/separation_locations_502') do
          expect(subject).to validate(:get, '/v0/disability_compensation_form/separation_locations', 502, headers)
        end
        VCR.use_cassette('brd/separation_locations_503') do
          expect(subject).to validate(:get, '/v0/disability_compensation_form/separation_locations', 503, headers)
        end
        VCR.use_cassette('brd/separation_locations') do
          expect(subject).to validate(:get, '/v0/disability_compensation_form/separation_locations', 200, headers)
        end
      end

      it 'supports getting suggested conditions' do
        create(:disability_contention_arrhythmia)
        expect(subject).to validate(
          :get,
          '/v0/disability_compensation_form/suggested_conditions{params}',
          401,
          'params' => '?name_part=arr'
        )
        expect(subject).to validate(
          :get,
          '/v0/disability_compensation_form/suggested_conditions{params}',
          200,
          headers.merge('params' => '?name_part=arr')
        )
      end

      it 'supports submitting the v2 form' do
        allow(EVSS::DisabilityCompensationForm::SubmitForm526)
          .to receive(:perform_async).and_return('57ca1a62c75e551fd2051ae9')
        expect(subject).to validate(:post, '/v0/disability_compensation_form/submit_all_claim', 401)
        expect(subject).to validate(:post, '/v0/disability_compensation_form/submit_all_claim', 422,
                                    headers.update('_data' => '{ "form526": "foo"}'))
        expect(subject).to validate(
          :post,
          '/v0/disability_compensation_form/submit_all_claim',
          200,
          headers.update('_data' => form526v2)
        )
      end

      context 'with a submission and job status' do
        let(:submission) { create(:form526_submission, submitted_claim_id: 61_234_567) }
        let(:job_status) { create(:form526_job_status, form526_submission_id: submission.id) }

        it 'supports getting submission status' do
          expect(subject).to validate(
            :get,
            '/v0/disability_compensation_form/submission_status/{job_id}',
            401,
            'job_id' => job_status.job_id
          )
          expect(subject).to validate(
            :get,
            '/v0/disability_compensation_form/submission_status/{job_id}',
            404,
            headers.merge('job_id' => 'invalid_id')
          )
          expect(subject).to validate(
            :get,
            '/v0/disability_compensation_form/submission_status/{job_id}',
            200,
            headers.merge('job_id' => job_status.job_id)
          )
        end
      end

      context 'when calling EVSS' do
        before do
          # TODO: remove Flipper feature toggle when lighthouse provider is implemented
          allow(Flipper).to receive(:enabled?).with(:profile_lighthouse_rating_info, instance_of(User))
                                              .and_return(false)
        end

        it 'supports getting rating info' do
          expect(subject).to validate(:get, '/v0/disability_compensation_form/rating_info', 401)

          VCR.use_cassette('evss/disability_compensation_form/rating_info') do
            expect(subject).to validate(:get, '/v0/disability_compensation_form/rating_info', 200, headers)
          end
        end
      end
    end

    describe 'intent to file' do
      let(:mhv_user) { create(:user, :loa3, :legacy_icn) }

      before do
        Flipper.disable('disability_compensation_production_tester')
        allow_any_instance_of(Auth::ClientCredentials::Service).to receive(:get_token).and_return('fake_token')
      end

      it 'supports getting all intent to file' do
        expect(subject).to validate(:get, '/v0/intent_to_file', 401)
        VCR.use_cassette('lighthouse/benefits_claims/intent_to_file/200_response') do
          expect(subject).to validate(:get, '/v0/intent_to_file', 200, headers)
        end
      end

      it 'supports getting a specific type of intent to file' do
        expect(subject).to validate(:get, '/v0/intent_to_file/{itf_type}', 401, 'itf_type' => 'pension')
        VCR.use_cassette('lighthouse/benefits_claims/intent_to_file/200_response_pension') do
          expect(subject).to validate(
            :get,
            '/v0/intent_to_file/{itf_type}',
            200,
            headers.update('itf_type' => 'pension')
          )
        end
      end

      it 'supports creating an active compensation intent to file' do
        expect(subject).to validate(:post, '/v0/intent_to_file/{itf_type}', 401, 'itf_type' => 'compensation')
        VCR.use_cassette('lighthouse/benefits_claims/intent_to_file/create_compensation_200_response') do
          expect(subject).to validate(
            :post,
            '/v0/intent_to_file/{itf_type}',
            200,
            headers.update('itf_type' => 'compensation')
          )
        end
      end
    end

    describe 'MVI Users' do
      context 'when user is correct' do
        let(:mhv_user) { build(:user_with_no_ids) }

        it 'fails when invalid form id is passed' do
          expect(subject).to validate(:post, '/v0/mvi_users/{id}', 403, headers.merge('id' => '12-1234'))
        end

        it 'when correct form id is passed, it supports creating mvi user' do
          VCR.use_cassette('mpi/add_person/add_person_success') do
            VCR.use_cassette('mpi/find_candidate/orch_search_with_attributes') do
              VCR.use_cassette('mpi/find_candidate/find_profile_with_identifier') do
                expect(subject).to validate(:post, '/v0/mvi_users/{id}', 200, headers.merge('id' => '21-0966'))
              end
            end
          end
        end
      end

      it 'fails when no user information is passed' do
        expect(subject).to validate(:post, '/v0/mvi_users/{id}', 401, 'id' => '21-0966')
      end

      context 'when user is missing birls only' do
        let(:mhv_user) { build(:user, :loa3, birls_id: nil) }

        it 'fails with 422' do
          expect(subject).to validate(:post, '/v0/mvi_users/{id}', 422, headers.merge('id' => '21-0966'))
        end
      end
    end

    describe 'supporting evidence upload' do
      it 'supports uploading a file' do
        expect(subject).to validate(
          :post,
          '/v0/upload_supporting_evidence',
          200,
          headers.update(
            '_data' => {
              'supporting_evidence_attachment' => {
                'file_data' => fixture_file_upload('spec/fixtures/pdf_fill/extras.pdf')
              }
            }
          )
        )
      end

      it 'returns a 400 if no attachment data is given' do
        expect(subject).to validate(
          :post,
          '/v0/upload_supporting_evidence',
          400,
          headers
        )
      end

      it 'returns a 422 if a file is corrupted or invalid' do
        expect(subject).to validate(
          :post,
          '/v0/upload_supporting_evidence',
          422,
          headers.update(
            '_data' => {
              'supporting_evidence_attachment' => {
                'file_data' => fixture_file_upload('malformed-pdf.pdf')
              }
            }
          )
        )
      end
    end

    describe 'gibct' do
      describe 'yellow_ribbon_programs' do
        describe 'index' do
          it 'supports showing a list of yellow_ribbon_programs' do
            VCR.use_cassette('gi_client/gets_yellow_ribbon_programs_search_results') do
              expect(subject).to validate(:get, '/v0/gi/yellow_ribbon_programs', 200)
            end
          end
        end
      end

      describe 'institutions' do
        describe 'autocomplete' do
          it 'supports autocomplete of institution names' do
            VCR.use_cassette('gi_client/gets_a_list_of_institution_autocomplete_suggestions') do
              expect(subject).to validate(
                :get, '/v0/gi/institutions/autocomplete', 200, '_query_string' => 'term=university'
              )
            end
          end
        end

        describe 'search' do
          it 'supports autocomplete of institution names' do
            VCR.use_cassette('gi_client/gets_institution_search_results') do
              expect(subject).to validate(
                :get, '/v0/gi/institutions/search', 200, '_query_string' => 'name=illinois'
              )
            end
          end
        end

        describe 'show' do
          context 'successful calls' do
            it 'supports showing institution details' do
              VCR.use_cassette('gi_client/gets_the_institution_details') do
                expect(subject).to validate(:get, '/v0/gi/institutions/{id}', 200, 'id' => '11902614')
              end
            end
          end

          context 'unsuccessful calls' do
            it 'returns error on refilling a prescription with bad id' do
              VCR.use_cassette('gi_client/gets_institution_details_error') do
                expect(subject).to validate(:get, '/v0/gi/institutions/{id}', 404, 'id' => 'splunge')
              end
            end
          end
        end
      end

      describe 'calculator_constants' do
        it 'supports getting all calculator constants' do
          VCR.use_cassette('gi_client/gets_the_calculator_constants') do
            expect(subject).to validate(
              :get, '/v0/gi/calculator_constants', 200
            )
          end
        end
      end

      describe 'institution programs' do
        describe 'autocomplete' do
          it 'supports autocomplete of institution names' do
            VCR.use_cassette('gi_client/gets_a_list_of_institution_program_autocomplete_suggestions') do
              expect(subject).to validate(
                :get, '/v0/gi/institution_programs/autocomplete', 200, '_query_string' => 'term=code'
              )
            end
          end
        end

        describe 'search' do
          it 'supports autocomplete of institution names' do
            VCR.use_cassette('gi_client/gets_institution_program_search_results') do
              expect(subject).to validate(
                :get, '/v0/gi/institution_programs/search', 200, '_query_string' => 'name=code'
              )
            end
          end
        end
      end
    end

    it 'supports getting the 200 user data' do
      VCR.use_cassette('va_profile/veteran_status/va_profile_veteran_status_200', match_requests_on: %i[body],
                                                                                  allow_playback_repeats: true) do
        expect(subject).to validate(:get, '/v0/user', 200, headers)
      end
    end

    it 'supports getting the 401 user data' do
      VCR.use_cassette('va_profile/veteran_status/veteran_status_401_oid_blank', match_requests_on: %i[body],
                                                                                 allow_playback_repeats: true) do
        expect(subject).to validate(:get, '/v0/user', 401)
      end
    end

    context '/v0/user endpoint with some external service errors' do
      let(:user) do
        build(:user, middle_name: 'Lee', edipi: '1234567890', loa: { current: 3, highest: 3 })
      end
      let(:headers) { { '_headers' => { 'Cookie' => sign_in(user, nil, true) } } }

      it 'supports getting user with some external errors', :skip_mvi do
        expect(subject).to validate(:get, '/v0/user', 296, headers)
      end

      it 'returns 296 when VAProfile returns an error', :skip_mvi do
        allow_any_instance_of(VAProfile::VeteranStatus::Service)
          .to receive(:get_veteran_status)
          .and_raise(StandardError.new('VAProfile error'))
        expect(subject).to validate(:get, '/v0/user', 296, headers)
      end
    end

    describe 'Lighthouse Benefits Reference Data' do
      it 'gets disabilities data from endpoint' do
        VCR.use_cassette('lighthouse/benefits_reference_data/200_disabilities_response') do
          expect(subject).to validate(
            :get,
            '/v0/benefits_reference_data/{path}',
            200,
            headers.merge('path' => 'disabilities')
          )
        end
      end

      it 'gets intake-sites data from endpoint' do
        VCR.use_cassette('lighthouse/benefits_reference_data/200_intake_sites_response') do
          expect(subject).to validate(
            :get,
            '/v0/benefits_reference_data/{path}',
            200,
            headers.merge('path' => 'intake-sites')
          )
        end
      end
    end

    describe 'Event Bus Gateway' do
      include_context 'with service account authentication', 'eventbus', ['http://www.example.com/v0/event_bus_gateway/send_email'], { user_attributes: { participant_id: '1234' } }

      context 'when sending emails' do
        let(:params) do
          {
            template_id: '5678'
          }
        end

        it 'documents an unauthenticated request' do
          expect(subject).to validate(:post, '/v0/event_bus_gateway/send_email', 401)
        end

        it 'documents a success' do
          expect(subject).to validate(
            :post,
            '/v0/event_bus_gateway/send_email',
            200,
            '_headers' => service_account_auth_header,
            '_data' => params
          )
        end
      end
    end

    describe 'appeals' do
      it 'documents appeals 401' do
        expect(subject).to validate(:get, '/v0/appeals', 401)
      end

      it 'documents appeals 200' do
        VCR.use_cassette('/caseflow/appeals') do
          expect(subject).to validate(:get, '/v0/appeals', 200, headers)
        end
      end

      it 'documents appeals 403' do
        VCR.use_cassette('/caseflow/forbidden') do
          expect(subject).to validate(:get, '/v0/appeals', 403, headers)
        end
      end

      it 'documents appeals 404' do
        VCR.use_cassette('/caseflow/not_found') do
          expect(subject).to validate(:get, '/v0/appeals', 404, headers)
        end
      end

      it 'documents appeals 422' do
        VCR.use_cassette('/caseflow/invalid_ssn') do
          expect(subject).to validate(:get, '/v0/appeals', 422, headers)
        end
      end

      it 'documents appeals 502' do
        VCR.use_cassette('/caseflow/server_error') do
          expect(subject).to validate(:get, '/v0/appeals', 502, headers)
        end
      end
    end

    describe 'appointments' do
      before do
        allow_any_instance_of(User).to receive(:icn).and_return('1234')
      end

      context 'when successful' do
        it 'supports getting appointments data' do
          VCR.use_cassette('ihub/appointments/simple_success') do
            expect(subject).to validate(:get, '/v0/appointments', 200, headers)
          end
        end
      end

      context 'when not signed in' do
        it 'returns a 401 with error details' do
          expect(subject).to validate(:get, '/v0/appointments', 401)
        end
      end

      context 'when iHub experiences an error' do
        it 'returns a 400 with error details' do
          VCR.use_cassette('ihub/appointments/error_occurred') do
            expect(subject).to validate(:get, '/v0/appointments', 400, headers)
          end
        end
      end

      context 'the user does not have an ICN' do
        before do
          allow_any_instance_of(User).to receive(:icn).and_return(nil)
        end

        it 'returns a 502 with error details' do
          expect(subject).to validate(:get, '/v0/appointments', 502, headers)
        end
      end
    end

    describe 'Direct Deposit' do
      let(:user) { create(:user, :loa3, :accountable, icn: '1012666073V986297') }

      before do
        token = 'abcdefghijklmnop'
        allow_any_instance_of(DirectDeposit::Configuration).to receive(:access_token).and_return(token)
      end

      context 'GET' do
        it 'returns a 200' do
          headers = { '_headers' => { 'Cookie' => sign_in(user, nil, true) } }
          VCR.use_cassette('lighthouse/direct_deposit/show/200_valid') do
            expect(subject).to validate(:get, '/v0/profile/direct_deposits', 200, headers)
          end
        end

        it 'returns a 400' do
          headers = { '_headers' => { 'Cookie' => sign_in(user, nil, true) } }
          VCR.use_cassette('lighthouse/direct_deposit/show/errors/400_invalid_icn') do
            expect(subject).to validate(:get, '/v0/profile/direct_deposits', 400, headers)
          end
        end

        it 'returns a 401' do
          headers = { '_headers' => { 'Cookie' => sign_in(user, nil, true) } }
          VCR.use_cassette('lighthouse/direct_deposit/show/errors/401_invalid_token') do
            expect(subject).to validate(:get, '/v0/profile/direct_deposits', 401, headers)
          end
        end

        it 'returns a 404' do
          headers = { '_headers' => { 'Cookie' => sign_in(user, nil, true) } }
          VCR.use_cassette('lighthouse/direct_deposit/show/errors/404_response') do
            expect(subject).to validate(:get, '/v0/profile/direct_deposits', 404, headers)
          end
        end
      end

      context 'PUT' do
        it 'returns a 200' do
          headers = { '_headers' => { 'Cookie' => sign_in(user, nil, true) } }
          params = {
            payment_account: { account_number: '1234567890', account_type: 'Checking', routing_number: '031000503' }
          }
          VCR.use_cassette('lighthouse/direct_deposit/update/200_valid') do
            expect(subject).to validate(:put,
                                        '/v0/profile/direct_deposits',
                                        200,
                                        headers.merge('_data' => params))
          end
        end

        it 'returns a 400' do
          headers = { '_headers' => { 'Cookie' => sign_in(user, nil, true) } }
          params = {
            payment_account: { account_number: '1234567890', account_type: 'Checking', routing_number: '031000503' }
          }
          VCR.use_cassette('lighthouse/direct_deposit/update/400_routing_number_fraud') do
            expect(subject).to validate(:put,
                                        '/v0/profile/direct_deposits',
                                        400,
                                        headers.merge('_data' => params))
          end
        end
      end
    end

    describe 'onsite notifications' do
      let(:private_key) { OpenSSL::PKey::EC.new(File.read('spec/support/certificates/notification-private.pem')) }

      before do
        allow_any_instance_of(V0::OnsiteNotificationsController).to receive(:public_key).and_return(
          OpenSSL::PKey::EC.new(
            File.read('spec/support/certificates/notification-public.pem')
          )
        )
      end

      it 'supports onsite_notifications #index' do
        create(:onsite_notification, va_profile_id: mhv_user.vet360_id)
        expect(subject).to validate(:get, '/v0/onsite_notifications', 401)

        expect(subject).to validate(:get, '/v0/onsite_notifications', 200, headers)
      end

      it 'supports updating onsite notifications' do
        expect(subject).to validate(
          :patch,
          '/v0/onsite_notifications/{id}',
          401,
          'id' => '1'
        )

        onsite_notification = create(:onsite_notification, va_profile_id: mhv_user.vet360_id)

        expect(subject).to validate(
          :patch,
          '/v0/onsite_notifications/{id}',
          404,
          headers.merge(
            'id' => onsite_notification.id + 1
          )
        )

        expect(subject).to validate(
          :patch,
          '/v0/onsite_notifications/{id}',
          200,
          headers.merge(
            'id' => onsite_notification.id,
            '_data' => {
              onsite_notification: {
                dismissed: true
              }
            }
          )
        )

        # rubocop:disable Rails/SkipsModelValidations
        onsite_notification.update_column(:template_id, '1')
        # rubocop:enable Rails/SkipsModelValidations
        expect(subject).to validate(
          :patch,
          '/v0/onsite_notifications/{id}',
          422,
          headers.merge(
            'id' => onsite_notification.id,
            '_data' => {
              onsite_notification: {
                dismissed: true
              }
            }
          )
        )
      end

      it 'supports creating onsite notifications' do
        expect(subject).to validate(:post, '/v0/onsite_notifications', 403)

        payload = { user: 'va_notify', iat: Time.current.to_i, exp: 1.minute.from_now.to_i }
        expect(subject).to validate(
          :post,
          '/v0/onsite_notifications',
          200,
          '_headers' => {
            'Authorization' => "Bearer #{JWT.encode(payload, private_key, 'ES256')}"
          },
          '_data' => {
            onsite_notification: {
              template_id: 'f9947b27-df3b-4b09-875c-7f76594d766d',
              va_profile_id: '1'
            }
          }
        )

        payload = { user: 'va_notify', iat: Time.current.to_i, exp: 1.minute.from_now.to_i }
        expect(subject).to validate(
          :post,
          '/v0/onsite_notifications',
          422,
          '_headers' => {
            'Authorization' => "Bearer #{JWT.encode(payload, private_key, 'ES256')}"
          },
          '_data' => {
            onsite_notification: {
              template_id: '1',
              va_profile_id: '1'
            }
          }
        )
      end
    end

    describe 'profiles', :initiate_vaprofile do
      let(:mhv_user) { build(:user, :loa3, idme_uuid: 'b2fab2b5-6af0-45e1-a9e2-394347af91ef') }

      before do
        sign_in_as(mhv_user)
      end

      it 'supports getting service history data' do
        allow(Flipper).to receive(:enabled?).with(:profile_show_military_academy_attendance, nil).and_return(false)
        expect(subject).to validate(:get, '/v0/profile/service_history', 401)
        VCR.use_cassette('va_profile/military_personnel/post_read_service_history_200') do
          expect(subject).to validate(:get, '/v0/profile/service_history', 200, headers)
        end
      end

      it 'supports getting personal information data' do
        expect(subject).to validate(:get, '/v0/profile/personal_information', 401)
        VCR.use_cassette('mpi/find_candidate/valid') do
          VCR.use_cassette('va_profile/demographics/demographics') do
            expect(subject).to validate(:get, '/v0/profile/personal_information', 200, headers)
          end
        end
      end

      it 'supports getting full name data' do
        expect(subject).to validate(:get, '/v0/profile/full_name', 401)

        user = build(:user, :loa3, middle_name: 'Robert')
        headers = { '_headers' => { 'Cookie' => sign_in(user, nil, true) } }

        expect(subject).to validate(:get, '/v0/profile/full_name', 200, headers)
      end

      it 'supports updating a va profile email' do
        expect(subject).to validate(:post, '/v0/profile/email_addresses/create_or_update', 401)
        VCR.use_cassette('va_profile/v2/contact_information/put_email_success') do
          email_address = build(:email)

          expect(subject).to validate(
            :post,
            '/v0/profile/email_addresses/create_or_update',
            200,
            headers.merge('_data' => email_address.as_json)
          )
        end
      end

      it 'supports posting va_profile email address data' do
        expect(subject).to validate(:post, '/v0/profile/email_addresses', 401)

        VCR.use_cassette('va_profile/v2/contact_information/post_email_success') do
          email_address = build(:email)

          expect(subject).to validate(
            :post,
            '/v0/profile/email_addresses',
            200,
            headers.merge('_data' => email_address.as_json)
          )
        end
      end

      it 'supports putting va_profile email address data' do
        expect(subject).to validate(:put, '/v0/profile/email_addresses', 401)

        VCR.use_cassette('va_profile/v2/contact_information/put_email_success') do
          email_address = build(:email, id: 42)

          expect(subject).to validate(
            :put,
            '/v0/profile/email_addresses',
            200,
            headers.merge('_data' => email_address.as_json)
          )
        end
      end

      it 'supports deleting va_profile email address data' do
        expect(subject).to validate(:delete, '/v0/profile/email_addresses', 401)

        VCR.use_cassette('va_profile/v2/contact_information/delete_email_success') do
          email_address = build(:email, id: 42)

          expect(subject).to validate(
            :delete,
            '/v0/profile/email_addresses',
            200,
            headers.merge('_data' => email_address.as_json)
          )
        end
      end

      it 'supports updating va_profile telephone data' do
        expect(subject).to validate(:post, '/v0/profile/telephones/create_or_update', 401)

        VCR.use_cassette('va_profile/v2/contact_information/put_telephone_success') do
          telephone = build(:telephone)
          expect(subject).to validate(
            :post,
            '/v0/profile/telephones/create_or_update',
            200,
            headers.merge('_data' => telephone.as_json)
          )
        end
      end

      it 'supports posting va_profile telephone data' do
        expect(subject).to validate(:post, '/v0/profile/telephones', 401)

        VCR.use_cassette('va_profile/v2/contact_information/post_telephone_success') do
          telephone = build(:telephone)

          expect(subject).to validate(
            :post,
            '/v0/profile/telephones',
            200,
            headers.merge('_data' => telephone.as_json)
          )
        end
      end

      it 'supports putting va_profile telephone data' do
        expect(subject).to validate(:put, '/v0/profile/telephones', 401)

        VCR.use_cassette('va_profile/v2/contact_information/put_telephone_success') do
          telephone = build(:telephone, id: 42)

          expect(subject).to validate(
            :put,
            '/v0/profile/telephones',
            200,
            headers.merge('_data' => telephone.as_json)
          )
        end
      end

      it 'supports deleting va_profile telephone data' do
        expect(subject).to validate(:delete, '/v0/profile/telephones', 401)

        VCR.use_cassette('va_profile/v2/contact_information/delete_telephone_success') do
          telephone = build(:telephone, id: 42)

          expect(subject).to validate(
            :delete,
            '/v0/profile/telephones',
            200,
            headers.merge('_data' => telephone.as_json)
          )
        end
      end

      it 'supports putting va_profile preferred-name data' do
        expect(subject).to validate(:put, '/v0/profile/preferred_names', 401)

        VCR.use_cassette('va_profile/demographics/post_preferred_name_success') do
          preferred_name = VAProfile::Models::PreferredName.new(text: 'Pat')

          expect(subject).to validate(
            :put,
            '/v0/profile/preferred_names',
            200,
            headers.merge('_data' => preferred_name.as_json)
          )
        end
      end

      it 'supports putting va_profile gender-identity data' do
        expect(subject).to validate(:put, '/v0/profile/gender_identities', 401)

        VCR.use_cassette('va_profile/demographics/post_gender_identity_success') do
          gender_identity = VAProfile::Models::GenderIdentity.new(code: 'F')

          expect(subject).to validate(
            :put,
            '/v0/profile/gender_identities',
            200,
            headers.merge('_data' => gender_identity.as_json)
          )
        end
      end

      context 'communication preferences' do
        before do
          allow_any_instance_of(User).to receive(:vet360_id).and_return('18277')

          headers['_headers'].merge!(
            'accept' => 'application/json',
            'content-type' => 'application/json'
          )
        end

        let(:valid_params) do
          {
            communication_item: {
              id: 2,
              communication_channel: {
                id: 1,
                communication_permission: {
                  allowed: true
                }
              }
            }
          }
        end

        it 'supports the communication preferences update response', run_at: '2021-03-24T23:46:17Z' do
          path = '/v0/profile/communication_preferences/{communication_permission_id}'
          expect(subject).to validate(:patch, path, 401, 'communication_permission_id' => 1)

          VCR.use_cassette('va_profile/communication/put_communication_permissions', VCR::MATCH_EVERYTHING) do
            expect(subject).to validate(
              :patch,
              path,
              200,
              headers.merge(
                '_data' => valid_params.to_json,
                'communication_permission_id' => 46
              )
            )
          end
        end

        it 'supports the communication preferences create response', run_at: '2021-03-24T22:38:21Z' do
          valid_params[:communication_item][:communication_channel][:communication_permission][:allowed] = false
          path = '/v0/profile/communication_preferences'
          expect(subject).to validate(:post, path, 401)

          VCR.use_cassette('va_profile/communication/post_communication_permissions', VCR::MATCH_EVERYTHING) do
            expect(subject).to validate(
              :post,
              path,
              200,
              headers.merge(
                '_data' => valid_params.to_json
              )
            )
          end
        end

        it 'supports the communication preferences index response' do
          path = '/v0/profile/communication_preferences'
          expect(subject).to validate(:get, path, 401)

          VCR.use_cassette('va_profile/communication/get_communication_permissions', VCR::MATCH_EVERYTHING) do
            VCR.use_cassette('va_profile/communication/communication_items', VCR::MATCH_EVERYTHING) do
              expect(subject).to validate(
                :get,
                path,
                200,
                headers
              )
            end
          end
        end
      end

      it 'supports the address validation api' do
        address = build(:va_profile_validation_address, :multiple_matches)
        VCR.use_cassette(
          'va_profile/address_validation/validate_match',
          VCR::MATCH_EVERYTHING
        ) do
          VCR.use_cassette(
            'va_profile/v3/address_validation/candidate_multiple_matches',
            VCR::MATCH_EVERYTHING
          ) do
            expect(subject).to validate(
              :post,
              '/v0/profile/address_validation',
              200,
              headers.merge('_data' => { address: address.to_h })
            )
          end
        end
      end

      it 'supports va_profile create or update address api' do
        expect(subject).to validate(:post, '/v0/profile/addresses/create_or_update', 401)
        VCR.use_cassette('va_profile/v2/contact_information/put_address_success') do
          address = build(:va_profile_address, id: 15_035)

          expect(subject).to validate(
            :post,
            '/v0/profile/addresses/create_or_update',
            200,
            headers.merge('_data' => address.as_json)
          )
        end
      end

      it 'supports posting va_profile address data' do
        expect(subject).to validate(:post, '/v0/profile/addresses', 401)

        VCR.use_cassette('va_profile/v2/contact_information/post_address_success') do
          address = build(:va_profile_address)

          expect(subject).to validate(
            :post,
            '/v0/profile/addresses',
            200,
            headers.merge('_data' => address.as_json)
          )
        end
      end

      it 'supports putting va_profile address data' do
        expect(subject).to validate(:put, '/v0/profile/addresses', 401)

        VCR.use_cassette('va_profile/v2/contact_information/put_address_success') do
          address = build(:va_profile_address, id: 15_035)

          expect(subject).to validate(
            :put,
            '/v0/profile/addresses',
            200,
            headers.merge('_data' => address.as_json)
          )
        end
      end

      it 'supports deleting va_profile address data' do
        expect(subject).to validate(:delete, '/v0/profile/addresses', 401)

        VCR.use_cassette('va_profile/v2/contact_information/delete_address_success') do
          address = build(:va_profile_address, id: 15_035)

          expect(subject).to validate(
            :delete,
            '/v0/profile/addresses',
            200,
            headers.merge('_data' => address.as_json)
          )
        end
      end

      it 'supports posting to initialize a vet360_id' do
        expect(subject).to validate(:post, '/v0/profile/initialize_vet360_id', 401)
        VCR.use_cassette('va_profile/v2/person/init_vet360_id_success') do
          expect(subject).to validate(
            :post,
            '/v0/profile/initialize_vet360_id',
            200,
            headers.merge('_data' => {})
          )
        end
      end
    end

    describe 'profile/status', :initiate_vaprofile do
      let(:mhv_user) { build(:user, :loa3, idme_uuid: '9021914d-d4ab-4c49-b297-ac8e8a792ed7') }

      before do
        sign_in_as(mhv_user)
      end

      it 'supports GETting async transaction by ID' do
        transaction = create(
          :va_profile_address_transaction,
          transaction_id: '0ea91332-4713-4008-bd57-40541ee8d4d4',
          user_uuid: mhv_user.uuid
        )

        expect(subject).to validate(
          :get,
          '/v0/profile/status/{transaction_id}',
          401,
          'transaction_id' => transaction.transaction_id
        )

        VCR.use_cassette('va_profile/v2/contact_information/address_transaction_status') do
          expect(subject).to validate(
            :get,
            '/v0/profile/status/{transaction_id}',
            200,
            headers.merge('transaction_id' => transaction.transaction_id)
          )
        end
      end

      it 'supports GETting async transactions by user' do
        expect(subject).to validate(
          :get,
          '/v0/profile/status/',
          401
        )

        VCR.use_cassette('va_profile/v2/contact_information/address_transaction_status') do
          expect(subject).to validate(
            :get,
            '/v0/profile/status/',
            200,
            headers
          )
        end
      end
    end

    describe 'profile/person/status/:transaction_id' do
      let(:user_without_vet360_id) { build(:user, :loa3) }
      let(:headers) { { '_headers' => { 'Cookie' => sign_in(user_without_vet360_id, nil, true) } } }

      before do
        sign_in_as(user_without_vet360_id)
      end

      it 'supports GETting async person transaction by transaction ID' do
        transaction_id = '153536a5-8b18-4572-a3d9-4030bea3ab5c'
        transaction = create(
          :va_profile_initialize_person_transaction,
          :init_vet360_id,
          user_uuid: user_without_vet360_id.uuid,
          transaction_id:
        )

        expect(subject).to validate(
          :get,
          '/v0/profile/person/status/{transaction_id}',
          401,
          'transaction_id' => transaction.transaction_id
        )

        VCR.use_cassette('va_profile/v2/contact_information/person_transaction_status') do
          expect(subject).to validate(
            :get,
            '/v0/profile/person/status/{transaction_id}',
            200,
            headers.merge('transaction_id' => transaction.transaction_id)
          )
        end
      end
    end

    describe 'profile/connected_applications' do
      let(:token) { 'fa0f28d6-224a-4015-a3b0-81e77de269f2' }
      let(:user) { create(:user, :loa3, :legacy_icn) }
      let(:headers) { { '_headers' => { 'Cookie' => sign_in(user, token, true) } } }

      before do
        Session.create(uuid: user.uuid, token:)
      end

      it 'supports getting connected applications' do
        expect(subject).to validate(:get, '/v0/profile/connected_applications', 401)
        VCR.use_cassette('lighthouse/auth/client_credentials/connected_apps_200') do
          expect(subject).to validate(:get, '/v0/profile/connected_applications', 200, headers)
        end
      end

      it 'supports removing connected applications grants' do
        parameters = { 'application_id' => '0oa2ey2m6kEL2897N2p7' }
        expect(subject).to validate(:delete, '/v0/profile/connected_applications/{application_id}', 401, parameters)
        VCR.use_cassette('lighthouse/auth/client_credentials/revoke_consent_204', allow_playback_repeats: true) do
          expect(subject).to(
            validate(
              :delete,
              '/v0/profile/connected_applications/{application_id}',
              204,
              headers.merge(parameters)
            )
          )
        end
      end
    end

    describe 'when MVI returns an unexpected response body' do
      it 'supports returning a custom 502 response' do
        allow_any_instance_of(UserIdentity).to receive(:sign_in).and_return({
                                                                              service_name: 'oauth_IDME',
                                                                              auth_broker: 'IDME'
                                                                            })

        allow_any_instance_of(MPI::Models::MviProfile).to receive(:gender).and_return(nil)
        allow_any_instance_of(MPI::Models::MviProfile).to receive(:birth_date).and_return(nil)

        VCR.use_cassette('mpi/find_candidate/missing_birthday_and_gender') do
          VCR.use_cassette('va_profile/demographics/demographics') do
            expect(subject).to validate(:get, '/v0/profile/personal_information', 502, headers)
          end
        end
      end
    end

    describe 'when VA Profile returns an unexpected response body' do
      it 'supports returning a custom 400 response' do
        VCR.use_cassette('va_profile/military_personnel/post_read_service_history_500') do
          expect(subject).to validate(:get, '/v0/profile/service_history', 400, headers)
        end
      end
    end

    describe 'search' do
      before do
        Flipper.disable(:search_use_v2_gsa)
      end

      context 'when successful' do
        it 'supports getting search results data' do
          VCR.use_cassette('search/success') do
            expect(subject).to validate(:get, '/v0/search', 200, '_query_string' => 'query=benefits')
          end
        end
      end

      context 'with an empty search query' do
        it 'returns a 400 with error details' do
          VCR.use_cassette('search/empty_query') do
            expect(subject).to validate(:get, '/v0/search', 400, '_query_string' => 'query=')
          end
        end
      end

      context 'when the Search.gov rate limit has been exceeded' do
        it 'returns a 429 with error details' do
          VCR.use_cassette('search/exceeds_rate_limit') do
            expect(subject).to validate(:get, '/v0/search', 429, '_query_string' => 'query=benefits')
          end
        end
      end
    end

    describe 'search click tracking' do
      context 'when successful' do
        # rubocop:disable Layout/LineLength
        let(:params) { { 'position' => 0, 'query' => 'testQuery', 'url' => 'https%3A%2F%2Fwww.testurl.com', 'user_agent' => 'testUserAgent', 'module_code' => 'I14Y' } }

        it 'sends data as query params' do
          VCR.use_cassette('search_click_tracking/success') do
            expect(subject).to validate(:post, '/v0/search_click_tracking/?position={position}&query={query}&url={url}&module_code={module_code}&user_agent={user_agent}', 204, params)
          end
        end
      end

      context 'with an empty search query' do
        let(:params) { { 'position' => 0, 'query' => '', 'url' => 'https%3A%2F%2Fwww.testurl.com', 'user_agent' => 'testUserAgent', 'module_code' => 'I14Y' } }

        it 'returns a 400 with error details' do
          VCR.use_cassette('search_click_tracking/missing_parameter') do
            expect(subject).to validate(:post, '/v0/search_click_tracking/?position={position}&query={query}&url={url}&module_code={module_code}&user_agent={user_agent}', 400, params)
          end
          # rubocop:enable Layout/LineLength
        end
      end
    end

    describe 'search typeahead' do
      context 'when successful' do
        it 'returns an array of suggestions' do
          VCR.use_cassette('search_typeahead/success') do
            expect(subject).to validate(:get, '/v0/search_typeahead', 200, '_query_string' => 'query=ebenefits')
          end
        end
      end

      context 'with an empty search query' do
        it 'returns a 200 with empty results' do
          VCR.use_cassette('search_typeahead/missing_query') do
            expect(subject).to validate(:get, '/v0/search_typeahead', 200, '_query_string' => 'query=')
          end
        end
      end
    end

    describe 'forms' do
      context 'when successful' do
        it 'supports getting form results data with a query' do
          VCR.use_cassette('forms/200_form_query') do
            expect(subject).to validate(:get, '/v0/forms', 200, '_query_string' => 'query=health')
          end
        end

        it 'support getting form results without a query' do
          VCR.use_cassette('forms/200_all_forms') do
            expect(subject).to validate(:get, '/v0/forms', 200)
          end
        end
      end
    end

    describe '1095-B' do
      let(:user) { build(:user, :loa3, icn: '1012667145V762142') }
      let(:headers) { { '_headers' => { 'Cookie' => sign_in(user, nil, true) } } }
      let(:bad_headers) { { '_headers' => { 'Cookie' => sign_in(mhv_user, nil, true) } } }

      before do
        allow(Flipper).to receive(:enabled?).with(:fetch_1095b_from_enrollment_system, any_args).and_return(true)
        Timecop.freeze(Time.zone.parse('2025-03-05T08:00:00Z'))
      end

      after { Timecop.return }

      context 'available forms' do
        it 'supports getting available forms' do
          VCR.use_cassette('veteran_enrollment_system/enrollment_periods/get_success',
                           { match_requests_on: %i[method uri] }) do
            expect(subject).to validate(
              :get,
              '/v0/form1095_bs/available_forms',
              200,
              headers
            )
          end
        end

        it 'requires authorization' do
          expect(subject).to validate(
            :get,
            '/v0/form1095_bs/available_forms',
            401
          )
        end
      end
    end

    describe 'contact us' do
      before do
        allow(Flipper).to receive(:enabled?).and_call_original
      end

      describe 'POST v0/contact_us/inquiries' do
        let(:post_body) do
          {
            inquiry: {
              form: JSON.generate(
                {
                  personalInformation: {
                    first: 'Obi Wan',
                    last: 'Kenobi'
                  },
                  contactInformation: {
                    email: 'obi1kenobi@gmail.com',
                    address: {
                      country: 'USA'
                    },
                    phone: '1234567890'
                  },
                  topic: {
                    levelOne: 'Caregiver Support Program',
                    levelTwo: 'VA Supportive Services'
                  },
                  inquiryType: 'Question',
                  query: 'Can you help me?',
                  veteranStatus: {
                    veteranStatus: 'general'
                  },
                  preferredContactMethod: 'email'
                }
              )
            }
          }
        end

        it 'supports posting contact us form data' do
          expect(Flipper).to receive(:enabled?).with(:get_help_ask_form).and_return(true)

          expect(subject).to validate(
            :post,
            '/v0/contact_us/inquiries',
            201,
            headers.merge('_data' => post_body)
          )
        end

        it 'supports validating posted contact us form data' do
          expect(Flipper).to receive(:enabled?).with(:get_help_ask_form).and_return(true)

          expect(subject).to validate(
            :post,
            '/v0/contact_us/inquiries',
            422,
            headers.merge(
              '_data' => {
                'inquiry' => {
                  'form' => {}.to_json
                }
              }
            )
          )
        end

        it 'supports 501 when feature is disabled' do
          expect(Flipper).to receive(:enabled?).with(:get_help_ask_form).and_return(false)

          expect(subject).to validate(
            :post,
            '/v0/contact_us/inquiries',
            501,
            headers.merge(
              '_data' => {
                'inquiry' => {
                  'form' => {}.to_json
                }
              }
            )
          )
        end
      end

      describe 'GET v0/contact_us/inquiries' do
        context 'logged in' do
          let(:user) { build(:user, :loa3) }
          let(:headers) do
            { '_headers' => { 'Cookie' => sign_in(user, nil, true) } }
          end

          it 'supports getting list of inquiries sent by user' do
            expect(Flipper).to receive(:enabled?).with(:get_help_messages).and_return(true)

            expect(subject).to validate(:get, '/v0/contact_us/inquiries', 200, headers)
          end
        end

        context 'not logged in' do
          it 'returns a 401' do
            expect(subject).to validate(:get, '/v0/contact_us/inquiries', 401)
          end
        end
      end
    end

    describe 'dependents applications' do
      context 'when :va_dependents_v2 is disabled' do
        before do
          allow(Flipper).to receive(:enabled?).with(:va_dependents_v2).and_return(false)
        end

        let!(:user) { build(:user, ssn: '796043735') }

        it 'supports getting dependent information' do
          expect(subject).to validate(:get, '/v0/dependents_applications/show', 401)
          VCR.use_cassette('bgs/claimant_web_service/dependents') do
            expect(subject).to validate(:get, '/v0/dependents_applications/show', 200, headers)
          end
        end

        it 'supports adding a dependency claim' do
          allow_any_instance_of(SavedClaim::DependencyClaim).to receive(:submittable_686?).and_return(false)
          allow_any_instance_of(SavedClaim::DependencyClaim).to receive(:submittable_674?).and_return(false)
          allow_any_instance_of(BGS::PersonWebService).to receive(:find_by_ssn).and_return({ file_nbr: '796043735' })
          VCR.use_cassette('bgs/dependent_service/submit_686c_form') do
            expect(subject).to validate(
              :post,
              '/v0/dependents_applications',
              200,
              headers.merge(
                '_data' => build(:dependency_claim).parsed_form
              )
            )
          end

          expect(subject).to validate(
            :post,
            '/v0/dependents_applications',
            422,
            headers.merge(
              '_data' => {
                'dependency_claim' => {
                  'invalid-form' => { invalid: true }.to_json
                }
              }
            )
          )
        end
      end

      context 'when :va_dependents_v2 is enabled' do
        before do
          allow(Flipper).to receive(:enabled?).with(:va_dependents_v2).and_return(true)
        end

        let!(:user) { build(:user, ssn: '796043735') }

        it 'supports getting dependent information' do
          expect(subject).to validate(:get, '/v0/dependents_applications/show', 401)
          VCR.use_cassette('bgs/claimant_web_service/dependents') do
            expect(subject).to validate(:get, '/v0/dependents_applications/show', 200, headers)
          end
        end

        it 'supports adding a dependency claim' do
          allow_any_instance_of(SavedClaim::DependencyClaim).to receive(:submittable_686?).and_return(false)
          allow_any_instance_of(SavedClaim::DependencyClaim).to receive(:submittable_674?).and_return(false)
          allow_any_instance_of(BGS::PersonWebService).to receive(:find_by_ssn).and_return({ file_nbr: '796043735' })
          VCR.use_cassette('bgs/dependent_service/submit_686c_form') do
            expect(subject).to validate(
              :post,
              '/v0/dependents_applications',
              200,
              headers.merge(
                '_data' => build(:dependency_claim).parsed_form
              )
            )
          end

          expect(subject).to validate(
            :post,
            '/v0/dependents_applications',
            422,
            headers.merge(
              '_data' => {
                'dependency_claim' => {
                  'invalid-form' => { invalid: true }.to_json
                }
              }
            )
          )
        end
      end
    end

    describe 'dependents verifications' do
      it 'supports getting diary information' do
        expect(subject).to validate(:get, '/v0/dependents_verifications', 401)
        VCR.use_cassette('bgs/diaries/read') do
          expect(subject).to validate(:get, '/v0/dependents_verifications', 200, headers)
        end
      end

      it 'supports updating diaries' do
        expect(subject).to validate(
          :post,
          '/v0/dependents_verifications',
          200,
          headers.merge(
            '_data' => {
              'dependency_verification_claim' => {
                'form' => { 'update_diaries' => 'true' }
              }
            }
          )
        )
      end
    end

    describe 'education career counseling claims' do
      it 'supports adding a career counseling claim' do
        expect(subject).to validate(
          :post,
          '/v0/education_career_counseling_claims',
          200,
          headers.merge(
            '_data' => {
              'education_career_counseling_claim' => {
                form: build(:education_career_counseling_claim).form
              }
            }
          )
        )

        expect(subject).to validate(
          :post,
          '/v0/education_career_counseling_claims',
          422,
          headers.merge(
            '_data' => {
              'education_career_counseling_claim' => {
                'invalid-form' => { invalid: true }.to_json
              }
            }
          )
        )
      end
    end

    describe 'veteran readiness employment claims' do
      it 'supports adding veteran readiness employment claim' do
        VCR.use_cassette('veteran_readiness_employment/send_to_vre') do
          allow(ClaimsApi::VBMSUploader).to receive(:new) { OpenStruct.new(upload!: true) }
          expect(subject).to validate(
            :post,
            '/v0/veteran_readiness_employment_claims',
            200,
            headers.merge(
              '_data' => {
                'veteran_readiness_employment_claim' => {
                  form: build(:veteran_readiness_employment_claim).form
                }
              }
            )
          )
        end
      end

      it 'throws an error when adding veteran readiness employment claim' do
        expect(subject).to validate(
          :post,
          '/v0/veteran_readiness_employment_claims',
          422,
          headers.merge(
            '_data' => {
              'veteran_readiness_employment_claim' => {
                'invalid-form' => { invalid: true }.to_json
              }
            }
          )
        )
      end
    end

    describe 'form 21-2680 house bound status' do
      let(:saved_claim) { create(:form212680) }

      before do
        allow(Flipper).to receive(:enabled?).with(:form_2680_enabled, nil).and_return(true)
      end

      it 'supports submitting a form 21-2680' do
        expect(subject).to validate(
          :post,
          '/v0/form212680',
          200,
          json_headers.merge('_data' => { form: VetsJsonSchema::EXAMPLES['21-2680'].to_json }.to_json)
        )
      end

      it 'handles 400' do
        expect(subject).to validate(
          :post,
          '/v0/form212680',
          400,
          json_headers.merge('_data' => { foo: :bar }.to_json)
        )
      end

      it 'handles 422' do
        expect(subject).to validate(
          :post,
          '/v0/form212680',
          422,
          json_headers.merge('_data' => { form: { foo: :bar }.to_json }.to_json)
        )
      end

      it 'successfully downloads form212680 pdf', skip: 'swagger validation cannot handle binary PDF response' do
        expect(subject).to validate(
          :get,
          '/v0/form212680/download_pdf/{guid}',
          200,
          'guid' => saved_claim.guid
        )
      end

<<<<<<< HEAD
      it 'returns not found for bad guids' do
        expect(subject).to validate(
          :get,
          '/v0/form212680/download_pdf/{guid}',
          404,
          'guid' => 'bad-guid'
        )
      end

      context 'when feature toggle is disabled' do
        before { allow(Flipper).to receive(:enabled?).with(:form_2680_enabled, nil).and_return(false) }

        it 'handles 404 for create' do
          expect(subject).to validate(
            :post,
            '/v0/form212680',
            404,
            json_headers.merge('_data' => { form: VetsJsonSchema::EXAMPLES['21-2680'].to_json }.to_json)
          )
        end

        it 'handles 404 for download_pdf' do
          expect(subject).to validate(
            :get,
            '/v0/form212680/download_pdf/{guid}',
            404,
            'guid' => saved_claim.guid
          )
        end
      end
    end

=======
>>>>>>> f5680c28
    describe 'form 21-0779 nursing home information' do
      let(:saved_claim) { create(:va210779) }

      before do
        allow(Flipper).to receive(:enabled?).with(:form_0779_enabled, nil).and_return(true)
      end

      it 'supports submitting a form 21-0779' do
        expect(subject).to validate(
          :post,
          '/v0/form210779',
          200,
          json_headers.merge('_data' => { form: VetsJsonSchema::EXAMPLES['21-0779'].to_json }.to_json)
        )
      end

      it 'handles 422' do
        expect(subject).to validate(
          :post,
          '/v0/form210779',
          422,
          json_headers.merge('_data' => { form: { foo: :bar }.to_json }.to_json)
        )
      end

      it 'handles 400' do
        expect(subject).to validate(
          :post,
          '/v0/form210779',
          400,
          json_headers.merge('_data' => { foo: :bar }.to_json)
        )
      end

      it 'successfully downloads form210779 pdf', skip: 'swagger validation cannot handle binary PDF response' do
        expect(subject).to validate(
          :get,
          '/v0/form210779/download_pdf/{guid}',
          200,
          'guid' => saved_claim.guid
        )
      end

      it 'handles 404' do
        expect(subject).to validate(
          :get,
          '/v0/form210779/download_pdf/{guid}',
          404,
          'guid' => 'bad-id'
        )
      end

      context 'when feature toggle is disabled' do
        before { allow(Flipper).to receive(:enabled?).with(:form_0779_enabled, nil).and_return(false) }

        it 'supports submitting a form 21-0779' do
          expect(subject).to validate(
            :post,
            '/v0/form210779',
            404,
            json_headers.merge('_data' => { form: VetsJsonSchema::EXAMPLES['21-0779'].to_json }.to_json)
          )
        end

        it 'handles 404' do
          expect(subject).to validate(
            :get,
            '/v0/form210779/download_pdf/{guid}',
            404,
            'guid' => saved_claim.guid
          )
        end
      end
    end

    describe 'va file number' do
      it 'supports checking if a user has a veteran number' do
        expect(subject).to validate(:get, '/v0/profile/valid_va_file_number', 401)
        VCR.use_cassette('bgs/person_web_service/find_person_by_participant_id') do
          expect(subject).to validate(:get, '/v0/profile/valid_va_file_number', 200, headers)
        end
      end
    end

    it "supports returning the vet's payment_history" do
      expect(subject).to validate(:get, '/v0/profile/payment_history', 401)
      VCR.use_cassette('bgs/payment_history/retrieve_payment_summary_with_bdn') do
        expect(subject).to validate(:get, '/v0/profile/payment_history', 200, headers)
      end
    end

    describe 'claim status tool' do
      let!(:claim) do
        create(:evss_claim, id: 1, evss_id: 189_625,
                            user_uuid: mhv_user.uuid, data: {})
      end

      it 'uploads a document to support a claim' do
        expect(subject).to validate(
          :post,
          '/v0/evss_claims/{evss_claim_id}/documents',
          202,
          headers.merge('_data' => { file: fixture_file_upload('doctors-note.pdf', 'application/pdf'),
                                     tracked_item_id: 33,
                                     document_type: 'L023' }, 'evss_claim_id' => 189_625)
        )
      end

      it 'rejects a malformed document' do
        expect(subject).to validate(
          :post,
          '/v0/evss_claims/{evss_claim_id}/documents',
          422,
          headers.merge('_data' => { file: fixture_file_upload('malformed-pdf.pdf',
                                                               'application/pdf'),
                                     tracked_item_id: 33,
                                     document_type: 'L023' }, 'evss_claim_id' => 189_625)
        )
      end
    end

    describe 'claim letters' do
      it 'retrieves a list of claim letters metadata' do
        allow(Flipper).to receive(:enabled?)
          .with(:cst_claim_letters_use_lighthouse_api_provider, anything)
          .and_return(false)
        # Response comes from fixture: spec/fixtures/claim_letter/claim_letter_list.json
        expect(subject).to validate(:get, '/v0/claim_letters', 200, headers)
        expect(subject).to validate(:get, '/v0/claim_letters', 401)
      end
    end

    describe 'benefits claims' do
      let(:user) { create(:user, :loa3, :accountable, :legacy_icn, uuid: 'b2fab2b5-6af0-45e1-a9e2-394347af91ef') }
      let(:invalid_user) { create(:user, :loa3, :accountable, :legacy_icn, participant_id: nil) }
      let(:user_account) { create(:user_account, id: user.uuid) }
      let(:claim_id) { 600_383_363 }
      let(:headers) { { '_headers' => { 'Cookie' => sign_in(user, nil, true) } } }
      let(:invalid_headers) { { '_headers' => { 'Cookie' => sign_in(invalid_user, nil, true) } } }

      describe 'GET /v0/benefits_claims/failed_upload_evidence_submissions' do
        before do
          user.user_account_uuid = user_account.id
          user.save!
        end

        context 'when the user is not signed in' do
          it 'returns a status of 401' do
            expect(subject).to validate(:get, '/v0/benefits_claims/failed_upload_evidence_submissions', 401)
          end
        end

        context 'when the user is signed in, but does not have valid credentials' do
          it 'returns a status of 403' do
            expect(subject).to validate(:get, '/v0/benefits_claims/failed_upload_evidence_submissions', 403,
                                        invalid_headers)
          end
        end

        context 'when the user is signed in and has valid credentials' do
          before do
            token = 'fake_access_token'
            allow_any_instance_of(BenefitsClaims::Configuration).to receive(:access_token).and_return(token)
            create(:bd_lh_evidence_submission_failed_type2_error, claim_id:, user_account:)
          end

          context 'when the ICN is not found' do
            it 'returns a status of 404' do
              VCR.use_cassette('lighthouse/benefits_claims/show/404_response') do
                expect(subject).to validate(:get, '/v0/benefits_claims/failed_upload_evidence_submissions', 404,
                                            headers)
              end
            end
          end

          context 'when there is a gateway timeout' do
            it 'returns a status of 504' do
              VCR.use_cassette('lighthouse/benefits_claims/show/504_response') do
                expect(subject).to validate(:get, '/v0/benefits_claims/failed_upload_evidence_submissions', 504,
                                            headers)
              end
            end
          end

          context 'when Lighthouse takes too long to respond' do
            it 'returns a status of 504' do
              allow_any_instance_of(BenefitsClaims::Configuration).to receive(:get).and_raise(Faraday::TimeoutError)
              expect(subject).to validate(:get, '/v0/benefits_claims/failed_upload_evidence_submissions', 504, headers)
            end
          end

          it 'returns a status of 200' do
            VCR.use_cassette('lighthouse/benefits_claims/show/200_response') do
              expect(subject).to validate(:get, '/v0/benefits_claims/failed_upload_evidence_submissions', 200, headers)
            end
          end
        end
      end
    end

    describe 'coe' do
      # The vcr_cassettes used in spec/requests/v0/lgy_coe_request_spec.rb
      # rely on this specific user's edipi and icn, and we are using those
      # cassettes below.
      let(:mhv_user) { create(:evss_user, :loa3, :legacy_icn, edipi: '1007697216') }

      describe 'GET /v0/coe/status' do
        it 'validates the route' do
          VCR.use_cassette 'lgy/determination_eligible' do
            VCR.use_cassette 'lgy/application_not_found' do
              expect(subject).to validate(:get, '/v0/coe/status', 200, headers)
            end
          end
        end
      end

      describe '/v0/coe/documents' do
        it 'validates the route' do
          allow_any_instance_of(User).to receive(:icn).and_return('123498767V234859')
          allow_any_instance_of(User).to receive(:edipi).and_return('1007697216')
          VCR.use_cassette 'lgy/documents_list' do
            expect(subject).to validate(:get, '/v0/coe/documents', 200, headers)
          end
        end
      end

      describe '/v0/coe/submit_coe_claim' do
        it 'validates the route' do
          VCR.use_cassette 'lgy/application_put' do
            # rubocop:disable Layout/LineLength
            params = { lgy_coe_claim: { form: '{"files":[{"name":"Example.pdf","size":60217, "confirmationCode":"a7b6004e-9a61-4e94-b126-518ec9ec9ad0", "isEncrypted":false,"attachmentType":"Discharge or separation papers (DD214)"}],"relevantPriorLoans": [{"dateRange": {"from":"2002-05-01T00:00:00.000Z","to":"2003-01-01T00:00:00. 000Z"},"propertyAddress":{"propertyAddress1":"123 Faker St", "propertyAddress2":"2","propertyCity":"Fake City", "propertyState":"AL","propertyZip":"11111"}, "vaLoanNumber":"111222333444","propertyOwned":true,"intent":"ONETIMERESTORATION"}], "vaLoanIndicator":true,"periodsOfService": [{"serviceBranch":"Air National Guard","dateRange": {"from":"2001-01-01T00:00:00.000Z","to":"2002-02-02T00:00:00. 000Z"}}],"identity":"ADSM","contactPhone":"2222222222", "contactEmail":"veteran@example.com","applicantAddress": {"country":"USA","street":"140 FAKER ST","street2":"2", "city":"FAKE CITY","state":"MT","postalCode":"80129"}, "fullName":{"first":"Alexander","middle":"Guy", "last":"Cook","suffix":"Jr."},"dateOfBirth":"1950-01-01","privacyAgreementAccepted":true}' } }
            # rubocop:enable Layout/LineLength
            expect(subject).to validate(:post, '/v0/coe/submit_coe_claim', 200, headers.merge({ '_data' => params }))
          end
        end
      end

      describe '/v0/coe/document_upload' do
        context 'successful upload' do
          it 'validates the route' do
            VCR.use_cassette 'lgy/document_upload' do
              params = {
                'files' => [{
                  'file' => Base64.encode64(File.read('spec/fixtures/files/lgy_file.pdf')),
                  'document_type' => 'VA home loan documents',
                  'file_type' => 'pdf',
                  'file_name' => 'lgy_file.pdf'
                }]
              }
              expect(subject).to validate(:post, '/v0/coe/document_upload', 200, headers.merge({ '_data' => params }))
            end
          end
        end

        context 'failed upload' do
          it 'validates the route' do
            VCR.use_cassette 'lgy/document_upload_504' do
              params = {
                'files' => [{
                  'file' => Base64.encode64(File.read('spec/fixtures/files/lgy_file.pdf')),
                  'document_type' => 'VA home loan documents',
                  'file_type' => 'pdf',
                  'file_name' => 'lgy_file.pdf'
                }]
              }
              expect(subject).to validate(:post, '/v0/coe/document_upload', 500, headers.merge({ '_data' => params }))
            end
          end
        end
      end
    end

    describe '/v0/profile/contacts' do
      context 'unauthenticated user' do
        it 'returns unauthorized status code' do
          expect(subject).to validate(:get, '/v0/profile/contacts', 401)
        end
      end

      context 'loa1 user' do
        let(:mhv_user) { build(:user, :loa1) }

        it 'returns forbidden status code' do
          expect(subject).to validate(:get, '/v0/profile/contacts', 403, headers)
        end
      end

      context 'loa3 user' do
        let(:idme_uuid) { 'dd681e7d6dea41ad8b80f8d39284ef29' }
        let(:mhv_user) { build(:user, :loa3, idme_uuid:) }

        it 'returns ok status code' do
          VCR.use_cassette('va_profile/profile/v3/health_benefit_bio_200') do
            expect(subject).to validate(:get, '/v0/profile/contacts', 200, headers)
          end
        end
      end
    end
  end

  describe 'travel pay' do
    context 'index' do
      let(:mhv_user) { build(:user, :loa3) }

      it 'returns unauthorized for unauthed user' do
        expect(subject).to validate(:get, '/travel_pay/v0/claims', 401)
      end

      it 'returns 400 for invalid request' do
        headers = { '_headers' => { 'Cookie' => sign_in(mhv_user, nil, true) } }
        VCR.use_cassette('travel_pay/400_claims', match_requests_on: %i[host path method]) do
          expect(subject).to validate(:get, '/travel_pay/v0/claims', 400, headers)
        end
      end

      it 'returns 200 for successful response' do
        headers = { '_headers' => { 'Cookie' => sign_in(mhv_user, nil, true) } }
        VCR.use_cassette('travel_pay/200_search_claims_by_appt_date_range', match_requests_on: %i[host path method]) do
          expect(subject).to validate(:get, '/travel_pay/v0/claims', 200, headers)
        end
      end
    end

    context 'show' do
      let(:mhv_user) { build(:user, :loa3) }

      it 'returns unauthorized for unauthed user' do
        expect(subject).to validate(
          :get,
          '/travel_pay/v0/claims/{id}',
          401,
          {}.merge('id' => '24e227ea-917f-414f-b60d-48b7743ee95d')
        )
      end

      # Returns 400 for now, but should be 404
      it 'returns 400 for missing claim' do
        headers = { '_headers' => { 'Cookie' => sign_in(mhv_user, nil, true) } }
        VCR.use_cassette('travel_pay/404_claim_details', match_requests_on: %i[path method]) do
          expect(subject).to validate(
            :get,
            '/travel_pay/v0/claims/{id}',
            400,
            headers.merge('id' => 'aa0f63e0-5fa7-4d74-a17a-a6f510dbf69e')
          )
        end
      end

      it 'returns 400 for invalid request' do
        headers = { '_headers' => { 'Cookie' => sign_in(mhv_user, nil, true) } }
        VCR.use_cassette('travel_pay/show/success_details', match_requests_on: %i[path method]) do
          expect(subject).to validate(
            :get,
            '/travel_pay/v0/claims/{id}',
            400,
            headers.merge('id' => '8656')
          )
        end
      end

      it 'returns 200 for successful response' do
        headers = { '_headers' => { 'Cookie' => sign_in(mhv_user, nil, true) } }
        claim_id = '3fa85f64-5717-4562-b3fc-2c963f66afa6'
        VCR.use_cassette('travel_pay/show/success_details', match_requests_on: %i[path method]) do
          expect(subject).to validate(
            :get,
            '/travel_pay/v0/claims/{id}',
            200,
            headers.merge('id' => claim_id)
          )
        end
      end
    end

    context 'create' do
      let(:mhv_user) { build(:user, :loa3, :with_terms_of_use_agreement) }

      before do
        allow(Flipper).to receive(:enabled?).with(:travel_pay_appt_add_v4_upgrade, instance_of(User)).and_return(false)
      end

      it 'returns unauthorized for unauthorized user' do
        expect(subject).to validate(:post, '/travel_pay/v0/claims', 401)
      end

      it 'returns bad request for missing appointment date time' do
        headers = { '_headers' => { 'Cookie' => sign_in(mhv_user, nil, true) } }
        VCR.use_cassette('travel_pay/submit/success', match_requests_on: %i[path method]) do
          expect(subject).to validate(
            :post,
            '/travel_pay/v0/claims',
            400,
            headers
          )
        end
      end

      it 'returns 201 for successful response' do
        headers = { '_headers' => { 'Cookie' => sign_in(mhv_user, nil, true) } }
        params = {
          '_data' => {
            'appointment_date_time' => '2024-01-01T16:45:34.465Z',
            'facility_station_number' => '123',
            'appointment_type' => 'Other',
            'is_complete' => false
          }
        }
        VCR.use_cassette('travel_pay/submit/success', match_requests_on: %i[path method]) do
          expect(subject).to validate(
            :post,
            '/travel_pay/v0/claims',
            201,
            headers.merge(params)
          )
        end
      end
    end

    context 'documents' do
      # doc summaries included in claim details

      context 'show' do
        it 'returns unauthorized for unauthed user' do
          expect(subject).to validate(
            :get,
            '/travel_pay/v0/claims/{claimId}/documents/{docId}',
            401,
            {
              'claimId' => 'claim-123',
              'docId' => 'doc-456'
            }
          )
        end
      end
    end
  end

  describe 'banners' do
    describe 'GET /v0/banners' do
      it 'requires path parameter' do
        expect(subject).to validate(:get, '/v0/banners', 422, '_query_string' => 'type=full_width_banner_alert')
      end

      context 'when the service successfully returns banners' do
        it 'supports getting banners without type parameter' do
          VCR.use_cassette('banners/get_banners_success') do
            expect(subject).to validate(:get, '/v0/banners', 200, '_query_string' => 'path=/some-va-path')
          end
        end

        it 'supports getting banners with path and type parameters' do
          VCR.use_cassette('banners/get_banners_with_type_success') do
            expect(subject).to validate(
              :get,
              '/v0/banners',
              200,
              '_query_string' => 'path=full-va-path&type=full_width_banner_alert'
            )
          end
        end
      end
    end
  end

  describe 'submission statuses' do
    context 'loa3 user' do
      let(:user) { build(:user, :loa3, :with_terms_of_use_agreement) }
      let(:headers) { { '_headers' => { 'Cookie' => sign_in(user, nil, true) } } }

      before do
        create(:form_submission, :with_form214142, user_account_id: user.user_account_uuid)
        create(:form_submission, :with_form210845, user_account_id: user.user_account_uuid)
        create(:form_submission, :with_form_blocked, user_account_id: user.user_account_uuid)
      end

      it 'submission statuses 200' do
        VCR.use_cassette('forms/submission_statuses/200_valid') do
          expect(subject).to validate(:get, '/v0/my_va/submission_statuses', 200, headers)
        end
      end

      it 'submission statuses 296' do
        VCR.use_cassette('forms/submission_statuses/413_invalid') do
          expect(subject).to validate(:get, '/v0/my_va/submission_statuses', 296, headers)
        end
      end
    end
  end

  describe 'vet verification status' do
    let(:user) { create(:user, :loa3, icn: '1012667145V762142') }
    let(:headers) { { '_headers' => { 'Cookie' => sign_in(user, nil, true) } } }

    before do
      allow_any_instance_of(VeteranVerification::Configuration).to receive(:access_token).and_return('blahblech')
    end

    context 'unauthenticated user' do
      it 'returns unauthorized status code' do
        VCR.use_cassette('lighthouse/veteran_verification/status/401_response') do
          expect(subject).to validate(:get, '/v0/profile/vet_verification_status', 401)
        end
      end
    end

    context 'loa3 user' do
      it 'returns ok status code' do
        VCR.use_cassette('lighthouse/veteran_verification/status/200_show_response') do
          expect(subject).to validate(:get, '/v0/profile/vet_verification_status', 200, headers)
        end
      end
    end
  end

  describe 'DatadogAction endpoint' do
    it 'records a front-end metric and returns 204 No Content' do
      body = {
        'metric' => DatadogMetrics::ALLOWLIST.first, # e.g. 'labs_and_tests_list'
        'tags' => []
      }

      expect(subject).to validate(
        :post,
        '/v0/datadog_action',
        204,
        '_data' => body
      )
    end
  end

  context 'and' do
    before do
      allow(HealthCareApplication).to receive(:user_icn).and_return('123')
    end

    it 'tests all documented routes' do
      # exclude these route as they return binaries
      subject.untested_mappings.delete('/v0/letters/{id}')
      subject.untested_mappings.delete('/debts_api/v0/financial_status_reports/download_pdf')
      subject.untested_mappings.delete('/v0/form1095_bs/download_pdf/{tax_year}')
      subject.untested_mappings.delete('/v0/form1095_bs/download_txt/{tax_year}')
      subject.untested_mappings.delete('/v0/claim_letters/{document_id}')
      subject.untested_mappings.delete('/v0/coe/download_coe')
      subject.untested_mappings.delete('/v0/coe/document_download/{id}')
      subject.untested_mappings.delete('/v0/caregivers_assistance_claims/download_pdf')
      subject.untested_mappings.delete('/v0/health_care_applications/download_pdf')
      subject.untested_mappings['/v0/form210779/download_pdf/{guid}']['get'].delete('200')

      subject.untested_mappings.delete('/v0/form0969')
      subject.untested_mappings.delete('/travel_pay/v0/claims/{claimId}/documents/{docId}')
      subject.untested_mappings['/v0/form212680/download_pdf/{guid}']['get'].delete('200')

      # SiS methods that involve forms & redirects
      subject.untested_mappings.delete('/v0/sign_in/authorize')
      subject.untested_mappings.delete('/v0/sign_in/callback')
      subject.untested_mappings.delete('/v0/sign_in/logout')

      expect(subject).to validate_all_paths
    end
  end
end

RSpec.describe 'the v1 API documentation', order: :defined, type: %i[apivore request] do
  include AuthenticatedSessionHelper

  subject { Apivore::SwaggerChecker.instance_for('/v1/apidocs.json') }

  let(:mhv_user) { build(:user, :mhv, middle_name: 'Bob', icn: '1012667145V762142') }

  context 'has valid paths' do
    let(:headers) { { '_headers' => { 'Cookie' => sign_in(mhv_user, nil, true) } } }

    context 'GI Bill Status' do
      it 'supports getting Gi Bill Status' do
        expect(subject).to validate(:get, '/v1/post911_gi_bill_status', 401)
        VCR.use_cassette('lighthouse/benefits_education/200_response') do
          expect(subject).to validate(:get, '/v1/post911_gi_bill_status', 200, headers)
        end
        Timecop.return
      end
    end
  end
end<|MERGE_RESOLUTION|>--- conflicted
+++ resolved
@@ -2801,7 +2801,6 @@
         )
       end
 
-<<<<<<< HEAD
       it 'returns not found for bad guids' do
         expect(subject).to validate(
           :get,
@@ -2834,8 +2833,6 @@
       end
     end
 
-=======
->>>>>>> f5680c28
     describe 'form 21-0779 nursing home information' do
       let(:saved_claim) { create(:va210779) }
 
@@ -3383,10 +3380,9 @@
       subject.untested_mappings.delete('/v0/caregivers_assistance_claims/download_pdf')
       subject.untested_mappings.delete('/v0/health_care_applications/download_pdf')
       subject.untested_mappings['/v0/form210779/download_pdf/{guid}']['get'].delete('200')
-
+      subject.untested_mappings['/v0/form212680/download_pdf/{guid}']['get'].delete('200')
       subject.untested_mappings.delete('/v0/form0969')
       subject.untested_mappings.delete('/travel_pay/v0/claims/{claimId}/documents/{docId}')
-      subject.untested_mappings['/v0/form212680/download_pdf/{guid}']['get'].delete('200')
 
       # SiS methods that involve forms & redirects
       subject.untested_mappings.delete('/v0/sign_in/authorize')
