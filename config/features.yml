---
# Add a new feature toggle here to ensure that it is initialized in all environments.
#
# Features are enabled by default in the test environment and disabled by default in other environments.
# To default a feature to enabled in development, set the `enable_in_development` key to true.
#
# The description should contain any relevant information for an admin who may toggle the feature.
#
# The actor_type should be either `user` for features you want to be "sticky" for a logged in user (default)
#  or `cookie_id` of you wish to use the Google Analytics id as the unique identifier.

# Sorted using http://yaml-sorter.herokuapp.com/

features:
  this_is_only_a_test:
    actor_type: user
    description: Used in feature_toggles_controller_spec.
  this_is_only_a_test_two:
    actor_type: user
    description: Used in feature toggle specs.
  accredited_representative_portal_frontend:
    actor_type: user
    description: Enables the frontend of the accredited representative portal
    enable_in_development: true
  accredited_representative_portal_api:
    actor_type: user
    description: Enables the endpoints of the accredited representative portal
    enable_in_development: true
  accredited_representative_portal_intent_to_file_api:
    actor_type: user
    description: Enables the endpoints of the accredited representative portal intent to file
    enable_in_development: true
  accredited_representative_portal_form_21a:
    actor_type: user
    description: >
      When enabled, shows form 21a in the accredited representative portal.
      NOTE: content-build is using "vagovprod: false" to also hide the form 21a in production.
    enable_in_development: true
  accredited_representative_portal_form_526ez:
    actor_type: user
    description: >
      When enabled, shows form 526ez in the accredited representative portal.
    enable_in_development: true
  accredited_representative_portal_email_delivery_callback:
    actor_type: user
    description: Enables a custom email delivery callback to track and log all notification statuses beyond errors
  accredited_representative_portal_lighthouse_api_key:
    actor_type: user
    description: Switches ARP LH benefits intake API key to be ARP-specific
  aedp_vadx:
    actor_type: user
    description: Enables the VADX experimental features in the AEDP application
    enable_in_development: true
  all_claims_add_disabilities_enhancement:
    actor_type: user
    description: Enables enhancement to the 21-526EZ "Add Disabilities" page being implemented by the Conditions Team.
    enable_in_development: true
  appointments_consolidation:
    actor_type: user
    description: For features being tested while merging logic for appointments between web and mobile
  arm_use_datadog_real_user_monitoring:
    actor_type: user
    description: Enables Datadog Real User Monitoring for ARM apps (Find a Rep, Appoint a Rep)
  ar_poa_request_failure_claimant_notification:
    actor_type: user
    description: Enables sending POA failure notifications to claimants
  ar_poa_request_failure_rep_notification:
    actor_type: user
    description: Enables sending POA failure notifications to representatives
  ask_va_announcement_banner:
    actor_type: cookie_id
    description: >
      The Ask VA announcement banner displays message(s) to visitors
      from the CRM-managed, expirable notifications - as retrieved
      from the /ask_va_api/v0/announcements endpoint.
    enable_in_development: true
  ask_va_alert_link_to_old_portal:
    actor_type: user
    description: >
      The Ask VA form alert banner with a link to the old portal. To use while form is down for maintenance.
    enable_in_development: true
  ask_va_canary_release:
    actor_type: cookie_id
    description: >
      Percent of visitors to keep in the updated Ask VA experience on VA.gov.
      All other users are redirected to the legacy experience.
      To route or retain all users, set to 0% for legacy or 100% for the
      updated experience on VA.gov.
      NOTE: When ready for all users to be in the updated experience on
      VA.gov, set this toggle to "Enabled", rather than specifying 100%
      in the percentage.
    enable_in_development: true
  ask_va_mock_api_for_testing:
    actor_type: cookie_id
    description: >
      Use mock API responses in the Ask VA application UI.
      This is used for testing purposes only and should not be enabled in production.
      We need to remove this feature from the codebase ASAP.
      Mocks shouldn't live in the app logic. If needed, add at the API/middleware level.
    enable_in_development: true
  ask_va_api_maintenance_mode:
    actor_type: user
    description: >
      A system-wide control flag that governs the overall availability of Ask VA API endpoints.
      When enabled, the API restricts external access and returns a service unavailable response across all routes.
      Primarily used for coordinated maintenance windows or temporary system suspensions,
      allowing the team to manage API exposure dynamically without requiring a redeploy.
    enable_in_development: true
  ask_va_api_patsr_separation:
    actor_type: user
    description: >
      Use new CRM environments for Ask VA API
    enable_in_development: true
  ask_va_api_preprod_for_end_to_end_testing:
    actor_type: user
    description: >
      Use preprod CRM environment to facilitate end to end testing by AVA testers.
    enable_in_development: false
  auth_exp_vba_downtime_message:
    actor_type: user
    description: Show downtime message on Profile and My VA for planned VBA maintenance
  avs_enabled:
    actor_type: user
    description: Enables the After Visit Summary API.
    enable_in_development: true
  benefits_documents_use_lighthouse:
    actor_type: user
    description: Use lighthouse instead of EVSS to upload benefits documents.
    enable_in_development: false
  benefits_require_gateway_origin:
    actor_type: user
    description: Requires that all requests made to endpoints in appeals_api and vba_documents be made through the gateway
  bgs_param_logging_enabled:
    actor_type: user
    description: Enables logging of BGS parameters (filtered in production)
  bpds_service_enabled:
    actor_type: user
    description: Enables the BPDS service
  caregiver_use_facilities_API:
    actor_type: cookie_id
    description: Allow list of caregiver facilites to be fetched by way of the Facilities API.
  caregiver_browser_monitoring_enabled:
    actor_type: user
    description: Enables Datadog Real Time User Monitoring
  cerner_non_eligible_sis_enabled:
    actor_type: user
    description: Enables Sign in Service for cerner authentication
  disability_compensation_new_conditions_workflow:
    actor_type: user
    description: enables new Conditions/Rated Disabilities workflow in 526EZ
    enable_in_development: true
  document_upload_validation_enabled:
    actor_type: user
    description: Enables stamped PDF validation on document upload
    enable_in_development: true
  dv_email_notification:
    actor_type: user
    description: Enables dependents verification emails
  event_bus_gateway_ep030_decision_letter_notifications:
    description: "Gateway: Enable decision letter email notifications for EP030 higher level reviews"
  event_bus_gateway_ep040_decision_letter_notifications:
    description: "Gateway: Enable decision letter email notifications for EP040 claims"
  event_bus_gateway_ep120_decision_letter_notifications:
    description: "Gateway: Enable decision letter email notifications for EP120 reopened pension claims"
  event_bus_gateway_ep130_decision_letter_notifications:
    description: "Gateway: Enable decision letter email notifications for EP130 disability and death dependency"
  event_bus_gateway_ep180_decision_letter_notifications:
    description: "Gateway: Enable decision letter email notifications for EP180 initial pension claims"
  event_bus_gateway_ep310_decision_letter_notifications:
    description: "Gateway: Enable decision letter email notifications for EP310 routine future examination"
  event_bus_gateway_ep600_decision_letter_notifications:
    description: "Gateway: Enable decision letter email notifications for EP600 predetermined notice"
  event_bus_gateway_ep930_decision_letter_notifications:
    description: "Gateway: Enable decision letter email notifications for EP930 review, referrals, and other"
  hca_browser_monitoring_enabled:
    actor_type: user
    description: Enables browser monitoring for the health care application.
  hca_disable_bgs_service:
    actor_type: user
    description: Do not call the BGS Service when this is turned on. Instead return 0 for rating.
  hca_enrollment_status_override_enabled:
    actor_type: user
    description: Enables override of enrollment status for a user, to allow multiple submissions with same user.
  hca_heif_attachments_enabled:
    actor_type: user
    description: Enables HEIF files as attachments that get converted to .jpg files
    enable_in_development: true
  hca_insurance_v2_enabled:
    actor_type: user
    description: Enables the upgraded insurance section of the Health Care Application
    enable_in_development: true
  hca_performance_alert_enabled:
    actor_type: user
    description: Enables alert notifying users of a potential issue with application performance.
  hca_reg_only_enabled:
    actor_type: user
    description: Enables the registration-only path for the Health Care Application
    enable_in_development: true
  hca_ez_kafka_submission_enabled:
    actor_type: cookie_id
    description: Enables the 10-10EZ Kafka Event Bus submission
  hca_disable_sentry_logging:
    actor_type: user
    description: Disables Sentry logging in the 10-10EZ and 10-10EZR
  hca_health_facilities_update_job:
    actor_type: user
    description: Enables the health facilities import job - should only run daily by default in prod, staging, and sandbox.
    enable_in_development: false
  ezr_prod_enabled:
    actor_type: user
    description: Enables access to the 10-10EZR application in prod for the purposes of conducting user reasearch
    enable_in_development: true
  ezr_download_pdf_enabled:
    actor_type: user
    description: Enables the download of a pre-filled 10-10EZR PDF form.
    enable_in_development: true
  ezr_upload_enabled:
    actor_type: user
    description: Enables Toxic Exposure File Upload for 10-10EZR applicants.
    enable_in_development: true
  ezr_auth_only_enabled:
    actor_type: user
    description: Enables the auth-only experience, allowing only authenticated users to view any part of the form.
    enable_in_development: true
  ezr_emergency_contacts_enabled:
    actor_type: user
    description: Enables emergency contact experience for 10-10EZR applicants.
    enable_in_development: true
  ezr_use_va_notify_on_submission_failure:
    actor_type: user
    description: Send submission failure email to Veteran using VANotify.
    enable_in_development: true
  ezr_route_guard_enabled:
    actor_type: user
    description: Enables the route guard authentication for 10-10EZR application
    enable_in_development: true
  ezr_form_prefill_with_providers_and_dependents:
    actor_type: user
    description: Adds insurance providers and dependents to ezr prefill data
    enable_in_development: true
  ezr_spouse_confirmation_flow_enabled:
    actor_type: user
    description: Enables the spouse (V2) confirmation flow in the 10-10EZR form.
    enable_in_development: true
  cerner_override_653:
    actor_type: user
    description: This will show the Cerner facility 653 as `isCerner`.
  cerner_override_668:
    actor_type: user
    description: This will show the Cerner facility 668 as `isCerner`.
  cerner_override_687:
    actor_type: user
    description: This will show the Cerner facility 687 as `isCerner`.
  cerner_override_692:
    actor_type: user
    description: This will show the Cerner facility 692 as `isCerner`.
  cerner_override_757:
    actor_type: user
    description: This will show the Cerner facility 757 as `isCerner`.
  champva_vanotify_custom_callback:
    actor_type: user
    description: Enables the custom callback_klass when sending IVC CHAMPVA failure emails with VA Notify
  champva_vanotify_custom_confirmation_callback:
    actor_type: user
    description: Enables the custom callback_klass when sending IVC CHAMPVA confirmation emails with VA Notify
  champva_log_all_s3_uploads:
    actor_type: user
    description: Enables logging for all s3 uploads using UUID or keys for monitoring
  champva_send_to_ves:
    actor_type: user
    description: Enables sending form submission data to the VES API.
  champva_enable_pega_report_check:
    actor_type: user
    description: Enables querying PEGA reporting API from MissingFormStatusJob to determine CHAMPVA form status
  champva_retry_logic_refactor:
    actor_type: user
    description: Enables refactored retry logic for IVC CHAMPVA form submissions
  champva_fmp_single_file_upload:
    actor_type: user
    description: Enables the ability to upload a single merged PDF file for FMP claims
  champva_mpi_validation:
    actor_type: user
    description: Enables MPI veteran and benefificiary validation for IVC CHAMPVA form submissions
  champva_old_records_cleanup_job:
    actor_type: user
    description: Enables the job to cleanup old IVC CHAMPVA form records
  champva_enable_claim_resubmit_question:
    actor_type: user
    description: Enables the claim resubmission screener question page on form 10-7959a
  champva_enable_ocr_on_submit:
    actor_type: user
    description: Enables background OCR scanning and logging on form submissions
  champva_enable_llm_on_submit:
    actor_type: user
    description: Enables background LLM validation and logging on form submissions
  champva_insights_datadog_job:
    actor_type: user
    description: Enables the job to publish insights to Datadog
  champva_claims_llm_validation:
    actor_type: user
    description: Enables LLM validation of claims on form submissions
  champva_resubmission_attachment_ids:
    actor_type: user
    description: Corrects attachment IDs for resubmission of form 10-7959a
  champva_foreign_address_fix:
    actor_type: user
    description: Enables the fix for foreign address fields on form submissions
  champva_form_versioning:
    actor_type: user
    description: Enables the form versioning for IVC CHAMPVA form submissions
  champva_form_10_10d_2027:
    actor_type: user
    description: If enabled uses the 2027 version of form 10-10d with expiration 12/31/2027
  champva_form_10_7959f_2_2025:
    actor_type: user
    description: If enabled uses the 2025 version of form 10-7959f-2 with expiration 12/31/2027
  champva_ves_retry_failures_job:
    actor_type: user
    description: Enables the sidekiq job to retry VES submissions that failed
  champva_use_hexapdf_to_unlock_pdfs:
    actor_type: user
    description: Enables the the use of hexapdf instead of pdftk to unlock password-protected PDFs on form submission
  check_in_experience_enabled:
    actor_type: user
    description: Enables the health care check-in experiences
    enable_in_development: true
  check_in_experience_pre_check_in_enabled:
    actor_type: user
    description: Enables the health care check-in experiences to show the pre-check-in experience.
    enable_in_development: true
  check_in_experience_upcoming_appointments_enabled:
    actor_type: user
    description: Enables the feature to show upcoming appointments to the veterans
    enable_in_development: true
  check_in_experience_translation_disclaimer_spanish_enabled:
    actor_type: user
    description: Enables disclaimer for possible untranslated content on spanish pages
    enable_in_development: true
  check_in_experience_translation_disclaimer_tagalog_enabled:
    actor_type: user
    description: Enables disclaimer for possible untranslated content on tagalog pages
    enable_in_development: true
  check_in_experience_mock_enabled:
    actor_type: user
    description: Enables downstream responses to be returned via betamocks
    enable_in_development: false
  check_in_experience_travel_reimbursement:
    actor_type: user
    description: Enables travel reimbursement workflow for day-of check-in application.
    enable_in_development: true
  check_in_experience_travel_pay_api:
    actor_type: user
    description: Enables the use of Travel Pay API for travel claim operations
    enable_in_development: true
  check_in_experience_lorota_travel_reimbursement:
    actor_type: user
    description: Enables the full LoROTA standalone mileage-only travel reimbursement feature
    enable_in_development: true
  check_in_experience_cerner_travel_claims_enabled:
    actor_type: user
    description: Enables travel claims filing for Oracle Health (Cerner) sites
    enable_in_development: true
  check_in_experience_check_claim_status_on_timeout:
    actor_type: user
    description: Uses a background worker to check travel claim status when the submission times out
    enable_in_development: true
  check_in_experience_travel_claim_notification_callback:
    actor_type: user
    description: Enables VA Notify delivery status callbacks for travel claim notifications
    enable_in_development: true
  check_in_experience_travel_claim_logging:
    actor_type: user
    description: Enables detailed logging for travel claim submission operations
    enable_in_development: true
  check_in_experience_browser_monitoring:
    actor_type: user
    description: Enables browser monitoring for check-in applications.
    enable_in_development: false
  check_in_experience_medication_review_content:
    actor_type: cookie_id
    description: Enables the medication review content in pre-check-in.
    enable_in_development: true
  check_in_experience_use_vaec_cie_endpoints:
    actor_type: user
    description: Enables using VAEC-CIE AWS account endpoints for CHIP and LoROTA instead of VAEC-CMS endpoints.
    enable_in_development: false
  claim_letters_access:
    actor_type: user
    description: Enables users to access the claim letters page
    enable_in_development: true
  claims_api_special_issues_updater_uses_local_bgs:
    actor_type: user
    description: Enables special issues updater to use local_bgs
    enable_in_development: true
  claims_api_flash_updater_uses_local_bgs:
    actor_type: user
    description: Enables flash updater to use local_bgs
    enable_in_development: true
  claims_api_poa_vbms_updater_uses_local_bgs:
    actor_type: user
    description: Enables poa vbms updater to use local_bgs
    enable_in_development: true
  claims_api_bd_refactor:
    actor_type: user
    description: Diverts codepath to use refactored BD methods
    enable_in_development: true
  claims_api_ews_updater_enables_local_bgs:
    actor_type: user
    description: Uses local_bgs rather than bgs-ext
    enable_in_development: true
  claims_api_ews_uploads_bd_refactor:
    actor_type: user
    description: When enabled, sends ews forms to BD via the refactored logic
    enable_in_development: true
  claims_api_poa_uploads_bd_refactor:
    actor_type: user
    description: When enabled, sends poa forms to BD via the refactored logic
    enable_in_development: true
  claims_api_526_validations_v1_local_bgs:
    actor_type: user
    description: Enables the method calls in the v1 526 validations use local_bgs
    enable_in_development: true
  claims_api_use_person_web_service:
    actor_type: user
    description: Uses person web service rather than local bgs
    enable_in_development: true
  claims_api_use_update_poa_relationship:
    actor_type: user
    description: Uses local_bgs rather than bgs-ext
    enable_in_development: true
  claims_api_526_v2_uploads_bd_refactor:
    actor_type: user
    description: When enabled, sends 526 forms to BD via the refactored logic
    enable_in_development: true
  lighthouse_claims_api_add_person_proxy:
    actor_type: user
    description: When enabled, will allow for add_person_proxy call in both versions
    enable_in_development: true
  lighthouse_claims_api_v1_enable_FES:
    actor_type: user
    description: Use new Form526 Establishment Service (FES) for v1 disability compensation claims
    enable_in_development: true
  lighthouse_claims_api_v2_enable_FES:
    actor_type: user
    description: Use new Form526 Establishment Service (FES) for v2 disability compensation claims
    enable_in_development: true
  confirmation_page_new:
    actor_type: user
    description: Enables the 2024 version of the confirmation page view in simple forms
    enable_in_development: true
  lighthouse_claims_api_hardcode_wsdl:
    actor_type: user
    description: Use hardcoded namespaces for WSDL calls to BGS
    enable_in_development: true
  cst_show_document_upload_status:
    actor_type: user
    description: When enabled, claims status tool will display the upload status that comes from the evidence_submissions table.
    enable_in_development: true
  cst_claim_phases:
    actor_type: user
    description: When enabled, claims status tool uses the new claim phase designs
    enable_in_development: true
  cst_include_ddl_5103_letters:
    actor_type: user
    description: When enabled, the Download Decision Letters feature includes 5103 letters
    enable_in_development: true
  cst_include_ddl_boa_letters:
    actor_type: user
    description: When enabled, the Download Decision Letters feature includes Board of Appeals decision letters
    enable_in_development: true
  cst_include_ddl_sqd_letters:
    actor_type: user
    description: When enabled, the Download Decision Letters feature includes Subsequent Development Letters
    enable_in_development: true
  cst_send_evidence_failure_emails:
    actor_type: user
    description: When enabled, emails will be sent when evidence uploads from the CST fail
    enable_in_development: true
  cst_synchronous_evidence_uploads:
    actor_type: user
    description: When enabled, claims status tool uses synchronous evidence uploads
    enable_in_development: true
  cst_use_dd_rum:
    actor_type: user
    description: When enabled, claims status tool uses DataDog's Real User Monitoring logging
    enable_in_development: false
  cst_suppress_evidence_requests_website:
    actor_type: user
    description: When enabled, CST does not show Attorney Fees, Secondary Action Required, or Stage 2 Development on website
    enable_in_development: false
  cst_suppress_evidence_requests_mobile:
    actor_type: user
    description: When enabled, CST does not show Attorney Fees, Secondary Action Required, or Stage 2 Development on mobile
    enable_in_development: false
  cst_override_reserve_records_mobile:
    actor_type: user
    description: When enabled, CST overrides RV1 - Reserve Records Request tracked items to be NEEDED_FROM_OTHERS on mobile app
    enable_in_development: true
  cst_filter_ep_290:
    actor_type: user
    description: When enabled, benefits_claims/get_claims service filters 290 EP code claims from the response
  cst_filter_ep_960:
    actor_type: user
    description: When enabled, benefits_claims/get_claims service filters 960 EP code claims from the response
  cst_claim_letters_use_lighthouse_api_provider:
    actor_type: user
    description: When enabled, claims_letters from the Lighthouse API Provider
  cst_claim_letters_use_lighthouse_api_provider_mobile:
    actor_type: user
    description: When enabled, claims_letters from the Lighthouse API Provider in mobile endpoints
  letters_hide_service_verification_letter:
    actor_type: user
    description: When enabled, CST does not include Service Verification in the list of letters on vets-website
    enable_in_development: true
  coe_access:
    actor_type: user
    description: Feature gates the certificate of eligibility application
    enable_in_development: true
  combined_debt_portal_access:
    actor_type: user
    description: Enables users to interact with combined debt portal experience
    enable_in_development: true
  combined_financial_status_report:
    actor_type: user
    description: Enables users to submit FSR forms for VHA and VBA debts
    enable_in_development: true
  fsr_zero_silent_errors_in_progress_email:
    actor_type: user
    description: Enables sending an email to the veteran when FSR form is in progress
    enable_in_development: true
  digital_dispute_email_notifications:
    actor_type: user
    description: Enables email notifications for digital dispute submissions
    enable_in_development: true
  communication_preferences:
    actor_type: user
    description: Allow user to access backend communication_preferences API
  claims_claim_uploader_use_bd:
    actor_type: user
    description: Use BDS instead of EVSS to upload to VBMS.
  claims_load_testing:
    actor_type: user
    description: Enables the ability to skip jobs for load testing
  claims_status_v1_bgs_enabled:
    actor_type: user
    description: enables calling BGS instead of EVSS for the claims status v1.
  claims_hourly_slack_error_report_enabled:
    actor: user
    description: Enable/disable the running of the hourly slack alert for errored submissions
    enable_in_development: false
  claims_status_v1_lh_auto_establish_claim_enabled:
    actor_type: user
    description: With feature flag enabled, v1 /526 should use Lighthouse Form526 docker container
  cst_send_evidence_submission_failure_emails:
    actor_type: user
    description: >
      If enabled and a user submits an evidence submission upload that fails to send, an email will be sent to the user and retried.
      When disabled and a user submits an evidence submission upload that fails to send, an email will be sent to the user and not retried.
    enable_in_development: true
  debt_letters_show_letters_vbms:
    actor_type: user
    description: Enables debt letter download from VBMS
  debts_cache_dmc_empty_response:
    actor_type: user
    description: Enables caching of empty DMC response
  debts_copay_logging:
    actor_type: user
    description: Logs copay request data
  debts_silent_failure_mailer:
    actor_type: user
    description: Enables silent failure mailer for the 5655
  debts_sharepoint_error_logging:
    actor_type: user
    description: Logs Sharepoint error data
  decision_review_hlr_email:
    actor_type: user
    description: Send email notification for successful HLR submission
  decision_review_nod_email:
    actor_type: user
    description: Send email notification for successful NOD submission
  decision_review_sc_email:
    actor_type: user
    description: Send email notification for successful SC submission
  decision_review_hlr_status_updater_enabled:
    actor_type: user
    description: Enables the Higher Level Review status update batch job
  decision_review_nod_status_updater_enabled:
    actor_type: user
    description: Enables the Notice of Disagreement status update batch job
  decision_review_sc_status_updater_enabled:
    actor_type: user
    description: Enables the Supplemental Claim status update batch job
  decision_review_icn_updater_enabled:
    actor_type: user
    description: Enables the ICN lookup job
  decision_review_weekly_error_report_enabled:
    actor_type: user
    description: Enables the weekly decision review text error report
  decision_review_daily_error_report_enabled:
    actor_type: user
    description: Enables the daily error report email
  decision_review_daily_stuck_records_report_enabled:
    actor_type: user
    description: Enables the daily decision review stuck records Slack report
  decision_review_monthly_stats_report_enabled:
    actor_type: user
    description: Enables the monthly decision review stats report email
  decision_review_delay_evidence:
    actor_type: user
    description: Ensures that NOD and SC evidence is not received in Central Mail before the appeal itself
  decision_review_hlr_form_v4_enabled:
    actor_type: user
    description: Enable using MAR 2024 revision of 200996 Higher Level Review form when submitting to EMMS for intake
    enable_in_development: false
  decision_review_sc_form_v4_enabled:
    actor_type: user
    description: Enable using MAY 2024 revision of 200995 Supplemental Claim form when submitting to EMMS for intake
    enable_in_development: false
  decision_review_saved_claim_hlr_status_updater_job_enabled:
    actor_type: user
    description: Enable job to set delete_date for completed SavedClaim::HigherLevelReviews
    enable_in_development: true
  decision_review_saved_claim_nod_status_updater_job_enabled:
    actor_type: user
    description: Enable job to set delete_date for completed SavedClaim::NoticeOfDisagreements
    enable_in_development: true
  decision_review_saved_claim_sc_status_updater_job_enabled:
    actor_type: user
    description: Enable job to set delete_date for completed SavedClaim::SupplementalClaims
    enable_in_development: true
  decision_review_delete_saved_claims_job_enabled:
    actor_type: user
    description: Enable job to delete SavedClaim records when the record has a delete_date and the date is in the past
    enable_in_development: true
  decision_review_failure_notification_email_job_enabled:
    actor_type: user
    description: Enable job to send form and evidence failure notification emails
    enable_in_development: true
  decision_review_track_4142_submissions:
    actor_type: user
    description: Enable saving record of 4142 forms submitted to Lighthouse as part of a Supplemental Claim
    enable_in_development: true
  decision_review_service_common_exceptions_enabled:
    actor_type: user
    description: Enable using Common::Exception classes instead of DecisionReviewV1::ServiceException
  decision_review_form4142_validate_schema:
    actor_type: user
    description: Enables the use of schema validation for form 4142 in decision review applications
    enable_in_development: true
  decision_review_final_status_polling:
    actor_type: user
    description: Enables enhanced polling for secondary forms in decision review applications with final status
  decision_review_final_status_secondary_form_failure_notifications:
    actor_type: user
    description: Enables failure notifications for secondary forms in decision review applications with final status
  dependency_verification:
    actor_type: user
    description: Feature gates the dependency verification modal for updating the diaries service.
    enable_in_development: true
  dependency_verification_browser_monitoring_enabled:
    actor_type: user
    description: Enable Datadog RUM/LOG monitoring for the form 21-0538
  dependents_enable_form_viewer_mfe:
    actor_type: user
    description: enables display of form viewer microfrontend on 686 post-submission page
    enable_in_development: true
  dependents_enqueue_with_user_struct:
    actor_type: user
    description: Manage whether the enqueued job for 686c and 674 will be with a User model or the new User struct
    enable_in_development: true
  dependents_log_vbms_errors:
    actor_type: user
    description: Log VBMS errors when submitting 686c and 674
    enable_in_development: true
  dependents_module_enabled:
    actor_type: user
    description: Enables new Dependents module
    enable_in_development: false
  dependents_pension_check:
    actor_type: user
    description: Manage whether or not Pension check is enabled for the 686/674
    enable_in_development: true
  dependents_removal_check:
    actor_type: user
    description: Manage whether or not dependent removal claim codes are enabled for the 686
    enable_in_development: true
  dependents_management:
    actor_type: user
    description: Manage dependent removal from view dependent page
    enable_in_development: true
  dependents_claims_evidence_api_upload:
    actor_type: user
    description: Enable using the ClaimsEvidenceAPI module to upload 686/674 documents to VBMS
  dependents_bypass_schema_validation:
    actor_type: user
    description: Bypasses vets_json_schema validation for dependency claims
  disability_526_form4142_polling_records:
    actor_type: user
    description: enables creation of, and tracking of, sent form 4142 documents, from the 526 flow, to the Lighthouse Benefits Intake API
    enable_in_development: true
  disability_526_form4142_polling_record_failure_email:
    actor_type: user
    description: enables failure email when explicit failure is detected downstream
    enable_in_development: true
  contention_classification_claim_linker:
    actor_type: user
    description: enables sending 526 claim id and vbms submitted claim id to Contention Classification service for linking/monitoring.
    enable_in_development: true
  contention_classification_ml_classifier:
    actor_type: user
    description: Enables the machine learning classifier for contention classification by calling the hybrid endpoint instead of expanded endpoint.
    enable_in_development: true
  disability_526_ee_mst_special_issue:
    actor_type: user
    description: enables adding MST special issue to disability_526 prior to submission.
    enable_in_development: true
  disability_526_ee_process_als_flash:
    actor_type: user
    description: enables adding applicable flashes to disability_526 prior to submission.
    enable_in_development: true
  disability_526_call_received_email_from_polling:
    actor_type: user
    description: enables received email in poll_form526_pdf job and disables calling from form526_submission
  disability_526_improved_autosuggestions_add_disabilities_page:
    actor_type: user
    description: enables new version of add disabilities page, with updates to content and search functionality
    enable_in_development: true
  disability_526_show_confirmation_review:
    actor_type: user
    description: enables showing a submission review section on the 526 confirmation page
    enable_in_development: true
  disability_compensation_flashes:
    actor_type: user
    description: enables sending flashes to BGS for disability_compensation submissions.
    enable_in_development: true
  disability_compensation_temp_separation_location_code_string:
    actor_type: user
    description: enables forcing separation location code to be a string in submit_all_claim endpoint.
  disability_compensation_temp_toxic_exposure_optional_dates_fix:
    actor_type: user
    description: enables removing malformed optional dates from the Toxic Exposure node of a Form526Submission at SavedClaim creation.
  disability_compensation_toxic_exposure_destruction_modal:
    actor_type: user
    description: enables confirmation modal when removing toxic exposure data from Form 526
    enable_in_development: true
  disability_compensation_form4142_supplemental:
    actor_type: user
    description: Use Lighthouse API to submit supplemental Form 21-4142 from Form 526EZ submissions
    enable_in_development: true
  disability_compensation_pif_fail_notification:
    actor_type: user
    description: enables sending notifications to vets if their 526 claim submission fails with PIF in Use Error
    enable_in_development: true
  disability_compensation_production_tester:
    actor_type: user
    description: disable certain functionality for production testing of the 526 submission workflow. DO NOT TOGGLE THIS FLAG UNLESS YOU ARE A MEMBER OF DISABILITY BENEFITS EXPERIENCE TEAM.
    enable_in_development: true
  disability_compensation_fail_submission:
    actor_type: user
    description: enable to test the backup submission path. DO NOT TOGGLE THIS FLAG UNLESS YOU ARE A MEMBER OF DISABILITY BENEFITS EXPERIENCE TEAM.
    enable_in_development: true
  disability_compensation_sync_modern_0781_flow:
    actor_type: user
    description: enables a new form flow for 0781 and 0781a in the 526 submission workflow
    enable_in_development: true
  disability_compensation_sync_modern0781_flow_metadata:
    actor_type: user
    description: enables adding new 0781 form indicator to in progress 526 forms and saved claim records for 526 submissions
  disability_compensation_0781_stats_job:
    actor_type: user
    description: enables a job to run that will check DB records and report stats as metrics, into Datadog
    enable_in_development: true
  disability_526_send_form526_submitted_email:
    actor_type: user
    description: enables sending submitted email in both primary and backup paths
  disability_526_send_mas_all_ancillaries:
    actor_type: user
    description: enables sending all 526 uploads and ancillary forms to MAS's APCAS API
  disability_526_send_received_email_from_backup_path:
    actor_type: user
    description: enables received email in complete success state of backup path
  disability_526_form4142_validate_schema:
    actor_type: user
    description: Enables the use of schema validation for form 4142 in disability 526 applications
  disability_526_form4142_use_2024_version:
    actor_type: user
    description: enables the 2024 version of form 4142 in the disability 526 submission frontend workflow
    enable_in_development: true
  disability_526_toxic_exposure_opt_out_data_purge:
    actor_type: user
    description: enables function that removes toxic exposure data if user has opted out from toxic exposure condition on Form 526 submission
    enable_in_development: true
  disability_526_track_saved_claim_error:
    actor_type: user
    description: enables improved logging of SavedClaim::DisabilityCompensation::Form526AllClaim save failures
  education_reports_cleanup:
    actor_type: user
    description: Updates to the daily education reports to remove old data that isn't needed in the new fiscal year
    enable_in_development: true
  enrollment_verification:
    actor_type: user
    description: Enables access to the Enrollment Verification app
    enable_in_development: true
  discharge_wizard_features:
    actor_type: user
    description: Iteration of new features for discharge wizard
    enable_in_development: true
  dispute_debt:
    actor_type: user
    description: Enables the Dispute Debt feature
    enable_in_development: true
  digital_dispute_duplicate_prevention:
    actor_type: user
    description: Enables duplicate prevention for digital dispute submissions
    enable_in_development: false
  digital_dmc_dispute_service:
    actor_type: user
    description: Enables the Digital DMC Dispute Service
    enable_in_development: true
  event_bus_gateway_retry_emails:
    actor_type: user
    description: When enabled, vets-api retries event bus gateway emails that VA Notify marks temporary-failure
    enable_in_development: true
  facilities_autosuggest_vamc_services_enabled:
    actor_type: user
    description: Allow use of the VA health facilities auto-suggest feature (versus static dropdown)
    enable_in_development: true
  facilities_ppms_suppress_all:
    actor_type: user
    description: Hide all ppms search options
  facility_locator_mobile_map_update:
    actor_type: user
    description: Use new mobile map features for research
    enable_in_development: true
  facility_locator_predictive_location_search:
    actor_type: user
    description: Use predictive location search in the Facility Locator UI
  facilities_use_fl_progressive_disclosure:
    actor_type: user
    description: Use progressive disclosure in the Facility Locator UI
    enable_in_development: true
  show_facility_locator_notice_about_non_va_care:
    actor_type: user
    description: Show a warning on the Facility Locator UI about non-VA urgent and emergency care
    enable_in_development: true
  file_upload_short_workflow_enabled:
    actor_type: user
    description: Enables shorter workflow enhancement for file upload component
  fsr_5655_server_side_transform:
    actor_type: user
    description: Update to use BE for business transform logic for Financial Status Report (FSR - 5655) form
    enable_in_development: true
  financial_status_report_debts_api_module:
    actor_type: user
    description: Points to debts-api module routes
    enable_in_development: true
  financial_status_report_expenses_update:
    actor_type: user
    description: Update expense lists in the Financial Status Report (FSR - 5655) form
    enable_in_development: true
  financial_status_report_review_page_navigation:
    actor_type: user
    description: Enables new review page navigation for users completing the Financial Status Report (FSR) form.
    enable_in_development: true
  financial_management_vbs_only:
    actor_type: user
    description: Enables the Financial Management app to only use the VBS API
    enable_in_development: true
  find_a_representative_enabled:
    actor_type: cookie_id
    description: Generic toggle for gating Find a Rep
    enable_in_development: true
  find_a_representative_enable_api:
    actor_type: user
    description: Enables all Find a Representative api endpoints
    enable_in_development: true
  find_a_representative_enable_frontend:
    actor_type: cookie_id
    description: Enables Find a Representative frontend
    enable_in_development: true
  find_a_representative_flag_results_enabled:
    actor_type: user
    description: Enables flagging feature for Find a Representative frontend
    enable_in_development: true
  find_a_representative_use_accredited_models:
    actor_type: user
    description: Enables Find A Representative APIs using AccreditedX models
    enable_in_development: true
  representative_status_enabled:
    actor_type: cookie_id
    description: Enables flagging feature for Find a Representative frontend
    enable_in_development: true
  form526_include_document_upload_list_in_overflow_text:
    actor_type: user
    description: Appends a list of SupportingEvidenceAttachment filenames the veteran uploaded for a Form 526 into the overflow text in the form submission
  appoint_a_representative_enable_frontend:
    actor_type: cookie_id
    description: Enables Appoint a Representative frontend
    enable_in_development: true
  appoint_a_representative_enable_v2_features:
    actor_type: user
    description: Enables Appoint a Representative 2.0 features for frontend and backend
    enable_in_development: true
  appoint_a_representative_enable_pdf:
    actor_type: user
    description: Enables Appoint a Representative PDF generation endpoint
    enable_in_development: true
  representative_status_enable_v2_features:
    actor_type: user
    description: Enables Representative Status widget 2.0 features for frontend and backend
    enable_in_development: true
  accredited_representative_portal_id_me:
    actor_type: user
    description: Enables ID.me authentication feature for frontend and backend
    enable_in_development: true
  form526_legacy:
    actor_type: user
    description: If true, points controllers to the legacy EVSS Form 526 instance. If false, the controllers will use the Dockerized instance running in DVP.
    enable_in_development: true
  form526_send_document_upload_failure_notification:
    actor_type: user
    description: Enables enqueuing a Form526DocumentUploadFailureEmail if a EVSS::DisabilityCompensationForm::SubmitUploads job exhausts its retries
    enable_in_development: true
  form526_send_backup_submission_polling_failure_email_notice:
    actor_type: user
    description: Enables enqueuing a Form526SubmissionFailureEmailJob if a submission is marked as unprocessable through polling of the Benefits Intake API.
    enable_in_development: true
  form526_send_backup_submission_exhaustion_email_notice:
    actor_type: user
    description: Enables enqueuing of a Form526SubmissionFailureEmailJob if a submission exhausts it's attempts to upload to the Benefits Intake API.
    enable_in_development: true
  form526_send_4142_failure_notification:
    actor_type: user
    description: Enables enqueuing of a Form4142DocumentUploadFailureEmail if a SubmitForm4142Job job exhausts its retries
    enable_in_development: true
  form526_send_0781_failure_notification:
    actor_type: user
    description: Enables enqueuing a Form0781DocumentUploadFailureEmail if a SubmitForm0781Job job exhausts its retries
    enable_in_development: true
  form0994_confirmation_email:
    actor_type: user
    description: Enables form 0994 email submission confirmation (VaNotify)
    enable_in_development: true
  form1990_confirmation_email:
    actor_type: user
    description: Enables form 1990 email submission confirmation (VaNotify)
    enable_in_development: true
  form1995_confirmation_email:
    actor_type: user
    description: Enables form 1995 email submission confirmation (VaNotify)
    enable_in_development: true
  form1990e_confirmation_email:
    actor_type: user
    description: Enables form 1990e email submission confirmation (VaNotify)
    enable_in_development: true
  form21_0966_confirmation_email:
    actor_type: user
    description: Enables form 21-0966 email submission confirmation (VaNotify)
    enable_in_development: true
  form21_0966_confirmation_page:
    actor_type: user
    description: Enables form 21-0966 new confirmation page
    enable_in_development: true
  form21_0972_confirmation_email:
    actor_type: user
    description: Enables form 21-0972 email submission confirmation (VaNotify)
    enable_in_development: true
  form21_10203_confirmation_email:
    actor_type: user
    description: Enables form 21-10203 email submission confirmation (VaNotify)
  form21_10210_confirmation_email:
    actor_type: user
    description: Enables form 21-10210 email submission confirmation (VaNotify)
    enable_in_development: true
  form20_10206_confirmation_email:
    actor_type: user
    description: Enables form 20-10206 email submission confirmation (VaNotify)
    enable_in_development: true
  form20_10207_confirmation_email:
    actor_type: user
    description: Enables form 20-10207 email submission confirmation (VaNotify)
    enable_in_development: true
  form21_0845_confirmation_email:
    actor_type: user
    description: Enables form 21-0845 email submission confirmation (VaNotify)
    enable_in_development: true
  form21p_0537_confirmation_email:
    actor_type: user
    description: Enables form 21p-0537 email submission confirmation (VaNotify)
    enable_in_development: true
  form21p_0847_confirmation_email:
    actor_type: user
    description: Enables form 21p-0847 email submission confirmation (VaNotify)
    enable_in_development: true
  form21_4138_confirmation_email:
    actor_type: user
    description: Enables form 21-4138 email submission confirmation (VaNotify)
  form21_4142_confirmation_email:
    actor_type: user
    description: Enables form 21-4142 email submission confirmation (VaNotify)
  form22_10282_confirmation_email:
    actor_type: user
    description: Enables form 22-10282 email submission confirmation (VaNotify)
    enable_in_development: true
  form22_10297_confirmation_email:
    actor_type: user
    description: Enables form 22-10297 email submission confirmation (VaNotify)
    enable_in_development: true
  form26_4555_confirmation_email:
    actor_type: user
    description: Enables form 26-4555 email submission confirmation (VaNotify)
    enable_in_development: true
  form_526_required_identifiers_in_user_object:
    actor_type: user
    description: includes a mapping of booleans in the profile section of a serialized user indicating which ids are nil for the user
  form40_0247_confirmation_email:
    actor_type: user
    description: Enables form 40-0247 email submission confirmation (VaNotify)
    enable_in_development: true
  form40_10007_confirmation_email:
    actor_type: user
    description: Enables form 40-10007 email submission error (VaNotify)
    enable_in_development: true
  form1990meb_confirmation_email:
    actor_type: user
    description: Enables form 1990 MEB email submission confirmation (VaNotify)
    enable_in_development: true
  form1990emeb_confirmation_email:
    actor_type: user
    description: Enables form 1990e MEB email submission confirmation (VaNotify)
    enable_in_development: true
  form5490_confirmation_email:
    actor_type: user
    description: Enables form 5490 email submission confirmation (VaNotify)
    enable_in_development: true
  form5495_confirmation_email:
    actor_type: user
    description: Enables form 5495 email submission confirmation (VaNotify)
    enable_in_development: true
  simple_forms_email_notifications:
    actor_type: user
    description: Enables form email notifications upon certain state changes (error and received)
    enable_in_development: true
  form2010206:
    actor_type: user
    description: If enabled shows the digital form experience for form 20-10206
  form2010207:
    actor_type: user
    description: If enabled shows the digital form experience for form 20-10207
  form210845:
    actor_type: user
    description: If enabled shows the digital form experience for form 21-0845
  form210966:
    actor_type: user
    description: If enabled shows the digital form experience for form 21-0966
  form210972:
    actor_type: user
    description: If enabled shows the digital form experience for form 21-0972
  form214138:
    actor_type: user
    description: If enabled shows the digital form experience for form 21-4138
  form214142:
    actor_type: user
    description: If enabled shows the digital form experience for form 21-4142
  form2110210:
    actor_type: user
    description: If enabled shows the digital form experience for form 21-10210
  form21p0847:
    actor_type: user
    description: If enabled shows the digital form experience for form 21P-0847
  form21p0537:
    actor_type: user
    description: If enabled shows the digital form experience for form 21P-0537
  form264555:
    actor_type: user
    description: If enabled shows the digital form experience for form 26-4555
  form400247:
    actor_type: user
    description: If enabled shows the digital form experience for form 40-0247
  form1010d_extended:
    actor_type: user
    description: If enabled shows the digital form experience for form 10-10d merged with form 10-7959c
    enable_in_development: true
  form1010d_browser_monitoring_enabled:
    actor_type: user
    description: Datadog RUM monitoring for form 10-10d (IVC CHAMPVA)
  form107959c_browser_monitoring_enabled:
    actor_type: user
    description: Datadog RUM monitoring for form 10-7959c (IVC CHAMPVA)
  form107959f1_browser_monitoring_enabled:
    actor_type: user
    description: Datadog RUM monitoring for form 10-7959f-1 (IVC CHAMPVA)
  form107959a_browser_monitoring_enabled:
    actor_type: user
    description: Datadog RUM monitoring for form 10-7959a (IVC CHAMPVA)
  form107959c:
    actor_type: cookie_id
    description: If enabled shows the digital form experience for form 10-7959c (IVC CHAMPVA other health insurance)
    enable_in_development: true
  form107959a:
    actor_type: user
    description: If enabled shows the digital form experience for form 10-7959a (IVC CHAMPVA claim form)
    enable_in_development: true
  form107959f2:
    actor_type: user
    description: If enabled shows the digital form experience for form 10-7959f-2 (Foreign Medical Program claim form)
    enable_in_development: true
  form_upload_flow:
    actor_type: user
    description: If enabled shows the find-a-form widget for the Form Upload Flow
  form_pdf_change_detection:
    actor_type: user
    description: If enabled runs the FormPdfChangeDetectionJob daily
  get_help_ask_form:
    actor_type: user
    description: Enables inquiry form for users to submit questions, suggestions, and complaints.
    enable_in_development: true
  get_help_messages:
    actor_type: user
    description: Enables secure messaging
    enable_in_development: true
  ha_cpap_supplies_cta:
    actor_type: user
    description: Toggle CTA for reordering Hearing Aid and CPAP supplies form within static pages.
  in_progress_form_custom_expiration:
    actor_type: user
    description: Enable/disable custom expiration dates for forms
    enable_in_development: true
  in_progress_form_reminder:
    actor_type: user
    description: Enable/disable in progress form reminders (sent via VaNotify)
    enable_in_development: true
  in_progress_form_reminder_age_param:
    actor_type: user
    description: Enable/disable in progress form reminder age param
    enable_in_development: true
  clear_stale_in_progress_reminders_sent:
    actor_type: user
    description: Enable/disable clearing of one-time in progress reminders after 60 days
    enable_in_development: true
  in_progress_1880_form_cron:
    actor_type: user
    description: Enable/disable scheduled cron for 1880 in progress form reminders (sent via VaNotify)
    enable_in_development: true
  in_progress_1880_form_reminder:
    actor_type: user
    description: Enable/disable 1880 in progress form reminders (sent via VaNotify)
    enable_in_development: true
  in_progress_form_reminder_1010ez:
    actor_type: user
    description: Enable/disable 1010ez in progress form reminders (sent via VaNotify)
    enable_in_development: true
  in_progress_form_reminder_526ez:
    actor_type: user
    description: Enable/disable 526ez in progress form reminders (sent via VaNotify)
    enable_in_development: true
  kendra_enabled_for_resources_and_support_search:
    actor_type: user
    description: Enable/disable Amazon Kendra for Resources and Support search
    enable_in_development: true
  lighthouse_claims_api_v2_add_person_proxy:
    actor_type: user
    description: Lighthouse Benefits Claims API v2 uses add_person_proxy service when target Veteran is missing a Participant ID
    enable_in_development: true
  lighthouse_claims_api_poa_dependent_claimants:
    actor_type: user
    description: Enable/disable dependent claimant support for POA requests
    enable_in_development: true
  lighthouse_claims_api_v2_poa_va_notify:
    actor_type: user
    description: Enable/disable the VA notification emails in V2 POA
    enable_in_development: false
  lighthouse_claims_v2_poa_requests_skip_bgs:
    actor_type: user
    description: Enable/disable skipping BGS calls for POA Requests
    enable_in_development: true
  lighthouse_claims_api_poa_use_bd:
    actor_type: user
    description: Lighthouse Benefits Claims API uses Lighthouse Benefits Documents API to upload POA forms instead of VBMS
    enable_in_development: true
  lighthouse_claims_api_use_birls_id:
    actor_type: user
    description: Lighthouse Benefits Claims API uses MPI birls_id as filenumber parameter to BDS search
    enable_in_development: true
  lighthouse_document_convert_to_unlocked_pdf_use_hexapdf:
    description: Enables the LighthouseDocument class's convert_to_unlocked_pdf method to use hexapdf to unlock encrypted pdfs
  log_eligible_benefits:
    actor_type: user
    description: Allows log_eligible_benefits_job.rb to run in background.
    enable_in_development: true
  logging_data_scrubber:
    actor_type: user
    description: Enable/disable data scrubbing for sensitive information
    enable_in_development: true
  loop_pages:
    actor_type: user
    description: Enable new list loop pattern
    enable_in_development: true
  show_mbs_preneed_change_va_4010007:
    actor_type: user
    description: Updates to text in form VA 40-10007
  medical_copays_six_mo_window:
    actor_type: user
    description: This will filter to only show medical copays within the last 6 months
    enable_in_development: true
  medical_copay_notifications:
    actor_type: user
    description: Enables notifications to be sent for new copay statements
    enable_in_development: true
  medical_expense_reports_form_enabled:
    actor_type: user
    description: Enables the Medical Expense Reports form (Form 21P-8416)
    enable_in_development: true
  medical_expense_reports_browser_monitoring_enabled:
    actor_type: user
    description: Medical Expense Reports Datadog RUM monitoring
  medical_expense_reports_error_email_notification:
    actor_type: cookie_id
    description: Toggle sending of the Action Needed email notification
  medical_expense_reports_received_email_notification:
    actor_type: cookie_id
    description: Toggle sending of the Received email notification
  medical_expense_reports_submitted_email_notification:
    actor_type: user
    description: Toggle sending of the Submission in Progress email notification
  mhv_accelerated_delivery_enabled:
    actor_type: user
    description: Control whether vets-api allows fetching MR data from LightHouse
    enable_in_development: false
  mhv_accelerated_delivery_allergies_enabled:
    actor_type: user
    description: Control fetching OH allergies data
    enable_in_development: false
  mhv_accelerated_delivery_care_notes_enabled:
    actor_type: user
    description: Control fetching OH care summary and notes data
    enable_in_development: false
  mhv_accelerated_delivery_conditions_enabled:
    actor_type: user
    description: Control fetching OH health condition data
    enable_in_development: false
  mhv_accelerated_delivery_labs_and_tests_enabled:
    actor_type: user
    description: Control fetching lab and test data from UHD (SCDF) service (web)
    enable_in_development: false
  mhv_accelerated_delivery_vital_signs_enabled:
    actor_type: user
    description: Control fetching OH vitals data
    enable_in_development: false
  mhv_accelerated_delivery_uhd_enabled:
    actor_type: user
    description: Control whether vets-api allows fetching any MR data from MHV UHD
    enable_in_development: false
  mhv_accelerated_delivery_uhd_oh_lab_type_logging_enabled:
    actor_type: user
    description: Control whether vets-api logs lab types returned for OH patients
    enable_in_development: false
  mhv_accelerated_delivery_uhd_vista_lab_type_logging_enabled:
    actor_type: user
    description: Control whether vets-api logs lab types returned for VistA patients
    enable_in_development: false
  mhv_accelerated_delivery_uhd_sp_enabled:
    actor_type: user
    description: Control whether vets-api allows fetching Surgical Pathology data from MHV UHD
    enable_in_development: false
  mhv_accelerated_delivery_uhd_mb_enabled:
    actor_type: user
    description: Control whether vets-api allows fetching Microbiology data from MHV UHD
    enable_in_development: false
  mhv_accelerated_delivery_uhd_ch_enabled:
    actor_type: user
    description: Control whether vets-api allows fetching Chem/Hem data from MHV UHD
  mhv_accelerated_delivery_uhd_filtering_enabled:
    actor_type: user
    description: Control whether vets-api applies filtering logic to UHD lab records
    enable_in_development: false
  mhv_accelerated_delivery_uhd_loinc_logging_enabled:
    actor_type: user
    description: Control whether vets-api logs LOINC codes returned from UHD notes records
    enable_in_development: false
  mhv_va_health_chat_enabled:
    actor_type: user
    description: Enables the VA Health Chat link at /my-health
  mhv_landing_page_show_priority_group:
    actor_type: user
    description: Shows Veterans their Priority Group on the MHV Landing Page
    enable_in_development: true
  mhv_landing_page_personalization:
    actor_type: user
    description: Enables personalized content on the My HealtheVet landing page.
    enable_in_development: true
  mhv_landing_page_show_share_my_health_data_link:
    actor_type: user
    description: Show Share My Health Data (SMHD) link on Medical Records card of the MHV landing page
  mhv_supply_reordering_enabled:
    actor_type: user
    description: Enables the launch of mhv supply reordering application at /my-health/order-medical-supplies
  mhv_secure_messaging_no_cache:
    actor_type: user
    description: Prevents caching of Secure Messaging data
  mhv_secure_messaging_cerner_pilot:
    actor_type: user
    description: Enables/disables Secure Messaging Cerner Transition Pilot environment on VA.gov and VHAB
  mhv_secure_messaging_filter_accordion:
    actor_type: user
    description: Enables/disables Secure Messaging Filter Accordion re-design updates on VA.gov
    enable_in_development: true
  mhv_secure_messaging_remove_lefthand_nav:
    actor_type: user
    description: Disables/Enables Secure Messaging lefthand navigation for new navigation solution
    enable_in_development: true
  mhv_secure_messaging_triage_group_plain_language:
    actor_type: user
    description: Disables/Enables Secure Messaging recipients group plain language design
    enable_in_development: true
  mhv_secure_messaging_recipient_opt_groups:
    actor_type: user
    description: Disables/Enables Secure Messaging optgroups in recipient dropdown on Start a new message page
    enable_in_development: true
  mhv_secure_messaging_recipient_combobox:
    actor_type: user
    description: Disables/Enables Secure Messaging combobox in recipient dropdown on Start a new message page
  mhv_secure_messaging_read_receipts:
    actor_type: user
    description: Disables/Enables Secure Messaging read receipts
    enable_in_development: true
  mhv_secure_messaging_milestone_2_aal:
    actor_type: user
    description: Disables/Enables Secure Messaging AAL Milestone 2
    enable_in_development: true
  mhv_secure_messaging_policy_va_patient:
    actor_type: user
    description: Disables/Enables Secure Messaging policy check for VA patient
  mhv_secure_messaging_custom_folders_redesign:
    actor_type: user
    description: Disables/Enables Secure Messaging Custom Folders Redesign
    enable_in_development: true
  mhv_secure_messaging_large_attachments:
    actor_type: user
    description: Disables/Enables sending large attachments in Secure Messaging using AWS S3 upload method for all eligible messages to Vista or OH recipients
    enable_in_development: false
  mhv_secure_messaging_curated_list_flow:
    actor_type: user
    description: Disables/Enables Secure Messaging Curated List Flow
    enable_in_development: true
  mhv_secure_messaging_recent_recipients:
    actor_type: user
    description: Disables/Enables Secure Messaging Recent Recipients
    enable_in_development: true
  mhv_secure_messaging_612_care_systems_fix:
    actor_type: user
    description: Enables/disables fix for 612 care systems bug just in case of catastrophic failure during shutdown
  mhv_bypass_downtime_notification:
    actor_type: user
    description: When enabled, bypass the MHV downtime notification; intended for smoke testing in production
    enable_in_development: true
  mhv_medical_records_allow_txt_downloads:
    actor_type: user
    description: Allows users to download Medical Records data in TXT format
    enable_in_development: true
  mhv_medical_records_ccd_extended_file_types:
    actor_type: user
    description: Allows users to download CCD (health summary) in PDF and HTML formats
    enable_in_development: true
  mhv_medical_records_display_conditions:
    actor_type: user
    description: Show/hide content related to Health Conditions in Medical Records
    enable_in_development: true
  mhv_medical_records_display_domains:
    actor_type: user
    description: Show/hide in-progress Medical Records domains
    enable_in_development: true
  mhv_medical_records_display_labs_and_tests:
    actor_type: user
    description: Show/hide content related to Labs & Tests in Medical Records
    enable_in_development: true
  mhv_medical_records_display_notes:
    actor_type: user
    description: Show/hide content related to Notes in Medical Records
    enable_in_development: true
  mhv_medical_records_display_sidenav:
    actor_type: user
    description: Show/hide the Medical Records side navigation
    enable_in_development: true
  mhv_medical_records_display_vaccines:
    actor_type: user
    description: Show/hide content related to Vaccines in Medical Records
    enable_in_development: true
  mhv_medical_records_display_settings_page:
    actor_type: user
    description: Show/hide the Settings Page in Medical Records
    enable_in_development: true
  mhv_medical_records_display_vitals:
    actor_type: user
    description: Show/hide content related to Vitals in Medical Records
    enable_in_development: true
  mhv_medical_records_migrate_ccd_to_s3:
    actor_type: user
    description: Enables the switch to an s3 bucket for the CCD endpoints
    enable_in_development: true
  mhv_medical_records_migrate_dicom_to_s3:
    actor_type: user
    description: Enables the switch to an s3 bucket for the DICOM endpoint
    enable_in_development: true
  mhv_medical_records_migrate_to_api_gateway:
    actor_type: user
    description: Enables the switch to the new MHV API Gateway endpoints
    enable_in_development: true
  mhv_medical_records_phr_refresh_on_login:
    actor_type: user
    description: Enables/disables the PHR refresh for MHV users when logging into VA.gov
    enable_in_development: true
  mhv_medical_records_redact_fhir_client_logs:
    actor_type: user
    description: Replaces IDs in fhir_client INFO-level logs with X's when enabled
    enable_in_development: true
  mhv_medical_records_to_va_gov_release:
    actor_type: user
    description: Enables/disables Medical Records on VA.gov (intial transition from MHV to VA.gov)
    enable_in_development: true
  mhv_medical_records_new_eligibility_check:
    actor_type: user
    description: Enables/disables Medical Records new access policy eligibility check endpoint
    enable_in_development: true
  mhv_medical_records_update_landing_page:
    actor_type: user
    description: Enables/disables Medical Records new landing page content
    enable_in_development: true
  mhv_medical_records_filter_and_sort:
    actor_type: user
    description: Enables/disables Medical Records new filter and sort changes
    enable_in_development: true
  mhv_medical_records_use_unified_sei_api:
    actor_type: user
    description: Enables/disables use of the unified API call self-entered information
    enable_in_development: true
  mhv_medical_records_milestone_two:
    actor_type: user
    description: Enables/disables Medical Records new Milestone 2 changes
    enable_in_development: true
  mhv_medical_records_retry_next_page:
    actor_type: user
    description: Enables/disables with_retries when getting the next page
    enable_in_development: true
  mhv_medical_records_support_backend_pagination_allergy:
    actor_type: user
    description: Enables/disables backend caching/pagination for allergies
    enable_in_development: true
  mhv_medical_records_support_backend_pagination_care_summary_note:
    actor_type: user
    description: Enables/disables backend caching/pagination for care summaries & notes
    enable_in_development: true
  mhv_medical_records_support_backend_pagination_health_condition:
    actor_type: user
    description: Enables/disables backend caching/pagination for health conditions
    enable_in_development: true
  mhv_medical_records_support_backend_pagination_lab_test:
    actor_type: user
    description: Enables/disables backend caching/pagination for labs & tests
    enable_in_development: true
  mhv_medical_records_support_backend_pagination_vaccine:
    actor_type: user
    description: Enables/disables backend caching/pagination for vaccines
    enable_in_development: true
  mhv_medical_records_support_backend_pagination_vital:
    actor_type: user
    description: Enables/disables backend caching/pagination for vitals
    enable_in_development: true
  mhv_medical_records_support_new_model_allergy:
    actor_type: user
    description: Enables/disables the use of pre-transformed allergy objects
    enable_in_development: true
  mhv_medical_records_support_new_model_care_summary_note:
    actor_type: user
    description: Enables/disables the use of pre-transformed care summary/note objects
    enable_in_development: true
  mhv_medical_records_support_new_model_health_condition:
    actor_type: user
    description: Enables/disables the use of pre-transformed health condition objects
    enable_in_development: true
  mhv_accelerated_delivery_vaccines_enabled:
    actor_type: user
    description: Enables/disables the new immunizations v2 endpoint that uses LH as a datasource and aligns with data model that the mobile app uses
    enable_in_development: false
  mhv_medical_records_support_new_model_lab_test:
    actor_type: user
    description: Enables/disables the use of pre-transformed lab/test objects
    enable_in_development: true
  mhv_medical_records_support_new_model_vaccine:
    actor_type: user
    description: Enables/disables the use of pre-transformed vaccine objects
    enable_in_development: true
  mhv_medical_records_support_new_model_vital:
    actor_type: user
    description: Enables/disables the use of pre-transformed vital objects
    enable_in_development: true
  mhv_medications_display_allergies:
    actor_type: user
    description: Enables/disables allergies and reactions data
    enable_in_development: true
  mhv_medications_display_filter:
    actor_type: user
    description: Enables/disables filter feature for medications list
    enable_in_development: true
  mhv_medications_cerner_pilot:
    actor_type: user
    description: Enables/disables Medications Cerner Transition Pilot environment on VA.gov and VHAB
  mhv_enable_aal_integration:
    actor_type: user
    description: Enables/disables integration with MHV's AAL-creation endpoint
    enable_in_development: true
  mhv_hash_id_for_mhv_session_locking:
    actor_type: user
    description: Hash the MHV Correlation ID when locking MHV sessions
    enable_in_development: true
  mhv_modern_cta_links:
    actor_type: user
    description: CTA widget links point to va.gov services
  mhv_medications_display_new_cerner_facility_alert:
    actor_type: user
    description: Enables/disables new facility alert for OH/Cerner users in medications
    enable_in_development: true
  mhv_medications_display_pending_meds:
    actor_type: user
    description: Enables/disables pending medications related work
    enable_in_development: true
  mhv_medications_display_refill_progress:
    actor_type: user
    description: Enables/disables refill progress related work
    enable_in_development: true
  mhv_medications_dont_increment_ipe_count:
    actor_type: user
    description: when this flag is on the count will not be incremented for ipe
    enable_in_development: true
  mhv_medications_partial_fill_content:
    actor_type: user
    description: Enables/disables partial fill content
    enable_in_development: true
  mhv_medications_new_policy:
    actor_type: user
    description: Updates MHV Medications policy based on recent updates to MHV Account Creation API
  mhv_milestone_2_changes_enabled:
    actor_type: user
    description: Enables MHV Milestone 2 changes
  mhv_header_links:
    actor_type: user
    description: Display My HealtheVet and My VA links in the site header
    enable_in_development: true
  mhv_email_confirmation:
    actor_type: user
    description: Enables/disables email confirmation alerts on MHV and My VA pages
  mobile_allergy_intolerance_model:
    actor_type: user
    description: For mobile app, enalbes use of strict models for parsing allergy intolerance
  mobile_api:
    actor_type: user
    description: API endpoints consumed by the VA Mobile App (iOS/Android)
  mobile_filter_doc_27_decision_letters_out:
    actor_type: user
    description: filters out doc type 27 decision letters out of list of decision letters for mobile
    enable_in_development: false
  mobile_claims_log_decision_letter_sent:
    actor_type: user
    description: Logs decision letter info on both claims and decision letter endpoint
    enable_in_development: true
  mobile_coe_letter_use_lgy_service:
    actor_type: user
    description: Use LGY service for retrieving COE letters in the mobile app
    enable_in_development: false
  multiple_address_10_10ez:
    actor_type: cookie_id
    description: >
      [Front-end only] When enabled, the 10-10EZ will collect a home and mailing address for the veteran
      vs only collecting a single, "permanent" address.
  organic_conversion_experiment:
    actor_type: user
    description: Toggle to enable login.gov create account experiment
  profile_show_paperless_delivery:
    actor_type: user
    description: Toggle user's ability to see and modify paperless delivery settings page.
  pcpg_trigger_action_needed_email:
    actor_type: user
    description: Set whether to enable VANotify email to Veteran for PCPG failure exhaustion
  pdf_fill_redesign_form_jumplinks:
    actor_type: user
    description: Enable jumplinks from form to overflow page, when using v2 PDF overflow generator
  pdf_fill_redesign_overflow_jumplinks:
    actor_type: user
    description: Enable jumplinks from overflow page back to form, when using v2 PDF overflow generator
  pension_error_email_notification:
    actor_type: cookie_id
    description: Toggle sending of the Action Needed email notification
  pension_submitted_email_notification:
    actor_type: cookie_id
    description: Toggle sending of the Submission in Progress email notification
  pension_received_email_notification:
    actor_type: cookie_id
    description: Toggle sending of the Received email notification
  pension_persistent_attachment_error_email_notification:
    actor_type: cookie_id
    description: Toggle sending of the Persistent Attachment Error email notification
  pension_itf_validate_data_logger:
    actor_type: user
    description: Toggle sending of the ITF Validate Data to Rails Logger
    enable_in_development: true
  pension_pdf_form_alignment:
    actor_type: user
    description: Toggle for the new PDF form alignment update
    enable_in_development: true
  pre_entry_covid19_screener:
    actor_type: user
    description: >
      Toggle for the entire pre-entry covid 19 self-screener available at /covid19screener and to be used by visitors
      to VHA facilities in lieu of manual screening with a VHA employee.
      This toggle is owned by Patrick B. and the rest of the CTO Health Products team.
  profile_contact_info_page_ui_refresh:
    actor_type: user
    description: Display updated UI/UX for the profile Contact Information page.
  profile_enhanced_military_info:
    actor_type: user
    description: When enabled, /v1/profile/military_info endpoint will return all military information for a user.
  profile_international_phone_numbers:
    actor_type: user
    description: Enables international phone number support on VA.gov profile.
  profile_lighthouse_rating_info:
    actor_type: user
    description: When enabled, will request disability rating info data from lighthouse API.
  profile_user_claims:
    actor_type: user
    description: When enabled, /v0/user will return user profile claims for accessing service endpoints.
  profile_show_mhv_notification_settings_email_appointment_reminders:
    actor_type: user
    description: Show/Hide the email channel for Health appointment reminders notifications
  profile_show_mhv_notification_settings_email_rx_shipment:
    actor_type: user
    description: Show/Hide the email channel for Prescription shipping notifications
  profile_show_mhv_notification_settings_new_secure_messaging:
    actor_type: user
    description: Display MHV notification settings - New secure message notifications
  profile_show_mhv_notification_settings_medical_images:
    actor_type: user
    description: Display MHV notification settings - Medical images/reports notifications
  profile_show_military_academy_attendance:
    actor_type: user
    description: When enabled, profile service history will include military academy attendance.
    enable_in_development: true
  profile_hide_direct_deposit:
    actor_type: user
    description: Hides the Profile - Direct Deposit page content during a service outage
    enable_in_development: false
  profile_limit_direct_deposit_for_non_beneficiaries:
    actor_type: user
    description: Limits the Direct Deposit page functionality based on the veteranStatus property.
    enable_in_development: true
  profile_show_credential_retirement_messaging:
    actor_type: user
    description: Show/hide MHV and DS Logon credential retirement messaging in profile
  profile_show_new_health_care_copay_bill_notification_setting:
    actor_type: user
    description: Show/Hide the Health care copay bill section of notifications in profile
  profile_show_privacy_policy:
    actor_type: user
    description: Show/Hide the privacy policy section on profile pages
  profile_show_pronouns_and_sexual_orientation:
    actor_type: user
    description: Show/hide Pronouns and Sexual Orientation fields on profile page
  profile_show_quick_submit_notification_setting:
    actor_type: user
    description: Show/Hide the quick submit section of notification settings in profile
  profile_validate_address_when_no_candidate_found:
    actor_type: user
    description: When enabled, a CandidateAddressNotFound error will be followed up by a call to the validate endpoint
  profile_show_no_validation_key_address_alert:
    actor_type: user
    description: Show/Hide alert messages when no validationKey is returned from the address_validation endpoint
  profile_use_experimental:
    description: Use experimental features for Profile application - Do not remove
    enable_in_development: true
    actor_type: user
  profile_use_vafsc:
    description: Use VA Forms System Core for forms instead of schema based forms
    actor_type: user
    enable_in_development: true
  profile_2_enabled:
    actor_type: user
    description: Enables the new Profile 2.0 experience on VA.gov
    enable_in_development: true
  profile_health_care_settings_page:
    actor_type: user
    description: Enables the new Health Care Settings page within the Profile on VA.gov
    enable_in_development: true
  pw_ehr_cta_use_slo:
    actor_type: user
    description: Use single-logout (SLO) paths for Public Websites-managed EHR CTAs
  my_va_experimental:
    actor_type: user
    description: Use for experimental features for My VA application (general)
  my_va_experimental_frontend:
    actor_type: user
    description: Use for experimental features for My VA application (frontend)
  my_va_experimental_fullstack:
    actor_type: user
    description: Use for experimental features for My VA application (fullstack)
    enable_in_development: true
  my_va_hide_notifications_section:
    actor_type: user
    description: Hides the Notifications section on My VA
    enable_in_development: true
  my_va_notification_component:
    actor_type: user
    description: Enable users to see va-notification component on My VA
    enable_in_development: true
  my_va_notification_dot_indicator:
    actor_type: user
    description: Enable dot indicator for notifications
  my_va_enable_mhv_link:
    actor_type: user
    description: Enables the "Visit MHV" CTA link under Health care section
  my_va_new_mhv_urls:
    actor_type: user
    description: Updates URLs for the "Health care" section of My VA
  my_va_mhv_link_design_update:
    actor_type: user
    description: Updates to hyperlink design for the "Health care" section of My VA
  my_va_update_errors_warnings:
    actor_type: user
    description: Update all errors and warnings on My VA for consistency (will remove when va-notification component is released)
  my_va_lighthouse_uploads_report:
    actor_type: user
    description: Use lighthouse /uploads/report endpoint for Form status
  my_va_form_submission_pdf_link:
    actor_type: user
    description: Enables users to view PDF link within submitted forms cards
  rated_disabilities_detect_discrepancies:
    actor_type: user
    description:
      When enabled, the rated disabilities application will check for discrepancies between
      the number of rated disabilities returned by EVSS and Lighthouse
    enable_in_development: true
  rated_disabilities_sort_ab_test:
    actor_type: user
    description: Allows us to set up AB test of sorting on rated disabilities app
  rated_disabilities_use_lighthouse:
    actor_type: user
    description: When enabled, the rated disabilities application uses Lighthouse instead of EVSS
    enable_in_development: true
  saved_claim_pdf_overflow_tracking:
    actor_type: user
    description: When enabled, record metrics for claims which have overflow in the generated pdf
    enable_in_development: true
  schema_contract_appointments_index:
    actor_type: user
    description: Enables schema validation for the appointments service index fetch.
  schema_contract_claims_and_appeals_get_claim:
    actor_type: user
    description: Enables schema validation for the claims and appeals service get claim fetch.
  search_representative:
    actor_type: user
    description: Enable frontend application and cta for Search Representative application
    enable_in_development: true
  search_gov_maintenance:
    actor_type: user
    description: Use when Search.gov system maintenance impacts sitewide search
    enable_in_development: true
  show526_wizard:
    actor_type: user
    description: This determines when the wizard should show up on the form 526 intro page
    enable_in_development: true
  show_edu_benefits_0994_wizard:
    actor_type: user
    description: This determines when the wizard should show up on the 0994 introduction page
  show_edu_benefits_1990_wizard:
    actor_type: user
    description: This determines when the wizard should show up on the 1990 introduction page
  show_edu_benefits_1990e_wizard:
    actor_type: user
    description: This determines when the wizard should show up on the 1990e introduction page
  show_edu_benefits_1990n_wizard:
    actor_type: user
    description: This determines when the wizard should show up on the 1990N introduction page
  show_edu_benefits_1995_wizard:
    actor_type: user
    description: This determines when the wizard should show up on the 1995 introduction page
  show_edu_benefits_5490_wizard:
    actor_type: user
    description: This determines when the wizard should show up on the 5490 introduction page
  show_edu_benefits_5495_wizard:
    actor_type: user
    description: This determines when the wizard should show up on the 5495 introduction page
  show_financial_status_report:
    actor_type: user
    description: Enables VA Form 5655 (Financial Status Report)
    enable_in_development: true
  show_financial_status_report_wizard:
    actor_type: user
    description: Enables the Wizard for VA Form 5655 (Financial Status Report)
    enable_in_development: true
  show_financial_status_report_streamlined_waiver:
    actor_type: user
    description: Enables the Streamlined Waiver for VA Form 5655 (Financial Status Report)
    enable_in_development: true
  show_form_i18n:
    actor_type: user
    description: Enables the internationalization features for forms
    enable_in_development: true
  show_dgi_direct_deposit_1990EZ:
    actor_type: user
    description: Displays prefill enabled direct deposit component on 1990EZ form.
    enable_in_development: false
  show_meb_1990EZ_maintenance_alert:
    actor_type: user
    description: Displays an alert to users on 1990EZ intro page that the Backend Service is Down.
    enable_in_development: false
  show_meb_1990EZ_R6_maintenance_message:
    actor_type: user
    description: Displays an alert to users on 1990EZ intro page that the Backend Service is Down.
    enable_in_development: false
  show_meb_1990E_maintenance_alert:
    actor_type: user
    description: Displays an alert to users on 1990E intro page that the Backend Service is Down.
    enable_in_development: false
  show_meb_1990E_R6_maintenance_message:
    actor_type: user
    description: Displays an alert to users on 1990E intro page that the Backend Service is Down.
    enable_in_development: false
  show_meb_letters_maintenance_alert:
    actor_type: user
    description: Displays an alert to users on Letters Inbox page that the Backend Service is Down.
    enable_in_development: false
  show_meb_enrollment_verification_maintenance_alert:
    actor_type: user
    description: Displays an alert to users on Enrollment Verification intro page that the Backend Service is Down.
    enable_in_development: false
  show_meb_international_address_prefill:
    actor_type: user
    description: Enhances form prefilling to include international address.
    enable_in_development: true
  show_meb_service_history_categorize_disagreement:
    actor_type: user
    enable_in_development: false
  show_meb_5490_maintenance_alert:
    actor_type: user
    description: Displays an alert to users on 5490 intro page that the Backend Service is Down.
    enable_in_development: false
  show_meb_5490_1990e_text_update:
    actor_type: user
    description: Displays updated text to more clearly explain who needs to fill out form
    enable_in_development: false
  show_one_va_debt_letter:
    actor_type: user
    description: Enables the One VA Debt Letter feature
    enable_in_development: true
  show_cdp_one_thing_per_page:
    actor_type: user
    description: Enables the Payment History MVP features for development
    enable_in_development: true
  vha_show_payment_history:
    actor_type: user
    description: Enables the VHA Payment history (including copay resolution) feature for combined debt portal
    enable_in_development: true
  meb_1606_30_automation:
    actor_type: user
    description: Enables MEB form to handle Chapter 1606/30 forms as well as Chapter 33.
  meb_exclusion_period_enabled:
    actor_type: user
    description: enables exclusion period checks
    enable_in_development: false
  meb_dpo_address_option_enabled:
    actor_type: user
    description: enables DPO option on address field
    enable_in_development: false
  meb_kicker_notification_enabled:
    actor_type: user
    description: enables kicker notification on additional consideration questions
    enable_in_development: false
  meb_auto_populate_relinquishment_date:
    actor_type: user
    description: Flag to autofill datepicker for reliinquishment date
    enable_in_development: true
  dgi_rudisill_hide_benefits_selection_step:
    actor_type: user
    description: Hides benefit selection page on original claims application.
    enable_in_development: false
  show_forms_app:
    actor_type: user
    description: Enables the TOE form to be displayed.
    enable_in_development: true
  sign_in_service_enabled:
    actor_type: cookie_id
    description: Enables the ability to use OAuth authentication via the Sign in Service (Identity)
    enable_in_development: true
  mhv_credential_button_disabled:
    actor_type: user
    description: Enables the ability to hide the My HealtheVet sign in button (Identity)
    enable_in_development: true
  sign_in_modal_v2:
    actor_type: user
    description: Enables new page design of Sign In modal and USiP
    enable_in_development: false
  confirm_contact_email_interstitial_enabled:
    actor_type: user
    description: Enables users with emails tied to MHV classic accounts to be redirected to the confirm contact email interstitial page (Identity)
    enable_in_development: false
  dslogon_interstitial_redirect:
    actor_type: user
    description: Enables DS Logon users to be redirected to the DS Logon deprecation interstitial page (Identity)
    enable_in_development: false
  dslogon_button_disabled:
    actor_type: user
    description: Hides the DS Logon button credential on sign-in page + modal (Identity)
    enable_in_development: false
  medical_copays_zero_debt:
    actor_type: user
    description: Enables zero debt balances feature on the medical copays application
    enable_in_development: false
  show_healthcare_experience_questionnaire:
    actor_type: cookie_id
    description: Enables showing the pre-appointment questionnaire feature.
    enable_in_development: true
  show_generic_debt_card_myva:
    actor_type: user
    description: Enables the generic debt card on My VA
    enable_in_development: true
  show_new_refill_track_prescriptions_page:
    actor_type: user
    description: This will show the non-Cerner-user and Cerner-user content for the page /health-care/refill-track-prescriptions/
  show_new_schedule_view_appointments_page:
    actor_type: user
    description: This will show the non-Cerner-user and Cerner-user content for the page /health-care/schedule-view-va-appointments/
  show_preneed_mulesoft_integration:
    actor_type: user
    description: Show the va.gov to mulsoft work for Pre-Need form.
  show_updated_fry_dea_app:
    actor_type: user
    description: Show the new version of the Fry/DEA form.
  spool_testing_error_2:
    actor_type: user
    description: Enables Slack notifications for CreateDailySpoolFiles
  spool_testing_error_3:
    actor_type: user
    description: Enables email notifications for CreateDailySpoolFiles errors
  subform_8940_4192:
    actor_type: user
    description: Form 526 subforms for unemployability & connected employment information
    enable_in_development: true
  unified_search_sync_research_and_support:
    actor_type: user
    description: Controls on/off status for a redis job that syncs R&S data to Kendra data source
    enable_in_development: false
  use_veteran_models_for_appoint:
    actor_type: user
    description: Use the original veteran_x models to power Appoint a Rep entity search
    enable_in_development: true
  va1010_forms_eesummary_rest_api_enabled:
    actor_type: user
    description: Utilizes the Enrollment System's eeSummary REST API
    enable_in_development: true
  va_notify_custom_errors:
    actor_type: user
    description: Custom error classes instead of the generic Common::Exceptions::BackendServiceException
  va_notify_custom_bearer_tokens:
    actor_type: user
    description: Iterates through Settings.vanotify.service_callback_tokens for token matching
  va_online_scheduling:
    actor_type: user
    description: Allows veterans to view their VA and Community Care appointments
    enable_in_development: true
  va_online_scheduling_booking_exclusion:
    actor_type: user
    description: Permits the exclusion of Lovell sites from being scheduled prior to Oracle Health cutover
    enable_in_development: true
  va_online_scheduling_cancellation_exclusion:
    actor_type: user
    description: Permits the exclusion of Lovell sites from cancellations prior to Oracle Health cutover
    enable_in_development: true
  va_online_scheduling_cancel:
    actor_type: user
    description: Allows veterans to cancel VA appointments
    enable_in_development: true
  va_online_scheduling_community_care:
    actor_type: user
    description: Allows veterans to submit requests for Community Care appointments
    enable_in_development: true
  va_online_scheduling_direct:
    actor_type: user
    description: Allows veterans to directly schedule VA appointments
    enable_in_development: true
  va_online_scheduling_requests:
    actor_type: user
    description: Allows veterans to submit requests for VA appointments
    enable_in_development: true
  va_online_scheduling_vaos_alternate_route:
    actor_type: user
    enable_in_development: false
    description: Toggle for the vaos module to use an alternate vaos-service route
  va_dependents_verification:
    actor_type: user
    description: Toggles new features for the dependents verification form
  va_dependents_v2:
    actor_type: user
    description: Allows us to toggle between V1 and V2 of the 686c-674 forms.
  va_dependents_v2_banner:
    actor_type: user
    description: Allows us to toggle a form maintenance banner on the V1 form for pre-launch.
  va_dependents_v3:
    actor_type: user
    description: Allows us to toggle v3 of the 686c-674 form.
  va_dependents_bgs_extra_error_logging:
    actor_type: user
    description: Allows us to toggle extra error logging for BGS in 686C-674
  va_dependents_browser_monitoring_enabled:
    actor_type: user
    description: Allows us to toggle Datadog RUM/LOG monitoring for the 686C-674
  va_dependents_net_worth_and_pension:
    actor_type: user
    description: Allows us to toggle the net worth and pension questions on the 686C-674
  va_dependents_new_fields_for_pdf:
    actor_type: user
    description: Allows us to toggle the new fields on the front end for 686C-674
  va_dependents_duplicate_modals:
    actor_type: user
    description: Allows us to toggle duplicate modals for the 686C-674
    enable_in_development: true
  va_online_scheduling_enable_OH_cancellations:
    actor_type: user
    enable_in_development: true
    description: Allows appointment cancellations to be routed to Oracle Health sites.
  va_online_scheduling_enable_OH_eligibility:
    actor_type: user
    enable_in_development: true
    description: Toggle for routing eligibility requests to the VetsAPI Gateway Service(VPG) instead of vaos-service
  va_online_scheduling_enable_OH_slots_search:
    actor_type: user
    enable_in_development: true
    description: Toggle for routing slots search requests to the VetsAPI Gateway Service(VPG) instead of vaos-service
  va_online_scheduling_cc_direct_scheduling:
    actor_type: user
    description: Enables CC direct scheduling.
    enable_in_development: true
  va_online_scheduling_cc_direct_scheduling_chiropractic:
    actor_type: user
    description: Adds chiropractic to the list of services that can be direct scheduled.
    enable_in_development: true
  va_online_scheduling_use_vpg:
    actor_type: user
    enable_in_development: true
    description: Toggle for routing appointment requests to the VetsAPI Gateway Service(VPG) instead of vaos-service.
  va_online_scheduling_recent_locations_filter:
    actor_type: user
    enable_in_development: true
    description: Toggle for displaying the most recent facilities on the Choose your VA location page.
  va_online_scheduling_OH_direct_schedule:
    actor_type: user
    enable_in_development: true
    description: Toggle to enable direct scheduling workflow for Oracle Health appointments.
  va_online_scheduling_OH_request:
    actor_type: user
    enable_in_development: true
    description: Toggle to enable request workflow for Oracle Health appointments.
  va_online_scheduling_remove_podiatry:
    actor_type: user
    enable_in_development: true
    description: Toggle to remove Podiatry from the type of care list when scheduling an online appointment.
  va_online_scheduling_list_view_clinic_info:
    actor_type: user
    enable_in_development: true
    description: Toggle to display clinic name and location on appointment list and print views.
  va_online_scheduling_add_OH_avs:
    actor_type: user
    enable_in_development: true
    description: Toggle to include After Visit Summary in Oracle Health appointments.
  va_online_scheduling_immediate_care_alert:
    actor_type: user
    enable_in_development: true
    description: Toggle for using the new immediate care alert page at the start of the scheduling flow.
  va_online_scheduling_remove_facility_config_check:
    actor_type: user
    enable_in_development: true
    description: Toggle to remove the redundant call to facility configurations when determining patient eligibility.
  va_online_scheduling_use_browser_timezone:
    actor_type: user
    enable_in_development: true
    description: Toggle to default to browser timezone when facility timezone is unavailable.
  vaos_appointment_notification_callback:
    actor_type: user
    enable_in_development: true
    description: Enables custom email delivery callback for VAOS appointment status notifications
  vba_documents_virus_scan:
    actor_type: user
    description: ClamAV virus scanning for Benefits Intake API upload submissions
  veteran_onboarding_beta_flow:
    actor_type: user
    description: Conditionally display the new veteran onboarding flow to user
  veteran_onboarding_show_to_newly_onboarded:
    actor_type: user
    description: Conditionally display the new veteran onboarding flow to user, based upon number of days since verified
  veteran_onboarding_show_welcome_message_to_new_users:
    actor_type: user
    description: Conditionally display the "Welcome to VA" message to new (LOA1 or LOA3) users
    enable_in_development: false
  vet_status_pdf_logging:
    actor_type: user
    description: Enables the Veteran Status Card to log PDF download events/failures
  vre_cutover_notice:
    actor_type: user
    description: Enables the cutover notice for VR&E users, indicating the timeframe for new form version
  vre_use_new_vfs_notification_library:
    actor_type: user
    description: Whether or not to use the VFS library for interacting with VA Notify
  vre_modular_api:
    actor_type: user
    description: Enables calls to the modularized VRE API
  priority_processing_request_apply_vsi_flash:
    actor_type: user
    description: Enables VSI (Very Seriously Injured) flash functionality for form 20-10207 submissions
    enable_in_development: false
  show_edu_benefits_1990EZ_Wizard:
    actor_type: user
    description: Navigates user to 1990EZ or 1990 depending on form questions.
    enable_in_development: true
  show_dashboard_notifications:
    actor_type: user
    description: Enables on-site notifications
  check_va_inbox_enabled:
    actor_type: user
    description: Enables check inbox link
  dhp_connected_devices_fitbit:
    actor_type: user
    description: Enables linking between VA.gov account and fitbit account
  payment_history:
    actor_type: user
    description: Allows manual enabling/disabling payment history when BGS is acting up (5 min response times)
    enable_in_development: true
  cdp_payment_history_vba:
    actor_type: user
    description: Enables showing the overpayment and summary pages for the CDP Payment History
    enable_in_development: true
  show_meb_dgi40_features:
    actor_type: user
    description: Enables the UI integration with the meb dgi
    enable_in_development: true
  show_meb_dgi42_features:
    actor_type: user
    description: Enables UI updates for meb dgi 42
    enable_in_development: true
  show_meb_enhancements:
    actor_type: user
    description: Provides a flag wrapper for minor code changes to be gated from Prod.
    enable_in_development: true
  show_meb_enhancements_06:
    actor_type: user
    description: Provides a flag wrapper for minor code changes to be gated from Prod.
  show_meb_enhancements_08:
    actor_type: user
    description: Provides a flag wrapper for minor code changes to be gated from Prod.
    enable_in_development: true
  show_meb_enhancements_09:
    actor_type: user
    description: Provides a flag wrapper for minor code changes to be gated from Prod.
    enable_in_development: true
  meb_gate_person_criteria:
    actor_type: user
    description: Flag to use Person Criteria on Submission service
    enable_in_development: true
  supply_reordering_sleep_apnea_enabled:
    actor_type: user
    description: Enables sleep apnea supplies to be ordered in the supply reorder tool / MDOT.
    enable_in_development: true
  toe_dup_contact_info_call:
    actor_type: user
    description: Flag to use contact info call and modal
    enable_in_development: true
  toe_short_circuit_bgs_failure:
    actor_type: user
    description: Flag to use begin rescue block for BGS call
    enable_in_development: true
  toe_high_school_info_change:
    actor_type: user
    description: Flag to change order of high school info page
    enable_in_development: false
  toe_light_house_dgi_direct_deposit:
    actor_type: user
    description: Uses lighthouse api for direct deposit information in TOE.
    enable_in_development: false
  move_form_back_button:
    actor_type: user
    description: Test moving form back button to the top of the page
  mobile_cerner_transition:
    actor_type: user
    description: For mobile app, a facility is being transitioned to cerner.
  mobile_iam_authentication_disabled:
    actor_type: user
    description: For mobile app, disable iam authentication method.
  mobile_military_indicator_logger:
    actor_type: user
    description: For mobile app, enables logging of military discharge codes
  mobile_appeal_model:
    actor_type: user
    description: For mobile app, enables use of strict models for parsing appeals
  mobile_push_register_logging:
    actor_type: user
    description: For mobile app, logs push register errors for debugging
  form526_backup_submission_temp_killswitch:
    actor_type: user
    description: Provide a temporary killswitch to disable form526 backup submission if something were to go awry
  virtual_agent_show_ai_disclaimer:
    actor_type: user
    description: Enables a disclaimer for ai generated content - managed by virtual agent team
  virtual_agent_show_floating_chatbot:
    actor_type: user
    description: Enables a floating chatbot on the chatbot page - managed by virtual agent team
  disability_compensation_email_veteran_on_polled_lighthouse_doc_failure:
    actor_type: user
    description: Sends document upload failure emails when polled doc uploaded to Lighthouse has failed to process at Lighthouse
  disability_compensation_lighthouse_document_service_provider:
    actor_type: user
    description: If enabled uses the lighthouse documents service
  disability_compensation_prevent_submission_job:
    actor_type: user
    description: If enabled, the submission form526 record will be created, but there will be submission job
  disability_compensation_use_api_provider_for_bdd_instructions:
    actor_type: user
    description: Provide a temporary killswitch for using the ApiProviderFactory to select an API for uploading BDD instructions
  disability_compensation_upload_bdd_instructions_to_lighthouse:
    actor_type: user
    description: If enabled uploads BDD instructions to Lighthouse Benefits Documents API instead of EVSS
  disability_compensation_0781v2_extras_redesign:
    actor_type: user
    description: If enabled, the 0781v2 overflow page will use the new design
    enable_in_development: true
  disability_compensation_use_api_provider_for_0781_uploads:
    actor_type: user
    description: Provide a temporary killswitch for using the ApiProviderFactory to select an API for uploading 0781/a forms
  disability_compensation_upload_0781_to_lighthouse:
    actor_type: user
    description: If enabled uploads 0781/a forms to Lighthouse Benefits Documents API instead of EVSS
  disability_compensation_use_api_provider_for_submit_veteran_upload:
    actor_type: user
    description: Provide a temporary killswitch for using the ApiProviderFactory to select an API for uploading Veteran Evidence
  disability_compensation_upload_veteran_evidence_to_lighthouse:
    actor_type: user
    description: If enabled uploads Veteran Evidence to Lighthouse Benefits Documents API instead of EVSS
  disablity_benefits_browser_monitoring_enabled:
    actor_type: user
    description: Datadog RUM monitoring for disability benefits applications
  virtual_agent_use_sts_authentication:
    actor_type: user
    description: Use STS authentication for the virtual agent chatbot application
  virtual_agent_chatbot_session_persistence_enabled:
    actor_type: user
    description: Gate replay/persistence behavior for Virtual Agent (reuse conversation, watermark replay, token reuse)
    enable_in_development: true
  notification_center:
    actor_type: user
    description: Enable Notification Center
    enable_in_development: true
  nod_part3_update:
    actor_type: user
    description: NOD update to latest form, part III box 11
    enable_in_development: true
  nod_browser_monitoring_enabled:
    actor_type: user
    description: NOD Datadog RUM monitoring
  hlr_browser_monitoring_enabled:
    actor_type: user
    description: HLR Datadog RUM monitoring
  sc_browser_monitoring_enabled:
    actor_type: user
    description: Supplemental Claim Datadog RUM monitoring
  burial_browser_monitoring_enabled:
    actor_type: user
    description: Burial Datadog RUM monitoring
  burial_confirmation_page:
    actor_type: user
    description: Toggle showing the updated confirmation page
    enable_in_development: true
  burial_extras_redesign_enabled:
    actor_type: user
    description: Enable the new overflow design
    enable_in_development: true
  burial_form_enabled:
    actor_type: user
    description: Enable the burial form
  burial_error_email_notification:
    actor_type: cookie_id
    description: Toggle sending of the Action Needed email notification
  burial_received_email_notification:
    actor_type: cookie_id
    description: Toggle sending of the Received email notification
  burial_submitted_email_notification:
    actor_type: cookie_id
    description: Toggle sending of the Burial Submission in Progress email notification
  burial_persistent_attachment_error_email_notification:
    actor_type: cookie_id
    description: Toggle sending of the Persistent Attachment Error email notification
  pension_form_enabled:
    actor_type: user
    description: Enable the pension form
  pension_browser_monitoring_enabled:
    actor_type: user
    description: Pension Datadog RUM monitoring
  pension_multiple_page_response:
    actor_type: user
    description: Implement multiple page response pattern
    enable_in_development: true
  pension_form_profile_module_enabled:
    actor_type: user
    description: Use the module version of the FormProfile
  pension_kafka_event_bus_submission_enabled:
    actor_type: user
    description: Enable the EventBusSubmissionJob for Kafka
  pension_extras_redesign_enabled:
    actor_type: user
    description: Enable the new overflow design
    enable_in_development: true
  income_and_assets_form_enabled:
    actor_type: user
    description: Enable form 21P-0969 Update Income and Assets Evidence Form
  income_and_assets_browser_monitoring_enabled:
    actor_type: user
    description: Income and Assets Datadog RUM monitoring
  income_and_assets_content_updates:
    actor_type: user
    description: Implement plain language and content updates
  income_and_assets_error_email_notification:
    actor_type: cookie_id
    description: Toggle sending of the Action Needed email notification
  income_and_assets_received_email_notification:
    actor_type: cookie_id
    description: Toggle sending of the Received email notification
  income_and_assets_submitted_email_notification:
    actor_type: user
    description: Toggle sending of the Submission in Progress email notification
  income_and_assets_persistent_attachment_error_email_notification:
    actor_type: cookie_id
    description: Toggle sending of the Persistent Attachment Error email notification
  pbb_forms_require_loa3:
    actor_type: user
    description: Require LOA3 authentication to access Pension, Burials, and Income and Assets forms
  central_mail_benefits_intake_submission:
    actor_type: user
    description: Enable central mail claims submission uses Benefits Intake API
  ecc_benefits_intake_submission:
    actor_type: user
    description: Enable education and career counseling claim submissions to use Benefits Intake API
  sob_updated_design:
    actor_type: user
    description: >-
      Controls how the GI Bill State of Benefits (SOB) application is presented.
      When enabled: it use the new SOB application that works 24/7.
      When disabled: it will use the old SOB application that only works from 0600 to 2200 hrs
  travel_pay_power_switch:
    actor_type: user
    enable_in_development: true
    description: >-
      Main switch for the Travel Pay feature on VA.gov using the new BTSSS (travel pay) API.
      Enabled - Requests are handled as normal.
      Disabled - Requests are not handled. Server returns a 503 (Service Unavailable) until re-enabled.
  travel_pay_view_claim_details:
    actor_type: user
    enable_in_development: true
    description: >-
      A frontend-focused switch that toggles visibility of and access to the Travel Pay claim details page and entry point (features toggled together).
      Enabled - Entry point link and claim details page are viewable.
      Disabled - Entry point link and claim details page are not viewable.
  travel_pay_enable_complex_claims:
    actor_type: user
    enable_in_development: true
    description: >-
      A switch that toggles the availability of the expense and document submission features for travel pay claims. This feature flag can be retired when the feature is deployed to 100% of logged-in users in production for > 30 days.
      Enabled - Requests are handled as normal. Users can submit various types of expenses (mileage, lodging, meal, other) to their travel pay claims. Users can upload documents to their travel claims.
      Disabled - Requests are not handled. Server returns a 503 (Service Unavailable) until re-enabled.
  travel_pay_exclude_expense_placeholder_receipt:
    actor_type: user
    enable_in_development: false
    description: >-
      A switch for a workaround for the API's requirement of receipts with expenses.
      Enabled - Excludes the placeholder expenseReceipt object on Travel Pay expense create
      Disabled - Placeholder receipt is included
  travel_pay_submit_mileage_expense:
    actor_type: user
    enable_in_development: true
    description: >-
      A switch that toggles availability of the submit mileage expense feature.
      Enabled - Requests are handled as normal. Frontend features are available per toggle settings.
      Disabled - Requests are not handled. Server returns a 503 (Service Unavailable) until re-enabled. Frontend features are not available.
  travel_pay_claims_management:
    actor_type: user
    enable_in_development: true
    description: >-
      A switch that toggles new claims management functionality.
  travel_pay_claims_management_decision_reason:
    actor_type: user
    enable_in_development: true
    description: >-
      A switch that toggles the front-end display of decision reason parsed from the decision letter document on the claim details page.
      Enabled - The Travel Pay FE will show a decision reason section on the claims details page if it receives decision reason text from the API.
      Disabled - The Travel Pay FE will hide the decision reason section on the claims details page.
  travel_pay_claims_management_decision_reason_api:
    actor_type: user
    enable_in_development: true
    description: >-
      A switch that toggles the decision reason API functionality, including finding decision letter documents and extracting decision reasons from them.
      The intention behind this flag is to be able deploy the decision reason parsing functionality ahead of the front-end display (travel_pay_claims_management_decision_reason) to gather data logs and ensure a working state.
      Enabled - Decision letter documents are parsed and the decision reason is extracted.
      Disabled - Decision letter documents are not parsed for the decision reason.
  travel_pay_appt_add_v4_upgrade:
    actor_type: user
    enable_in_development: true
    description: >-
      A switch that toggles the use of the v4 Travel Pay API for /appointments/find-or-add.
      Enabled - The find_or_create method will use Travel Pay API v4.
      Disabled - The find_or_create method will use Travel Pay API v2.
  yellow_ribbon_automated_date_on_school_search:
    actor_type: user
    description: Enable the automated date displayed in the Find a Yellow Ribbon school search results
  accredited_representative_portal_pilot:
    actor_type: user
    description: Enable the Accredited Representative Portal for the pilot
    enable_in_development: true
  toggle_vye_address_direct_deposit_forms:
    actor_type: user
    description: Enable mailing address and direct deposit for VYE
  vye_login_widget:
    actor_type: user
    description: Enable Vye authentication widget
  toggle_vye_address_direct_deposit_forms_in_profile:
    actor_type: user
    description: Enable mailing address and direct deposit for VYE in profile page
  toggle_vye_application:
    actor_type: user
    description: Enable VYE
  military_benefit_estimates:
    actor_type: user
    description: swap order of the military details in GI search filters
  merge_1995_and_5490:
    actore_type: user
    description: Activating the combined 1995 and 5490 form
  mgib_verifications_maintenance:
    actor_type: user
    description: Used to show  maintenance alert for MGIB Verifications
  search_use_v2_gsa:
    actor_type: cookie_id
    description: Swaps the Search Service's for one with an updated api.gsa.gov address
    enable_in_development: true
  show_yellow_ribbon_table:
    actor_type: cookie_id
    description: Used to show yellow ribbon table in Comparison Tool
  banner_update_alternative_banners:
    actor_type: user
    description: Used to toggle the DB updating of alternative banners
  banner_use_alternative_banners:
    actor_type: user
    description: Used to toggle use of alternative banners.
  fsr_wizard:
    actor_type: user
    description: Used to toggle the FSR wizard
  gi_comparison_tool_show_ratings:
    actor_type: user
    description: Display Veteran student ratings in GI comparison Tool
  gi_comparison_tool_programs_toggle_flag:
    actor_type: user
    description: Used to show links to programs page in comparison tool
  gi_comparison_tool_lce_toggle_flag:
    actor_type: user
    description: Used to show lce page in comparison tool
  va_notify_in_progress_metadata:
    actor_type: user
    description: If enabled, emails and sms sent through VaNotify::Service will be stored as notifications.
  va_notify_notification_creation:
    actor_type: user
    description: If enabled, emails and sms sent through VaNotify::Service will be stored as notifications.
  va_notify_request_level_callbacks:
    actor_type: user
    description: If enabled, emails and sms sent through VaNotify::Service will authenticate request-level callback data
  is_DGIB_endpoint:
    actor_type: user
    description: used to call data from DGIB endpoints for MGIB VYE application
  lighthouse_veterans_health_debug_logging:
    actor_type: user
    description: Enable debug logging for Lighthouse Veterans Health API
    enable_in_development: false
  benefits_non_disability_ch31_v2:
    actor_type: user
    description: If enabled, use new form and api endpoint for Ch31 VR&E form
  is_updated_gi:
    actor_type: cookie_id
    description: If enabled, use updated gi design
  gi_ct_collab:
    actor_type: cookie_id
    description: If enabled, use VEBT/EDM team GI Comparison Tool homepage
  show_rudisill_1995:
    actor_type: user
    description: If enabled, show rudisill review in 22-1995
  enable_lighthouse:
    actor_type: user
    description: If enabled, user will connect to lighthouse api in sob instead of evss
  benefits_intake_submission_status_job:
    actor_type: user
    description: Batch process FormSubmissionAttempts using ::BenefitsIntake::SubmissionStatusJob
  kafka_producer:
    actor_type: cookie_id
    description: Enables the Kafka producer for the VA.gov platform
  show_about_yellow_ribbon_program:
    actor_type: user
    description: If enabled, show additional info about the yellow ribbon program
  meb_address_validation_api:
    actor_type: user
    description: If enabled, address will be validated against addres validation endpointå
    enable_in_development: false
  toe_address_validation_api:
    actor_type: user
    description: If enabled, address will be validated against addres validation endpoint
    enable_in_development: false
  dea_fry_address_validation_api:
    actor_type: user
    description: If enabled, address will be validated against addres validation endpoint
    enable_in_development: false
  accredited_representative_portal_sort_by:
    actor_type: user
    description: Enables sort by in POA Request Search page
  accredited_representative_portal_profile:
    actor_type: user
    description: Enables Profile link on navigation dropdown
  forms_10215_10216_release:
    actor_type: user
    description: If enabled, show links to new forms instead of download links on SCO page
  form_10282_sftp_upload:
    actor_type: user
    description: If enabled, run daily job to process 10282 form submissions and upload resulting data to SFTP
  disable_bdn_processing:
    actor_type: user
    description: If enabled, skip all BDN-related processing for VYE
  my_va_auth_exp_redesign_available_to_opt_in:
    actor_type: user
    description: When enabled, a user will see the option to switch to the redesigned experience of MyVA.
  my_va_auth_exp_redesign_enabled:
    actor_type: user
    description: When enabled, a user will see the redesigned experience of MyVA.
  vff_force_unique_file_name_date_property:
    actor_type: user
    description: Forces the unique_file_name method to use the date property in submission_archive.rb
  gi_ct_mapbox_mitigation:
    actor_type: user
    description: If enabled, hides search by location feature affected by MapBox loss
  my_va_display_all_lighthouse_benefits_intake_forms:
    actor_type: user
    description: When enabled, a user will see all submitted Lighthouse Benefits Intake forms in My VA for form status.
  va_online_scheduling_mental_health_history_filtering:
    actor_type: user
    enable_in_development: true
    description: When enabled, allows past visit filtering for Mental Health
  is_dgib_call_only:
    actor_type: user
    description: If enabled, the DGIB endpoint will only be called for MGIB VYE application
  show_vye_downtime_alert:
    actor_type: user
    description: If enabled, show the VYE downtime alert on the VYE application
  accredited_representative_portal_full_poa_redaction:
    actor_type: user
    description: Enables redaction for the Accredited Representative Portal POA requests
  vre_eligibility_status_updates:
    actor_type: user
    description: If enabled, show VRE eligibility content and status updates
  gi_feedback_tool_vet_tec_education_benefit:
    actor_type: user
    description: Includes the (VET TEC 2.0) option for selection under the Education Benefits question in the GI Bill® School Feedback Tool
  discover_your_benefits_browser_monitoring_enabled:
    actor_type: user
    description: Discover Your Benefits Datadog RUM monitoring
<<<<<<< HEAD
  accredited_representative_portal_dashboard_link:
    actor_type: user
    description: Enables new dashboard link on nav
=======
  accredited_representative_portal_homepage:
    actor_type: user
    description: Enables new homepage redesign for ARP
>>>>>>> 9919898c
  gi_comparison_tool_cautionary_info_update:
    actor_type: user
    description: Enables updated cautionary info student feedback ui for GI Comparison Tool
  va_online_scheduling_add_substance_use_disorder:
    actor_type: user
    description: Enables substance use disorder as care related to mental health appointments with new codes
    enable_in_development: true
  form10203_confirmation_email_with_silent_failure_processing:
    actor_type: user
    description: If enabled, confirmation email will be sent with silent failure processing
  form10297_confirmation_email_with_silent_failure_processing:
    actor_type: user
    description: If enabled, confirmation email will be sent with silent failure processing
  unique_user_metrics_logging:
    # System level feature flag
    actor_type:
    description: Enables unique user metrics logging for MHV Portal analytics. When disabled, no events will be recorded to database or sent to StatsD.
    enable_in_development: true
  form_8794_release:
    actor_type: user
    description: If enabled, show link to digitized form instead of PDF download on SCO page
  form_1919_release:
    actor_type: user
    description: If enabled, show link to digitized form instead of PDF download on SCO page
  auth_exp_email_verification_enabled:
    actor_type: user
    description: If enabled, a user will be required to verify their contact email address
  sidenav_526ez_enabled:
    actor_type: user
    description: If enabled, the 526EZ sidenav will be shown
  simple_forms_upload_supporting_documents:
    actor_type: user
    description: >
      Enables the upload_supporting_documents endpoint for scanned form uploads for supporting evidence.
      Owned by Simple Forms API team.
<|MERGE_RESOLUTION|>--- conflicted
+++ resolved
@@ -2568,15 +2568,6 @@
   discover_your_benefits_browser_monitoring_enabled:
     actor_type: user
     description: Discover Your Benefits Datadog RUM monitoring
-<<<<<<< HEAD
-  accredited_representative_portal_dashboard_link:
-    actor_type: user
-    description: Enables new dashboard link on nav
-=======
-  accredited_representative_portal_homepage:
-    actor_type: user
-    description: Enables new homepage redesign for ARP
->>>>>>> 9919898c
   gi_comparison_tool_cautionary_info_update:
     actor_type: user
     description: Enables updated cautionary info student feedback ui for GI Comparison Tool
