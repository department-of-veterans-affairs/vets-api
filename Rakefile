# frozen_string_literal: true

# Add your own tasks in files placed in lib/tasks ending in .rake,
# for example lib/tasks/capistrano.rake, and they will automatically be available to Rake.

require_relative 'config/application'

# Load rake support files
Dir[Rails.root.join('lib', 'tasks', 'support', '**', '*.rb')].each { |f| require f }

Rails.application.load_tasks

unless Rails.env.production?
  require 'rspec/core/rake_task'
  task(:spec).clear
  RSpec::Core::RakeTask.new(:spec) do |t|
    t.pattern = Dir.glob(['spec/**/*_spec.rb', 'modules/*/spec/**/*_spec.rb'])
<<<<<<< HEAD
=======
    t.verbose = false
>>>>>>> e688b725
  end
end<|MERGE_RESOLUTION|>--- conflicted
+++ resolved
@@ -15,9 +15,6 @@
   task(:spec).clear
   RSpec::Core::RakeTask.new(:spec) do |t|
     t.pattern = Dir.glob(['spec/**/*_spec.rb', 'modules/*/spec/**/*_spec.rb'])
-<<<<<<< HEAD
-=======
     t.verbose = false
->>>>>>> e688b725
   end
 end