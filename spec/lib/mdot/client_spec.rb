--- conflicted
+++ resolved
@@ -2,10 +2,7 @@
 
 require 'rails_helper'
 require 'mdot/client'
-<<<<<<< HEAD
 require 'mdot/exceptions/service_exception'
-=======
->>>>>>> 8dec346b
 
 describe MDOT::Client, type: :mdot_helpers do
   subject { described_class.new(user) }
