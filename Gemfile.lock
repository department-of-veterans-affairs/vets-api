GIT
  remote: https://github.com/department-of-veterans-affairs/betamocks
  revision: dfeb140c9571020239807477e34ec58ad2b38b32
  branch: master
  specs:
    betamocks (0.6.0)
      activesupport (>= 4.2, <= 6.0)
      adler32
      faraday (>= 0.7.4, <= 0.12.2)

GIT
  remote: https://github.com/department-of-veterans-affairs/connect_vbms.git
  revision: 7c40e73c3730905752c1c1077e8d53ada8f9e048
  branch: master
  specs:
    connect_vbms (1.2.0)
      httpclient (~> 2.8.0)
      httpi (~> 2.4)
      mail
      nokogiri (>= 1.8.4)
      nori
      xmldsig (~> 0.3.1)
      xmlenc

GIT
  remote: https://github.com/department-of-veterans-affairs/puma-plugin-statsd
  revision: 6faba90147cf6fbb6c1a6a0c6cd3ae88e888ca73
  branch: master
  specs:
    puma-plugin-statsd (0.0.1)
      json
      puma (~> 3.12)

GIT
  remote: https://github.com/department-of-veterans-affairs/vets-json-schema
  revision: 8a74f697eba9c4d06951f5f6da4e42af6e21f2d5
  branch: master
  specs:
    vets_json_schema (3.138.11)
      multi_json (~> 1.0)
      script_utils (= 0.0.4)

PATH
  remote: modules/appeals_api
  specs:
    appeals_api (0.0.1)
      rails (~> 5.2.3)

PATH
  remote: modules/claims_api
  specs:
    claims_api (0.0.1)
      rails (~> 5.2.3)

PATH
  remote: modules/openid_auth
  specs:
    openid_auth (0.0.1)
      rails (~> 5.2.3)

PATH
  remote: modules/va_facilities
  specs:
    va_facilities (0.0.1)
      rails (~> 5.2.3)

PATH
  remote: modules/vba_documents
  specs:
    vba_documents (0.0.1)
      aws-sdk-s3 (~> 1)
      rails (~> 5.2.3)
      sidekiq

PATH
  remote: modules/veteran_verification
  specs:
    veteran_verification (0.0.1)
      rails (~> 5.2.3)

PATH
  remote: modules/veteran
  specs:
    veteran (0.0.1)
      rails (~> 5.2.3)

GEM
  remote: https://rubygems.org/
  remote: https://enterprise.contribsys.com/
  specs:
    Ascii85 (1.0.2)
    aasm (4.12.0)
      concurrent-ruby (~> 1.0)
    actioncable (5.2.3)
      actionpack (= 5.2.3)
      nio4r (~> 2.0)
      websocket-driver (>= 0.6.1)
    actionmailer (5.2.3)
      actionpack (= 5.2.3)
      actionview (= 5.2.3)
      activejob (= 5.2.3)
      mail (~> 2.5, >= 2.5.4)
      rails-dom-testing (~> 2.0)
    actionpack (5.2.3)
      actionview (= 5.2.3)
      activesupport (= 5.2.3)
      rack (~> 2.0)
      rack-test (>= 0.6.3)
      rails-dom-testing (~> 2.0)
      rails-html-sanitizer (~> 1.0, >= 1.0.2)
    actionview (5.2.3)
      activesupport (= 5.2.3)
      builder (~> 3.1)
      erubi (~> 1.4)
      rails-dom-testing (~> 2.0)
      rails-html-sanitizer (~> 1.0, >= 1.0.3)
    active_model_serializers (0.10.4)
      actionpack (>= 4.1, < 6)
      activemodel (>= 4.1, < 6)
      case_transform (>= 0.2)
      jsonapi (= 0.1.1.beta6)
    activejob (5.2.3)
      activesupport (= 5.2.3)
      globalid (>= 0.3.6)
    activemodel (5.2.3)
      activesupport (= 5.2.3)
    activerecord (5.2.3)
      activemodel (= 5.2.3)
      activesupport (= 5.2.3)
      arel (>= 9.0)
    activerecord-import (1.0.1)
      activerecord (>= 3.2)
    activerecord-postgis-adapter (5.2.2)
      activerecord (~> 5.1)
      rgeo-activerecord (~> 6.0)
    activestorage (5.2.3)
      actionpack (= 5.2.3)
      activerecord (= 5.2.3)
      marcel (~> 0.3.1)
    activesupport (5.2.3)
      concurrent-ruby (~> 1.0, >= 1.0.2)
      i18n (>= 0.7, < 2)
      minitest (~> 5.1)
      tzinfo (~> 1.1)
    addressable (2.5.2)
      public_suffix (>= 2.0.2, < 4.0)
    adler32 (0.0.2)
    afm (0.2.2)
    akami (1.3.1)
      gyoku (>= 0.4.0)
      nokogiri
    apivore (1.6.2)
      actionpack (>= 4, < 6)
      hashie (~> 3.3)
      json-schema (~> 2.5)
      rspec (~> 3)
      rspec-expectations (~> 3.1)
      rspec-mocks (~> 3.1)
    arel (9.0.0)
    ast (2.4.0)
    attr_encrypted (3.1.0)
      encryptor (~> 3.0.0)
    awesome_print (1.8.0)
    awrence (0.1.0)
    aws-partitions (1.79.0)
    aws-sdk-core (3.19.0)
      aws-partitions (~> 1.0)
      aws-sigv4 (~> 1.0)
      jmespath (~> 1.0)
    aws-sdk-kms (1.5.0)
      aws-sdk-core (~> 3)
      aws-sigv4 (~> 1.0)
    aws-sdk-s3 (1.9.0)
      aws-sdk-core (~> 3)
      aws-sdk-kms (~> 1)
      aws-sigv4 (~> 1.0)
    aws-sdk-sns (1.1.0)
      aws-sdk-core (~> 3)
      aws-sigv4 (~> 1.0)
    aws-sigv4 (1.0.2)
    axiom-types (0.1.1)
      descendants_tracker (~> 0.0.4)
      ice_nine (~> 0.11.0)
      thread_safe (~> 0.3, >= 0.3.1)
    benchmark-ips (2.7.2)
    bindex (0.8.1)
    brakeman (4.4.0)
    breakers (0.2.4)
      faraday (>= 0.7.4, < 0.10)
      multi_json (~> 1.0)
    builder (3.2.3)
    bundler-audit (0.6.1)
      bundler (>= 1.2.0, < 3)
      thor (~> 0.18)
    byebug (11.0.1)
    carrierwave (0.11.2)
      activemodel (>= 3.2.0)
      activesupport (>= 3.2.0)
      json (>= 1.7)
      mime-types (>= 1.16)
      mimemagic (>= 0.3.0)
    carrierwave-aws (1.3.0)
      aws-sdk-s3 (~> 1.0)
      carrierwave (>= 0.7, < 2.0)
    case_transform (0.2)
      activesupport
    childprocess (1.0.1)
      rake (< 13.0)
    clam_scan (0.0.2)
    climate_control (0.1.0)
    cliver (0.3.2)
    coderay (1.1.2)
    coercible (1.0.0)
      descendants_tracker (~> 0.0.1)
    concurrent-ruby (1.1.5)
    config (1.4.0)
      activesupport (>= 3.0)
      deep_merge (~> 1.1.1)
    connection_pool (2.2.2)
    content_disposition (1.0.0)
    crack (0.4.3)
      safe_yaml (~> 1.0.0)
    crass (1.0.4)
    database_cleaner (1.7.0)
    date_validator (0.9.0)
      activemodel
      activesupport
    deep_merge (1.1.1)
    descendants_tracker (0.0.4)
      thread_safe (~> 0.3, >= 0.3.1)
    diff-lcs (1.3)
    docile (1.3.2)
    down (4.5.0)
    dry-configurable (0.8.3)
      concurrent-ruby (~> 1.0)
      dry-core (~> 0.4, >= 0.4.7)
    dry-container (0.7.1)
      concurrent-ruby (~> 1.0)
      dry-configurable (~> 0.1, >= 0.1.3)
    dry-core (0.4.8)
      concurrent-ruby (~> 1.0)
    dry-equalizer (0.2.2)
    dry-inflector (0.1.2)
    dry-logic (1.0.2)
      concurrent-ruby (~> 1.0)
      dry-core (~> 0.2)
      dry-equalizer (~> 0.2)
    dry-struct (1.0.0)
      dry-core (~> 0.4, >= 0.4.3)
      dry-equalizer (~> 0.2)
      dry-types (~> 1.0)
      ice_nine (~> 0.11)
    dry-types (1.1.0)
      concurrent-ruby (~> 1.0)
      dry-container (~> 0.3)
      dry-core (~> 0.4, >= 0.4.4)
      dry-equalizer (~> 0.2, >= 0.2.2)
      dry-inflector (~> 0.1, >= 0.1.2)
      dry-logic (~> 1.0, >= 1.0.2)
    encryptor (3.0.0)
    equalizer (0.0.11)
    erubi (1.8.0)
    erubis (2.7.0)
    et-orbi (1.2.1)
      tzinfo
    ethon (0.10.1)
      ffi (>= 1.3.0)
    factory_bot (4.10.0)
      activesupport (>= 3.0.0)
    factory_bot_rails (4.10.0)
      factory_bot (~> 4.10.0)
      railties (>= 3.0.0)
    faker (1.6.3)
      i18n (~> 0.5)
    faker-medical (0.5.2)
      faker
    fakeredis (0.5.0)
      redis (~> 3.0)
    faraday (0.9.2)
      multipart-post (>= 1.2, < 3)
    faraday_curl (0.0.2)
      faraday (>= 0.9.0)
    faraday_middleware (0.12.2)
      faraday (>= 0.7.4, < 1.0)
    fast_jsonapi (1.5)
      activesupport (>= 4.2)
    fastimage (2.1.0)
    ffi (1.11.1)
    figaro (1.1.1)
      thor (~> 0.14)
    flipper (0.16.2)
    flipper-active_record (0.16.2)
      activerecord (>= 3.2, < 6)
      flipper (~> 0.16.2)
    flipper-active_support_cache_store (0.16.2)
      activesupport (>= 3.2, < 6)
      flipper (~> 0.16.2)
    flipper-ui (0.16.2)
      erubis (~> 2.7.0)
      flipper (~> 0.16.2)
      rack (>= 1.4, < 3)
      rack-protection (>= 1.5.3, < 2.1.0)
    foreman (0.85.0)
      thor (~> 0.19.1)
    formatador (0.2.5)
    fugit (1.2.1)
      et-orbi (~> 1.1, >= 1.1.8)
      raabro (~> 1.1)
    globalid (0.4.2)
      activesupport (>= 4.2.0)
    govdelivery-tms (2.8.4)
      activesupport
      faraday
      faraday_middleware
      mime-types
    guard (2.15.1)
      formatador (>= 0.2.4)
      listen (>= 2.7, < 4.0)
      lumberjack (>= 1.0.12, < 2.0)
      nenv (~> 0.1)
      notiffany (~> 0.0)
      pry (>= 0.9.12)
      shellany (~> 0.0)
      thor (>= 0.18.1)
    guard-compat (1.2.1)
    guard-rspec (4.7.3)
      guard (~> 2.1)
      guard-compat (~> 1.1)
      rspec (>= 2.99.0, < 4.0)
    guard-rubocop (1.3.0)
      guard (~> 2.0)
      rubocop (~> 0.20)
    gyoku (1.3.1)
      builder (>= 2.1.2)
    hashdiff (1.0.0)
    hashery (2.1.2)
    hashie (3.6.0)
    holidays (5.4.0)
    httpclient (2.8.3)
    httpi (2.4.4)
      rack
      socksify
    i18n (0.9.5)
      concurrent-ruby (~> 1.0)
    ice_nine (0.11.2)
    iconv (1.0.4)
    iniparse (1.4.4)
    iso_country_codes (0.7.8)
    jaro_winkler (1.5.3)
    jmespath (1.4.0)
    json (1.8.6)
    json-schema (2.8.1)
      addressable (>= 2.4)
    jsonapi (0.1.1.beta6)
      jsonapi-parser (= 0.1.1.beta3)
      jsonapi-renderer (= 0.1.1.beta1)
    jsonapi-parser (0.1.1.beta3)
    jsonapi-renderer (0.1.1.beta1)
    jwt (2.1.0)
    levenshtein-ffi (1.1.0)
      ffi (~> 1.9)
    liquid (4.0.0)
    listen (3.1.5)
      rb-fsevent (~> 0.9, >= 0.9.4)
      rb-inotify (~> 0.9, >= 0.9.7)
      ruby_dep (~> 1.2)
    loofah (2.2.3)
      crass (~> 1.0.2)
      nokogiri (>= 1.5.9)
    lumberjack (1.0.13)
    mail (2.6.6)
      mime-types (>= 1.16, < 4)
    marcel (0.3.3)
      mimemagic (~> 0.3.2)
    memoist (0.15.0)
    method_source (0.9.2)
    mime-types (3.2.2)
      mime-types-data (~> 3.2015)
    mime-types-data (3.2019.0331)
    mimemagic (0.3.2)
    mini_magick (4.9.4)
    mini_portile2 (2.4.0)
    minitest (5.11.3)
    multi_json (1.13.1)
    multipart-post (2.0.0)
    nenv (0.3.0)
    net-sftp (2.1.2)
      net-ssh (>= 2.6.5)
    net-ssh (4.1.0)
    nio4r (2.3.1)
    nokogiri (1.10.4)
      mini_portile2 (~> 2.4.0)
    nori (2.6.0)
    notiffany (0.1.3)
      nenv (~> 0.1)
      shellany (~> 0.0)
    octokit (4.7.0)
      sawyer (~> 0.8.0, >= 0.5.3)
    oj (2.18.2)
    olive_branch (2.0.0)
      rails (>= 4.0)
    overcommit (0.49.1)
      childprocess (>= 0.6.3, < 2.0)
      iniparse (~> 1.4)
    ox (2.8.2)
    parallel (1.17.0)
    parser (2.6.4.0)
      ast (~> 2.4.0)
    pdf-core (0.7.0)
    pdf-forms (1.1.1)
      cliver (~> 0.3.2)
      safe_shell (>= 1.0.3, < 2.0)
    pdf-inspector (1.3.0)
      pdf-reader (>= 1.0, < 3.0.a)
    pdf-reader (2.0.0)
      Ascii85 (~> 1.0.0)
      afm (~> 0.2.1)
      hashery (~> 2.0)
      ruby-rc4
      ttfunk
    pg (0.19.0)
<<<<<<< HEAD
=======
    powerpack (0.1.2)
>>>>>>> 09da1cfe
    prawn (2.2.2)
      pdf-core (~> 0.7.0)
      ttfunk (~> 1.5)
    pry (0.12.2)
      coderay (~> 1.1.0)
      method_source (~> 0.9.0)
    pry-byebug (3.7.0)
      byebug (~> 11.0)
      pry (~> 0.10)
    public_suffix (3.1.1)
    puma (3.12.0)
    pundit (1.1.0)
      activesupport (>= 3.0.0)
    raabro (1.1.6)
    rack (2.0.7)
    rack-attack (5.0.1)
      rack
    rack-cors (0.4.1)
    rack-protection (2.0.5)
      rack
    rack-test (1.1.0)
      rack (>= 1.0, < 3)
    rack-vcr (0.1.5)
      vcr (>= 2.9)
    rails (5.2.3)
      actioncable (= 5.2.3)
      actionmailer (= 5.2.3)
      actionpack (= 5.2.3)
      actionview (= 5.2.3)
      activejob (= 5.2.3)
      activemodel (= 5.2.3)
      activerecord (= 5.2.3)
      activestorage (= 5.2.3)
      activesupport (= 5.2.3)
      bundler (>= 1.3.0)
      railties (= 5.2.3)
      sprockets-rails (>= 2.0.0)
    rails-dom-testing (2.0.3)
      activesupport (>= 4.2.0)
      nokogiri (>= 1.6)
    rails-html-sanitizer (1.2.0)
      loofah (~> 2.2, >= 2.2.2)
    rails-session_cookie (0.2.2)
      rails (>= 4.0)
    rails_semantic_logger (4.4.0)
      rails (>= 3.2)
      semantic_logger (~> 4.4)
    railties (5.2.3)
      actionpack (= 5.2.3)
      activesupport (= 5.2.3)
      method_source
      rake (>= 0.8.7)
      thor (>= 0.19.0, < 2.0)
    rainbow (3.0.0)
    rake (12.3.3)
    rb-fsevent (0.10.3)
    rb-inotify (0.10.0)
      ffi (~> 1.0)
    rdoc (4.2.2)
      json (~> 1.4)
    redis (3.3.5)
    redis-namespace (1.5.3)
      redis (~> 3.0, >= 3.0.4)
    restforce (3.0.0)
      faraday (>= 0.9.0, <= 1.0)
      faraday_middleware (>= 0.8.8, <= 1.0)
      hashie (>= 1.2.0, < 4.0)
      json (>= 1.7.5)
    rgeo (2.0.1)
    rgeo-activerecord (6.1.0)
      activerecord (~> 5.0)
      rgeo (>= 1.0.0)
    rspec (3.8.0)
      rspec-core (~> 3.8.0)
      rspec-expectations (~> 3.8.0)
      rspec-mocks (~> 3.8.0)
    rspec-core (3.8.2)
      rspec-support (~> 3.8.0)
    rspec-expectations (3.8.4)
      diff-lcs (>= 1.2.0, < 2.0)
      rspec-support (~> 3.8.0)
    rspec-mocks (3.8.1)
      diff-lcs (>= 1.2.0, < 2.0)
      rspec-support (~> 3.8.0)
    rspec-rails (3.8.2)
      actionpack (>= 3.0)
      activesupport (>= 3.0)
      railties (>= 3.0)
      rspec-core (~> 3.8.0)
      rspec-expectations (~> 3.8.0)
      rspec-mocks (~> 3.8.0)
      rspec-support (~> 3.8.0)
    rspec-support (3.8.2)
    rspec_junit_formatter (0.2.3)
      builder (< 4)
      rspec-core (>= 2, < 4, != 2.12.0)
    rubocop (0.74.0)
      jaro_winkler (~> 1.5.1)
      parallel (~> 1.10)
      parser (>= 2.6)
      rainbow (>= 2.2.2, < 4.0)
      ruby-progressbar (~> 1.7)
      unicode-display_width (>= 1.4.0, < 1.7)
    rubocop-junit-formatter (0.1.3)
    ruby-progressbar (1.10.1)
    ruby-rc4 (0.1.5)
    ruby-saml (1.7.0)
      nokogiri (>= 1.5.10)
    ruby_dep (1.5.0)
    rubyzip (1.2.2)
    rufus-scheduler (3.6.0)
      fugit (~> 1.1, >= 1.1.6)
    safe_shell (1.0.3)
    safe_yaml (1.0.5)
    savon (2.11.1)
      akami (~> 1.2)
      builder (>= 2.1.2)
      gyoku (~> 1.2)
      httpi (~> 2.3)
      nokogiri (>= 1.4.0)
      nori (~> 2.4)
      wasabi (~> 3.4)
    sawyer (0.8.1)
      addressable (>= 2.3.5, < 2.6)
      faraday (~> 0.8, < 1.0)
    script_utils (0.0.4)
    sdoc (0.4.1)
      json (~> 1.7, >= 1.7.7)
      rdoc (~> 4.0)
    seedbank (0.5.0)
      rake (>= 10.0)
    semantic_logger (4.5.0)
      concurrent-ruby (~> 1.0)
    sentry-raven (2.9.0)
      faraday (>= 0.7.6, < 1.0)
    shellany (0.0.1)
    shrine (2.16.0)
      content_disposition (~> 1.0)
      down (~> 4.1)
    shrine-memory (0.2.2)
      down
      shrine (~> 2.0)
    sidekiq (4.2.10)
      concurrent-ruby (~> 1.0)
      connection_pool (~> 2.2, >= 2.2.0)
      rack-protection (>= 1.5.0)
      redis (~> 3.2, >= 3.2.1)
    sidekiq-ent (1.6.1)
      sidekiq (>= 4.2.9)
      sidekiq-pro (>= 3.5.0)
    sidekiq-instrument (0.3.0)
      sidekiq (>= 4.2, < 6)
      statsd-instrument (~> 2.0, >= 2.0.4)
    sidekiq-pro (3.7.0)
      sidekiq (>= 4.1.5)
    sidekiq-scheduler (2.2.2)
      redis (>= 3, < 5)
      rufus-scheduler (~> 3.2)
      sidekiq (>= 3)
      tilt (>= 1.4.0)
    simplecov (0.17.0)
      docile (~> 1.1)
      json (>= 1.8, < 3)
      simplecov-html (~> 0.10.0)
    simplecov-html (0.10.2)
    socksify (1.7.1)
    spring (2.1.0)
    spring-commands-rspec (1.0.4)
      spring (>= 0.9.1)
    sprockets (3.7.2)
      concurrent-ruby (~> 1.0)
      rack (> 1, < 3)
    sprockets-rails (3.2.1)
      actionpack (>= 4.0)
      activesupport (>= 4.0)
      sprockets (>= 3.0.0)
    staccato (0.5.1)
    statsd-instrument (2.1.2)
    swagger-blocks (2.0.0)
    thor (0.19.4)
    thread_safe (0.3.6)
    tilt (2.0.9)
    timecop (0.9.1)
    ttfunk (1.5.0)
    typhoeus (1.1.2)
      ethon (>= 0.9.0)
    tzinfo (1.2.5)
      thread_safe (~> 0.1)
    unicode-display_width (1.6.0)
    upsert (2.2.1)
    utf8-cleaner (0.2.5)
      activesupport
    vcr (3.0.3)
    virtus (1.0.5)
      axiom-types (~> 0.1)
      coercible (~> 1.0)
      descendants_tracker (~> 0.0, >= 0.0.3)
      equalizer (~> 0.0, >= 0.0.9)
    wasabi (3.5.0)
      httpi (~> 2.0)
      nokogiri (>= 1.4.2)
    web-console (3.7.0)
      actionview (>= 5.0)
      activemodel (>= 5.0)
      bindex (>= 0.4.0)
      railties (>= 5.0)
    webmock (3.7.2)
      addressable (>= 2.3.6)
      crack (>= 0.3.2)
      hashdiff (>= 0.4.0, < 2.0.0)
    webrick (1.4.2)
    websocket-driver (0.7.0)
      websocket-extensions (>= 0.1.0)
    websocket-extensions (0.1.3)
    will_paginate (3.1.0)
    xmldsig (0.3.2)
      nokogiri
    xmlenc (0.7.1)
      activemodel (>= 3.0.0)
      activesupport (>= 3.0.0)
      nokogiri (>= 1.6.0, < 2.0.0)
      xmlmapper (>= 0.7.3)
    xmlmapper (0.7.3)
      nokogiri (~> 1.5)
    yard (0.9.20)
    zero_downtime_migrations (0.0.7)
      activerecord

PLATFORMS
  ruby

DEPENDENCIES
  aasm
  active_model_serializers (= 0.10.4)
  activerecord-import
  activerecord-postgis-adapter (~> 5.2.2)
  apivore
  appeals_api!
  attr_encrypted (= 3.1.0)
  awesome_print (~> 1.8)
  awrence
  aws-sdk-s3 (~> 1)
  aws-sdk-sns (~> 1)
  benchmark-ips
  betamocks!
  brakeman
  breakers
  bundler-audit
  byebug
  carrierwave (~> 0.11)
  carrierwave-aws
  claims_api!
  clam_scan
  climate_control
  config
  connect_vbms!
  database_cleaner
  date_validator
  dry-struct
  dry-types
  factory_bot_rails (< 4.11)
  faker
  faker-medical
  fakeredis
  faraday
  faraday_curl
  faraday_middleware
  fast_jsonapi
  fastimage
  figaro
  flipper
  flipper-active_record
  flipper-active_support_cache_store
  flipper-ui
  foreman
  govdelivery-tms (= 2.8.4)
  guard-rspec (~> 4.7)
  guard-rubocop
  gyoku
  holidays
  httpclient
  ice_nine
  iconv
  iso_country_codes
  json-schema
  jsonapi-parser
  jwt
  levenshtein-ffi
  liquid
  mail (= 2.6.6)
  memoist
  mini_magick (~> 4.9.4)
  net-sftp
  nokogiri (~> 1.10, >= 1.10.4)
  octokit
  oj
  olive_branch
  openid_auth!
  overcommit
  ox
  pdf-forms
  pdf-inspector
  pdf-reader
  pg
  prawn
  pry-byebug
  puma (~> 3.12.0)
  puma-plugin-statsd!
  pundit
  rack-attack
  rack-cors
  rack-test
  rack-vcr
  rails (~> 5.2.3)
  rails-session_cookie
  rails_semantic_logger (~> 4.4)
  rainbow
  redis
  redis-namespace
  restforce
  rspec-rails (~> 3.5)
  rspec_junit_formatter
  rubocop (~> 0.74.0)
  rubocop-junit-formatter
  ruby-saml
  rubyzip (>= 1.0.0)
  savon
  sdoc (~> 0.4.0)
  seedbank
  sentry-raven (= 2.9.0)
  shrine
  shrine-memory
  sidekiq (~> 4.2)
  sidekiq-ent!
  sidekiq-instrument
  sidekiq-pro!
  sidekiq-scheduler (~> 2.0)
  simplecov
  socksify
  spring
  spring-commands-rspec
  staccato
  statsd-instrument
  swagger-blocks
  timecop
  typhoeus
  tzinfo-data
  upsert
  utf8-cleaner
  va_facilities!
  vba_documents!
  vcr
  veteran!
  veteran_verification!
  vets_json_schema!
  virtus
  web-console
  webmock
  webrick
  will_paginate
  yard
  zero_downtime_migrations

BUNDLED WITH
   1.17.3<|MERGE_RESOLUTION|>--- conflicted
+++ resolved
@@ -419,10 +419,7 @@
       ruby-rc4
       ttfunk
     pg (0.19.0)
-<<<<<<< HEAD
-=======
     powerpack (0.1.2)
->>>>>>> 09da1cfe
     prawn (2.2.2)
       pdf-core (~> 0.7.0)
       ttfunk (~> 1.5)
