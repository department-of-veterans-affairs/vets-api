# frozen_string_literal: true

require 'rails_helper'
require 'bgs_service/local_bgs_refactored/find_definition'

describe ClaimsApi::LocalBGSRefactored::FindDefinition do
  subject { described_class }

  before do
    Flipper.disable(:lighthouse_claims_api_hardcode_wsdl)
  end

  describe '#for_action' do
    context 'hardcoded WSDL' do
      before do
        Flipper.enable(:lighthouse_claims_api_hardcode_wsdl)
      end

<<<<<<< HEAD
      context 'IntentToFileWebServiceBean' do
        let(:endpoint) { 'IntentToFileWebServiceBean/IntentToFileWebService' }
        let(:action) { 'insertIntentToFile' }
        let(:key) { 'IntentToFileDTO' }

        it 'response with the correct attributes' do
          result = subject.for_action(endpoint, action)
          parsed_result = JSON.parse(result.to_json)
          expect(parsed_result['service']['bean']['path']).to eq 'IntentToFileWebServiceBean'
          expect(parsed_result['service']['path']).to eq 'IntentToFileWebService'
          expect(parsed_result['service']['bean']['namespaces']['target']).to eq 'http://intenttofile.services.vetsnet.vba.va.gov/'
        end
      end

=======
      context 'ClaimantServiceBean' do
        let(:endpoint) { 'ClaimantServiceBean/ClaimantWebService' }
        let(:action) { 'findPOAByPtcpntId' }
        let(:key) { 'return' }

        it 'response with the correct attributes for ClaimantServiceBean' do
          result = subject.for_action(endpoint, action)
          parsed_result = JSON.parse(result.to_json)

          expect(parsed_result['service']['bean']['path']).to eq 'ClaimantServiceBean'
          expect(parsed_result['service']['path']).to eq 'ClaimantWebService'
          expect(parsed_result['service']['bean']['namespaces']['target']).to eq 'http://services.share.benefits.vba.va.gov/'
        end
      end

      context 'EBenefitsBnftClaimStatusWebServiceBean' do
      end

      context 'IntentToFileWebServiceBean' do
      end

>>>>>>> 0b760f32
      context 'OrgWebServiceBean' do
        let(:endpoint) { 'OrgWebServiceBean/OrgWebService' }
        let(:action) { 'findPoaHistoryByPtcpntId' }
        let(:key) { 'PoaHistory' }

        it 'response with the correct attributes for OrgWebServiceBean' do
          result = subject.for_action(endpoint, action)
          parsed_result = JSON.parse(result.to_json)

          expect(parsed_result['service']['bean']['path']).to eq 'OrgWebServiceBean'
          expect(parsed_result['service']['path']).to eq 'OrgWebService'
          expect(parsed_result['service']['bean']['namespaces']['target']).to eq 'http://org.services.vetsnet.vba.va.gov/'
        end
      end

      context 'PersonWebServiceBean' do
        let(:endpoint) { 'VnpPersonWebServiceBean/VnpPersonService' }
        let(:action) { 'vnpPersonCreate' }
        let(:key) { 'return' }

        it 'response with the correct attributes' do
          result = subject.for_action(endpoint, action)
          parsed_result = JSON.parse(result.to_json)
          expect(parsed_result['service']['bean']['path']).to eq 'VnpPersonWebServiceBean'
          expect(parsed_result['service']['path']).to eq 'VnpPersonService'
          expect(parsed_result['service']['bean']['namespaces']['target']).to eq 'http://personService.services.vonapp.vba.va.gov/'
        end
      end

      context 'VdcBean' do
        let(:endpoint) { 'VDC/ManageRepresentativeService' }
        let(:action) { 'readPOARequest' }
        let(:key) { 'POARequestRespondReturnVO' }

        it 'response with the correct attributes' do
          result = subject.for_action(endpoint, action)
          parsed_result = JSON.parse(result.to_json)
          expect(parsed_result['service']['bean']['path']).to eq 'VDC'
          expect(parsed_result['service']['path']).to eq 'ManageRepresentativeService'
          expect(parsed_result['service']['bean']['namespaces']['target']).to eq 'http://gov.va.vba.benefits.vdc/services'
        end
      end

      context 'VnpAtchmsWebServiceBean' do
        let(:endpoint) { 'VnpAtchmsWebServiceBean/VnpAtchmsService' }
        let(:action) { 'vnpAtchmsCreate' }
        let(:key) { 'return' }

        it 'response with the correct attributes' do
          result = subject.for_action(endpoint, action)
          parsed_result = JSON.parse(result.to_json)
          expect(parsed_result['service']['bean']['path']).to eq 'VnpAtchmsWebServiceBean'
          expect(parsed_result['service']['path']).to eq 'VnpAtchmsService'
          expect(parsed_result['service']['bean']['namespaces']['target']).to eq 'http://atchmsService.services.vonapp.vba.va.gov/'
        end
      end

      context 'VnpPersonService' do
      end

      context 'VnpProcFormWebServiceBean' do
        let(:endpoint) { 'VnpProcFormWebServiceBean/VnpProcFormService' }
        let(:action) { 'vnpProcFormCreate' }
        let(:key) { 'return' }

        it 'response with the correct attributes' do
          result = subject.for_action(endpoint, action)
          parsed_result = JSON.parse(result.to_json)
          expect(parsed_result['service']['bean']['path']).to eq 'VnpProcFormWebServiceBean'
          expect(parsed_result['service']['path']).to eq 'VnpProcFormService'
          expect(parsed_result['service']['bean']['namespaces']['target']).to eq 'http://procFormService.services.vonapp.vba.va.gov/'
        end
      end

      context 'VnpProcWebServiceBeanV2' do
        let(:endpoint) { 'VnpProcWebServiceBeanV2/VnpProcServiceV2' }
        let(:action) { 'vnpProcCreate' }
        let(:key) { 'return' }

        it 'response with the correct attributes' do
          result = subject.for_action(endpoint, action)
          parsed_result = JSON.parse(result.to_json)
          expect(parsed_result['service']['bean']['path']).to eq 'VnpProcWebServiceBeanV2'
          expect(parsed_result['service']['path']).to eq 'VnpProcServiceV2'
          expect(parsed_result['service']['bean']['namespaces']['target']).to eq 'http://procService.services.v2.vonapp.vba.va.gov/'
        end
      end

      context 'VnpPtcpntAddrsWebServiceBean' do
        let(:endpoint) { 'VnpPtcpntAddrsWebServiceBean/VnpPtcpntAddrsService' }
        let(:action) { 'vnpPtcpntAddrsCreate' }
        let(:key) { 'return' }

        it 'response with the correct attributes' do
          result = subject.for_action(endpoint, action)
          parsed_result = JSON.parse(result.to_json)
          expect(parsed_result['service']['bean']['path']).to eq 'VnpPtcpntAddrsWebServiceBean'
          expect(parsed_result['service']['path']).to eq 'VnpPtcpntAddrsService'
          expect(parsed_result['service']['bean']['namespaces']['target']).to eq 'http://ptcpntAddrsService.services.vonapp.vba.va.gov/'
        end
      end

      context 'VnpPtcpntPhoneWebServiceBean' do
        let(:endpoint) { 'VnpPtcpntPhoneWebServiceBean/VnpPtcpntPhoneService' }
        let(:action) { 'vnpPtcpntPhoneCreate' }
        let(:key) { 'return' }

        it 'response with the correct attributes' do
          result = subject.for_action(endpoint, action)
          parsed_result = JSON.parse(result.to_json)
          expect(parsed_result['service']['bean']['path']).to eq 'VnpPtcpntPhoneWebServiceBean'
          expect(parsed_result['service']['path']).to eq 'VnpPtcpntPhoneService'
          expect(parsed_result['service']['bean']['namespaces']['target']).to eq 'http://ptcpntPhoneService.services.vonapp.vba.va.gov/'
        end
      end

      context 'VnpPtcpntWebServiceBean' do
        let(:endpoint) { 'VnpPtcpntWebServiceBean/VnpPtcpntService' }
        let(:action) { 'vnpPtcpntCreate' }
        let(:key) { 'return' }

        it 'response with the correct attributes' do
          result = subject.for_action(endpoint, action)
          parsed_result = JSON.parse(result.to_json)
          expect(parsed_result['service']['bean']['path']).to eq 'VnpPtcpntWebServiceBean'
          expect(parsed_result['service']['path']).to eq 'VnpPtcpntService'
          expect(parsed_result['service']['bean']['namespaces']['target']).to eq 'http://ptcpntService.services.vonapp.vba.va.gov/'
        end
      end
    end
  end

  describe '#for_service' do
    context 'hardcoded WSDL' do
      before do
        Flipper.enable(:lighthouse_claims_api_hardcode_wsdl)
      end

<<<<<<< HEAD
      context 'IntentToFileWebService' do
        let(:endpoint) { 'IntentToFileWebServiceBean/IntentToFileWebService' }
=======
      context 'ClaimantWebService' do
        let(:endpoint) { 'ClaimantServiceBean/ClaimantWebService' }
>>>>>>> 0b760f32

        it 'response with the correct namespace' do
          result = subject.for_service(endpoint)
          parsed_result = JSON.parse(result.to_json)
<<<<<<< HEAD
          expect(parsed_result['bean']['path']).to eq 'IntentToFileWebServiceBean'
          expect(parsed_result['path']).to eq 'IntentToFileWebService'
          expect(parsed_result['bean']['namespaces']['target']).to eq 'http://intenttofile.services.vetsnet.vba.va.gov/'
        end
      end

=======
          expect(parsed_result['bean']['path']).to eq 'ClaimantServiceBean'
          expect(parsed_result['path']).to eq 'ClaimantWebService'
          expect(parsed_result['bean']['namespaces']['target']).to eq 'http://services.share.benefits.vba.va.gov/'
        end
      end

      context 'EBenefitsBnftClaimStatusWebServiceBean' do
      end

      context 'IntentToFileWebServiceBean' do
      end

>>>>>>> 0b760f32
      context 'OrgWebService' do
        let(:endpoint) { 'OrgWebServiceBean/OrgWebService' }

        it 'response with the correct namespace' do
          result = subject.for_service(endpoint)
          parsed_result = JSON.parse(result.to_json)
          expect(parsed_result['bean']['path']).to eq 'OrgWebServiceBean'
          expect(parsed_result['path']).to eq 'OrgWebService'
          expect(parsed_result['bean']['namespaces']['target']).to eq 'http://org.services.vetsnet.vba.va.gov/'
        end
      end

      context 'PersonWebServiceBean' do
        let(:endpoint) { 'VnpPersonWebServiceBean/VnpPersonService' }

        it 'response with the correct namespace' do
          result = subject.for_service(endpoint)
          parsed_result = JSON.parse(result.to_json)
          expect(parsed_result['bean']['path']).to eq 'VnpPersonWebServiceBean'
          expect(parsed_result['path']).to eq 'VnpPersonService'
          expect(parsed_result['bean']['namespaces']['target']).to eq 'http://personService.services.vonapp.vba.va.gov/'
        end
      end

      context 'VdcBean' do
        let(:endpoint) { 'VDC/ManageRepresentativeService' }

        it 'response with the correct namespace' do
          result = subject.for_service(endpoint)
          parsed_result = JSON.parse(result.to_json)
          expect(parsed_result['bean']['path']).to eq 'VDC'
          expect(parsed_result['path']).to eq 'ManageRepresentativeService'
          expect(parsed_result['bean']['namespaces']['target']).to eq 'http://gov.va.vba.benefits.vdc/services'
        end
      end

      context 'VnpAtchmsService' do
        let(:endpoint) { 'VnpAtchmsWebServiceBean/VnpAtchmsService' }

        it 'response with the correct namespace' do
          result = subject.for_service(endpoint)
          parsed_result = JSON.parse(result.to_json)
          expect(parsed_result['bean']['path']).to eq 'VnpAtchmsWebServiceBean'
          expect(parsed_result['path']).to eq 'VnpAtchmsService'
          expect(parsed_result['bean']['namespaces']['target']).to eq 'http://atchmsService.services.vonapp.vba.va.gov/'
        end
      end

      context 'VnpPersonService' do
      end

      context 'VnpProcFormWebServiceBean' do
        let(:endpoint) { 'VnpProcFormWebServiceBean/VnpProcFormService' }

        it 'response with the correct namespace' do
          result = subject.for_service(endpoint)
          parsed_result = JSON.parse(result.to_json)
          expect(parsed_result['bean']['path']).to eq 'VnpProcFormWebServiceBean'
          expect(parsed_result['path']).to eq 'VnpProcFormService'
          expect(parsed_result['bean']['namespaces']['target']).to eq 'http://procFormService.services.vonapp.vba.va.gov/'
        end
      end

      context 'VnpProcWebServiceBeanV2' do
        let(:endpoint) { 'VnpProcWebServiceBeanV2/VnpProcServiceV2' }

        it 'response with the correct namespace' do
          result = subject.for_service(endpoint)
          parsed_result = JSON.parse(result.to_json)
          expect(parsed_result['bean']['path']).to eq 'VnpProcWebServiceBeanV2'
          expect(parsed_result['path']).to eq 'VnpProcServiceV2'
          expect(parsed_result['bean']['namespaces']['target']).to eq 'http://procService.services.v2.vonapp.vba.va.gov/'
        end
      end

      context 'VnpPtcpntAddrsWebServiceBean' do
        let(:endpoint) { 'VnpPtcpntAddrsWebServiceBean/VnpPtcpntAddrsService' }

        it 'response with the correct namespace' do
          result = subject.for_service(endpoint)
          parsed_result = JSON.parse(result.to_json)
          expect(parsed_result['bean']['path']).to eq 'VnpPtcpntAddrsWebServiceBean'
          expect(parsed_result['path']).to eq 'VnpPtcpntAddrsService'
          expect(parsed_result['bean']['namespaces']['target']).to eq 'http://ptcpntAddrsService.services.vonapp.vba.va.gov/'
        end
      end

      context 'VnpPtcpntPhoneWebServiceBean' do
        let(:endpoint) { 'VnpPtcpntPhoneWebServiceBean/VnpPtcpntPhoneService' }

        it 'response with the correct namespace' do
          result = subject.for_service(endpoint)
          parsed_result = JSON.parse(result.to_json)
          expect(parsed_result['bean']['path']).to eq 'VnpPtcpntPhoneWebServiceBean'
          expect(parsed_result['path']).to eq 'VnpPtcpntPhoneService'
          expect(parsed_result['bean']['namespaces']['target']).to eq 'http://ptcpntPhoneService.services.vonapp.vba.va.gov/'
        end
      end

      context 'VnpPtcpntWebServiceBean' do
        let(:endpoint) { 'VnpPtcpntWebServiceBean/VnpPtcpntService' }

        it 'response with the correct namespace' do
          result = subject.for_service(endpoint)
          parsed_result = JSON.parse(result.to_json)
          expect(parsed_result['bean']['path']).to eq 'VnpPtcpntWebServiceBean'
          expect(parsed_result['path']).to eq 'VnpPtcpntService'
          expect(parsed_result['bean']['namespaces']['target']).to eq 'http://ptcpntService.services.vonapp.vba.va.gov/'
        end
      end
    end
  end
end<|MERGE_RESOLUTION|>--- conflicted
+++ resolved
@@ -16,7 +16,24 @@
         Flipper.enable(:lighthouse_claims_api_hardcode_wsdl)
       end
 
-<<<<<<< HEAD
+      context 'ClaimantServiceBean' do
+        let(:endpoint) { 'ClaimantServiceBean/ClaimantWebService' }
+        let(:action) { 'findPOAByPtcpntId' }
+        let(:key) { 'return' }
+
+        it 'response with the correct attributes for ClaimantServiceBean' do
+          result = subject.for_action(endpoint, action)
+          parsed_result = JSON.parse(result.to_json)
+
+          expect(parsed_result['service']['bean']['path']).to eq 'ClaimantServiceBean'
+          expect(parsed_result['service']['path']).to eq 'ClaimantWebService'
+          expect(parsed_result['service']['bean']['namespaces']['target']).to eq 'http://services.share.benefits.vba.va.gov/'
+        end
+      end
+
+      context 'EBenefitsBnftClaimStatusWebServiceBean' do
+      end
+
       context 'IntentToFileWebServiceBean' do
         let(:endpoint) { 'IntentToFileWebServiceBean/IntentToFileWebService' }
         let(:action) { 'insertIntentToFile' }
@@ -31,29 +48,6 @@
         end
       end
 
-=======
-      context 'ClaimantServiceBean' do
-        let(:endpoint) { 'ClaimantServiceBean/ClaimantWebService' }
-        let(:action) { 'findPOAByPtcpntId' }
-        let(:key) { 'return' }
-
-        it 'response with the correct attributes for ClaimantServiceBean' do
-          result = subject.for_action(endpoint, action)
-          parsed_result = JSON.parse(result.to_json)
-
-          expect(parsed_result['service']['bean']['path']).to eq 'ClaimantServiceBean'
-          expect(parsed_result['service']['path']).to eq 'ClaimantWebService'
-          expect(parsed_result['service']['bean']['namespaces']['target']).to eq 'http://services.share.benefits.vba.va.gov/'
-        end
-      end
-
-      context 'EBenefitsBnftClaimStatusWebServiceBean' do
-      end
-
-      context 'IntentToFileWebServiceBean' do
-      end
-
->>>>>>> 0b760f32
       context 'OrgWebServiceBean' do
         let(:endpoint) { 'OrgWebServiceBean/OrgWebService' }
         let(:action) { 'findPoaHistoryByPtcpntId' }
@@ -192,38 +186,33 @@
         Flipper.enable(:lighthouse_claims_api_hardcode_wsdl)
       end
 
-<<<<<<< HEAD
-      context 'IntentToFileWebService' do
-        let(:endpoint) { 'IntentToFileWebServiceBean/IntentToFileWebService' }
-=======
       context 'ClaimantWebService' do
         let(:endpoint) { 'ClaimantServiceBean/ClaimantWebService' }
->>>>>>> 0b760f32
-
-        it 'response with the correct namespace' do
-          result = subject.for_service(endpoint)
-          parsed_result = JSON.parse(result.to_json)
-<<<<<<< HEAD
+
+        it 'response with the correct namespace' do
+          result = subject.for_service(endpoint)
+          parsed_result = JSON.parse(result.to_json)
+          expect(parsed_result['bean']['path']).to eq 'ClaimantServiceBean'
+          expect(parsed_result['path']).to eq 'ClaimantWebService'
+          expect(parsed_result['bean']['namespaces']['target']).to eq 'http://services.share.benefits.vba.va.gov/'
+        end
+      end
+
+      context 'EBenefitsBnftClaimStatusWebServiceBean' do
+      end
+
+      context 'IntentToFileWebServiceBean' do
+        let(:endpoint) { 'IntentToFileWebServiceBean/IntentToFileWebService' }
+
+        it 'response with the correct namespace' do
+          result = subject.for_service(endpoint)
+          parsed_result = JSON.parse(result.to_json)
           expect(parsed_result['bean']['path']).to eq 'IntentToFileWebServiceBean'
           expect(parsed_result['path']).to eq 'IntentToFileWebService'
           expect(parsed_result['bean']['namespaces']['target']).to eq 'http://intenttofile.services.vetsnet.vba.va.gov/'
         end
       end
 
-=======
-          expect(parsed_result['bean']['path']).to eq 'ClaimantServiceBean'
-          expect(parsed_result['path']).to eq 'ClaimantWebService'
-          expect(parsed_result['bean']['namespaces']['target']).to eq 'http://services.share.benefits.vba.va.gov/'
-        end
-      end
-
-      context 'EBenefitsBnftClaimStatusWebServiceBean' do
-      end
-
-      context 'IntentToFileWebServiceBean' do
-      end
-
->>>>>>> 0b760f32
       context 'OrgWebService' do
         let(:endpoint) { 'OrgWebServiceBean/OrgWebService' }
 
