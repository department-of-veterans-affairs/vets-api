--- conflicted
+++ resolved
@@ -19,23 +19,13 @@
             from_email: 'from_email',
             subject: 'Hello World'
           },
-<<<<<<< HEAD
           id: '123456789',
           reference: nil,
           scheduled_for: nil,
           template: {
-            id: Settings.vanotify.template_id.form526_confirmation_email,
+            id: Settings.vanotify.services.va_gov.template_id.form526_confirmation_email,
             uri: 'template_url',
             version: 1
-=======
-          'id': '123456789',
-          'reference': nil,
-          'scheduled_for': nil,
-          'template': {
-            'id': Settings.vanotify.services.va_gov.template_id.form526_confirmation_email,
-            'uri': 'template_url',
-            'version': 1
->>>>>>> 57db566b
           },
           uri: 'url'
         }
