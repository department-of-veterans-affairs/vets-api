# frozen_string_literal: true
require 'rails_helper'

require 'saml/settings_service'

require 'sm/client'
require 'support/sm_client_helpers'

require 'rx/client'
require 'support/rx_client_helpers'

RSpec.describe 'API doc validations', type: :request do
  context 'json validation' do
    it 'has valid json' do
      get '/v0/apidocs.json'
      json = response.body
      JSON.parse(json).to_yaml
    end
  end
end

RSpec.describe 'the API documentation', type: :apivore, order: :defined do
  include AuthenticatedSessionHelper

  subject { Apivore::SwaggerChecker.instance_for('/v0/apidocs.json') }

  let(:rubysaml_settings) { build(:rubysaml_settings) }
  let(:token) { 'lemmein' }
  let(:mhv_account) do
    double('mhv_account', account_state: 'updated',
                          ineligible?: false,
                          eligible?: true,
                          needs_terms_acceptance?: false,
                          upgraded?: true)
  end
  let(:mhv_user) { build :mhv_user }

  before do
    Session.create(uuid: mhv_user.uuid, token: token)
    User.create(mhv_user)
    allow(MhvAccount).to receive(:find_or_initialize_by).and_return(mhv_account)
    allow(SAML::SettingsService).to receive(:saml_settings).and_return(rubysaml_settings)
  end

  context 'has valid paths' do
    let(:auth_options) { { '_headers' => { 'Authorization' => "Token token=#{token}" } } }

    it 'supports new sessions' do
      expect(subject).to validate(:get, '/v0/sessions/new', 200, level: 1)
    end

    it 'supports session deletion' do
      expect(subject).to validate(:delete, '/v0/sessions', 202, auth_options)
      expect(subject).to validate(:delete, '/v0/sessions', 401)
    end

    it 'supports listing in-progress forms' do
      expect(subject).to validate(:get, '/v0/in_progress_forms', 200, auth_options)
      expect(subject).to validate(:get, '/v0/in_progress_forms', 401)
    end

    it 'supports getting an in-progress form' do
      FactoryGirl.create(:in_progress_form, user_uuid: mhv_user.uuid)
      expect(subject).to validate(
        :get,
        '/v0/in_progress_forms/{id}',
        200,
        auth_options.merge('id' => '1010ez')
      )
      expect(subject).to validate(:get, '/v0/in_progress_forms/{id}', 401, 'id' => '1010ez')
    end

    it 'supports updating an in-progress form' do
      expect(subject).to validate(
        :put,
        '/v0/in_progress_forms/{id}',
        200,
        auth_options.merge(
          'id' => '1010ez',
          '_data' => { 'form_data' => { wat: 'foo' } }
        )
      )
      expect(subject).to validate(
        :put,
        '/v0/in_progress_forms/{id}',
        500,
        auth_options.merge('id' => '1010ez')
<<<<<<< HEAD
      )
      expect(subject).to validate(:put, '/v0/in_progress_forms/{id}', 401, 'id' => '1010ez')
    end

    it 'supports deleting an in-progress form' do
      form = FactoryGirl.create(:in_progress_form, user_uuid: mhv_user.uuid)
      expect(subject).to validate(
        :delete,
        '/v0/in_progress_forms/{id}',
        200,
        auth_options.merge('id' => form.form_id)
      )
=======
      )
      expect(subject).to validate(:put, '/v0/in_progress_forms/{id}', 401, 'id' => '1010ez')
    end

    it 'supports deleting an in-progress form' do
      form = FactoryGirl.create(:in_progress_form, user_uuid: mhv_user.uuid)
      expect(subject).to validate(
        :delete,
        '/v0/in_progress_forms/{id}',
        200,
        auth_options.merge('id' => form.form_id)
      )
>>>>>>> 3f71113d
      expect(subject).to validate(:delete, '/v0/in_progress_forms/{id}', 401, 'id' => form.form_id)
    end

    it 'supports adding an education benefits form' do
      expect(subject).to validate(
        :post,
        '/v0/education_benefits_claims/{form_type}',
        200,
        'form_type' => '1990',
        '_data' => {
          'education_benefits_claim' => {
            'form' => build(:education_benefits_claim).form
          }
        }
      )

      expect(subject).to validate(
        :post,
        '/v0/education_benefits_claims/{form_type}',
        422,
        'form_type' => '1990',
        '_data' => {
          'education_benefits_claim' => {
            'form' => {}.to_json
          }
        }
      )
    end

    it 'supports adding a pension' do
      expect(subject).to validate(
        :post,
        '/v0/pension_claims',
        200,
        '_data' => {
          'pension_claim' => {
            'form' => build(:pension_claim).form
          }
        }
      )

      expect(subject).to validate(
        :post,
        '/v0/pension_claims',
        422,
        '_data' => {
          'pension_claim' => {
            'invalid-form' => { invalid: true }.to_json
          }
        }
      )
    end

    it 'supports adding a burial claim' do
      expect(subject).to validate(
        :post,
        '/v0/burial_claims',
        200,
        '_data' => {
          'burial_claim' => {
            'form' => build(:burial_claim).form
          }
        }
      )

      expect(subject).to validate(
        :post,
        '/v0/burial_claims',
        422,
        '_data' => {
          'burial_claim' => {
            'invalid-form' => { invalid: true }.to_json
          }
        }
      )
    end

    context 'HCA tests' do
      let(:test_veteran) do
        File.read(
          Rails.root.join('spec', 'fixtures', 'hca', 'veteran.json')
        )
      end

      it 'supports getting the hca health check' do
        VCR.use_cassette('hca/health_check', match_requests_on: [:body]) do
          expect(subject).to validate(
            :get,
            '/v0/health_care_applications/healthcheck',
            200
          )
        end
      end

      it 'supports submitting a health care application', run_at: '2017-01-31' do
        VCR.use_cassette('hca/submit_anon', match_requests_on: [:body]) do
          expect(subject).to validate(
            :post,
            '/v0/health_care_applications',
            200,
            '_data' => {
              'form' => test_veteran
            }
          )
        end

        expect(subject).to validate(
          :post,
          '/v0/health_care_applications',
          422,
          '_data' => {
            'form' => {}.to_json
          }
        )

        allow_any_instance_of(HCA::Service).to receive(:post) do
          raise Common::Client::Errors::HTTPError, 'error message'
        end

        expect(subject).to validate(
          :post,
          '/v0/health_care_applications',
          400,
          '_data' => {
            'form' => test_veteran
          }
        )
      end
    end

    describe 'rx tests' do
      include Rx::ClientHelpers

      before(:each) do
        allow(Rx::Client).to receive(:new).and_return(authenticated_client)
        use_authenticated_current_user(current_user: mhv_user)
      end

      context 'successful calls' do
        it 'supports getting a list of all prescriptions' do
          VCR.use_cassette('rx_client/prescriptions/gets_a_list_of_all_prescriptions') do
            expect(subject).to validate(:get, '/v0/prescriptions', 200)
          end
        end

        it 'supports getting a list of active prescriptions' do
          VCR.use_cassette('rx_client/prescriptions/gets_a_list_of_active_prescriptions') do
            expect(subject).to validate(:get, '/v0/prescriptions/active', 200)
          end
        end

        it 'supports getting details of a particular prescription' do
          VCR.use_cassette('rx_client/prescriptions/gets_a_single_prescription') do
            expect(subject).to validate(:get, '/v0/prescriptions/{id}', 200, 'id' => '13650545')
          end
        end

        it 'supports refilling a prescription' do
          VCR.use_cassette('rx_client/prescriptions/refills_a_prescription') do
            expect(subject).to validate(:patch, '/v0/prescriptions/{id}/refill', 204, 'id' => '13650545')
          end
        end

        it 'supports tracking a prescription' do
          VCR.use_cassette('rx_client/prescriptions/nested_resources/gets_tracking_for_a_prescription') do
            expect(subject).to validate(
              :get, '/v0/prescriptions/{prescription_id}/trackings', 200, 'prescription_id' => '13650541'
            )
          end
        end
      end

      context 'unsucessful calls' do
        it 'returns error on showing a prescription with bad id' do
          VCR.use_cassette('rx_client/prescriptions/gets_a_single_prescription') do
            expect(subject).to validate(:get, '/v0/prescriptions/{id}', 404, 'id' => '1')
          end
        end

        it 'returns error on refilling a prescription with bad id' do
          VCR.use_cassette('rx_client/prescriptions/nested_resources/prescription_refill_error') do
            expect(subject).to validate(:patch, '/v0/prescriptions/{id}/refill', 400, 'id' => '1')
          end
        end

        it 'returns an error tracking a prescription with a bad id' do
          VCR.use_cassette('rx_client/prescriptions/nested_resources/tracking_error_id') do
            expect(subject).to validate(
              :get, '/v0/prescriptions/{prescription_id}/trackings', 400, 'prescription_id' => '1'
            )
          end
        end
      end
    end

    describe 'messaging tests' do
      include SM::ClientHelpers

      let(:uploads) do
        [
          Rack::Test::UploadedFile.new('spec/support/fixtures/sm_file1.jpg', 'image/jpg'),
          Rack::Test::UploadedFile.new('spec/support/fixtures/sm_file2.jpg', 'image/jpg'),
          Rack::Test::UploadedFile.new('spec/support/fixtures/sm_file3.jpg', 'image/jpg'),
          Rack::Test::UploadedFile.new('spec/support/fixtures/sm_file4.jpg', 'image/jpg')
        ]
      end

      before(:each) do
        allow(SM::Client).to receive(:new).and_return(authenticated_client)
        use_authenticated_current_user(current_user: mhv_user)
      end

      describe 'triage teams' do
        context 'successful calls' do
          it 'supports getting a list of all prescriptions' do
            VCR.use_cassette('sm_client/triage_teams/gets_a_collection_of_triage_team_recipients') do
              expect(subject).to validate(:get, '/v0/messaging/health/recipients', 200)
            end
          end
        end
      end

      describe 'folders' do
        context 'successful calls' do
          it 'supports getting a list of all folders' do
            VCR.use_cassette('sm_client/folders/gets_a_collection_of_folders') do
              expect(subject).to validate(:get, '/v0/messaging/health/folders', 200)
            end
          end

          it 'supports getting a list of all messages in a folder' do
            VCR.use_cassette('sm_client/folders/nested_resources/gets_a_collection_of_messages') do
              expect(subject).to validate(
                :get,
                '/v0/messaging/health/folders/{folder_id}/messages', 200, 'folder_id' => '0'
              )
            end
          end

          it 'supports getting information about a specific folder' do
            VCR.use_cassette('sm_client/folders/gets_a_single_folder') do
              expect(subject).to validate(:get, '/v0/messaging/health/folders/{id}', 200, 'id' => '0')
            end
          end

          it 'supports creating a new folder' do
            VCR.use_cassette('sm_client/folders/creates_a_folder_and_deletes_a_folder') do
              expect(subject).to validate(:post, '/v0/messaging/health/folders',
                                          201, '_data' => { 'folder' => { 'name' => 'test folder 66745' } })
            end
          end

          it 'supports deleting a folder' do
            VCR.use_cassette('sm_client/folders/creates_a_folder_and_deletes_a_folder') do
              expect(subject).to validate(:delete, '/v0/messaging/health/folders/{id}', 204, 'id' => '674886')
            end
          end
        end

        context 'unsuccessful calls' do
          it 'supports folder error messages' do
            VCR.use_cassette('sm_client/folders/gets_a_single_folder_id_error') do
              expect(subject).to validate(:get, '/v0/messaging/health/folders/{id}', 400, 'id' => '1000')
            end
          end

          it 'supports folder error messages' do
            VCR.use_cassette('sm_client/folders/deletes_a_folder_id_error') do
              expect(subject).to validate(:delete, '/v0/messaging/health/folders/{id}', 400, 'id' => '1000')
            end
          end

          it 'supports folder messages index error in a folder' do
            VCR.use_cassette('sm_client/folders/nested_resources/gets_a_collection_of_messages_id_error') do
              expect(subject).to validate(
                :get,
                '/v0/messaging/health/folders/{folder_id}/messages', 400, 'folder_id' => '1000'
              )
            end
          end
        end
      end

      describe 'messages' do
        context 'successful calls' do
          it 'supports getting a list of all messages in a thread' do
            VCR.use_cassette('sm_client/messages/gets_a_message_thread') do
              expect(subject).to validate(:get, '/v0/messaging/health/messages/{id}/thread', 200, 'id' => '573059')
            end
          end

          it 'supports getting a message' do
            VCR.use_cassette('sm_client/messages/gets_a_message_with_id') do
              expect(subject).to validate(:get, '/v0/messaging/health/messages/{id}', 200, 'id' => '573059')
            end
          end

          it 'supports getting a list of message categories' do
            VCR.use_cassette('sm_client/messages/gets_message_categories') do
              expect(subject).to validate(:get, '/v0/messaging/health/messages/categories', 200)
            end
          end

          it 'supports getting message attachments' do
            VCR.use_cassette('sm_client/messages/nested_resources/gets_a_file_attachment') do
              expect(subject).to validate(:get, '/v0/messaging/health/messages/{message_id}/attachments/{id}',
                                          200, 'message_id' => '629999', 'id' => '629993')
            end
          end

          it 'supports moving a message to another folder' do
            VCR.use_cassette('sm_client/messages/moves_a_message_with_id') do
              expect(subject).to validate(:patch, '/v0/messaging/health/messages/{id}/move',
                                          204, 'id' => '573052', '_query_string' => 'folder_id=0')
            end
          end

          it 'supports creating a message with no attachments' do
            VCR.use_cassette('sm_client/messages/creates/a_new_message_without_attachments') do
              expect(subject).to validate(
                :post, '/v0/messaging/health/messages', 200,
                '_data' => { 'message' => {
                  'subject' => 'CI Run', 'category' => 'OTHER', 'recipient_id' => '613586',
                  'body' => 'Continuous Integration'
                } }
              )
            end
          end

          it 'supports creating a message with attachments' do
            VCR.use_cassette('sm_client/messages/creates/a_new_message_with_4_attachments') do
              expect(subject).to validate(
                :post, '/v0/messaging/health/messages', 200,
                'id' => '674838',
                '_data' => {
                  'message' => {
                    'subject' => 'CI Run', 'category' => 'OTHER', 'recipient_id' => '613586',
                    'body' => 'Continuous Integration'
                  },
                  'uploads' => uploads
                }
              )
            end
          end

          it 'supports replying to a message with no attachments' do
            VCR.use_cassette('sm_client/messages/creates/a_reply_without_attachments') do
              expect(subject).to validate(
                :post, '/v0/messaging/health/messages/{id}/reply', 201,
                'id' => '674838',
                '_data' => { 'message' => {
                  'subject' => 'CI Run', 'category' => 'OTHER', 'recipient_id' => '613586',
                  'body' => 'Continuous Integration'
                } }
              )
            end
          end

          it 'supports replying to a message with attachments' do
            VCR.use_cassette('sm_client/messages/creates/a_reply_with_4_attachments') do
              expect(subject).to validate(
                :post, '/v0/messaging/health/messages/{id}/reply', 201,
                'id' => '674838',
                '_data' => {
                  'message' => {
                    'subject' => 'CI Run', 'category' => 'OTHER', 'recipient_id' => '613586',
                    'body' => 'Continuous Integration'
                  },
                  'uploads' => uploads
                }
              )
            end
          end

          it 'supports deleting a message' do
            VCR.use_cassette('sm_client/messages/deletes_the_message_with_id') do
              expect(subject).to validate(:delete, '/v0/messaging/health/messages/{id}', 204, 'id' => '573052')
            end
          end
        end

        context 'unsuccessful calls' do
          it 'supports errors for list of all messages in a thread with invalid id' do
            VCR.use_cassette('sm_client/messages/gets_a_message_thread_id_error') do
              expect(subject).to validate(:get, '/v0/messaging/health/messages/{id}/thread', 400, 'id' => '999999')
            end
          end

          it 'supports error message with invalid id' do
            VCR.use_cassette('sm_client/messages/gets_a_message_with_id_error') do
              expect(subject).to validate(:get, '/v0/messaging/health/messages/{id}', 400, 'id' => '999999')
            end
          end

          it 'supports errors getting message attachments with invalid message id' do
            VCR.use_cassette('sm_client/messages/nested_resources/gets_a_file_attachment_message_id_error') do
              expect(subject).to validate(:get, '/v0/messaging/health/messages/{message_id}/attachments/{id}',
                                          400, 'message_id' => '999999', 'id' => '629993')
            end
          end

          it 'supports errors getting message attachments with invalid attachment id' do
            VCR.use_cassette('sm_client/messages/nested_resources/gets_a_file_attachment_attachment_id_error') do
              expect(subject).to validate(:get, '/v0/messaging/health/messages/{message_id}/attachments/{id}',
                                          400, 'message_id' => '629999', 'id' => '999999')
            end
          end

          it 'supports errors moving a message to another folder' do
            VCR.use_cassette('sm_client/messages/moves_a_message_with_id_error') do
              expect(subject).to validate(:patch, '/v0/messaging/health/messages/{id}/move',
                                          400, 'id' => '999999', '_query_string' => 'folder_id=0')
            end
          end

          it 'supports errors creating a message with no attachments' do
            VCR.use_cassette('sm_client/messages/creates/a_new_message_without_attachments_recipient_id_error') do
              expect(subject).to validate(
                :post, '/v0/messaging/health/messages', 400,
                '_data' => { 'message' => {
                  'subject' => 'CI Run', 'category' => 'OTHER', 'recipient_id' => '1',
                  'body' => 'Continuous Integration'
                } }
              )
            end
          end

          it 'supports errors replying to a message with no attachments' do
            VCR.use_cassette('sm_client/messages/creates/a_reply_without_attachments_id_error') do
              expect(subject).to validate(
                :post, '/v0/messaging/health/messages/{id}/reply', 400,
                'id' => '999999',
                '_data' => { 'message' => {
                  'subject' => 'CI Run', 'category' => 'OTHER', 'recipient_id' => '613586',
                  'body' => 'Continuous Integration'
                } }
              )
            end
          end

          it 'supports errors deleting a message' do
            VCR.use_cassette('sm_client/messages/deletes_the_message_with_id_error') do
              expect(subject).to validate(:delete, '/v0/messaging/health/messages/{id}', 400, 'id' => '999999')
            end
          end
        end
      end

      describe 'message drafts' do
        context 'successful calls' do
          it 'supports creating a message draft' do
            VCR.use_cassette('sm_client/message_drafts/creates_a_draft') do
              expect(subject).to validate(
                :post, '/v0/messaging/health/message_drafts', 201,
                '_data' => { 'message_draft' => {
                  'subject' => 'Subject 1', 'category' => 'OTHER', 'recipient_id' => '613586',
                  'body' => 'Body 1'
                } }
              )
            end
          end

          [:put, :patch].each do |op|
            it "supports updating a message draft with #{op}" do
              VCR.use_cassette('sm_client/message_drafts/updates_a_draft') do
                expect(subject).to validate(
                  op, '/v0/messaging/health/message_drafts/{id}', 204,
                  'id' => '674942',
                  '_data' => { 'message_draft' => {
                    'subject' => 'CI Run', 'category' => 'OTHER', 'recipient_id' => '613586',
                    'body' => 'Updated Body'
                  } }
                )
              end
            end
          end

          it 'supports creating a message draft reply' do
            VCR.use_cassette('sm_client/message_drafts/creates_a_draft_reply') do
              expect(subject).to validate(
                :post, '/v0/messaging/health/message_drafts/{reply_id}/replydraft', 201,
                'reply_id' => '674874',
                '_data' => { 'message_draft' => {
                  'subject' => 'Updated Subject', 'category' => 'OTHER', 'recipient_id' => '613586',
                  'body' => 'Body 1'
                } }
              )
            end
          end

          it 'supports updating a message draft reply' do
            VCR.use_cassette('sm_client/message_drafts/updates_a_draft_reply') do
              expect(subject).to validate(
                :put, '/v0/messaging/health/message_drafts/{reply_id}/replydraft/{draft_id}', 204,
                'reply_id' => '674874',
                'draft_id' => '674944',
                '_data' => { 'message_draft' => {
                  'subject' => 'CI Run', 'category' => 'OTHER', 'recipient_id' => '613586',
                  'body' => 'Updated Body'
                } }
              )
            end
          end
        end
      end
    end

    it 'supports getting the user data' do
      expect(subject).to validate(:get, '/v0/user', 200, auth_options)
      expect(subject).to validate(:get, '/v0/user', 401)
    end

    context 'terms and conditions routes' do
      context 'with some terms and acceptances' do
        let!(:terms) { create(:terms_and_conditions, latest: true) }
        # The Faker in the factory will _sometimes_ return the same name. make sure it's different
        # so that the association in terms_acc works as expected with these tests.
        let!(:terms2) { create(:terms_and_conditions, latest: true, name: "#{terms.name}-again") }
        let!(:terms_acc) do
          create(:terms_and_conditions_acceptance, user_uuid: mhv_user.uuid, terms_and_conditions: terms)
        end

        it 'validates the routes' do
          expect(subject).to validate(
            :get,
            '/v0/terms_and_conditions',
            200,
            auth_options
          )
          expect(subject).to validate(
            :get,
            '/v0/terms_and_conditions/{name}/versions/latest',
            200,
            auth_options.merge('name' => terms.name)
          )
          expect(subject).to validate(
            :get,
            '/v0/terms_and_conditions/{name}/versions/latest/user_data',
            200,
            auth_options.merge('name' => terms.name)
          )
          expect(subject).to validate(
            :post,
            '/v0/terms_and_conditions/{name}/versions/latest/user_data',
            422,
            auth_options.merge('name' => terms.name)
          )
          expect(subject).to validate(
            :post,
            '/v0/terms_and_conditions/{name}/versions/latest/user_data',
            200,
            auth_options.merge('name' => terms2.name)
          )
        end

        it 'validates auth errors' do
          expect(subject).to validate(
            :get,
            '/v0/terms_and_conditions',
            401
          )
          expect(subject).to validate(
            :get,
            '/v0/terms_and_conditions/{name}/versions/latest',
            401,
            'name' => terms.name
          )
          expect(subject).to validate(
            :get,
            '/v0/terms_and_conditions/{name}/versions/latest/user_data',
            401,
            'name' => terms.name
          )
          expect(subject).to validate(
            :post,
            '/v0/terms_and_conditions/{name}/versions/latest/user_data',
            401,
            'name' => terms.name
          )
        end
      end

      context 'with no terms and acceptances' do
        it 'validates the routes' do
          expect(subject).to validate(
            :get,
            '/v0/terms_and_conditions',
            200,
            auth_options
          )
          expect(subject).to validate(
            :get,
            '/v0/terms_and_conditions/{name}/versions/latest',
            404,
            auth_options.merge('name' => 'blat')
          )
          expect(subject).to validate(
            :get,
            '/v0/terms_and_conditions/{name}/versions/latest/user_data',
            404,
            auth_options.merge('name' => 'blat')
          )
          expect(subject).to validate(
            :post,
            '/v0/terms_and_conditions/{name}/versions/latest/user_data',
            404,
            auth_options.merge('name' => 'blat')
          )
        end
      end
    end
  end

  context 'and' do
    it 'tests all documented routes' do
      expect(subject).to validate_all_paths
    end
  end
end<|MERGE_RESOLUTION|>--- conflicted
+++ resolved
@@ -85,7 +85,6 @@
         '/v0/in_progress_forms/{id}',
         500,
         auth_options.merge('id' => '1010ez')
-<<<<<<< HEAD
       )
       expect(subject).to validate(:put, '/v0/in_progress_forms/{id}', 401, 'id' => '1010ez')
     end
@@ -98,20 +97,6 @@
         200,
         auth_options.merge('id' => form.form_id)
       )
-=======
-      )
-      expect(subject).to validate(:put, '/v0/in_progress_forms/{id}', 401, 'id' => '1010ez')
-    end
-
-    it 'supports deleting an in-progress form' do
-      form = FactoryGirl.create(:in_progress_form, user_uuid: mhv_user.uuid)
-      expect(subject).to validate(
-        :delete,
-        '/v0/in_progress_forms/{id}',
-        200,
-        auth_options.merge('id' => form.form_id)
-      )
->>>>>>> 3f71113d
       expect(subject).to validate(:delete, '/v0/in_progress_forms/{id}', 401, 'id' => form.form_id)
     end
 
