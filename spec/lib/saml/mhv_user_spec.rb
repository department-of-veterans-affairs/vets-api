# frozen_string_literal: true

require 'rails_helper'
require 'support/saml/response_builder'

RSpec.describe SAML::User do
  include SAML::ResponseBuilder

  describe 'MHV Logon' do
    let(:authn_context) { 'myhealthevet' }
    let(:account_type)  { 'Basic' }
    let(:highest_attained_loa) { '3' }

    let(:saml_response) do
      build_saml_response(
        authn_context: authn_context,
        account_type: account_type,
        level_of_assurance: [highest_attained_loa],
        multifactor: [false]
      )
    end
    subject { described_class.new(saml_response) }

    context 'non-premium user' do
      it 'has various important attributes' do
        expect(subject.to_hash).to eq(
          uuid: '0e1bb5723d7c4f0686f46ca4505642ad',
          email: 'kam+tristanmhv@adhocteam.us',
          loa: { current: 1, highest: 3 },
          sign_in: { service_name: 'myhealthevet', account_type: 'Basic' },
          mhv_account_type: 'Basic',
          mhv_correlation_id: '12345748',
          mhv_icn: '',
          multifactor: false,
          authn_context: 'myhealthevet'
        )
      end

      it 'is not changing multifactor' do
        expect(subject.changing_multifactor?).to be_falsey
      end

      context 'multifactor' do
        let(:authn_context) { 'myhealthevet_multifactor' }

        it 'has various important attributes' do
          expect(subject.to_hash).to eq(
            uuid: '0e1bb5723d7c4f0686f46ca4505642ad',
            email: 'kam+tristanmhv@adhocteam.us',
            loa: { current: 1, highest: 3 },
            sign_in: { service_name: 'myhealthevet', account_type: 'Basic' },
            birth_date: nil,
            first_name: nil,
            last_name: nil,
            middle_name: nil,
            gender: nil,
            ssn: nil,
            zip: nil,
            multifactor: true,
            authn_context: 'myhealthevet_multifactor'
          )
        end

        it 'is changing multifactor' do
          expect(subject.changing_multifactor?).to be_truthy
        end
<<<<<<< HEAD
      end

      context 'verifying' do
        let(:authn_context) { 'myhealthevet_loa3' }
        let(:account_type) { 'Advanced' }

        it 'has various important attributes' do
          expect(subject.to_hash).to eq(
            uuid: '0e1bb5723d7c4f0686f46ca4505642ad',
            email: 'kam+tristanmhv@adhocteam.us',
            first_name: 'Tristan',
            middle_name: '',
            last_name: 'MHV',
            gender: 'M',
            birth_date: '1735-10-30',
            ssn: '111223333',
            zip: nil,
            loa: { current: 3, highest: 3 },
            sign_in: { service_name: 'myhealthevet', account_type: 'Advanced' },
            multifactor: true,
            authn_context: 'myhealthevet_loa3'
          )
        end

        it 'is changing multifactor' do
          expect(subject.changing_multifactor?).to be_falsey
        end
=======
>>>>>>> f678b0ea
      end
    end

    context 'premium user' do
      let(:account_type) { 'Premium' }

      it 'has various important attributes' do
        expect(subject.to_hash).to eq(
          uuid: '0e1bb5723d7c4f0686f46ca4505642ad',
          email: 'kam+tristanmhv@adhocteam.us',
          loa: { current: 3, highest: 3 },
          sign_in: { service_name: 'myhealthevet', account_type: 'Premium' },
          mhv_account_type: 'Premium',
          mhv_correlation_id: '12345748',
          mhv_icn: '1012853550V207686',
          multifactor: false,
          authn_context: 'myhealthevet'
        )
      end

      it 'is not changing multifactor' do
        expect(subject.changing_multifactor?).to be_falsey
      end

      context 'multifactor' do
        let(:authn_context) { 'myhealthevet_multifactor' }

        it 'has various important attributes' do
          expect(subject.to_hash).to eq(
            uuid: '0e1bb5723d7c4f0686f46ca4505642ad',
            email: 'kam+tristanmhv@adhocteam.us',
            loa: { current: 3, highest: 3 },
            sign_in: { service_name: 'myhealthevet', account_type: 'Premium' },
            birth_date: nil,
            first_name: nil,
            last_name: nil,
            middle_name: nil,
            gender: nil,
            ssn: nil,
            zip: nil,
            multifactor: true,
            authn_context: 'myhealthevet_multifactor'
          )
        end

        it 'is changing multifactor' do
          expect(subject.changing_multifactor?).to be_truthy
        end
      end
    end
  end
end<|MERGE_RESOLUTION|>--- conflicted
+++ resolved
@@ -27,7 +27,7 @@
           uuid: '0e1bb5723d7c4f0686f46ca4505642ad',
           email: 'kam+tristanmhv@adhocteam.us',
           loa: { current: 1, highest: 3 },
-          sign_in: { service_name: 'myhealthevet', account_type: 'Basic' },
+          sign_in: { service_name: 'myhealthevet' },
           mhv_account_type: 'Basic',
           mhv_correlation_id: '12345748',
           mhv_icn: '',
@@ -48,7 +48,7 @@
             uuid: '0e1bb5723d7c4f0686f46ca4505642ad',
             email: 'kam+tristanmhv@adhocteam.us',
             loa: { current: 1, highest: 3 },
-            sign_in: { service_name: 'myhealthevet', account_type: 'Basic' },
+            sign_in: { service_name: 'myhealthevet' },
             birth_date: nil,
             first_name: nil,
             last_name: nil,
@@ -64,7 +64,6 @@
         it 'is changing multifactor' do
           expect(subject.changing_multifactor?).to be_truthy
         end
-<<<<<<< HEAD
       end
 
       context 'verifying' do
@@ -83,7 +82,7 @@
             ssn: '111223333',
             zip: nil,
             loa: { current: 3, highest: 3 },
-            sign_in: { service_name: 'myhealthevet', account_type: 'Advanced' },
+            sign_in: { service_name: 'myhealthevet' },
             multifactor: true,
             authn_context: 'myhealthevet_loa3'
           )
@@ -92,8 +91,6 @@
         it 'is changing multifactor' do
           expect(subject.changing_multifactor?).to be_falsey
         end
-=======
->>>>>>> f678b0ea
       end
     end
 
@@ -105,7 +102,7 @@
           uuid: '0e1bb5723d7c4f0686f46ca4505642ad',
           email: 'kam+tristanmhv@adhocteam.us',
           loa: { current: 3, highest: 3 },
-          sign_in: { service_name: 'myhealthevet', account_type: 'Premium' },
+          sign_in: { service_name: 'myhealthevet' },
           mhv_account_type: 'Premium',
           mhv_correlation_id: '12345748',
           mhv_icn: '1012853550V207686',
@@ -126,7 +123,7 @@
             uuid: '0e1bb5723d7c4f0686f46ca4505642ad',
             email: 'kam+tristanmhv@adhocteam.us',
             loa: { current: 3, highest: 3 },
-            sign_in: { service_name: 'myhealthevet', account_type: 'Premium' },
+            sign_in: { service_name: 'myhealthevet' },
             birth_date: nil,
             first_name: nil,
             last_name: nil,
