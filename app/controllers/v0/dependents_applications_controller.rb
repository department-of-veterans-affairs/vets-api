# frozen_string_literal: true

module V0
  class DependentsApplicationsController < ApplicationController
    service_tag 'dependent-change'

    def create
      claim = SavedClaim::DependencyClaim.new(form: dependent_params.to_json)

      unless claim.save
        StatsD.increment("#{stats_key}.failure")
        Sentry.set_tags(team: 'vfs-ebenefits') # tag sentry logs with team name
        raise Common::Exceptions::ValidationErrors, claim
      end

      claim.process_attachments!
      dependent_service.submit_686c_form(claim)

      Rails.logger.info "ClaimID=#{claim.confirmation_number} Form=#{claim.class::FORM}"
      # clear_saved_form(claim.form_id) # We do not want to destroy the InProgressForm for this submission

      render(json: claim)
    end

    def show
      dependents = dependent_service.get_dependents
<<<<<<< HEAD
      dependents[:diaries] = dependency_verification_service.read_diaries
      render json: dependents, serializer: DependentsSerializer
=======
      render json: DependentsSerializer.new(dependents)
>>>>>>> 08f85666
    rescue => e
      log_exception_to_sentry(e)
      raise Common::Exceptions::BackendServiceException.new(nil, detail: e.message)
    end

    def disability_rating
      res = EVSS::Dependents::RetrievedInfo.for_user(current_user)
      render json: { has30_percent: res.body.dig('submitProcess', 'application', 'has30Percent') }
    end

    private

    def dependent_params
      params.permit(
        :add_spouse,
        :veteran_was_married_before,
        :add_child,
        :report674,
        :report_divorce,
        :spouse_was_married_before,
        :report_stepchild_not_in_household,
        :report_death,
        :report_marriage_of_child_under18,
        :report_child18_or_older_is_not_attending_school,
        'view:selectable686_options': {},
        dependents_application: {},
        supporting_documents: []
      )
    end

    def dependent_service
      @dependent_service ||= BGS::DependentService.new(current_user)
    end

    def dependency_verification_service
      @dependency_verification_service ||= BGS::DependencyVerificationService.new(current_user)
    end

    def stats_key
      'api.dependents_application'
    end
  end
end<|MERGE_RESOLUTION|>--- conflicted
+++ resolved
@@ -24,12 +24,8 @@
 
     def show
       dependents = dependent_service.get_dependents
-<<<<<<< HEAD
       dependents[:diaries] = dependency_verification_service.read_diaries
-      render json: dependents, serializer: DependentsSerializer
-=======
       render json: DependentsSerializer.new(dependents)
->>>>>>> 08f85666
     rescue => e
       log_exception_to_sentry(e)
       raise Common::Exceptions::BackendServiceException.new(nil, detail: e.message)
