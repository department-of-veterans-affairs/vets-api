# frozen_string_literal: true

require 'rails_helper'
require 'claims_api/v1/disability_compensation_fes_mapper'

describe ClaimsApi::V1::DisabilityCompensationFesMapper do
  describe '526 claim maps to FES format' do
    context 'with v1 form data' do
      let(:form_data) do
        JSON.parse(
          Rails.root.join(
            'modules',
            'claims_api',
            'spec',
            'fixtures',
            'form_526_json_api.json'
          ).read
        )
      end
<<<<<<< HEAD

=======
>>>>>>> 6d4d243b
      let(:auth_headers) do
        {
          'va_eauth_pid' => '600061742',
          'va_eauth_service_transaction_id' => '00000000-0000-0000-0000-000000000000'
        }
      end
<<<<<<< HEAD

=======
>>>>>>> 6d4d243b
      let(:auto_claim) do
        create(:auto_established_claim,
               form_data: form_data['data']['attributes'],
               auth_headers:)
<<<<<<< HEAD
=======
      end
      let(:fes_data) do
        ClaimsApi::V1::DisabilityCompensationFesMapper.new(auto_claim).map_claim
>>>>>>> 6d4d243b
      end

      let(:fes_data) { described_class.new(auto_claim).map_claim }

      context 'request structure' do
        it 'wraps data in proper FES request structure' do
          expect(fes_data).to have_key(:data)
          expect(fes_data[:data]).to have_key(:serviceTransactionId)
          expect(fes_data[:data]).to have_key(:veteranParticipantId)
          expect(fes_data[:data]).to have_key(:claimantParticipantId)
          expect(fes_data[:data]).to have_key(:form526)
        end

        it 'finds the dependent participant_id as expected' do
          auth_headers['dependent'] = {}
          auth_headers['dependent']['participant_id'] = '8675309'

          expect(fes_data[:data][:claimantParticipantId]).to eq('8675309')
        end
      end

<<<<<<< HEAD
      describe 'veteran information' do
        let(:veteran) { fes_data[:data][:form526][:veteran] }

        describe 'current mailing address' do
          context 'when address is domestic' do
            it 'maps as DOMESTIC with full fields' do
              addr = veteran[:currentMailingAddress]
              expect(addr[:addressLine1]).to eq('1234 Couch Street')
              expect(addr[:addressLine2]).to eq('Apt. 22')
              expect(addr[:addressLine3]).to be_nil
              expect(addr[:city]).to eq('Portland')
              expect(addr[:state]).to eq('OR')
              expect(addr[:country]).to eq('USA')
              expect(addr[:zipFirstFive]).to eq('12345')
              expect(addr[:zipLastFour]).to eq('6789')
              expect(addr[:addressType]).to eq('DOMESTIC')
            end
          end

          context 'when address is military (APO/FPO/DPO)' do
            let(:auto_claim) do
              attrs = form_data['data']['attributes'].deep_dup
              attrs['veteranIdentification'] = {
                'currentVaEmployee' => false,
                'mailingAddress' => {
                  'numberAndStreet' => 'CMR 468 Box 1181',
                  'city' => 'APO',
                  'state' => 'AE',
                  'country' => 'USA',
                  'zipFirstFive' => '09277'
                }
              }
              create(:auto_established_claim, form_data: attrs, auth_headers:)
            end

            it 'maps as MILITARY and omits city/state' do
              addr = veteran[:currentMailingAddress]
              expect(addr[:addressLine1]).to eq('CMR 468 Box 1181')
              expect(addr[:militaryPostOfficeTypeCode]).to eq('APO')
              expect(addr[:militaryStateCode]).to eq('AE')
              expect(addr[:addressType]).to eq('MILITARY')
              expect(addr).not_to have_key(:city)
              expect(addr).not_to have_key(:state)
            end
          end

          context 'when address is international' do
            let(:auto_claim) do
              attrs = form_data['data']['attributes'].deep_dup
              attrs['veteranIdentification'] = {
                'currentVaEmployee' => false,
                'mailingAddress' => {
                  'numberAndStreet' => '123 Main St',
                  'city' => 'London',
                  'country' => 'GBR',
                  'internationalPostalCode' => 'SW1A 1AA'
                }
              }
              create(:auto_established_claim, form_data: attrs, auth_headers:)
            end

            it 'maps as INTERNATIONAL with postal code' do
              addr = veteran[:currentMailingAddress]
              expect(addr[:addressLine1]).to eq('123 Main St')
              expect(addr[:internationalPostalCode]).to eq('SW1A 1AA')
              expect(addr[:addressType]).to eq('INTERNATIONAL')
              expect(addr[:country]).to eq('GBR')
            end
          end
        end

        describe 'change of address' do
          context 'when present' do
            let(:auto_claim) do
              attrs = form_data['data']['attributes'].deep_dup
              attrs['changeOfAddress'] = {
                'typeOfAddressChange' => 'TEMPORARY',
                'numberAndStreet' => '10 Peach St',
                'apartmentOrUnitNumber' => 'Unit 4',
                'city' => 'Schenectady',
                'state' => 'NY',
                'country' => 'USA',
                'zipFirstFive' => '12345',
                'beginningDate' => '2023-06-04',
                'endingDate' => '2023-12-04'
              }
              create(:auto_established_claim, form_data: attrs, auth_headers:)
            end

            it 'maps fields and dates correctly' do
              change = veteran[:changeOfAddress]
              expect(change[:addressChangeType]).to eq('TEMPORARY')
              expect(change[:addressLine1]).to eq('10 Peach St Unit 4')
              expect(change[:beginningDate]).to eq('2023-06-04')
              expect(change[:endingDate]).to eq('2023-12-04')
              expect(change[:addressType]).to eq('DOMESTIC')
            end
          end
        end
      end

      context 'section 5 disabilities' do
        let(:fes_data) { described_class.new(auto_claim).map_claim }
        let(:disability_object) { fes_data[:data][:form526][:disabilities] }

=======
      context 'section 5 disabilities' do
>>>>>>> 6d4d243b
        let(:secondary_disability) do
          [
            {
              'name' => 'Left Hip Pain',
              'disabilityActionType' => 'SECONDARY',
              'serviceRelevance' => 'Caused by a service-connected disability',
              'approximateBeginDate' => '2018-05'
            },
            {
              'name' => 'Left Elbow Pain',
              'disabilityActionType' => 'SECONDARY',
              'serviceRelevance' => 'Caused by a service-connected disability',
              'approximateBeginDate' => '2019'
            }
          ]
        end

        it 'maps the FES attributes' do
          form_data['data']['attributes']['disabilities'][0]['classificationCode'] = '123456'
          form_data['data']['attributes']['disabilities'][0]['approximateBeginDate'] = '2018-02-22'
<<<<<<< HEAD
=======

          disability_object = fes_data[:data][:form526][:disabilities]

>>>>>>> 6d4d243b
          expect(disability_object).not_to be_nil
          expect(disability_object[0][:name]).to eq('PTSD (post traumatic stress disorder)')
          expect(disability_object[0][:classificationCode]).to eq('123456')
          expect(disability_object[0][:ratedDisabilityId]).to eq('1100583')
          expect(disability_object[0][:diagnosticCode]).to eq(9999)
          expect(disability_object[0][:disabilityActionType]).to eq('NEW')
          expect(disability_object[0][:specialIssues]).to eq(['Fully Developed Claim', 'PTSD/2'])
<<<<<<< HEAD
          expect(disability_object[0][:approximateBeginDate]).to eq({ year: 2018, month: 0o2, day: 22 })
=======
          expect(disability_object[0][:approximateBeginDate]).to eq({ year: '2018', month: '02', day: '22' })
>>>>>>> 6d4d243b
        end

        it 'maps secondary disabilities if included' do
          form_data['data']['attributes']['disabilities'][0]['secondaryDisabilities'] = secondary_disability
<<<<<<< HEAD
=======

          disability_object = fes_data[:data][:form526][:disabilities]

>>>>>>> 6d4d243b
          expect(disability_object[1][:name]).to eq('Left Hip Pain')
          expect(disability_object[1]).not_to have_key(:classificationCode)
          expect(disability_object[1]).not_to have_key(:ratedDisabilityId)
          expect(disability_object[1]).not_to have_key(:diagnosticCode)
          expect(disability_object[1][:disabilityActionType]).to eq('NEW')
          expect(disability_object[1]).not_to have_key(:specialIssues)
<<<<<<< HEAD
          expect(disability_object[1][:approximateBeginDate]).to eq({ year: 2018, month: 0o5 })
          expect(disability_object[2][:name]).to eq('Left Elbow Pain')
          expect(disability_object[2][:disabilityActionType]).to eq('NEW')
          expect(disability_object[2][:approximateBeginDate]).to eq({ year: 2019 })
=======
          expect(disability_object[1][:approximateBeginDate]).to eq({ year: '2018', month: '05' })
          expect(disability_object[2][:name]).to eq('Left Elbow Pain')
          expect(disability_object[2][:disabilityActionType]).to eq('NEW')
          expect(disability_object[2][:approximateBeginDate]).to eq({ year: '2019' })
>>>>>>> 6d4d243b
        end

        it 'does not map the ignored fields' do
          form_data['data']['attributes']['disabilities'][0]['serviceRelevance'] = 'Hurt while working.'
<<<<<<< HEAD
=======

          disability_object = fes_data[:data][:form526][:disabilities]

>>>>>>> 6d4d243b
          expect(disability_object[0]).not_to have_key(:serviceRelevance)
          expect(disability_object[0]).not_to have_key(:secondaryDisabilities)
        end

        it 'removes a missing optional attribute' do
          form_data['data']['attributes']['disabilities'][0]['ratedDisabilityId'] = ' '
          form_data['data']['attributes']['disabilities'][0]['diagnosticCode'] = nil
          form_data['data']['attributes']['disabilities'][0]['specialIssues'] = []
<<<<<<< HEAD
=======

          disability_object = fes_data[:data][:form526][:disabilities]

>>>>>>> 6d4d243b
          expect(disability_object[0]).not_to have_key(:classificationCode)
          expect(disability_object[0]).not_to have_key(:ratedDisabilityId)
          expect(disability_object[0]).not_to have_key(:diagnosticCode)
          expect(disability_object[0]).not_to have_key(:specialIssues)
        end
      end
    end
  end
end<|MERGE_RESOLUTION|>--- conflicted
+++ resolved
@@ -17,30 +17,22 @@
           ).read
         )
       end
-<<<<<<< HEAD
-
-=======
->>>>>>> 6d4d243b
+
       let(:auth_headers) do
         {
           'va_eauth_pid' => '600061742',
           'va_eauth_service_transaction_id' => '00000000-0000-0000-0000-000000000000'
         }
       end
-<<<<<<< HEAD
-
-=======
->>>>>>> 6d4d243b
+
       let(:auto_claim) do
         create(:auto_established_claim,
                form_data: form_data['data']['attributes'],
                auth_headers:)
-<<<<<<< HEAD
-=======
       end
       let(:fes_data) do
         ClaimsApi::V1::DisabilityCompensationFesMapper.new(auto_claim).map_claim
->>>>>>> 6d4d243b
+
       end
 
       let(:fes_data) { described_class.new(auto_claim).map_claim }
@@ -62,7 +54,6 @@
         end
       end
 
-<<<<<<< HEAD
       describe 'veteran information' do
         let(:veteran) { fes_data[:data][:form526][:veteran] }
 
@@ -168,9 +159,8 @@
         let(:fes_data) { described_class.new(auto_claim).map_claim }
         let(:disability_object) { fes_data[:data][:form526][:disabilities] }
 
-=======
       context 'section 5 disabilities' do
->>>>>>> 6d4d243b
+
         let(:secondary_disability) do
           [
             {
@@ -191,12 +181,8 @@
         it 'maps the FES attributes' do
           form_data['data']['attributes']['disabilities'][0]['classificationCode'] = '123456'
           form_data['data']['attributes']['disabilities'][0]['approximateBeginDate'] = '2018-02-22'
-<<<<<<< HEAD
-=======
-
-          disability_object = fes_data[:data][:form526][:disabilities]
-
->>>>>>> 6d4d243b
+          disability_object = fes_data[:data][:form526][:disabilities]
+
           expect(disability_object).not_to be_nil
           expect(disability_object[0][:name]).to eq('PTSD (post traumatic stress disorder)')
           expect(disability_object[0][:classificationCode]).to eq('123456')
@@ -204,48 +190,31 @@
           expect(disability_object[0][:diagnosticCode]).to eq(9999)
           expect(disability_object[0][:disabilityActionType]).to eq('NEW')
           expect(disability_object[0][:specialIssues]).to eq(['Fully Developed Claim', 'PTSD/2'])
-<<<<<<< HEAD
-          expect(disability_object[0][:approximateBeginDate]).to eq({ year: 2018, month: 0o2, day: 22 })
-=======
-          expect(disability_object[0][:approximateBeginDate]).to eq({ year: '2018', month: '02', day: '22' })
->>>>>>> 6d4d243b
+          expect(disability_object[0][:approximateBeginDate]).to eq({ year: 2018, month: 02, day: 22 })
+
         end
 
         it 'maps secondary disabilities if included' do
           form_data['data']['attributes']['disabilities'][0]['secondaryDisabilities'] = secondary_disability
-<<<<<<< HEAD
-=======
-
-          disability_object = fes_data[:data][:form526][:disabilities]
-
->>>>>>> 6d4d243b
+
+          disability_object = fes_data[:data][:form526][:disabilities]
+
           expect(disability_object[1][:name]).to eq('Left Hip Pain')
           expect(disability_object[1]).not_to have_key(:classificationCode)
           expect(disability_object[1]).not_to have_key(:ratedDisabilityId)
           expect(disability_object[1]).not_to have_key(:diagnosticCode)
           expect(disability_object[1][:disabilityActionType]).to eq('NEW')
           expect(disability_object[1]).not_to have_key(:specialIssues)
-<<<<<<< HEAD
-          expect(disability_object[1][:approximateBeginDate]).to eq({ year: 2018, month: 0o5 })
+          expect(disability_object[1][:approximateBeginDate]).to eq({ year: 2018, month: 05 })
           expect(disability_object[2][:name]).to eq('Left Elbow Pain')
           expect(disability_object[2][:disabilityActionType]).to eq('NEW')
           expect(disability_object[2][:approximateBeginDate]).to eq({ year: 2019 })
-=======
-          expect(disability_object[1][:approximateBeginDate]).to eq({ year: '2018', month: '05' })
-          expect(disability_object[2][:name]).to eq('Left Elbow Pain')
-          expect(disability_object[2][:disabilityActionType]).to eq('NEW')
-          expect(disability_object[2][:approximateBeginDate]).to eq({ year: '2019' })
->>>>>>> 6d4d243b
         end
 
         it 'does not map the ignored fields' do
           form_data['data']['attributes']['disabilities'][0]['serviceRelevance'] = 'Hurt while working.'
-<<<<<<< HEAD
-=======
-
-          disability_object = fes_data[:data][:form526][:disabilities]
-
->>>>>>> 6d4d243b
+          disability_object = fes_data[:data][:form526][:disabilities]
+
           expect(disability_object[0]).not_to have_key(:serviceRelevance)
           expect(disability_object[0]).not_to have_key(:secondaryDisabilities)
         end
@@ -254,12 +223,8 @@
           form_data['data']['attributes']['disabilities'][0]['ratedDisabilityId'] = ' '
           form_data['data']['attributes']['disabilities'][0]['diagnosticCode'] = nil
           form_data['data']['attributes']['disabilities'][0]['specialIssues'] = []
-<<<<<<< HEAD
-=======
-
-          disability_object = fes_data[:data][:form526][:disabilities]
-
->>>>>>> 6d4d243b
+          disability_object = fes_data[:data][:form526][:disabilities]
+
           expect(disability_object[0]).not_to have_key(:classificationCode)
           expect(disability_object[0]).not_to have_key(:ratedDisabilityId)
           expect(disability_object[0]).not_to have_key(:diagnosticCode)
