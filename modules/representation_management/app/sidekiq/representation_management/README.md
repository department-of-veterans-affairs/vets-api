# Representation Management Sidekiq Jobs

This directory contains Sidekiq background jobs that handle the synchronization and updating of accredited entities (attorneys, agents, VSOs, and representatives) from the GCLAWS API to the local database.

## Overview

The synchronization process consists of two main jobs that work together:

1. **AccreditedEntitiesQueueUpdates** - Fetches and processes entity data from GCLAWS API
2. **AccreditedIndividualsUpdate** - Validates addresses and updates database records

## Jobs

### AccreditedEntitiesQueueUpdates

**Location:** `app/sidekiq/representation_management/accredited_entities_queue_updates.rb`

**Schedule:** Daily at 4:00 AM ET (cron: `0 4 * * *`)

This is the primary job that initiates the accredited entities update process. It performs the following tasks:

#### Key Features:
- Fetches accredited entities data from GCLAWS API (agents, attorneys, representatives, VSOs)
- Creates or updates `AccreditedIndividual` records for agents, attorneys, and representatives
- Creates or updates `AccreditedOrganization` records for VSOs
- Manages `Accreditation` join records between representatives and their VSOs
- Implements data validation to prevent large decreases in entity counts (configurable threshold)
- Queues address validation jobs for entities with changed addresses
- Removes records no longer present in the GCLAWS API
- Ensures data integrity by processing VSOs before representatives

#### Usage:
```ruby
# Process all entity types
RepresentationManagement::AccreditedEntitiesQueueUpdates.perform_async

# Force update specific entity types (bypasses count validation)
RepresentationManagement::AccreditedEntitiesQueueUpdates.perform_async(['agents'])
RepresentationManagement::AccreditedEntitiesQueueUpdates.perform_async(['agents', 'attorneys'])

# Representatives and VSOs MUST be processed together
RepresentationManagement::AccreditedEntitiesQueueUpdates.perform_async(['representatives', 'veteran_service_organizations'])
```

**Important**: Representatives and VSOs must always be processed together to maintain referential integrity. The system will enforce this requirement.

#### Configuration:
- **DECREASE_THRESHOLD**: Maximum allowed percentage decrease in entity counts before updates are blocked.  This is a negative percentage (e.g., -20 for 20% decrease).
- **SLICE_SIZE**: Number of records processed in each address validation batch (default: 30)

#### Process Flow:
1. Fetches current counts from GCLAWS API
2. Validates counts against stored historical data
3. For each entity type (if validation passes):
   - Fetches all pages of data from API
   - Creates/updates database records
   - Identifies records needing address validation
   - Queues validation jobs in batches
4. Special handling for VSOs and Representatives:
   - VSOs are always processed before representatives
   - Representative-VSO associations are tracked and stored
   - Accreditation join records are created/updated
5. Removes obsolete records (individuals, organizations, and accreditations)

### AccreditedIndividualsUpdate

**Location:** `app/sidekiq/representation_management/accredited_individuals_update.rb`

This job handles the address validation and final update of AccreditedIndividual records.

#### Key Features:
- Validates addresses using VAProfile Address Validation Service
- Implements retry logic for failed validations
- Handles P.O. Box addresses with special validation logic
- Updates records with validated address data and geocoding information
- Logs errors to Rails logger and Slack (production only)

#### Usage:
This job is automatically queued by `AccreditedEntitiesQueueUpdates` and should not be called directly.

```ruby
# Called internally with JSON data
RepresentationManagement::AccreditedIndividualsUpdate.perform_async(json_individuals)
```

#### Address Validation Logic:
1. Attempts validation with full address
2. If validation fails or returns zero coordinates:
   - Retries with modified address (using different address lines)
   - Attempts up to 3 variations
3. Updates record only if valid coordinates are obtained

#### Error Handling:
- Individual record failures don't halt the entire job
- Errors are logged to Rails logger
- Production errors are sent to Slack channel

## Data Flow

```
GCLAWS API
    │
    ▼
AccreditedEntitiesQueueUpdates
    │
    ├─► Fetches entity data
    ├─► Creates/updates records
    ├─► Identifies address changes
    │
    ▼
AccreditedIndividualsUpdate (batched)
    │
    ├─► Validates addresses via VAProfile
    ├─► Updates geocoding data
    └─► Final record update
```

## Database Models

### AccreditedIndividual
Stores information about accredited agents, attorneys, and representatives:
- `individual_type`: 'attorney', 'claims_agent', or 'representative'
- `ogc_id`: Unique identifier from GCLAWS
- `registration_number`: Professional registration number
- `poa_code`: Power of Attorney code
- Personal information (name, email, phone)
- Address fields (validated and geocoded)
- `raw_address`: Original address JSON from GCLAWS

### AccreditedOrganization
Stores information about Veteran Service Organizations (VSOs):
- `ogc_id`: Unique identifier from GCLAWS
- `poa_code`: Power of Attorney code
- `name`: Organization name

### Accreditation
Join table linking representatives to their VSOs:
- `accredited_individual_id`: Foreign key to AccreditedIndividual
- `accredited_organization_id`: Foreign key to AccreditedOrganization

## Monitoring

### Logs
- Rails logger for general information and errors
- Slack notifications for production errors (channel: #benefits-representation-management-notifications)

### Count Validation
The system tracks entity counts to detect potential data quality issues:
- Historical counts stored in `AccreditationApiEntityCount`
- Updates blocked if counts decrease by more than configured threshold
- Force update option available for manual intervention

## Scheduling

The `AccreditedEntitiesQueueUpdates` job is scheduled to run daily at 4:00 AM ET via the periodic jobs configuration:

```ruby
# lib/periodic_jobs.rb
mgr.register('0 4 * * *', 'RepresentationManagement::AccreditedEntitiesQueueUpdates')
```

This job will automatically queue the necessary `AccreditedIndividualsUpdate` jobs for address validation.

## Configuration Requirements

### Environment Variables/Settings:
- VAProfile API credentials for address validation
- Slack webhook URL for notifications (production)
- GCLAWS API access credentials

<<<<<<< HEAD
=======
### Feature Flags:


>>>>>>> 581f0114
## Troubleshooting

### Common Issues:

1. **Count validation failures**:
   - Check GCLAWS API for data issues
   - Use force update if decrease is expected
   - Remember: Representatives and VSOs must be processed together

2. **Address validation failures**:
   - Check VAProfile service status
   - Review address format in GCLAWS data

3. **Slow processing**:
   - Adjust SLICE_SIZE for batch processing
   - Monitor Sidekiq queue depth

4. **Missing VSO associations**:
   - Ensure VSOs are processed before representatives
   - Check that both entity types are included in the job

### Debug Commands:
```ruby
# Check current entity counts
RepresentationManagement::AccreditationApiEntityCount.new.api_counts

# Process specific failed record
record = AccreditedIndividual.find(id)
RepresentationManagement::AccreditedIndividualsUpdate.new.perform([{id: record.id, address: {...}}.to_json])

# Check representative-VSO associations
rep = AccreditedIndividual.find_by(ogc_id: 'rep_id', individual_type: 'representative')
rep.accredited_organizations

# Verify VSO exists
vso = AccreditedOrganization.find_by(ogc_id: 'vso_id')
vso.accredited_individuals
```<|MERGE_RESOLUTION|>--- conflicted
+++ resolved
@@ -168,12 +168,9 @@
 - Slack webhook URL for notifications (production)
 - GCLAWS API access credentials
 
-<<<<<<< HEAD
-=======
 ### Feature Flags:
 
 
->>>>>>> 581f0114
 ## Troubleshooting
 
 ### Common Issues:
