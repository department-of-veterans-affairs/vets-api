GIT
  remote: https://github.com/department-of-veterans-affairs/betamocks
  revision: df8f8e600863fe35b1d0bab01372f65a75d50937
  branch: master
  specs:
    betamocks (0.7.0)
      activesupport (>= 4.2)
      adler32
      faraday (>= 0.7.4, <= 0.17.0)

GIT
  remote: https://github.com/department-of-veterans-affairs/connect_vbms.git
  revision: bebad55f8723f091c7d41522178b11999f574499
  branch: master
  specs:
    connect_vbms (1.2.0)
      httpclient (~> 2.8.0)
      httpi (~> 2.4)
      mail
      nokogiri (>= 1.8.4)
      nori
      xmldsig (~> 0.3.1)
      xmlenc

GIT
  remote: https://github.com/department-of-veterans-affairs/lighthouse-bgs.git
<<<<<<< HEAD
  revision: a149a1734c1bf6e241ac5818f36aa5a3e1fef727
  branch: master
  specs:
    lighthouse_bgs (0.12.1)
=======
  revision: e81cbc0e1b55a0dda1ccb2cb2cb3a36b16f1d643
  branch: master
  specs:
    lighthouse_bgs (0.11.0)
>>>>>>> 3b4c1e22
      httpclient
      nokogiri (>= 1.8.5)
      savon (~> 2.12)

GIT
  remote: https://github.com/department-of-veterans-affairs/vets-json-schema
  revision: 448c1990dae9aa3485753987ed8cdcd88b9faaa6
  branch: master
  specs:
    vets_json_schema (3.144.2)
      multi_json (~> 1.0)
      script_utils (= 0.0.4)

PATH
  remote: modules/appeals_api
  specs:
    appeals_api (0.0.1)
      rails (~> 5.2.3)

PATH
  remote: modules/claims_api
  specs:
    claims_api (0.0.1)
      rails (~> 5.2.3)

PATH
  remote: modules/openid_auth
  specs:
    openid_auth (0.0.1)
      rails (~> 5.2.3)

PATH
  remote: modules/va_facilities
  specs:
    va_facilities (0.0.1)
      rails (~> 5.2.3)

PATH
  remote: modules/va_forms
  specs:
    va_forms (0.0.1)
      faraday
      nokogiri
      paper_trail
      rails (~> 5.2.3)
      sidekiq

PATH
  remote: modules/vaos
  specs:
    vaos (0.1.0)
      rails (~> 5.2.3)

PATH
  remote: modules/vba_documents
  specs:
    vba_documents (0.0.1)
      aws-sdk-s3 (~> 1)
      rails (~> 5.2.3)
      sidekiq

PATH
  remote: modules/veteran_confirmation
  specs:
    veteran_confirmation (0.0.1)
      rails (~> 5.2.3)

PATH
  remote: modules/veteran_verification
  specs:
    veteran_verification (0.0.1)
      rails (~> 5.2.3)

PATH
  remote: modules/veteran
  specs:
    veteran (0.0.1)
      rails (~> 5.2.3)

GEM
  remote: https://rubygems.org/
  remote: https://enterprise.contribsys.com/
  specs:
    Ascii85 (1.0.3)
    aasm (5.0.6)
      concurrent-ruby (~> 1.0)
    actioncable (5.2.4.2)
      actionpack (= 5.2.4.2)
      nio4r (~> 2.0)
      websocket-driver (>= 0.6.1)
    actionmailer (5.2.4.2)
      actionpack (= 5.2.4.2)
      actionview (= 5.2.4.2)
      activejob (= 5.2.4.2)
      mail (~> 2.5, >= 2.5.4)
      rails-dom-testing (~> 2.0)
    actionpack (5.2.4.2)
      actionview (= 5.2.4.2)
      activesupport (= 5.2.4.2)
      rack (~> 2.0, >= 2.0.8)
      rack-test (>= 0.6.3)
      rails-dom-testing (~> 2.0)
      rails-html-sanitizer (~> 1.0, >= 1.0.2)
    actionview (5.2.4.2)
      activesupport (= 5.2.4.2)
      builder (~> 3.1)
      erubi (~> 1.4)
      rails-dom-testing (~> 2.0)
      rails-html-sanitizer (~> 1.0, >= 1.0.3)
    active_model_serializers (0.10.4)
      actionpack (>= 4.1, < 6)
      activemodel (>= 4.1, < 6)
      case_transform (>= 0.2)
      jsonapi (= 0.1.1.beta6)
    activejob (5.2.4.2)
      activesupport (= 5.2.4.2)
      globalid (>= 0.3.6)
    activemodel (5.2.4.2)
      activesupport (= 5.2.4.2)
    activerecord (5.2.4.2)
      activemodel (= 5.2.4.2)
      activesupport (= 5.2.4.2)
      arel (>= 9.0)
    activerecord-import (1.0.4)
      activerecord (>= 3.2)
    activerecord-postgis-adapter (5.2.2)
      activerecord (~> 5.1)
      rgeo-activerecord (~> 6.0)
    activestorage (5.2.4.2)
      actionpack (= 5.2.4.2)
      activerecord (= 5.2.4.2)
      marcel (~> 0.3.1)
    activesupport (5.2.4.2)
      concurrent-ruby (~> 1.0, >= 1.0.2)
      i18n (>= 0.7, < 2)
      minitest (~> 5.1)
      tzinfo (~> 1.1)
    addressable (2.7.0)
      public_suffix (>= 2.0.2, < 5.0)
    adler32 (0.0.2)
    afm (0.2.2)
    akami (1.3.1)
      gyoku (>= 0.4.0)
      nokogiri
    apivore (1.6.2)
      actionpack (>= 4, < 6)
      hashie (~> 3.3)
      json-schema (~> 2.5)
      rspec (~> 3)
      rspec-expectations (~> 3.1)
      rspec-mocks (~> 3.1)
    arel (9.0.0)
    ast (2.4.0)
    attr_encrypted (3.1.0)
      encryptor (~> 3.0.0)
    awesome_print (1.8.0)
    awrence (1.1.0)
    aws-partitions (1.79.0)
    aws-sdk-core (3.19.0)
      aws-partitions (~> 1.0)
      aws-sigv4 (~> 1.0)
      jmespath (~> 1.0)
    aws-sdk-kms (1.5.0)
      aws-sdk-core (~> 3)
      aws-sigv4 (~> 1.0)
    aws-sdk-s3 (1.9.0)
      aws-sdk-core (~> 3)
      aws-sdk-kms (~> 1)
      aws-sigv4 (~> 1.0)
    aws-sdk-sns (1.1.0)
      aws-sdk-core (~> 3)
      aws-sigv4 (~> 1.0)
    aws-sigv4 (1.0.2)
    axiom-types (0.1.1)
      descendants_tracker (~> 0.0.4)
      ice_nine (~> 0.11.0)
      thread_safe (~> 0.3, >= 0.3.1)
    benchmark-ips (2.7.2)
    bindex (0.8.1)
    brakeman (4.8.1)
    breakers (0.3.0)
      faraday (>= 0.7.4, < 0.18)
      multi_json (~> 1.0)
    builder (3.2.4)
    bundler-audit (0.6.1)
      bundler (>= 1.2.0, < 3)
      thor (~> 0.18)
    byebug (11.1.1)
    carrierwave (0.11.2)
      activemodel (>= 3.2.0)
      activesupport (>= 3.2.0)
      json (>= 1.7)
      mime-types (>= 1.16)
      mimemagic (>= 0.3.0)
    carrierwave-aws (1.3.0)
      aws-sdk-s3 (~> 1.0)
      carrierwave (>= 0.7, < 2.0)
    case_transform (0.2)
      activesupport
    childprocess (3.0.0)
    claide (1.0.3)
    claide-plugins (0.9.2)
      cork
      nap
      open4 (~> 1.3)
    clam_scan (0.0.2)
    cliver (0.3.2)
    coderay (1.1.2)
    coercible (1.0.0)
      descendants_tracker (~> 0.0.1)
    colored2 (3.1.2)
    colorize (0.8.1)
    concurrent-ruby (1.1.6)
    config (2.2.1)
      deep_merge (~> 1.2, >= 1.2.1)
      dry-validation (~> 1.0, >= 1.0.0)
    connection_pool (2.2.2)
    content_disposition (1.0.0)
    cork (0.3.0)
      colored2 (~> 3.1)
    crack (0.4.3)
      safe_yaml (~> 1.0.0)
    crass (1.0.6)
    danger (6.3.2)
      claide (~> 1.0)
      claide-plugins (>= 0.9.2)
      colored2 (~> 3.1)
      cork (~> 0.1)
      faraday (~> 0.9)
      faraday-http-cache (~> 2.0)
      git (~> 1.6)
      kramdown (~> 2.0)
      kramdown-parser-gfm (~> 1.0)
      no_proxy_fix
      octokit (~> 4.7)
      terminal-table (~> 1)
    database_cleaner (1.8.4)
    date_validator (0.9.0)
      activemodel
      activesupport
    deep_merge (1.2.1)
    descendants_tracker (0.0.4)
      thread_safe (~> 0.3, >= 0.3.1)
    diff-lcs (1.3)
    docile (1.3.2)
    down (4.8.1)
      addressable (~> 2.5)
    dry-configurable (0.9.0)
      concurrent-ruby (~> 1.0)
      dry-core (~> 0.4, >= 0.4.7)
    dry-container (0.7.2)
      concurrent-ruby (~> 1.0)
      dry-configurable (~> 0.1, >= 0.1.3)
    dry-core (0.4.9)
      concurrent-ruby (~> 1.0)
    dry-equalizer (0.3.0)
    dry-inflector (0.2.0)
    dry-initializer (3.0.3)
    dry-logic (1.0.5)
      concurrent-ruby (~> 1.0)
      dry-core (~> 0.2)
      dry-equalizer (~> 0.2)
    dry-schema (1.4.3)
      concurrent-ruby (~> 1.0)
      dry-configurable (~> 0.8, >= 0.8.3)
      dry-core (~> 0.4)
      dry-equalizer (~> 0.2)
      dry-initializer (~> 3.0)
      dry-logic (~> 1.0)
      dry-types (~> 1.2)
    dry-struct (1.2.0)
      dry-core (~> 0.4, >= 0.4.3)
      dry-equalizer (~> 0.3)
      dry-types (~> 1.0)
      ice_nine (~> 0.11)
    dry-types (1.2.2)
      concurrent-ruby (~> 1.0)
      dry-container (~> 0.3)
      dry-core (~> 0.4, >= 0.4.4)
      dry-equalizer (~> 0.3)
      dry-inflector (~> 0.1, >= 0.1.2)
      dry-logic (~> 1.0, >= 1.0.2)
    dry-validation (1.4.1)
      concurrent-ruby (~> 1.0)
      dry-container (~> 0.7, >= 0.7.1)
      dry-core (~> 0.4)
      dry-equalizer (~> 0.2)
      dry-initializer (~> 3.0)
      dry-schema (~> 1.0, >= 1.4.3)
    e2mmap (0.1.0)
    ecma-re-validator (0.2.0)
      regexp_parser (~> 1.2)
    encryptor (3.0.0)
    equalizer (0.0.11)
    erubi (1.9.0)
    et-orbi (1.2.2)
      tzinfo
    ethon (0.12.0)
      ffi (>= 1.3.0)
    factory_bot (5.1.1)
      activesupport (>= 4.2.0)
    factory_bot_rails (5.1.1)
      factory_bot (~> 5.1.0)
      railties (>= 4.2.0)
    faker (2.11.0)
      i18n (>= 1.6, < 2)
    faker-medical (0.5.2)
      faker
    fakeredis (0.7.0)
      redis (>= 3.2, < 5.0)
    faraday (0.17.0)
      multipart-post (>= 1.2, < 3)
    faraday-http-cache (2.0.0)
      faraday (~> 0.8)
    faraday_curl (0.0.2)
      faraday (>= 0.9.0)
    faraday_middleware (0.13.1)
      faraday (>= 0.7.4, < 1.0)
    fast_jsonapi (1.5)
      activesupport (>= 4.2)
    fastimage (2.1.7)
    ffi (1.12.2)
    figaro (1.1.1)
      thor (~> 0.14)
    flipper (0.17.2)
    flipper-active_record (0.17.2)
      activerecord (>= 4.2, < 7)
      flipper (~> 0.17.2)
    flipper-active_support_cache_store (0.17.2)
      activesupport (>= 4.2, < 7)
      flipper (~> 0.17.2)
    flipper-ui (0.17.2)
      erubi (>= 1.0.0, < 2.0.0)
      flipper (~> 0.17.2)
      rack (>= 1.4, < 3)
      rack-protection (>= 1.5.3, < 2.1.0)
    foreman (0.87.0)
    formatador (0.2.5)
    fugit (1.3.3)
      et-orbi (~> 1.1, >= 1.1.8)
      raabro (~> 1.1)
    fuubar (2.5.0)
      rspec-core (~> 3.0)
      ruby-progressbar (~> 1.4)
    git (1.6.0)
      rchardet (~> 1.8)
    globalid (0.4.2)
      activesupport (>= 4.2.0)
    govdelivery-tms (2.8.4)
      activesupport
      faraday
      faraday_middleware
      mime-types
    guard (2.16.2)
      formatador (>= 0.2.4)
      listen (>= 2.7, < 4.0)
      lumberjack (>= 1.0.12, < 2.0)
      nenv (~> 0.1)
      notiffany (~> 0.0)
      pry (>= 0.9.12)
      shellany (~> 0.0)
      thor (>= 0.18.1)
    guard-compat (1.2.1)
    guard-rspec (4.7.3)
      guard (~> 2.1)
      guard-compat (~> 1.1)
      rspec (>= 2.99.0, < 4.0)
    guard-rubocop (1.3.0)
      guard (~> 2.0)
      rubocop (~> 0.20)
    gyoku (1.3.1)
      builder (>= 2.1.2)
    hana (1.3.5)
    hashdiff (1.0.1)
    hashery (2.1.2)
    hashie (3.6.0)
    holidays (8.1.0)
    httpclient (2.8.3)
    httpi (2.4.4)
      rack
      socksify
    i18n (1.8.2)
      concurrent-ruby (~> 1.0)
    ice_nine (0.11.2)
    iconv (1.0.8)
    iniparse (1.4.4)
    iso_country_codes (0.7.8)
    jaro_winkler (1.5.4)
    jmespath (1.4.0)
    json (2.3.0)
    json-schema (2.8.1)
      addressable (>= 2.4)
    json_schemer (0.2.8)
      ecma-re-validator (~> 0.2)
      hana (~> 1.3)
      regexp_parser (~> 1.5)
      uri_template (~> 0.7)
    jsonapi (0.1.1.beta6)
      jsonapi-parser (= 0.1.1.beta3)
      jsonapi-renderer (= 0.1.1.beta1)
    jsonapi-parser (0.1.1.beta3)
    jsonapi-renderer (0.1.1.beta1)
    jwt (2.2.1)
    kramdown (2.1.0)
    kramdown-parser-gfm (1.1.0)
      kramdown (~> 2.0)
    levenshtein-ffi (1.1.0)
      ffi (~> 1.9)
    liquid (4.0.3)
    listen (3.2.1)
      rb-fsevent (~> 0.10, >= 0.10.3)
      rb-inotify (~> 0.9, >= 0.9.10)
    loofah (2.5.0)
      crass (~> 1.0.2)
      nokogiri (>= 1.5.9)
    lumberjack (1.2.4)
    mail (2.7.1)
      mini_mime (>= 0.1.1)
    marcel (0.3.3)
      mimemagic (~> 0.3.2)
    memoist (0.16.2)
    method_source (1.0.0)
    mime-types (3.3)
      mime-types-data (~> 3.2015)
    mime-types-data (3.2019.1009)
    mimemagic (0.3.4)
    mini_magick (4.10.1)
    mini_mime (1.0.2)
    mini_portile2 (2.4.0)
    minitest (5.14.0)
    multi_json (1.14.1)
    multipart-post (2.1.1)
    nap (1.1.0)
    nenv (0.3.0)
    net-sftp (2.1.2)
      net-ssh (>= 2.6.5)
    net-ssh (4.1.0)
    newrelic_rpm (6.10.0.364)
    nio4r (2.5.2)
    no_proxy_fix (0.1.2)
    nokogiri (1.10.9)
      mini_portile2 (~> 2.4.0)
    nori (2.6.0)
    notiffany (0.1.3)
      nenv (~> 0.1)
      shellany (~> 0.0)
    octokit (4.18.0)
      faraday (>= 0.9)
      sawyer (~> 0.8.0, >= 0.5.3)
    oj (3.9.0)
    olive_branch (3.0.0)
      multi_json
      oj
      rails (>= 4.0)
    open4 (1.3.4)
    operating_hours (0.1.0)
    origami (2.1.0)
      colorize (~> 0.7)
    overcommit (0.52.1)
      childprocess (>= 0.6.3, < 4)
      iniparse (~> 1.4)
    ox (2.13.2)
    paper_trail (10.3.1)
      activerecord (>= 4.2)
      request_store (~> 1.1)
    parallel (1.19.1)
    parser (2.7.1.0)
      ast (~> 2.4.0)
    pdf-core (0.7.0)
    pdf-forms (1.2.0)
      cliver (~> 0.3.2)
      safe_shell (>= 1.0.3, < 2.0)
    pdf-inspector (1.3.0)
      pdf-reader (>= 1.0, < 3.0.a)
    pdf-reader (2.4.0)
      Ascii85 (~> 1.0.0)
      afm (~> 0.2.1)
      hashery (~> 2.0)
      ruby-rc4
      ttfunk
    pg (1.2.0)
    prawn (2.2.2)
      pdf-core (~> 0.7.0)
      ttfunk (~> 1.5)
    pry (0.13.0)
      coderay (~> 1.1)
      method_source (~> 1.0)
    pry-byebug (3.9.0)
      byebug (~> 11.0)
      pry (~> 0.13.0)
    public_suffix (4.0.4)
    puma (4.3.3)
      nio4r (~> 2.0)
    puma-plugin-statsd (0.1.0)
      json
      puma (>= 3.12, < 5)
    pundit (1.1.0)
      activesupport (>= 3.0.0)
    raabro (1.1.6)
    rack (2.2.2)
    rack-attack (6.2.2)
      rack (>= 1.0, < 3)
    rack-cors (1.1.1)
      rack (>= 2.0.0)
    rack-protection (2.0.8.1)
      rack
    rack-test (1.1.0)
      rack (>= 1.0, < 3)
    rack-vcr (0.1.5)
      vcr (>= 2.9)
    rails (5.2.4.2)
      actioncable (= 5.2.4.2)
      actionmailer (= 5.2.4.2)
      actionpack (= 5.2.4.2)
      actionview (= 5.2.4.2)
      activejob (= 5.2.4.2)
      activemodel (= 5.2.4.2)
      activerecord (= 5.2.4.2)
      activestorage (= 5.2.4.2)
      activesupport (= 5.2.4.2)
      bundler (>= 1.3.0)
      railties (= 5.2.4.2)
      sprockets-rails (>= 2.0.0)
    rails-dom-testing (2.0.3)
      activesupport (>= 4.2.0)
      nokogiri (>= 1.6)
    rails-html-sanitizer (1.3.0)
      loofah (~> 2.3)
    rails-session_cookie (0.2.2)
      rails (>= 4.0)
    rails_semantic_logger (4.4.0)
      rails (>= 3.2)
      semantic_logger (~> 4.4)
    railties (5.2.4.2)
      actionpack (= 5.2.4.2)
      activesupport (= 5.2.4.2)
      method_source
      rake (>= 0.8.7)
      thor (>= 0.19.0, < 2.0)
    rainbow (3.0.0)
    rake (13.0.1)
    rb-fsevent (0.10.3)
    rb-inotify (0.10.1)
      ffi (~> 1.0)
    rchardet (1.8.0)
    redis (3.3.5)
    redis-namespace (1.7.0)
      redis (>= 3.0.4)
    regexp_parser (1.6.0)
    request_store (1.5.0)
      rack (>= 1.4)
    restforce (3.0.0)
      faraday (>= 0.9.0, <= 1.0)
      faraday_middleware (>= 0.8.8, <= 1.0)
      hashie (>= 1.2.0, < 4.0)
      json (>= 1.7.5)
    rexml (3.2.4)
    rgeo (2.0.1)
    rgeo-activerecord (6.1.0)
      activerecord (~> 5.0)
      rgeo (>= 1.0.0)
    rgeo-geojson (2.1.1)
      rgeo (>= 1.0.0)
    rspec (3.9.0)
      rspec-core (~> 3.9.0)
      rspec-expectations (~> 3.9.0)
      rspec-mocks (~> 3.9.0)
    rspec-core (3.9.1)
      rspec-support (~> 3.9.1)
    rspec-expectations (3.9.1)
      diff-lcs (>= 1.2.0, < 2.0)
      rspec-support (~> 3.9.0)
    rspec-instrumentation-matcher (0.0.9)
      activesupport
      rspec-expectations
    rspec-mocks (3.9.1)
      diff-lcs (>= 1.2.0, < 2.0)
      rspec-support (~> 3.9.0)
    rspec-rails (3.9.1)
      actionpack (>= 3.0)
      activesupport (>= 3.0)
      railties (>= 3.0)
      rspec-core (~> 3.9.0)
      rspec-expectations (~> 3.9.0)
      rspec-mocks (~> 3.9.0)
      rspec-support (~> 3.9.0)
    rspec-support (3.9.2)
    rspec_junit_formatter (0.4.1)
      rspec-core (>= 2, < 4, != 2.12.0)
    rubocop (0.81.0)
      jaro_winkler (~> 1.5.1)
      parallel (~> 1.10)
      parser (>= 2.7.0.1)
      rainbow (>= 2.2.2, < 4.0)
      rexml
      ruby-progressbar (~> 1.7)
      unicode-display_width (>= 1.4.0, < 2.0)
    rubocop-junit-formatter (0.1.4)
    rubocop-rails (2.5.2)
      activesupport
      rack (>= 1.1)
      rubocop (>= 0.72.0)
    rubocop-rspec (1.38.1)
      rubocop (>= 0.68.1)
    rubocop-thread_safety (0.3.4)
      rubocop (>= 0.51.0)
    ruby-progressbar (1.10.1)
    ruby-rc4 (0.1.5)
    ruby-saml (1.11.0)
      nokogiri (>= 1.5.10)
    rubyzip (2.0.0)
    rufus-scheduler (3.6.0)
      fugit (~> 1.1, >= 1.1.6)
    safe_shell (1.1.0)
    safe_yaml (1.0.5)
    savon (2.12.0)
      akami (~> 1.2)
      builder (>= 2.1.2)
      gyoku (~> 1.2)
      httpi (~> 2.3)
      nokogiri (>= 1.8.1)
      nori (~> 2.4)
      wasabi (~> 3.4)
    sawyer (0.8.2)
      addressable (>= 2.3.5)
      faraday (> 0.8, < 2.0)
    script_utils (0.0.4)
    seedbank (0.5.0)
      rake (>= 10.0)
    semantic_logger (4.5.0)
      concurrent-ruby (~> 1.0)
    sentry-raven (2.13.0)
      faraday (>= 0.7.6, < 1.0)
    shellany (0.0.1)
    shrine (2.19.3)
      content_disposition (~> 1.0)
      down (~> 4.1)
    shrine-memory (0.2.2)
      down
      shrine (~> 2.0)
    sidekiq (4.2.10)
      concurrent-ruby (~> 1.0)
      connection_pool (~> 2.2, >= 2.2.0)
      rack-protection (>= 1.5.0)
      redis (~> 3.2, >= 3.2.1)
    sidekiq-ent (1.6.1)
      sidekiq (>= 4.2.9)
      sidekiq-pro (>= 3.5.0)
    sidekiq-instrument (0.3.0)
      sidekiq (>= 4.2, < 6)
      statsd-instrument (~> 2.0, >= 2.0.4)
    sidekiq-pro (3.7.0)
      sidekiq (>= 4.1.5)
    sidekiq-scheduler (3.0.1)
      e2mmap
      redis (>= 3, < 5)
      rufus-scheduler (~> 3.2)
      sidekiq (>= 3)
      thwait
      tilt (>= 1.4.0)
    simplecov (0.18.5)
      docile (~> 1.1)
      simplecov-html (~> 0.11)
    simplecov-html (0.12.1)
    socksify (1.7.1)
    spring (2.1.0)
    spring-commands-rspec (1.0.4)
      spring (>= 0.9.1)
    sprockets (4.0.0)
      concurrent-ruby (~> 1.0)
      rack (> 1, < 3)
    sprockets-rails (3.2.1)
      actionpack (>= 4.0)
      activesupport (>= 4.0)
      sprockets (>= 3.0.0)
    staccato (0.5.3)
    statsd-instrument (2.6.0)
    swagger-blocks (3.0.0)
    terminal-table (1.8.0)
      unicode-display_width (~> 1.1, >= 1.1.1)
    thor (0.20.3)
    thread_safe (0.3.6)
    thwait (0.1.0)
    tilt (2.0.10)
    timecop (0.9.1)
    ttfunk (1.5.1)
    typhoeus (1.3.1)
      ethon (>= 0.9.0)
    tzinfo (1.2.7)
      thread_safe (~> 0.1)
    unicode-display_width (1.7.0)
    upsert (2.9.10)
    uri_template (0.7.0)
    utf8-cleaner (0.2.5)
      activesupport
    vcr (5.1.0)
    virtus (1.0.5)
      axiom-types (~> 0.1)
      coercible (~> 1.0)
      descendants_tracker (~> 0.0, >= 0.0.3)
      equalizer (~> 0.0, >= 0.0.9)
    wasabi (3.5.0)
      httpi (~> 2.0)
      nokogiri (>= 1.4.2)
    web-console (3.7.0)
      actionview (>= 5.0)
      activemodel (>= 5.0)
      bindex (>= 0.4.0)
      railties (>= 5.0)
    webmock (3.8.3)
      addressable (>= 2.3.6)
      crack (>= 0.3.2)
      hashdiff (>= 0.4.0, < 2.0.0)
    webrick (1.6.0)
    websocket-driver (0.7.1)
      websocket-extensions (>= 0.1.0)
    websocket-extensions (0.1.4)
    will_paginate (3.1.0)
    xmldsig (0.3.2)
      nokogiri
    xmlenc (0.7.1)
      activemodel (>= 3.0.0)
      activesupport (>= 3.0.0)
      nokogiri (>= 1.6.0, < 2.0.0)
      xmlmapper (>= 0.7.3)
    xmlmapper (0.7.3)
      nokogiri (~> 1.5)
    yard (0.9.24)
    zero_downtime_migrations (0.0.7)
      activerecord

PLATFORMS
  ruby

DEPENDENCIES
  aasm
  active_model_serializers (= 0.10.4)
  activerecord-import
  activerecord-postgis-adapter (~> 5.2.2)
  addressable
  apivore
  appeals_api!
  attr_encrypted (= 3.1.0)
  awesome_print (~> 1.8)
  awrence
  aws-sdk-s3 (~> 1)
  aws-sdk-sns (~> 1)
  benchmark-ips
  betamocks!
  brakeman (~> 4.7)
  breakers
  bundler-audit
  byebug
  carrierwave (~> 0.11)
  carrierwave-aws
  claims_api!
  clam_scan
  config
  connect_vbms!
  danger
  database_cleaner
  date_validator
  dry-struct
  dry-types
  factory_bot_rails (> 5)
  faker
  faker-medical
  fakeredis
  faraday
  faraday_curl
  faraday_middleware
  fast_jsonapi
  fastimage
  figaro
  flipper
  flipper-active_record
  flipper-active_support_cache_store
  flipper-ui
  foreman
  fuubar
  govdelivery-tms (= 2.8.4)
  guard-rspec (~> 4.7)
  guard-rubocop
  gyoku
  holidays
  httpclient
  ice_nine
  iconv
  iso_country_codes
  json (>= 2.3.0)
  json-schema
  json_schemer
  jsonapi-parser
  jwt
  levenshtein-ffi
  lighthouse_bgs!
  liquid
  mail (= 2.7.1)
  memoist
  mini_magick (~> 4.10.1)
  net-sftp
  newrelic_rpm
  nokogiri (~> 1.10)
  oj
  olive_branch
  openid_auth!
  operating_hours
  origami
  overcommit
  ox
  paper_trail
  pdf-forms
  pdf-inspector
  pdf-reader
  pg
  prawn
  pry-byebug
  puma (~> 4.3.2)
  puma-plugin-statsd (~> 0.1.0)
  pundit
  rack
  rack-attack
  rack-cors
  rack-test
  rack-vcr
  rails (~> 5.2.4)
  rails-session_cookie
  rails_semantic_logger (~> 4.4)
  rainbow
  redis
  redis-namespace
  request_store
  restforce
  rgeo-geojson
  rspec-instrumentation-matcher
  rspec-rails (~> 3.5)
  rspec_junit_formatter
  rubocop
  rubocop-junit-formatter
  rubocop-rails
  rubocop-rspec
  rubocop-thread_safety
  ruby-saml
  rubyzip (>= 1.3.0)
  savon
  seedbank
  sentry-raven
  shrine
  shrine-memory
  sidekiq (~> 4.2)
  sidekiq-ent!
  sidekiq-instrument
  sidekiq-pro!
  sidekiq-scheduler (~> 3.0)
  simplecov
  socksify
  spring
  spring-commands-rspec
  staccato
  statsd-instrument
  swagger-blocks
  timecop
  typhoeus
  tzinfo-data
  upsert
  utf8-cleaner
  va_facilities!
  va_forms!
  vaos!
  vba_documents!
  vcr
  veteran!
  veteran_confirmation!
  veteran_verification!
  vets_json_schema!
  virtus
  web-console
  webmock
  webrick
  will_paginate
  yard
  zero_downtime_migrations

RUBY VERSION
   ruby 2.6.6p146

BUNDLED WITH
   1.17.3<|MERGE_RESOLUTION|>--- conflicted
+++ resolved
@@ -24,17 +24,10 @@
 
 GIT
   remote: https://github.com/department-of-veterans-affairs/lighthouse-bgs.git
-<<<<<<< HEAD
   revision: a149a1734c1bf6e241ac5818f36aa5a3e1fef727
   branch: master
   specs:
     lighthouse_bgs (0.12.1)
-=======
-  revision: e81cbc0e1b55a0dda1ccb2cb2cb3a36b16f1d643
-  branch: master
-  specs:
-    lighthouse_bgs (0.11.0)
->>>>>>> 3b4c1e22
       httpclient
       nokogiri (>= 1.8.5)
       savon (~> 2.12)
