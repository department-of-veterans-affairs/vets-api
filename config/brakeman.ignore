{
  "ignored_warnings": [
    {
      "warning_type": "Command Injection",
      "warning_code": 14,
<<<<<<< HEAD
      "fingerprint": "e9cc61a1a90740bc6ea533b2c9b8815d3644689ea001a107abf0d2cf428178c0",
      "check_name": "Execute",
      "message": "Possible command injection",
      "file": "script/vcr_mcp/validator.rb",
      "line": 301,
      "link": "https://brakemanscanner.org/docs/warning_types/command_injection/",
      "code": "Open3.capture3(\"git\", \"cat-file\", \"-p\", \"HEAD:#{rel_path}\", :chdir => (VETS_API_ROOT))",
      "render_path": null,
      "location": {
        "type": "method",
        "class": "VcrMcp::Validator",
        "method": "fetch_git_original"
      },
      "user_input": "rel_path",
=======
      "fingerprint": "84625a733d7f2ffd270fcf6e18f67c453923d824339a5f2cf1a52aa9e376fdcf",
      "check_name": "Execute",
      "message": "Possible command injection",
      "file": "lib/dangerfile/parameter_filtering_allowlist_checker.rb",
      "line": 49,
      "link": "https://brakemanscanner.org/docs/warning_types/command_injection/",
      "code": "`git diff #{@base_sha}...#{@head_sha} -- #{FILTER_PARAM_FILE}`",
      "render_path": null,
      "location": {
        "type": "method",
        "class": "Dangerfile::ParameterFilteringAllowlistChecker",
        "method": "filter_params_diff"
      },
      "user_input": "@base_sha",
>>>>>>> cd679c41
      "confidence": "Medium",
      "cwe_id": [
        77
      ],
<<<<<<< HEAD
      "note": "rel_path is derived from relative_path() which removes VETS_API_ROOT prefix from validated cassette file paths - not user input. Using Open3.capture3 with argument array prevents shell injection."
    },
    {
=======
      "note": "Variables are set from trusted CI environment variables (GITHUB_HEAD_REF, GITHUB_BASE_REF) in Dangerfile, not user input"
    },
        {
>>>>>>> cd679c41
      "warning_type": "SQL Injection",
      "warning_code": 0,
      "fingerprint": "c6be575b25f7d0b6a3a83da81c1680f867bc8262b47ae4edd92b93b0bd770667",
      "check_name": "SQL",
      "message": "Possible SQL injection",
      "file": "modules/travel_pay/app/services/travel_pay/documents_client.rb",
      "line": 102,
      "link": "https://brakemanscanner.org/docs/warning_types/sql_injection/",
      "code": "connection(:server_url => Settings.travel_pay.base_url).delete(\"api/v1/claims/#{claim_id}/documents/#{document_id}\")",
      "render_path": null,
      "location": {
        "type": "method",
        "class": "TravelPay::DocumentsClient",
        "method": "delete_document"
      },
      "user_input": "claim_id",
      "confidence": "Medium",
      "cwe_id": [
        89
      ],
      "note": ""
    },
    {
      "warning_type": "File Access",
      "warning_code": 16,
      "fingerprint": "658320536241b097eb56fffee9aaf4fffc804447cb6111f0e8ae8e44de5ab8c7",
      "check_name": "FileAccess",
      "message": "Model attribute used in file name",
      "file": "app/controllers/v0/form212680_controller.rb",
      "line": 22,
      "link": "https://brakemanscanner.org/docs/warning_types/file_access/",
      "code": "File.read(SavedClaim::Form212680.new(:form => JSON.parse(request.raw_post)[\"form\"].to_json).generate_prefilled_pdf)",
      "render_path": null,
      "location": {
        "type": "method",
        "class": "V0::Form212680Controller",
        "method": "download_pdf"
      },
      "user_input": "SavedClaim::Form212680.new(:form => JSON.parse(request.raw_post)[\"form\"].to_json).generate_prefilled_pdf",
      "confidence": "Medium",
      "cwe_id": [
        22
      ],
      "note": "generate_prefilled_pdf is a method, not an attribute and uses SecureRandom.uuid"
    },
    {
      "warning_type": "File Access",
      "warning_code": 16,
      "fingerprint": "6cc3643a6f55145df1240ed4f37c8db0371bf7350eb0b510d881a2671bf529ea",
      "check_name": "FileAccess",
      "message": "Model attribute used in file name",
      "file": "app/controllers/v0/caregivers_assistance_claims_controller.rb",
      "line": 50,
      "link": "https://brakemanscanner.org/docs/warning_types/file_access/",
      "code": "File.read(with_retries(\"Generate 10-10CG PDF\") do\n SavedClaim::CaregiversAssistanceClaim.new(:form => form_submission).to_pdf(SecureRandom.uuid, :sign => false)\n end)",
      "render_path": null,
      "location": {
        "type": "method",
        "class": "V0::CaregiversAssistanceClaimsController",
        "method": "download_pdf"
      },
      "user_input": "SavedClaim::CaregiversAssistanceClaim.new(:form => form_submission).to_pdf(SecureRandom.uuid, :sign => false)",
      "confidence": "Weak",
      "cwe_id": [
        22
      ],
      "note": ""
    },
    {
      "warning_type": "File Access",
      "warning_code": 16,
      "fingerprint": "93bff5eb783409090a4d4ef23da319bbc5fabe8d5308db025d89dcdefc0b14c1",
      "check_name": "FileAccess",
      "message": "Model attribute used in file name",
      "file": "app/controllers/v0/form212680_controller.rb",
      "line": 34,
      "link": "https://brakemanscanner.org/docs/warning_types/file_access/",
      "code": "File.delete(SavedClaim::Form212680.new(:form => JSON.parse(request.raw_post)[\"form\"].to_json).generate_prefilled_pdf)",
      "render_path": null,
      "location": {
        "type": "method",
        "class": "V0::Form212680Controller",
        "method": "download_pdf"
      },
      "user_input": "SavedClaim::Form212680.new(:form => JSON.parse(request.raw_post)[\"form\"].to_json).generate_prefilled_pdf",
      "confidence": "Medium",
      "cwe_id": [
        22
      ],
      "note": "generate_prefilled_pdf is a method, not an attribute and uses SecureRandom.uuid"
    },
    {
      "warning_type": "SQL Injection",
      "warning_code": 0,
      "fingerprint": "9fd09ce387199671367fce6b24dbcfebb3f63174d3d1e810791e62b531b7f559",
      "check_name": "SQL",
      "message": "Possible SQL injection",
      "file": "modules/check_in/app/services/v2/chip/client.rb",
      "line": 184,
      "link": "https://brakemanscanner.org/docs/warning_types/sql_injection/",
      "code": "connection.delete(\"/#{base_path}/actions/deleteFromLorota/#{check_in_session.uuid}\")",
      "render_path": null,
      "location": {
        "type": "method",
        "class": "V2::Chip::Client",
        "method": "delete"
      },
      "user_input": "base_path",
      "confidence": "Medium",
      "cwe_id": [
        89
      ],
      "note": "Injecting SQL instead of UUID will not cause any data loss as downstream API deletes based on condition"
    },
    {
      "warning_type": "Command Injection",
      "warning_code": 14,
      "fingerprint": "a090fbb8d8dd67ab658c4925b90b248118c9df7d9faf9f8f7a1a7a12e984929f",
      "check_name": "Execute",
      "message": "Possible command injection",
      "file": "bin/lib/vets-api/commands/test.rb",
      "line": 33,
      "link": "https://brakemanscanner.org/docs/warning_types/command_injection/",
      "code": "system(\"docker compose run --rm --service-ports web bash -c \\\"#{command}\\\"\")",
      "render_path": null,
      "location": {
        "type": "method",
        "class": "VetsApi::Commands::Test",
        "method": "execute_command"
      },
      "user_input": "command",
      "confidence": "Medium",
      "cwe_id": [
        77
      ],
      "note": "User input is sanitized in the parent class bin/lib/vets-api/commands/command.rb"
    },
    {
      "warning_type": "File Access",
      "warning_code": 16,
      "fingerprint": "a8a8808bf8774793cf0af4fde6874dccf9defc9a70666d91716c9ffdff76734d",
      "check_name": "FileAccess",
      "message": "Model attribute used in file name",
      "file": "app/controllers/v0/caregivers_assistance_claims_controller.rb",
      "line": 56,
      "link": "https://brakemanscanner.org/docs/warning_types/file_access/",
      "code": "File.delete(with_retries(\"Generate 10-10CG PDF\") do\n SavedClaim::CaregiversAssistanceClaim.new(:form => form_submission).to_pdf(SecureRandom.uuid, :sign => false)\n end)",
      "render_path": null,
      "location": {
        "type": "method",
        "class": "V0::CaregiversAssistanceClaimsController",
        "method": "download_pdf"
      },
      "user_input": "SavedClaim::CaregiversAssistanceClaim.new(:form => form_submission).to_pdf(SecureRandom.uuid, :sign => false)",
      "confidence": "Weak",
      "cwe_id": [
        22
      ],
      "note": ""
    },
    {
      "warning_type": "Remote Code Execution",
      "warning_code": 110,
      "fingerprint": "d882f63ce96c28fb6c6e0982f2a171460e4b933bfd9b9a5421dca21eef3f76da",
      "check_name": "CookieSerialization",
      "message": "Use of unsafe cookie serialization strategy `:marshal` might lead to remote code execution",
      "file": "config/initializers/cookies_serializer.rb",
      "line": 7,
      "link": "https://brakemanscanner.org/docs/warning_types/unsafe_deserialization",
      "code": "Rails.application.config.action_dispatch.cookies_serializer = :marshal",
      "render_path": null,
      "location": null,
      "user_input": null,
      "confidence": "Medium",
      "cwe_id": [
        565,
        502
      ],
      "note": "We are using the cookie serialization default from Rails 4.x"
    },
    {
      "warning_type": "Cross-Site Scripting",
      "warning_code": 113,
      "fingerprint": "fea6a166c0704d9525d109c17d6ee95eda217dfb1ef56a4d4c91ec9bd384cbf8",
      "check_name": "JSONEntityEscape",
      "message": "HTML entities in JSON are not escaped by default",
      "file": "config/environments/production.rb",
      "line": 1,
      "link": "https://brakemanscanner.org/docs/warning_types/cross-site_scripting/",
      "code": null,
      "render_path": null,
      "location": null,
      "user_input": null,
      "confidence": "Medium",
      "cwe_id": [
        79
      ],
      "note": "Explicitly configured years ago in https://github.com/department-of-veterans-affairs/vets-api/commit/c73c8fc5cc23262e8f708fad0f7c1052f9c88a7b"
    },
    {
      "warning_type": "File Access",
      "warning_code": 16,
      "fingerprint": "b50d5ce3f94b7618ba7789292642555ef2530f56b5f278fc1f365966f6c7edde",
      "check_name": "FileAccess",
      "message": "Model attribute used in file name",
      "file": "app/controllers/v0/form210779_controller.rb",
      "line": 46,
      "link": "https://brakemanscanner.org/docs/warning_types/file_access/",
      "code": "File.delete(SavedClaim::Form210779.find_by!(:guid => params[:guid]).to_pdf)",
      "render_path": null,
      "location": {
        "type": "method",
        "class": "V0::Form210779Controller",
        "method": "download_pdf"
      },
      "user_input": "SavedClaim::Form210779.find_by!(:guid => params[:guid]).to_pdf",
      "confidence": "Medium",
      "cwe_id": [
        22
      ],
      "note": "to_pdf is a method, not a model attribute and uses SecureRandom.uuid"
    },
    {
      "warning_type": "File Access",
      "warning_code": 16,
      "fingerprint": "c70b5ee6e728d67df51cd8d7fbdc8455e90614e751a80acdc2c241214c07e8fb",
      "check_name": "FileAccess",
      "message": "Model attribute used in file name",
      "file": "app/controllers/v0/form210779_controller.rb",
      "line": 41,
      "link": "https://brakemanscanner.org/docs/warning_types/file_access/",
      "code": "File.read(SavedClaim::Form210779.find_by!(:guid => params[:guid]).to_pdf)",
      "render_path": null,
      "location": {
        "type": "method",
        "class": "V0::Form210779Controller",
        "method": "download_pdf"
      },
      "user_input": "SavedClaim::Form210779.find_by!(:guid => params[:guid]).to_pdf",
      "confidence": "Medium",
      "cwe_id": [
        22
      ],
      "note": "to_pdf is a method, not a model attribute and uses SecureRandom.uuid"
    }
  ],
  "brakeman_version": "7.1.1"
}<|MERGE_RESOLUTION|>--- conflicted
+++ resolved
@@ -3,7 +3,29 @@
     {
       "warning_type": "Command Injection",
       "warning_code": 14,
-<<<<<<< HEAD
+      "fingerprint": "84625a733d7f2ffd270fcf6e18f67c453923d824339a5f2cf1a52aa9e376fdcf",
+      "check_name": "Execute",
+      "message": "Possible command injection",
+      "file": "lib/dangerfile/parameter_filtering_allowlist_checker.rb",
+      "line": 49,
+      "link": "https://brakemanscanner.org/docs/warning_types/command_injection/",
+      "code": "`git diff #{@base_sha}...#{@head_sha} -- #{FILTER_PARAM_FILE}`",
+      "render_path": null,
+      "location": {
+        "type": "method",
+        "class": "Dangerfile::ParameterFilteringAllowlistChecker",
+        "method": "filter_params_diff"
+      },
+      "user_input": "@base_sha",
+      "confidence": "Medium",
+      "cwe_id": [
+        77
+      ],
+      "note": "Variables are set from trusted CI environment variables (GITHUB_HEAD_REF, GITHUB_BASE_REF) in Dangerfile, not user input"
+    },
+    {
+      "warning_type": "Command Injection",
+      "warning_code": 14,
       "fingerprint": "e9cc61a1a90740bc6ea533b2c9b8815d3644689ea001a107abf0d2cf428178c0",
       "check_name": "Execute",
       "message": "Possible command injection",
@@ -18,35 +40,13 @@
         "method": "fetch_git_original"
       },
       "user_input": "rel_path",
-=======
-      "fingerprint": "84625a733d7f2ffd270fcf6e18f67c453923d824339a5f2cf1a52aa9e376fdcf",
-      "check_name": "Execute",
-      "message": "Possible command injection",
-      "file": "lib/dangerfile/parameter_filtering_allowlist_checker.rb",
-      "line": 49,
-      "link": "https://brakemanscanner.org/docs/warning_types/command_injection/",
-      "code": "`git diff #{@base_sha}...#{@head_sha} -- #{FILTER_PARAM_FILE}`",
-      "render_path": null,
-      "location": {
-        "type": "method",
-        "class": "Dangerfile::ParameterFilteringAllowlistChecker",
-        "method": "filter_params_diff"
-      },
-      "user_input": "@base_sha",
->>>>>>> cd679c41
       "confidence": "Medium",
       "cwe_id": [
         77
       ],
-<<<<<<< HEAD
       "note": "rel_path is derived from relative_path() which removes VETS_API_ROOT prefix from validated cassette file paths - not user input. Using Open3.capture3 with argument array prevents shell injection."
     },
     {
-=======
-      "note": "Variables are set from trusted CI environment variables (GITHUB_HEAD_REF, GITHUB_BASE_REF) in Dangerfile, not user input"
-    },
-        {
->>>>>>> cd679c41
       "warning_type": "SQL Injection",
       "warning_code": 0,
       "fingerprint": "c6be575b25f7d0b6a3a83da81c1680f867bc8262b47ae4edd92b93b0bd770667",
