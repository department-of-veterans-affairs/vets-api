--- conflicted
+++ resolved
@@ -1529,24 +1529,9 @@
       - fake_email
 
 virtual_regional_office:
-<<<<<<< HEAD
-  api_key: <%= ENV['VIRTUAL_REGIONAL_OFFICE__API_KEY'] %>
-  evidence_pdf_path: evidence-pdf
-  max_cfi_path: employee-experience/max-ratings
-  url: <%= ENV['VIRTUAL_REGIONAL_OFFICE__URL'] %>
-vre_counseling:
-  prefill: true
-vre_readiness:
-  prefill: true
-vsp_environment: <%= ENV['VSP_ENVIRONMENT'] %>
-vye:
-  ivr_key: <%= ENV['VYE__IVR_KEY'] %>
-=======
   url: http://localhost:8120
   api_key: 9d3868d1-ec15-4889-8002-2bff1b50ba62
   evidence_pdf_path: evidence-pdf
-  vagov_classification_path: contention-classification/va-gov-claim-classifier
-  expanded_classification_path: contention-classification/expanded-contention-classification
   max_cfi_path: employee-experience/max-ratings
 
 disability_max_ratings_api:
@@ -1650,7 +1635,6 @@
   url: https://sandbox-api.va.gov/services/vba_documents/v1/
 
 form1095_b:
->>>>>>> e9259c49
   s3:
     aws_access_key_id: ~
     aws_secret_access_key: ~
