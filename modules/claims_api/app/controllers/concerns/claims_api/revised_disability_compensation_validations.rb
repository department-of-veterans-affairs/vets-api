--- conflicted
+++ resolved
@@ -105,32 +105,6 @@
       end
     end
 
-<<<<<<< HEAD
-    def end_date_beyond_180_days?(service_periods)
-      service_periods.any? do |sp|
-        end_date = sp['activeDutyEndDate']
-        next false if end_date.blank?
-
-        Date.parse(end_date) > 180.days.from_now.end_of_day
-      end
-    end
-
-    def eligible_for_future_end_date?(service_periods)
-      reserves_national_guard_service = form_attributes.dig('serviceInformation', 'reservesNationalGuardService')
-      reserves_national_guard_service.present? && past_service_period?(service_periods)
-    end
-
-    def past_service_period?(service_periods)
-      service_periods.any? do |sp|
-        end_date = sp['activeDutyEndDate']
-        next false if end_date.blank?
-
-        Date.parse(end_date) <= Time.zone.today.end_of_day
-      end
-    end
-
-=======
->>>>>>> 53d0a258
     def validate_form_526_title10_activation_date!
       title10_activation_date = form_attributes.dig('serviceInformation',
                                                     'reservesNationalGuardService',
