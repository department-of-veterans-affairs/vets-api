--- conflicted
+++ resolved
@@ -314,17 +314,14 @@
   show_chapter_36:
     actor_type: user
     description: >
-<<<<<<< HEAD
       This will toggle between an eBenefits link and a VA.gov link for the VR&E chapter 36 form
   stem_automated_decision:
     actor_type: user
     description: >
       Add automated decision to 10203 application workflow     
   stem_document_type:
-=======
       This will toggle between an eBenefits link and a VA.gov link for the VR&E Chapter 36 form
   view_payment_history:
->>>>>>> bd063917
     actor_type: user
     description: >
       This will toggle between an ebenefits link and a link to View Payment History on VA.gov
