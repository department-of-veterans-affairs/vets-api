--- conflicted
+++ resolved
@@ -247,9 +247,6 @@
   # Daily 1900 job for Vye: clears deactivated BDNs every evening.
   mgr.register('00 19 * * 1-5', 'Vye::SundownSweep')
 
-<<<<<<< HEAD
-  # Send Benefits Documents failure notification emails to Veteran for failed evidence submissions
-=======
   # Daily cleanup of > 12 month old UserAction records
   mgr.register('45 3 * * *', 'UserActionEventsCleanupJob')
 
@@ -260,6 +257,5 @@
   mgr.register('0 * * * *', 'Lighthouse::EvidenceSubmissions::EvidenceSubmissionDocumentUploadPollingJob')
 
   # Daily cron job to send Failure Notification Emails to Veterans for their failed evidence submissions.
->>>>>>> 85a288f2
   mgr.register('5 0 * * *', 'Lighthouse::EvidenceSubmissions::FailureNotificationEmailJob')
 }