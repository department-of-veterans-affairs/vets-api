# frozen_string_literal: true

VAOS::Engine.routes.draw do
  namespace :v0, defaults: { format: :json } do
    resources :appointments, only: %i[index create] do
      put 'cancel', on: :collection
    end
    resources :appointment_requests, only: %i[index create update] do
      resources :messages, only: %i[index create]
    end
    get 'community_care/eligibility/:service_type', to: 'cc_eligibility#show'
    get 'community_care/supported_sites', to: 'cc_supported_sites#index'
    resources :systems, only: :index do
      resources :direct_scheduling_facilities, only: :index
      resources :pact, only: :index
      resources :clinic_institutions, only: :index
    end
    resources :facilities, only: :index do
      resources :clinics, only: :index
      resources :cancel_reasons, only: :index
      resources :available_appointments, only: :index
      resources :limits, only: :index
      get 'visits/:schedule_type', to: 'visits#index'
    end
    resource :preferences, only: %i[show update]
    get 'apidocs', to: 'apidocs#index'
  end

  namespace :v1, defaults: { format: :json } do
<<<<<<< HEAD
    get '/Organization', to: 'organizations#index'
=======
    get '/Location/:id', to: 'locations#show'
>>>>>>> e5a496b6
    get '/Organization/:id', to: 'organizations#show'
  end
end<|MERGE_RESOLUTION|>--- conflicted
+++ resolved
@@ -27,11 +27,8 @@
   end
 
   namespace :v1, defaults: { format: :json } do
-<<<<<<< HEAD
     get '/Organization', to: 'organizations#index'
-=======
+    get '/Organization/:id', to: 'organizations#show'
     get '/Location/:id', to: 'locations#show'
->>>>>>> e5a496b6
-    get '/Organization/:id', to: 'organizations#show'
   end
 end