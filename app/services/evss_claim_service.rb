--- conflicted
+++ resolved
@@ -42,13 +42,8 @@
     uploader = EVSSClaimDocumentUploader.new(@user.uuid, evss_claim_document.tracked_item_id)
     uploader.store!(evss_claim_document.file_obj)
     # the uploader sanitizes the filename before storing, so set our doc to match
-<<<<<<< HEAD
-    evss_claim_document.file_name = uploader.filename
+    evss_claim_document.file_name = uploader.final_filename
     EVSS::DocumentUpload.perform_async(@user.uuid, evss_claim_document.to_serializable_hash)
-=======
-    evss_claim_document.file_name = uploader.final_filename
-    EVSS::DocumentUpload.perform_async(auth_headers, @user.uuid, evss_claim_document.to_serializable_hash)
->>>>>>> 38fe001f
   end
 
   def rating_info
