--- conflicted
+++ resolved
@@ -1440,10 +1440,7 @@
         claim_submission_error_text: fake_template_id
         claim_submission_failure_text: cie_fake_failure_template_id
         claim_submission_success_text: fake_template_id
-<<<<<<< HEAD
         claim_submission_timeout_text: cie_fake_timeout_template_id
-=======
-        claim_submission_timeout_text: ~
     dependents:
       api_key: fake_secret
       email:
@@ -1459,7 +1456,6 @@
           template_id: fake_submitted686
         submitted686c674:
           template_id: fake_submitted686c674
->>>>>>> b6eeeaa2
     dmc:
       api_key: fake_secret
       template_id:
