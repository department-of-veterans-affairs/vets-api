# frozen_string_literal: true

require 'base64'
require 'saml/url_service'
require 'saml/errors'
require 'saml/responses/login'
require 'saml/responses/logout'

module V1
  class SessionsController < ApplicationController
    skip_before_action :verify_authenticity_token

    REDIRECT_URLS = %w[signup mhv dslogon idme custom mfa verify slo].freeze

    STATSD_SSO_NEW_KEY = 'api.auth.new'
    STATSD_SSO_SAMLREQUEST_KEY = 'api.auth.saml_request'
    STATSD_SSO_CALLBACK_KEY = 'api.auth.saml_callback'
    STATSD_SSO_CALLBACK_TOTAL_KEY = 'api.auth.login_callback.total'
    STATSD_SSO_CALLBACK_FAILED_KEY = 'api.auth.login_callback.failed'
    STATSD_LOGIN_NEW_USER_KEY = 'api.auth.new_user'
    STATSD_LOGIN_STATUS_SUCCESS = 'api.auth.login.success'
    STATSD_LOGIN_STATUS_FAILURE = 'api.auth.login.failure'
    STATSD_LOGIN_SHARED_COOKIE = 'api.auth.sso_shared_cookie'
    STATSD_LOGIN_LATENCY = 'api.auth.latency'

    VERSION_TAG = 'version:v1'

    # Collection Action: auth is required for certain types of requests
    # @type is set automatically by the routes in config/routes.rb
    # For more details see SAML::SettingsService and SAML::URLService
    def new
      type = params[:type]

      if type == 'slo'
        Rails.logger.info("LOGOUT of type #{type}", sso_logging_info)
        reset_session
        url = url_service.ssoe_slo_url
        # due to shared url service implementation
        # clientId must be added at the end or the URL will be invalid for users using various "Do not track"
        # extensions with their browser.
        redirect_to params[:client_id].present? ? url + "&clientId=#{params[:client_id]}" : url
      else
        render_login(type)
      end
      new_stats(type)
    end

    def ssoe_slo_callback
      redirect_to url_service.logout_redirect_url
    end

    def saml_callback
      set_sentry_context_for_callback if JSON.parse(params[:RelayState] || '{}')['type'] == 'mfa'
      saml_response = SAML::Responses::Login.new(params[:SAMLResponse], settings: saml_settings)
      saml_response_logging(saml_response)
      raise_saml_error(saml_response) unless saml_response.valid?
      user_login(saml_response)
      callback_stats(:success, saml_response)
    rescue SAML::SAMLError => e
<<<<<<< HEAD
      handle_callback_error(e, :failure, saml_response, e.level, e.context, e.code, e.tag)
=======
      log_message_to_sentry(e.message, e.level, extra_context: e.context)
      redirect_to url_service(saml_response&.in_response_to).login_redirect_url(auth: 'fail', code: e.code)
      login_stats(:failure, saml_response, e)
      callback_stats(:failure, saml_response, e.tag || e.code)
>>>>>>> 99f57c25
    rescue => e
      # the saml_response variable may or may not be defined depending on
      # where the exception was raised
      resp = defined?(saml_response) && saml_response
      handle_callback_error(e, :failed_unknown, resp)
    ensure
      callback_stats(:total)
    end

    def metadata
      meta = OneLogin::RubySaml::Metadata.new
      render xml: meta.generate(saml_settings), content_type: 'application/xml'
    end

    private

    def set_sentry_context_for_callback
      temp_session_object = Session.find(session[:token])
      temp_current_user = User.find(temp_session_object.uuid) if temp_session_object
      Raven.extra_context(
        current_user_uuid: temp_current_user.try(:uuid),
        current_user_icn: temp_current_user.try(:mhv_icn)
      )
    end

    def saml_settings(options = {})
      # add a forceAuthn value to the saml settings based on the initial options or
      # default to false
      options[:force_authn] ||= false
      SAML::SSOeSettingsService.saml_settings(options)
    end

    def raise_saml_error(form)
      code = form.error_code
      code = UserSessionForm::ERRORS[:saml_replay_valid_session][:code] if code == '005' && validate_session
      raise SAML::FormError.new(form, code)
    end

    def authenticate
      return unless action_name == 'new'

      if %w[mfa verify slo].include?(params[:type])
        super
      else
        reset_session
      end
    end

    def user_login(saml_response)
      user_session_form = UserSessionForm.new(saml_response)
      raise_saml_error(user_session_form) unless user_session_form.valid?

      @current_user, @session_object = user_session_form.persist
      set_cookies
      after_login_actions
      helper = url_service(user_session_form.saml_uuid)
      if helper.should_uplevel?
        render_login('verify', user_session_form.saml_uuid)
      else
        redirect_to helper.login_redirect_url
        login_stats(:success, saml_response)
      end
    end

    def render_login(type, previous_saml_uuid = nil)
      force = (type != 'custom')
      helper = url_service(previous_saml_uuid, force)
      login_url, post_params = login_params(type, helper)
      renderer = ActionController::Base.renderer
      renderer.controller.prepend_view_path(Rails.root.join('lib', 'saml', 'templates'))
      result = renderer.render template: 'sso_post_form',
                               locals: { url: login_url, params: post_params },
                               format: :html
      render body: result, content_type: 'text/html'
      saml_request_stats(helper.tracker)
    end

    # rubocop:disable Metrics/CyclomaticComplexity
    def login_params(type, helper)
      raise Common::Exceptions::RoutingError, type unless REDIRECT_URLS.include?(type)

      case type
      when 'signup'
        helper.signup_url
      when 'mhv'
        helper.mhv_url
      when 'dslogon'
        helper.dslogon_url
      when 'idme'
        helper.idme_url
      when 'mfa'
        helper.mfa_url
      when 'verify'
        helper.verify_url
      when 'custom'
        raise Common::Exceptions::ParameterMissing, 'authn' if params[:authn].blank?

        helper.custom_url params[:authn]
      end
    end
    # rubocop:enable Metrics/CyclomaticComplexity

    def saml_request_stats(tracker)
      values = {
        'id' => tracker&.uuid,
        'authn' => tracker&.payload_attr(:authn_context),
        'type' => tracker&.payload_attr(:type)
      }
      Rails.logger.info("SSOe: SAML Request => #{values}")
      StatsD.increment(STATSD_SSO_SAMLREQUEST_KEY,
                       tags: ["context:#{tracker&.payload_attr(:authn_context)}",
                              VERSION_TAG])
    end

    def saml_response_logging(saml_response)
      values = {
        'id' => saml_response.in_response_to,
        'authn' => saml_response.authn_context,
        'type' => JSON.parse(params[:RelayState] || '{}')['type']
      }
      Rails.logger.info("SSOe: SAML Response => #{values}")
    end

    def user_logout(saml_response)
      logout_request = SingleLogoutRequest.find(saml_response&.in_response_to)
      if logout_request.present?
        logout_request.destroy
        Rails.logger.info("SLO callback response to '#{saml_response&.in_response_to}' for originating_request_id "\
          "'#{originating_request_id}'")
      else
        Rails.logger.info('SLO callback response could not resolve logout request for originating_request_id '\
          "'#{originating_request_id}'")
      end
    end

    def new_stats(type)
      tags = ["context:#{type}", VERSION_TAG]
      StatsD.increment(STATSD_SSO_NEW_KEY, tags: tags)
    end

    def login_stats(status, saml_response, error = nil)
      tracker = url_service(saml_response&.in_response_to).tracker
      type = tracker.payload_attr(:type)
      tags = ["context:#{type}", VERSION_TAG]
      case status
      when :success
        StatsD.increment(STATSD_LOGIN_NEW_USER_KEY, tags: [VERSION_TAG]) if type == 'signup'
        # track users who have a shared sso cookie
        StatsD.increment(STATSD_LOGIN_SHARED_COOKIE, tags: tags)
        StatsD.increment(STATSD_LOGIN_STATUS_SUCCESS, tags: tags)
        StatsD.measure(STATSD_LOGIN_LATENCY, tracker.age, tags: tags)
      when :failure
        StatsD.increment(STATSD_LOGIN_STATUS_FAILURE, tags: tags << "error:#{error.code}")
      end
    end

    def callback_stats(status, saml_response = nil, failure_tag = nil)
      case status
      when :success
        StatsD.increment(STATSD_SSO_CALLBACK_KEY,
                         tags: ['status:success',
                                "context:#{saml_response.authn_context}",
                                VERSION_TAG])
        # track users who have a shared sso cookie
      when :failure
        StatsD.increment(STATSD_SSO_CALLBACK_KEY,
                         tags: ['status:failure',
                                "context:#{saml_response.authn_context}",
                                VERSION_TAG])
        StatsD.increment(STATSD_SSO_CALLBACK_FAILED_KEY, tags: [failure_tag, VERSION_TAG])
      when :failed_unknown
        StatsD.increment(STATSD_SSO_CALLBACK_KEY,
                         tags: ['status:failure', 'context:unknown', VERSION_TAG])
        StatsD.increment(STATSD_SSO_CALLBACK_FAILED_KEY, tags: ['error:unknown', VERSION_TAG])
      when :total
        StatsD.increment(STATSD_SSO_CALLBACK_TOTAL_KEY, tags: [VERSION_TAG])
      end
    end

    # rubocop:disable Metrics/ParameterLists
    def handle_callback_error(exc, status, response, level = :error, context = {},
                              code = '007', tag = nil)
      log_message_to_sentry(exc.message, level, extra_context: context)
      redirect_to url_service(response&.in_response_to).login_redirect_url(auth: 'fail', code: code)
      callback_stats(status, response, tag || code)
      PersonalInformationLog.create(
        error_class: exc,
        data: {
          request_id: request.uuid,
          payload: response&.response || params[:SAMLResponse]
        }
      )
    end
    # rubocop:enable Metrics/ParameterLists

    def set_cookies
      Rails.logger.info('SSO: LOGIN', sso_logging_info)
      set_api_cookie!
      set_sso_cookie!
    end

    def after_login_actions
      AfterLoginJob.perform_async('user_uuid' => @current_user&.uuid)
      log_persisted_session_and_warnings
    end

    def log_persisted_session_and_warnings
      obscure_token = Session.obscure_token(@session_object.token)
      Rails.logger.info("Logged in user with id #{@session_object.uuid}, token #{obscure_token}")
      # We want to log when SSNs do not match between MVI and SAML Identity. And might take future
      # action if this appears to be happening frequently.
      if current_user.ssn_mismatch?
        additional_context = StringHelpers.heuristics(current_user.identity.ssn, current_user.va_profile.ssn)
        log_message_to_sentry('SSNS DO NOT MATCH!!', :warn, identity_compared_with_mvi: additional_context)
      end
    end

    def originating_request_id
      JSON.parse(params[:RelayState] || '{}')['originating_request_id']
    rescue
      'UNKNOWN'
    end

    def url_service(previous_saml_uuid = nil, force_authn = false)
      SAML::PostURLService.new(saml_settings(force_authn: force_authn),
                               session: @session_object,
                               user: current_user,
                               params: params,
                               loa3_context: LOA::IDME_LOA3,
                               previous_saml_uuid: previous_saml_uuid)
    end
  end
end<|MERGE_RESOLUTION|>--- conflicted
+++ resolved
@@ -57,14 +57,7 @@
       user_login(saml_response)
       callback_stats(:success, saml_response)
     rescue SAML::SAMLError => e
-<<<<<<< HEAD
       handle_callback_error(e, :failure, saml_response, e.level, e.context, e.code, e.tag)
-=======
-      log_message_to_sentry(e.message, e.level, extra_context: e.context)
-      redirect_to url_service(saml_response&.in_response_to).login_redirect_url(auth: 'fail', code: e.code)
-      login_stats(:failure, saml_response, e)
-      callback_stats(:failure, saml_response, e.tag || e.code)
->>>>>>> 99f57c25
     rescue => e
       # the saml_response variable may or may not be defined depending on
       # where the exception was raised
@@ -249,6 +242,7 @@
                               code = '007', tag = nil)
       log_message_to_sentry(exc.message, level, extra_context: context)
       redirect_to url_service(response&.in_response_to).login_redirect_url(auth: 'fail', code: code)
+      login_stats(:failure, response, exc)
       callback_stats(status, response, tag || code)
       PersonalInformationLog.create(
         error_class: exc,
