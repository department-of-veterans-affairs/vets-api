# frozen_string_literal: true

module SimpleFormsApi
  class NotificationEmail
    attr_reader :form_number, :confirmation_number, :date_submitted, :expiration_date, :lighthouse_updated_at,
                :notification_type, :user, :user_account, :form_data

    TEMPLATE_IDS = {
      'vba_21_0845' => {
        confirmation: Settings.vanotify.services.va_gov.template_id.form21_0845_confirmation_email,
        error: Settings.vanotify.services.va_gov.template_id.form21_0845_error_email,
        received: Settings.vanotify.services.va_gov.template_id.form21_0845_received_email
      },
      'vba_21p_0847' => {
        confirmation: Settings.vanotify.services.va_gov.template_id.form21p_0847_confirmation_email,
        error: Settings.vanotify.services.va_gov.template_id.form21p_0847_error_email,
        received: Settings.vanotify.services.va_gov.template_id.form21p_0847_received_email
      },
      'vba_21_0966' => {
        confirmation: Settings.vanotify.services.va_gov.template_id.form21_0966_confirmation_email,
        error: Settings.vanotify.services.va_gov.template_id.form21_0966_error_email,
        received: Settings.vanotify.services.va_gov.template_id.form21_0966_received_email
      },
      'vba_21_0966_intent_api' => {
        received: Settings.vanotify.services.va_gov.template_id.form21_0966_itf_api_received_email
      },
      'vba_21_0972' => {
        confirmation: Settings.vanotify.services.va_gov.template_id.form21_0972_confirmation_email,
        error: Settings.vanotify.services.va_gov.template_id.form21_0972_error_email,
        received: Settings.vanotify.services.va_gov.template_id.form21_0972_received_email
      },
      'vba_21_4142' => {
        confirmation: Settings.vanotify.services.va_gov.template_id.form21_4142_confirmation_email,
        error: Settings.vanotify.services.va_gov.template_id.form21_4142_error_email,
        received: Settings.vanotify.services.va_gov.template_id.form21_4142_received_email
      },
      'vba_21_10210' => {
        confirmation: Settings.vanotify.services.va_gov.template_id.form21_10210_confirmation_email,
        error: Settings.vanotify.services.va_gov.template_id.form21_10210_error_email,
        received: Settings.vanotify.services.va_gov.template_id.form21_10210_received_email
      },
      'vba_20_10206' => {
        confirmation: Settings.vanotify.services.va_gov.template_id.form20_10206_confirmation_email,
        error: Settings.vanotify.services.va_gov.template_id.form20_10206_error_email,
        received: Settings.vanotify.services.va_gov.template_id.form20_10206_received_email
      },
      'vba_20_10207' => {
        confirmation: Settings.vanotify.services.va_gov.template_id.form20_10207_confirmation_email,
        error: Settings.vanotify.services.va_gov.template_id.form20_10207_error_email,
        received: Settings.vanotify.services.va_gov.template_id.form20_10207_received_email
      },
      'vba_40_0247' => {
        confirmation: Settings.vanotify.services.va_gov.template_id.form40_0247_confirmation_email,
        error: Settings.vanotify.services.va_gov.template_id.form40_0247_error_email,
        received: nil
      },
      'vba_40_10007' => {
        confirmation: nil,
        error: Settings.vanotify.services.va_gov.template_id.form40_10007_error_email,
        received: nil
      }
    }.freeze
    SUPPORTED_FORMS = TEMPLATE_IDS.keys

    def initialize(config, notification_type: :confirmation, user: nil, user_account: nil)
      check_missing_keys(config)

      @form_data = config[:form_data]
      @form_number = config[:form_number]
      @confirmation_number = config[:confirmation_number]
      @date_submitted = config[:date_submitted]
      @expiration_date = config[:expiration_date]
      @lighthouse_updated_at = config[:lighthouse_updated_at]
      @notification_type = notification_type
      @user = user
      @user_account = user_account
    end

    def send(at: nil)
      return unless SUPPORTED_FORMS.include?(form_number)
      return unless flipper?

      template_id = TEMPLATE_IDS[form_number][notification_type]
      return unless template_id

      if at
        enqueue_email(at, template_id)
      else
        send_email_now(template_id)
      end
    end

    private

    def check_missing_keys(config)
      missing_keys = %i[form_data form_number confirmation_number date_submitted].select { |key| config[key].nil? }
      if config[:form_number] == 'vba_21_0966_intent_api' && config[:expiration_date].nil?
        missing_keys << :expiration_date
      end
      raise ArgumentError, "Missing keys: #{missing_keys.join(', ')}" if missing_keys.any?
    end

    def flipper?
      number = form_number
      number = 'vba_21_0966' if form_number.start_with? 'vba_21_0966'
      Flipper.enabled?(:"form#{number.gsub('vba_', '')}_confirmation_email")
    end

    def enqueue_email(at, template_id)
      email_from_form_data = get_email_address_from_form_data
      first_name_from_form_data = get_first_name_from_form_data

      # async job and form data includes email
      if email_from_form_data && first_name_from_form_data
        async_job_with_form_data(email_from_form_data, first_name_from_form_data, at, template_id)
      # async job and we have a UserAccount
      elsif user_account
        async_job_with_user_account(user_account, at, template_id)
      end
    end

    def async_job_with_form_data(email, first_name, at, template_id)
      if Flipper.enabled?(:simple_forms_notification_callbacks)
        VANotify::EmailJob.perform_at(
          at,
          email,
          template_id,
          get_personalization(first_name),
          Settings.vanotify.services.va_gov.api_key,
          { callback_metadata: { notification_type:, form_number:, statsd_tags: } }
        )
      else
        VANotify::EmailJob.perform_at(
          at,
          email,
          template_id,
          get_personalization(first_name)
        )
      end
    end

    def async_job_with_user_account(user_account, at, template_id)
      first_name_from_user_account = get_first_name_from_user_account
      return unless first_name_from_user_account

      VANotify::UserAccountJob.perform_at(
        at,
        user_account.id,
        template_id,
        get_personalization(first_name_from_user_account)
      )
    end

    def send_email_now(template_id)
      email_from_form_data = get_email_address_from_form_data
      first_name_from_form_data = get_first_name_from_form_data

      # sync job and form data includes email
      if email_from_form_data && first_name_from_form_data
        VANotify::EmailJob.perform_async(
          email_from_form_data,
          template_id,
          get_personalization(first_name_from_form_data)
        )
      # sync job and we have a User
      elsif user
        first_name = get_first_name_from_form_data || get_first_name_from_user
        return unless first_name

        VANotify::EmailJob.perform_async(
          user.va_profile_email,
          template_id,
          get_personalization(first_name)
        )
      end
    end

    def get_email_address_from_form_data
      case @form_number
      when 'vba_21_0845'
        form21_0845_contact_info[0]
      when 'vba_21p_0847', 'vba_21_0972'
        form_data['preparer_email']
      when 'vba_21_0966', 'vba_21_0966_intent_api'
        form21_0966_email_address
      when 'vba_21_4142'
        form_data.dig('veteran', 'email')
      when 'vba_21_10210'
        form21_10210_contact_info[0]
      when 'vba_20_10206'
        form20_10206_contact_info[0]
      when 'vba_20_10207'
        form20_10207_contact_info[0]
      when 'vba_40_0247'
        form_data['applicant_email']
      when 'vba_40_10007'
        form_data.dig('application', 'claimant', 'email')
      end
    end

    # rubocop:disable Metrics/MethodLength
    def get_first_name_from_form_data
      case @form_number
      when 'vba_21_0845'
        form21_0845_contact_info[1]
      when 'vba_21p_0847'
        form_data.dig('preparer_name', 'first')
      when 'vba_21_0966', 'vba_21_0966_intent_api'
        form21_0966_first_name
      when 'vba_21_0972'
        form_data.dig('preparer_full_name', 'first')
      when 'vba_21_4142'
        form_data.dig('veteran', 'full_name', 'first')
      when 'vba_21_10210'
        form21_10210_contact_info[1]
      when 'vba_20_10206'
        form20_10206_contact_info[1]
      when 'vba_20_10207'
        form20_10207_contact_info[1]
      when 'vba_40_0247'
        form_data.dig('applicant_full_name', 'first')
      when 'vba_40_10007'
        form40_10007_first_name
      end
    end
    # rubocop:enable Metrics/MethodLength

    def get_first_name_from_user_account
      mpi_response = MPI::Service.new.find_profile_by_identifier(identifier_type: 'ICN', identifier: user_account.icn)
      if mpi_response
        error = mpi_response.error
        Rails.logger.error('MPI response error', { error: }) if error

        first_name = mpi_response.profile&.given_names&.first
        Rails.logger.error('MPI profile missing first_name') unless first_name

        first_name
      end
    end

    def get_first_name_from_user
      first_name = user.first_name
      Rails.logger.error('First name not found in user profile') unless first_name

      first_name
    end

    def get_personalization(first_name)
      if @form_number.start_with? 'vba_21_0966'
        default_personalization(first_name).merge(form21_0966_personalization)
      else
        default_personalization(first_name)
      end
    end

    # personalization hash shared by all simple form confirmation emails
    def default_personalization(first_name)
      {
        'first_name' => first_name&.titleize,
        'date_submitted' => date_submitted,
        'confirmation_number' => confirmation_number,
        'lighthouse_updated_at' => lighthouse_updated_at
      }
    end

    # email and first name for form 20-10206
    def form20_10206_contact_info
      # email address not required and omitted
      if @form_data['email_address'].blank? && @user
        [@user.va_profile_email, @form_data.dig('full_name', 'first')]

      # email address not required and optionally entered
      else
        [@form_data['email_address'], @form_data.dig('full_name', 'first')]
      end
    end

    # email and first name for form 20-10207
    def form20_10207_contact_info
      preparer_types = %w[veteran third-party-veteran non-veteran third-party-non-veteran]

      return unless preparer_types.include?(@form_data['preparer_type'])

      email_and_first_name = [@user&.va_profile_email]
      # veteran
      email_and_first_name << if @form_data['preparer_type'] == 'veteran'
                                @form_data['veteran_full_name']['first']

                              # non-veteran
                              elsif @form_data['preparer_type'] == 'non-veteran'
                                @form_data['non_veteran_full_name']['first']

                                # third-party
                              else
                                @form_data['third_party_full_name']['first']
                              end

      email_and_first_name
    end

    # email and first name for form 21-0845
    def form21_0845_contact_info
      # (vet && signed in)
      if @form_data['authorizer_type'] == 'veteran'
        [@form_data['authorizer_email'] || @user&.va_profile_email, @form_data.dig('veteran_full_name', 'first')]

      # (non-vet && signed in) || (non-vet && anon)
      elsif @form_data['authorizer_type'] == 'nonVeteran'
        [@form_data['authorizer_email'], @form_data.dig('authorizer_full_name', 'first')]

      # (vet && anon)
      else
        [nil, nil]
      end
    end

    # email and first name for form 21-10210
    def form21_10210_contact_info
      # user's own claim
      # user is a veteran
      if @form_data['claim_ownership'] == 'self' && @form_data['claimant_type'] == 'veteran'
        email = @form_data['veteran_email'] || user&.va_profile_email
        [email, @form_data.dig('veteran_full_name', 'first')]

      # user's own claim
      # user is not a veteran
      elsif @form_data['claim_ownership'] == 'self' && @form_data['claimant_type'] == 'non-veteran'
        email = @form_data['claimant_email'] || user&.va_profile_email
        [email, @form_data.dig('claimant_full_name', 'first')]

      # someone else's claim
      # claimant (aka someone else) is a veteran
      # or
      # claimant (aka someone else) is not a veteran
      elsif @form_data['claim_ownership'] == 'third-party'
        [@form_data['witness_email'], @form_data.dig('witness_full_name', 'first')]

      else
        [nil, nil]
      end
    end

    def form21_0966_first_name
      if form_data['preparer_identification'] == 'SURVIVING_DEPENDENT'
        form_data.dig('surviving_dependent_full_name', 'first')
      else
        form_data.dig('veteran_full_name', 'first')
      end
    end

    def form21_0966_email_address
      if form_data['preparer_identification'] == 'SURVIVING_DEPENDENT'
        form_data['surviving_dependent_email']
      else
        form_data['veteran_email']
      end
    end

    def form21_0966_personalization
      intent_to_file_benefits, intent_to_file_benefits_links = get_intent_to_file_benefits_variables
      {
        'intent_to_file_benefits' => intent_to_file_benefits,
        'intent_to_file_benefits_links' => intent_to_file_benefits_links,
        'itf_api_expiration_date' => expiration_date
      }
    end

    def get_intent_to_file_benefits_variables
      benefits = @form_data['benefit_selection']
      if benefits['compensation'] && benefits['pension']
        ['disability compensation and Veterans pension benefits',
         '[File for disability compensation (VA Form 21-526EZ)]' \
         '(https://www.va.gov/disability/file-disability-claim-form-21-526ez/introduction) and [Apply for Veterans ' \
         'Pension benefits (VA Form 21P-527EZ)](https://www.va.gov/find-forms/about-form-21p-527ez/)']
      elsif benefits['compensation']
        ['disability compensation',
         '[File for disability compensation (VA Form 21-526EZ)](https://www.va.gov/disability/file-disability-claim-form-21-526ez/introduction)']
      elsif benefits['pension']
        ['Veterans pension benefits',
         '[Apply for Veterans Pension benefits (VA Form 21P-527EZ)](https://www.va.gov/find-forms/about-form-21p-527ez/)']
      elsif benefits['survivor']
        ['survivors pension benefits',
         '[Apply for DIC, Survivors Pension, and/or Accrued Benefits (VA Form 21P-534EZ)](https://www.va.gov/find-forms/about-form-21p-534ez/)']
      end
    end

    def form40_10007_first_name
      applicant_relationship = form_data.dig('application', 'applicant', 'applicant_relationship_to_claimant')
<<<<<<< HEAD
      if applicant_relationship == 'Self'
        form_data.dig('application', 'veteran', 'current_name', 'first')
      else
=======

      if applicant_relationship == 'Self'
>>>>>>> bbdab6b7
        form_data.dig('application', 'claimant', 'name', 'first')
      else
        form_data.dig('application', 'applicant', 'name', 'first')
      end
    end

    def statsd_tags
      { 'service' => 'veteran-facing-forms', 'function' => "#{form_number} form submission to Lighthouse" }
    end
  end
end<|MERGE_RESOLUTION|>--- conflicted
+++ resolved
@@ -386,14 +386,8 @@
 
     def form40_10007_first_name
       applicant_relationship = form_data.dig('application', 'applicant', 'applicant_relationship_to_claimant')
-<<<<<<< HEAD
+
       if applicant_relationship == 'Self'
-        form_data.dig('application', 'veteran', 'current_name', 'first')
-      else
-=======
-
-      if applicant_relationship == 'Self'
->>>>>>> bbdab6b7
         form_data.dig('application', 'claimant', 'name', 'first')
       else
         form_data.dig('application', 'applicant', 'name', 'first')
