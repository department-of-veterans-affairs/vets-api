--- conflicted
+++ resolved
@@ -21,12 +21,9 @@
       VdcBean/ManageRepresentativeService
       VnpAtchmsWebServiceBean/VnpAtchmsService
       VnpPersonWebServiceBean/VnpPersonService
-<<<<<<< HEAD
-      VnpPtcpntAddrsWebServiceBean/VnpPtcpntAddrsService
-=======
       VnpProcFormWebServiceBean/VnpProcFormService
       VnpProcWebServiceBeanV2/VnpProcServiceV2
->>>>>>> 91b75927
+      VnpPtcpntAddrsWebServiceBean/VnpPtcpntAddrsService
     ].freeze
 
     # rubocop:disable Metrics/MethodLength
