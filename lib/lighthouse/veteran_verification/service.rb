# frozen_string_literal: true

require 'common/client/base'
require 'lighthouse/veteran_verification/configuration'
require 'lighthouse/veteran_verification/constants'
require 'lighthouse/service_exception'

module VeteranVerification
  class Service < Common::Client::Base
    configuration VeteranVerification::Configuration
    STATSD_KEY_PREFIX = 'api.veteran_verification'

    # @param [string] icn: the ICN of the target Veteran
    # @param [string] lighthouse_client_id: the lighthouse_client_id requested from Lighthouse
    # @param [string] lighthouse_rsa_key_path: path to the private RSA key used to create the lighthouse_client_id
    # @param [hash] options: options to override aud_claim_url, params, and auth_params
    # @option options [hash] :params body for the request
    # @option options [string] :aud_claim_url option to override the aud_claim_url for LH Veteran Verification APIs
    # @option options [hash] :auth_params a hash to send in auth params to create the access token
    # @option options [string] :host a base host for the Lighthouse API call
    def get_rated_disabilities(icn, lighthouse_client_id = nil, lighthouse_rsa_key_path = nil, options = {})
      endpoint = 'disability_rating'
      config
        .get(
          "#{endpoint}/#{icn}",
          lighthouse_client_id,
          lighthouse_rsa_key_path,
          options
        )
        .body
    rescue => e
      handle_error(e, lighthouse_client_id, endpoint)
    end

<<<<<<< HEAD
    def get_vet_verification_status(icn, lighthouse_client_id = nil, lighthouse_rsa_key_path = nil, options = {})
      endpoint = 'status'
      config.get(
=======
    ##
    # Request a veteran's Title 38 status
    #   see https://developer.va.gov/explore/api/veteran-service-history-and-eligibility/docs
    def get_vet_verification_status(icn, lighthouse_client_id = nil, lighthouse_rsa_key_path = nil, options = {})
      endpoint = 'status'
      response = config.get(
>>>>>>> bbdab6b7
        "#{endpoint}/#{icn}",
        lighthouse_client_id,
        lighthouse_rsa_key_path,
        options
      ).body
<<<<<<< HEAD
=======

      transform_response(response)
>>>>>>> bbdab6b7
    rescue => e
      handle_error(e, lighthouse_client_id, endpoint)
    end

    def handle_error(error, lighthouse_client_id, endpoint)
      Lighthouse::ServiceException.send_error(
        error,
        self.class.to_s.underscore,
        lighthouse_client_id,
        "#{config.base_api_path}/#{endpoint}"
      )
    end

    def transform_response(response)
      attributes = response['data']['attributes']
      return response if attributes['veteran_status'] != 'not confirmed' || attributes.exclude?('not_confirmed_reason')

      response['data']['message'] =
        if attributes['not_confirmed_reason'] == 'NOT_TITLE_38'
          VeteranVerification::Constants::NOT_ELIGIBLE_MESSAGE
        else
          VeteranVerification::Constants::NOT_FOUND_MESSAGE
        end
      response
    end
  end
end<|MERGE_RESOLUTION|>--- conflicted
+++ resolved
@@ -32,28 +32,19 @@
       handle_error(e, lighthouse_client_id, endpoint)
     end
 
-<<<<<<< HEAD
-    def get_vet_verification_status(icn, lighthouse_client_id = nil, lighthouse_rsa_key_path = nil, options = {})
-      endpoint = 'status'
-      config.get(
-=======
     ##
     # Request a veteran's Title 38 status
     #   see https://developer.va.gov/explore/api/veteran-service-history-and-eligibility/docs
     def get_vet_verification_status(icn, lighthouse_client_id = nil, lighthouse_rsa_key_path = nil, options = {})
       endpoint = 'status'
       response = config.get(
->>>>>>> bbdab6b7
         "#{endpoint}/#{icn}",
         lighthouse_client_id,
         lighthouse_rsa_key_path,
         options
       ).body
-<<<<<<< HEAD
-=======
 
       transform_response(response)
->>>>>>> bbdab6b7
     rescue => e
       handle_error(e, lighthouse_client_id, endpoint)
     end
