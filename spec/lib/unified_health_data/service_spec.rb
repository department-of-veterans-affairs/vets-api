--- conflicted
+++ resolved
@@ -937,7 +937,6 @@
     end
   end
 
-<<<<<<< HEAD
   # Prescriptions
   describe '#get_prescriptions' do
     let(:start_date) { '2020-01-01' }
@@ -1151,7 +1150,10 @@
 
         expect(result[:success]).to eq([])
         expect(result[:failed]).to eq([])
-=======
+      end
+    end
+  end
+
   describe '#get_single_summary_or_note' do
     let(:notes_sample_response) do
       JSON.parse(Rails.root.join(
@@ -1213,7 +1215,6 @@
         expect do
           uhd_service.get_single_summary_or_note('banana')
         end.to raise_error(StandardError, 'Unknown fetch error')
->>>>>>> 5dea4124
       end
     end
   end
