--- conflicted
+++ resolved
@@ -25,7 +25,6 @@
       return @pdf_options if @pdf_options
 
       options = {
-<<<<<<< HEAD
         "F[0].#subform[2].VeteransFirstName[0]": appeal.first_name,
         "F[0].#subform[2].VeteransMiddleInitial1[0]": appeal.middle_initial,
         "F[0].#subform[2].VeteransLastName[0]": appeal.last_name,
@@ -38,25 +37,11 @@
         "F[0].#subform[2].VAFileNumber[0]": appeal.file_number,
         "F[0].#subform[2].VeteransServiceNumber[0]": appeal.service_number,
         "F[0].#subform[2].InsurancePolicyNumber[0]": appeal.insurance_policy_number,
-=======
-        "F[0].#subform[2].VeteransFirstName[0]": hlr.first_name,
-        "F[0].#subform[2].VeteransMiddleInitial1[0]": hlr.middle_initial,
-        "F[0].#subform[2].VeteransLastName[0]": hlr.last_name,
-        "F[0].#subform[2].SocialSecurityNumber_FirstThreeNumbers[0]": hlr.ssn.first(3),
-        "F[0].#subform[2].SocialSecurityNumber_SecondTwoNumbers[0]": hlr.ssn[3..4],
-        "F[0].#subform[2].SocialSecurityNumber_LastFourNumbers[0]": hlr.ssn.last(4),
-        "F[0].#subform[2].DOBmonth[0]": hlr.birth_mm,
-        "F[0].#subform[2].DOBday[0]": hlr.birth_dd,
-        "F[0].#subform[2].DOByear[0]": hlr.birth_yyyy,
-        "F[0].#subform[2].VAFileNumber[0]": hlr.file_number,
-        "F[0].#subform[2].VeteransServiceNumber[0]": hlr.service_number,
-        "F[0].#subform[2].InsurancePolicyNumber[0]": hlr.insurance_policy_number,
         "F[0].#subform[2].ClaimantType[0]": 'off',
         "F[0].#subform[2].ClaimantType[1]": 'off',
         "F[0].#subform[2].ClaimantType[2]": 'off',
         "F[0].#subform[2].ClaimantType[3]": 'off',
         "F[0].#subform[2].ClaimantType[4]": 1, # veteran. Note: Ordering of array doesn't seem to match form
->>>>>>> 8fc3b006
         "F[0].#subform[2].CurrentMailingAddress_NumberAndStreet[0]": HigherLevelReview::NO_ADDRESS_PROVIDED_SENTENCE,
         "F[0].#subform[2].CurrentMailingAddress_ApartmentOrUnitNumber[0]": '',
         "F[0].#subform[2].CurrentMailingAddress_City[0]": '',
@@ -64,9 +49,9 @@
         "F[0].#subform[2].CurrentMailingAddress_Country[0]": '',
         "F[0].#subform[2].CurrentMailingAddress_ZIPOrPostalCode_FirstFiveNumbers[0]": '',
         "F[0].#subform[2].CurrentMailingAddress_ZIPOrPostalCode_LastFourNumbers[0]": '',
-<<<<<<< HEAD
-        "F[0].#subform[2].TELEPHONE[0]": appeal.veteran_phone_number,
-        "F[0].#subform[2].EMAIL[0]": appeal.email,
+        "F[0].#subform[2].TELEPHONE[0]": appeal.veteran_phone_number.presence ||
+                                         HigherLevelReview::NO_PHONE_PROVIDED_SENTENCE,
+        "F[0].#subform[2].EMAIL[0]": appeal.email.presence || HigherLevelReview::NO_EMAIL_PROVIDED_SENTENCE,
         "F[0].#subform[2].BenefitType[0]": appeal.benefit_type == 'nca' ? 9 : 'Off',
         "F[0].#subform[2].BenefitType[1]": appeal.benefit_type == 'vha' ? 6 : 'Off',
         "F[0].#subform[2].BenefitType[2]": appeal.benefit_type == 'education' ? 5 : 'Off',
@@ -86,30 +71,8 @@
                 .informal_conference_rep_name_and_phone_number,
         "F[0].#subform[3].SIGNATUREOFVETERANORCLAIMANT[0]": appeal.full_name,
         "F[0].#subform[3].DateSigned[0]": appeal.date_signed
-=======
-        "F[0].#subform[2].TELEPHONE[0]": hlr.veteran_phone_number.presence ||
-                                         HigherLevelReview::NO_PHONE_PROVIDED_SENTENCE,
-        "F[0].#subform[2].EMAIL[0]": hlr.email.presence || HigherLevelReview::NO_EMAIL_PROVIDED_SENTENCE,
-        "F[0].#subform[2].BenefitType[0]": hlr.benefit_type == 'nca' ? 9 : 'Off',
-        "F[0].#subform[2].BenefitType[1]": hlr.benefit_type == 'vha' ? 6 : 'Off',
-        "F[0].#subform[2].BenefitType[2]": hlr.benefit_type == 'education' ? 5 : 'Off',
-        "F[0].#subform[2].BenefitType[3]": hlr.benefit_type == 'insurance' ? 8 : 'Off',
-        "F[0].#subform[2].BenefitType[4]": hlr.benefit_type == 'loan_guaranty' ? 7 : 'Off',
-        "F[0].#subform[2].BenefitType[5]": hlr.benefit_type == 'fiduciary' ? 4 : 'Off',
-        "F[0].#subform[2].BenefitType[6]": hlr.benefit_type == 'voc_rehab' ? 3 : 'Off',
-        "F[0].#subform[2].BenefitType[7]": hlr.benefit_type == 'pension_survivors_benefits' ? 2 : 'Off',
-        "F[0].#subform[2].BenefitType[8]": hlr.benefit_type == 'compensation' ? 1 : 'Off',
-        "F[0].#subform[2].HIGHERLEVELREVIEWCHECKBOX[0]": hlr.same_office? ? 1 : 'Off',
-        "F[0].#subform[2].INFORMALCONFERENCECHECKBOX[0]": hlr.informal_conference? ? 1 : 'Off',
-        "F[0].#subform[2].TIME8TO10AM[0]": hlr.informal_conference_times.include?('800-1000 ET') ? 1 : 'Off',
-        "F[0].#subform[2].TIME10TO1230PM[0]": hlr.informal_conference_times.include?('1000-1230 ET') ? 1 : 'Off',
-        "F[0].#subform[2].TIME1230TO2PM[0]": hlr.informal_conference_times.include?('1230-1400 ET') ? 1 : 'Off',
-        "F[0].#subform[2].TIME2TO430PM[0]": hlr.informal_conference_times.include?('1400-1630 ET') ? 1 : 'Off',
-        "F[0].#subform[2].REPRESENTATIVENAMEANDTELEPHONENUMBER[0]": hlr.informal_conference_rep_name_and_phone_number,
-        "F[0].#subform[3].SIGNATUREOFVETERANORCLAIMANT[0]": hlr.full_name,
-        "F[0].#subform[3].DateSigned[0]": hlr.date_signed
->>>>>>> 8fc3b006
       }
+
       appeal.contestable_issues.each_with_index do |issue, index|
         if index < 6
           if index.zero?
