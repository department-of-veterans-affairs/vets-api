--- conflicted
+++ resolved
@@ -61,17 +61,12 @@
       end
 
       def get_intents_to_file
-<<<<<<< HEAD
-        intent_service = SimpleFormsApi::IntentToFile.new(@current_user)
-        existing_intents = intent_service.existing_intents
-=======
         existing_intents = {}
 
         if icn && participant_id
-          intent_service = SimpleFormsApi::IntentToFile.new(icn)
+          intent_service = SimpleFormsApi::IntentToFile.new(@current_user)
           existing_intents = intent_service.existing_intents
         end
->>>>>>> ff0a461d
 
         render json: {
           compensation_intent: existing_intents['compensation'],
