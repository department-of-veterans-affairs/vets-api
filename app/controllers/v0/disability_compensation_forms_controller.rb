--- conflicted
+++ resolved
@@ -31,24 +31,12 @@
     end
 
     def submit_all_claim
-<<<<<<< HEAD
-      # TODO: While testing `all claims` submissions we will be merging the submission
-      # with a hard coded "completed" form which will gap fill any missing data. This should
-      # be removed before `all claims` goes live.
-=======
->>>>>>> 15703cbf
       form_content = JSON.parse(request.body.string)
       saved_claim = SavedClaim::DisabilityCompensation::Form526AllClaim.from_hash(form_content)
       saved_claim.save ? log_success(saved_claim) : log_failure(saved_claim)
       submission = create_submission(saved_claim)
 
-<<<<<<< HEAD
       jid = submission.start(EVSS::DisabilityCompensationForm::SubmitForm526AllClaim)
-=======
-      jid = EVSS::DisabilityCompensationForm::SubmitForm526AllClaim.start(
-        @current_user.uuid, auth_headers, saved_claim.id, submission_data
-      )
->>>>>>> 15703cbf
 
       render json: { data: { attributes: { job_id: jid } } },
              status: :ok
