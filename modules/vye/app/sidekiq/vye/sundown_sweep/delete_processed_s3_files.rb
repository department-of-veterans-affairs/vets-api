--- conflicted
+++ resolved
@@ -5,11 +5,8 @@
     class DeleteProcessedS3Files
       include Sidekiq::Worker
       def perform
-<<<<<<< HEAD
-=======
         return if Vye::CloudTransfer.holiday?
 
->>>>>>> ef3c0288
         logger.info('Beginning: remove_aws_files_from_s3_buckets')
         Vye::CloudTransfer.remove_aws_files_from_s3_buckets
         logger.info('Finishing: remove_aws_files_from_s3_buckets')
