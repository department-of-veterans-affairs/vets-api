--- conflicted
+++ resolved
@@ -37,10 +37,6 @@
     private_key                     { Settings.saml.key }
     sp_entity_id                    { Settings.saml.issuer }
     assertion_consumer_service_url  { Settings.saml.callback_url }
-<<<<<<< HEAD
-    authn_context                   { LOA::IDME_LOA1 }
-=======
->>>>>>> 00441b9b
     idp_cert                        { File.read("#{::Rails.root}/spec/fixtures/files/idme_cert.crt") }
     idp_cert_fingerprint            { '74:DC:33:BE:D6:92:69:3F:81:65:F6:CF:ED:55:82:E0:A5:65:B3:32' }
     idp_entity_id                   { 'https://pint.eauth.va.gov/isam/sps/saml20idp/saml20' }
