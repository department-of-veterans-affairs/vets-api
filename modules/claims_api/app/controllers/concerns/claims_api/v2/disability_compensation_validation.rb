--- conflicted
+++ resolved
@@ -674,7 +674,6 @@
         end
       end
 
-<<<<<<< HEAD
       def confinement_dates_are_within_service_period?(approximate_begin_date, approximate_end_date, service_periods) # rubocop:disable Metrics/MethodLength
         service_periods.each do |sp|
           begin_date_valid = date_is_valid?(sp['activeDutyBeginDate'],
@@ -714,8 +713,6 @@
           conf_end.between?(service_begin, service_end)
       end
 
-=======
->>>>>>> 36c789eb
       def validate_alternate_names!(service_information)
         alternate_names = service_information&.dig('alternateNames')
         return if alternate_names.blank?
@@ -823,14 +820,8 @@
       end
 
       def find_earliest_active_duty_begin_date(service_periods)
-<<<<<<< HEAD
-        service_periods.max_by do |a|
-          next if date_is_valid?(a['activeDutyBeginDate'],
-                                 'serviceInformation/servicePeriods/activeDutyEndDate').is_a?(Array)
-=======
         service_periods.min_by do |a|
-          next unless date_is_valid?(a['activeDutyBeginDate'], 'servicePeriod.activeDutyBeginDate')
->>>>>>> 36c789eb
+          next unless !date_is_valid?(a['activeDutyBeginDate'], 'servicePeriod.activeDutyBeginDate').is_a?(Array)
 
           Date.strptime(a['activeDutyBeginDate'], '%Y-%m-%d') if a['activeDutyBeginDate']
         end
