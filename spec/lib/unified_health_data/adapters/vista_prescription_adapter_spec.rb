--- conflicted
+++ resolved
@@ -85,17 +85,16 @@
         expect(result.prescription_name).to eq('Test Medication')
       end
 
-<<<<<<< HEAD
       it 'maps cmopDivisionPhone to cmop_division_phone' do
         result = subject.parse(base_vista_medication)
 
         expect(result.cmop_division_phone).to eq('555-1234')
-=======
+      end
+
       it 'maps dialCmopDivisionPhone field correctly' do
         result = subject.parse(base_vista_medication)
 
         expect(result.dial_cmop_division_phone).to eq('555-DIAL-TEST')
->>>>>>> ff449ada
       end
     end
 
