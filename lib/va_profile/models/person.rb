--- conflicted
+++ resolved
@@ -4,29 +4,16 @@
 require_relative 'base'
 require_relative 'email'
 require_relative 'telephone'
-<<<<<<< HEAD
 require 'common/models/attribute_types/iso8601_time'
-=======
-require_relative 'permission'
->>>>>>> cf20ffaa
 
 module VAProfile
   module Models
     class Person < Base
-<<<<<<< HEAD
       attribute :addresses, Array[Address]
       attribute :created_at, Common::ISO8601Time
       attribute :emails, Array[Email]
       attribute :source_date, Common::ISO8601Time
       attribute :telephones, Array[Telephone]
-=======
-      attribute :addresses, Address, array: true
-      attribute :created_at, Vets::Type::ISO8601Time
-      attribute :emails, Email, array: true
-      attribute :source_date, Vets::Type::ISO8601Time
-      attribute :telephones, Telephone, array: true
-      attribute :permissions, Permission, array: true
->>>>>>> cf20ffaa
       attribute :transaction_id, String
       attribute :updated_at, Vets::Type::ISO8601Time
       attribute :vet360_id, String
