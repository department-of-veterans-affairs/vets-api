--- conflicted
+++ resolved
@@ -42,13 +42,8 @@
     suffix { Faker::Name.suffix }
     gender { %w[M F].sample }
     birth_date { Faker::Date.between(from: 80.years.ago, to: 30.years.ago).strftime('%Y%m%d') }
-<<<<<<< HEAD
-    ssn { Faker::Medical::SSN.ssn.delete('-') }
+    ssn { Faker::IDNumber.valid.delete('-') }
     address { build(:mpi_profile_address) }
-=======
-    ssn { Faker::IDNumber.valid.delete('-') }
-    address { build(:mvi_profile_address) }
->>>>>>> 41b3eb38
     home_phone { Faker::PhoneNumber.phone_number }
     full_mpi_ids {
       [
