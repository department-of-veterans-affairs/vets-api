# frozen_string_literal: true

require 'rails_helper'
require 'va_profile/profile_information/service'

describe VAProfile::ProfileInformation::Service, :skip_vet360 do
  subject { described_class.new(user) }

  let(:user) { build(:user, :loa3) }
  let(:vet360_id) { '1' }

  before do
    allow(user).to receive_messages(vet360_id:, icn: '1234')
    Flipper.enable(:va_profile_information_v3_service)
    Flipper.enable(:va_profile_information_v3_redis)
  end

  after do
    Flipper.disable(:va_profile_information_v3_service)
    Flipper.disable(:va_profile_information_v3_redis)
  end

<<<<<<< HEAD
  describe '#get_person' do
    context 'when successful' do
      it 'returns a status of 200' do
        VCR.use_cassette('va_profile/profile_information/person_full', VCR::MATCH_EVERYTHING) do
          response = subject.get_person
          expect(response).to be_ok
          expect(response.person).to be_a(VAProfile::Models::Person)
        end
      end

      it 'supports international provinces' do
        VCR.use_cassette('va_profile/profile_information/person_intl_addr', VCR::MATCH_EVERYTHING) do
          response = subject.get_person
=======
  # describe '#get_person' do
  # context 'when successful' do
  #   it 'returns a status of 200' do
  #     VCR.use_cassette('va_profile/profile_information/person_full', VCR::MATCH_EVERYTHING) do
  #       response = subject.get_response
  #       expect(response).to be_ok
  #       expect(response.person).to be_a(VAProfile::Models::Person)
  #     end
  #   end

  # it 'supports international provinces' do
  #   VCR.use_cassette('va_profile/profile_information/person_intl_addr', VCR::MATCH_EVERYTHING) do
  #     response = subject.get_response
>>>>>>> f1129fe3

          expect(response.person.addresses[0].province).to eq('province')
        end
      end

<<<<<<< HEAD
      it 'has a bad address' do
        VCR.use_cassette('va_profile/profile_information/person_full', VCR::MATCH_EVERYTHING) do
          response = subject.get_person
=======
  # it 'has a bad address' do
  #   VCR.use_cassette('va_profile/profile_information/person_full', VCR::MATCH_EVERYTHING) do
  #     response = subject.get_response
>>>>>>> f1129fe3

          expect(response.person.addresses[0].bad_address).to eq(true)
        end
      end
    end

<<<<<<< HEAD
    context 'when not successful' do
      let(:vet360_id) { '6767671' }
=======
  #   context 'when not successful' do
  #     let(:vet360_id) { '6767671' }

  #     context 'with a 400 error' do
  #       it 'returns nil person' do
  #         VCR.use_cassette('va_profile/profile_information/person_error_400', VCR::MATCH_EVERYTHING) do
  #           response = subject.get_response
  #           expect(response).not_to be_ok
  #           expect(response.person).to be_nil
  #         end
  #       end
  #     end
>>>>>>> f1129fe3

      context 'with a 400 error' do
        it 'returns nil person' do
          VCR.use_cassette('va_profile/profile_information/person_error_400', VCR::MATCH_EVERYTHING) do
            response = subject.get_person
            expect(response).not_to be_ok
            expect(response.person).to be_nil
          end
        end
      end

<<<<<<< HEAD
      it 'returns a status of 404' do
        VCR.use_cassette('va_profile/profile_information/person_error', VCR::MATCH_EVERYTHING) do
          expect_any_instance_of(SentryLogging).to receive(:log_exception_to_sentry).with(
            instance_of(Common::Client::Errors::ClientError),
            { vet360_id: user.vet360_id },
            { va_profile: :person_not_found },
            :warning
          )

          response = subject.get_person
          expect(response).not_to be_ok
          expect(response.person).to be_nil
        end
      end
    end

    context 'when service returns a 503 error code' do
      it 'raises a BackendServiceException error' do
        VCR.use_cassette('va_profile/profile_information/person_status_503', VCR::MATCH_EVERYTHING) do
          expect { subject.get_person }.to raise_error do |e|
            expect(e).to be_a(Common::Exceptions::BackendServiceException)
            expect(e.status_code).to eq(502)
            expect(e.errors.first.code).to eq('VET360_502')
          end
        end
      end
    end

    context 'when person response has no body data' do
      it 'returns 200' do
        VCR.use_cassette('va_profile/profile_information/person_without_data', VCR::MATCH_EVERYTHING) do
          response = subject.get_person
          expect(response).to be_ok
          expect(response.person).to be_a(VAProfile::Models::Person)
        end
      end
    end
  end
=======
  #         response = subject.get_response
  #         expect(response).not_to be_ok
  #         expect(response.person).to be_nil
  #       end
  #     end
  #   end

  #   context 'when service returns a 503 error code' do
  #     it 'raises a BackendServiceException error' do
  #       VCR.use_cassette('va_profile/profile_information/person_status_503', VCR::MATCH_EVERYTHING) do
  #         expect { subject.get_response }.to raise_error do |e|
  #           expect(e).to be_a(Common::Exceptions::BackendServiceException)
  #           expect(e.status_code).to eq(502)
  #           expect(e.errors.first.code).to eq('VET360_502')
  #         end
  #       end
  #     end
  #   end

  #   context 'when person response has no body data' do
  #     it 'returns 200' do
  #       VCR.use_cassette('va_profile/profile_information/person_without_data', VCR::MATCH_EVERYTHING) do
  #         response = subject.get_response
  #         expect(response).to be_ok
  #         expect(response.person).to be_a(VAProfile::Models::Person)
  #       end
  #     end
  #   end
  # end
>>>>>>> f1129fe3

  describe '.get_person' do
    context 'when successful' do
      it 'returns a status of 200' do
        VCR.use_cassette('va_profile/profile_information/person_full', VCR::MATCH_EVERYTHING) do
          response = described_class.get_person(vet360_id)
          expect(response).to be_ok
          expect(response.person).to be_a(VAProfile::Models::Person)
        end
      end

      it 'supports international provinces' do
        VCR.use_cassette('va_profile/profile_information/person_intl_addr', VCR::MATCH_EVERYTHING) do
          response = described_class.get_person(vet360_id)

          expect(response.person.addresses[0].province).to eq('province')
        end
      end

      it 'has a bad address' do
        VCR.use_cassette('va_profile/profile_information/person_full', VCR::MATCH_EVERYTHING) do
          response = described_class.get_person(vet360_id)

          expect(response.person.addresses[0].bad_address).to eq(true)
        end
      end
    end

    context 'when not successful' do
      let(:vet360_id) { '6767671' }

      context 'with a 400 error' do
        it 'returns nil person' do
          VCR.use_cassette('va_profile/profile_information/person_error_400', VCR::MATCH_EVERYTHING) do
            response = described_class.get_person(vet360_id)
            expect(response).not_to be_ok
            expect(response.person).to be_nil
          end
        end
      end

      it 'returns a status of 404' do
        VCR.use_cassette('va_profile/profile_information/person_error', VCR::MATCH_EVERYTHING) do
          expect_any_instance_of(SentryLogging).to receive(:log_exception_to_sentry).with(
            instance_of(Common::Client::Errors::ClientError),
            { vet360_id: user.vet360_id },
            { va_profile: :person_not_found },
            :warning
          )

          response = described_class.get_person(vet360_id)
          expect(response).not_to be_ok
          expect(response.person).to be_nil
        end
      end
    end

    context 'when service returns a 503 error code' do
      it 'raises a BackendServiceException error' do
        VCR.use_cassette('va_profile/profile_information/person_status_503', VCR::MATCH_EVERYTHING) do
          expect { described_class.get_person(vet360_id) }.to raise_error do |e|
            expect(e).to be_a(Common::Exceptions::BackendServiceException)
            expect(e.status_code).to eq(502)
            expect(e.errors.first.code).to eq('VET360_502')
          end
        end
      end
    end

    context 'when person response has no body data' do
      it 'returns 200' do
        VCR.use_cassette('va_profile/profile_information/person_without_data', VCR::MATCH_EVERYTHING) do
          response = described_class.get_person(vet360_id)
          expect(response).to be_ok
          expect(response.person).to be_a(VAProfile::Models::Person)
        end
      end
    end
  end

  describe '#post_email' do
    let(:email) { build(:email, vet360_id: user.vet360_id, source_system_user: user.icn) }

    context 'when successful' do
      it 'returns a status of 200' do
        VCR.use_cassette('va_profile/profile_information/post_email_success', VCR::MATCH_EVERYTHING) do
          email.email_address = 'person42@example.com'
          response = subject.create_or_update_info(:post, email)
          expect(response).to be_ok
        end
      end
    end

    context 'when an ID is included' do
      it 'raises an exception' do
        VCR.use_cassette('va_profile/profile_information/post_email_w_id_error', VCR::MATCH_EVERYTHING) do
          email.id = 42
          email.email_address = 'person42@example.com'
          expect { subject.create_or_update_info(:post, email) }.to raise_error do |e|
            expect(e).to be_a(Common::Exceptions::BackendServiceException)
            expect(e.status_code).to eq(400)
            expect(e.errors.first.code).to eq('VET360_EMAIL200')
          end
        end
      end
    end
  end

  describe '#put_email' do
    let(:email) do
      build(
        :email, id: 8087, email_address: 'person42@example.com',
                vet360_id: user.vet360_id, source_system_user: user.icn
      )
    end

    context 'when successful' do
      it 'creates an old_email record' do
        VCR.use_cassette('va_profile/profile_information/put_email_success', VCR::MATCH_EVERYTHING) do
          VCR.use_cassette('va_profile/profile_information/person_full', VCR::MATCH_EVERYTHING) do
            allow(VAProfile::Configuration::SETTINGS.profile_information).to receive(:cache_enabled).and_return(true)
            old_email = user.vet360_contact_info.email.email_address
            expect_any_instance_of(VAProfile::Models::Transaction).to receive(:received?).and_return(true)

            response = subject.create_or_update_info(:put, email)
            expect(OldEmail.find(response.transaction_id).email).to eq(old_email)
          end
        end
      end
    end
  end

  describe '#post_address' do
    let(:address) { build(:va_profile_address, vet360_id: user.vet360_id, source_system_user: user.icn) }

    context 'when successful' do
      it 'returns a status of 200' do
        VCR.use_cassette('va_profile/profile_information/post_address_success', VCR::MATCH_EVERYTHING) do
          address.id = nil
          address.address_line1 = '1493 Martin Luther King Rd'
          address.city = 'Fulton'
          address.state_code = 'MS'
          address.zip_code = '38843'
          response = subject.create_or_update_info(:post, address)
          expect(response).to be_ok
        end
      end
    end

    context 'when an ID is included' do
      it 'raises an exception' do
        VCR.use_cassette('va_profile/profile_information/post_address_w_id_error', VCR::MATCH_EVERYTHING) do
          address.id = 42
          address.address_line1 = '1493 Martin Luther King Rd'
          address.city = 'Fulton'
          address.state_code = 'MS'
          address.zip_code = '38843'
          expect { subject.create_or_update_info(:post, address) }.to raise_error do |e|
            expect(e).to be_a(Common::Exceptions::BackendServiceException)
            expect(e.status_code).to eq(400)
            expect(e.errors.first.code).to eq('VET360_ADDR200')
          end
        end
      end
    end
  end

  describe '#put_address' do
    let(:address) { build(:va_profile_address, vet360_id: user.vet360_id, source_system_user: user.icn) }

    context 'with a validation key' do
      let(:address) do
        build(:va_profile_address, :override, country_name: nil)
      end

      it 'overrides the address error', run_at: '2020-02-14T00:19:15.000Z' do
        VCR.use_cassette(
          'va_profile/profile_information/put_address_override',
          VCR::MATCH_EVERYTHING
        ) do
          response = subject.create_or_update_info(:put, address)
          expect(response.status).to eq(200)
          expect(response.transaction.id).to eq('7f01230f-56e3-4289-97ed-6168d2d23722')
        end
      end
    end

    context 'when successful' do
      it 'returns a status of 200' do
        VCR.use_cassette('va_profile/profile_information/put_address_success', VCR::MATCH_EVERYTHING) do
          address.id = 15_035
          address.address_line1 = '1494 Martin Luther King Rd'
          address.city = 'Fulton'
          address.state_code = 'MS'
          address.source_date = '2021-03-10T23:58:10.000Z'
          address.zip_code = '38843'
          response = subject.create_or_update_info(:put, address)
          expect(response.transaction.id).to eq('85b6b6a6-efa8-4e39-add8-7bf01b7b1b71')
          expect(response).to be_ok
        end
      end
    end
  end

  describe '#put_telephone' do
    let(:telephone) { build(:telephone, vet360_id: user.vet360_id, source_system_user: user.icn) }

    context 'when successful' do
      it 'returns a status of 200' do
        VCR.use_cassette('va_profile/profile_information/put_telephone_success', VCR::MATCH_EVERYTHING) do
          telephone.id = 17_259
          telephone.phone_number = '5551235'
          response = subject.create_or_update_info(:put, telephone)
          expect(response.transaction.id).to eq('c3c6502d-f660-409c-9bc9-a7b7ce4f0bc5')
          expect(response).to be_ok
        end
      end
    end
  end

  describe '#post_telephone' do
    let(:telephone) { build(:telephone, vet360_id: user.vet360_id, id: nil, source_system_user: user.icn) }

    context 'when successful' do
      it 'returns a status of 200' do
        VCR.use_cassette('va_profile/profile_information/post_telephone_success', VCR::MATCH_EVERYTHING) do
          response = subject.create_or_update_info(:post, telephone)
          expect(response).to be_ok
        end
      end
    end

    context 'when an ID is included' do
      it 'raises an exception' do
        VCR.use_cassette('va_profile/profile_information/post_telephone_w_id_error', VCR::MATCH_EVERYTHING) do
          telephone.id = 42
          expect { subject.create_or_update_info(:post, telephone) }.to raise_error do |e|
            expect(e).to be_a(Common::Exceptions::BackendServiceException)
            expect(e.status_code).to eq(400)
            expect(e.errors.first.code).to eq('VET360_PHON124')
          end
        end
      end
    end
  end

  describe '#put_permission' do
    let(:permission) { build(:permission, vet360_id: '1411684', source_system_user: user.icn) }

    context 'when successful' do
      it 'returns a status of 200' do
        VCR.use_cassette('va_profile/profile_information/put_permission_success', VCR::MATCH_EVERYTHING) do
          permission.id = 401
          permission.permission_value = true
          response = subject.create_or_update_info(:put, permission)
          expect(response.transaction.id).to eq('98358039-5f4d-4ada-9a43-d385ce1cb275')
          expect(response).to be_ok
        end
      end
    end
  end

  describe '#post_permission' do
    let(:permission) { build(:permission, vet360_id: '1411684', id: nil, source_system_user: user.icn) }

    context 'when successful' do
      it 'returns a status of 200' do
        VCR.use_cassette('va_profile/profile_information/post_permission_success', VCR::MATCH_EVERYTHING) do
          response = subject.create_or_update_info(:post, permission)
          expect(response).to be_ok
        end
      end
    end

    context 'when an ID is included' do
      it 'raises an exception' do
        VCR.use_cassette('va_profile/profile_information/post_permission_w_id_error', VCR::MATCH_EVERYTHING) do
          permission.id = 401
          expect { subject.create_or_update_info(:post, permission) }.to raise_error do |e|
            expect(e).to be_a(Common::Exceptions::BackendServiceException)
            expect(e.status_code).to eq(502)
            expect(e.errors.first.code).to eq('VET360_502')
          end
        end
      end
    end
  end
  # rubocop:disable Layout/LineLength
  # describe '#get_telephone_transaction_status' do
  #   context 'when successful' do
  #     let(:transaction_id) { 'a2af8cd1-472c-4e6f-bd5a-f95e31e351b7' }
  #     let(:model) { VAProfile::Models::Telephone }

  #     it 'returns a status of 200' do
  #       VCR.use_cassette('va_profile/profile_information/telephone_transaction_status', VCR::MATCH_EVERYTHING) do
  #         expect_any_instance_of(described_class).to receive(:send_change_notifications)
  #         response = subject.get_transaction_status(transaction_id, model)
  #         expect(response).to be_ok
  #         expect(response.transaction).to be_a(VAProfile::Models::Transaction)
  #         expect(response.transaction.id).to eq(transaction_id)
  #       end
  #     end
  #   end

  #   context 'when not successful' do
  #     let(:transaction_id) { 'd47b3d96-9ddd-42be-ac57-8e564aa38029' }
  #     let(:model) { VAProfile::Models::Telephone }

  #     it 'returns a status of 404' do

  #       VCR.use_cassette('va_profile/profile_information/telephone_transaction_status_error', VCR::MATCH_EVERYTHING) do
  #         expect { subject.get_transaction_status(transaction_id, model) }.to raise_error do |e|
  #           expect(e).to be_a(Common::Exceptions::BackendServiceException)
  #           expect(e.status_code).to eq(400)
  #           expect(e.errors.first.code).to eq('VET360_CORE103')
  #         end
  #       end
  #     end
  #   end
  # end

  # describe '#get_email_transaction_status' do
  #   context 'when successful' do
  #     let(:transaction_id) { 'cb99a754-9fa9-4f3c-be93-ede12c14b68e' }
  #     let(:model) { VAProfile::Models::Email }

  #     it 'returns a status of 200' do
  #       VCR.use_cassette('va_profile/profile_information/email_transaction_status', VCR::MATCH_EVERYTHING) do
  #         response = subject.get_transaction_status(transaction_id, model)
  #         expect(response).to be_ok
  #         expect(response.transaction).to be_a(VAProfile::Models::Transaction)
  #         expect(response.transaction.id).to eq(transaction_id)
  #       end
  #     end

  # context 'with an old_email record' do
  #     let(:model) { VAProfile::Models::Email }
  #   before do
  #     OldEmail.create(email: 'email@email.com', transaction_id:)
  #   end

  #   it 'calls send_email_change_notification' do
  #     VCR.use_cassette('va_profile/profile_information/email_transaction_status', VCR::MATCH_EVERYTHING) do
  #       expect(VANotifyEmailJob).to receive(:perform_async).with(
  #         'email@email.com',
  #         described_class::CONTACT_INFO_CHANGE_TEMPLATE,
  #         { 'contact_info' => 'Email address' }
  #       )
  #       expect(VANotifyEmailJob).to receive(:perform_async).with(
  #         'person43@example.com',
  #         described_class::CONTACT_INFO_CHANGE_TEMPLATE,
  #         { 'contact_info' => 'Email address' }
  #       )

  #       subject.get_transaction_status(transaction_id, model)

  #       expect(OldEmail.find(transaction_id)).to eq(nil)
  #     end
  #   end
  # end
  # end

  #   context 'when not successful' do
  #     let(:transaction_id) { 'd47b3d96-9ddd-42be-ac57-8e564aa38029' }
  #     let(:model) { VAProfile::Models::Email }
  #     it 'returns a status of 404' do
  #       VCR.use_cassette('va_profile/profile_information/email_transaction_status_error', VCR::MATCH_EVERYTHING) do
  #         expect { subject.get_transaction_status(transaction_id, model) }.to raise_error do |e|
  #           expect(e).to be_a(Common::Exceptions::BackendServiceException)
  #           expect(e.status_code).to eq(400)
  #           expect(e.errors.first.code).to eq('VET360_CORE103')
  #         end
  #       end
  #     end

  #     it 'includes "general_client_error" tag in sentry error', :aggregate_failures do
  #       VCR.use_cassette('va_profile/profile_information/email_transaction_status_error', VCR::MATCH_EVERYTHING) do
  #         expect(Sentry).to receive(:set_tags).with(va_profile: 'general_client_error')
  #         expect { subject.get_transaction_status(transaction_id, model) }.to raise_error do |e|
  #           expect(e).to be_a(Common::Exceptions::BackendServiceException)
  #           expect(e.status_code).to eq(400)
  #           expect(e.errors.first.code).to eq('VET360_CORE103')
  #         end
  #       end
  #     end
  #   end
  # end

  # context 'update model methods' do
  #   before do
  #     VCR.insert_cassette('va_profile/profile_information/person_full', VCR::MATCH_EVERYTHING)
  #     allow(VAProfile::Configuration::SETTINGS.profile_information).to receive(:cache_enabled).and_return(true)
  #   end

  #   after do
  #     VCR.eject_cassette
  #   end

  #   [
  #     {
  #       model_name: 'address',
  #       factory: 'va_profile_address',
  #       attr: 'residential_address',
  #       id: 15_035
  #     },
  #     {
  #       model_name: 'telephone',
  #       factory: 'telephone',
  #       attr: 'mobile_phone',
  #       id: 17_259
  #     },
  #     {
  #       model_name: 'email',
  #       factory: 'email',
  #       attr: 'email',
  #       id: 8087
  #     },
  #     {
  #       model_name: 'permission',
  #       factory: 'permission',
  #       attr: 'text_permission',
  #       id: 361
  #     }
  #   ].each do |spec_data|
  #     describe "#update_#{spec_data[:model_name]}" do
  #       let(:model) { build(spec_data[:factory], id: nil) }

  #       context "when the #{spec_data[:model_name]} doesnt exist" do
  #         before do
  #           allow_any_instance_of(VAProfileRedis::ProfileInformation).to receive(spec_data[:attr]).and_return(nil)
  #         end

  #         it 'makes a post request' do
  #           expect_any_instance_of(
  #             VAProfile::ProfileInformation::Service
  #           ).to receive("create_or_update_info(:update, #{model}")
  #           subject.public_send("create_or_update_info(:update, #{model}")
  #         end
  #       end

  #       context "when the #{spec_data[:model_name]} exists" do
  #         it 'makes a put request' do
  #           expect(model).to receive(:id=).with(spec_data[:id]).and_call_original
  #           expect_any_instance_of(
  #             VAProfile::ProfileInformation::Service
  #           ).to receive("create_or_update_info(:update, #{model}")
  #           subject.public_send("create_or_update_info(:update, #{model}")
  #         end
  #       end
  #     end
  #   end
  # end

  # describe '#send_contact_change_notification' do
  #   let(:transaction) { double }
  #   let(:transaction_status) do
  #     OpenStruct.new(
  #       transaction:
  #     )
  #   end
  #   let(:transaction_id) { '123' }

  #   context 'transaction completed success' do
  #     before do
  #       expect(transaction).to receive(:completed_success?).and_return(true)
  #       expect(transaction).to receive(:id).and_return(transaction_id)
  #     end

  #     context 'transaction notification already exists' do
  #       before do
  #         TransactionNotification.create(transaction_id:)
  #       end

  #       it 'doesnt send an email' do
  #         expect(VANotifyEmailJob).not_to receive(:perform_async)
  #         subject.send(:send_change_notifications, transaction_status)
  #       end
  #     end

  #     context 'transaction notification doesnt exist' do
  #       context 'users email is blank' do
  #         it 'doesnt send an email' do
  #           expect(user).to receive(:va_profile_email).and_return(nil)

  #           expect(VANotifyEmailJob).not_to receive(:perform_async)
  #           subject.send(:send_change_notifications, transaction_status)
  #         end
  #       end

  #       context 'users email exists' do
  #         it 'sends an email' do
  #           VCR.use_cassette('va_profile/profile_information/person_full', VCR::MATCH_EVERYTHING) do
  #             allow(VAProfile::Configuration::SETTINGS.profile_information).to receive(:cache_enabled).and_return(true)

  #             expect(VANotifyEmailJob).to receive(:perform_async).with(
  #               user.va_profile_email,
  #               described_class::CONTACT_INFO_CHANGE_TEMPLATE,
  #               { 'contact_info' => 'Email address' }
  #             )

  #             subject.send(:send_change_notifications, transaction_status)

  #             expect(TransactionNotification.find(transaction_id).present?).to eq(true)
  #           end
  #         end
  #       end
  #     end
  #   end

  #   context 'if transaction does not have completed success status' do
  #     it 'doesnt send an email' do
  #       expect(transaction).to receive(:completed_success?).and_return(false)
  #       expect(VANotifyEmailJob).not_to receive(:perform_async)
  #       subject.send(:send_change_notifications, transaction_status)
  #     end
  #   end
  # end

  # describe '#get_address_transaction_status' do
  #   context 'when successful' do
  #     let(:transaction_id) { 'a030185b-e88b-4e0d-a043-93e4f34c60d6' }
  #     let(:model) { VAProfile::Models::Transaction }

  #     it 'returns a status of 200' do
  #       VCR.use_cassette('va_profile/profile_information/address_transaction_status', VCR::MATCH_EVERYTHING) do
  #         expect_any_instance_of(described_class).to receive(:send_change_notifications)

  #         response = subject.get_transaction_status(transaction_id, model)
  #         expect(response).to be_ok
  #         expect(response.transaction).to be_a(VAProfile::Models::Transaction)
  #         expect(response.transaction.id).to eq(transaction_id)
  #       end
  #     end
  #   end

  #   context 'when not successful' do
  #     let(:transaction_id) { 'd47b3d96-9ddd-42be-ac57-8e564aa38029' }
  #     let(:model) { VAProfile::Models::Transaction }

  #     it 'returns a status of 404' do
  #       VCR.use_cassette('va_profile/profile_information/address_transaction_status_error', VCR::MATCH_EVERYTHING) do
  #         expect { subject.get_transaction_status(transaction_id, model) }.to raise_error do |e|
  #           expect(e).to be_a(Common::Exceptions::BackendServiceException)
  #           expect(e.status_code).to eq(400)
  #           expect(e.errors.first.code).to eq('VET360_CORE103')
  #         end
  #       end
  #     end

  #     it 'logs the failure to pii logs' do
  #       allow(user).to receive(:vet360_id).and_return('1133902')

  #       VCR.use_cassette(
  #         'va_profile/profile_information/address_transaction_addr_not_found',
  #         VCR::MATCH_EVERYTHING
  #       ) do
  #         subject.get_transaction_status('d8cd4a73-6241-46fe-95a4-e0776f8f6f64', model)

  #         personal_information_log = PersonalInformationLog.last

  #         expect(personal_information_log.error_class).to eq(
  #           'VAProfile::ProfileInformation::AddressTransactionResponseError'
  #         )
  #         expect(personal_information_log.data).to eq(
  #           'errors' => [
  #             { 'key' => 'addressBio.AddressCouldNotBeFound',
  #               'code' => 'ADDRVAL112',
  #               'text' => 'The Address could not be found',
  #               'severity' => 'ERROR' }
  #           ],
  #           'address' =>
  #            { 'county' => {},
  #              'city_name' => 'Springfield',
  #              'zip_code5' => '22150',
  #              'state_code' => 'VA',
  #              'address_pou' => 'CORRESPONDENCE',
  #              'source_date' => '2019-10-21T18:32:31Z',
  #              'address_type' => 'DOMESTIC',
  #              'country_name' => 'United States',
  #              'address_line1' => 'hgjghjghj' }
  #         )
  #       end
  #     end
  #   end
  # end

  # describe '#get_permission_transaction_status' do
  #   context 'when successful' do
  #     let(:transaction_id) { 'b1b06a34-c6a8-412e-82e7-df09d84862f3' }
  #     let(:model) { VAProfile::Models::Permission }

  #     it 'returns a status of 200' do
  #       VCR.use_cassette('va_profile/profile_information/permission_transaction_status', VCR::MATCH_EVERYTHING) do
  #         response = subject.get_transaction_status(transaction_id, model)
  #         expect(response).to be_ok
  #         expect(response.transaction).to be_a(VAProfile::Models::Transaction)
  #         expect(response.transaction.id).to eq(transaction_id)
  #       end
  #     end
  #   end

  #   context 'when not successful' do
  #     let(:transaction_id) { 'd47b3d96-9ddd-42be-ac57-8e564aa38029' }
  #     let(:model) { VAProfile::Models::Permission }

  #     it 'returns a status of 400' do
  #       VCR.use_cassette('va_profile/profile_information/permission_transaction_status_error', VCR::MATCH_EVERYTHING) do
  #         expect { subject.get_transaction_status(transaction_id, model) }.to raise_error do |e|
  #           expect(e).to be_a(Common::Exceptions::BackendServiceException)
  #           expect(e.status_code).to eq(400)
  #           expect(e.errors.first.code).to eq('VET360_CORE103')
  #         end
  #       end
  #     end
  #   end
  # end

  # context 'When a User does not have a icn' do
  #   let(:error_message) { 'User does not have a icn' }

  #   before do
  #     allow(user).to receive(:vet360_id).and_return(nil)
  #   end

  #   context 'when calling #get_person' do
  #     it 'raises an error', :aggregate_failures do
<<<<<<< HEAD
  #       expect { subject.get_person }.to raise_error do |e|
=======
  #       expect { subject.get_response }.to raise_error do |e|
>>>>>>> f1129fe3
  #         expect(e).to be_a(RuntimeError)
  #         expect(e.message).to eq(error_message)
  #       end
  #     end
  #   end

  #   context 'when using the underlying #post_or_put_data' do
  #     it 'raises an error', :aggregate_failures do
  #       email = build(:email)
  #       expect { subject.create_or_update_info(:put, email) }.to raise_error do |e|
  #         expect(e).to be_a(RuntimeError)
  #         expect(e.message).to eq(error_message)
  #       end
  #     end
  #   end

  #   # context 'when using the underlying #get_transaction_status' do
  #   #   it 'raises an error', :aggregate_failures do
  #   #     expect { subject.get_transaction_status('1234') }.to raise_error do |e|
  #   #       expect(e).to be_a(RuntimeError)
  #   #       expect(e.message).to eq(error_message)
  #   #     end
  #   #   end
  #   # end
  # end

  # describe '#get_person_transaction_status' do
  #   context 'when successful' do
  #     let(:transaction_id) { '786efe0e-fd20-4da2-9019-0c00540dba4d' }

  #     it 'returns a status of 200', :aggregate_failures do
  #       VCR.use_cassette('va_profile/profile_information/person_transaction_status', VCR::MATCH_EVERYTHING) do
  #         response = subject.get_transaction_status(transaction_id, VAProfile::Models::Person)

  #         expect(response).to be_ok
  #         expect(response.transaction).to be_a(VAProfile::Models::Transaction)
  #         expect(response.transaction.id).to eq(transaction_id)
  #       end
  #     end
  #   end

  #   context 'when not successful' do
  #     let(:transaction_id) { 'd47b3d96-9ddd-42be-ac57-8e564aa38029' }

  #     it 'returns a status of 400', :aggregate_failures do
  #       VCR.use_cassette('va_profile/profile_information/person_transaction_status_error', VCR::MATCH_EVERYTHING) do
  #         expect { subject.get_transaction_status(transaction_id, VAProfile::Models::Person) }.to raise_error do |e|
  #           expect(e).to be_a(Common::Exceptions::BackendServiceException)
  #           expect(e.status_code).to eq(400)
  #           expect(e.errors.first.code).to eq('VET360_CORE103')
  #         end
  #       end
  #     end

  #     it 'logs a va_profile tagged error message to sentry', :aggregate_failures do
  #       VCR.use_cassette('va_profile/profile_information/person_transaction_status_error', VCR::MATCH_EVERYTHING) do
  #         expect(Sentry).to receive(:set_tags).with(va_profile: 'failed_vet360_id_initializations')

  #         expect { subject.get_transaction_status(transaction_id, VAProfile::Models::Person) }.to raise_error do |e|
  #           expect(e).to be_a(Common::Exceptions::BackendServiceException)
  #           expect(e.status_code).to eq(400)
  #           expect(e.errors.first.code).to eq('VET360_CORE103')
  #         end
  #       end
  #     end
  #   end
  # end

  # context 'When reporting StatsD statistics' do
  #   context 'when checking transaction status' do
  #     context 'for emails' do
  #       it 'increments the StatsD VAProfile posts_and_puts counters' do
  #         transaction_id = 'cb99a754-9fa9-4f3c-be93-ede12c14b68e'

  #         VCR.use_cassette('va_profile/profile_information/email_transaction_status') do
  #           expect { subject.get_transaction_status(transaction_id, VAProfile::Models::Email) }.to trigger_statsd_increment(
  #             "#{VAProfile::Service::STATSD_KEY_PREFIX}.posts_and_puts.success"
  #           )
  #         end
  #       end
  #     end

  #     context 'for telephones' do
  #       it 'increments the StatsD VAProfile posts_and_puts counters' do
  #         transaction_id = 'a2af8cd1-472c-4e6f-bd5a-f95e31e351b7'

  #         VCR.use_cassette('va_profile/profile_information/telephone_transaction_status') do
  #           expect_any_instance_of(described_class).to receive(:send_change_notifications)

  #           expect { subject.get_transaction_status(transaction_id, VAProfile::Models::Telephone) }.to trigger_statsd_increment(
  #             "#{VAProfile::Service::STATSD_KEY_PREFIX}.posts_and_puts.success"
  #           )
  #         end
  #       end
  #     end

  #     context 'for addresses' do
  #       it 'increments the StatsD VAProfile posts_and_puts counters' do
  #         transaction_id = 'a030185b-e88b-4e0d-a043-93e4f34c60d6'

  #         VCR.use_cassette('va_profile/profile_information/address_transaction_status') do
  #           expect_any_instance_of(described_class).to receive(:send_change_notifications)

  #           expect { subject.get_transaction_status(transaction_id, VAProfile::Models::Address) }.to trigger_statsd_increment(
  #             "#{VAProfile::Service::STATSD_KEY_PREFIX}.posts_and_puts.success"
  #           )
  #         end
  #       end
  #     end

  #     context 'for initializing a vet360_id' do
  #       it 'increments the StatsD VAProfile init_vet360_id counters' do
  #         transaction_id = '786efe0e-fd20-4da2-9019-0c00540dba4d'

  #         VCR.use_cassette('va_profile/profile_information/person_transaction_status') do
  #           expect { subject.get_transaction_status(transaction_id, VAProfile::Models::Person) }.to trigger_statsd_increment(
  #             "#{VAProfile::Service::STATSD_KEY_PREFIX}.init_vet360_id.success"
  #           )
  #         end
  #       end
  #     end
  #   end
  # end
  # rubocop:enable Layout/LineLength
end<|MERGE_RESOLUTION|>--- conflicted
+++ resolved
@@ -11,16 +11,15 @@
 
   before do
     allow(user).to receive_messages(vet360_id:, icn: '1234')
-    Flipper.enable(:va_profile_information_v3_service)
-    Flipper.enable(:va_profile_information_v3_redis)
+    Flipper.enable(:va_profile_information_v3_service, user)
+    Flipper.enable(:va_profile_information_v3_redis, user)
   end
 
   after do
-    Flipper.disable(:va_profile_information_v3_service)
-    Flipper.disable(:va_profile_information_v3_redis)
-  end
-
-<<<<<<< HEAD
+    Flipper.disable(:va_profile_information_v3_service, user)
+    Flipper.disable(:va_profile_information_v3_redis, user)
+  end
+
   describe '#get_person' do
     context 'when successful' do
       it 'returns a status of 200' do
@@ -34,58 +33,20 @@
       it 'supports international provinces' do
         VCR.use_cassette('va_profile/profile_information/person_intl_addr', VCR::MATCH_EVERYTHING) do
           response = subject.get_person
-=======
-  # describe '#get_person' do
-  # context 'when successful' do
-  #   it 'returns a status of 200' do
-  #     VCR.use_cassette('va_profile/profile_information/person_full', VCR::MATCH_EVERYTHING) do
-  #       response = subject.get_response
-  #       expect(response).to be_ok
-  #       expect(response.person).to be_a(VAProfile::Models::Person)
-  #     end
-  #   end
-
-  # it 'supports international provinces' do
-  #   VCR.use_cassette('va_profile/profile_information/person_intl_addr', VCR::MATCH_EVERYTHING) do
-  #     response = subject.get_response
->>>>>>> f1129fe3
-
           expect(response.person.addresses[0].province).to eq('province')
         end
       end
 
-<<<<<<< HEAD
       it 'has a bad address' do
         VCR.use_cassette('va_profile/profile_information/person_full', VCR::MATCH_EVERYTHING) do
           response = subject.get_person
-=======
-  # it 'has a bad address' do
-  #   VCR.use_cassette('va_profile/profile_information/person_full', VCR::MATCH_EVERYTHING) do
-  #     response = subject.get_response
->>>>>>> f1129fe3
-
           expect(response.person.addresses[0].bad_address).to eq(true)
         end
       end
     end
 
-<<<<<<< HEAD
     context 'when not successful' do
       let(:vet360_id) { '6767671' }
-=======
-  #   context 'when not successful' do
-  #     let(:vet360_id) { '6767671' }
-
-  #     context 'with a 400 error' do
-  #       it 'returns nil person' do
-  #         VCR.use_cassette('va_profile/profile_information/person_error_400', VCR::MATCH_EVERYTHING) do
-  #           response = subject.get_response
-  #           expect(response).not_to be_ok
-  #           expect(response.person).to be_nil
-  #         end
-  #       end
-  #     end
->>>>>>> f1129fe3
 
       context 'with a 400 error' do
         it 'returns nil person' do
@@ -97,7 +58,6 @@
         end
       end
 
-<<<<<<< HEAD
       it 'returns a status of 404' do
         VCR.use_cassette('va_profile/profile_information/person_error', VCR::MATCH_EVERYTHING) do
           expect_any_instance_of(SentryLogging).to receive(:log_exception_to_sentry).with(
@@ -106,7 +66,6 @@
             { va_profile: :person_not_found },
             :warning
           )
-
           response = subject.get_person
           expect(response).not_to be_ok
           expect(response.person).to be_nil
@@ -136,37 +95,6 @@
       end
     end
   end
-=======
-  #         response = subject.get_response
-  #         expect(response).not_to be_ok
-  #         expect(response.person).to be_nil
-  #       end
-  #     end
-  #   end
-
-  #   context 'when service returns a 503 error code' do
-  #     it 'raises a BackendServiceException error' do
-  #       VCR.use_cassette('va_profile/profile_information/person_status_503', VCR::MATCH_EVERYTHING) do
-  #         expect { subject.get_response }.to raise_error do |e|
-  #           expect(e).to be_a(Common::Exceptions::BackendServiceException)
-  #           expect(e.status_code).to eq(502)
-  #           expect(e.errors.first.code).to eq('VET360_502')
-  #         end
-  #       end
-  #     end
-  #   end
-
-  #   context 'when person response has no body data' do
-  #     it 'returns 200' do
-  #       VCR.use_cassette('va_profile/profile_information/person_without_data', VCR::MATCH_EVERYTHING) do
-  #         response = subject.get_response
-  #         expect(response).to be_ok
-  #         expect(response.person).to be_a(VAProfile::Models::Person)
-  #       end
-  #     end
-  #   end
-  # end
->>>>>>> f1129fe3
 
   describe '.get_person' do
     context 'when successful' do
@@ -287,12 +215,11 @@
       it 'creates an old_email record' do
         VCR.use_cassette('va_profile/profile_information/put_email_success', VCR::MATCH_EVERYTHING) do
           VCR.use_cassette('va_profile/profile_information/person_full', VCR::MATCH_EVERYTHING) do
-            allow(VAProfile::Configuration::SETTINGS.profile_information).to receive(:cache_enabled).and_return(true)
             old_email = user.vet360_contact_info.email.email_address
             expect_any_instance_of(VAProfile::Models::Transaction).to receive(:received?).and_return(true)
-
             response = subject.create_or_update_info(:put, email)
-            expect(OldEmail.find(response.transaction_id).email).to eq(old_email)
+            #expect(OldEmail.find(response.transaction_id).email).to eq(old_email)
+            expect(OldEmail.find(response.transaction.id).email).to eq(old_email)
           end
         end
       end
@@ -793,11 +720,6 @@
 
   #   context 'when calling #get_person' do
   #     it 'raises an error', :aggregate_failures do
-<<<<<<< HEAD
-  #       expect { subject.get_person }.to raise_error do |e|
-=======
-  #       expect { subject.get_response }.to raise_error do |e|
->>>>>>> f1129fe3
   #         expect(e).to be_a(RuntimeError)
   #         expect(e.message).to eq(error_message)
   #       end
