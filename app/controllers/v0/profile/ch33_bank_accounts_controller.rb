--- conflicted
+++ resolved
@@ -8,14 +8,7 @@
       before_action { authorize :ch33_dd, :access? }
 
       def index
-<<<<<<< HEAD
-        render(
-          json: service.get_ch33_dd_eft_info,
-          serializer: Ch33BankAccountSerializer
-        )
-=======
         render_find_ch33_dd_eft
->>>>>>> f4a25eb8
       end
 
       def update
@@ -36,7 +29,7 @@
 
       def render_find_ch33_dd_eft
         render(
-          json: service.find_ch33_dd_eft,
+          json: service.get_ch33_dd_eft_info,
           serializer: Ch33BankAccountSerializer
         )
       end
