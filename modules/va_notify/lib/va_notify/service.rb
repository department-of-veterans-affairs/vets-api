--- conflicted
+++ resolved
@@ -7,10 +7,7 @@
 require_relative 'error'
 require_relative 'client'
 require 'vets/shared_logging'
-<<<<<<< HEAD
-=======
 require 'datadog'
->>>>>>> 62812db3
 
 module VaNotify
   class Service < Common::Client::Base
