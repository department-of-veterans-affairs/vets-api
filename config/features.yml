---
# Add a new feature toggle here to ensure that it is initialized in all environments.
#
# Features are enabled by default in the test environment and disabled by default in other environments.
# To default a feature to enabled in development, set the `enable_in_development` key to true.
#
# The description should contain any relevant information for an admin who may toggle the feature.
#
# The actor_type should be either `user` for features you want to be "sticky" for a logged in user (default)
#  or `cookie_id` of you wish to use the Google Analytics id as the unique identifier.

# Sorted using http://yaml-sorter.herokuapp.com/

features:
  this_is_only_a_test:
    actor_type: user
    description: Used in feature_toggles_controller_spec.
  accredited_representative_portal_frontend:
    actor_type: user
    description: Enables the frontend of the accredited representative portal
    enable_in_development: true
  accredited_representative_portal_api:
    actor_type: user
    description: Enables the endpoints of the accredited representative portal
    enable_in_development: true
  aedp_vadx:
    actor_type: user
    description: Enables the VADX experimental features in the AEDP application
    enable_in_development: true
  all_claims_add_disabilities_enhancement:
    actor_type: user
    description: Enables enhancement to the 21-526EZ "Add Disabilities" page being implemented by the Conditions Team.
    enable_in_development: true
  appointments_consolidation:
    actor_type: user
    description: For features being tested while merging logic for appointments between web and mobile
  ask_va_form_feature:
    actor_type: user
    description: show/hide experimental features for Ask VA 0873
    enable_in_development: true
  ask_va_dashboard_feature:
    actor_type: user
    description: show/hide experimental features for Ask VA 0873 dashboard feature
    enable_in_development: true
  ask_va_introduction_page_feature:
    actor_type: user
    description: show/hide experimental features for Ask VA 0873 introduction feature
    enable_in_development: true
  auth_exp_vba_downtime_message:
    actor_type: user
    description: Show downtime message on Profile and My VA for planned VBA maintenance
  avs_enabled:
    actor_type: user
    description: Enables the After Visit Summary API.
    enable_in_development: true
  bcas_letters_use_lighthouse:
    actor_type: user
    description: Use lighthouse instead of EVSS to view/download benefit letters.
    enable_in_development: true
  benefits_documents_use_lighthouse:
    actor_type: user
    description: Use lighthouse instead of EVSS to upload benefits documents.
    enable_in_development: false
  benefits_education_use_lighthouse:
    actor_type: user
    description: Use lighthouse instead of EVSS to retrieve GI Bill Statement of benefits
    enable_in_development: true
  benefits_require_gateway_origin:
    actor_type: user
    description: Requires that all requests made to endpoints in appeals_api and vba_documents be made through the gateway
  caregiver_use_facilities_API:
    actor_type: user
    description: Allow list of caregiver facilites to be fetched by way of the Facilities API.
  caregiver_browser_monitoring_enabled:
    actor_type: user
    description: Enables Datadog Real Time User Monitoring
  caregiver_carma_submitted_at:
    actor_type: user
    description: Enables sending CARMA the creation timestamp of a claim as a metadata submitted_at value
  caregiver1010:
    actor_type: user
    description: Enables new features while investigating 1010CG errors
  caregiver_use_va_notify_on_submission_failure:
    actor_type: user
    description: Send 10-10CG submission failure email to Veteran using VANotify.
    enable_in_development: true
  caregiver_retry_form_validation:
    actor_type: user
    description: Enables 1010CG to retry schema validation
  disability_compensation_staging_lighthouse_brd:
    actor_type: user
    description: Switches to Lighthouse Staging BRD Service. NEVER ENABLE IN PRODUCTION.
  document_upload_validation_enabled:
    actor_type: user
    description: Enables stamped PDF validation on document upload
    enable_in_development: true
  hca_browser_monitoring_enabled:
    actor_type: user
    description: Enables browser monitoring for the health care application.
  hca_disable_bgs_service:
    actor_type: user
    description: Do not call the BGS Service when this is turned on. Instead return 0 for rating.
  hca_enrollment_status_override_enabled:
    actor_type: user
    description: Enables override of enrollment status for a user, to allow multiple submissions with same user.
  hca_insurance_v2_enabled:
    actor_type: user
    description: Enables the the upgraded insurance section of the Health Care Application
    enable_in_development: true
  hca_performance_alert_enabled:
    actor_type: user
    description: Enables alert notifying users of a potential issue with application performance.
  hca_reg_only_enabled:
    actor_type: user
    description: Enables the registration-only path for the Health Care Application
    enable_in_development: true
  hca_sigi_enabled:
    actor_type: user
    description: Enables Self-Identifying Gender Identity question for health care applicants.
  hca_tera_branching_enabled:
    actor_type: user
    description: Enables branching logic for the Toxic Exposure questionset in the Health Care Application
  hca_use_facilities_API:
    actor_type: user
    description: Allow list of medical care facilites to be fetched by way of the Facilities API.
  hca_log_form_attachment_create:
    actor_type: user
    description: Enable logging all successful-looking attachment creation calls to Sentry at info-level
  hca_log_email_diff_in_progress_form:
    actor_type: user
    description: Enable using database instead of redis to log email differences between va_profile and in progress forms.
  hca_retrieve_facilities_without_repopulating:
    actor_type: user
    description: Constrain facilities endpoint to only return existing facilities values - even if the table is empty, do not rerun the Job to populate it.
  hca_zero_silent_failures:
    actor_type: user
    description: Pass callback metadata to vanotify sidekiq job
  cg1010_oauth_2_enabled:
    actor_type: user
    description: Use OAuth 2.0 Authentication for 10-10CG Form Mulesoft integration.
  ezr_prod_enabled:
    actor_type: user
    description: Enables access to the 10-10EZR application in prod for the purposes of conducting user reasearch
    enable_in_development: true
  ezr_upload_enabled:
    actor_type: user
    description: Enables Toxic Exposure File Upload for 10-10EZR applicants.
    enable_in_development: true
  ezr_auth_only_enabled:
    actor_type: user
    description: Enables the auth-only experience, allowing only authenticated users to view any part of the form.
    enable_in_development: true
  ezr_emergency_contacts_enabled:
    actor_type: user
    description: Enables emergency contact experience for 10-10EZR applicants.
    enable_in_development: true
  ezr_next_of_kin_enabled:
    actor_type: user
    description: Enables next of kin experience for 10-10EZR applicants.
    enable_in_development: true
  ezr_use_va_notify_on_submission_failure:
    actor_type: user
    description: Send submission failure email to Veteran using VANotify.
    enable_in_development: true
  cerner_override_653:
    actor_type: user
    description: This will show the Cerner facility 653 as `isCerner`.
  cerner_override_668:
    actor_type: user
    description: This will show the Cerner facility 668 as `isCerner`.
  cerner_override_687:
    actor_type: user
    description: This will show the Cerner facility 687 as `isCerner`.
  cerner_override_692:
    actor_type: user
    description: This will show the Cerner facility 692 as `isCerner`.
  cerner_override_757:
    actor_type: user
    description: This will show the Cerner facility 757 as `isCerner`.
  champva_vanotify_custom_callback:
    actor_type: user
    description: Enables the custom callback_klass when sending IVC CHAMPVA failure emails with VA Notify
  champva_multiple_stamp_retry:
    actor_type: user
    description: Enables retry of file creation for some errors in CHAMPVA PDF stamping
  champva_failure_email_job_enabled:
    actor_type: user
    description: Enables sending failure notification emails for IVC CHAMPVA form submissions that lack a Pega status
  champva_confirmation_email_bugfix:
    actor_type: user
    description: Enables fix for a bug where confirmation emails may get sent when Pega reports a status of 'Not Processed'
  champva_enhanced_monitor_logging:
    actor_type: user
    description: Enables using the new IVC CHAMPVA Monitoring logging class for enhanced Stats D info.
  champva_pdf_decrypt:
    actor_type: user
    description: Enables unlocking password protected file submissions in IVC CHAMPVA forms.
  check_in_experience_enabled:
    actor_type: user
    description: Enables the health care check-in experiences
    enable_in_development: true
  check_in_experience_pre_check_in_enabled:
    actor_type: user
    description: Enables the health care check-in experiences to show the pre-check-in experience.
    enable_in_development: true
  check_in_experience_upcoming_appointments_enabled:
    actor_type: user
    description: Enables the feature to show upcoming appointments to the veterans
    enable_in_development: true
  check_in_experience_translation_disclaimer_spanish_enabled:
    actor_type: user
    description: Enables disclaimer for possible untranslated content on spanish pages
    enable_in_development: true
  check_in_experience_translation_disclaimer_tagalog_enabled:
    actor_type: user
    description: Enables disclaimer for possible untranslated content on tagalog pages
    enable_in_development: true
  check_in_experience_mock_enabled:
    actor_type: user
    description: Enables downstream responses to be returned via betamocks
    enable_in_development: false
  check_in_experience_travel_reimbursement:
    actor_type: user
    description: Enables travel reimbursement workflow for day-of check-in application.
    enable_in_development: true
  check_in_experience_cerner_travel_claims_enabled:
    actor_type: user
    description: Enables travel claims filing for Oracle Health (Cerner) sites
    enable_in_development: true
  check_in_experience_check_claim_status_on_timeout:
    actor_type: user
    description: Uses a background worker to check travel claim status when the submission times out
    enable_in_development: true
  check_in_experience_browser_monitoring:
    actor_type: user
    description: Enables browser monitoring for check-in applications.
    enable_in_development: false
  check_in_experience_medication_review_content:
    actor_type: cookie_id
    description: Enables the medication review content in pre-check-in.
    enable_in_development: true
  claim_letters_access:
    actor_type: user
    description: Enables users to access the claim letters page
    enable_in_development: true
  claims_api_special_issues_updater_uses_local_bgs:
    actor_type: user
    description: Enables special issues updater to use local_bgs
    enable_in_development: true
  claims_api_flash_updater_uses_local_bgs:
    actor_type: user
    description: Enables flash updater to use local_bgs
    enable_in_development: true
  claims_api_poa_vbms_updater_uses_local_bgs:
    actor_type: user
    description: Enables poa vbms updater to use local_bgs
    enable_in_development: true
  claims_api_bd_refactor:
    actor_type: user
    description: Diverts codepath to use refactored BD methods
    enable_in_development: true
  claims_api_ews_updater_enables_local_bgs:
    actor_type: user
    description: Uses local_bgs rather than bgs-ext
    enable_in_development: true
  claims_api_ews_uploads_bd_refactor:
    actor_type: user
    description: When enabled, sends ews forms to BD via the refactored logic
    enable_in_development: true
  claims_api_poa_uploads_bd_refactor:
    actor_type: user
    description: When enabled, sends poa forms to BD via the refactored logic
    enable_in_development: true
  claims_api_526_validations_v1_local_bgs:
    actor_type: user
    description: Enables the method calls in the v1 526 validations use local_bgs
    enable_in_development: true
  claims_api_use_person_web_service:
    actor_type: user
    description: Uses person web service rather than local bgs
    enable_in_development: true
  claims_api_use_vet_record_service:
    actor_type: user
    description: Uses local_bgs rather than bgs-ext
    enable_in_development: true
  claims_api_526_v2_uploads_bd_refactor:
    actor_type: user
    description: When enabled, sends 526 forms to BD via the refactored logic
    enable_in_development: true
  confirmation_page_new:
    actor_type: user
    description: Enables the 2024 version of the confirmation page view in simple forms
    enable_in_development: true
  lighthouse_claims_api_hardcode_wsdl:
    actor_type: user
    description: Use hardcoded namespaces for WSDL calls to BGS
    enable_in_development: true
  cst_5103_update_enabled:
    actor_type: user
    description: When enabled, claims status tool will use the new 5103 alert designs and hides the ask your claim decision section
    enable_in_development: true
  cst_claim_phases:
    actor_type: user
    description: When enabled, claims status tool uses the new claim phase designs
    enable_in_development: true
  cst_include_ddl_5103_letters:
    actor_type: user
    description: When enabled, the Download Decision Letters feature includes 5103 letters
    enable_in_development: true
  cst_include_ddl_boa_letters:
    actor_type: user
    description: When enabled, the Download Decision Letters feature includes Board of Appeals decision letters
    enable_in_development: true
  cst_include_ddl_sqd_letters:
    actor_type: user
    description: When enabled, the Download Decision Letters feature includes Subsequent Development Letters
    enable_in_development: true
  cst_use_lighthouse_5103:
    actor_type: user
    description: When enabled, claims status tool uses the Lighthouse API for the 5103 endpoint
    enable_in_development: true
  cst_use_lighthouse_index:
    actor_type: user
    description: When enabled, claims status tool uses the Lighthouse API for the index endpoint
    enable_in_development: true
  cst_use_lighthouse_show:
    actor_type: user
    description: When enabled, claims status tool uses the Lighthouse API for the show endpoint
    enable_in_development: true
  cst_send_evidence_failure_emails:
    actor_type: user
    description: When enabled, emails will be sent when evidence uploads from the CST fail
    enable_in_development: true
  cst_synchronous_evidence_uploads:
    actor_type: user
    description: When enabled, claims status tool uses synchronous evidence uploads
    enable_in_development: true
  cst_use_dd_rum:
    actor_type: user
    description: When enabled, claims status tool uses DataDog's Real User Monitoring logging
    enable_in_development: false
  coe_access:
    actor_type: user
    description: Feature gates the certificate of eligibility application
    enable_in_development: true
  combined_debt_portal_access:
    actor_type: user
    description: Enables users to interact with combined debt portal experience
    enable_in_development: true
  combined_financial_status_report:
    actor_type: user
    description: Enables users to submit FSR forms for VHA and VBA debts
    enable_in_development: true
  communication_preferences:
    actor_type: user
    description: Allow user to access backend communication_preferences API
  covid_vaccine_registration:
    actor_type: user
    description: Toggles availability of covid vaccine form API.
  covid_vaccine_registration_expanded:
    actor_type: user
    description: Toggles availability of covid vaccine expanded registration form API.
    enable_in_development: true
  covid_vaccine_registration_frontend:
    actor_type: user
    description: Toggles the availability of the frontend form on va.gov for the covid-19 vaccine sign-up
  covid_vaccine_registration_frontend_cta:
    actor_type: user
    description: >
      Toggles the availability of the call-to-action prompt (cta) on "va.gov/health-care/covid-19-vaccine/"
      leading to the frontend form on va.gov for the covid-19 vaccine sign-up
  covid_vaccine_registration_frontend_enable_expanded_eligibility:
    actor_type: user
    description: Toggles the 'continue' button to launch the new expanded eligibility VAFS app
  covid_vaccine_registration_frontend_hide_auth:
    actor_type: user
    description: >
      Toggles the availability of the sign-in button on the covid-19 vaccine sign-up form on va.gov.
      Note: When this is enabled, the 'Sign in' button will be hidden
  covid_vaccine_scheduling_frontend:
    actor_type: user
    description: Toggles the availability of covid-19 vaccine scheduling links in the facility locator frontend
    enable_in_development: true
  claims_claim_uploader_use_bd:
    actor_type: user
    description: Use BDS instead of EVSS to upload to VBMS.
  claims_load_testing:
    actor_type: user
    description: Enables the ability to skip jobs for load testing
  claims_status_v1_bgs_enabled:
    actor_type: user
    description: enables calling BGS instead of EVSS for the claims status v1.
  claims_status_v2_lh_benefits_docs_service_enabled:
    actor_type: user
    description: enable/disable the use of LH Benefits Documents API in our Claim Status v2 services.
    enable_in_development: false
  claims_hourly_slack_error_report_enabled:
    actor: user
    description: Enable/disable the running of the hourly slack alert for errored submissions
    enable_in_development: false
  claims_status_v1_lh_auto_establish_claim_enabled:
    actor_type: user
    description: With feature flag enabled, v1 /526 should use Lighthouse Form526 docker container
  cst_send_evidence_submission_failure_emails:
    actor_type: user
    description: >
      If enabled and a user submits an evidence submission upload that fails to send, an email will be sent to the user and retried.
      When disabled and a user submits an evidence submission upload that fails to send, an email will be sent to the user and not retried.
    enable_in_development: true
  debt_letters_show_letters_vbms:
    actor_type: user
    description: Enables debt letter download from VBMS
  debts_cache_dmc_empty_response:
    actor_type: user
    description: Enables caching of empty DMC response
  debts_cache_vbs_copays_empty_response:
    actor_type: user
    description: Enables caching of empty VBS medical copay response
  debts_copay_logging:
    actor_type: user
    description: Logs copay request data
  decision_review_hlr_email:
    actor_type: user
    description: Send email notification for successful HLR submission
  decision_review_nod_email:
    actor_type: user
    description: Send email notification for successful NOD submission
  decision_review_sc_email:
    actor_type: user
    description: Send email notification for successful SC submission
  decision_review_hlr_status_updater_enabled:
    actor_type: user
    description: Enables the Higher Level Review status update batch job
  decision_review_nod_status_updater_enabled:
    actor_type: user
    description: Enables the Notice of Disagreement status update batch job
  decision_review_sc_status_updater_enabled:
    actor_type: user
    description: Enables the Supplemental Claim status update batch job
  decision_review_icn_updater_enabled:
    actor_type: user
    description: Enables the ICN lookup job
  decision_review_weekly_error_report_enabled:
    actor_type: user
    description: Enables the weekly decision review text error report
  decision_review_daily_error_report_enabled:
    actor_type: user
    description: Enables the daily error report email
  decision_review_daily_stuck_records_report_enabled:
    actor_type: user
    description: Enables the daily decision review stuck records Slack report
  decision_review_monthly_stats_report_enabled:
    actor_type: user
    description: Enables the monthly decision review stats report email
  decision_review_delay_evidence:
    actor_type: user
    description: Ensures that NOD and SC evidence is not received in Central Mail before the appeal itself
  decision_review_hlr_form_v4_enabled:
    actor_type: user
    description: Enable using MAR 2024 revision of 200996 Higher Level Review form when submitting to EMMS for intake
    enable_in_development: false
  decision_review_sc_form_v4_enabled:
    actor_type: user
    description: Enable using MAY 2024 revision of 200995 Supplemental Claim form when submitting to EMMS for intake
    enable_in_development: false
  decision_review_saved_claim_hlr_status_updater_job_enabled:
    actor_type: user
    description: Enable job to set delete_date for completed SavedClaim::HigherLevelReviews
    enable_in_development: true
  decision_review_saved_claim_nod_status_updater_job_enabled:
    actor_type: user
    description: Enable job to set delete_date for completed SavedClaim::NoticeOfDisagreements
    enable_in_development: true
  decision_review_saved_claim_sc_status_updater_job_enabled:
    actor_type: user
    description: Enable job to set delete_date for completed SavedClaim::SupplementalClaims
    enable_in_development: true
  decision_review_delete_saved_claims_job_enabled:
    actor_type: user
    description: Enable job to delete SavedClaim records when the record has a delete_date and the date is in the past
    enable_in_development: true
  decision_review_failure_notification_email_job_enabled:
    actor_type: user
    description: Enable job to send form and evidence failure notification emails
    enable_in_development: true
  decision_review_track_4142_submissions:
    actor_type: user
    description: Enable saving record of 4142 forms submitted to Lighthouse as part of a Supplemental Claim
    enable_in_development: true
  decision_review_notify_4142_failures:
    actor_type: user
    description: Enable sending an email if a 4142 submission is not successful in Lighthouse
    enable_in_development: true
  decision_review_hlr_new_api:
    actor_type: user
    description: Enable to switch to new HLR modularized Decision Review endpoint
  decision_review_nod_new_api:
    actor_type: user
    description: Enable to switch to new NOD modularized Decision Review endpoint
  decision_review_sc_new_api:
    actor_type: user
    description: Enable to switch to new Supplemental Claim modularized Decision Review endpoint
  decision_review_new_engine_4142_job:
    actor_type: user
    description: Enable to switch to new modularized Decision Review Form4142Submit job
  decision_review_new_engine_submit_upload_job:
    actor_type: user
    description: Enable to switch to new modularized Decision Review SubmitUpload job
  dependency_verification:
    actor_type: user
    description: Feature gates the dependency verification modal for updating the diaries service.
    enable_in_development: true
  dependents_enqueue_with_user_struct:
    actor_type: user
    description: Manage whether the enqueued job for 686c and 674 will be with a User model or the new User struct
    enable_in_development: true
  dependents_pension_check:
    actor_type: user
    description: Manage whether or not Pension check is enabled for the 686/674
    enable_in_development: true
  dependents_removal_check:
    actor_type: user
    description: Manage whether or not dependent removal claim codes are enabled for the 686
    enable_in_development: true
  dependents_management:
    actor_type: user
    description: Manage dependent removal from view dependent page
    enable_in_development: true
  dependents_trigger_action_needed_email:
    actor_type: user
    description: Set whether to enable VANotify email to Veteran for Dependents Backup Path failure exhaustion
  disability_526_form4142_polling_records:
    actor_type: user
    description: enables creation of, and tracking of, sent form 4142 documents, from the 526 flow, to the Lighthouse Benefits Intake API
    enable_in_development: true
  disability_526_form4142_polling_record_failure_email:
    actor_type: user
    description: enables failure email when explicit failure is detected downstream
    enable_in_development: true
  contention_classification_claim_linker:
    actor_type: user
    description: enables sending 526 claim id and vbms submitted claim id to Contention Classification service for linking/monitoring.
    enable_in_development: true
  disability_526_ep_merge_api:
    actor_type: user
    description: enables sending 526 claims with a pending EP to VRO EP Merge API for automated merging.
  disability_526_ee_process_als_flash:
    actor_type: user
    description: enables adding applicable flashes to disability_526 prior to submission.
    enable_in_development: true
<<<<<<< HEAD
  disability_526_toxic_exposure:
    actor_type: user
    description: enables new pages, processing, and submission of toxic exposure claims
  disability_526_toxic_exposure_ipf:
    actor_type: user
    description: enables new pages, processing, and submission of toxic exposure claims for in progress forms (ipf)
  disability_526_toxic_exposure_document_upload_polling:
    actor_type: user
    description: enables the poll_form526_pdf call during the perform_ancillary_jobs step of submissions
=======
  disability_526_new_confirmation_page:
    actor_type: user
    description: enables new confirmation page for form 526 submission confirmation page
>>>>>>> fe25bb11
  disability_526_call_received_email_from_polling:
    actor_type: user
    description: enables received email in poll_form526_pdf job and disables calling from form526_submission
  disability_526_improved_autosuggestions_add_disabilities_page:
    actor_type: user
    description: enables new version of add disabilities page, with updates to content and search functionality
    enable_in_development: true
  disability_526_expanded_contention_classification:
    actor_type: user
    description: Enables the expanded contention classification service maintained by the Conditions Team.
    enable_in_development: true
  disability_526_migrate_contention_classification:
    actor_type: user
    description: Enables the migration of contention classification service from VRO to the VA.gov infrastructure.
    enable_in_development: true
  disability_526_max_cfi_service_switch:
    actor_type: user
    description: Enables the use of the new Max Ratings CFI service instead of the VRO client for fetching max ratings.
  disability_compensation_flashes:
    actor_type: user
    description: enables sending flashes to BGS for disability_compensation submissions.
    enable_in_development: true
  disability_compensation_temp_separation_location_code_string:
    actor_type: user
    description: enables forcing separation location code to be a string in submit_all_claim endpoint.
  disability_compensation_form4142_supplemental:
    actor_type: user
    description: Use Lighthouse API to submit supplemental Form 21-4142 from Form 526EZ submissions
    enable_in_development: true
  disability_compensation_pif_fail_notification:
    actor_type: user
    description: enables sending notifications to vets if their 526 claim submission fails with PIF in Use Error
    enable_in_development: true
  disability_compensation_production_tester:
    actor_type: user
    description: disable certain functionality for production testing of the 526 submission workflow. DO NOT TOGGLE THIS FLAG UNLESS YOU ARE A MEMBER OF DISABILITY BENEFITS EXPERIENCE TEAM.
    enable_in_development: true
  disability_compensation_fail_submission:
    actor_type: user
    description: enable to test the backup submission path. DO NOT TOGGLE THIS FLAG UNLESS YOU ARE A MEMBER OF DISABILITY BENEFITS EXPERIENCE TEAM.
    enable_in_development: true
  disability_compensation_sync_modern_0781_flow:
    actor_type: user
    description: enables a new form flow for 0781 and 0781a in the 526 submission workflow
    enable_in_development: true
  education_reports_cleanup:
    actor_type: user
    description: Updates to the daily education reports to remove old data that isn't needed in the new fiscal year
    enable_in_development: true
  enrollment_verification:
    actor_type: user
    description: Enables access to the Enrollment Verification app
    enable_in_development: true
  discharge_wizard_features:
    actor_type: user
    description: Iteration of new features for discharge wizard
    enable_in_development: true
  dispute_debt:
    actor_type: user
    description: Enables the Dispute Debt feature
    enable_in_development: true
  facilities_ppms_suppress_all:
    actor_type: user
    description: Hide all ppms search options
  facilities_ppms_suppress_pharmacies:
    actor_type: user
    description: Front End Flag to suppress the ability to search for pharmacies
  facility_locator_lat_long_only:
    actor_type: user
    description: Send only lat/long values (no bounding box or address) to the API when querying for facilities.
    enable_in_development: true
  facility_locator_predictive_location_search:
    actor_type: user
    description: Use predictive location search in the Facility Locator UI
  facility_locator_rails_engine:
    actor_type: user
    description: Use rails engine routes for all Facility Locator API calls
    enable_in_development: true
  facility_locator_restore_community_care_pagination:
    actor_type: user
    description: Restores pagination for community care providers, emergency care, and pharmacies. (urgent care is excluded)
    enable_in_development: true
  facility_locator_show_community_cares:
    actor_type: user
    description: >
      On https://www.va.gov/find-locations/ enable veterans to search for Community care by showing that option
      in the "Search for" box.
    enable_in_development: true
  facility_locator_show_health_connect_number:
    actor_type: user
    description: >
      On https://www.va.gov/find-locations/ enable the health connect phone number display
    enable_in_development: true
  facility_locator_show_operational_hours_special_instructions:
    actor_type: user
    description: Display new field operationalHoursSpecialInstructions for VA facilities
    enable_in_development: true
  file_upload_short_workflow_enabled:
    actor_type: user
    description: Enables shorter workflow enhancement for file upload component
  fsr_5655_server_side_transform:
    actor_type: user
    description: Update to use BE for business transform logic for Financial Status Report (FSR - 5655) form
    enable_in_development: true
  financial_status_report_debts_api_module:
    actor_type: user
    description: Points to debts-api module routes
    enable_in_development: true
  financial_status_report_expenses_update:
    actor_type: user
    description: Update expense lists in the Financial Status Report (FSR - 5655) form
    enable_in_development: true
  financial_status_report_review_page_navigation:
    actor_type: user
    description: Enables new review page navigation for users completing the Financial Status Report (FSR) form.
    enable_in_development: true
  find_a_representative_enabled:
    actor_type: cookie_id
    description: Generic toggle for gating Find a Rep
    enable_in_development: true
  find_a_representative_enable_api:
    actor_type: user
    description: Enables all Find a Representative api endpoints
    enable_in_development: true
  find_a_representative_enable_frontend:
    actor_type: cookie_id
    description: Enables Find a Representative frontend
    enable_in_development: true
  find_a_representative_flag_results_enabled:
    actor_type: user
    description: Enables flagging feature for Find a Representative frontend
    enable_in_development: true
  find_a_representative_use_accredited_models:
    actor_type: user
    description: Enables Find A Representative APIs using AccreditedX models
    enable_in_development: true
  representative_status_enabled:
    actor_type: cookie_id
    description: Enables flagging feature for Find a Representative frontend
    enable_in_development: true
  form526_include_document_upload_list_in_overflow_text:
    actor_type: user
    description: Appends a list of SupportingEvidenceAttachment filenames the veteran uploaded for a Form 526 into the overflow text in the form submission
  appoint_a_representative_enable_frontend:
    actor_type: cookie_id
    description: Enables Appoint a Representative frontend
    enable_in_development: true
  appoint_a_representative_enable_v2_features:
    actor_type: user
    description: Enables Appoint a Representative 2.0 features for frontend and backend
    enable_in_development: true
  appoint_a_representative_enable_pdf:
    actor_type: user
    description: Enables Appoint a Representative PDF generation endpoint
    enable_in_development: true
  form526_legacy:
    actor_type: user
    description: If true, points controllers to the legacy EVSS Form 526 instance. If false, the controllers will use the Dockerized instance running in DVP.
    enable_in_development: true
  form526_send_document_upload_failure_notification:
    actor_type: user
    description: Enables enqueuing a Form526DocumentUploadFailureEmail if a EVSS::DisabilityCompensationForm::SubmitUploads job exhausts its retries
    enable_in_development: true
  form526_send_backup_submission_polling_failure_email_notice:
    actor_type: user
    description: Enables enqueuing a Form526SubmissionFailureEmailJob if a submission is marked as unprocessable through polling of the Benefits Intake API.
    enable_in_development: true
  form526_send_backup_submission_exhaustion_email_notice:
    actor_type: user
    description: Enables enqueuing of a Form526SubmissionFailureEmailJob if a submission exhausts it's attempts to upload to the Benefits Intake API.
    enable_in_development: true
  form526_send_4142_failure_notification:
    actor_type: user
    description: Enables enqueuing of a Form4142DocumentUploadFailureEmail if a SubmitForm4142Job job exhausts its retries
    enable_in_development: true
  form526_send_0781_failure_notification:
    actor_type: user
    description: Enables enqueuing a Form0781DocumentUploadFailureEmail if a SubmitForm0781Job job exhausts its retries
    enable_in_development: true
  form0994_confirmation_email:
    actor_type: user
    description: Enables form 0994 email submission confirmation (VaNotify)
    enable_in_development: true
  form1990_confirmation_email:
    actor_type: user
    description: Enables form 1990 email submission confirmation (VaNotify)
    enable_in_development: true
  form1995_confirmation_email:
    actor_type: user
    description: Enables form 1995 email submission confirmation (VaNotify)
    enable_in_development: true
  form1990e_confirmation_email:
    actor_type: user
    description: Enables form 1990e email submission confirmation (VaNotify)
    enable_in_development: true
  form21_0966_confirmation_email:
    actor_type: user
    description: Enables form 21-0966 email submission confirmation (VaNotify)
    enable_in_development: true
  form21_0972_confirmation_email:
    actor_type: user
    description: Enables form 21-0972 email submission confirmation (VaNotify)
    enable_in_development: true
  form21_10203_confirmation_email:
    actor_type: user
    description: Enables form 21-10203 email submission confirmation (VaNotify)
  form21_10210_confirmation_email:
    actor_type: user
    description: Enables form 21-10210 email submission confirmation (VaNotify)
    enable_in_development: true
  form20_10206_confirmation_email:
    actor_type: user
    description: Enables form 20-10206 email submission confirmation (VaNotify)
    enable_in_development: true
  form20_10207_confirmation_email:
    actor_type: user
    description: Enables form 20-10207 email submission confirmation (VaNotify)
    enable_in_development: true
  form21_0845_confirmation_email:
    actor_type: user
    description: Enables form 21-0845 email submission confirmation (VaNotify)
    enable_in_development: true
  form21p_0847_confirmation_email:
    actor_type: user
    description: Enables form 21p-0847 email submission confirmation (VaNotify)
    enable_in_development: true
  form21_4142_confirmation_email:
    actor_type: user
    description: Enables form 21-4142 email submission confirmation (VaNotify)
  form22_10282_confirmation_email:
    actor_type: user
    description: Enables form 22-10282 email submission confirmation (VaNotify)
    enable_in_development: true
  form26_4555_confirmation_email:
    actor_type: user
    description: Enables form 26-4555 email submission confirmation (VaNotify)
    enable_in_development: true
  form_526_required_identifiers_in_user_object:
    actor_type: user
    description: includes a mapping of booleans in the profile section of a serialized user indicating which ids are nil for the user
  form40_0247_confirmation_email:
    actor_type: user
    description: Enables form 40-0247 email submission confirmation (VaNotify)
    enable_in_development: true
  form40_10007_confirmation_email:
    actor_type: user
    description: Enables form 40-10007 email submission error (VaNotify)
    enable_in_development: true
  form1990meb_confirmation_email:
    actor_type: user
    description: Enables form 1990 MEB email submission confirmation (VaNotify)
    enable_in_development: true
  form1990emeb_confirmation_email:
    actor_type: user
    description: Enables form 1990e MEB email submission confirmation (VaNotify)
    enable_in_development: true
  form5490_confirmation_email:
    actor_type: user
    description: Enables form 5490 email submission confirmation (VaNotify)
    enable_in_development: true
  form5495_confirmation_email:
    actor_type: user
    description: Enables form 5495 email submission confirmation (VaNotify)
    enable_in_development: true
  simple_forms_email_confirmations:
    actor_type: user
    description: Enables form email submission confirmations (for allowed email types via VaNotify)
    enable_in_development: true
  simple_forms_email_notifications:
    actor_type: user
    description: Enables form email notifications upon certain state changes (error and received)
    enable_in_development: true
  simple_forms_notification_callbacks:
    actor_type: user
    description: Enables form email notification callback for Simple Forms
    enable_in_development: true
  form2010206:
    actor_type: user
    description: If enabled shows the digital form experience for form 20-10206
  form2010207:
    actor_type: user
    description: If enabled shows the digital form experience for form 20-10207
  form210845:
    actor_type: user
    description: If enabled shows the digital form experience for form 21-0845
  form210966:
    actor_type: user
    description: If enabled shows the digital form experience for form 21-0966
  form210972:
    actor_type: user
    description: If enabled shows the digital form experience for form 21-0972
  form214142:
    actor_type: user
    description: If enabled shows the digital form experience for form 21-4142
  form2110210:
    actor_type: user
    description: If enabled shows the digital form experience for form 21-10210
  form21p0847:
    actor_type: user
    description: If enabled shows the digital form experience for form 21P-0847
  form264555:
    actor_type: user
    description: If enabled shows the digital form experience for form 26-4555
  form400247:
    actor_type: user
    description: If enabled shows the digital form experience for form 40-0247
  form1010d:
    actor_type: cookie_id
    description: If enabled shows the digital form experience for form 10-10d (IVC CHAMPVA)
  form1010d_browser_monitoring_enabled:
    actor_type: user
    description: Datadog RUM monitoring for form 10-10d (IVC CHAMPVA)
  form107959c:
    actor_type: user
    description: If enabled shows the digital form experience for form 10-7959c (IVC CHAMPVA other health insurance)
  form107959a:
    actor_type: user
    description: If enabled shows the digital form experience for form 10-7959a (IVC CHAMPVA claim form)
  form107959f2:
    actor_type: user
    description: If enabled shows the digital form experience for form 10-7959f-2 (Foreign Medical Program claim form)
  form_upload_flow:
    actor_type: user
    description: If enabled shows the find-a-form widget for the Form Upload Flow
  get_help_ask_form:
    actor_type: user
    description: Enables inquiry form for users to submit questions, suggestions, and complaints.
    enable_in_development: true
  get_help_messages:
    actor_type: user
    description: Enables secure messaging
    enable_in_development: true
  ha_cpap_supplies_cta:
    actor_type: user
    description: Toggle CTA for reordering Hearing Aid and CPAP supplies form within static pages.
  in_progress_form_custom_expiration:
    actor_type: user
    description: Enable/disable custom expiration dates for forms
    enable_in_development: true
  in_progress_form_reminder:
    actor_type: user
    description: Enable/disable in progress form reminders (sent via VaNotify)
    enable_in_development: true
  in_progress_form_reminder_age_param:
    actor_type: user
    description: Enable/disable in progress form reminder age param
    enable_in_development: true
  clear_stale_in_progress_reminders_sent:
    actor_type: user
    description: Enable/disable clearing of one-time in progress reminders after 60 days
    enable_in_development: true
  in_progress_1880_form_cron:
    actor_type: user
    description: Enable/disable scheduled cron for 1880 in progress form reminders (sent via VaNotify)
    enable_in_development: true
  in_progress_1880_form_reminder:
    actor_type: user
    description: Enable/disable 1880 in progress form reminders (sent via VaNotify)
    enable_in_development: true
  in_progress_form_reminder_1010ez:
    actor_type: user
    description: Enable/disable 1010ez in progress form reminders (sent via VaNotify)
    enable_in_development: true
  in_progress_form_reminder_526ez:
    actor_type: user
    description: Enable/disable 526ez in progress form reminders (sent via VaNotify)
    enable_in_development: true
  letters_check_discrepancies:
    actor_type: user
    description: Enables ability to log letter discrepancies between evss and lighthouse
    enable_in_development: true
  lighthouse_claims_api_v2_add_person_proxy:
    actor_type: user
    description: Lighthouse Benefits Claims API v2 uses add_person_proxy service when target Veteran is missing a Participant ID
    enable_in_development: true
  lighthouse_claims_api_poa_dependent_claimants:
    actor_type: user
    description: Enable/disable dependent claimant support for POA requests
    enable_in_development: true
  lighthouse_claims_api_v2_poa_va_notify:
    actor_type: user
    description: Enable/disable the VA notification emails in V2 POA
    enable_in_development: false
  lighthouse_claims_v2_poa_requests_skip_bgs:
    actor_type: user
    description: Enable/disable skipping BGS calls for POA Requests
    enable_in_development: true
  lighthouse_claims_api_poa_use_bd:
    actor_type: user
    description: Lighthouse Benefits Claims API uses Lighthouse Benefits Documents API to upload POA forms instead of VBMS
    enable_in_development: true
  lighthouse_claims_api_use_birls_id:
    actor_type: user
    description: Lighthouse Benefits Claims API uses MPI birls_id as filenumber parameter to BDS search
    enable_in_development: true
  loop_pages:
    actor_type: user
    description: Enable new list loop pattern
    enable_in_development: true
  show_mbs_preneed_change_va_4010007:
    actor_type: user
    description: Updates to text in form VA 40-10007
  medical_copays_six_mo_window:
    actor_type: user
    description: This will filter to only show medical copays within the last 6 months
    enable_in_development: true
  medical_copays_api_key_change:
    actor_type: user
    description: This will use new API key name when available
    enable_in_development: true
  medical_copay_notifications:
    actor_type: user
    description: Enables notifications to be sent for new copay statements
    enable_in_development: true
  mhv_account_creation_api_consumption:
    actor_type: user
    descriptiom: Enables access to alerts related to MHV Account Creation API
    enable_in_development: true
  mhv_account_creation_after_login:
    actor_type: user
    descriptiom: Enables access to MHV Account Creation API
    enable_in_development: true
  mhv_accelerated_delivery_enabled:
    actor_type: user
    description: Control whether vets-api allows fetching MR data from LightHouse
    enable_in_development: false
  mhv_accelerated_delivery_allergies_enabled:
    actor_type: user
    description: Control fetching OH allergies data
    enable_in_development: false
  mhv_accelerated_delivery_vital_signs_enabled:
    actor_type: user
    description: Control fetching OH vitals data
    enable_in_development: false
  mhv_va_health_chat_enabled:
    actor_type: user
    description: Enables the VA Health Chat link at /my-health
  mhv_landing_page_show_priority_group:
    actor_type: user
    description: Shows Veterans their Priority Group on the MHV Landing Page
    enable_in_development: true
  mhv_landing_page_personalization:
    actor_type: user
    description: Enables personalized content on the My HealtheVet landing page.
    enable_in_development: true
  mhv_transitional_medical_records_landing_page:
    actor_type: user
    description: Enables the transitional Medical Records page at /my-health/records
  mhv_integration_medical_records_to_phase_1:
    actor_type: user
    description: Enables MHV integration to point the Medical Records application on VA.gov
    enable_in_development: true
  mhv_interstitial_enabled:
    actor_type: user
    descriptiom: Enables interstitial for upcoming mhv deprecation
    enable_in_development: false
  mhv_secure_messaging_cerner_pilot:
    actor_type: user
    description: Enables/disables Secure Messaging Cerner Transition Pilot environment on VA.gov
    enable_in_development: true
  mhv_secure_messaging_filter_accordion:
    actor_type: user
    description: Enables/disables Secure Messaging Filter Accordion re-design updates on VA.gov
    enable_in_development: true
  mhv_secure_messaging_remove_lefthand_nav:
    actor_type: user
    description: Disables/Enables Secure Messaging lefthand navigation for new navigation solution
    enable_in_development: true
  mhv_secure_messaging_edit_contact_list:
    actor_type: user
    description: Disables/Enables Secure Messaging edit contact list page
  mhv_secure_messaging_triage_group_plain_language:
    actor_type: user
    description: Disables/Enables Secure Messaging recipients group plain language design
    enable_in_development: true
  mhv_secure_messaging_recipient_opt_groups:
    actor_type: user
    description: Disables/Enables Secure Messaging optgroups in recipient dropdown on Start a new message page
    enable_in_development: true
  mhv_secure_messaging_recipient_combobox:
    actor_type: user
    description: Disables/Enables Secure Messaging combobox in recipient dropdown on Start a new message page
  mhv_medical_records_allow_txt_downloads:
    actor_type: user
    description: Allows users to download Medical Records data in TXT format
    enable_in_development: true
  mhv_medical_records_display_conditions:
    actor_type: user
    description: Show/hide content related to Health Conditions in Medical Records
    enable_in_development: true
  mhv_medical_records_display_domains:
    actor_type: user
    description: Show/hide in-progress Medical Records domains
    enable_in_development: true
  mhv_medical_records_display_labs_and_tests:
    actor_type: user
    description: Show/hide content related to Labs & Tests in Medical Records
    enable_in_development: true
  mhv_medical_records_display_notes:
    actor_type: user
    description: Show/hide content related to Notes in Medical Records
    enable_in_development: true
  mhv_medical_records_display_sidenav:
    actor_type: user
    description: Show/hide the Medical Records side navigation
    enable_in_development: true
  mhv_medical_records_display_vaccines:
    actor_type: user
    description: Show/hide content related to Vaccines in Medical Records
    enable_in_development: true
  mhv_medical_records_display_settings_page:
    actor_type: user
    description: Show/hide the Settings Page in Medical Records
    enable_in_development: true
  mhv_medical_records_display_vitals:
    actor_type: user
    description: Show/hide content related to Vitals in Medical Records
    enable_in_development: true
  mhv_medical_records_phr_refresh_on_login:
    actor_type: user
    description: Enables/disables the PHR refresh for MHV users when logging into VA.gov
    enable_in_development: true
  mhv_medical_records_redact_fhir_client_logs:
    actor_type: user
    description: Replaces IDs in fhir_client INFO-level logs with X's when enabled
    enable_in_development: true
  mhv_medical_records_to_va_gov_release:
    actor_type: user
    description: Enables/disables Medical Records on VA.gov (intial transition from MHV to VA.gov)
    enable_in_development: true
  mhv_medical_records_new_eligibility_check:
    actor_type: user
    description: Enables/disables Medical Records new access policy eligibility check endpoint
  mhv_medications_to_va_gov_release:
    actor_type: user
    description: Enables/disables Medications on VA.gov (intial transition from MHV to VA.gov)
    enable_in_development: true
  mhv_medications_display_refill_content:
    actor_type: user
    description: Enables/disables refill-related content for Medications on VA.gov
    enable_in_development: true
  mhv_medications_display_documentation_content:
    actor_type: user
    description: Enables/disables documentation-related content for Medications on VA.gov
    enable_in_development: true
  mhv_medications_display_allergies:
    actor_type: user
    description: Enables/disables allergies and reactions data
    enable_in_development: true
  mhv_medications_display_filter:
    actor_type: user
    description: Enables/disables filter feature for medications list
    enable_in_development: true
  mhv_medications_display_grouping:
    actor_type: user
    description: Enables/disables grouping medications related work
    enable_in_development: true
  mobile_allergy_intolerance_model:
    actor_type: user
    description: For mobile app, enalbes use of strict models for parsing allergy intolerance
  mobile_api:
    actor_type: user
    description: API endpoints consumed by the VA Mobile App (iOS/Android)
  mobile_filter_doc_27_decision_letters_out:
    actor_type: user
    description: filters out doc type 27 decision letters out of list of decision letters for mobile
    enable_in_development: false
  mobile_claims_log_decision_letter_sent:
    actor_type: user
    description: Logs decision letter info on both claims and decision letter endpoint
    enable_in_development: true
  multiple_address_10_10ez:
    actor_type: cookie_id
    description: >
      [Front-end only] When enabled, the 10-10EZ will collect a home and mailing address for the veteran
      vs only collecting a single, "permanent" address.
  organic_conversion_experiment:
    actor_type: user
    description: Toggle to enable login.gov create account experiment
  pcpg_trigger_action_needed_email:
    actor_type: user
    description: Set whether to enable VANotify email to Veteran for PCPG failure exhaustion
  pension_income_and_assets_clarification:
    actor_type: user
    description: >
      When enabled, 21P-527EZ will display additional explanations for the income and assets requirement.
  pension_medical_evidence_clarification:
    actor_type: user
    description: >
      [Front-end only] When enabled, 21P-527EZ will display additional explanations for the medical evidence requirement.
  pension_error_email_notification:
    actor_type: cookie_id
    description: Toggle sending of the Action Needed email notification
  pension_received_email_notification:
    actor_type: cookie_id
    description: Toggle sending of the Received email notification
  pre_entry_covid19_screener:
    actor_type: user
    description: >
      Toggle for the entire pre-entry covid 19 self-screener available at /covid19screener and to be used by visitors
      to VHA facilities in lieu of manual screening with a VHA employee.
      This toggle is owned by Patrick B. and the rest of the CTO Health Products team.
  profile_ppiu_reject_requests:
    actor_type: user
    description: When enabled, requests to the PPIU controller will return a routing error.
  profile_enhanced_military_info:
    actor_type: user
    description: When enabled, /v1/profile/military_info endpoint will return all military information for a user.
  profile_lighthouse_rating_info:
    actor_type: user
    description: When enabled, will request disability rating info data from lighthouse API.
  profile_user_claims:
    actor_type: user
    description: When enabled, /v0/user will return user profile claims for accessing service endpoints.
  profile_show_mhv_notification_settings_email_appointment_reminders:
    actor_type: user
    description: Show/Hide the email channel for Health appointment reminders notifications
  profile_show_mhv_notification_settings_email_rx_shipment:
    actor_type: user
    description: Show/Hide the email channel for Prescription shipping notifications
  profile_show_mhv_notification_settings_new_secure_messaging:
    actor_type: user
    description: Display MHV notification settings - New secure message notifications
  profile_show_mhv_notification_settings_medical_images:
    actor_type: user
    description: Display MHV notification settings - Medical images/reports notifications
  profile_show_military_academy_attendance:
    actor_type: user
    description: When enabled, profile service history will include military academy attendance.
    enable_in_development: true
  profile_hide_direct_deposit:
    actor_type: user
    description: Hides the Profile - Direct Deposit page content during a service outage
    enable_in_development: false
  profile_show_credential_retirement_messaging:
    actor_type: user
    description: Show/hide MHV and DS Logon credential retirement messaging in profile
  profile_show_payments_notification_setting:
    actor_type: user
    description: Show/Hide the payments section of notifications in profile
  profile_show_new_benefit_overpayment_debt_notification_setting:
    actor_type: user
    description: Show/Hide the Benefit overpayment debt notification item of notifications in profile
  profile_show_new_health_care_copay_bill_notification_setting:
    actor_type: user
    description: Show/Hide the Health care copay bill section of notifications in profile
  profile_show_privacy_policy:
    actor_type: user
    description: Show/Hide the privacy policy section on profile pages
  profile_show_pronouns_and_sexual_orientation:
    actor_type: user
    description: Show/hide Pronouns and Sexual Orientation fields on profile page
  profile_show_quick_submit_notification_setting:
    actor_type: user
    description: Show/Hide the quick submit section of notification settings in profile
  profile_show_no_validation_key_address_alert:
    actor_type: user
    description: Show/Hide alert messages when no validationKey is returned from the address_validation endpoint
  profile_use_experimental:
    description: Use experimental features for Profile application - Do not remove
    enable_in_development: true
    actor_type: user
  profile_use_vafsc:
    description: Use VA Forms System Core for forms instead of schema based forms
    actor_type: user
    enable_in_development: true
  pw_ehr_cta_use_slo:
    actor_type: user
    description: Use single-logout (SLO) paths for Public Websites-managed EHR CTAs
  my_va_experimental:
    actor_type: user
    description: Use for experimental features for My VA application (general)
  my_va_experimental_frontend:
    actor_type: user
    description: Use for experimental features for My VA application (frontend)
  my_va_experimental_fullstack:
    actor_type: user
    description: Use for experimental features for My VA application (fullstack)
    enable_in_development: true
  my_va_hide_notifications_section:
    actor_type: user
    description: Hides the Notifications section on My VA
    enable_in_development: true
  my_va_notification_component:
    actor_type: user
    description: Enable users to see va-notification component on My VA
    enable_in_development: true
  my_va_notification_dot_indicator:
    actor_type: user
    description: Enable dot indicator for notifications
  my_va_enable_mhv_link:
    actor_type: user
    description: Enables the "Visit MHV" CTA link under Health care section
  my_va_update_errors_warnings:
    actor_type: user
    description: Update all errors and warnings on My VA for consistency (will remove when va-notification component is released)
  my_va_lighthouse_uploads_report:
    actor_type: user
    description: Use lighthouse /uploads/report endpoint for Form status
  my_va_form_submission_pdf_link:
    actor_type: user
    description: Enables users to view PDF link within submitted forms cards
  rated_disabilities_detect_discrepancies:
    actor_type: user
    description:
      When enabled, the rated disabilities application will check for discrepancies between
      the number of rated disabilities returned by EVSS and Lighthouse
    enable_in_development: true
  rated_disabilities_sort_ab_test:
    actor_type: user
    description: Allows us to set up AB test of sorting on rated disabilities app
  rated_disabilities_use_lighthouse:
    actor_type: user
    description: When enabled, the rated disabilities application uses Lighthouse instead of EVSS
    enable_in_development: true
  schema_contract_appointments_index:
    actor_type: user
    description: Enables schema validation for the appointments service index fetch.
  search_representative:
    actor_type: user
    description: Enable frontend application and cta for Search Representative application
    enable_in_development: true
  search_gov_maintenance:
    actor_type: user
    description: Use when Search.gov system maintenance impacts sitewide search
    enable_in_development: true
  show526_wizard:
    actor_type: user
    description: This determines when the wizard should show up on the form 526 intro page
    enable_in_development: true
  show_edu_benefits_0994_wizard:
    actor_type: user
    description: This determines when the wizard should show up on the 0994 introduction page
  show_edu_benefits_1990_wizard:
    actor_type: user
    description: This determines when the wizard should show up on the 1990 introduction page
  show_edu_benefits_1990e_wizard:
    actor_type: user
    description: This determines when the wizard should show up on the 1990e introduction page
  show_edu_benefits_1990n_wizard:
    actor_type: user
    description: This determines when the wizard should show up on the 1990N introduction page
  show_edu_benefits_1995_wizard:
    actor_type: user
    description: This determines when the wizard should show up on the 1995 introduction page
  show_edu_benefits_5490_wizard:
    actor_type: user
    description: This determines when the wizard should show up on the 5490 introduction page
  show_edu_benefits_5495_wizard:
    actor_type: user
    description: This determines when the wizard should show up on the 5495 introduction page
  show_financial_status_report:
    actor_type: user
    description: Enables VA Form 5655 (Financial Status Report)
    enable_in_development: true
  show_financial_status_report_wizard:
    actor_type: user
    description: Enables the Wizard for VA Form 5655 (Financial Status Report)
    enable_in_development: true
  show_form_i18n:
    actor_type: user
    description: Enables the internationalization features for forms
    enable_in_development: true
  show_dgi_direct_deposit_1990EZ:
    actor_type: user
    description: Displays prefill enabled direct deposit component on 1990EZ form.
    enable_in_development: false
  show_meb_1990EZ_maintenance_alert:
    actor_type: user
    description: Displays an alert to users on 1990EZ intro page that the Backend Service is Down.
    enable_in_development: false
  show_meb_1990EZ_R6_maintenance_message:
    actor_type: user
    description: Displays an alert to users on 1990EZ intro page that the Backend Service is Down.
    enable_in_development: false
  show_meb_1990E_maintenance_alert:
    actor_type: user
    description: Displays an alert to users on 1990E intro page that the Backend Service is Down.
    enable_in_development: false
  show_meb_1990E_R6_maintenance_message:
    actor_type: user
    description: Displays an alert to users on 1990E intro page that the Backend Service is Down.
    enable_in_development: false
  show_meb_letters_maintenance_alert:
    actor_type: user
    description: Displays an alert to users on Letters Inbox page that the Backend Service is Down.
    enable_in_development: false
  show_meb_enrollment_verification_maintenance_alert:
    actor_type: user
    description: Displays an alert to users on Enrollment Verification intro page that the Backend Service is Down.
    enable_in_development: false
  show_meb_international_address_prefill:
    actor_type: user
    description: Enhances form prefilling to include international address.
    enable_in_development: true
  show_meb_service_history_categorize_disagreement:
    actor_type: user
    enable_in_development: false
  show_meb_5490_maintenance_alert:
    actor_type: user
    description: Displays an alert to users on 5490 intro page that the Backend Service is Down.
    enable_in_development: false
  submission_pdf_s3_upload:
    actor_type: user
    description: Used to toggle use of uploading a submission pdf to S3 and returning a pre-signed url.
    enable_in_development: false
  meb_1606_30_automation:
    actor_type: user
    description: Enables MEB form to handle Chapter 1606/30 forms as well as Chapter 33.
  meb_exclusion_period_enabled:
    actor_type: user
    description: enables exclusion period checks
    enable_in_development: false
  meb_dpo_address_option_enabled:
    actor_type: user
    description: enables DPO option on address field
    enable_in_development: false
  meb_kicker_notification_enabled:
    actor_type: user
    description: enables kicker notification on additional consideration questions
    enable_in_development: false
  meb_auto_populate_relinquishment_date:
    actor_type: user
    description: Flag to autofill datepicker for reliinquishment date
    enable_in_development: true
  dgi_rudisill_hide_benefits_selection_step:
    actor_type: user
    description: Hides benefit selection page on original claims application.
    enable_in_development: false
  show_forms_app:
    actor_type: user
    description: Enables the TOE form to be displayed.
    enable_in_development: true
  sign_in_service_enabled:
    actor_type: cookie_id
    description: Enables the ability to use OAuth authentication via the Sign in Service (Identity)
    enable_in_development: true
  mhv_credential_button_disabled:
    actor_type: user
    description: Enables the ability to hide the My HealtheVet sign in button (Identity)
    enable_in_development: true
  sign_in_modal_v2:
    actor_type: user
    description: Enables new page design of Sign In modal and USiP
    enable_in_development: false
  medical_copays_zero_debt:
    actor_type: user
    description: Enables zero debt balances feature on the medical copays application
    enable_in_development: false
  show_healthcare_experience_questionnaire:
    actor_type: cookie_id
    description: Enables showing the pre-appointment questionnaire feature.
    enable_in_development: true
  show_new_refill_track_prescriptions_page:
    actor_type: user
    description: This will show the non-Cerner-user and Cerner-user content for the page /health-care/refill-track-prescriptions/
  show_new_schedule_view_appointments_page:
    actor_type: user
    description: This will show the non-Cerner-user and Cerner-user content for the page /health-care/schedule-view-va-appointments/
  show_updated_fry_dea_app:
    actor_type: user
    description: Show the new version of the Fry/DEA form.
  spool_testing_error_2:
    actor_type: user
    description: Enables Slack notifications for CreateDailySpoolFiles
  spool_testing_error_3:
    actor_type: user
    description: Enables email notifications for CreateDailySpoolFiles errors
  stem_automated_decision:
    actor_type: user
    description: Add automated decision to 10203 application workflow
    enable_in_development: true
  subform_8940_4192:
    actor_type: user
    description: Form 526 subforms for unemployability & connected employment information
    enable_in_development: true
  use_veteran_models_for_appoint:
    actor_type: user
    description: Use the original veteran_x models to power Appoint a Rep entity search
    enable_in_development: true
  va_notify_custom_errors:
    actor_type: user
    description: Custom error classes instead of the generic Common::Exceptions::BackendServiceException
  va_online_scheduling:
    actor_type: user
    description: Allows veterans to view their VA and Community Care appointments
    enable_in_development: true
  va_online_scheduling_booking_exclusion:
    actor_type: user
    description: Permits the exclusion of Lovell sites from being scheduled prior to Oracle Health cutover
    enable_in_development: true
  va_online_scheduling_cancellation_exclusion:
    actor_type: user
    description: Permits the exclusion of Lovell sites from cancellations prior to Oracle Health cutover
    enable_in_development: true
  va_online_scheduling_cancel:
    actor_type: user
    description: Allows veterans to cancel VA appointments
    enable_in_development: true
  va_online_scheduling_community_care:
    actor_type: user
    description: Allows veterans to submit requests for Community Care appointments
    enable_in_development: true
  va_online_scheduling_direct:
    actor_type: user
    description: Allows veterans to directly schedule VA appointments
    enable_in_development: true
  va_online_scheduling_requests:
    actor_type: user
    description: Allows veterans to submit requests for VA appointments
    enable_in_development: true
  va_online_scheduling_static_landing_page:
    actor_type: user
    description: Allows updates to the static landing widget on the Public Websites page
    enable_in_development: true
  va_online_scheduling_sts_oauth_token:
    actor_type: user
    description: Allows toggling of MAP STS OAuth token for VAOS
    enable_in_development: true
  va_online_scheduling_vaos_service_cc_appointments:
    actor_type: user
    description: Toggle for new vaos service cc appointments.
    enable_in_development: true
  va_online_scheduling_vaos_service_requests:
    actor_type: user
    description: Toggle for new vaos service requests.
    enable_in_development: true
  va_online_scheduling_vaos_service_va_appointments:
    actor_type: user
    description: Toggle for new vaos service va appointments.
    enable_in_development: true
  va_online_scheduling_vaos_v2_next:
    actor_type: user
    enable_in_development: true
    description: Toggle for tickets with the label vaos-v2-next will be behind this flag
  va_online_scheduling_vaos_alternate_route:
    actor_type: user
    enable_in_development: false
    description: Toggle for the vaos module to use an alternate vaos-service route
  va_online_scheduling_clinic_filter:
    actor_type: user
    enable_in_development: true
    description: Toggle for VAOS direct scheduling & appointment request clinic filtering
  va_online_scheduling_breadcrumb_url_update:
    actor_type: user
    enable_in_development: true
    description: Toggle for the breadcrumb and url changes for mhv
  va_online_scheduling_use_dsot:
    actor_type: user
    enable_in_development: true
    description: Toggle for querying Drupal Source of Truth for Acheron flag
  va_online_scheduling_poc_type_of_care:
    actor_type: user
    enable_in_development: true
    description: Toggle for proof of concept to help Veteran contact a facility when the type of care is not available
  va_dependents_v2:
    actor_type: user
    description: Allows us to toggle bewteen V1 and V2 of the 686c-674 forms.
  va_dependents_new_fields_for_pdf:
    actor_typer: user
    description: Allows us to toggle the new fields on the front end for 686C-674
  va_dependents_submit674:
    actor_type: user
    description: Allows submission of 674 without MANUAL_VAGOV flag
  va_online_scheduling_enable_OH_cancellations:
    actor_type: user
    enable_in_development: true
    description: Allows appointment cancellations to be routed to Oracle Health sites.
  va_online_scheduling_enable_OH_eligibility:
    actor_type: user
    enable_in_development: true
    description: Toggle for routing eligibility requests to the VetsAPI Gateway Service(VPG) instead of vaos-service
  va_online_scheduling_enable_OH_requests:
    actor_type: user
    enable_in_development: true
    description: Toggle for routing new appointment requests to the VetsAPI Gateway Service(VPG) instead of vaos-service
  va_online_scheduling_enable_OH_slots_search:
    actor_type: user
    enable_in_development: true
    description: Toggle for routing slots search requests to the VetsAPI Gateway Service(VPG) instead of vaos-service
  va_online_scheduling_datadog_RUM:
    actor_type: user
    description: Enables datadog Real User Monitoring.
    enable_in_development: true
  va_online_scheduling_cc_direct_scheduling:
    actor_type: user
    description: Enables CC direct scheduling.
    enable_in_development: true
  va_online_scheduling_use_vpg:
    actor_type: user
    enable_in_development: true
    description: Toggle for routing appointment requests to the VetsAPI Gateway Service(VPG) instead of vaos-service.
  va_online_scheduling_recent_locations_filter:
    actor_type: user
    enable_in_development: true
    description: Toggle for displaying the most recent facilities on the Choose your VA location page.
  va_online_scheduling_OH_direct_schedule:
    actor_type: user
    enable_in_development: true
    description: Toggle to enable direct scheduling workflow for Oracle Health appointments.
  va_online_scheduling_OH_request:
    actor_type: user
    enable_in_development: true
    description: Toggle to enable request workflow for Oracle Health appointments.
  va_online_scheduling_remove_podiatry:
    actor_type: user
    enable_in_development: true
    description: Toggle to remove Podiatry from the type of care list when scheduling an online appointment.
  va_v2_person_service:
    actor_type: user
    description: When enabled, the VAProfile::V2::Person::Service will be enabled
    enable_in_development: true
  va_v3_contact_information_service:
    actor_type: user
    description: When enabled, the VAProfile::V3::ContactInformation will be enabled
    enable_in_development: true
  validate_saved_claims_with_json_schemer:
    actor_type: user
    description: When enabled, Saved Claims will be validated using the JSON Schemer gem rather than JSON Schema
    enable_in_development: false
  veteran_onboarding_beta_flow:
    actor_type: user
    description: Conditionally display the new veteran onboarding flow to user
  veteran_onboarding_contact_info_flow:
    actor_type: user
    description: Enables the complete your profile workflow
  veteran_onboarding_show_to_newly_onboarded:
    actor_type: user
    description: Conditionally display the new veteran onboarding flow to user, based upon number of days since verified
  veteran_onboarding_show_welcome_message_to_new_users:
    actor_type: user
    description: Conditionally display the "Welcome to VA" message to new (LOA1 or LOA3) users
    enable_in_development: false
  veteran_status_card_use_lighthouse:
    actor_type: user
    description: Enables the use of LH API instead of Profile API for the Veteran Status Card display
    enable_in_development: false
  veteran_status_card_use_lighthouse_frontend:
    actor_type: user
    description: Enables the use of LH API instead of Profile API for the Veteran Status Card display, story 1145
    enable_in_development: false
  vre_trigger_action_needed_email:
    actor_type: user
    description: Set whether to enable VANotify email to Veteran for VRE failure exhaustion
  show_edu_benefits_1990EZ_Wizard:
    actor_type: user
    description: Navigates user to 1990EZ or 1990 depending on form questions.
    enable_in_development: true
  show_dashboard_notifications:
    actor_type: user
    description: Enables on-site notifications
  check_va_inbox_enabled:
    actor_type: user
    description: Enables check inbox link
  dhp_connected_devices_fitbit:
    actor_type: user
    description: Enables linking between VA.gov account and fitbit account
  show_expandable_vamc_alert:
    actor_type: user
    description: Allows expandable alerts to be visible in vamc
  payment_history:
    actor_type: user
    description: Allows manual enabling/disabling payment history when BGS is acting up (5 min response times)
    enable_in_development: true
  cdp_payment_history_vba:
    actor_type: user
    description: Enables showing the overpayment and summary pages for the CDP Payment History
    enable_in_development: true
  show_digital_form_1095b:
    actor_type: user
    description: Enables access to digital 1095-B form download
    enable_in_development: true
  show_meb_dgi40_features:
    actor_type: user
    description: Enables the UI integration with the meb dgi
    enable_in_development: true
  show_meb_dgi42_features:
    actor_type: user
    description: Enables UI updates for meb dgi 42
    enable_in_development: true
  show_meb_enhancements:
    actor_type: user
    description: Provides a flag wrapper for minor code changes to be gated from Prod.
    enable_in_development: true
  show_meb_enhancements_06:
    actor_type: user
    description: Provides a flag wrapper for minor code changes to be gated from Prod.
  show_meb_enhancements_08:
    actor_type: user
    description: Provides a flag wrapper for minor code changes to be gated from Prod.
    enable_in_development: true
  show_meb_enhancements_09:
    actor_type: user
    description: Provides a flag wrapper for minor code changes to be gated from Prod.
    enable_in_development: true
  meb_gate_person_criteria:
    actor_type: user
    description: Flag to use Person Criteria on Submission service
    enable_in_development: true
  supply_reordering_sleep_apnea_enabled:
    actor_type: user
    description: Enables sleep apnea supplies to be ordered in the supply reorder tool / MDOT.
    enable_in_development: true
  toe_dup_contact_info_call:
    actor_type: user
    description: Flag to use contact info call and modal
    enable_in_development: true
  toe_short_circuit_bgs_failure:
    actor_type: user
    description: Flag to use begin rescue block for BGS call
    enable_in_development: true
  toe_high_school_info_change:
    actor_type: user
    description: Flag to change order of high school info page
    enable_in_development: false
  toe_light_house_dgi_direct_deposit:
    actor_type: user
    description: Uses lighthouse api for direct deposit information in TOE.
    enable_in_development: false
  move_form_back_button:
    actor_type: user
    description: Test moving form back button to the top of the page
  mobile_cerner_transition:
    actor_type: user
    description: For mobile app, a facility is being transitioned to cerner.
  mobile_lighthouse_letters:
    actor_type: user
    description: For mobile app, use Lighthouse instead of EVSS for our letters endpoints upstream service
  mobile_lighthouse_direct_deposit:
    actor_type: user
    description: For mobile app, use Lighthouse instead of EVSS for our direct deposit interactions
  mobile_lighthouse_claims:
    actor_type: user
    description: For mobile app, use Lighthouse instead of EVSS for our claims endpoints upstream service
  mobile_lighthouse_request_decision:
    actor_type: user
    description: For mobile app, use Lighthouse instead of EVSS for our request decision endpoints upstream service
  mobile_lighthouse_document_upload:
    actor_type: user
    description: For mobile app, use Lighthouse instead of EVSS for our document uploads
  mobile_lighthouse_disability_ratings:
    actor_type: user
    description: For mobile app, use Lighthouse instead of EVSS for our disability ratings endpoints upstream service
  mobile_military_indicator_logger:
    actor_type: user
    description: For mobile app, enables logging of military discharge codes
  mobile_appeal_model:
    actor_type: user
    description: For mobile app, enables use of strict models for parsing appeals
  mobile_v2_contact_info:
    actor_type: user
    description: For mobile app, enables ContactInformationV2 Service.
  mobile_push_register_logging:
    actor_type: user
    description: For mobile app, logs push register errors for debugging
  form526_backup_submission_temp_killswitch:
    actor_type: user
    description: Provide a temporary killswitch to disable form526 backup submission if something were to go awry
  virtual_agent_show_floating_chatbot:
    actor_type: user
    description: Enables a floating chatbot on the chatbot page - managed by virtual agent team
  disability_compensation_email_veteran_on_polled_lighthouse_doc_failure:
    actor_type: user
    description: Sends document upload failure emails when polled doc uploaded to Lighthouse has failed to process at Lighthouse
  disability_compensation_lighthouse_rated_disabilities_provider_foreground:
    actor_type: user
    description: If enabled uses the lighthouse rated disabilities endpoint for foreground requests
  disability_compensation_lighthouse_rated_disabilities_provider_background:
    actor_type: user
    description: If enabled uses the lighthouse rated disabilities endpoint for background tasks
  disability_compensation_lighthouse_document_service_provider:
    actor_type: user
    description: If enabled uses the lighthouse documents service
  disability_compensation_lighthouse_claims_service_provider:
    actor_type: user
    description: If enabled uses the lighthouse claims service
  disability_compensation_lighthouse_intent_to_file_provider:
    actor_type: user
    description: If enabled uses the lighthouse intent to file endpoint
  disability_compensation_lighthouse_ppiu_direct_deposit_provider:
    actor_type: user
    description: If enabled uses the lighthouse ppiu/direct deposit endpoint in the form526 submission workflow
  disability_compensation_prevent_submission_job:
    actor_type: user
    description: If enabled, the submission form526 record will be created, but there will be submission job
  disability_compensation_remove_pciu:
    actor_type: user
    description: If enabled, VA Profile is used to populate contact information- without PCIU calls (status quo)
  disability_compensation_lighthouse_brd:
    actor_type: user
    description: If enabled uses the lighthouse Benefits Reference Data service
  disability_compensation_lighthouse_generate_pdf:
    actor_type: user
    description: If enabled uses the lighthouse Benefits Claims service to generate a 526 pdf
  disability_compensation_use_api_provider_for_bdd_instructions:
    actor_type: user
    description: Provide a temporary killswitch for using the ApiProviderFactory to select an API for uploading BDD instructions
  disability_compensation_upload_bdd_instructions_to_lighthouse:
    actor_type: user
    description: If enabled uploads BDD instructions to Lighthouse Benefits Documents API instead of EVSS
  disability_compensation_use_api_provider_for_0781_uploads:
    actor_type: user
    description: Provide a temporary killswitch for using the ApiProviderFactory to select an API for uploading 0781/a forms
  disability_compensation_upload_0781_to_lighthouse:
    actor_type: user
    description: If enabled uploads 0781/a forms to Lighthouse Benefits Documents API instead of EVSS
  disability_compensation_use_api_provider_for_submit_veteran_upload:
    actor_type: user
    description: Provide a temporary killswitch for using the ApiProviderFactory to select an API for uploading Veteran Evidence
  disability_compensation_upload_veteran_evidence_to_lighthouse:
    actor_type: user
    description: If enabled uploads Veteran Evidence to Lighthouse Benefits Documents API instead of EVSS
  disablity_benefits_browser_monitoring_enabled:
    actor_type: user
    description: Datadog RUM monitoring for disability benefits applications
  virtual_agent_fetch_jwt_token:
    actor_type: user
    description: Enable the fetching of a JWT token to access MAP environment
  virtual_agent_lighthouse_claims:
    actor_type: user
    description: Use lighthouse instead of EVSS to view benefit claims for virtual agent chatbot application
  virtual_agent_voice:
    actor_type: user
    description: Enable the voice feature of the VA Chatbot
  notification_center:
    actor_type: user
    description: Enable Notification Center
    enable_in_development: true
  nod_part3_update:
    actor_type: user
    description: NOD update to latest form, part III box 11
    enable_in_development: true
  nod_browser_monitoring_enabled:
    actor_type: user
    description: NOD Datadog RUM monitoring
  nod_callbacks_endpoint:
    actor_type: user
    description: Enables Decision Review endpoint to process VANotify notification callbacks
    enable_in_development: true
  nod_confirmation_update:
    actor_type: user
    description: Show updated confirmation page with form data & downloadable PDF
    enable_in_development: true
  hlr_confirmation_update:
    actor_type: user
    description: Show updated confirmation page with form data & downloadable PDF
    enable_in_development: true
  sc_confirmation_update:
    actor_type: user
    description: Show updated confirmation page with form data & downloadable PDF
    enable_in_development: true
  hlr_updateed_contnet:
    actor_type: user
    description: HLR show form content updates
    enable_in_development: true
  sc_new_form:
    actor_type: user
    description: Supplemental Claim new form updates
    enable_in_development: true
  hlr_browser_monitoring_enabled:
    actor_type: user
    description: HLR Datadog RUM monitoring
  sc_browser_monitoring_enabled:
    actor_type: user
    description: Supplemental Claim Datadog RUM monitoring
  virtual_agent_enable_pva2_chatbot:
    actor_type: user
    description: If enabled, switches VA chatbot from PVA1 to PVA2
  virtual_agent_enable_root_bot:
    actor_type: user
    description: If enabled, switches VA chatbot from PVA to Root Bot
  virtual_agent_component_testing:
    actor_type: user
    description: If enabled, allows for testing of the chatbot components
  terms_of_use:
    actor_type: user
    description: This determines whether a user is redirected to the Terms of Use page
    enable_in_development: true
  burial_form_enabled:
    actor_type: user
    description: Enable the burial form
  burial_module_enabled:
    actor_type: user
    description: Enables new Burial module
    enable_in_development: true
  burial_document_upload_update:
    actor_type: user
    description: Show updated document upload page
  burial_confirmation_page:
    actor_type: user
    description: Toggle showing the updated confirmation page
    enable_in_development: true
  burial_error_email_notification:
    actor_type: cookie_id
    description: Toggle sending of the Action Needed email notification
  burial_received_email_notification:
    actor_type: cookie_id
    description: Toggle sending of the Received email notification
  burial_browser_monitoring_enabled:
    actor_type: user
    description: Burial Datadog RUM monitoring
  pension_form_enabled:
    actor_type: user
    description: Enable the pension form
  pension_browser_monitoring_enabled:
    actor_type: user
    description: Pension Datadog RUM monitoring
  pension_multiple_page_response:
    actor_type: user
    description: Implement multiple page response pattern
    enable_in_development: true
  pension_introduction_update:
    actor_type: user
    description: Show updated introduction page
  pension_supporting_documents_update:
    actor_type: user
    description: Show updated supporting documents page
  pension_document_upload_update:
    actor_type: user
    description: Show updated document upload page
  pension_confirmation_update:
    actor_type: user
    description: Show updated confirmation page
  income_and_assets_form_enabled:
    actor_type: user
    description: Enable form 21P-0969 Update Income and Assets Evidence Form
    enable_in_development: true
  intent_to_file_lighthouse_enabled:
    actor_type: user
    description: Enable new Lighthouse ITF logic
    enable_in_development: true
  central_mail_benefits_intake_submission:
    actor_type: user
    description: Enable central mail claims submission uses Benefits Intake API
  ecc_benefits_intake_submission:
    actor_type: user
    description: Enable education and career counseling claim submissions to use Benefits Intake API
  virtual_agent_enable_param_error_detection:
    actor_type: user
    description: If enabled, Allows for the detection of errors in the chatbot params
  virtual_agent_enable_msft_pva_testing:
    actor_type: user
    description: If enabled, allows for connecting to MSFT PVA
  virtual_agent_enable_nlu_pva_testing:
    actor_type: user
    description: If enabled, allows for connecting to NLU PVA
  vye_request_allowed:
    actor_type: user
    description: >-
      Master toggle for the VYE (Verify Your Enrollment) project.
      If enabled, requests will be allowed to reach the controllers, otherwise a 400 (Bad Request) will be returned.
  sob_updated_design:
    actor_type: user
    description: >-
      Controls how the GI Bill State of Benefits (SOB) application is presented.
      When enabled: it use the new SOB application that works 24/7.
      When disabled: it will use the old SOB application that only works from 0600 to 2200 hrs
  travel_pay_power_switch:
    actor_type: user
    enable_in_development: true
    description: >-
      Main switch for the Travel Pay feature on VA.gov using the new BTSSS (travel pay) API.
      Enabled - Requests are handled as normal.
      Disabled - Requests are not handled. Server returns a 503 (Service Unavailable) until re-enabled.
  travel_pay_view_claim_details:
    actor_type: user
    enable_in_development: true
    description: >-
      A frontend-focused switch that toggles visibility of and access to the Travel Pay claim details page and entry point (features toggled together).
      Enabled - Entry point link and claim details page are viewable.
      Disabled - Entry point link and claim details page are not viewable.
  travel_pay_submit_mileage_expense:
    actor_type: user
    enable_in_development: true
    description: >-
      A switch that toggles availability of the submit mileage expense feature.
      Enabled - Requests are handled as normal. Frontend features are available per toggle settings.
      Disabled - Requests are not handled. Server returns a 503 (Service Unavailable) until re-enabled. Frontend features are not available.
  yellow_ribbon_automated_date_on_school_search:
    actor_type: user
    description: Enable the automated date displayed in the Find a Yellow Ribbon school search results
  accredited_representative_portal_pilot:
    actor_type: user
    description: Enable the Accredited Representative Portal for the pilot
    enable_in_development: true
  toggle_vye_address_direct_deposit_forms:
    actor_type: user
    description: Enable mailing address and direct deposit for VYE
  veteran_readiness_employment_to_res:
    actor_type: user
    description: Enable RES platform for Veteran Readiness & Employment form submissions, disabled will use VRE email
    enable_in_development: true
  vye_login_widget:
    actor_type: user
    description: Enable Vye authentication widget
  toggle_vye_address_direct_deposit_forms_in_profile:
    actor_type: user
    description: Enable mailing address and direct deposit for VYE in profile page
  toggle_vye_application:
    actor_type: user
    description: Enable VYE
  military_benefit_estimates:
    actor_type: user
    description: swap order of the military details in GI search filters
  merge_1995_and_5490:
    actore_type: user
    description: Activating the combined 1995 and 5490 form
  mgib_verifications_maintenance:
    actor_type: user
    description: Used to show  maintenance alert for MGIB Verifications
  search_use_v2_gsa:
    actor_type: cookie_id
    description: Swaps the Search Service's for one with an updated api.gsa.gov address
    enabled_in_development: true
  remove_pciu:
    actor_type: user
    description: If enabled, VA Profile is used to populate contact information with PCIU backup calls
  remove_pciu_2:
    actor_type: user
    description: If enabled, removes all PCIU requests in form pre-fill.
  show_yellow_ribbon_table:
    actor_type: user
    description: Used to show yellow ribbon table in Comparison Tool
  banner_update_alternative_banners:
    actor_type: user
    description: Used to toggle the DB updating of alternative banners
  banner_use_alternative_banners:
    actor_type: user
    description: Used to toggle use of alternative banners.
  fsr_wizard:
    actor_type: user
    description: Used to toggle the FSR wizard
  gi_comparison_tool_show_ratings:
    actor_type: user
    description: Display Veteran student ratings in GI comparison Tool
  gi_comparison_tool_programs_toggle_flag:
    actor_type: user
    description: Used to show links to programs page in comparison tool
  gi_comparison_tool_lce_toggle_flag:
    actor_type: user
    description: Used to show lce page in comparison tool
  va_notify_in_progress_metadata:
    actor_type: user
    description: If enabled, emails and sms sent through VaNotify::Service will be stored as notifications.
  va_notify_notification_creation:
    actor_type: user
    description: If enabled, emails and sms sent through VaNotify::Service will be stored as notifications.
  is_DGIB_endpoint:
    actor_type: user
    description: used to call data from DGIB endpoints for MGIB VYE application
  lighthouse_veterans_health_debug_logging:
    actor_type: user
    description: Enable debug logging for Lighthouse Veterans Health API
    enable_in_development: false
  benefits_non_disability_ch31_v2:
    actor_type: user
    description: If enabled, use new form and api endpoint for Ch31 VR&E form
  is_updated_gi:
    actor_type: user
    description: If enabled, use updated gi design
  show_rudisill_1995:
    actor_type: user
    description: If enabled, show rudisill review in 22-1995
  enable_lighthouse:
    actor_type: user
    description: If enabled, user will connect to lighthouse api in sob instead of evss
  virtual_agent_enable_datadog_logging:
    actor_type: user
    description: If enabled, allows for the use of Datadog logging for the chatbot<|MERGE_RESOLUTION|>--- conflicted
+++ resolved
@@ -548,21 +548,6 @@
     actor_type: user
     description: enables adding applicable flashes to disability_526 prior to submission.
     enable_in_development: true
-<<<<<<< HEAD
-  disability_526_toxic_exposure:
-    actor_type: user
-    description: enables new pages, processing, and submission of toxic exposure claims
-  disability_526_toxic_exposure_ipf:
-    actor_type: user
-    description: enables new pages, processing, and submission of toxic exposure claims for in progress forms (ipf)
-  disability_526_toxic_exposure_document_upload_polling:
-    actor_type: user
-    description: enables the poll_form526_pdf call during the perform_ancillary_jobs step of submissions
-=======
-  disability_526_new_confirmation_page:
-    actor_type: user
-    description: enables new confirmation page for form 526 submission confirmation page
->>>>>>> fe25bb11
   disability_526_call_received_email_from_polling:
     actor_type: user
     description: enables received email in poll_form526_pdf job and disables calling from form526_submission
