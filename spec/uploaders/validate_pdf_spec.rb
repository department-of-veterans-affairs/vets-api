--- conflicted
+++ resolved
@@ -30,28 +30,19 @@
   context 'with an encrypted PDF' do
     let(:file) { Rack::Test::UploadedFile.new('spec/fixtures/files/locked-pdf.pdf', 'application/pdf') }
 
-<<<<<<< HEAD
     it 'should raise an error' do
       expect { store_image }
         .to raise_error(CarrierWave::UploadError, 'The uploaded PDF file is encrypted and cannot be read')
-=======
-    it 'raises an error' do
-      expect { store_image }.to raise_error(CarrierWave::UploadError, 'PDF is encrypted')
->>>>>>> 08a867c2
     end
   end
 
   context 'with a corrupted PDF' do
     let(:file) { Rack::Test::UploadedFile.new('spec/fixtures/files/malformed-pdf.pdf', 'application/pdf') }
 
-<<<<<<< HEAD
+
     it 'should raise an error' do
       expect { store_image }
         .to raise_error(CarrierWave::UploadError, 'The uploaded PDF file is invalid and cannot be read')
-=======
-    it 'raises an error' do
-      expect { store_image }.to raise_error(CarrierWave::UploadError, 'PDF is missing an end of file marker')
->>>>>>> 08a867c2
     end
   end
 end