--- conflicted
+++ resolved
@@ -1489,15 +1489,11 @@
     actor_type: user
     description: Enables/disables the use of pre-transformed vital objects
     enable_in_development: true
-<<<<<<< HEAD
+  mhv_medical_records_uuid_for_jwt_session_locking:
+    actor_type: user
+    description: Use UUID instead of ICN for locking MHV JWT sessions
+    enable_in_development: true
   mhv_medications_display_allergies:
-=======
-  mhv_medical_records_uuid_for_jwt_session_locking:
-    actor_type: user
-    description: Use UUID instead of ICN for locking MHV JWT sessions
-    enable_in_development: true
-  mhv_medications_display_documentation_content:
->>>>>>> fc5aa071
     actor_type: user
     description: Enables/disables allergies and reactions data
     enable_in_development: true
