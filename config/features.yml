---
# Add a new feature toggle here to ensure that it is initialized in all environments.
#
# Features are enabled by default in the test environment and disabled by default in other environments.
# To default a feature to enabled in development, set the `enable_in_development` key to true.
#
# The description should contain any relevant information for an admin who may toggle the feature.
#
# The actor_type should be either `user` for features you want to be "sticky" for a logged in user (default)
#  or `cookie_id` of you wish to use the Google Analytics id as the unique identifier.

# Sorted using http://yaml-sorter.herokuapp.com/

features:
  this_is_only_a_test:
    actor_type: user
    description: Used in feature_toggles_controller_spec.
  accredited_representative_portal_frontend:
    actor_type: user
    description: Enables the frontend of the accredited representative portal
    enable_in_development: true
  accredited_representative_portal_api:
    actor_type: user
    description: Enables the endpoints of the accredited representative portal
    enable_in_development: true
  accredited_representative_portal_intent_to_file_api:
    actor_type: user
    description: Enables the endpoints of the accredited representative portal intent to file
    enable_in_development: true
  accredited_representative_portal_search:
    actor_type: user
    description: Enables the people search of the accredited representative portal
    enable_in_development: true
<<<<<<< HEAD
  accredited_representative_portal_self_service_auth:
    actor_type: user
    description: Enables the self-service authorization of the accredited representative portal
=======
  accredited_representative_portal_form_21a:
    actor_type: user
    description: >
      When enabled, shows form 21a in the accredited representative portal.
      NOTE: content-build is using "vagovprod: false" to also hide the form 21a in producion.
>>>>>>> d28fc517
    enable_in_development: true
  aedp_vadx:
    actor_type: user
    description: Enables the VADX experimental features in the AEDP application
    enable_in_development: true
  all_claims_add_disabilities_enhancement:
    actor_type: user
    description: Enables enhancement to the 21-526EZ "Add Disabilities" page being implemented by the Conditions Team.
    enable_in_development: true
  appointments_consolidation:
    actor_type: user
    description: For features being tested while merging logic for appointments between web and mobile
  arm_use_datadog_real_user_monitoring:
    actor_type: user
    description: Enables Datadog Real User Monitoring for ARM apps (Find a Rep, Appoint a Rep)
  ask_va_announcement_banner:
    actor_type: cookie_id
    description: >
      The Ask VA announcement banner displays message(s) to visitors
      from the CRM-managed, expirable notifications - as retrieved
      from the /ask_va_api/v0/announcements endpoint.
    enable_in_development: true
  ask_va_alert_link_to_old_portal:
    actor_type: user
    description: >
      The Ask VA form alert banner with a link to the old portal. To use while form is down for maintenance.
    enable_in_development: true
  ask_va_canary_release:
    actor_type: cookie_id
    description: >
      Percent of visitors to keep in the updated Ask VA experience on VA.gov.
      All other users are redirected to the legacy experience.
      To route or retain all users, set to 0% for legacy or 100% for the
      updated experience on VA.gov.
      NOTE: When ready for all users to be in the updated experience on
      VA.gov, set this toggle to "Enabled", rather than specifying 100%
      in the percentage.
    enable_in_development: true
  ask_va_mock_api_for_testing:
    actor_type: cookie_id
    description: >
      Use mock API responses in the Ask VA application UI.
      This is used for testing purposes only and should not be enabled in production.
      We need to remove this feature from the codebase ASAP.
      Mocks shouldn't live in the app logic. If needed, add at the API/middleware level.
    enable_in_development: true
  ask_va_api_maintenance_mode:
    actor_type: user
    description: >
      A system-wide control flag that governs the overall availability of Ask VA API endpoints.
      When enabled, the API restricts external access and returns a service unavailable response across all routes.
      Primarily used for coordinated maintenance windows or temporary system suspensions,
      allowing the team to manage API exposure dynamically without requiring a redeploy.
    enable_in_development: true
  auth_exp_vba_downtime_message:
    actor_type: user
    description: Show downtime message on Profile and My VA for planned VBA maintenance
  avs_enabled:
    actor_type: user
    description: Enables the After Visit Summary API.
    enable_in_development: true
  bcas_letters_use_lighthouse:
    actor_type: user
    description: Use lighthouse instead of EVSS to view/download benefit letters.
    enable_in_development: true
  benefits_documents_use_lighthouse:
    actor_type: user
    description: Use lighthouse instead of EVSS to upload benefits documents.
    enable_in_development: false
  benefits_education_use_lighthouse:
    actor_type: user
    description: Use lighthouse instead of EVSS to retrieve GI Bill Statement of benefits
    enable_in_development: true
  benefits_require_gateway_origin:
    actor_type: user
    description: Requires that all requests made to endpoints in appeals_api and vba_documents be made through the gateway
  bpds_service_enabled:
    actor_type: user
    description: Enables the BPDS service
  caregiver_use_facilities_API:
    actor_type: cookie_id
    description: Allow list of caregiver facilites to be fetched by way of the Facilities API.
  caregiver_browser_monitoring_enabled:
    actor_type: user
    description: Enables Datadog Real Time User Monitoring
  caregiver_request_duration_monitoring:
    actor_type: user
    description: Enables logging of 10-10CG request durations to StatsD
  caregiver_use_rails_logging_over_sentry:
    actor_type: user
    description: Use Rails for logging instead of Sentry
  document_upload_validation_enabled:
    actor_type: user
    description: Enables stamped PDF validation on document upload
    enable_in_development: true
  hca_browser_monitoring_enabled:
    actor_type: user
    description: Enables browser monitoring for the health care application.
  hca_disable_bgs_service:
    actor_type: user
    description: Do not call the BGS Service when this is turned on. Instead return 0 for rating.
  hca_disable_sentry_logs:
    actor_type: user
    description: Use rails logging instead of Sentry for logging
  hca_enrollment_status_override_enabled:
    actor_type: user
    description: Enables override of enrollment status for a user, to allow multiple submissions with same user.
  hca_insurance_v2_enabled:
    actor_type: user
    description: Enables the the upgraded insurance section of the Health Care Application
    enable_in_development: true
  hca_json_schemer_validation:
    actor_type: user
    description: Enables using JSONSchemer instead of JSONSchema for form validation
  hca_download_completed_pdf:
    actor_type: user
    description: Enables downloading a filled out 10-10EZ Form Pdf upon submission
    enable_in_development: true
  hca_performance_alert_enabled:
    actor_type: user
    description: Enables alert notifying users of a potential issue with application performance.
  hca_reg_only_enabled:
    actor_type: user
    description: Enables the registration-only path for the Health Care Application
    enable_in_development: true
  hca_log_form_attachment_create:
    actor_type: user
    description: Enable logging all successful-looking attachment creation calls to Sentry at info-level
  hca_ez_kafka_submission_enabled:
    actor_type: cookie_id
    description: Enables the 10-10EZ Kafka Event Bus submission
  ezr_prod_enabled:
    actor_type: user
    description: Enables access to the 10-10EZR application in prod for the purposes of conducting user reasearch
    enable_in_development: true
  ezr_upload_enabled:
    actor_type: user
    description: Enables Toxic Exposure File Upload for 10-10EZR applicants.
    enable_in_development: true
  ezr_auth_only_enabled:
    actor_type: user
    description: Enables the auth-only experience, allowing only authenticated users to view any part of the form.
    enable_in_development: true
  ezr_emergency_contacts_enabled:
    actor_type: user
    description: Enables emergency contact experience for 10-10EZR applicants.
    enable_in_development: true
  ezr_next_of_kin_enabled:
    actor_type: user
    description: Enables next of kin experience for 10-10EZR applicants.
    enable_in_development: true
  ezr_use_va_notify_on_submission_failure:
    actor_type: user
    description: Send submission failure email to Veteran using VANotify.
    enable_in_development: true
  ezr_use_correct_format_for_file_uploads:
    actor_type: user
    description: Correctly formats the `va:attachments` XML for file uploads
    enable_in_development: true
  ezr_route_guard_enabled:
    actor_type: user
    description: Enables the route guard authentication for 10-10EZR application
    enable_in_development: true
  ezr_form_prefill_with_providers_and_dependents:
    actor_type: user
    description: Adds insurance providers and dependents to ezr prefill data
    enable_in_development: true
  ezr_associations_api_enabled:
    actor_type: user
    description: Enables VES's Associations REST API
  ezr_prefill_contacts:
    actor_type: user
    description: Adds Veteran contacts to ezr prefill data
    enable_in_development: true
  cerner_override_653:
    actor_type: user
    description: This will show the Cerner facility 653 as `isCerner`.
  cerner_override_668:
    actor_type: user
    description: This will show the Cerner facility 668 as `isCerner`.
  cerner_override_687:
    actor_type: user
    description: This will show the Cerner facility 687 as `isCerner`.
  cerner_override_692:
    actor_type: user
    description: This will show the Cerner facility 692 as `isCerner`.
  cerner_override_757:
    actor_type: user
    description: This will show the Cerner facility 757 as `isCerner`.
  champva_vanotify_custom_callback:
    actor_type: user
    description: Enables the custom callback_klass when sending IVC CHAMPVA failure emails with VA Notify
  champva_vanotify_custom_confirmation_callback:
    actor_type: user
    description: Enables the custom callback_klass when sending IVC CHAMPVA confirmation emails with VA Notify
  champva_log_all_s3_uploads:
    actor_type: user
    description: Enables logging for all s3 uploads using UUID or keys for monitoring
  champva_send_to_ves:
    actor_type: user
    description: Enables sending form submission data to the VES API.
  champva_enable_pega_report_check:
    actor_type: user
    description: Enables querying PEGA reporting API from MissingFormStatusJob to determine CHAMPVA form status
  champva_retry_logic_refactor:
    actor_type: user
    description: Enables refactored retry logic for IVC CHAMPVA form submissions
  champva_fmp_single_file_upload:
    actor_type: user
    description: Enables the ability to upload a single merged PDF file for FMP claims
  champva_old_records_cleanup_job:
    actor_type: user
    description: Enables the job to cleanup old IVC CHAMPVA form records
  check_in_experience_enabled:
    actor_type: user
    description: Enables the health care check-in experiences
    enable_in_development: true
  check_in_experience_pre_check_in_enabled:
    actor_type: user
    description: Enables the health care check-in experiences to show the pre-check-in experience.
    enable_in_development: true
  check_in_experience_upcoming_appointments_enabled:
    actor_type: user
    description: Enables the feature to show upcoming appointments to the veterans
    enable_in_development: true
  check_in_experience_translation_disclaimer_spanish_enabled:
    actor_type: user
    description: Enables disclaimer for possible untranslated content on spanish pages
    enable_in_development: true
  check_in_experience_translation_disclaimer_tagalog_enabled:
    actor_type: user
    description: Enables disclaimer for possible untranslated content on tagalog pages
    enable_in_development: true
  check_in_experience_mock_enabled:
    actor_type: user
    description: Enables downstream responses to be returned via betamocks
    enable_in_development: false
  check_in_experience_travel_reimbursement:
    actor_type: user
    description: Enables travel reimbursement workflow for day-of check-in application.
    enable_in_development: true
  check_in_experience_cerner_travel_claims_enabled:
    actor_type: user
    description: Enables travel claims filing for Oracle Health (Cerner) sites
    enable_in_development: true
  check_in_experience_check_claim_status_on_timeout:
    actor_type: user
    description: Uses a background worker to check travel claim status when the submission times out
    enable_in_development: true
  check_in_experience_browser_monitoring:
    actor_type: user
    description: Enables browser monitoring for check-in applications.
    enable_in_development: false
  check_in_experience_medication_review_content:
    actor_type: cookie_id
    description: Enables the medication review content in pre-check-in.
    enable_in_development: true
  claim_letters_access:
    actor_type: user
    description: Enables users to access the claim letters page
    enable_in_development: true
  claims_api_special_issues_updater_uses_local_bgs:
    actor_type: user
    description: Enables special issues updater to use local_bgs
    enable_in_development: true
  claims_api_flash_updater_uses_local_bgs:
    actor_type: user
    description: Enables flash updater to use local_bgs
    enable_in_development: true
  claims_api_poa_vbms_updater_uses_local_bgs:
    actor_type: user
    description: Enables poa vbms updater to use local_bgs
    enable_in_development: true
  claims_api_bd_refactor:
    actor_type: user
    description: Diverts codepath to use refactored BD methods
    enable_in_development: true
  claims_api_ews_updater_enables_local_bgs:
    actor_type: user
    description: Uses local_bgs rather than bgs-ext
    enable_in_development: true
  claims_api_ews_uploads_bd_refactor:
    actor_type: user
    description: When enabled, sends ews forms to BD via the refactored logic
    enable_in_development: true
  claims_api_poa_uploads_bd_refactor:
    actor_type: user
    description: When enabled, sends poa forms to BD via the refactored logic
    enable_in_development: true
  claims_api_526_validations_v1_local_bgs:
    actor_type: user
    description: Enables the method calls in the v1 526 validations use local_bgs
    enable_in_development: true
  claims_api_use_person_web_service:
    actor_type: user
    description: Uses person web service rather than local bgs
    enable_in_development: true
  claims_api_use_update_poa_relationship:
    actor_type: user
    description: Uses local_bgs rather than bgs-ext
    enable_in_development: true
  claims_api_526_v2_uploads_bd_refactor:
    actor_type: user
    description: When enabled, sends 526 forms to BD via the refactored logic
    enable_in_development: true
  claims_api_poa_v1_pdf_gen_fixup_job:
    actor_type: user
    description: Enables POA pdfs to be regenerated & sent to VBMS without requesting a POA change
    enable_in_development: true
  lighthouse_claims_api_add_person_proxy:
    actor_type: user
    description: When enabled, will allow for add_person_proxy call in both versions
    enable_in_development: true
  confirmation_page_new:
    actor_type: user
    description: Enables the 2024 version of the confirmation page view in simple forms
    enable_in_development: true
  lighthouse_claims_api_hardcode_wsdl:
    actor_type: user
    description: Use hardcoded namespaces for WSDL calls to BGS
    enable_in_development: true
  cst_5103_update_enabled:
    actor_type: user
    description: When enabled, claims status tool will use the new 5103 alert designs and hides the ask your claim decision section
    enable_in_development: true
  cst_show_document_upload_status:
    actor_type: user
    description: When enabled, claims status tool will display the upload status that comes from the evidence_submissions table.
    enable_in_development: true
  cst_claim_phases:
    actor_type: user
    description: When enabled, claims status tool uses the new claim phase designs
    enable_in_development: true
  cst_include_ddl_5103_letters:
    actor_type: user
    description: When enabled, the Download Decision Letters feature includes 5103 letters
    enable_in_development: true
  cst_include_ddl_boa_letters:
    actor_type: user
    description: When enabled, the Download Decision Letters feature includes Board of Appeals decision letters
    enable_in_development: true
  cst_include_ddl_sqd_letters:
    actor_type: user
    description: When enabled, the Download Decision Letters feature includes Subsequent Development Letters
    enable_in_development: true
  cst_send_evidence_failure_emails:
    actor_type: user
    description: When enabled, emails will be sent when evidence uploads from the CST fail
    enable_in_development: true
  cst_synchronous_evidence_uploads:
    actor_type: user
    description: When enabled, claims status tool uses synchronous evidence uploads
    enable_in_development: true
  cst_use_dd_rum:
    actor_type: user
    description: When enabled, claims status tool uses DataDog's Real User Monitoring logging
    enable_in_development: false
  cst_suppress_evidence_requests_website:
    actor_type: user
    description: When enabled, CST does not show Attorney Fees, Secondary Action Required, or Stage 2 Development on website
    enable_in_development: false
  cst_suppress_evidence_requests_mobile:
    actor_type: user
    description: When enabled, CST does not show Attorney Fees, Secondary Action Required, or Stage 2 Development on mobile
    enable_in_development: false
  cst_override_pmr_pending_tracked_items:
    actor_type: user
    description: When enabled, CST overrides PMR Pending tracked items to be NEEDED_FROM_OTHERS
    enable_in_development: true
  cst_override_reserve_records_website:
    actor_type: user
    description: When enabled, CST overrides RV1 - Reserve Records Request tracked items to be NEEDED_FROM_OTHERS on vets-website
    enable_in_development: true
  cst_override_reserve_records_mobile:
    actor_type: user
    description: When enabled, CST overrides RV1 - Reserve Records Request tracked items to be NEEDED_FROM_OTHERS on mobile app
    enable_in_development: true
  cst_friendly_evidence_requests:
    actor_type: user
    description: When enabled, CST overrides tracked items' display names and descriptions to be more human-readable
    enable_in_development: true
  letters_hide_service_verification_letter:
    actor_type: user
    description: When enabled, CST does not include Service Verification in the list of letters on vets-website
    enable_in_development: true
  coe_access:
    actor_type: user
    description: Feature gates the certificate of eligibility application
    enable_in_development: true
  combined_debt_portal_access:
    actor_type: user
    description: Enables users to interact with combined debt portal experience
    enable_in_development: true
  combined_financial_status_report:
    actor_type: user
    description: Enables users to submit FSR forms for VHA and VBA debts
    enable_in_development: true
  fsr_zero_silent_errors_in_progress_email:
    actor_type: user
    description: Enables sending an email to the veteran when FSR form is in progress
    enable_in_development: true
  communication_preferences:
    actor_type: user
    description: Allow user to access backend communication_preferences API
  claims_claim_uploader_use_bd:
    actor_type: user
    description: Use BDS instead of EVSS to upload to VBMS.
  claims_load_testing:
    actor_type: user
    description: Enables the ability to skip jobs for load testing
  claims_status_v1_bgs_enabled:
    actor_type: user
    description: enables calling BGS instead of EVSS for the claims status v1.
  claims_hourly_slack_error_report_enabled:
    actor: user
    description: Enable/disable the running of the hourly slack alert for errored submissions
    enable_in_development: false
  claims_status_v1_lh_auto_establish_claim_enabled:
    actor_type: user
    description: With feature flag enabled, v1 /526 should use Lighthouse Form526 docker container
  cst_send_evidence_submission_failure_emails:
    actor_type: user
    description: >
      If enabled and a user submits an evidence submission upload that fails to send, an email will be sent to the user and retried.
      When disabled and a user submits an evidence submission upload that fails to send, an email will be sent to the user and not retried.
    enable_in_development: true
  debt_letters_show_letters_vbms:
    actor_type: user
    description: Enables debt letter download from VBMS
  debts_cache_dmc_empty_response:
    actor_type: user
    description: Enables caching of empty DMC response
  debts_copay_logging:
    actor_type: user
    description: Logs copay request data
  debts_silent_failure_mailer:
    actor_type: user
    description: Enables silent failure mailer for the 5655
  debts_sharepoint_error_logging:
    actor_type: user
    description: Logs Sharepoint error data
  decision_review_hlr_email:
    actor_type: user
    description: Send email notification for successful HLR submission
  decision_review_nod_email:
    actor_type: user
    description: Send email notification for successful NOD submission
  decision_review_sc_email:
    actor_type: user
    description: Send email notification for successful SC submission
  decision_review_hlr_status_updater_enabled:
    actor_type: user
    description: Enables the Higher Level Review status update batch job
  decision_review_nod_status_updater_enabled:
    actor_type: user
    description: Enables the Notice of Disagreement status update batch job
  decision_review_sc_status_updater_enabled:
    actor_type: user
    description: Enables the Supplemental Claim status update batch job
  decision_review_icn_updater_enabled:
    actor_type: user
    description: Enables the ICN lookup job
  decision_review_weekly_error_report_enabled:
    actor_type: user
    description: Enables the weekly decision review text error report
  decision_review_daily_error_report_enabled:
    actor_type: user
    description: Enables the daily error report email
  decision_review_daily_stuck_records_report_enabled:
    actor_type: user
    description: Enables the daily decision review stuck records Slack report
  decision_review_monthly_stats_report_enabled:
    actor_type: user
    description: Enables the monthly decision review stats report email
  decision_review_delay_evidence:
    actor_type: user
    description: Ensures that NOD and SC evidence is not received in Central Mail before the appeal itself
  decision_review_hlr_form_v4_enabled:
    actor_type: user
    description: Enable using MAR 2024 revision of 200996 Higher Level Review form when submitting to EMMS for intake
    enable_in_development: false
  decision_review_sc_form_v4_enabled:
    actor_type: user
    description: Enable using MAY 2024 revision of 200995 Supplemental Claim form when submitting to EMMS for intake
    enable_in_development: false
  decision_review_saved_claim_hlr_status_updater_job_enabled:
    actor_type: user
    description: Enable job to set delete_date for completed SavedClaim::HigherLevelReviews
    enable_in_development: true
  decision_review_saved_claim_nod_status_updater_job_enabled:
    actor_type: user
    description: Enable job to set delete_date for completed SavedClaim::NoticeOfDisagreements
    enable_in_development: true
  decision_review_saved_claim_sc_status_updater_job_enabled:
    actor_type: user
    description: Enable job to set delete_date for completed SavedClaim::SupplementalClaims
    enable_in_development: true
  decision_review_delete_saved_claims_job_enabled:
    actor_type: user
    description: Enable job to delete SavedClaim records when the record has a delete_date and the date is in the past
    enable_in_development: true
  decision_review_failure_notification_email_job_enabled:
    actor_type: user
    description: Enable job to send form and evidence failure notification emails
    enable_in_development: true
  decision_review_track_4142_submissions:
    actor_type: user
    description: Enable saving record of 4142 forms submitted to Lighthouse as part of a Supplemental Claim
    enable_in_development: true
  decision_review_notify_4142_failures:
    actor_type: user
    description: Enable sending an email if a 4142 submission is not successful in Lighthouse
    enable_in_development: true
  decision_review_service_common_exceptions_enabled:
    actor_type: user
    description: Enable using Common::Exception classes instead of DecisionReviewV1::ServiceException
  decision_review_notification_form_callbacks:
    actor_type: user
    description: Enable using DecisionReviews::FormNotificationCallback to handle VA Notify notification status changes
  decision_review_notification_evidence_callbacks:
    actor_type: user
    description: Enable using DecisionReviews::EvidenceNotificationCallback to handle VA Notify notification status changes for evidence
  decision_review_notification_secondary_form_callbacks:
    actor_type: user
    description: Enable using DecisionReviews::EvidenceNotificationCallback to handle VA Notify notification status changes for secondary form
  dependency_verification:
    actor_type: user
    description: Feature gates the dependency verification modal for updating the diaries service.
    enable_in_development: true
  dependents_enqueue_with_user_struct:
    actor_type: user
    description: Manage whether the enqueued job for 686c and 674 will be with a User model or the new User struct
    enable_in_development: true
  dependents_pension_check:
    actor_type: user
    description: Manage whether or not Pension check is enabled for the 686/674
    enable_in_development: true
  dependents_removal_check:
    actor_type: user
    description: Manage whether or not dependent removal claim codes are enabled for the 686
    enable_in_development: true
  dependents_management:
    actor_type: user
    description: Manage dependent removal from view dependent page
    enable_in_development: true
  dependents_claims_evidence_api_upload:
    actor_type: user
    description: Enable using the ClaimsEvidenceAPI module to upload 686/674 documents to VBMS
  dependents_trigger_action_needed_email:
    actor_type: user
    description: Set whether to enable VANotify email to Veteran for Dependents Backup Path failure exhaustion
  dependents_failure_callback_email:
    actor_type: user
    description: Enables the dependents action needed email callback to be used when an action needed email is triggered
  dependents_submitted_email:
    actor_type: cookie_id
    description: Enables the dependents submitted email
  dependents_separate_confirmation_email:
    actor_type: cookie_id
    description: Enables the dependents confirmation/received email to be differentiated by form
  disability_526_form4142_polling_records:
    actor_type: user
    description: enables creation of, and tracking of, sent form 4142 documents, from the 526 flow, to the Lighthouse Benefits Intake API
    enable_in_development: true
  disability_526_form4142_polling_record_failure_email:
    actor_type: user
    description: enables failure email when explicit failure is detected downstream
    enable_in_development: true
  contention_classification_claim_linker:
    actor_type: user
    description: enables sending 526 claim id and vbms submitted claim id to Contention Classification service for linking/monitoring.
    enable_in_development: true
  disability_526_ee_mst_special_issue:
    actor_type: user
    description: enables adding MST special issue to disability_526 prior to submission.
    enable_in_development: true
  disability_526_ee_process_als_flash:
    actor_type: user
    description: enables adding applicable flashes to disability_526 prior to submission.
    enable_in_development: true
  disability_526_call_received_email_from_polling:
    actor_type: user
    description: enables received email in poll_form526_pdf job and disables calling from form526_submission
  disability_526_improved_autosuggestions_add_disabilities_page:
    actor_type: user
    description: enables new version of add disabilities page, with updates to content and search functionality
    enable_in_development: true
  disability_compensation_flashes:
    actor_type: user
    description: enables sending flashes to BGS for disability_compensation submissions.
    enable_in_development: true
  disability_compensation_temp_separation_location_code_string:
    actor_type: user
    description: enables forcing separation location code to be a string in submit_all_claim endpoint.
  disability_compensation_temp_toxic_exposure_optional_dates_fix:
    actor_type: user
    description: enables removing malformed optional dates from the Toxic Exposure node of a Form526Submission at SavedClaim creation.
  disability_compensation_form4142_supplemental:
    actor_type: user
    description: Use Lighthouse API to submit supplemental Form 21-4142 from Form 526EZ submissions
    enable_in_development: true
  disability_compensation_pif_fail_notification:
    actor_type: user
    description: enables sending notifications to vets if their 526 claim submission fails with PIF in Use Error
    enable_in_development: true
  disability_compensation_production_tester:
    actor_type: user
    description: disable certain functionality for production testing of the 526 submission workflow. DO NOT TOGGLE THIS FLAG UNLESS YOU ARE A MEMBER OF DISABILITY BENEFITS EXPERIENCE TEAM.
    enable_in_development: true
  disability_compensation_fail_submission:
    actor_type: user
    description: enable to test the backup submission path. DO NOT TOGGLE THIS FLAG UNLESS YOU ARE A MEMBER OF DISABILITY BENEFITS EXPERIENCE TEAM.
    enable_in_development: true
  disability_compensation_sync_modern_0781_flow:
    actor_type: user
    description: enables a new form flow for 0781 and 0781a in the 526 submission workflow
    enable_in_development: true
  disability_compensation_sync_modern0781_flow_metadata:
    actor_type: user
    description: enables adding new 0781 form indicator to in progress 526 forms and saved claim records for 526 submissions
  disability_compensation_0781_stats_job:
    actor_type: user
    description: enables a job to run that will check DB records and report stats as metrics, into Datadog
    enable_in_development: true
  disability_526_send_form526_submitted_email:
    actor_type: user
    description: enables sending submitted email in both primary and backup paths
  disability_526_send_mas_all_ancillaries:
    actor_type: user
    description: enables sending all 526 uploads and ancillary forms to MAS's APCAS API
  disability_526_send_received_email_from_backup_path:
    actor_type: user
    description: enables received email in complete success state of backup path
  education_reports_cleanup:
    actor_type: user
    description: Updates to the daily education reports to remove old data that isn't needed in the new fiscal year
    enable_in_development: true
  enrollment_verification:
    actor_type: user
    description: Enables access to the Enrollment Verification app
    enable_in_development: true
  discharge_wizard_features:
    actor_type: user
    description: Iteration of new features for discharge wizard
    enable_in_development: true
  dispute_debt:
    actor_type: user
    description: Enables the Dispute Debt feature
    enable_in_development: true
  event_bus_gateway_emails_enabled:
    actor_type: user
    description: When enabled, vets-api opens an endpoint to Event Bus Gateway for sending notification emails
    enable_in_development: true
  facilities_autosuggest_vamc_services_enabled:
    actor_type: user
    description: Allow use of the VA health facilities auto-suggest feature (versus static dropdown)
    enable_in_development: true
  facilities_ppms_suppress_all:
    actor_type: user
    description: Hide all ppms search options
  facility_locator_mobile_map_update:
    actor_type: user
    description: Use new mobile map features for research
    enable_in_development: true
  facility_locator_predictive_location_search:
    actor_type: user
    description: Use predictive location search in the Facility Locator UI
  facilities_use_fl_progressive_disclosure:
    actor_type: user
    description: Use progressive disclosure in the Facility Locator UI
    enable_in_development: true
  file_upload_short_workflow_enabled:
    actor_type: user
    description: Enables shorter workflow enhancement for file upload component
  fsr_5655_server_side_transform:
    actor_type: user
    description: Update to use BE for business transform logic for Financial Status Report (FSR - 5655) form
    enable_in_development: true
  financial_status_report_debts_api_module:
    actor_type: user
    description: Points to debts-api module routes
    enable_in_development: true
  financial_status_report_expenses_update:
    actor_type: user
    description: Update expense lists in the Financial Status Report (FSR - 5655) form
    enable_in_development: true
  financial_status_report_review_page_navigation:
    actor_type: user
    description: Enables new review page navigation for users completing the Financial Status Report (FSR) form.
    enable_in_development: true
  find_a_representative_enabled:
    actor_type: cookie_id
    description: Generic toggle for gating Find a Rep
    enable_in_development: true
  find_a_representative_enable_api:
    actor_type: user
    description: Enables all Find a Representative api endpoints
    enable_in_development: true
  find_a_representative_enable_frontend:
    actor_type: cookie_id
    description: Enables Find a Representative frontend
    enable_in_development: true
  find_a_representative_flag_results_enabled:
    actor_type: user
    description: Enables flagging feature for Find a Representative frontend
    enable_in_development: true
  find_a_representative_use_accredited_models:
    actor_type: user
    description: Enables Find A Representative APIs using AccreditedX models
    enable_in_development: true
  representative_status_enabled:
    actor_type: cookie_id
    description: Enables flagging feature for Find a Representative frontend
    enable_in_development: true
  form526_include_document_upload_list_in_overflow_text:
    actor_type: user
    description: Appends a list of SupportingEvidenceAttachment filenames the veteran uploaded for a Form 526 into the overflow text in the form submission
  appoint_a_representative_enable_frontend:
    actor_type: cookie_id
    description: Enables Appoint a Representative frontend
    enable_in_development: true
  appoint_a_representative_enable_v2_features:
    actor_type: user
    description: Enables Appoint a Representative 2.0 features for frontend and backend
    enable_in_development: true
  appoint_a_representative_enable_pdf:
    actor_type: user
    description: Enables Appoint a Representative PDF generation endpoint
    enable_in_development: true
  representative_status_enable_v2_features:
    actor_type: user
    description: Enables Representative Status widget 2.0 features for frontend and backend
    enable_in_development: true
  accredited_representative_portal_declination:
    actor_type: user
    description: Enables declination reason feature for frontend and backend
    enable_in_development: true
  form4142_validate_schema:
    actor_type: user
    description: Enable validation of form 4142 in Form4142Processor
  form526_legacy:
    actor_type: user
    description: If true, points controllers to the legacy EVSS Form 526 instance. If false, the controllers will use the Dockerized instance running in DVP.
    enable_in_development: true
  form526_send_document_upload_failure_notification:
    actor_type: user
    description: Enables enqueuing a Form526DocumentUploadFailureEmail if a EVSS::DisabilityCompensationForm::SubmitUploads job exhausts its retries
    enable_in_development: true
  form526_send_backup_submission_polling_failure_email_notice:
    actor_type: user
    description: Enables enqueuing a Form526SubmissionFailureEmailJob if a submission is marked as unprocessable through polling of the Benefits Intake API.
    enable_in_development: true
  form526_send_backup_submission_exhaustion_email_notice:
    actor_type: user
    description: Enables enqueuing of a Form526SubmissionFailureEmailJob if a submission exhausts it's attempts to upload to the Benefits Intake API.
    enable_in_development: true
  form526_send_4142_failure_notification:
    actor_type: user
    description: Enables enqueuing of a Form4142DocumentUploadFailureEmail if a SubmitForm4142Job job exhausts its retries
    enable_in_development: true
  form526_send_0781_failure_notification:
    actor_type: user
    description: Enables enqueuing a Form0781DocumentUploadFailureEmail if a SubmitForm0781Job job exhausts its retries
    enable_in_development: true
  form0994_confirmation_email:
    actor_type: user
    description: Enables form 0994 email submission confirmation (VaNotify)
    enable_in_development: true
  form1990_confirmation_email:
    actor_type: user
    description: Enables form 1990 email submission confirmation (VaNotify)
    enable_in_development: true
  form1995_confirmation_email:
    actor_type: user
    description: Enables form 1995 email submission confirmation (VaNotify)
    enable_in_development: true
  form1990e_confirmation_email:
    actor_type: user
    description: Enables form 1990e email submission confirmation (VaNotify)
    enable_in_development: true
  form21_0966_confirmation_email:
    actor_type: user
    description: Enables form 21-0966 email submission confirmation (VaNotify)
    enable_in_development: true
  form21_0966_confirmation_page:
    actor_type: user
    description: Enables form 21-0966 new confirmation page
    enable_in_development: true
  form21_0972_confirmation_email:
    actor_type: user
    description: Enables form 21-0972 email submission confirmation (VaNotify)
    enable_in_development: true
  form21_10203_confirmation_email:
    actor_type: user
    description: Enables form 21-10203 email submission confirmation (VaNotify)
  form21_10210_confirmation_email:
    actor_type: user
    description: Enables form 21-10210 email submission confirmation (VaNotify)
    enable_in_development: true
  form20_10206_confirmation_email:
    actor_type: user
    description: Enables form 20-10206 email submission confirmation (VaNotify)
    enable_in_development: true
  form20_10207_confirmation_email:
    actor_type: user
    description: Enables form 20-10207 email submission confirmation (VaNotify)
    enable_in_development: true
  form21_0845_confirmation_email:
    actor_type: user
    description: Enables form 21-0845 email submission confirmation (VaNotify)
    enable_in_development: true
  form21p_0847_confirmation_email:
    actor_type: user
    description: Enables form 21p-0847 email submission confirmation (VaNotify)
    enable_in_development: true
  form21_4138_confirmation_email:
    actor_type: user
    description: Enables form 21-4138 email submission confirmation (VaNotify)
  form21_4142_confirmation_email:
    actor_type: user
    description: Enables form 21-4142 email submission confirmation (VaNotify)
  form22_10282_confirmation_email:
    actor_type: user
    description: Enables form 22-10282 email submission confirmation (VaNotify)
    enable_in_development: true
  form26_4555_confirmation_email:
    actor_type: user
    description: Enables form 26-4555 email submission confirmation (VaNotify)
    enable_in_development: true
  form_526_required_identifiers_in_user_object:
    actor_type: user
    description: includes a mapping of booleans in the profile section of a serialized user indicating which ids are nil for the user
  form40_0247_confirmation_email:
    actor_type: user
    description: Enables form 40-0247 email submission confirmation (VaNotify)
    enable_in_development: true
  form40_10007_confirmation_email:
    actor_type: user
    description: Enables form 40-10007 email submission error (VaNotify)
    enable_in_development: true
  form1990meb_confirmation_email:
    actor_type: user
    description: Enables form 1990 MEB email submission confirmation (VaNotify)
    enable_in_development: true
  form1990emeb_confirmation_email:
    actor_type: user
    description: Enables form 1990e MEB email submission confirmation (VaNotify)
    enable_in_development: true
  form5490_confirmation_email:
    actor_type: user
    description: Enables form 5490 email submission confirmation (VaNotify)
    enable_in_development: true
  form5495_confirmation_email:
    actor_type: user
    description: Enables form 5495 email submission confirmation (VaNotify)
    enable_in_development: true
  simple_forms_email_notifications:
    actor_type: user
    description: Enables form email notifications upon certain state changes (error and received)
    enable_in_development: true
  form2010206:
    actor_type: user
    description: If enabled shows the digital form experience for form 20-10206
  form2010207:
    actor_type: user
    description: If enabled shows the digital form experience for form 20-10207
  form210845:
    actor_type: user
    description: If enabled shows the digital form experience for form 21-0845
  form210966:
    actor_type: user
    description: If enabled shows the digital form experience for form 21-0966
  form210972:
    actor_type: user
    description: If enabled shows the digital form experience for form 21-0972
  form214138:
    actor_type: user
    description: If enabled shows the digital form experience for form 21-4138
  form214142:
    actor_type: user
    description: If enabled shows the digital form experience for form 21-4142
  form2110210:
    actor_type: user
    description: If enabled shows the digital form experience for form 21-10210
  form21p0847:
    actor_type: user
    description: If enabled shows the digital form experience for form 21P-0847
  form264555:
    actor_type: user
    description: If enabled shows the digital form experience for form 26-4555
  form400247:
    actor_type: user
    description: If enabled shows the digital form experience for form 40-0247
  form1010d_extended:
    actor_type: user
    description: If enabled shows the digital form experience for form 10-10d merged with form 10-7959c
  form1010d_browser_monitoring_enabled:
    actor_type: user
    description: Datadog RUM monitoring for form 10-10d (IVC CHAMPVA)
  form107959c_browser_monitoring_enabled:
    actor_type: user
    description: Datadog RUM monitoring for form 10-7959c (IVC CHAMPVA)
  form107959f1_browser_monitoring_enabled:
    actor_type: user
    description: Datadog RUM monitoring for form 10-7959f-1 (IVC CHAMPVA)
  form107959a_browser_monitoring_enabled:
    actor_type: user
    description: Datadog RUM monitoring for form 10-7959a (IVC CHAMPVA)
  form107959c:
    actor_type: cookie_id
    description: If enabled shows the digital form experience for form 10-7959c (IVC CHAMPVA other health insurance)
  form107959a:
    actor_type: user
    description: If enabled shows the digital form experience for form 10-7959a (IVC CHAMPVA claim form)
  form107959f2:
    actor_type: user
    description: If enabled shows the digital form experience for form 10-7959f-2 (Foreign Medical Program claim form)
  form_upload_flow:
    actor_type: user
    description: If enabled shows the find-a-form widget for the Form Upload Flow
  get_help_ask_form:
    actor_type: user
    description: Enables inquiry form for users to submit questions, suggestions, and complaints.
    enable_in_development: true
  get_help_messages:
    actor_type: user
    description: Enables secure messaging
    enable_in_development: true
  ha_cpap_supplies_cta:
    actor_type: user
    description: Toggle CTA for reordering Hearing Aid and CPAP supplies form within static pages.
  in_progress_form_custom_expiration:
    actor_type: user
    description: Enable/disable custom expiration dates for forms
    enable_in_development: true
  in_progress_form_reminder:
    actor_type: user
    description: Enable/disable in progress form reminders (sent via VaNotify)
    enable_in_development: true
  in_progress_form_reminder_age_param:
    actor_type: user
    description: Enable/disable in progress form reminder age param
    enable_in_development: true
  clear_stale_in_progress_reminders_sent:
    actor_type: user
    description: Enable/disable clearing of one-time in progress reminders after 60 days
    enable_in_development: true
  in_progress_1880_form_cron:
    actor_type: user
    description: Enable/disable scheduled cron for 1880 in progress form reminders (sent via VaNotify)
    enable_in_development: true
  in_progress_1880_form_reminder:
    actor_type: user
    description: Enable/disable 1880 in progress form reminders (sent via VaNotify)
    enable_in_development: true
  in_progress_form_reminder_1010ez:
    actor_type: user
    description: Enable/disable 1010ez in progress form reminders (sent via VaNotify)
    enable_in_development: true
  in_progress_form_reminder_526ez:
    actor_type: user
    description: Enable/disable 526ez in progress form reminders (sent via VaNotify)
    enable_in_development: true
  letters_check_discrepancies:
    actor_type: user
    description: Enables ability to log letter discrepancies between evss and lighthouse
    enable_in_development: true
  letters_page_new_design:
    actor_type: user
    description: Enables ability to show updated letter page design
    enable_in_development: true
  lighthouse_claims_api_v2_add_person_proxy:
    actor_type: user
    description: Lighthouse Benefits Claims API v2 uses add_person_proxy service when target Veteran is missing a Participant ID
    enable_in_development: true
  lighthouse_claims_api_poa_dependent_claimants:
    actor_type: user
    description: Enable/disable dependent claimant support for POA requests
    enable_in_development: true
  lighthouse_claims_api_v2_poa_va_notify:
    actor_type: user
    description: Enable/disable the VA notification emails in V2 POA
    enable_in_development: false
  lighthouse_claims_v2_poa_requests_skip_bgs:
    actor_type: user
    description: Enable/disable skipping BGS calls for POA Requests
    enable_in_development: true
  lighthouse_claims_api_poa_use_bd:
    actor_type: user
    description: Lighthouse Benefits Claims API uses Lighthouse Benefits Documents API to upload POA forms instead of VBMS
    enable_in_development: true
  lighthouse_claims_api_use_birls_id:
    actor_type: user
    description: Lighthouse Benefits Claims API uses MPI birls_id as filenumber parameter to BDS search
    enable_in_development: true
  loop_pages:
    actor_type: user
    description: Enable new list loop pattern
    enable_in_development: true
  show_mbs_preneed_change_va_4010007:
    actor_type: user
    description: Updates to text in form VA 40-10007
  medical_copays_six_mo_window:
    actor_type: user
    description: This will filter to only show medical copays within the last 6 months
    enable_in_development: true
  medical_copay_notifications:
    actor_type: user
    description: Enables notifications to be sent for new copay statements
    enable_in_development: true
  mhv_accelerated_delivery_enabled:
    actor_type: user
    description: Control whether vets-api allows fetching MR data from LightHouse
    enable_in_development: false
  mhv_accelerated_delivery_allergies_enabled:
    actor_type: user
    description: Control fetching OH allergies data
    enable_in_development: false
  mhv_accelerated_delivery_labs_and_tests_enabled:
    actor_type: user
    description: Control fetching lab and test data from UHD (SCDF) service (web)
    enable_in_development: false
  mhv_accelerated_delivery_vital_signs_enabled:
    actor_type: user
    description: Control fetching OH vitals data
    enable_in_development: false
  mhv_accelerated_delivery_uhd_enabled:
    actor_type: user
    description: Control whether vets-api allows fetching any MR data from MHV UHD
    enable_in_development: false
  mhv_accelerated_delivery_uhd_sp_enabled:
    actor_type: user
    description: Control whether vets-api allows fetching Surgical Pathology data from MHV UHD
    enable_in_development: false
  mhv_accelerated_delivery_uhd_ch_enabled:
    actor_type: user
    description: Control whether vets-api allows fetching Chem/Hem data from MHV UHD
  mhv_va_health_chat_enabled:
    actor_type: user
    description: Enables the VA Health Chat link at /my-health
  mhv_landing_page_show_priority_group:
    actor_type: user
    description: Shows Veterans their Priority Group on the MHV Landing Page
    enable_in_development: true
  mhv_landing_page_personalization:
    actor_type: user
    description: Enables personalized content on the My HealtheVet landing page.
    enable_in_development: true
  mhv_landing_page_show_share_my_health_data_link:
    actor_type: user
    description: Show Share My Health Data (SMHD) link on Medical Records card of the MHV landing page
  mhv_supply_reordering_enabled:
    actor_type: user
    description: Enables the launch of mhv supply reordering application at /my-health/order-medical-supplies
  mhv_secure_messaging_cerner_pilot:
    actor_type: user
    description: Enables/disables Secure Messaging Cerner Transition Pilot environment on VA.gov
  mhv_secure_messaging_filter_accordion:
    actor_type: user
    description: Enables/disables Secure Messaging Filter Accordion re-design updates on VA.gov
    enable_in_development: true
  mhv_secure_messaging_remove_lefthand_nav:
    actor_type: user
    description: Disables/Enables Secure Messaging lefthand navigation for new navigation solution
    enable_in_development: true
  mhv_secure_messaging_triage_group_plain_language:
    actor_type: user
    description: Disables/Enables Secure Messaging recipients group plain language design
    enable_in_development: true
  mhv_secure_messaging_recipient_opt_groups:
    actor_type: user
    description: Disables/Enables Secure Messaging optgroups in recipient dropdown on Start a new message page
    enable_in_development: true
  mhv_secure_messaging_recipient_combobox:
    actor_type: user
    description: Disables/Enables Secure Messaging combobox in recipient dropdown on Start a new message page
  mhv_secure_messaging_migrate_to_api_gateway:
    actor_type: user
    description: Enables/disables Secure Messaging migration to the new API Gateway endpoints
  mhv_secure_messaging_read_receipts:
    actor_type: user
    description: Disables/Enables Secure Messaging read receipts
    enable_in_development: true
  mhv_secure_messaging_milestone_2_aal:
    actor_type: user
    description: Disables/Enables Secure Messaging AAL Milestone 2
    enable_in_development: true
  mhv_secure_messaging_custom_folders_redesign:
    actor_type: user
    description: Disables/Enables Secure Messaging Custom Folders Redesign
    enable_in_development: true
  mhv_bypass_downtime_notification:
    actor_type: user
    description: When enabled, bypass the MHV downtime notification; intended for smoke testing in production
    enable_in_development: true
  mhv_medical_records_allow_txt_downloads:
    actor_type: user
    description: Allows users to download Medical Records data in TXT format
    enable_in_development: true
  mhv_medical_records_display_conditions:
    actor_type: user
    description: Show/hide content related to Health Conditions in Medical Records
    enable_in_development: true
  mhv_medical_records_display_domains:
    actor_type: user
    description: Show/hide in-progress Medical Records domains
    enable_in_development: true
  mhv_medical_records_display_labs_and_tests:
    actor_type: user
    description: Show/hide content related to Labs & Tests in Medical Records
    enable_in_development: true
  mhv_medical_records_display_notes:
    actor_type: user
    description: Show/hide content related to Notes in Medical Records
    enable_in_development: true
  mhv_medical_records_display_sidenav:
    actor_type: user
    description: Show/hide the Medical Records side navigation
    enable_in_development: true
  mhv_medical_records_display_vaccines:
    actor_type: user
    description: Show/hide content related to Vaccines in Medical Records
    enable_in_development: true
  mhv_medical_records_display_settings_page:
    actor_type: user
    description: Show/hide the Settings Page in Medical Records
    enable_in_development: true
  mhv_medical_records_display_vitals:
    actor_type: user
    description: Show/hide content related to Vitals in Medical Records
    enable_in_development: true
  mhv_medical_records_migrate_to_api_gateway:
    actor_type: user
    description: Enables the switch to the new MHV API Gateway endpoints
    enable_in_development: true
  mhv_medical_records_phr_refresh_on_login:
    actor_type: user
    description: Enables/disables the PHR refresh for MHV users when logging into VA.gov
    enable_in_development: true
  mhv_medical_records_redact_fhir_client_logs:
    actor_type: user
    description: Replaces IDs in fhir_client INFO-level logs with X's when enabled
    enable_in_development: true
  mhv_medical_records_to_va_gov_release:
    actor_type: user
    description: Enables/disables Medical Records on VA.gov (intial transition from MHV to VA.gov)
    enable_in_development: true
  mhv_medical_records_new_eligibility_check:
    actor_type: user
    description: Enables/disables Medical Records new access policy eligibility check endpoint
    enable_in_development: true
  mhv_medical_records_update_landing_page:
    actor_type: user
    description: Enables/disables Medical Records new landing page content
    enable_in_development: true
  mhv_medical_records_filter_and_sort:
    actor_type: user
    description: Enables/disables Medical Records new filter and sort changes
    enable_in_development: true
  mhv_medical_records_use_unified_sei_api:
    actor_type: user
    description: Enables/disables use of the unified API call self-entered information
    enable_in_development: true
  mhv_medical_records_milestone_two:
    actor_type: user
    description: Enables/disables Medical Records new Milestone 2 changes
    enable_in_development: true
  mhv_medical_records_support_new_model_vaccine:
    actor_type: user
    description: Enables/disables the use of pre-transformed vaccine objects
    enable_in_development: true
  mhv_medical_records_support_new_model_health_condition:
    actor_type: user
    description: Enables/disables the use of pre-transformed health condition objects
    enable_in_development: true
  mhv_medications_to_va_gov_release:
    actor_type: user
    description: Enables/disables Medications on VA.gov (initial transition from MHV to VA.gov)
    enable_in_development: true
  mhv_medications_display_refill_content:
    actor_type: user
    description: Enables/disables refill-related content for Medications on VA.gov
    enable_in_development: true
  mhv_medications_display_documentation_content:
    actor_type: user
    description: Enables/disables documentation-related content for Medications on VA.gov
    enable_in_development: true
  mhv_medications_display_allergies:
    actor_type: user
    description: Enables/disables allergies and reactions data
    enable_in_development: true
  mhv_medications_display_filter:
    actor_type: user
    description: Enables/disables filter feature for medications list
    enable_in_development: true
  mhv_medications_display_grouping:
    actor_type: user
    description: Enables/disables grouping medications related work
    enable_in_development: true
  mhv_enable_aal_integration:
    actor_type: user
    description: Enables/disables integration with MHV's AAL-creation endpoint
    enable_in_development: true
  mhv_modern_cta_links:
    actor_type: user
    description: CTA widget links point to va.gov services
  mhv_medications_display_pending_meds:
    actor_type: user
    description: Enables/disables pending medications related work
    enable_in_development: true
  mhv_medications_display_refill_progress:
    actor_type: user
    description: Enables/disables refill progress related work
    enable_in_development: true
  mhv_medications_migrate_to_api_gateway:
    actor_type: user
    description: Enables/disables medications migration to the new API Gateway endpoints
    enable_in_development: true
  mhv_medications_remove_landing_page:
    actor_type: user
    description: Enables/disables removal of landing page
    enable_in_development: true
  mhv_medications_show_ipe_content:
    actor_type: user
    description: Enables/disables ipe content
    enable_in_development: true
  mhv_medications_dont_increment_ipe_count:
    actor_type: user
    description: when this flag is on the count will not be incremented for ipe
    enable_in_development: true
  mhv_medications_partial_fill_content:
    actor_type: user
    description: Enables/disables partial fill content
    enable_in_development: true
  mhv_milestone_2_changes_enabled:
    actor_type: user
    description: Enables MHV Milestone 2 changes
  mhv_header_links:
    actor_type: user
    description: Display My HealtheVet and My VA links in the site header
    enable_in_development: true
  mobile_allergy_intolerance_model:
    actor_type: user
    description: For mobile app, enalbes use of strict models for parsing allergy intolerance
  mobile_api:
    actor_type: user
    description: API endpoints consumed by the VA Mobile App (iOS/Android)
  mobile_filter_doc_27_decision_letters_out:
    actor_type: user
    description: filters out doc type 27 decision letters out of list of decision letters for mobile
    enable_in_development: false
  mobile_claims_log_decision_letter_sent:
    actor_type: user
    description: Logs decision letter info on both claims and decision letter endpoint
    enable_in_development: true
  multiple_address_10_10ez:
    actor_type: cookie_id
    description: >
      [Front-end only] When enabled, the 10-10EZ will collect a home and mailing address for the veteran
      vs only collecting a single, "permanent" address.
  organic_conversion_experiment:
    actor_type: user
    description: Toggle to enable login.gov create account experiment
  pcpg_trigger_action_needed_email:
    actor_type: user
    description: Set whether to enable VANotify email to Veteran for PCPG failure exhaustion
  pension_income_and_assets_clarification:
    actor_type: user
    description: >
      When enabled, 21P-527EZ will display additional explanations for the income and assets requirement.
  pension_medical_evidence_clarification:
    actor_type: user
    description: >
      [Front-end only] When enabled, 21P-527EZ will display additional explanations for the medical evidence requirement.
  pension_error_email_notification:
    actor_type: cookie_id
    description: Toggle sending of the Action Needed email notification
  pension_submitted_email_notification:
    actor_type: cookie_id
    description: Toggle sending of the Submission in Progress email notification
  pension_received_email_notification:
    actor_type: cookie_id
    description: Toggle sending of the Received email notification
  pre_entry_covid19_screener:
    actor_type: user
    description: >
      Toggle for the entire pre-entry covid 19 self-screener available at /covid19screener and to be used by visitors
      to VHA facilities in lieu of manual screening with a VHA employee.
      This toggle is owned by Patrick B. and the rest of the CTO Health Products team.
  profile_ppiu_reject_requests:
    actor_type: user
    description: When enabled, requests to the PPIU controller will return a routing error.
  profile_enhanced_military_info:
    actor_type: user
    description: When enabled, /v1/profile/military_info endpoint will return all military information for a user.
  profile_international_phone_numbers:
    actor_type: user
    description: Enables international phone number support on VA.gov profile.
  profile_lighthouse_rating_info:
    actor_type: user
    description: When enabled, will request disability rating info data from lighthouse API.
  profile_user_claims:
    actor_type: user
    description: When enabled, /v0/user will return user profile claims for accessing service endpoints.
  profile_show_mhv_notification_settings_email_appointment_reminders:
    actor_type: user
    description: Show/Hide the email channel for Health appointment reminders notifications
  profile_show_mhv_notification_settings_email_rx_shipment:
    actor_type: user
    description: Show/Hide the email channel for Prescription shipping notifications
  profile_show_mhv_notification_settings_new_secure_messaging:
    actor_type: user
    description: Display MHV notification settings - New secure message notifications
  profile_show_mhv_notification_settings_medical_images:
    actor_type: user
    description: Display MHV notification settings - Medical images/reports notifications
  profile_show_military_academy_attendance:
    actor_type: user
    description: When enabled, profile service history will include military academy attendance.
    enable_in_development: true
  profile_hide_direct_deposit:
    actor_type: user
    description: Hides the Profile - Direct Deposit page content during a service outage
    enable_in_development: false
  profile_limit_direct_deposit_for_non_beneficiaries:
    actor_type: user
    description: Limits the Direct Deposit page functionality based on the veteranStatus property.
    enable_in_development: true
  profile_show_credential_retirement_messaging:
    actor_type: user
    description: Show/hide MHV and DS Logon credential retirement messaging in profile
  profile_show_new_health_care_copay_bill_notification_setting:
    actor_type: user
    description: Show/Hide the Health care copay bill section of notifications in profile
  profile_show_privacy_policy:
    actor_type: user
    description: Show/Hide the privacy policy section on profile pages
  profile_show_pronouns_and_sexual_orientation:
    actor_type: user
    description: Show/hide Pronouns and Sexual Orientation fields on profile page
  profile_show_quick_submit_notification_setting:
    actor_type: user
    description: Show/Hide the quick submit section of notification settings in profile
  profile_show_no_validation_key_address_alert:
    actor_type: user
    description: Show/Hide alert messages when no validationKey is returned from the address_validation endpoint
  profile_use_experimental:
    description: Use experimental features for Profile application - Do not remove
    enable_in_development: true
    actor_type: user
  profile_use_vafsc:
    description: Use VA Forms System Core for forms instead of schema based forms
    actor_type: user
    enable_in_development: true
  pw_ehr_cta_use_slo:
    actor_type: user
    description: Use single-logout (SLO) paths for Public Websites-managed EHR CTAs
  my_va_experimental:
    actor_type: user
    description: Use for experimental features for My VA application (general)
  my_va_experimental_frontend:
    actor_type: user
    description: Use for experimental features for My VA application (frontend)
  my_va_experimental_fullstack:
    actor_type: user
    description: Use for experimental features for My VA application (fullstack)
    enable_in_development: true
  my_va_hide_notifications_section:
    actor_type: user
    description: Hides the Notifications section on My VA
    enable_in_development: true
  my_va_notification_component:
    actor_type: user
    description: Enable users to see va-notification component on My VA
    enable_in_development: true
  my_va_notification_dot_indicator:
    actor_type: user
    description: Enable dot indicator for notifications
  my_va_enable_mhv_link:
    actor_type: user
    description: Enables the "Visit MHV" CTA link under Health care section
  my_va_new_mhv_urls:
    actor_type: user
    description: Updates URLs for the "Health care" section of My VA
  my_va_mhv_link_design_update:
    actor_type: user
    description: Updates to hyperlink design for the "Health care" section of My VA
  my_va_update_errors_warnings:
    actor_type: user
    description: Update all errors and warnings on My VA for consistency (will remove when va-notification component is released)
  my_va_lighthouse_uploads_report:
    actor_type: user
    description: Use lighthouse /uploads/report endpoint for Form status
  my_va_form_submission_pdf_link:
    actor_type: user
    description: Enables users to view PDF link within submitted forms cards
  rated_disabilities_detect_discrepancies:
    actor_type: user
    description:
      When enabled, the rated disabilities application will check for discrepancies between
      the number of rated disabilities returned by EVSS and Lighthouse
    enable_in_development: true
  rated_disabilities_sort_ab_test:
    actor_type: user
    description: Allows us to set up AB test of sorting on rated disabilities app
  rated_disabilities_use_lighthouse:
    actor_type: user
    description: When enabled, the rated disabilities application uses Lighthouse instead of EVSS
    enable_in_development: true
  saved_claim_pdf_overflow_tracking:
    actor_type: user
    description: When enabled, record metrics for claims which have overflow in the generated pdf
    enable_in_development: true
  schema_contract_appointments_index:
    actor_type: user
    description: Enables schema validation for the appointments service index fetch.
  search_representative:
    actor_type: user
    description: Enable frontend application and cta for Search Representative application
    enable_in_development: true
  search_gov_maintenance:
    actor_type: user
    description: Use when Search.gov system maintenance impacts sitewide search
    enable_in_development: true
  show526_wizard:
    actor_type: user
    description: This determines when the wizard should show up on the form 526 intro page
    enable_in_development: true
  show_edu_benefits_0994_wizard:
    actor_type: user
    description: This determines when the wizard should show up on the 0994 introduction page
  show_edu_benefits_1990_wizard:
    actor_type: user
    description: This determines when the wizard should show up on the 1990 introduction page
  show_edu_benefits_1990e_wizard:
    actor_type: user
    description: This determines when the wizard should show up on the 1990e introduction page
  show_edu_benefits_1990n_wizard:
    actor_type: user
    description: This determines when the wizard should show up on the 1990N introduction page
  show_edu_benefits_1995_wizard:
    actor_type: user
    description: This determines when the wizard should show up on the 1995 introduction page
  show_edu_benefits_5490_wizard:
    actor_type: user
    description: This determines when the wizard should show up on the 5490 introduction page
  show_edu_benefits_5495_wizard:
    actor_type: user
    description: This determines when the wizard should show up on the 5495 introduction page
  show_financial_status_report:
    actor_type: user
    description: Enables VA Form 5655 (Financial Status Report)
    enable_in_development: true
  show_financial_status_report_wizard:
    actor_type: user
    description: Enables the Wizard for VA Form 5655 (Financial Status Report)
    enable_in_development: true
  show_financial_status_report_streamlined_waiver:
    actor_type: user
    description: Enables the Streamlined Waiver for VA Form 5655 (Financial Status Report)
    enable_in_development: true
  show_form_i18n:
    actor_type: user
    description: Enables the internationalization features for forms
    enable_in_development: true
  show_dgi_direct_deposit_1990EZ:
    actor_type: user
    description: Displays prefill enabled direct deposit component on 1990EZ form.
    enable_in_development: false
  show_meb_1990EZ_maintenance_alert:
    actor_type: user
    description: Displays an alert to users on 1990EZ intro page that the Backend Service is Down.
    enable_in_development: false
  show_meb_1990EZ_R6_maintenance_message:
    actor_type: user
    description: Displays an alert to users on 1990EZ intro page that the Backend Service is Down.
    enable_in_development: false
  show_meb_1990E_maintenance_alert:
    actor_type: user
    description: Displays an alert to users on 1990E intro page that the Backend Service is Down.
    enable_in_development: false
  show_meb_1990E_R6_maintenance_message:
    actor_type: user
    description: Displays an alert to users on 1990E intro page that the Backend Service is Down.
    enable_in_development: false
  show_meb_letters_maintenance_alert:
    actor_type: user
    description: Displays an alert to users on Letters Inbox page that the Backend Service is Down.
    enable_in_development: false
  show_meb_enrollment_verification_maintenance_alert:
    actor_type: user
    description: Displays an alert to users on Enrollment Verification intro page that the Backend Service is Down.
    enable_in_development: false
  show_meb_international_address_prefill:
    actor_type: user
    description: Enhances form prefilling to include international address.
    enable_in_development: true
  show_meb_service_history_categorize_disagreement:
    actor_type: user
    enable_in_development: false
  show_meb_5490_maintenance_alert:
    actor_type: user
    description: Displays an alert to users on 5490 intro page that the Backend Service is Down.
    enable_in_development: false
  show_meb_5490_1990e_text_update:
    actor_type: user
    description: Displays updated text to more clearly explain who needs to fill out form
    enable_in_development: false
  show_one_va_debt_letter:
    actor_type: user
    description: Enables the One VA Debt Letter feature
    enable_in_development: true
  show_cdp_one_thing_per_page:
    actor_type: user
    description: Enables the Payment History MVP features for development
    enable_in_development: true
  vha_show_payment_history:
    actor_type: user
    description: Enables the VHA Payment history (including copay resolution) feature for combined debt portal
    enable_in_development: true
  meb_1606_30_automation:
    actor_type: user
    description: Enables MEB form to handle Chapter 1606/30 forms as well as Chapter 33.
  meb_exclusion_period_enabled:
    actor_type: user
    description: enables exclusion period checks
    enable_in_development: false
  meb_dpo_address_option_enabled:
    actor_type: user
    description: enables DPO option on address field
    enable_in_development: false
  meb_kicker_notification_enabled:
    actor_type: user
    description: enables kicker notification on additional consideration questions
    enable_in_development: false
  meb_auto_populate_relinquishment_date:
    actor_type: user
    description: Flag to autofill datepicker for reliinquishment date
    enable_in_development: true
  dgi_rudisill_hide_benefits_selection_step:
    actor_type: user
    description: Hides benefit selection page on original claims application.
    enable_in_development: false
  show_forms_app:
    actor_type: user
    description: Enables the TOE form to be displayed.
    enable_in_development: true
  sign_in_service_enabled:
    actor_type: cookie_id
    description: Enables the ability to use OAuth authentication via the Sign in Service (Identity)
    enable_in_development: true
  mhv_credential_button_disabled:
    actor_type: user
    description: Enables the ability to hide the My HealtheVet sign in button (Identity)
    enable_in_development: true
  sign_in_modal_v2:
    actor_type: user
    description: Enables new page design of Sign In modal and USiP
    enable_in_development: false
  dslogon_interstitial_redirect:
    actor_type: user
    description: Enables DS Logon users to be redirected to the DS Logon deprecation interstitial page (Identity)
    enable_in_development: false
  dslogon_button_disabled:
    actor_type: user
    description: Hides the DS Logon button credential on sign-in page + modal (Identity)
    enable_in_development: false
  medical_copays_zero_debt:
    actor_type: user
    description: Enables zero debt balances feature on the medical copays application
    enable_in_development: false
  show_healthcare_experience_questionnaire:
    actor_type: cookie_id
    description: Enables showing the pre-appointment questionnaire feature.
    enable_in_development: true
  show_generic_debt_card_myva:
    actor_type: user
    description: Enables the generic debt card on My VA
    enable_in_development: true
  show_new_refill_track_prescriptions_page:
    actor_type: user
    description: This will show the non-Cerner-user and Cerner-user content for the page /health-care/refill-track-prescriptions/
  show_new_schedule_view_appointments_page:
    actor_type: user
    description: This will show the non-Cerner-user and Cerner-user content for the page /health-care/schedule-view-va-appointments/
  show_updated_fry_dea_app:
    actor_type: user
    description: Show the new version of the Fry/DEA form.
  spool_testing_error_2:
    actor_type: user
    description: Enables Slack notifications for CreateDailySpoolFiles
  spool_testing_error_3:
    actor_type: user
    description: Enables email notifications for CreateDailySpoolFiles errors
  subform_8940_4192:
    actor_type: user
    description: Form 526 subforms for unemployability & connected employment information
    enable_in_development: true
  use_veteran_models_for_appoint:
    actor_type: user
    description: Use the original veteran_x models to power Appoint a Rep entity search
    enable_in_development: true
  va1010_forms_enrollment_system_service_enabled:
    actor_type: user
    description: Enables the VA1010Forms enrollment system service
    enable_in_development: true
  va1010_forms_eesummary_rest_api_enabled:
    actor_type: user
    description: Utilizes the Enrollment System's eeSummary REST API
    enable_in_development: true
  va_notify_custom_errors:
    actor_type: user
    description: Custom error classes instead of the generic Common::Exceptions::BackendServiceException
  va_notify_custom_bearer_tokens:
    actor_type: user
    description: Iterates through Settings.vanotify.service_callback_tokens for token matching
  va_online_scheduling:
    actor_type: user
    description: Allows veterans to view their VA and Community Care appointments
    enable_in_development: true
  va_online_scheduling_booking_exclusion:
    actor_type: user
    description: Permits the exclusion of Lovell sites from being scheduled prior to Oracle Health cutover
    enable_in_development: true
  va_online_scheduling_cancellation_exclusion:
    actor_type: user
    description: Permits the exclusion of Lovell sites from cancellations prior to Oracle Health cutover
    enable_in_development: true
  va_online_scheduling_cancel:
    actor_type: user
    description: Allows veterans to cancel VA appointments
    enable_in_development: true
  va_online_scheduling_community_care:
    actor_type: user
    description: Allows veterans to submit requests for Community Care appointments
    enable_in_development: true
  va_online_scheduling_direct:
    actor_type: user
    description: Allows veterans to directly schedule VA appointments
    enable_in_development: true
  va_online_scheduling_requests:
    actor_type: user
    description: Allows veterans to submit requests for VA appointments
    enable_in_development: true
  va_online_scheduling_vaos_alternate_route:
    actor_type: user
    enable_in_development: false
    description: Toggle for the vaos module to use an alternate vaos-service route
  va_dependents_verification:
    actor_type: user
    description: Toggles new features for the dependents verification form
  va_dependents_v2:
    actor_type: user
    description: Allows us to toggle bewteen V1 and V2 of the 686c-674 forms.
  va_dependents_v2_banner:
    actor_type: user
    description: Allows us to toggle a form maintenance banner on the V1 form for pre-launch.
  va_dependents_browser_monitoring_enabled:
    actor_type: user
    description: Allows us to toggle Datadog RUM/LOG monitoring for the 686C-674
  va_dependents_new_fields_for_pdf:
    actor_typer: user
    description: Allows us to toggle the new fields on the front end for 686C-674
  va_online_scheduling_enable_OH_cancellations:
    actor_type: user
    enable_in_development: true
    description: Allows appointment cancellations to be routed to Oracle Health sites.
  va_online_scheduling_enable_OH_eligibility:
    actor_type: user
    enable_in_development: true
    description: Toggle for routing eligibility requests to the VetsAPI Gateway Service(VPG) instead of vaos-service
  va_online_scheduling_enable_OH_slots_search:
    actor_type: user
    enable_in_development: true
    description: Toggle for routing slots search requests to the VetsAPI Gateway Service(VPG) instead of vaos-service
  va_online_scheduling_cc_direct_scheduling:
    actor_type: user
    description: Enables CC direct scheduling.
    enable_in_development: true
  va_online_scheduling_use_vpg:
    actor_type: user
    enable_in_development: true
    description: Toggle for routing appointment requests to the VetsAPI Gateway Service(VPG) instead of vaos-service.
  va_online_scheduling_recent_locations_filter:
    actor_type: user
    enable_in_development: true
    description: Toggle for displaying the most recent facilities on the Choose your VA location page.
  va_online_scheduling_OH_direct_schedule:
    actor_type: user
    enable_in_development: true
    description: Toggle to enable direct scheduling workflow for Oracle Health appointments.
  va_online_scheduling_OH_request:
    actor_type: user
    enable_in_development: true
    description: Toggle to enable request workflow for Oracle Health appointments.
  va_online_scheduling_remove_podiatry:
    actor_type: user
    enable_in_development: true
    description: Toggle to remove Podiatry from the type of care list when scheduling an online appointment.
  va_online_scheduling_fe_source_of_truth:
    actor_type: user
    enable_in_development: true
    description: Toggle to use API response as the source of truth in FE for upcoming/past/pending appointments.
  va_online_scheduling_fe_source_of_truth_va:
    actor_type: user
    enable_in_development: true
    description: Toggle to use API response as the source of truth in FE for VA appointment and request types.
  va_online_scheduling_fe_source_of_truth_cc:
    actor_type: user
    enable_in_development: true
    description: Toggle to use API response as the source of truth in FE for CC appointment and request types.
  va_online_scheduling_fe_source_of_truth_modality:
    actor_type: user
    enable_in_development: true
    description: Toggle to use API response as the source of truth in FE for in person, phone, claims exam, covid vaccine modalities.
  va_online_scheduling_fe_source_of_truth_telehealth:
    actor_type: user
    enable_in_development: true
    description: Toggle to use API response as the source of truth in FE for Video at VA, Video at ATLAS, Video at Home modalities.
  va_online_scheduling_mhv_route_guards:
    actor_type: user
    enable_in_development: true
    description: Toggle for adopting MHV route guards for the appointment tool.
  va_online_scheduling_convert_slots_to_utc:
    actor_type: user
    enable_in_development: true
    description: Toggle for for converting the start & end times in slots fetch to UTC.
  va_online_scheduling_direct_schedule_appointment_conflict:
    actor_type: user
    enable_in_development: true
    description: Toggle for warning user of appointment conflicts on the direct scheduling calendar during booking.
  vba_documents_virus_scan:
    actor_type: user
    description: ClamAV virus scanning for Benefits Intake API upload submissions
  veteran_onboarding_beta_flow:
    actor_type: user
    description: Conditionally display the new veteran onboarding flow to user
  veteran_onboarding_show_to_newly_onboarded:
    actor_type: user
    description: Conditionally display the new veteran onboarding flow to user, based upon number of days since verified
  veteran_onboarding_show_welcome_message_to_new_users:
    actor_type: user
    description: Conditionally display the "Welcome to VA" message to new (LOA1 or LOA3) users
    enable_in_development: false
  vet_status_pdf_logging:
    actor_type: user
    description: Enables the Veteran Status Card to log PDF download events/failures
  vet_status_stage_1:
    actor_type: user
    description: Enables the stage 1 features of the veteran status card
  vre_cutover_notice:
    actor_type: user
    description: Enables the cutover notice for VR&E users, indicating the timeframe for new form version
  vre_trigger_action_needed_email:
    actor_type: user
    description: Set whether to enable VANotify email to Veteran for VRE failure exhaustion
  vre_modular_api:
    actor_type: user
    description: Enables calls to the modularized VRE API
  show_edu_benefits_1990EZ_Wizard:
    actor_type: user
    description: Navigates user to 1990EZ or 1990 depending on form questions.
    enable_in_development: true
  show_dashboard_notifications:
    actor_type: user
    description: Enables on-site notifications
  check_va_inbox_enabled:
    actor_type: user
    description: Enables check inbox link
  dhp_connected_devices_fitbit:
    actor_type: user
    description: Enables linking between VA.gov account and fitbit account
  payment_history:
    actor_type: user
    description: Allows manual enabling/disabling payment history when BGS is acting up (5 min response times)
    enable_in_development: true
  payment_history_exclude_third_party_disbursements:
    actor_type: user
    description: When enabled, a user viewing the payment history will only see payments disbursed to them.
    enable_in_development: false
  payment_history_recategorize_hardship:
    actor_type: user
    description: When enabled, recategorize Hardship payments sent to the veteran as Ch33 Hardship
    enable_in_development: false
  cdp_payment_history_vba:
    actor_type: user
    description: Enables showing the overpayment and summary pages for the CDP Payment History
    enable_in_development: true
  show_meb_dgi40_features:
    actor_type: user
    description: Enables the UI integration with the meb dgi
    enable_in_development: true
  show_meb_dgi42_features:
    actor_type: user
    description: Enables UI updates for meb dgi 42
    enable_in_development: true
  show_meb_enhancements:
    actor_type: user
    description: Provides a flag wrapper for minor code changes to be gated from Prod.
    enable_in_development: true
  show_meb_enhancements_06:
    actor_type: user
    description: Provides a flag wrapper for minor code changes to be gated from Prod.
  show_meb_enhancements_08:
    actor_type: user
    description: Provides a flag wrapper for minor code changes to be gated from Prod.
    enable_in_development: true
  show_meb_enhancements_09:
    actor_type: user
    description: Provides a flag wrapper for minor code changes to be gated from Prod.
    enable_in_development: true
  meb_gate_person_criteria:
    actor_type: user
    description: Flag to use Person Criteria on Submission service
    enable_in_development: true
  supply_reordering_sleep_apnea_enabled:
    actor_type: user
    description: Enables sleep apnea supplies to be ordered in the supply reorder tool / MDOT.
    enable_in_development: true
  toe_dup_contact_info_call:
    actor_type: user
    description: Flag to use contact info call and modal
    enable_in_development: true
  toe_short_circuit_bgs_failure:
    actor_type: user
    description: Flag to use begin rescue block for BGS call
    enable_in_development: true
  toe_high_school_info_change:
    actor_type: user
    description: Flag to change order of high school info page
    enable_in_development: false
  toe_light_house_dgi_direct_deposit:
    actor_type: user
    description: Uses lighthouse api for direct deposit information in TOE.
    enable_in_development: false
  move_form_back_button:
    actor_type: user
    description: Test moving form back button to the top of the page
  mobile_cerner_transition:
    actor_type: user
    description: For mobile app, a facility is being transitioned to cerner.
  mobile_lighthouse_letters:
    actor_type: user
    description: For mobile app, use Lighthouse instead of EVSS for our letters endpoints upstream service
  mobile_lighthouse_claims:
    actor_type: user
    description: For mobile app, use Lighthouse instead of EVSS for our claims endpoints upstream service
  mobile_lighthouse_request_decision:
    actor_type: user
    description: For mobile app, use Lighthouse instead of EVSS for our request decision endpoints upstream service
  mobile_lighthouse_document_upload:
    actor_type: user
    description: For mobile app, use Lighthouse instead of EVSS for our document uploads
  mobile_military_indicator_logger:
    actor_type: user
    description: For mobile app, enables logging of military discharge codes
  mobile_appeal_model:
    actor_type: user
    description: For mobile app, enables use of strict models for parsing appeals
  mobile_push_register_logging:
    actor_type: user
    description: For mobile app, logs push register errors for debugging
  form526_backup_submission_temp_killswitch:
    actor_type: user
    description: Provide a temporary killswitch to disable form526 backup submission if something were to go awry
  virtual_agent_show_floating_chatbot:
    actor_type: user
    description: Enables a floating chatbot on the chatbot page - managed by virtual agent team
  disability_compensation_email_veteran_on_polled_lighthouse_doc_failure:
    actor_type: user
    description: Sends document upload failure emails when polled doc uploaded to Lighthouse has failed to process at Lighthouse
  disability_compensation_lighthouse_document_service_provider:
    actor_type: user
    description: If enabled uses the lighthouse documents service
  disability_compensation_prevent_submission_job:
    actor_type: user
    description: If enabled, the submission form526 record will be created, but there will be submission job
  disability_compensation_use_api_provider_for_bdd_instructions:
    actor_type: user
    description: Provide a temporary killswitch for using the ApiProviderFactory to select an API for uploading BDD instructions
  disability_compensation_upload_bdd_instructions_to_lighthouse:
    actor_type: user
    description: If enabled uploads BDD instructions to Lighthouse Benefits Documents API instead of EVSS
  disability_compensation_0781v2_extras_redesign:
    actor_type: user
    description: If enabled, the 0781v2 overflow page will use the new design
    enable_in_development: true
  disability_compensation_use_api_provider_for_0781_uploads:
    actor_type: user
    description: Provide a temporary killswitch for using the ApiProviderFactory to select an API for uploading 0781/a forms
  disability_compensation_upload_0781_to_lighthouse:
    actor_type: user
    description: If enabled uploads 0781/a forms to Lighthouse Benefits Documents API instead of EVSS
  disability_compensation_use_api_provider_for_submit_veteran_upload:
    actor_type: user
    description: Provide a temporary killswitch for using the ApiProviderFactory to select an API for uploading Veteran Evidence
  disability_compensation_upload_veteran_evidence_to_lighthouse:
    actor_type: user
    description: If enabled uploads Veteran Evidence to Lighthouse Benefits Documents API instead of EVSS
  disablity_benefits_browser_monitoring_enabled:
    actor_type: user
    description: Datadog RUM monitoring for disability benefits applications
  virtual_agent_fetch_jwt_token:
    actor_type: user
    description: Enable the fetching of a JWT token to access MAP environment
  virtual_agent_lighthouse_claims:
    actor_type: user
    description: Use lighthouse instead of EVSS to view benefit claims for virtual agent chatbot application
  virtual_agent_use_sts_authentication:
    actor_type: user
    description: Use STS authentication for the virtual agent chatbot application
  virtual_agent_voice:
    actor_type: user
    description: Enable the voice feature of the VA Chatbot
  notification_center:
    actor_type: user
    description: Enable Notification Center
    enable_in_development: true
  nod_part3_update:
    actor_type: user
    description: NOD update to latest form, part III box 11
    enable_in_development: true
  nod_browser_monitoring_enabled:
    actor_type: user
    description: NOD Datadog RUM monitoring
  nod_callbacks_endpoint:
    actor_type: user
    description: Enables Decision Review endpoint to process VANotify notification callbacks
    enable_in_development: true
  sc_new_form:
    actor_type: user
    description: Supplemental Claim new form updates
    enable_in_development: true
  hlr_browser_monitoring_enabled:
    actor_type: user
    description: HLR Datadog RUM monitoring
  sc_browser_monitoring_enabled:
    actor_type: user
    description: Supplemental Claim Datadog RUM monitoring
  virtual_agent_component_testing:
    actor_type: user
    description: If enabled, allows for testing of the chatbot components
  terms_of_use:
    actor_type: user
    description: This determines whether a user is redirected to the Terms of Use page
    enable_in_development: true
  burial_form_enabled:
    actor_type: user
    description: Enable the burial form
  burial_confirmation_page:
    actor_type: user
    description: Toggle showing the updated confirmation page
    enable_in_development: true
  burial_error_email_notification:
    actor_type: cookie_id
    description: Toggle sending of the Action Needed email notification
  burial_received_email_notification:
    actor_type: cookie_id
    description: Toggle sending of the Received email notification
  burial_submitted_email_notification:
    actor_type: cookie_id
    description: Toggle sending of the Burial Submission in Progress email notification
  burial_browser_monitoring_enabled:
    actor_type: user
    description: Burial Datadog RUM monitoring
  pension_form_enabled:
    actor_type: user
    description: Enable the pension form
  pension_browser_monitoring_enabled:
    actor_type: user
    description: Pension Datadog RUM monitoring
  pension_multiple_page_response:
    actor_type: user
    description: Implement multiple page response pattern
    enable_in_development: true
  pension_form_profile_module_enabled:
    actor_type: user
    description: Use the module version of the FormProfile
  pension_kafka_event_bus_submission_enabled:
    actor_type: user
    description: Enable the EventBusSubmissionJob for Kafka
  pension_itf_enabled:
    actor_type: user
    description: Enable the Intent to File for Pension
    enable_in_development: true
  pension_itf_show_alert:
    actor_type: user
    description: Show the alert on frontend for the Intent to File for Pension
    enable_in_development: true
  income_and_assets_form_enabled:
    actor_type: user
    description: Enable form 21P-0969 Update Income and Assets Evidence Form
  income_and_assets_error_email_notification:
    actor_type: cookie_id
    description: Toggle sending of the Action Needed email notification
  income_and_assets_received_email_notification:
    actor_type: cookie_id
    description: Toggle sending of the Received email notification
  income_and_assets_submitted_email_notification:
    actor_type: user
    description: Toggle sending of the Submission in Progress email notification
  intent_to_file_synchronous_enabled:
    actor_type: user
    description: Enable ITF synchronous call logic
  central_mail_benefits_intake_submission:
    actor_type: user
    description: Enable central mail claims submission uses Benefits Intake API
  ecc_benefits_intake_submission:
    actor_type: user
    description: Enable education and career counseling claim submissions to use Benefits Intake API
  virtual_agent_enable_param_error_detection:
    actor_type: user
    description: If enabled, Allows for the detection of errors in the chatbot params
  sob_updated_design:
    actor_type: user
    description: >-
      Controls how the GI Bill State of Benefits (SOB) application is presented.
      When enabled: it use the new SOB application that works 24/7.
      When disabled: it will use the old SOB application that only works from 0600 to 2200 hrs
  travel_pay_power_switch:
    actor_type: user
    enable_in_development: true
    description: >-
      Main switch for the Travel Pay feature on VA.gov using the new BTSSS (travel pay) API.
      Enabled - Requests are handled as normal.
      Disabled - Requests are not handled. Server returns a 503 (Service Unavailable) until re-enabled.
  travel_pay_view_claim_details:
    actor_type: user
    enable_in_development: true
    description: >-
      A frontend-focused switch that toggles visibility of and access to the Travel Pay claim details page and entry point (features toggled together).
      Enabled - Entry point link and claim details page are viewable.
      Disabled - Entry point link and claim details page are not viewable.
  travel_pay_submit_mileage_expense:
    actor_type: user
    enable_in_development: true
    description: >-
      A switch that toggles availability of the submit mileage expense feature.
      Enabled - Requests are handled as normal. Frontend features are available per toggle settings.
      Disabled - Requests are not handled. Server returns a 503 (Service Unavailable) until re-enabled. Frontend features are not available.
  travel_pay_claims_management:
    actor_type: user
    enable_in_development: true
    description: >-
      A switch that toggles new claims management functionality.
  yellow_ribbon_automated_date_on_school_search:
    actor_type: user
    description: Enable the automated date displayed in the Find a Yellow Ribbon school search results
  accredited_representative_portal_pilot:
    actor_type: user
    description: Enable the Accredited Representative Portal for the pilot
    enable_in_development: true
  toggle_vye_address_direct_deposit_forms:
    actor_type: user
    description: Enable mailing address and direct deposit for VYE
  vye_login_widget:
    actor_type: user
    description: Enable Vye authentication widget
  toggle_vye_address_direct_deposit_forms_in_profile:
    actor_type: user
    description: Enable mailing address and direct deposit for VYE in profile page
  toggle_vye_application:
    actor_type: user
    description: Enable VYE
  military_benefit_estimates:
    actor_type: user
    description: swap order of the military details in GI search filters
  merge_1995_and_5490:
    actore_type: user
    description: Activating the combined 1995 and 5490 form
  mgib_verifications_maintenance:
    actor_type: user
    description: Used to show  maintenance alert for MGIB Verifications
  search_use_v2_gsa:
    actor_type: cookie_id
    description: Swaps the Search Service's for one with an updated api.gsa.gov address
    enable_in_development: true
  remove_pciu:
    actor_type: user
    description: If enabled, VA Profile is used to populate contact information with PCIU backup calls
    enable_in_development: true
  override_address_pou:
    actor_type: user
    description: If enabled, ADDRESS_POU == RESIDENCE/CHOICE
    enable_in_development: true
  show_yellow_ribbon_table:
    actor_type: cookie_id
    description: Used to show yellow ribbon table in Comparison Tool
  banner_update_alternative_banners:
    actor_type: user
    description: Used to toggle the DB updating of alternative banners
  banner_use_alternative_banners:
    actor_type: user
    description: Used to toggle use of alternative banners.
  fsr_wizard:
    actor_type: user
    description: Used to toggle the FSR wizard
  gi_comparison_tool_show_ratings:
    actor_type: user
    description: Display Veteran student ratings in GI comparison Tool
  gi_comparison_tool_programs_toggle_flag:
    actor_type: user
    description: Used to show links to programs page in comparison tool
  gi_comparison_tool_lce_toggle_flag:
    actor_type: user
    description: Used to show lce page in comparison tool
  va_notify_in_progress_metadata:
    actor_type: user
    description: If enabled, emails and sms sent through VaNotify::Service will be stored as notifications.
  va_notify_notification_creation:
    actor_type: user
    description: If enabled, emails and sms sent through VaNotify::Service will be stored as notifications.
  is_DGIB_endpoint:
    actor_type: user
    description: used to call data from DGIB endpoints for MGIB VYE application
  lighthouse_veterans_health_debug_logging:
    actor_type: user
    description: Enable debug logging for Lighthouse Veterans Health API
    enable_in_development: false
  benefits_non_disability_ch31_v2:
    actor_type: user
    description: If enabled, use new form and api endpoint for Ch31 VR&E form
  is_updated_gi:
    actor_type: cookie_id
    description: If enabled, use updated gi design
  gi_ct_collab:
    actor_type: cookie_id
    description: If enabled, use VEBT/EDM team GI Comparison Tool homepage
  show_rudisill_1995:
    actor_type: user
    description: If enabled, show rudisill review in 22-1995
  enable_lighthouse:
    actor_type: user
    description: If enabled, user will connect to lighthouse api in sob instead of evss
  benefits_intake_submission_status_job:
    actor_type: user
    description: Batch process FormSubmissionAttempts using ::BenefitsIntake::SubmissionStatusJob
  virtual_agent_enable_datadog_logging:
    actor_type: user
    description: If enabled, allows for the use of Datadog logging for the chatbot
  kafka_producer:
    actor_type: cookie_id
    description: Enables the Kafka producer for the VA.gov platform
  show_about_yellow_ribbon_program:
    actor_type: user
    description: If enabled, show additional info about the yellow ribbon program
  accredited_representative_portal_sort_by:
    actor_type: user
    description: Enables sort by in POA Request Search page
  accredited_representative_portal_help:
    actor_type: user
    description: Enables Get Help link on navigation
  accredited_representative_portal_profile:
    actor_type: user
    description: Enables Profile link on navigation dropdown
  forms_10215_10216_release:
    actor_type: user
    description: If enabled, show links to new forms instead of download links on SCO page
  form_10282_sftp_upload:
    actor_type: user
    description: If enabled, run daily job to process 10282 form submissions and upload resulting data to SFTP
  disable_bdn_processing:
    actor_type: user
    description: If enabled, skip all BDN-related processing for VYE
  debt_deduction_code_filtering:
    actor_type: user
    description: Enables filtering of debts based on approved deduction codes and current amounts > 0.
  my_va_auth_exp_redesign_enabled:
    actor_type: user
    description: When enabled, a user will see the redesigned experience of MyVA.
  gi_ct_mapbox_mitigation:
    actor_type: user
    description: If enabled, hides search by location feature affected by MapBox loss<|MERGE_RESOLUTION|>--- conflicted
+++ resolved
@@ -31,17 +31,14 @@
     actor_type: user
     description: Enables the people search of the accredited representative portal
     enable_in_development: true
-<<<<<<< HEAD
   accredited_representative_portal_self_service_auth:
     actor_type: user
     description: Enables the self-service authorization of the accredited representative portal
-=======
   accredited_representative_portal_form_21a:
     actor_type: user
     description: >
       When enabled, shows form 21a in the accredited representative portal.
       NOTE: content-build is using "vagovprod: false" to also hide the form 21a in producion.
->>>>>>> d28fc517
     enable_in_development: true
   aedp_vadx:
     actor_type: user
