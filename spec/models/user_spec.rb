--- conflicted
+++ resolved
@@ -3,6 +3,8 @@
 
 RSpec.describe User, type: :model do
   context 'on user instantiation' do
+    include_context 'stub mvi find_candidate response'
+
     let(:attributes) do
       {
         uuid: 'userid:123',
@@ -17,20 +19,6 @@
     end
 
     subject { described_class.new(attributes) }
-
-    before(:each) do
-      allow(MVI::Service).to receive(:find_candidate).and_return(
-        edipi: '1234^NI^200DOD^USDOD^A',
-        icn: '1000123456V123456^NI^200M^USVHA^P',
-        mhv: '123456^PI^200MHV^USVHA^A',
-        status: 'active',
-        given_names: %w(John William),
-        family_name: 'Smith',
-        gender: 'M',
-        dob: '19800101',
-        ssn: '555-44-3333'
-      )
-    end
 
     it 'expect ttl to an Integer' do
       expect(subject.ttl).to be_an(Integer)
@@ -53,7 +41,6 @@
     describe 'redis persistence' do
       before(:each) { subject.save }
 
-<<<<<<< HEAD
       describe '#save' do
         it 'sets persisted flag to true' do
           expect(subject.persisted?).to be_truthy
@@ -63,29 +50,15 @@
           expect(subject.ttl).to be_an(Integer)
           expect(subject.ttl).to be_between(0, 86_400)
         end
-=======
-  # TODO(AJD): aren't some of these actually testing RedisStore?
-  describe 'redis persistence' do
-    before(:each) { subject.save }
-
-    describe '#save' do
-      it 'sets persisted flag to true' do
-        expect(subject.persisted?).to be_truthy
->>>>>>> 255b1181
       end
 
       describe '.find' do
         let(:found_user) { described_class.find(subject.uuid) }
 
-<<<<<<< HEAD
         it 'can find a saved user in redis' do
           expect(found_user).to be_a(described_class)
           expect(found_user.uuid).to eq(subject.uuid)
         end
-=======
-    describe '.find' do
-      let(:found_user) { described_class.find(subject.uuid) }
->>>>>>> 255b1181
 
         it 'expires and returns nil if user loaded from redis is invalid' do
           allow_any_instance_of(described_class).to receive(:valid?).and_return(false)
@@ -139,7 +112,6 @@
       end
     end
 
-<<<<<<< HEAD
     describe '#fetch_mvi_data' do
       let(:uuid) { SecureRandom.uuid }
       let(:attributes) do
@@ -196,122 +168,6 @@
           allow(MVI::Service).to receive(:find_candidate).and_raise(MVI::HTTPError)
           expect { described_class.new(attributes) }.to raise_error(Common::Exceptions::RecordNotFound)
         end
-=======
-    describe '#update' do
-      context 'with a partial update' do
-        it 'updates only user the user attributes passed in as arguments' do
-          expect(subject).to receive(:save).once
-          subject.update(
-            mvi: {
-              edipi: '1234^NI^200DOD^USDOD^A',
-              icn: '1000123456V123456^NI^200M^USVHA^P',
-              mhv_id: '123456^PI^200MHV^USVHA^A'
-            }
-          )
-          expect(subject.attributes).to eq(
-            dob: nil,
-            edipi: nil,
-            email: attributes[:email],
-            first_name: nil,
-            gender: nil,
-            last_name: nil,
-            last_signed_in: nil,
-            middle_name: nil,
-            mvi: {
-              edipi: '1234^NI^200DOD^USDOD^A',
-              icn: '1000123456V123456^NI^200M^USVHA^P',
-              mhv_id: '123456^PI^200MHV^USVHA^A'
-            },
-            participant_id: nil,
-            ssn: nil,
-            uuid: attributes[:uuid],
-            zip: nil
-          )
-        end
-      end
-    end
-
-    describe '#destroy' do
-      it 'can destroy a user in redis' do
-        expect(subject.destroy).to eq(1)
-        expect(described_class.find(subject.uuid)).to be_nil
->>>>>>> 255b1181
-      end
-    end
-  end
-
-  describe '#fetch_mvi_data' do
-    let(:uuid) { SecureRandom.uuid }
-    let(:attributes) do
-      {
-        uuid: uuid,
-        email: 'john.smith@foo.com',
-        first_name: 'John',
-        middle_name: 'William',
-        last_name: 'Smith',
-        gender: 'M',
-        dob: Time.new(1980, 1, 1).utc,
-        zip: '90210',
-        ssn: '555-44-3322'
-      }
-    end
-
-    context 'with a valid find candidate message' do
-      it 'updates the mvi attributes' do
-        allow(MVI::Service).to receive(:find_candidate).and_return(
-          edipi: '1234^NI^200DOD^USDOD^A',
-          icn: '1000123456V123456^NI^200M^USVHA^P',
-          mhv: '123456^PI^200MHV^USVHA^A',
-          status: 'active',
-          given_names: %w(John William),
-          family_name: 'Smith',
-          gender: 'M',
-          dob: '19800101',
-          ssn: '555-44-3333'
-        )
-        user = described_class.new(attributes)
-        expect(user.attributes).to eq(
-          dob: Time.new(1980, 1, 1).utc,
-          edipi: nil,
-          email: 'john.smith@foo.com',
-          first_name: 'John',
-          gender: 'M',
-          last_name: 'Smith',
-          last_signed_in: nil,
-          middle_name: 'William',
-          mvi: {
-            edipi: '1234^NI^200DOD^USDOD^A',
-            icn: '1000123456V123456^NI^200M^USVHA^P',
-            mhv: '123456^PI^200MHV^USVHA^A',
-            status: 'active',
-            given_names: %w(John William),
-            family_name: 'Smith',
-            gender: 'M',
-            dob: '19800101',
-            ssn: '555-44-3333'
-          },
-          participant_id: nil,
-          ssn: '555-44-3322',
-          uuid: uuid,
-          zip: '90210'
-        )
-      end
-    end
-    context 'with an invalid find candidate message' do
-      it 'should log a warn message' do
-        expect(Rails.logger).to receive(:warn).once.with(
-          'MVI user data not retrieved: invalid message: Ssn is invalid'
-        )
-        described_class.new(attributes.except(:ssn))
-      end
-    end
-    context 'when a MVI::ServiceError is raised' do
-      it 'should log an error message' do
-        allow(MVI::Service).to receive(:find_candidate).and_raise(MVI::HTTPError)
-        expect(Rails.logger).to receive(:error).once.with(
-          "MVI user data not retrieved: service error: MVI::HTTPError for user: #{uuid}"
-        )
-        described_class.new(attributes)
       end
     end
   end
