# frozen_string_literal: true
namespace :jobs do
  desc 'Create daily spool files'
  task create_daily_spool_files: :environment do
    EducationForm::CreateDailySpoolFiles.perform_async
  end

  desc 'Email daily year to date report'
  task create_daily_year_to_date_report: :environment do
    EducationForm::CreateDailyYearToDateReport.perform_async(Time.zone.today)
  end

  desc 'Populate facility access-to-care cache'
  task download_facility_access_data: :environment do
    Facilities::AccessDataDownload.perform_async
  end

  LIVE_FORM_TYPES = %w(1990 1995 1990e 5490 1990n 5495).map { |t| "22-#{t.upcase}" }.freeze
  SPOOL_DATE = '2017-10-26'.to_date

  desc 'Dry run removing saved claims on 2017-10-26'
  task check_malformed_claims: :environment do
<<<<<<< HEAD
    malformed = EducationForm::GenerateSpoolFiles.new.malformed_claim_ids

    puts malformed
=======
    malformed = malformed_ids
>>>>>>> c6943e7e

    edu_claims = malformed[:education_benefits_claims]
    saved_claims = malformed[:saved_claims]
    edu_submissions = malformed[:education_benefits_submissions]
<<<<<<< HEAD
=======
    confirmation_numbers = malformed[:confirmation_numbers]

    puts EducationBenefitsClaim.where(id: edu_claims).to_sql
    puts SavedClaim.where(id: saved_claims).to_sql
    puts EducationBenefitsSubmission.where(id: edu_submissions).to_sql
>>>>>>> c6943e7e

    total = edu_claims.length + edu_submissions.length + saved_claims.length

    puts "\nTask would remove #{total} total rows"
    puts "\teducation_benefits_claims: #{edu_claims.length}"
    puts "\tsaved_claims: #{saved_claims.length}"
    puts "\teducation_benefits_submissions: #{edu_submissions.length}"
<<<<<<< HEAD
=======

    write_confirmation_numbers(confirmation_numbers)
>>>>>>> c6943e7e
  end

  desc 'Delete malformed saved claims on 2017-10-26'
  task delete_malformed_claims: :environment do
<<<<<<< HEAD
    result = EducationForm::GenereateSpoolFiles.new.delete_malformed_claims

    puts "Removed #{result[:count]} rows"
    puts "Wrote confirmation numbers to #{result[:filename]}"
=======
    malformed = malformed_ids

    edu_claims = malformed[:education_benefits_claims]
    saved_claims = malformed[:saved_claims]
    edu_submissions = malformed[:education_benefits_submissions]
    confirmation_numbers = malformed[:confirmation_numbers]

    total = edu_claims.length + edu_submissions.length + saved_claims.length

    puts "Removing #{total} rows"

    write_confirmation_numbers(confirmation_numbers)
    EducationBenefitsSubmission.delete(edu_submissions)
    EducationBenefitsClaim.delete(edu_claims)
    SavedClaim.delete(saved_claims)

    puts 'Finished'
  end

  desc 'Generate and upload region 331 and 351 spool files'
  task upload_spool_files: :environment do
    REGIONS = [:western, :central].freeze
    regional_data = valid_records.group_by { |r| r.regional_processing_office.to_sym }

    writer = SFTPWriter::Factory.get_writer(Settings.edu.sftp).new(Settings.edu.sftp, logger: logger)

    format_records(regional_data).each do |region, records|
      next if REGIONS.exclude?(region)

      region_id = EducationForm::EducationFacility.facility_for(region: region)

      filename = "/#{region_id}_#{SPOOL_DATE.strftime('%m%d%Y')}_vetsgov.spl"
      contents = records.map(&:text).join(EducationForm::WINDOWS_NOTEPAD_LINEBREAK)

      writer.write(contents, filename)
      puts "Wrote #{records.length} applications to region #{region} in #{filename}"
    end
>>>>>>> c6943e7e
  end

  desc 'Rerun spool file for 2017-10-26'
  task recreate_spool_files: :environment do
<<<<<<< HEAD
    results = EducationForm::GenerateSpoolFiles.new.generate_spool_files

    results.each do |r|
      puts "Wrote #{r[:count]} applications for region #{r[:region]} to #{r[:filename]}"
    end
  end

  desc 'Generate and upload region 331 and 351 spool files'
  task upload_spool_files: :environment do
    results = EducationForm::GenerateSpoolFiles.new.upload_spool_files

    results.each do |r|
      puts "Wrote #{r[:count]} applications for region #{r[:region]} to #{r[:filename]}"
    end
=======
    regional_data = valid_records.group_by { |r| r.regional_processing_office.to_sym }

    dir = Dir.mktmpdir

    format_records(regional_data).each do |region, records|
      region_id = EducationForm::EducationFacility.facility_for(region: region)

      filename = dir + "/#{region_id}_#{SPOOL_DATE.strftime('%m%d%Y')}_vetsgov.spl"
      contents = records.map(&:text).join(EducationForm::WINDOWS_NOTEPAD_LINEBREAK)

      File.open(filename, 'w') { |file| file.write(contents) }
      puts "Wrote #{records.length} applications to region #{region} in #{filename}"
    end
  end

  def valid_records
    EducationBenefitsClaim.includes(:saved_claim)
                          .where(saved_claims: { form_id: LIVE_FORM_TYPES })
                          .where(processed_at: SPOOL_DATE.beginning_of_day..SPOOL_DATE.end_of_day)
  end

  def malformed_records
    EducationBenefitsClaim.includes(:saved_claim)
                          .where(saved_claims: { form_id: LIVE_FORM_TYPES, created_at: nil })
                          .where(processed_at: SPOOL_DATE.beginning_of_day..SPOOL_DATE.end_of_day)
  end

  def malformed_ids
    edu_claims = []
    edu_submissions = []
    saved_claims = []
    confirmation_numbers = []

    malformed_records.find_each do |claim|
      edu_claims << claim.id
      edu_submissions << claim.education_benefits_submission&.id
      saved_claims << claim.saved_claim&.id
      confirmation_numbers << claim.confirmation_number
    end

    {
      education_benefits_claims: edu_claims.compact,
      education_benefits_submissions: edu_submissions.compact,
      saved_claims: saved_claims.compact,
      confirmation_numbers: confirmation_numbers.compact
    }
  end

  def write_confirmation_numbers(confirmation_numbers)
    filename = Dir.mktmpdir + '/confirmation_numbers.txt'
    File.open(filename, 'w') { |f| f.puts(confirmation_numbers) }
    puts "Wrote to #{filename}"
  end

  def format_records(grouped_data)
    raw_groups = grouped_data.each do |region, v|
      grouped_data[region] = v.map do |record|
        record.saved_claim.valid? && EducationForm::Forms::Base.build(record)
      end.compact
    end

    # delete any regions that only had malformed claims before returning
    raw_groups.delete_if { |_, v| v.empty? }
>>>>>>> c6943e7e
  end
end<|MERGE_RESOLUTION|>--- conflicted
+++ resolved
@@ -20,25 +20,12 @@
 
   desc 'Dry run removing saved claims on 2017-10-26'
   task check_malformed_claims: :environment do
-<<<<<<< HEAD
     malformed = EducationForm::GenerateSpoolFiles.new.malformed_claim_ids
 
     puts malformed
-=======
-    malformed = malformed_ids
->>>>>>> c6943e7e
-
     edu_claims = malformed[:education_benefits_claims]
     saved_claims = malformed[:saved_claims]
     edu_submissions = malformed[:education_benefits_submissions]
-<<<<<<< HEAD
-=======
-    confirmation_numbers = malformed[:confirmation_numbers]
-
-    puts EducationBenefitsClaim.where(id: edu_claims).to_sql
-    puts SavedClaim.where(id: saved_claims).to_sql
-    puts EducationBenefitsSubmission.where(id: edu_submissions).to_sql
->>>>>>> c6943e7e
 
     total = edu_claims.length + edu_submissions.length + saved_claims.length
 
@@ -46,64 +33,18 @@
     puts "\teducation_benefits_claims: #{edu_claims.length}"
     puts "\tsaved_claims: #{saved_claims.length}"
     puts "\teducation_benefits_submissions: #{edu_submissions.length}"
-<<<<<<< HEAD
-=======
-
-    write_confirmation_numbers(confirmation_numbers)
->>>>>>> c6943e7e
   end
 
   desc 'Delete malformed saved claims on 2017-10-26'
   task delete_malformed_claims: :environment do
-<<<<<<< HEAD
     result = EducationForm::GenereateSpoolFiles.new.delete_malformed_claims
 
     puts "Removed #{result[:count]} rows"
     puts "Wrote confirmation numbers to #{result[:filename]}"
-=======
-    malformed = malformed_ids
-
-    edu_claims = malformed[:education_benefits_claims]
-    saved_claims = malformed[:saved_claims]
-    edu_submissions = malformed[:education_benefits_submissions]
-    confirmation_numbers = malformed[:confirmation_numbers]
-
-    total = edu_claims.length + edu_submissions.length + saved_claims.length
-
-    puts "Removing #{total} rows"
-
-    write_confirmation_numbers(confirmation_numbers)
-    EducationBenefitsSubmission.delete(edu_submissions)
-    EducationBenefitsClaim.delete(edu_claims)
-    SavedClaim.delete(saved_claims)
-
-    puts 'Finished'
-  end
-
-  desc 'Generate and upload region 331 and 351 spool files'
-  task upload_spool_files: :environment do
-    REGIONS = [:western, :central].freeze
-    regional_data = valid_records.group_by { |r| r.regional_processing_office.to_sym }
-
-    writer = SFTPWriter::Factory.get_writer(Settings.edu.sftp).new(Settings.edu.sftp, logger: logger)
-
-    format_records(regional_data).each do |region, records|
-      next if REGIONS.exclude?(region)
-
-      region_id = EducationForm::EducationFacility.facility_for(region: region)
-
-      filename = "/#{region_id}_#{SPOOL_DATE.strftime('%m%d%Y')}_vetsgov.spl"
-      contents = records.map(&:text).join(EducationForm::WINDOWS_NOTEPAD_LINEBREAK)
-
-      writer.write(contents, filename)
-      puts "Wrote #{records.length} applications to region #{region} in #{filename}"
-    end
->>>>>>> c6943e7e
   end
 
   desc 'Rerun spool file for 2017-10-26'
   task recreate_spool_files: :environment do
-<<<<<<< HEAD
     results = EducationForm::GenerateSpoolFiles.new.generate_spool_files
 
     results.each do |r|
@@ -118,70 +59,5 @@
     results.each do |r|
       puts "Wrote #{r[:count]} applications for region #{r[:region]} to #{r[:filename]}"
     end
-=======
-    regional_data = valid_records.group_by { |r| r.regional_processing_office.to_sym }
-
-    dir = Dir.mktmpdir
-
-    format_records(regional_data).each do |region, records|
-      region_id = EducationForm::EducationFacility.facility_for(region: region)
-
-      filename = dir + "/#{region_id}_#{SPOOL_DATE.strftime('%m%d%Y')}_vetsgov.spl"
-      contents = records.map(&:text).join(EducationForm::WINDOWS_NOTEPAD_LINEBREAK)
-
-      File.open(filename, 'w') { |file| file.write(contents) }
-      puts "Wrote #{records.length} applications to region #{region} in #{filename}"
-    end
-  end
-
-  def valid_records
-    EducationBenefitsClaim.includes(:saved_claim)
-                          .where(saved_claims: { form_id: LIVE_FORM_TYPES })
-                          .where(processed_at: SPOOL_DATE.beginning_of_day..SPOOL_DATE.end_of_day)
-  end
-
-  def malformed_records
-    EducationBenefitsClaim.includes(:saved_claim)
-                          .where(saved_claims: { form_id: LIVE_FORM_TYPES, created_at: nil })
-                          .where(processed_at: SPOOL_DATE.beginning_of_day..SPOOL_DATE.end_of_day)
-  end
-
-  def malformed_ids
-    edu_claims = []
-    edu_submissions = []
-    saved_claims = []
-    confirmation_numbers = []
-
-    malformed_records.find_each do |claim|
-      edu_claims << claim.id
-      edu_submissions << claim.education_benefits_submission&.id
-      saved_claims << claim.saved_claim&.id
-      confirmation_numbers << claim.confirmation_number
-    end
-
-    {
-      education_benefits_claims: edu_claims.compact,
-      education_benefits_submissions: edu_submissions.compact,
-      saved_claims: saved_claims.compact,
-      confirmation_numbers: confirmation_numbers.compact
-    }
-  end
-
-  def write_confirmation_numbers(confirmation_numbers)
-    filename = Dir.mktmpdir + '/confirmation_numbers.txt'
-    File.open(filename, 'w') { |f| f.puts(confirmation_numbers) }
-    puts "Wrote to #{filename}"
-  end
-
-  def format_records(grouped_data)
-    raw_groups = grouped_data.each do |region, v|
-      grouped_data[region] = v.map do |record|
-        record.saved_claim.valid? && EducationForm::Forms::Base.build(record)
-      end.compact
-    end
-
-    # delete any regions that only had malformed claims before returning
-    raw_groups.delete_if { |_, v| v.empty? }
->>>>>>> c6943e7e
   end
 end