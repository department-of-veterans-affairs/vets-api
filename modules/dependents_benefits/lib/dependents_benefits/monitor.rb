--- conflicted
+++ resolved
@@ -21,13 +21,8 @@
 
     PROCESSOR_STATS_KEY = 'api.dependents_benefits.claim_processor'
 
-<<<<<<< HEAD
-=======
     PREFILL_STATS_KEY = 'api.dependents_benefits.prefill'
 
-    attr_reader :tags
-
->>>>>>> 411c8bef
     def initialize
       super('dependents-benefits-application')
     end
@@ -40,74 +35,72 @@
       submit_event(:info, message, stats_key, **context)
     end
 
-<<<<<<< HEAD
-    def track_processor_error(message, action, **context)
-      context[:tags] = ((context[:tags] || []) + ["action:#{action}"]).uniq
-      track_error_event(message, PROCESSOR_STATS_KEY, **context)
-=======
-    def track_warning_event(message, stats_key, options = {})
-      tags = options[:tags] ? options[:tags] + @tags : @tags
-      options = options.merge(tags:)
-      submit_event('warn', message, stats_key, options)
+    def track_warning_event(message, stats_key, **context)
+      submit_event(:warn, message, stats_key, **context)
     end
 
-    def track_processor_error(message, action, options = {})
-      options[:tags] = ["action:#{action}"]
-      track_error_event(message, PROCESSOR_STATS_KEY, options)
->>>>>>> 411c8bef
+    def track_processor_error(message, action, **context)
+      context = append_tags(context, action:)
+      track_error_event(message, PROCESSOR_STATS_KEY, **context)
     end
 
     def track_processor_info(message, action, **context)
-      context[:tags] = ((context[:tags] || []) + ["action:#{action}"]).uniq
+      context = append_tags(context, action:)
       track_info_event(message, PROCESSOR_STATS_KEY, **context)
     end
 
-    def track_submission_info(message, action, options = {})
-      options[:tags] = ["action:#{action}"]
-      track_info_event(message, SUBMISSION_STATS_KEY, options)
+    def track_submission_info(message, action, **context)
+      context = append_tags(context, action:)
+      track_info_event(message, SUBMISSION_STATS_KEY, **context)
     end
 
-    def track_submission_error(message, action, options = {})
-      options[:tags] = ["action:#{action}"]
-      track_error_event(message, SUBMISSION_STATS_KEY, options)
+    def track_submission_error(message, action, **context)
+      context = append_tags(context, action:)
+      track_error_event(message, SUBMISSION_STATS_KEY, **context)
     end
 
-    def track_prefill_warning(message, action, options = {})
-      options[:tags] = ["action:#{action}"]
-      track_warning_event(message, PREFILL_STATS_KEY, options)
+    def track_prefill_warning(message, action, **context)
+      context = append_tags(context, action:)
+      track_warning_event(message, PREFILL_STATS_KEY, **context)
     end
 
     private
 
-    ##
+    # append tags to the context being logged
+    #
+    # @param context [Hash] the context being passed to the logger
+    # @param tags [Mixed] the list of tags to be appended - key:value
+    def append_tags(context, **tags)
+      context[:tags] ||= []
+      tags.each { |k, v| context[:tags] += ["#{k}:#{v}"] }
+      context[:tags].uniq!
+      context
+    end
+
     # Module application name used for logging
     # @return [String]
     def service_name
       'dependents-benefits-application'
     end
 
-    ##
     # Stats key for DD
     # @return [String]
     def claim_stats_key
       CLAIM_STATS_KEY
     end
 
-    ##
     # Stats key for Sidekiq DD logging
     # @return [String]
     def submission_stats_key
       SUBMISSION_STATS_KEY
     end
 
-    ##
     # Class name for log messages
     # @return [String]
     def name
       self.class.name
     end
 
-    ##
     # Form ID for the dependents_benefits application
     # @return [String]
     def form_id
