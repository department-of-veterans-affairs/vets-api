GIT
  remote: https://github.com/adhocteam/connect_vbms
  revision: 2284b8e9a68d2b44dda52a098ffc83f8fa283211
  tag: v2.1.1
  specs:
    connect_vbms (2.1.1)
      httpclient (~> 2.8.0)
      httpi (~> 4.0)
      mail
      nokogiri (>= 1.8.4)
      nori
      xmldsig (~> 0.3.1)
      xmlenc

GIT
  remote: https://github.com/department-of-veterans-affairs/apivore
  revision: 1c7d19c4a52f71a3ef07940697ad9520f1872dd6
  tag: v2.1.0.vsp
  specs:
    apivore (2.1.0.vsp)
      actionpack (>= 4)
      hashie (~> 5.0)
      json-schema (~> 5.0)
      rspec (~> 3)
      rspec-expectations (~> 3.1)
      rspec-mocks (~> 3.1)

GIT
  remote: https://github.com/department-of-veterans-affairs/betamocks
  revision: 8233129def00c29b33e56ac5ad6d08f5442d665c
  branch: master
  specs:
    betamocks (0.11.0)
      activesupport (>= 4.2)
      adler32
      faraday (>= 1.2.0, < 3.0)

GIT
  remote: https://github.com/department-of-veterans-affairs/bgs-ext.git
  revision: 350e45ae699407948d254d6fadd4f1b249e996f5
  ref: 350e45ae69
  specs:
    bgs_ext (0.23.2)
      httpclient
      nokogiri (>= 1.13.6)
      savon (~> 2.15.1)

GIT
  remote: https://github.com/department-of-veterans-affairs/fhir_client.git
  revision: 52e0197dcb1f940a1f0b28bfa983699f0c199696
  tag: v6.0.0
  specs:
    fhir_client (6.0.0)
      activesupport (>= 3)
      addressable (>= 2.3)
      fhir_dstu2_models (>= 1.1.1)
      fhir_models (>= 4.2.1)
      fhir_stu3_models (>= 3.1.1)
      http (~> 5.1)
      nokogiri (>= 1.10.4)
      oauth2 (>= 1.1)
      rack (>= 1.5)
      tilt (>= 1.1)

GIT
  remote: https://github.com/department-of-veterans-affairs/govdelivery-tms-ruby.git
  revision: d58cc59ae47e5f5f642b3603224f42f518f92f56
  tag: v4.0.0
  specs:
    govdelivery-tms (4.0.0)
      activesupport (>= 5.2.4.3, < 8.0.0)
      faraday
      mime-types

GIT
  remote: https://github.com/department-of-veterans-affairs/vets-json-schema
  revision: deface2de95675b0cf5bcd27f0c91714327dbd86
  branch: master
  specs:
    vets_json_schema (24.2.8)
      multi_json (~> 1.0)
      script_utils (= 0.0.4)

GIT
  remote: https://github.com/rswag/rswag
  revision: 7773c33bc5373f721e421ba3f4695e1eb0e239ba
  branch: master
  specs:
    rswag-specs (0.0.0)
      activesupport (>= 5.2, < 8.0)
      json-schema (>= 2.2, < 6.0)
      railties (>= 5.2, < 8.0)
      rspec-core (>= 2.14)

PATH
  remote: modules
  specs:
    accredited_representative_portal (0.1.0)
    appeals_api (0.0.1)
      jsonapi-serializer (>= 2.2.0)
      sidekiq
    apps_api (0.0.1)
      faraday
      sidekiq
    ask_va_api (0.1.0)
    avs (0.1.0)
    check_in (0.1.0)
    claims_api (0.0.1)
      dry-schema
    covid_research (0.1.0)
      rails
      sidekiq
    covid_vaccine (0.1.0)
      sidekiq
    debts_api (0.1.0)
    dhp_connected_devices (0.1.0)
    facilities_api (0.1.0)
    health_quest (0.1.0)
    income_limits (0.1.0)
    ivc_champva (0.1.0)
    meb_api (0.1.0)
    mobile (0.1.0)
      dry-validation
    mocked_authentication (0.1.0)
      rails
    my_health (0.1.0)
      rails
    pensions (0.1.0)
    representation_management (0.1.0)
    simple_forms_api (0.1.0)
    test_user_dashboard (0.1.0)
      rails
    travel_pay (0.1.0)
    va_forms (0.0.1)
      faraday
      nokogiri
      sidekiq
    va_notify (0.1.0)
    vaos (0.1.0)
      sidekiq
    vba_documents (1.0.0)
      aws-sdk-s3 (~> 1)
      sidekiq
    veteran (0.0.1)
    veteran_confirmation (0.0.1)
    vye (0.1.0)

GEM
  remote: https://enterprise.contribsys.com/
  specs:
    sidekiq-ent (7.2.4)
      einhorn (~> 1.0)
      gserver
      sidekiq (>= 7.2.0, < 8)
      sidekiq-pro (>= 7.2.0, < 8)
    sidekiq-pro (7.2.1)
      base64
      sidekiq (>= 7.2.0, < 8)

GEM
  remote: https://rubygems.org/
  specs:
    Ascii85 (1.1.0)
    aasm (5.5.0)
      concurrent-ruby (~> 1.0)
    actioncable (7.1.3.4)
      actionpack (= 7.1.3.4)
      activesupport (= 7.1.3.4)
      nio4r (~> 2.0)
      websocket-driver (>= 0.6.1)
      zeitwerk (~> 2.6)
    actionmailbox (7.1.3.4)
      actionpack (= 7.1.3.4)
      activejob (= 7.1.3.4)
      activerecord (= 7.1.3.4)
      activestorage (= 7.1.3.4)
      activesupport (= 7.1.3.4)
      mail (>= 2.7.1)
      net-imap
      net-pop
      net-smtp
    actionmailer (7.1.3.4)
      actionpack (= 7.1.3.4)
      actionview (= 7.1.3.4)
      activejob (= 7.1.3.4)
      activesupport (= 7.1.3.4)
      mail (~> 2.5, >= 2.5.4)
      net-imap
      net-pop
      net-smtp
      rails-dom-testing (~> 2.2)
    actionpack (7.1.3.4)
      actionview (= 7.1.3.4)
      activesupport (= 7.1.3.4)
      nokogiri (>= 1.8.5)
      racc
      rack (>= 2.2.4)
      rack-session (>= 1.0.1)
      rack-test (>= 0.6.3)
      rails-dom-testing (~> 2.2)
      rails-html-sanitizer (~> 1.6)
    actiontext (7.1.3.4)
      actionpack (= 7.1.3.4)
      activerecord (= 7.1.3.4)
      activestorage (= 7.1.3.4)
      activesupport (= 7.1.3.4)
      globalid (>= 0.6.0)
      nokogiri (>= 1.8.5)
    actionview (7.1.3.4)
      activesupport (= 7.1.3.4)
      builder (~> 3.1)
      erubi (~> 1.11)
      rails-dom-testing (~> 2.2)
      rails-html-sanitizer (~> 1.6)
    activejob (7.1.3.4)
      activesupport (= 7.1.3.4)
      globalid (>= 0.3.6)
    activemodel (7.1.3.4)
      activesupport (= 7.1.3.4)
    activerecord (7.1.3.4)
      activemodel (= 7.1.3.4)
      activesupport (= 7.1.3.4)
      timeout (>= 0.4.0)
    activerecord-import (1.7.0)
      activerecord (>= 4.2)
    activerecord-postgis-adapter (9.0.2)
      activerecord (~> 7.1.0)
      rgeo-activerecord (~> 7.0.0)
    activestorage (7.1.3.4)
      actionpack (= 7.1.3.4)
      activejob (= 7.1.3.4)
      activerecord (= 7.1.3.4)
      activesupport (= 7.1.3.4)
      marcel (~> 1.0)
    activesupport (7.1.3.4)
      base64
      bigdecimal
      concurrent-ruby (~> 1.0, >= 1.0.2)
      connection_pool (>= 2.2.5)
      drb
      i18n (>= 1.6, < 2)
      minitest (>= 5.1)
      mutex_m
      tzinfo (~> 2.0)
    addressable (2.8.7)
      public_suffix (>= 2.0.2, < 7.0)
    adler32 (0.0.2)
    afm (0.2.2)
    akami (1.3.3)
      base64
      gyoku (>= 0.4.0)
      nokogiri
    ast (2.4.2)
    attr_extras (7.1.0)
    awesome_print (1.9.2)
    aws-eventstream (1.3.0)
<<<<<<< HEAD
    aws-partitions (1.977.0)
    aws-sdk-core (3.208.0)
=======
    aws-partitions (1.978.0)
    aws-sdk-core (3.209.0)
>>>>>>> 1fa6fade
      aws-eventstream (~> 1, >= 1.3.0)
      aws-partitions (~> 1, >= 1.651.0)
      aws-sigv4 (~> 1.9)
      jmespath (~> 1, >= 1.6.1)
<<<<<<< HEAD
    aws-sdk-kms (1.93.0)
=======
    aws-sdk-kms (1.94.0)
>>>>>>> 1fa6fade
      aws-sdk-core (~> 3, >= 3.207.0)
      aws-sigv4 (~> 1.5)
    aws-sdk-s3 (1.162.0)
      aws-sdk-core (~> 3, >= 3.205.0)
      aws-sdk-kms (~> 1)
      aws-sigv4 (~> 1.5)
    aws-sdk-sns (1.85.0)
      aws-sdk-core (~> 3, >= 3.205.0)
      aws-sigv4 (~> 1.5)
    aws-sigv4 (1.10.0)
      aws-eventstream (~> 1, >= 1.0.2)
    axiom-types (0.1.1)
      descendants_tracker (~> 0.0.4)
      ice_nine (~> 0.11.0)
      thread_safe (~> 0.3, >= 0.3.1)
    base64 (0.2.0)
    bcp47 (0.3.3)
      i18n
    bigdecimal (3.1.8)
    bigdecimal (3.1.8-java)
    bindex (0.8.1)
    blueprinter (1.1.0)
    bootsnap (1.18.4)
      msgpack (~> 1.2)
    brakeman (6.2.1)
      racc
    breakers (0.7.1)
      faraday (>= 1.2.0, < 3.0)
      multi_json (~> 1.0)
    builder (3.3.0)
    bundler-audit (0.9.2)
      bundler (>= 1.2.0, < 3)
      thor (~> 1.0)
    byebug (11.1.3)
    carrierwave (3.0.7)
      activemodel (>= 6.0.0)
      activesupport (>= 6.0.0)
      addressable (~> 2.6)
      image_processing (~> 1.1)
      marcel (~> 1.0.0)
      ssrf_filter (~> 1.0)
    carrierwave-aws (1.6.0)
      aws-sdk-s3 (~> 1.0)
      carrierwave (>= 2.0, < 4)
    claide (1.1.0)
    claide-plugins (0.9.2)
      cork
      nap
      open4 (~> 1.3)
    clamav-client (3.2.0)
    cliver (0.3.2)
    cmdparse (3.0.7)
    coderay (1.1.3)
    coercible (1.0.0)
      descendants_tracker (~> 0.0.1)
    colored2 (3.1.2)
    combine_pdf (1.0.26)
      matrix
      ruby-rc4 (>= 0.1.5)
    concurrent-ruby (1.3.4)
    config (5.5.1)
      deep_merge (~> 1.2, >= 1.2.1)
    connection_pool (2.4.1)
    content_disposition (1.0.0)
    cork (0.3.0)
      colored2 (~> 3.1)
    coverband (6.1.2)
      redis (>= 3.0)
    crack (1.0.0)
      bigdecimal
      rexml
    crass (1.0.6)
    csv (3.3.0)
    danger (9.5.0)
      claide (~> 1.0)
      claide-plugins (>= 0.9.2)
      colored2 (~> 3.1)
      cork (~> 0.1)
      faraday (>= 0.9.0, < 3.0)
      faraday-http-cache (~> 2.0)
      git (~> 1.13)
      kramdown (~> 2.3)
      kramdown-parser-gfm (~> 1.0)
      octokit (>= 4.0)
      terminal-table (>= 1, < 4)
    database_cleaner (2.0.2)
      database_cleaner-active_record (>= 2, < 3)
    database_cleaner-active_record (2.1.0)
      activerecord (>= 5.a)
      database_cleaner-core (~> 2.0.0)
    database_cleaner-core (2.0.1)
    datadog-ci (0.8.3)
      msgpack
    date (3.3.4)
    date (3.3.4-java)
    date_time_precision (0.8.1)
    date_validator (0.12.0)
      activemodel (>= 3)
      activesupport (>= 3)
    ddtrace (1.23.2)
      datadog-ci (~> 0.8.1)
      debase-ruby_core_source (= 3.3.1)
      libdatadog (~> 7.0.0.1.0)
      libddwaf (~> 1.14.0.0.0)
      msgpack
    debase-ruby_core_source (3.3.1)
    declarative (0.0.20)
    deep_merge (1.2.2)
    descendants_tracker (0.0.4)
      thread_safe (~> 0.3, >= 0.3.1)
    diff-lcs (1.5.1)
    docile (1.4.0)
    dogstatsd-ruby (5.6.1)
    domain_name (0.6.20240107)
    down (5.4.2)
      addressable (~> 2.8)
    drb (2.2.1)
    dry-configurable (1.1.0)
      dry-core (~> 1.0, < 2)
      zeitwerk (~> 2.6)
    dry-core (1.0.1)
      concurrent-ruby (~> 1.0)
      zeitwerk (~> 2.6)
    dry-inflector (1.0.0)
    dry-initializer (3.1.1)
    dry-logic (1.5.0)
      concurrent-ruby (~> 1.0)
      dry-core (~> 1.0, < 2)
      zeitwerk (~> 2.6)
    dry-schema (1.13.4)
      concurrent-ruby (~> 1.0)
      dry-configurable (~> 1.0, >= 1.0.1)
      dry-core (~> 1.0, < 2)
      dry-initializer (~> 3.0)
      dry-logic (>= 1.4, < 2)
      dry-types (>= 1.7, < 2)
      zeitwerk (~> 2.6)
    dry-struct (1.6.0)
      dry-core (~> 1.0, < 2)
      dry-types (>= 1.7, < 2)
      ice_nine (~> 0.11)
      zeitwerk (~> 2.6)
    dry-types (1.7.2)
      bigdecimal (~> 3.0)
      concurrent-ruby (~> 1.0)
      dry-core (~> 1.0)
      dry-inflector (~> 1.0)
      dry-logic (~> 1.4)
      zeitwerk (~> 2.6)
    dry-validation (1.10.0)
      concurrent-ruby (~> 1.0)
      dry-core (~> 1.0, < 2)
      dry-initializer (~> 3.0)
      dry-schema (>= 1.12, < 2)
      zeitwerk (~> 2.6)
    einhorn (1.0.0)
    erubi (1.13.0)
    et-orbi (1.2.11)
      tzinfo
    ethon (0.16.0)
      ffi (>= 1.15.0)
    factory_bot (6.4.5)
      activesupport (>= 5.0.0)
    factory_bot_rails (6.4.3)
      factory_bot (~> 6.4)
      railties (>= 5.0.0)
    faker (3.4.2)
      i18n (>= 1.8.11, < 2)
    faraday (2.10.1)
      faraday-net_http (>= 2.0, < 3.2)
      logger
    faraday-follow_redirects (0.3.0)
      faraday (>= 1, < 3)
    faraday-http-cache (2.5.1)
      faraday (>= 0.8)
    faraday-httpclient (2.0.1)
      httpclient (>= 2.2)
    faraday-multipart (1.0.4)
      multipart-post (~> 2)
    faraday-net_http (3.1.1)
      net-http
    faraday-retry (2.2.1)
      faraday (~> 2.0)
    faraday-typhoeus (1.1.0)
      faraday (~> 2.0)
      typhoeus (~> 1.4)
    faraday_curl (0.0.2)
      faraday (>= 0.9.0)
    fastimage (2.3.1)
    ffi (1.17.0)
    ffi (1.17.0-java)
    ffi-compiler (1.3.2)
      ffi (>= 1.15.5)
      rake
    fhir_dstu2_models (1.1.1)
      bcp47 (>= 0.3)
      date_time_precision (>= 0.8)
      mime-types (>= 3.0)
      nokogiri (>= 1.11.4)
    fhir_models (4.2.2)
      bcp47 (>= 0.3)
      date_time_precision (>= 0.8)
      mime-types (>= 3.0)
      nokogiri (>= 1.11.4)
    fhir_stu3_models (3.1.1)
      bcp47 (>= 0.3)
      date_time_precision (>= 0.8)
      mime-types (>= 3.0)
      nokogiri (>= 1.11.4)
    fitbit_api (1.0.0)
      oauth2 (~> 2.0)
    flipper (1.3.1)
      concurrent-ruby (< 2)
    flipper-active_record (1.3.1)
      activerecord (>= 4.2, < 8)
      flipper (~> 1.3.1)
    flipper-active_support_cache_store (1.3.0)
      activesupport (>= 4.2, < 8)
      flipper (~> 1.3.0)
    flipper-ui (1.3.1)
      erubi (>= 1.0.0, < 2.0.0)
      flipper (~> 1.3.1)
      rack (>= 1.4, < 4)
      rack-protection (>= 1.5.3, < 5.0.0)
      rack-session (>= 1.0.2, < 3.0.0)
      sanitize (< 7)
    foreman (0.88.1)
    formatador (1.1.0)
    fugit (1.11.1)
      et-orbi (~> 1, >= 1.2.11)
      raabro (~> 1.4)
    fuubar (2.5.1)
      rspec-core (~> 3.0)
      ruby-progressbar (~> 1.4)
    gems (1.2.0)
    geom2d (0.4.1)
    git (1.19.1)
      addressable (~> 2.8)
      rchardet (~> 1.8)
    globalid (1.2.1)
      activesupport (>= 6.1)
    google-api-client (0.53.0)
      google-apis-core (~> 0.1)
      google-apis-generator (~> 0.1)
    google-apis-core (0.15.1)
      addressable (~> 2.5, >= 2.5.1)
      googleauth (~> 1.9)
      httpclient (>= 2.8.3, < 3.a)
      mini_mime (~> 1.0)
      mutex_m
      representable (~> 3.0)
      retriable (>= 2.0, < 4.a)
    google-apis-discovery_v1 (0.18.0)
      google-apis-core (>= 0.15.0, < 2.a)
    google-apis-generator (0.15.1)
      activesupport (>= 5.0)
      gems (~> 1.2)
      google-apis-core (>= 0.15.0, < 2.a)
      google-apis-discovery_v1 (~> 0.18)
      thor (>= 0.20, < 2.a)
    google-cloud-env (2.1.1)
      faraday (>= 1.0, < 3.a)
    google-protobuf (4.28.2)
      bigdecimal
      rake (>= 13)
    google-protobuf (4.28.2-java)
      bigdecimal
      ffi (~> 1)
      ffi-compiler (~> 1)
      rake (>= 13)
    googleauth (1.11.0)
      faraday (>= 1.0, < 3.a)
      google-cloud-env (~> 2.1)
      jwt (>= 1.4, < 3.0)
      multi_json (~> 1.11)
      os (>= 0.9, < 2.0)
      signet (>= 0.16, < 2.a)
    gserver (0.0.1)
    guard (2.18.1)
      formatador (>= 0.2.4)
      listen (>= 2.7, < 4.0)
      lumberjack (>= 1.0.12, < 2.0)
      nenv (~> 0.1)
      notiffany (~> 0.0)
      pry (>= 0.13.0)
      shellany (~> 0.0)
      thor (>= 0.18.1)
    guard-compat (1.2.1)
    guard-rspec (4.7.3)
      guard (~> 2.1)
      guard-compat (~> 1.1)
      rspec (>= 2.99.0, < 4.0)
    guard-rubocop (1.5.0)
      guard (~> 2.0)
      rubocop (< 2.0)
    gyoku (1.4.0)
      builder (>= 2.1.2)
      rexml (~> 3.0)
    hana (1.3.7)
    hashdiff (1.1.0)
    hashery (2.1.2)
    hashie (5.0.0)
    hexapdf (0.47.0)
      cmdparse (~> 3.0, >= 3.0.3)
      geom2d (~> 0.4, >= 0.4.1)
      openssl (>= 2.2.1)
    holidays (8.8.0)
    http (5.2.0)
      addressable (~> 2.8)
      base64 (~> 0.1)
      http-cookie (~> 1.0)
      http-form_data (~> 2.2)
      llhttp-ffi (~> 0.5.0)
    http-cookie (1.0.5)
      domain_name (~> 0.5)
    http-form_data (2.3.0)
    httpclient (2.8.3)
    httpi (4.0.4)
      base64
      mutex_m
      nkf
      rack (>= 2.0, < 4)
    i18n (1.14.6)
      concurrent-ruby (~> 1.0)
    ice_nine (0.11.2)
    image_processing (1.12.2)
      mini_magick (>= 4.9.5, < 5)
      ruby-vips (>= 2.0.17, < 3)
    io-console (0.7.2)
    io-console (0.7.2-java)
    irb (1.14.0)
      rdoc (>= 4.0.0)
      reline (>= 0.4.2)
    iso_country_codes (0.7.8)
    jar-dependencies (0.4.1)
    jmespath (1.6.2)
    jruby-openssl (0.15.0-java)
    json (2.7.2)
    json (2.7.2-java)
    json-schema (5.0.0)
      addressable (~> 2.8)
    json_schemer (2.3.0)
      bigdecimal
      hana (~> 1.3)
      regexp_parser (~> 2.0)
      simpleidn (~> 0.2)
    jsonapi-parser (0.1.1)
    jsonapi-serializer (2.2.0)
      activesupport (>= 4.2)
    jwe (0.4.0)
    jwt (2.8.2)
      base64
    kms_encrypted (1.6.0)
      activesupport (>= 6.1)
    kramdown (2.4.0)
      rexml
    kramdown-parser-gfm (1.1.0)
      kramdown (~> 2.0)
    language_server-protocol (3.17.0.3)
    libdatadog (7.0.0.1.0)
    libdatadog (7.0.0.1.0-aarch64-linux)
    libdatadog (7.0.0.1.0-x86_64-linux)
    libddwaf (1.14.0.0.0)
      ffi (~> 1.0)
    libddwaf (1.14.0.0.0-aarch64-linux)
      ffi (~> 1.0)
    libddwaf (1.14.0.0.0-java)
      ffi (~> 1.0)
    libddwaf (1.14.0.0.0-x86_64-linux)
      ffi (~> 1.0)
    liquid (5.5.1)
    listen (3.8.0)
      rb-fsevent (~> 0.10, >= 0.10.3)
      rb-inotify (~> 0.9, >= 0.9.10)
    llhttp-ffi (0.5.0)
      ffi-compiler (~> 1.0)
      rake (~> 13.0)
    lockbox (1.4.1)
    logger (1.6.1)
    loofah (2.22.0)
      crass (~> 1.0.2)
      nokogiri (>= 1.12.0)
    lumberjack (1.2.10)
    mail (2.8.1)
      mini_mime (>= 0.1.1)
      net-imap
      net-pop
      net-smtp
    marcel (1.0.4)
    matrix (0.4.2)
    memoist (0.16.2)
    method_source (1.0.0)
    mime-types (3.5.1)
      mime-types-data (~> 3.2015)
    mime-types-data (3.2023.1003)
    mimemagic (0.4.3)
      nokogiri (~> 1)
      rake
    mini_magick (4.13.2)
    mini_mime (1.1.5)
    mini_portile2 (2.8.7)
    minitest (5.25.1)
    mock_redis (0.45.0)
    msgpack (1.7.2)
    msgpack (1.7.2-java)
    multi_json (1.15.0)
    multi_xml (0.6.0)
    multipart-post (2.4.1)
    mutex_m (0.2.0)
    nap (1.1.0)
    nenv (0.3.0)
    net-http (0.4.1)
      uri
    net-imap (0.4.14)
      date
      net-protocol
    net-pop (0.1.2)
      net-protocol
    net-protocol (0.2.2)
      timeout
    net-sftp (4.0.0)
      net-ssh (>= 5.0.0, < 8.0.0)
    net-smtp (0.5.0)
      net-protocol
    net-ssh (7.2.0)
    nio4r (2.7.3)
    nio4r (2.7.3-java)
    nkf (0.2.0)
    nkf (0.2.0-java)
    nokogiri (1.16.7)
      mini_portile2 (~> 2.8.2)
      racc (~> 1.4)
    nokogiri (1.16.7-java)
      racc (~> 1.4)
    nori (2.7.1)
      bigdecimal
    notiffany (0.1.3)
      nenv (~> 0.1)
      shellany (~> 0.0)
    notifications-ruby-client (6.2.0)
      jwt (>= 1.5, < 3)
    oauth2 (2.0.9)
      faraday (>= 0.17.3, < 3.0)
      jwt (>= 1.0, < 3.0)
      multi_xml (~> 0.5)
      rack (>= 1.2, < 4)
      snaky_hash (~> 2.0)
      version_gem (~> 1.1)
    octokit (9.1.0)
      faraday (>= 1, < 3)
      sawyer (~> 0.9)
    oj (3.16.6)
      bigdecimal (>= 3.0)
      ostruct (>= 0.2)
    okcomputer (1.18.5)
    olive_branch (4.0.1)
      multi_json
      rails (>= 4.0)
    open4 (1.3.4)
    openssl (3.2.0)
    openssl (3.2.0-java)
      jruby-openssl (~> 0.14)
    operating_hours (0.1.0)
    optimist (3.1.0)
    os (1.1.4)
    ostruct (0.6.0)
    ox (2.14.18)
    parallel (1.26.3)
    parallel_tests (4.7.1)
      parallel
    parser (3.3.5.0)
      ast (~> 2.4.1)
      racc
    patience_diff (1.2.0)
      optimist (~> 3.0)
    pdf-core (0.9.0)
    pdf-forms (1.5.1)
      cliver (~> 0.3.2)
      rexml (~> 3.2, >= 3.2.6)
      safe_shell (>= 1.0.3, < 2.0)
    pdf-inspector (1.3.0)
      pdf-reader (>= 1.0, < 3.0.a)
    pdf-reader (2.12.0)
      Ascii85 (~> 1.0)
      afm (~> 0.2.1)
      hashery (~> 2.0)
      ruby-rc4
      ttfunk
    pg (1.5.8)
    pg_query (5.1.0)
      google-protobuf (>= 3.22.3)
    pg_search (2.3.7)
      activerecord (>= 6.1)
      activesupport (>= 6.1)
    pkce_challenge (1.0.0)
    prawn (2.4.0)
      pdf-core (~> 0.9.0)
      ttfunk (~> 1.7)
    prawn-markup (1.0.0)
      nokogiri
      prawn
      prawn-table
    prawn-table (0.2.2)
      prawn (>= 1.3.0, < 3.0.0)
    pry (0.14.2)
      coderay (~> 1.1)
      method_source (~> 1.0)
    pry (0.14.2-java)
      coderay (~> 1.1)
      method_source (~> 1.0)
      spoon (~> 0.0)
    pry-byebug (3.10.1)
      byebug (~> 11.0)
      pry (>= 0.13, < 0.15)
    psych (5.1.2)
      stringio
    psych (5.1.2-java)
      jar-dependencies (>= 0.1.7)
    public_suffix (6.0.1)
    puma (6.4.3)
      nio4r (~> 2.0)
    puma (6.4.3-java)
      nio4r (~> 2.0)
    pundit (2.4.0)
      activesupport (>= 3.0.0)
    raabro (1.4.0)
    racc (1.8.1)
    racc (1.8.1-java)
    rack (2.2.9)
    rack-attack (6.7.0)
      rack (>= 1.0, < 4)
    rack-cors (2.0.2)
      rack (>= 2.0.0)
    rack-protection (3.2.0)
      base64 (>= 0.1.0)
      rack (~> 2.2, >= 2.2.4)
    rack-session (1.0.2)
      rack (< 3)
    rack-test (2.1.0)
      rack (>= 1.3)
    rack-timeout (0.7.0)
    rack-vcr (0.1.6)
      vcr (>= 2.9)
    rackup (1.0.0)
      rack (< 3)
      webrick
    rails (7.1.3.4)
      actioncable (= 7.1.3.4)
      actionmailbox (= 7.1.3.4)
      actionmailer (= 7.1.3.4)
      actionpack (= 7.1.3.4)
      actiontext (= 7.1.3.4)
      actionview (= 7.1.3.4)
      activejob (= 7.1.3.4)
      activemodel (= 7.1.3.4)
      activerecord (= 7.1.3.4)
      activestorage (= 7.1.3.4)
      activesupport (= 7.1.3.4)
      bundler (>= 1.15.0)
      railties (= 7.1.3.4)
    rails-dom-testing (2.2.0)
      activesupport (>= 5.0.0)
      minitest
      nokogiri (>= 1.6)
    rails-html-sanitizer (1.6.0)
      loofah (~> 2.21)
      nokogiri (~> 1.14)
    rails-session_cookie (0.3.0)
      rails (>= 4.0)
    rails_semantic_logger (4.17.0)
      rack
      railties (>= 5.1)
      semantic_logger (~> 4.16)
    railties (7.1.3.4)
      actionpack (= 7.1.3.4)
      activesupport (= 7.1.3.4)
      irb
      rackup (>= 1.0.0)
      rake (>= 12.2)
      thor (~> 1.0, >= 1.2.2)
      zeitwerk (~> 2.6)
    rainbow (3.1.1)
    rake (13.2.1)
    rb-fsevent (0.11.2)
    rb-inotify (0.10.1)
      ffi (~> 1.0)
    rchardet (1.8.0)
    rdoc (6.7.0)
      psych (>= 4.0.0)
    redis (5.3.0)
      redis-client (>= 0.22.0)
    redis-client (0.22.2)
      connection_pool
    redis-namespace (1.11.0)
      redis (>= 4)
    regexp_parser (2.9.2)
    reline (0.5.10)
      io-console (~> 0.5)
    representable (3.2.0)
      declarative (< 0.1.0)
      trailblazer-option (>= 0.1.1, < 0.2.0)
      uber (< 0.2.0)
    request_store (1.7.0)
      rack (>= 1.4)
    restforce (7.5.0)
      faraday (>= 1.1.0, < 2.12.0)
      faraday-follow_redirects (<= 0.3.0, < 1.0.0)
      faraday-multipart (>= 1.0.0, < 2.0.0)
      faraday-net_http (< 4.0.0)
      hashie (>= 1.2.0, < 6.0)
      jwt (>= 1.5.6)
    retriable (3.1.2)
    rexml (3.3.7)
    rgeo (3.0.1)
    rgeo-activerecord (7.0.1)
      activerecord (>= 5.0)
      rgeo (>= 1.0.0)
    rgeo-geojson (2.2.0)
      multi_json (~> 1.15)
      rgeo (>= 1.0.0)
    roo (2.10.1)
      nokogiri (~> 1)
      rubyzip (>= 1.3.0, < 3.0.0)
    rspec (3.13.0)
      rspec-core (~> 3.13.0)
      rspec-expectations (~> 3.13.0)
      rspec-mocks (~> 3.13.0)
    rspec-core (3.13.1)
      rspec-support (~> 3.13.0)
    rspec-expectations (3.13.3)
      diff-lcs (>= 1.2.0, < 2.0)
      rspec-support (~> 3.13.0)
    rspec-instrumentation-matcher (0.0.9)
      activesupport
      rspec-expectations
    rspec-its (1.3.0)
      rspec-core (>= 3.0.0)
      rspec-expectations (>= 3.0.0)
    rspec-mocks (3.13.1)
      diff-lcs (>= 1.2.0, < 2.0)
      rspec-support (~> 3.13.0)
    rspec-rails (7.0.1)
      actionpack (>= 7.0)
      activesupport (>= 7.0)
      railties (>= 7.0)
      rspec-core (~> 3.13)
      rspec-expectations (~> 3.13)
      rspec-mocks (~> 3.13)
      rspec-support (~> 3.13)
    rspec-retry (0.6.2)
      rspec-core (> 3.3)
    rspec-sidekiq (5.0.0)
      rspec-core (~> 3.0)
      rspec-expectations (~> 3.0)
      rspec-mocks (~> 3.0)
      sidekiq (>= 5, < 8)
    rspec-support (3.13.1)
    rspec_junit_formatter (0.6.0)
      rspec-core (>= 2, < 4, != 2.12.0)
    rswag-specs (2.14.0)
      activesupport (>= 5.2, < 8.0)
      json-schema (>= 2.2, < 5.0)
      railties (>= 5.2, < 8.0)
      rspec-core (>= 2.14)
    rswag-ui (2.14.0)
      actionpack (>= 5.2, < 8.0)
      railties (>= 5.2, < 8.0)
    rtesseract (3.1.3)
    rubocop (1.66.1)
      json (~> 2.3)
      language_server-protocol (>= 3.17.0)
      parallel (~> 1.10)
      parser (>= 3.3.0.2)
      rainbow (>= 2.2.2, < 4.0)
      regexp_parser (>= 2.4, < 3.0)
      rubocop-ast (>= 1.32.2, < 2.0)
      ruby-progressbar (~> 1.7)
      unicode-display_width (>= 2.4.0, < 3.0)
    rubocop-ast (1.32.3)
      parser (>= 3.3.1.0)
    rubocop-capybara (2.21.0)
      rubocop (~> 1.41)
    rubocop-factory_bot (2.26.1)
      rubocop (~> 1.61)
    rubocop-junit-formatter (0.1.4)
    rubocop-rails (2.26.2)
      activesupport (>= 4.2.0)
      rack (>= 1.1)
      rubocop (>= 1.52.0, < 2.0)
      rubocop-ast (>= 1.31.1, < 2.0)
    rubocop-rspec (3.0.5)
      rubocop (~> 1.61)
    rubocop-rspec_rails (2.30.0)
      rubocop (~> 1.61)
      rubocop-rspec (~> 3, >= 3.0.1)
    rubocop-thread_safety (0.5.1)
      rubocop (>= 0.90.0)
    ruby-progressbar (1.13.0)
    ruby-rc4 (0.1.5)
    ruby-saml (1.17.0)
      nokogiri (>= 1.13.10)
      rexml
    ruby-vips (2.2.1)
      ffi (~> 1.12)
    rubyzip (2.3.2)
    rufus-scheduler (3.9.2)
      fugit (~> 1.1, >= 1.11.1)
    safe_shell (1.1.0)
    sanitize (6.1.3)
      crass (~> 1.0.2)
      nokogiri (>= 1.12.0)
    savon (2.15.1)
      akami (~> 1.2)
      builder (>= 2.1.2)
      gyoku (~> 1.2)
      httpi (>= 4, < 5)
      mail (~> 2.5)
      nokogiri (>= 1.8.1)
      nori (~> 2.4)
      wasabi (>= 3.7, < 6)
    sawyer (0.9.2)
      addressable (>= 2.3.5)
      faraday (>= 0.17.3, < 3)
    script_utils (0.0.4)
    seedbank (0.5.0)
      rake (>= 10.0)
    semantic_logger (4.16.0)
      concurrent-ruby (~> 1.0)
    sentry-ruby (5.19.0)
      bigdecimal
      concurrent-ruby (~> 1.0, >= 1.0.2)
    shellany (0.0.1)
    shoulda-matchers (6.4.0)
      activesupport (>= 5.2.0)
    shrine (3.6.0)
      content_disposition (~> 1.0)
      down (~> 5.1)
    sidekiq (7.2.4)
      concurrent-ruby (< 2)
      connection_pool (>= 2.3.0)
      rack (>= 2.2.4)
      redis-client (>= 0.19.0)
    sign_in_service (0.4.0)
      faraday (~> 2.7)
      jwt (~> 2.8)
    signet (0.19.0)
      addressable (~> 2.8)
      faraday (>= 0.17.5, < 3.a)
      jwt (>= 1.5, < 3.0)
      multi_json (~> 1.10)
    simplecov (0.22.0)
      docile (~> 1.1)
      simplecov-html (~> 0.11)
      simplecov_json_formatter (~> 0.1)
    simplecov-html (0.12.3)
    simplecov_json_formatter (0.1.4)
    simpleidn (0.2.3)
    slack-notify (0.6.0)
      faraday (>= 0.9)
      json (>= 1.8)
    snaky_hash (2.0.1)
      hashie
      version_gem (~> 1.1, >= 1.1.1)
    socksify (1.7.1)
    spoon (0.0.6)
      ffi
    ssrf_filter (1.1.2)
    staccato (0.5.3)
    statsd-instrument (3.9.0)
    stringio (3.1.1)
    strong_migrations (2.0.0)
      activerecord (>= 6.1)
    super_diff (0.12.1)
      attr_extras (>= 6.2.4)
      diff-lcs
      patience_diff
    swagger-blocks (3.0.0)
    terminal-table (3.0.2)
      unicode-display_width (>= 1.1.1, < 3)
    thor (1.3.2)
    thread_safe (0.3.6)
    thread_safe (0.3.6-java)
    tilt (2.3.0)
    timecop (0.9.10)
    timeout (0.4.1)
    trailblazer-option (0.1.2)
    ttfunk (1.7.0)
    typhoeus (1.4.1)
      ethon (>= 0.9.0)
    tzinfo (2.0.6)
      concurrent-ruby (~> 1.0)
    tzinfo-data (1.2024.1)
      tzinfo (>= 1.0.0)
    uber (0.1.0)
    unicode-display_width (2.6.0)
    uri (0.13.1)
    utf8-cleaner (1.0.0)
      activesupport
    vcr (6.3.1)
      base64
    version_gem (1.1.3)
    virtus (2.0.0)
      axiom-types (~> 0.1)
      coercible (~> 1.0)
      descendants_tracker (~> 0.0, >= 0.0.3)
    warden (1.2.9)
      rack (>= 2.0.9)
    warden-github (1.3.2)
      activesupport (> 3.0)
      octokit (> 2.1.0)
      warden (> 1.0)
    wasabi (5.0.3)
      addressable
      faraday (>= 1.9, < 3)
      nokogiri (>= 1.13.9)
    web-console (4.2.1)
      actionview (>= 6.0.0)
      activemodel (>= 6.0.0)
      bindex (>= 0.4.0)
      railties (>= 6.0.0)
    webmock (3.23.1)
      addressable (>= 2.8.0)
      crack (>= 0.3.2)
      hashdiff (>= 0.4.0, < 2.0.0)
    webrick (1.8.2)
    websocket-driver (0.7.6)
      websocket-extensions (>= 0.1.0)
    websocket-driver (0.7.6-java)
      websocket-extensions (>= 0.1.0)
    websocket-extensions (0.1.5)
    will_paginate (4.0.1)
    with_advisory_lock (5.1.0)
      activerecord (>= 6.1)
      zeitwerk (>= 2.6)
    xmldsig (0.3.2)
      nokogiri
    xmlenc (0.8.0)
      activemodel (>= 3.0.0)
      activesupport (>= 3.0.0)
      nokogiri (>= 1.6.0, < 2.0.0)
      xmlmapper (>= 0.7.3)
    xmlmapper (0.8.1)
      nokogiri (~> 1.11)
    yard (0.9.37)
    zeitwerk (2.6.18)

PLATFORMS
  aarch64-linux
  java
  ruby
  x64-mingw32
  x86-mingw32
  x86-mswin32
  x86_64-linux

DEPENDENCIES
  aasm
  accredited_representative_portal!
  activerecord-import
  activerecord-postgis-adapter
  addressable
  apivore!
  appeals_api!
  apps_api!
  ask_va_api!
  avs!
  awesome_print
  aws-sdk-kms
  aws-sdk-s3 (~> 1)
  aws-sdk-sns (~> 1)
  betamocks!
  bgs_ext!
  blueprinter
  bootsnap
  brakeman
  breakers
  bundler-audit
  byebug
  carrierwave
  carrierwave-aws
  check_in!
  claims_api!
  clamav-client
  combine_pdf
  config
  connect_vbms!
  coverband
  covid_research!
  covid_vaccine!
  csv
  danger
  database_cleaner
  date_validator
  ddtrace
  debts_api!
  dhp_connected_devices!
  dogstatsd-ruby (= 5.6.1)
  dry-struct
  dry-types
  ethon (>= 0.13.0)
  facilities_api!
  factory_bot_rails
  faker
  faraday (~> 2.10)
  faraday-follow_redirects
  faraday-httpclient
  faraday-multipart
  faraday-retry
  faraday-typhoeus
  faraday_curl
  fastimage
  fhir_client!
  fitbit_api
  flipper
  flipper-active_record
  flipper-active_support_cache_store
  flipper-ui
  foreman
  fuubar
  google-api-client
  google-apis-core
  google-apis-generator
  google-protobuf
  googleauth
  govdelivery-tms!
  guard-rspec
  guard-rubocop
  gyoku
  health_quest!
  hexapdf
  holidays
  httpclient
  ice_nine
  income_limits!
  iso_country_codes
  ivc_champva!
  json
  json-schema
  json_schemer
  jsonapi-parser
  jsonapi-serializer
  jwe
  jwt
  kms_encrypted
  liquid
  lockbox
  mail
  meb_api!
  memoist
  mimemagic
  mini_magick
  mobile!
  mock_redis
  mocked_authentication!
  my_health!
  net-sftp
  nkf
  nokogiri
  notifications-ruby-client
  octokit
  oj
  okcomputer
  olive_branch
  operating_hours
  ox
  parallel
  parallel_tests
  pdf-forms
  pdf-inspector
  pdf-reader
  pensions!
  pg
  pg_query
  pg_search
  pkce_challenge
  prawn
  prawn-markup
  prawn-table
  pry-byebug
  puma
  pundit
  rack
  rack-attack
  rack-cors
  rack-test (= 2.1.0)
  rack-timeout
  rack-vcr
  rails (~> 7.1.3)
  rails-session_cookie
  rails_semantic_logger
  rainbow
  redis
  redis-namespace
  representation_management!
  request_store
  restforce
  rgeo-geojson
  roo
  rspec-instrumentation-matcher
  rspec-its
  rspec-rails
  rspec-retry
  rspec-sidekiq
  rspec_junit_formatter
  rswag-specs
  rswag-ui
  rtesseract
  rubocop
  rubocop-capybara
  rubocop-factory_bot
  rubocop-junit-formatter
  rubocop-rails
  rubocop-rspec
  rubocop-rspec_rails
  rubocop-thread_safety
  ruby-saml
  rubyzip
  rufus-scheduler
  savon
  seedbank
  sentry-ruby
  shoulda-matchers
  shrine
  sidekiq (~> 7.2.0)
  sidekiq-ent!
  sidekiq-pro!
  sign_in_service
  simple_forms_api!
  simplecov
  slack-notify
  socksify
  staccato
  statsd-instrument
  strong_migrations
  super_diff
  swagger-blocks
  test_user_dashboard!
  timecop
  travel_pay!
  tzinfo-data
  utf8-cleaner
  va_forms!
  va_notify!
  vaos!
  vba_documents!
  vcr
  veteran!
  veteran_confirmation!
  vets_json_schema!
  virtus
  vye!
  warden-github
  web-console
  webmock
  webrick
  will_paginate
  with_advisory_lock
  yard

RUBY VERSION
   ruby 3.3.3p89

BUNDLED WITH
   2.5.14<|MERGE_RESOLUTION|>--- conflicted
+++ resolved
@@ -254,22 +254,13 @@
     attr_extras (7.1.0)
     awesome_print (1.9.2)
     aws-eventstream (1.3.0)
-<<<<<<< HEAD
-    aws-partitions (1.977.0)
-    aws-sdk-core (3.208.0)
-=======
     aws-partitions (1.978.0)
     aws-sdk-core (3.209.0)
->>>>>>> 1fa6fade
       aws-eventstream (~> 1, >= 1.3.0)
       aws-partitions (~> 1, >= 1.651.0)
       aws-sigv4 (~> 1.9)
       jmespath (~> 1, >= 1.6.1)
-<<<<<<< HEAD
-    aws-sdk-kms (1.93.0)
-=======
     aws-sdk-kms (1.94.0)
->>>>>>> 1fa6fade
       aws-sdk-core (~> 3, >= 3.207.0)
       aws-sigv4 (~> 1.5)
     aws-sdk-s3 (1.162.0)
