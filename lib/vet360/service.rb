# frozen_string_literal: true

require 'common/client/base'

module Vet360
  class Service < Common::Client::Base
    STATSD_KEY_PREFIX = 'api.vet360'

    def initialize(user)
      @user = user
    end

    def perform(method, path, body = nil, headers = {})
      config.base_request_headers.merge(headers)
      response = super(method, path, body, headers)
      log_to_sentry(response)

      response
    end

    private

    # TODO: update exception params from EVSS to Vet360, perhaps abstract this into a common class for services
    def handle_error(error)
      case error
      when Faraday::ParsingError
        log_message_to_sentry(error.message, :error, extra_context: { url: config.base_path })
        raise_backend_exception('VET360_502', self.class)
      when Common::Client::Errors::ClientError
        raise Common::Exceptions::Forbidden if error.status == 403
        log_message_to_sentry(error.message, :error, extra_context: { url: config.base_path, body: error.body })

        message = parse_messages(error)&.first
        raise_backend_exception("VET360_#{message['code']}", self.class, error) if message.present?
        raise_backend_exception('VET360_502', self.class, error)
      else
        raise error
      end
    end

    def parse_messages(error)
<<<<<<< HEAD
      # TODO: Parse messages as Message model
      # binding.pry
      messages = JSON.parse(error.body)&.dig('messages')

      messages&.map do |m|
        Vet360::Models::Message.new(
          code: m['code'],
          key: m['key'],
          retryable: m['potentially_self_correcting_on_retry'],
          severity: m['severity'],
          text: m['text']
        )
      end
=======
      messages = error.body&.dig('messages')
      Vet360::Models::Message.from_response(messages)
>>>>>>> 0d2b425b
    end

    def raise_backend_exception(key, source, error = nil)
      raise Common::Exceptions::BackendServiceException.new(
        key,
        { source: source.to_s },
        error&.status,
        error&.body
      )
    end

    def log_to_sentry(response)
      # TODO: Disable when we're ready to enable in production
      if Rails.env.production?
        log_message_to_sentry(
          'Vet360 Request',
          :info,
          request: { headers: response.request_headers },
          response: { status: response.status, body: response.body }
        )
      end
    end
  end
end<|MERGE_RESOLUTION|>--- conflicted
+++ resolved
@@ -39,24 +39,8 @@
     end
 
     def parse_messages(error)
-<<<<<<< HEAD
-      # TODO: Parse messages as Message model
-      # binding.pry
-      messages = JSON.parse(error.body)&.dig('messages')
-
-      messages&.map do |m|
-        Vet360::Models::Message.new(
-          code: m['code'],
-          key: m['key'],
-          retryable: m['potentially_self_correcting_on_retry'],
-          severity: m['severity'],
-          text: m['text']
-        )
-      end
-=======
       messages = error.body&.dig('messages')
       Vet360::Models::Message.from_response(messages)
->>>>>>> 0d2b425b
     end
 
     def raise_backend_exception(key, source, error = nil)
