--- conflicted
+++ resolved
@@ -929,12 +929,8 @@
     sidekiq_alive (2.4.0)
       gserver (~> 0.0.1)
       sidekiq (>= 5, < 8)
-<<<<<<< HEAD
-    signet (0.18.0)
-=======
       webrick (>= 1, < 2)
     signet (0.19.0)
->>>>>>> 3cdd5e37
       addressable (~> 2.8)
       faraday (>= 0.17.5, < 3.a)
       jwt (>= 1.5, < 3.0)
