--- conflicted
+++ resolved
@@ -5,19 +5,12 @@
     uri: <VAPROFILE_URL>/contact-information-hub/contact-information/v2/2.16.840.1.113883.4.349/b2fab2b5-6af0-45e1-a9e2-394347af91ef%5EPN%5E200VIDM%5EUSDVA/emails
     body:
       encoding: UTF-8
-<<<<<<< HEAD
       string: '{"bio":{"emailAddressText":"person43@example.com","emailId":318927,"originatingSourceSystem":"VETSGOV","sourceSystemUser":"1234","sourceDate":"2024-08-27T18:51:06.012Z","vet360Id":"1781151","effectiveStartDate":null,"effectiveEndDate":null}}'
     headers:
       User-Agent:
       - Vets.gov Agent
       Accept:
       - application/json
-=======
-      string: '{"bio":{"emailAddressText":"person42@example.com","emailId":8087,"originatingSourceSystem":"VETSGOV","sourceSystemUser":"1234","sourceDate":"2024-08-27T18:51:06.012Z","vet360Id":"11111","effectiveStartDate":null,"effectiveEndDate":null}}'
-    headers:
-      User-Agent:
-      - Vets.gov Agent
->>>>>>> e5237c37
       Content-Type:
       - application/json
       Cufsystemname:
@@ -35,17 +28,10 @@
       - 'true'
       - 'true'
       Server-Timing:
-<<<<<<< HEAD
       - dtRpid;desc="2044359540", dtSInfo;desc="0"
       - dtRpid;desc="405414556", dtSInfo;desc="0"
       Vaprofiletxauditid:
       - a0ae31f7-c625-49bc-ab87-9b4abadbe059
-=======
-      - dtRpid;desc="-1991595492", dtSInfo;desc="0"
-      - dtRpid;desc="1884138336", dtSInfo;desc="0"
-      Vaprofiletxauditid:
-      - fd751b15-af2b-4771-bc96-22347b8a3ed3
->>>>>>> e5237c37
       X-Content-Type-Options:
       - nosniff
       X-Xss-Protection:
@@ -62,11 +48,7 @@
       - 'default-src ''self'' ''unsafe-eval'' ''unsafe-inline'' data: filesystem:
         about: blob: ws: wss:'
       Date:
-<<<<<<< HEAD
       - Thu, 12 Sep 2024 21:22:55 GMT
-=======
-      - Fri, 06 Sep 2024 19:16:38 GMT
->>>>>>> e5237c37
       Referrer-Policy:
       - no-referrer
       Content-Type:
@@ -77,11 +59,6 @@
       - max-age=16000000; includeSubDomains; preload;
     body:
       encoding: UTF-8
-<<<<<<< HEAD
       string: '{"txAuditId":"c3c712ea-0cfb-484b-b81e-22f11ee0dcaf","status":"RECEIVED"}'
   recorded_at: Thu, 12 Sep 2024 21:22:56 GMT
-=======
-      string: '{"txAuditId":"ea7989c5-60ef-40dc-aa6d-2fe6f7b1f0f9","status":"RECEIVED"}'
-  recorded_at: Fri, 06 Sep 2024 19:16:38 GMT
->>>>>>> e5237c37
 recorded_with: VCR 6.3.1