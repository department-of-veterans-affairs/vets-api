--- conflicted
+++ resolved
@@ -10,9 +10,6 @@
   scope :needs_failure_notification, lambda {
     where(delete_date: nil, failure_notification_sent_at: nil).where('status LIKE ?', '%error%')
   }
-<<<<<<< HEAD
-=======
 
   scope :incomplete, -> { where(delete_date: nil) }
->>>>>>> bbdab6b7
 end