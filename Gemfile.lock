--- conflicted
+++ resolved
@@ -65,17 +65,21 @@
 
 GIT
   remote: https://github.com/department-of-veterans-affairs/vets-json-schema
-<<<<<<< HEAD
-  revision: 89a2382d1f1622ac103284960f822003a17375dd
-  branch: 5490-updates
-=======
   revision: a814773c22920674823cf3052d82fbaaf9d4dbad
   branch: master
->>>>>>> 1922df4a
   specs:
     vets_json_schema (20.5.0)
       multi_json (~> 1.0)
       script_utils (= 0.0.4)
+
+GIT
+  remote: https://github.com/rileyanderson/faraday_adapter_socks
+  revision: 1f16faf85fad997c51448d6e78b1e1b4ed438324
+  branch: update-faraday-dependency
+  specs:
+    faraday_adapter_socks (0.2.0)
+      faraday (>= 0.7.4, < 2.0)
+      socksify (~> 1.7)
 
 PATH
   remote: modules
@@ -362,17 +366,25 @@
       i18n (>= 1.6, < 2)
     fakeredis (0.8.0)
       redis (~> 4.1)
-    faraday (0.17.4)
+    faraday (1.4.2)
+      faraday-em_http (~> 1.0)
+      faraday-em_synchrony (~> 1.0)
+      faraday-excon (~> 1.1)
+      faraday-net_http (~> 1.0)
+      faraday-net_http_persistent (~> 1.1)
       multipart-post (>= 1.2, < 3)
+      ruby2_keywords (>= 0.0.4)
+    faraday-em_http (1.0.0)
+    faraday-em_synchrony (1.0.0)
+    faraday-excon (1.1.0)
     faraday-http-cache (2.2.0)
       faraday (>= 0.8)
-    faraday_adapter_socks (0.1.1)
-      faraday (~> 0.9)
-      socksify (~> 1.7)
+    faraday-net_http (1.0.1)
+    faraday-net_http_persistent (1.1.0)
     faraday_curl (0.0.2)
       faraday (>= 0.9.0)
-    faraday_middleware (0.14.0)
-      faraday (>= 0.7.4, < 1.0)
+    faraday_middleware (1.0.0)
+      faraday (~> 1.0)
     fast_jsonapi (1.5)
       activesupport (>= 4.2)
     fastimage (2.2.3)
@@ -813,6 +825,7 @@
       rexml
     ruby-vips (2.0.17)
       ffi (~> 1.9)
+    ruby2_keywords (0.0.4)
     rubyzip (2.3.0)
     rufus-scheduler (3.6.0)
       fugit (~> 1.1, >= 1.1.6)
@@ -844,8 +857,8 @@
       rake (>= 10.0)
     semantic_logger (4.7.4)
       concurrent-ruby (~> 1.0)
-    sentry-raven (2.13.0)
-      faraday (>= 0.7.6, < 1.0)
+    sentry-raven (3.1.2)
+      faraday (>= 1.0)
     shellany (0.0.1)
     shrine (3.3.0)
       content_disposition (~> 1.0)
@@ -1010,7 +1023,7 @@
   faker
   fakeredis
   faraday
-  faraday_adapter_socks
+  faraday_adapter_socks!
   faraday_curl
   faraday_middleware
   fast_jsonapi
