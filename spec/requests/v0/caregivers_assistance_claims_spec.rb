--- conflicted
+++ resolved
@@ -189,59 +189,6 @@
       FileUtils.rm_f(response_pdf)
     end
 
-<<<<<<< HEAD
-    context 'caregiver1010 flipper off' do
-      before do
-        allow(Flipper).to receive(:enabled?).with(:caregiver1010).and_return(false)
-      end
-
-      it 'returns a completed PDF', run_at: '2017-07-25 00:00:00 -0400' do
-        expect(SavedClaim::CaregiversAssistanceClaim).to receive(:new).with(
-          form: form_data
-        ).and_return(
-          claim
-        )
-
-        expect(SecureRandom).to receive(:uuid).and_return('saved-claim-guid')
-        expect(SecureRandom).to receive(:uuid).and_return('file-name-uuid')
-
-        expect_any_instance_of(Form1010cg::Auditor).to receive(:record).with(:pdf_download)
-
-        subject
-
-        expect(response).to have_http_status(:ok)
-
-        # download response conent (the pdf) to disk
-        File.open(response_pdf, 'wb+') { |f| f.write(response.body) }
-
-        # compare it with the pdf fixture
-        expect(
-          pdfs_fields_match?(response_pdf, expected_pdf)
-        ).to eq(true)
-
-        # ensure that the tmp file was deleted
-        expect(
-          File.exist?('tmp/pdfs/10-10CG_file-name-uuid.pdf')
-        ).to eq(false)
-      end
-    end
-
-    context 'caregiver1010 flipper on' do
-      before do
-        allow(Flipper).to receive(:enabled?).with(:caregiver1010).and_return(true)
-      end
-
-      it 'returns a completed PDF', run_at: '2017-07-25 00:00:00 -0400' do
-        expect(SavedClaim::CaregiversAssistanceClaim).to receive(:new).with(
-          form: form_data
-        ).and_return(
-          claim
-        )
-
-        expect(SecureRandom).to receive(:uuid).and_return('saved-claim-guid')
-        expect(SecureRandom).to receive(:uuid).and_return('file-name-uuid')
-        expect_any_instance_of(Form1010cg::Auditor).to receive(:record).with(:pdf_download)
-=======
     it 'returns a completed PDF', run_at: '2017-07-25 00:00:00 -0400' do
       expect(SavedClaim::CaregiversAssistanceClaim).to receive(:new).with(
         form: form_data
@@ -252,7 +199,6 @@
       expect(SecureRandom).to receive(:uuid).and_return('saved-claim-guid')
       expect(SecureRandom).to receive(:uuid).and_return('file-name-uuid')
       expect_any_instance_of(Form1010cg::Auditor).to receive(:record).with(:pdf_download)
->>>>>>> c58dfce6
 
       subject
 
@@ -281,6 +227,7 @@
 
       expect(SecureRandom).to receive(:uuid).and_return('saved-claim-guid')
       expect(SecureRandom).to receive(:uuid).and_return('file-name-uuid')
+      expect_any_instance_of(Form1010cg::Auditor).to receive(:record).with(:pdf_download)
 
       subject
 
