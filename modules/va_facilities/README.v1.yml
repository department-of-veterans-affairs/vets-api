openapi: '3.0.0'
info:
  version: 1.0.1
  title: VA Facilities
  description: |

    **IMPORTANT**: This is a DRAFT version of the VA Facilities API, and it does not yet contain any of the endpoints currently present in v0.

    ## Background

    This draft version of the VA Facilities API has only a single endpoint (`/nearby`) that allows you to retrieve all VA health facilities are that are within a desired drive time (up to 90 minutes, in 10 minute increments), given a specified location (address or lat/long).

    ## Design

    ### Base URLs
    
    The base URLs for the VA Facilities API in the various environments are:
    - Development: `https://dev-api.va.gov/services/va_facilities/v1`
    - Production: `https://api.va.gov/services/va_facilities/v1`

    ### Authorization

    API requests are authorized through a symmetric API token, provided in an HTTP header with name `apikey`.

    ### Active Status
    
    Facilities can be temporarily deactivated for a variety of reasons. If a facility comes back from this API with `"active_status": "T"`, it is not currently operating. `"active_status": "A"` indicates normal operations at a facility.
    
    ### Mobile Facilities
    
    The mobile health facilities move regularly within a region. If a facility comes back from this API with `"mobile": "true"`, the latitude/longitude and address could be inaccurate. To get the exact current location, please call the number listed.

    ## Reference

    - [Raw VA Facilities Open API Spec](https://api.va.gov/services/va_facilities/docs/v1/api)
    - [JSON API Format](https://jsonapi.org/format/)

  termsOfService: ''
  contact:
    name: developer.va.gov
tags:
  - name: facilities
    description: VA Facilities API
paths:
  # COMMENTED OUT WHILE FACILITIES v1 ARE ONLY A DRAFT
  # /facilities:
  #   get:
  #     tags:
  #       - facilities
  #     summary: "DRAFT: Query facilities based on a geographic bounding box and optional attribute filters"
  #     description: |
  #       *This is a draft specification and not an available endpoint.*

  #       Retrieve all facilities contained within the specified bounding box. Bounding box is
  #       specified as four parameters lng1, lat1, lng2, lat2. Relative ordering of longitude and
  #       latitude parameters is unimportant.

  #       Additionally one can filter the facilities within the bounding box by type and available
  #       services. Only facilities of type "health" and "benefits" may be filtered by available
  #       services.

  #       Alternatively, one can retrieve multiple facilities by id using this endpoint by making a
  #       request with a comma-separated list of ids like `?ids=id1,id2`. When requesting facilities
  #       in bulk by `id`, the API will return as many ids as it can find matches for and omit any
  #       ids where there is no match. It will not return an HTTP error code if it is unable to match
  #       a requested `id`. Clients may supply ids up to the limit their HTTP client enforces for
  #       URI path lengths -- usually 2,048 characters.

  #       One of the `ids` parameter, the `bbox` parameter, or the `lat` and `lng` parameters are
  #       *required* to query this API. Requests without one or the other will return `400 Bad Request`.

  #       Results of this operation are paginated. JSON responses include pagination information
  #       in the standard JSON API "links" and "meta" elements. GeoJSON responses include pagination
  #       information in the "Link" header.
  #     operationId: getFacilitiesByLocation
  #     security:
  #       - api_key: []
  #     parameters:
  #       - name: ids
  #         description: |
  #           List of comma separated ids of facilities to retrieve in a single request.
  #           Can be combined with lat and lng parameters to retrieve the facilities sorted by distance from a location.
  #         in: query
  #         style: form
  #         explode: false
  #         required: false
  #         schema:
  #           type: array
  #           items:
  #             type: string
  #       - name: zip
  #         in: query
  #         description: |
  #           Zip code to search for VA Facilities.
  #           More detailed zip codes can be passed in, but only the first five digits are used to determine facilities to return.
  #         required: false
  #         schema:
  #           type: string
  #           format: '##### or #####-####'
  #       - name: state
  #         in: query
  #         description: |
  #           Two character state code to search for VA Facilities.
  #         required: false
  #         schema:
  #           type: string
  #           format: XX
  #       - name: lat
  #         in: query
  #         description: |
  #           Latitude of point to search for nearest VA Facilities.
  #           Latitude and Longitude parameters should be specified in WGS84 coordinate reference system.
  #         required: false
  #         schema:
  #           type: number
  #           format: float
  #       - name: lng
  #         in: query
  #         description: |
  #           Longitude of point to search for nearest VA Facilities.
  #           Latitude and Longitude parameters should be specified in WGS84 coordinate reference system.
  #         required: false
  #         style: form
  #         explode: true
  #         schema:
  #           type: number
  #           format: float
  #       - name: bbox[]
  #         in: query
  #         description: |
  #           Bounding longitude/latitude/longitude/latitude within which facilities will be returned.
  #           Bounding box parameters should be specified in WGS84 coordinate reference system.
  #         required: false
  #         style: form
  #         explode: true
  #         schema:
  #           type: array
  #           minItems: 4
  #           maxItems: 4
  #           items:
  #             type: number
  #             format: float
  #       - name: type
  #         description: Optional facility type search filter
  #         in: query
  #         required: false
  #         schema:
  #           type: string
  #           enum:
  #             - health
  #             - cemetery
  #             - benefits
  #             - vet_center
  #       - name: services[]
  #         description: Optional facility service search filter
  #         in: query
  #         style: form
  #         explode: true
  #         schema:
  #           type: array
  #           items:
  #             type: string
  #       - name: page
  #         description: Page of results to return per paginated response.
  #         in: query
  #         required: false
  #         schema:
  #           type: integer
  #           default: 1
  #       - name: per_page
  #         description: Number of results to return per paginated response.
  #         in: query
  #         required: false
  #         schema:
  #           type: integer
  #           default: 30
  #     responses:
  #       '200':
  #         description: Success
  #         content:
  #           application/json:
  #             schema:
  #               required:
  #                 - data
  #               properties:
  #                 data:
  #                   type: array
  #                   items:
  #                     $ref: "#/components/schemas/Facility"
  #                 meta:
  #                   description: "Metadata about the response"
  #                   type: object
  #                   required:
  #                     - pagination
  #                     - distances
  #                   properties:
  #                     distances:
  #                       type: array
  #                       description: "For lat/lng queries, a list of mappings between facility ids and the distance from the search location. Distance is expressed in miles and represents straight-line distance, not driving distance."
  #                       items:
  #                         type: object
  #                         properties:
  #                           id:
  #                             type: string
  #                             description: "Facility id. Matches the facility id in the data part of the response."
  #                             example: vha_688
  #                           distance:
  #                             type: number
  #                             format: float
  #                             description: "Distance from search location"
  #                             example: 3.14
  #                     pagination:
  #                       type: object
  #                       required:
  #                         - current_page
  #                         - per_page
  #                         - total_entries
  #                         - total_pages
  #                       properties:
  #                         current_page:
  #                           type: integer
  #                           example: 1
  #                         per_page:
  #                           type: integer
  #                           example: 10
  #                         total_entries:
  #                           type: integer
  #                           example: 2162
  #                         total_pages:
  #                           type: integer
  #                           example: 217
  #           application/vnd.geo+json:
  #             schema:
  #               required:
  #                 - type
  #                 - features
  #               properties:
  #                 type:
  #                   type: string
  #                   enum: ["FeatureCollection"]
  #                 features:
  #                   type: array
  #                   items:
  #                     $ref: "#/components/schemas/FacilityFeature"
  #         headers:
  #           Link:
  #             description: GitHub-style pagination information. Only present for GeoJSON-format responses.
  #             schema:
  #               type: string
  #               example: '<https://dev-api.va.gov/services/va_facilities/v0/facilities?bbox%5B%5D=-120&bbox%5B%5D=40&bbox%5B%5D=-125&bbox%5B%5D=50&page=2&per_page=20>; rel="self", <https://dev-api.va.gov/services/va_facilities/v0/facilities?bbox%5B%5D=-120&bbox%5B%5D=40&bbox%5B%5D=-125&bbox%5B%5D=50&page=1&per_page=20>; rel="first", <https://dev-api.va.gov/services/va_facilities/v0/facilities?bbox%5B%5D=-120&bbox%5B%5D=40&bbox%5B%5D=-125&bbox%5B%5D=50&page=1&per_page=20>; rel="prev", <https://dev-api.va.gov/services/va_facilities/v0/facilities?bbox%5B%5D=-120&bbox%5B%5D=40&bbox%5B%5D=-125&bbox%5B%5D=50&page=3&per_page=20>; rel="next", <https://dev-api.va.gov/services/va_facilities/v0/facilities?bbox%5B%5D=-120&bbox%5B%5D=40&bbox%5B%5D=-125&bbox%5B%5D=50&page=5&per_page=20>; rel="last"'
  #       '401':
  #         description: Missing API token
  #         content:
  #           application/json:
  #             schema:
  #               $ref: "#/components/schemas/AuthorizationError"
  #       '403':
  #         description: Invalid API token
  #         content:
  #           application/json:
  #             schema:
  #               $ref: "#/components/schemas/AuthorizationError"
  #       '406':
  #         description: Requested format unacceptable
  #         content:
  #           application/json:
  #             schema:
  #               $ref: "#/components/schemas/APIError"
  # /facilities/{id}:
  #   get:
  #     tags:
  #       - facilities
  #     summary: "DRAFT: Retrieve a specific facility by ID"
  #     description: |
  #       *This is a draft specification and not an available endpoint.*
  #     operationId: getFacilityById
  #     security:
  #       - api_key: []
  #     parameters:
  #       - in: path
  #         name: id
  #         description: |
  #           Facility ID, in the form `<prefix>_<id>`, where prefix is one of "vha", "vba", "nca", or "vc"
  #           for health, benefits, cemetery, or Vet Center facilities respectively.
  #         required: true
  #         schema:
  #           type: string
  #     responses:
  #       '200':
  #         description: Success
  #         content:
  #           application/json:
  #             schema:
  #               required:
  #                 - data
  #               properties:
  #                 data:
  #                   $ref: "#/components/schemas/Facility"
  #           application/vnd.geo+json:
  #             schema:
  #               $ref: "#/components/schemas/FacilityFeature"
  #       '400':
  #         description: Bad request - invalid or missing query parameters
  #         content:
  #           application/json:
  #             schema:
  #               $ref: "#/components/schemas/APIError"
  #       '401':
  #         description: Missing API token
  #         content:
  #           application/json:
  #             schema:
  #               $ref: "#/components/schemas/AuthorizationError"
  #       '403':
  #         description: Invalid API token
  #         content:
  #           application/json:
  #             schema:
  #               $ref: "#/components/schemas/AuthorizationError"
  #       '404':
  #         description: Facility not found
  #         content:
  #           application/json:
  #             schema:
  #               $ref: "#/components/schemas/APIError"
  #       '406':
  #         description: Requested format unacceptable
  #         content:
  #           application/json:
  #             schema:
  #               $ref: "#/components/schemas/APIError"
  # /facilities/all:
  #   get:
  #     tags:
  #       - facilities
  #     summary: "DRAFT: Bulk download of all available facilities"
  #     description: |
  #       *This is a draft specification and not an available endpoint.*

  #       Retrieve all available facilities in a single operation, formatted as either a GeoJSON
  #       FeatureCollection or as a CSV. Due to the complexity of the facility resource type, the CSV
  #       response contains a subset of available facility data - specifically it omits the
  #       available services, patient satisfaction, and patient wait time data.
  #     operationId: getAllFacilities
  #     security:
  #       - api_key: []
  #     parameters:
  #       - in: header
  #         name: Accept
  #         schema:
  #           enum:
  #             - application/vnd.geo+json
  #             - text/csv
  #         required: true
  #     responses:
  #       '200':
  #         description: Success
  #         content:
  #           application/vnd.geo+json:
  #             schema:
  #               required:
  #                 - type
  #                 - features
  #               properties:
  #                 type:
  #                   type: string
  #                   enum: ["FeatureCollection"]
  #                 features:
  #                   type: array
  #                   items:
  #                     $ref: "#/components/schemas/FacilityFeature"
  #           text/csv:
  #             schema:
  #               type: string
  #               example: |
  #                 id,name,station_id,latitude,longitude,facility_type,classification,website,physical_address_1,physical_address_2,physical_address_3,physical_city,physical_state,physical_zip,mailing_address_1,mailing_address_2,mailing_address_3,mailing_city,mailing_state,mailing_zip,phone_main,phone_fax,phone_mental_health_clinic,phone_pharmacy,phone_after_hours,phone_patient_advocate,phone_enrollment_coordinator,hours_monday,hours_tuesay,hours_wednesday,hours_thursday,hours_friday,hours_saturday,hours_sunday,mobile
  #                 vc_0101V,Boston Vet Center,0101V,42.3445959000001,-71.0361051099999,vet_center,,,7 Drydock Avenue,Suite 2070,,Boston,MA,2210,,,,,,,857-203-6461 x,,,,,,,800AM-700PM,800AM-800PM,800AM-700PM,800AM-800PM,800AM-600PM,-,-,false
  #                 vba_362b,Houston Regional Benefit Office at Frank Tejeda Outpatient Clinic,362b,29.51690196,-98.59601936,va_benefits_facility,Outbased,NULL,5788 Eckhert Road,,,San Antonio,TX,78240,,,,,,,210-699-5040,210-699-5079,,,,,,,,,,,,,false
  #       '401':
  #         description: Missing API token
  #         content:
  #           application/json:
  #             schema:
  #               $ref: "#/components/schemas/AuthorizationError"
  #       '403':
  #         description: Invalid API token
  #         content:
  #           application/json:
  #             schema:
  #               $ref: "#/components/schemas/AuthorizationError"
  #       '406':
  #         description: Requested format unacceptable
  #         content:
  #           application/json:
  #             schema:
  #               $ref: "#/components/schemas/APIError"
  /nearby:
    get:
      tags:
        - facilities
<<<<<<< HEAD
      summary: Retrieve all VA health facilities reachable by driving within the specified time period
      description: |
        Retrieve all VA health facilities that are located within a specified drive time from a specified location
        based on passing in a combination of `street_address`, `city`, `state`, and `zip` or `lat` and `lng` required
=======
      summary: Query health facilities based on drive time from a specified location
      description: |
        Retrieve all health facilities contained within an isochrone (a polygon composed of the area
        reachable in a certain amount of time from a central location) based on passing in a
        combination of `street_address`, `city`, `state`, and `zip` or `lat` and `lng` required
>>>>>>> 430d11fd
        parameters along with `drive_time`.

        Additionally one can filter the facilities within the isochrone by available
        services.

        Results of this operation are paginated. Responses include pagination information
        in the standard JSON API "links" and "meta" elements.

        The "attributes" element has information about the drivetime band that the requested location 
        fell within for each the facility included in the response. The values of min_time and 
        max_time are in minutes. For example, a facility returned with a matched min_time 
        of 10 and max_time of 20 is a 10 to 20 minute drive from the requested location.

        This endpoint does not return facility information. To retrieve details for facilities found by `/nearby`, 
        follow the relationship links and check documentation for `/facilities`.
      operationId: getNearbyFacilities
      security:
        - apikey: []
      parameters:
        - name: street_address
          in: query
          description: |
            Street address of the location from which drive time will be calculated.
          required: false
          schema:
            type: string
        - name: city
          in: query
          description: |
            City of the location from which drive time will be calculated.
          required: false
          schema:
            type: string
        - name: state
          in: query
          description: |
            Two character state code of the location from which drive time will be calculated.
          required: false
          schema:
            type: string
        - name: zip
          in: query
          description: |
            Zip code of the location from which drive time will be calculated.
          required: false
          schema:
            type: string
            format: '##### or #####-####'
        - name: lat
          in: query
          description: |
            Latitude of point to search for nearest VA Facilities.
          required: false
          schema:
            type: number
            format: float
        - name: lng
          in: query
          description: |
            Longitude of point to search for nearest VA Facilities.
          required: false
          style: form
          explode: true
          schema:
            type: number
            format: float
        - name: drive_time
          description:  Filter to only include facilities that are within the specified number of drive time minutes from the requested location.
          in: query
          required: false
          schema:
            type: integer
<<<<<<< HEAD
            default: 90
            enum:
              - 10
              - 20
              - 30
              - 40
              - 50
              - 60
              - 70
              - 80
              - 90
        - name: type
          description: Optional facility type search filter
          in: query
          required: false
          schema:
            type: string
            enum:
              - health
              - cemetery
              - benefits
              - vet_center
=======
            default: 60
>>>>>>> 430d11fd
        - name: services[]
          description: Optional facility service search filter
          in: query
          style: form
          explode: true
          schema:
            type: array
            items:
              type: string
        - name: page
          description: Page of results to return per paginated response.
          in: query
          required: false
          schema:
            type: integer
            default: 1
        - name: per_page
          description: Number of results to return per paginated response.
          in: query
          required: false
          schema:
            type: integer
            default: 30
      responses:
        '200':
          description: Success
          content:
            application/json:
              schema:
                required:
                  - data
                properties:
                  data:
                    type: array
                    items:
                      $ref: "#/components/schemas/NearbyFacility"
                  meta:
                    description: "Metadata about the response"
                    type: object
                    required:
                      - pagination
                    properties:
                      pagination:
                        type: object
                        required:
                          - current_page
                          - per_page
                          - total_entries
                          - total_pages
                        properties:
                          current_page:
                            type: integer
                            example: 1
                          per_page:
                            type: integer
                            example: 10
                          total_entries:
                            type: integer
                            example: 2162
                          total_pages:
                            type: integer
                            example: 217
                  relationships:
                    type: object
                    required:
                      - va_facilities
                    properties:
                      va_facilities:
                        type: object
                        required:
                          - links
                        properties:
                          links:
                            type: object
                            required:
                              - related
                            properties:
                              related:
                                type: string
                                example: facilities?id=vha_688
        '400':
          description: Missing Required Or Ambiguous Parameters
          content:
            application/json:
              schema:
                $ref: "#/components/schemas/ParameterError"
        '401':
          description: Missing API token
          content:
            application/json:
              schema:
                $ref: "#/components/schemas/AuthorizationError"
        '403':
          description: Invalid API token
          content:
            application/json:
              schema:
                $ref: "#/components/schemas/AuthorizationError"
        '406':
          description: Requested format unacceptable
          content:
            application/json:
              schema:
                $ref: "#/components/schemas/APIError"
  # COMMENTED OUT WHILE DRIVE TIME BANDS ARE ONLY A DRAFT
  # /drive_time_bands:
  #   get:
  #     tags:
  #       - facilities
  #     summary: "DRAFT: Retrieve polygons of the drive time bands for facilities"
  #     description: |
  #       *This is a draft specification and not an available endpoint.*

  #       Retrieve the polygons used to determine in which drive time band veterans fall into for facilities.

  #       Alternatively, one can retrieve a single facility using `/facilities/{id}/drive_time_bands`
  #       or all facilities in a single request using `/facilities/all/drive_time_bands`.

  #       Results of this operation are paginated. JSON responses include pagination information
  #       in the standard JSON API "links" and "meta" elements. GeoJSON responses include pagination
  #       information in the "Link" header.

  #       The facility information returned by `/drive_time_bands` is a small subset of the information returned by `/facilities`.
  #       Please use `/facilities` to detailed information.
  #     operationId: getFacilityDriveTimeBand
  #     security:
  #       - api_key: []
  #     parameters:
  #       - name: page
  #         description: Page of results to return per paginated response.
  #         in: query
  #         required: false
  #         schema:
  #           type: integer
  #           default: 1
  #       - name: per_page
  #         description: Number of results to return per paginated response.
  #         in: query
  #         required: false
  #         schema:
  #           type: integer
  #           default: 30
  #     responses:
  #       '200':
  #         description: Success
  #         content:
  #           application/json:
  #             schema:
  #               required:
  #                 - data
  #               properties:
  #                 data:
  #                   type: array
  #                   items:
  #                     $ref: "#/components/schemas/DriveTimeBands"
  #                 meta:
  #                   description: "Metadata about the response"
  #                   type: object
  #                   required:
  #                     - pagination
  #                   properties:
  #                     pagination:
  #                       type: object
  #                       required:
  #                         - current_page
  #                         - per_page
  #                         - total_entries
  #                         - total_pages
  #                       properties:
  #                         current_page:
  #                           type: integer
  #                           example: 1
  #                         per_page:
  #                           type: integer
  #                           example: 10
  #                         total_entries:
  #                           type: integer
  #                           example: 2162
  #                         total_pages:
  #                           type: integer
  #                           example: 217
  #           application/vnd.geo+json:
  #             schema:
  #               required:
  #                 - type
  #                 - features
  #               properties:
  #                 type:
  #                   type: string
  #                   enum: ["FeatureCollection"]
  #                 features:
  #                   type: array
  #                   items:
  #                     $ref: "#/components/schemas/DriveTimeBandsFeature"
  #         headers:
  #           Link:
  #             description: GitHub-style pagination information. Only present for GeoJSON-format responses.
  #             schema:
  #               type: string
  #               example: '<https://dev-api.va.gov/services/va_facilities/v1/drive_time_bands?bbox%5B%5D=-120&bbox%5B%5D=40&bbox%5B%5D=-125&bbox%5B%5D=50&page=2&per_page=20>; rel="self", <https://dev-api.va.gov/services/va_facilities/v0/facilities?bbox%5B%5D=-120&bbox%5B%5D=40&bbox%5B%5D=-125&bbox%5B%5D=50&page=1&per_page=20>; rel="first", <https://dev-api.va.gov/services/va_facilities/v0/facilities?bbox%5B%5D=-120&bbox%5B%5D=40&bbox%5B%5D=-125&bbox%5B%5D=50&page=1&per_page=20>; rel="prev", <https://dev-api.va.gov/services/va_facilities/v0/facilities?bbox%5B%5D=-120&bbox%5B%5D=40&bbox%5B%5D=-125&bbox%5B%5D=50&page=3&per_page=20>; rel="next", <https://dev-api.va.gov/services/va_facilities/v0/facilities?bbox%5B%5D=-120&bbox%5B%5D=40&bbox%5B%5D=-125&bbox%5B%5D=50&page=5&per_page=20>; rel="last"'
  #       '401':
  #         description: Missing API token
  #         content:
  #           application/json:
  #             schema:
  #               $ref: "#/components/schemas/AuthorizationError"
  #       '403':
  #         description: Invalid API token
  #         content:
  #           application/json:
  #             schema:
  #               $ref: "#/components/schemas/AuthorizationError"
  #       '406':
  #         description: Requested format unacceptable
  #         content:
  #           application/json:
  #             schema:
  #               $ref: "#/components/schemas/APIError"
  # /facilities/{id}/drive_time_bands:
  #   get:
  #     tags:
  #       - facilities
  #     summary: "DRAFT: Retrieve polygons of the drive time bands for a facility by ID"
  #     description: |
  #       *This is a draft specification and not an available endpoint.*

  #       Retrieve the polygons used to determine in which drive time band veterans fall into for a specified facility.

  #       Alternatively, one can retrieve drive time bands for all facilities using `/facilities/all/drive_time_bands`.

  #       Results of this operation are paginated. JSON responses include pagination information
  #       in the standard JSON API "links" and "meta" elements. GeoJSON responses include pagination
  #       information in the "Link" header.

  #       The facility information returned by `/drive_time_bands` is a small subset of the information returned by `/facilities`.
  #       Please use `/facilities` to see detailed information.
  #     operationId: getFacilityDriveTimeBandById
  #     security:
  #       - api_key: []
  #     parameters:
  #       - in: path
  #         name: id
  #         description: |
  #           Facility ID, in the form `<prefix>_<id>`, where prefix is one of "vha", "vba", "nca", or "vc"
  #           for health, benefits, cemetery, or Vet Center facilities respectively.
  #         required: true
  #         schema:
  #           type: string
  #     responses:
  #       '200':
  #         description: Success
  #         content:
  #           application/json:
  #             schema:
  #               required:
  #                 - data
  #               properties:
  #                 data:
  #                   $ref: "#/components/schemas/DriveTimeBands"
  #           application/vnd.geo+json:
  #             schema:
  #               $ref: "#/components/schemas/DriveTimeBandsFeature"
  #       '400':
  #         description: Bad request - invalid or missing query parameters
  #         content:
  #           application/json:
  #             schema:
  #               $ref: "#/components/schemas/APIError"
  #       '401':
  #         description: Missing API token
  #         content:
  #           application/json:
  #             schema:
  #               $ref: "#/components/schemas/AuthorizationError"
  #       '403':
  #         description: Invalid API token
  #         content:
  #           application/json:
  #             schema:
  #               $ref: "#/components/schemas/AuthorizationError"
  #       '404':
  #         description: Facility not found
  #         content:
  #           application/json:
  #             schema:
  #               $ref: "#/components/schemas/APIError"
  #       '406':
  #         description: Requested format unacceptable
  #         content:
  #           application/json:
  #             schema:
  #               $ref: "#/components/schemas/APIError"
  # /facilites/all/drive_time_bands:
  #   get:
  #     tags:
  #       - facilities
  #     summary: "DRAFT: Bulk download of all available facilities"
  #     description: |
  #       *This is a draft specification and not an available endpoint.*

  #       Retrieve drive time bands for all available facilities in a single operation, formatted as either a GeoJSON
  #       FeatureCollection or as a CSV.

  #       Alternatively, one can retrieve drive time bands for a specific facility using `/facilities/{id}/drive_time_bands`.

  #       The facility information returned by `/drive_time_bands` is a small subset of the information returned by `/facilities`.
  #       Please use `/facilities` to see detailed information.
  #     operationId: getAllFacilitiesDriveTimeBands
  #     security:
  #       - api_key: []
  #     parameters:
  #       - in: header
  #         name: Accept
  #         schema:
  #           enum:
  #             - application/vnd.geo+json
  #             - text/csv
  #         required: true
  #     responses:
  #       '200':
  #         description: Success
  #         content:
  #           application/vnd.geo+json:
  #             schema:
  #               required:
  #                 - type
  #                 - features
  #               properties:
  #                 type:
  #                   type: string
  #                   enum: ["FeatureCollection"]
  #                 features:
  #                   type: array
  #                   items:
  #                     $ref: "#/components/schemas/DriveTimeBandsFeature"
  #           text/csv:
  #             schema:
  #               type: string
  #               example: |
  #                 id,name,station_id,latitude,longitude,facility_type,classification,website,physical_address_1,physical_address_2,physical_address_3,physical_city,physical_state,physical_zip,mailing_address_1,mailing_address_2,mailing_address_3,mailing_city,mailing_state,mailing_zip,phone_main,phone_fax,phone_mental_health_clinic,phone_pharmacy,phone_after_hours,phone_patient_advocate,phone_enrollment_coordinator,hours_monday,hours_tuesay,hours_wednesday,hours_thursday,hours_friday,hours_saturday,hours_sunday
  #                 vc_0101V,Boston Vet Center,0101V,42.3445959000001,-71.0361051099999,vet_center,,,7 Drydock Avenue,Suite 2070,,Boston,MA,02210,,,,,,,857-203-6461 x,,,,,,,800AM-700PM,800AM-800PM,800AM-700PM,800AM-800PM,800AM-600PM,-,-
  #                 vba_362b,Houston Regional Benefit Office at Frank Tejeda Outpatient Clinic,362b,29.51690196,-98.59601936,va_benefits_facility,Outbased,NULL,5788 Eckhert Road,,,San Antonio,TX,78240,,,,,,,210-699-5040,210-699-5079,,,,,,,,,,,,
  #                 vha_402GC,Rumford VA Clinic,402GC,44.55185578,-70.55746856,va_health_facility,Primary Care CBOC,http://www.maine.va.gov/locations/rumford.asp,431 Franklin Street,,,Rumford,ME,04276-2100,,,,,,,207-369-3200 x,207-369-3277 x,207-369-3200 x 3200,207-623-8411 x5770,866-757-7503 x,207-623-5760 x,207-626-4743 x,,,,,,,
  #                 nca_800,Alton National Cemetery,800,38.8905166870001,-90.1630421139999,va_cemetery,National Cemetery,https://www.cem.va.gov/cems/nchp/alton.asp,600 Pearl St,,,Alton,IL,62002,2900 Sheridan Rd,,,St. Louis,MO,63125,314-845-8320,314-845-8355,,,,,,,,,,,,
  #       '401':
  #         description: Missing API token
  #         content:
  #           application/json:
  #             schema:
  #               $ref: "#/components/schemas/AuthorizationError"
  #       '403':
  #         description: Invalid API token
  #         content:
  #           application/json:
  #             schema:
  #               $ref: "#/components/schemas/AuthorizationError"
  #       '406':
  #         description: Requested format unacceptable
  #         content:
  #           application/json:
  #             schema:
  #               $ref: "#/components/schemas/APIError"
components:
  securitySchemes:
    apikey:
      type: apiKey
      name: apikey
      in: header
  schemas:
    NearbyFacility:
      description: JSON API-compliant object describing a nearby VA facility
      type: object
      required:
        - id
        - type
        - attributes
        - relationships
      properties:
        id:
          type: string
          example: vha_688
        type:
          type: string
          enum: ["nearby_facility"]
        attributes:
          type: object
          required:
            - min_time
            - max_time
          properties:
            min_time:
              type: string
              example: 10
            max_time:
              type: string
              example: 20
        relationships:
          type: object
          required:
            - va_facilities
          properties:
            va_facilities:
              type: object
              required:
                - links
              properties:
                links:
                  type: object
                  required:
                    - related
                  properties:
                    related:
                      type: string
                      example: facilities/vha_688
    # COMMENTED OUT WHILE FACILITIES v1 ARE ONLY A DRAFT
    # Facility:
    #   description: JSON API-compliant object describing a VA facility
    #   type: object
    #   required:
    #     - id
    #     - type
    #     - attributes
    #   properties:
    #     id:
    #       type: string
    #       example: vha_688
    #     type:
    #       type: string
    #       enum: ["va_facilities"]
    #     attributes:
    #       type: object
    #       required:
    #         - name
    #         - facility_type
    #         - lat
    #         - lng
    #       properties:
    #         name:
    #           type: string
    #           example: Washington VA Medical Center
    #         facility_type:
    #           type: string
    #           enum:
    #             - va_health_facility
    #             - va_benefits_facility
    #             - va_cemetery
    #             - vet_center
    #         classification:
    #           type: string
    #           example: VA Medical Center (VAMC)
    #         lat:
    #           description: Facility latitude
    #           type: number
    #           format: float
    #           example: 38.9311137
    #         lng:
    #           description: Facility longitude
    #           type: number
    #           format: float
    #           example: -77.0109110499999
    #         website:
    #           type: string
    #           format: url
    #           example: http://www.washingtondc.va.gov
    #         address:
    #           type: object
    #           properties:
    #             mailing:
    #               $ref: "#/components/schemas/Address"
    #             physical:
    #               $ref: "#/components/schemas/Address"
    #         phone:
    #           $ref: "#/components/schemas/PhoneNumbers"
    #         hours:
    #           $ref: "#/components/schemas/Hours"
    #         services:
    #           type: object
    #           properties:
    #             other:
    #               type: array
    #               items:
    #                 type: string
    #                 enum:
    #                   - "Online Scheduling"
    #             health:
    #               $ref: "#/components/schemas/HealthServices"
    #             benefits:
    #               type: array
    #               items:
    #                 $ref: "#/components/schemas/BenefitsService"
    #             last_updated:
    #               type: string
    #               format: date
    #               example: "2018-01-01"
    #         satisfaction:
    #           type: object
    #           properties:
    #             health:
    #               $ref: "#/components/schemas/PatientSatisfaction"
    #             effective_date:
    #               type: string
    #               format: date
    #               example: "2018-01-01"
    #         mobile:
    #           type: boolean
    #           example: false
    #         active_status:
    #           type: string
    #           enum:
    #             - "A"
    #             - "T"
    # FacilityFeature:
    #   description: GeoJSON-complaint Feature object describing a VA Facility
    #   type: object
    #   properties:
    #     type:
    #       type: string
    #       enum: ["Feature"]
    #       example: Feature
    #     geometry:
    #       $ref: "#/components/schemas/Point"
    #     properties:
    #       type: object
    #       properties:
    #         name:
    #           type: string
    #           example: Washington VA Medical Center
    #         id:
    #           type: string
    #           example: vha_688
    #         facility_type:
    #           type: string
    #           enum:
    #             - va_health_facility
    #             - va_benefits_facility
    #             - va_cemetery
    #             - vet_center
    #         classification:
    #           type: string
    #           example: VA Medical Center (VAMC)
    #         website:
    #           type: string
    #           format: url
    #           example: http://www.washingtondc.va.gov
    #         address:
    #           type: object
    #           properties:
    #             mailing:
    #               $ref: "#/components/schemas/Address"
    #             physical:
    #               $ref: "#/components/schemas/Address"
    #         phone:
    #           $ref: "#/components/schemas/PhoneNumbers"
    #         hours:
    #           $ref: "#/components/schemas/Hours"
    #         services:
    #           type: object
    #           properties:
    #             other:
    #               type: array
    #               items:
    #                 type: string
    #                 enum:
    #                   - "Online Scheduling"
    #             health:
    #               $ref: "#/components/schemas/HealthServices"
    #             benefits:
    #               type: array
    #               items:
    #                 $ref: "#/components/schemas/BenefitsService"
    #             last_updated:
    #               type: string
    #               format: date
    #               example: "2018-01-01"
    #         satisfaction:
    #           type: object
    #           properties:
    #             health:
    #               $ref: "#/components/schemas/PatientSatisfaction"
    #             effective_date:
    #               type: string
    #               format: date
    #               example: "2018-01-01"
    #         mobile:
    #           type: boolean
    #           example: false
    #         active_status:
    #           type: string
    #           enum:
    #             - "A"
    #             - "T"
    # Address:
    #   type: object
    #   properties:
    #     address_1:
    #       type: string
    #       example: "50 Irving Street, Northwest"
    #     address_2:
    #       type: string
    #     address_3:
    #       type: string
    #     city:
    #       type: string
    #       example: "Washington"
    #     state:
    #       type: string
    #       example: "DC"
    #     zip:
    #       type: string
    #       example: "20422-0001"
    # PhoneNumbers:
    #   type: object
    #   properties:
    #     main:
    #       type: string
    #       example: "202-555-1212"
    #     fax:
    #       type: string
    #       example: "202-555-1212"
    #     pharmacy:
    #       type: string
    #       example: "202-555-1212"
    #     after_hours:
    #       type: string
    #       example: "202-555-1212"
    #     patient_advocate:
    #       type: string
    #       example: "202-555-1212"
    #     mental_health_clinic:
    #       type: string
    #       example: "202-555-1212"
    #     enrollment_coordinator:
    #       type: string
    #       example: "202-555-1212"
    # Hours:
    #   description: |
    #     Standard hours of operation. Currently formatted as descriptive text suitable for display, with no guarantee of a standard parseable format. Hours of operation may vary due to holidays or other events.
    #   type: object
    #   properties:
    #     Monday:
    #       type: string
    #       example: "9AM-5PM"
    #     Tuesday:
    #       type: string
    #       example: "9AM-5PM"
    #     Wednesday:
    #       type: string
    #       example: "9AM-5PM"
    #     Thursday:
    #       type: string
    #       example: "9AM-5PM"
    #     Friday:
    #       type: string
    #       example: "9AM-5PM"
    #     Saturday:
    #       type: string
    #       example: "Closed"
    #     Sunday:
    #       type: string
    #       example: "Closed"
    # HealthServices:
    #   description: Health care services at a given facility, not all will be included at every facility
    #   type: array
    #   items:
    #     $ref: "#/components/schemas/HealthService"
    # HealthService:
    #   type: object
    #   properties:
    #     service:
    #       type: string
    #       enum:
    #         - PrimaryCare
    #         - MentalHealthCare
    #         - UrgentCare
    #         - EmergencyCare
    #         - Audiology
    #         - Cardiology
    #         - Dermatology
    #         - Gastroenterology
    #         - Gynecology
    #         - Ophthalmology
    #         - Optometry
    #         - Orthopedics
    #         - Urology
    #         - WomensHealth
    #     wait_times:
    #       $ref: "#/components/schemas/PatientWaitTime"
    # BenefitsService:
    #   type: string
    #   enum:
    #     - ApplyingForBenefits
    #     - BurialClaimAssistance
    #     - DisabilityClaimAssistance
    #     - eBenefitsRegistrationAssistance
    #     - EducationAndCareerCounseling
    #     - EducationClaimAssistance
    #     - FamilyMemberClaimAssistance
    #     - HomelessAssistance
    #     - InsuranceClaimAssistanceAndFinancialCounseling
    #     - IntegratedDisabilityEvaluationSystemAssistance
    #     - Pensions
    #     - PreDischargeClaimAssistance
    #     - TransitionAssistance
    #     - UpdatingDirectDepositInformation
    #     - VAHomeLoanAssistance
    #     - VocationalRehabilitationAndEmploymentAssistance
    # PatientSatisfaction:
    #   description: Veteran-reported satisfaction scores for health care services
    #   type: object
    #   properties:
    #     primary_care_urgent:
    #       description: "% of Veterans who say they usually or always get an appointment when they need care right away at a primary care location"
    #       type: number
    #       format: float
    #       example: 0.85
    #     primary_care_routine:
    #       description: "% of Veterans who say they usually or always get an appointment when they need it at a primary care location"
    #       type: number
    #       format: float
    #       example: 0.85
    #     specialty_care_urgent:
    #       description: "% of Veterans who say they usually or always get an appointment when they need care right away at a specialty location"
    #       type: number
    #       format: float
    #       example: 0.85
    #     specialty_care_routine:
    #       description: "% of Veterans who say they usually or always get an appointment when they need it at a specialty location"
    #       type: number
    #       format: float
    #       example: 0.85
    # PatientWaitTime:
    #   description: Expected wait times for new and established patients for a given health care service
    #   type: object
    #   properties:
    #     new:
    #       description: The average number of days a Veteran who hasn’t been to this location has to wait for a non-urgent appointment
    #       type: integer
    #       example: 10
    #     established:
    #       description: The average number of days a patient who has already been to this location has to wait for a non-urgent appointment
    #       type: integer
    #       example: 5
    #     effective_date:
    #       type: string
    #       format: date
    #       example: "2018-01-01"
    # COMMENTED OUT WHILE NEARBY USES FACILTIY AND FACILITYFEATURE
    # FacilityBasic:
    #   description: JSON API-compliant object describing a VA facility with only basic details
    #   type: object
    #   required:
    #     - id
    #     - type
    #     - attributes
    #   properties:
    #     id:
    #       type: string
    #       example: vha_688
    #     type:
    #       type: string
    #       enum: ["va_facilities"]
    #     attributes:
    #       type: object
    #       required:
    #         - name
    #         - facility_type
    #         - lat
    #         - lng
    #       properties:
    #         name:
    #           type: string
    #           example: Washington VA Medical Center
    #         facility_type:
    #           type: string
    #           enum:
    #             - va_health_facility
    #             - va_benefits_facility
    #             - va_cemetery
    #             - vet_center
    #         lat:
    #           description: Facility latitude
    #           type: number
    #           format: float
    #           example: 38.9311137
    #         lng:
    #           description: Facility longitude
    #           type: number
    #           format: float
    #           example: -77.0109110499999
    #         address:
    #           type: object
    #           properties:
    #             mailing:
    #               $ref: "#/components/schemas/Address"
    #             physical:
    #               $ref: "#/components/schemas/Address"
    #         mobile:
    #           type: boolean
    #           example: false
    #         active_status:
    #           type: string
    #           enum:
    #             - "A"
    #             - "T"
    # FacilityFeatureBasic:
    #   description: GeoJSON-complaint Feature object describing a VA Facility with only basic details
    #   type: object
    #   properties:
    #     type:
    #       type: string
    #       enum: ["Feature"]
    #       example: Feature
    #     geometry:
    #       $ref: "#/components/schemas/Point"
    #     properties:
    #       type: object
    #       properties:
    #         name:
    #           type: string
    #           example: Washington VA Medical Center
    #         id:
    #           type: string
    #           example: vha_688
    #         address:
    #           type: object
    #           properties:
    #             mailing:
    #               $ref: "#/components/schemas/Address"
    #             physical:
    #               $ref: "#/components/schemas/Address"
    #         mobile:
    #           type: boolean
    #           example: false
    #         active_status:
    #           type: string
    #           enum:
    #             - "A"
    #             - "T"
    # COMMENTED OUT WHILE DRIVE TIME BANDS ARE ONLY A DRAFT
    # DriveTimeBands:
    #   description: JSON API-compliant object describing a VA facility and its drive time bands
    #   allOf:
    #     - $ref: "#/components/schemas/FacilityBasic"
    #     - type: object
    #       properties:
    #         attributes:
    #           type: object
    #           required:
    #             - drive_time_bands
    #           properties:
    #             drive_time_bands:
    #               type: array
    #               items:
    #                 $ref: "#/components/schemas/DriveTimeBand"
    # DriveTimeBand:
    #   description: a drive time band
    #   type: object
    #   properties:
    #     name:
    #       type: string
    #       example: "drive_time_band_30"
    #     value:
    #       type: number
    #       format: integer
    #       example: 30
    #     unit:
    #       type: string
    #       example: minutes
    #     polygon:
    #       type: array
    #       minLength: 3
    #       items:
    #         $ref: "#/components/schemas/Point"
    #         example: [ [-72.2784305, 42.9289496], [-72.278055, 42.9281562], [-72.2768211, 42.9283369], [-72.2769928, 42.929146], [-72.2784305, 42.9289496] ]
    # DriveTimeBandsFeature:
    #   description: |
    #     GeoJSON-complaint Feature object describing a VA Facility's drive time bands.
    #     The Geometries array includes a Point describing VA Facility's location as its first element,
    #     followed by Polygons describing drive times bands of increasing size.
    #   type: object
    #   properties:
    #     type:
    #       type: string
    #       enum: ["Feature"]
    #       example: Feature
    #     geometry:
    #       type: object
    #       properties:
    #         type:
    #           type: string
    #           enum: ["GeometryCollection"]
    #           example: GeometryCollection
    #         geometries:
    #           type: array
    #           minLength: 1
    #           items:
    #             $ref: "#/components/schemas/DriveTimeBandsGeometry"
    #     properties:
    #       type: object
    #       properties:
    #         name:
    #           type: string
    #           example: Washington VA Medical Center
    #         id:
    #           type: string
    #           example: vha_688
    #         facility_type:
    #           type: string
    #           enum:
    #             - va_health_facility
    #             - va_benefits_facility
    #             - va_cemetery
    #             - vet_center
    #         address:
    #           type: object
    #           properties:
    #             mailing:
    #               $ref: "#/components/schemas/Address"
    #             physical:
    #               $ref: "#/components/schemas/Address"
    #         services:
    #           type: object
    #           properties:
    #             other:
    #               type: array
    #               items:
    #                 type: string
    #                 enum:
    #                   - "Online Scheduling"
    #             health:
    #               $ref: "#/components/schemas/HealthServices"
    #             benefits:
    #               type: array
    #               items:
    #                 $ref: "#/components/schemas/BenefitsService"
    #             last_updated:
    #               type: string
    #               format: date
    #               example: "2018-01-01"
    #         geometries:
    #           type: array
    #           minLength: 1
    #           items:
    #             type: object
    #             properties:
    #               name:
    #                 type: string
    #                 example: "drive_time_band_30"
    #               value:
    #                 type: number
    #                 format: integer
    #                 example: 30
    #               unit:
    #                 type: string
    #                 example: minutes
    # DriveTimeBandsGeometry:
    #   description: GeoJSON-complaint Geometry object describing a VA Facility's location or drive time bands
    #   oneOf:
    #     - $ref: "#/components/schemas/Point"
    #     - $ref: "#/components/schemas/Polygon"
    Point:
      description: GeoJSON-complaint Point object
      type: object
      properties:
        type:
          type: string
          enum: ["Point"]
          example: Point
        coordinates:
          type: array
          minLength: 2
          maxLength: 2
          items:
            type: number
            format: float
          example: [-77.0367761, 38.9004181]
    # COMMENTED OUT WHILE DRIVE TIME BANDS ARE ONLY A DRAFT
    # Polygon:
    #   description: GeoJSON-complaint Geometries object describing one of a VA Facility's drive time bands
    #   type: object
    #   properties:
    #     type:
    #       type: string
    #       enum: ["Polygon"]
    #       example: Polygon
    #     coordinates:
    #       type: array
    #       minLength: 3
    #       items:
    #         $ref: "#/components/schemas/Point"
    #       example: [ [-72.2784305, 42.9289496], [-72.278055, 42.9281562], [-72.2768211, 42.9283369], [-72.2769928, 42.929146], [-72.2784305, 42.9289496] ]
    APIError:
      description: API invocation or processing error
      type: object
      properties:
        errors:
          type: array
          items:
            type: object
            properties:
              title:
                type: string
                example: "Error title"
              detail:
                type: string
                example: "Detailed error message"
              code:
                type: string
                example: "103"
              status:
                type: string
                example: "400"
    AuthorizationError:
      description: "API Platform authorization (API token) error"
      type: object
      properties:
        message:
          type: string
          example: "No API key found in request"
    ParameterError:
      description: "Missing Or Ambiguous required parameters error"
      type: object
      properties:
        message:
          type: string
          example: 'Must supply street_address, city, state, and zip or lat and lng to query nearby facilities.'<|MERGE_RESOLUTION|>--- conflicted
+++ resolved
@@ -398,22 +398,13 @@
     get:
       tags:
         - facilities
-<<<<<<< HEAD
       summary: Retrieve all VA health facilities reachable by driving within the specified time period
       description: |
         Retrieve all VA health facilities that are located within a specified drive time from a specified location
         based on passing in a combination of `street_address`, `city`, `state`, and `zip` or `lat` and `lng` required
-=======
-      summary: Query health facilities based on drive time from a specified location
-      description: |
-        Retrieve all health facilities contained within an isochrone (a polygon composed of the area
-        reachable in a certain amount of time from a central location) based on passing in a
-        combination of `street_address`, `city`, `state`, and `zip` or `lat` and `lng` required
->>>>>>> 430d11fd
         parameters along with `drive_time`.
 
-        Additionally one can filter the facilities within the isochrone by available
-        services.
+        Additionally one can filter the facilities within the drive time by available services.
 
         Results of this operation are paginated. Responses include pagination information
         in the standard JSON API "links" and "meta" elements.
@@ -482,7 +473,6 @@
           required: false
           schema:
             type: integer
-<<<<<<< HEAD
             default: 90
             enum:
               - 10
@@ -505,9 +495,6 @@
               - cemetery
               - benefits
               - vet_center
-=======
-            default: 60
->>>>>>> 430d11fd
         - name: services[]
           description: Optional facility service search filter
           in: query
