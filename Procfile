<<<<<<< HEAD
web: bundle exec bin/rails s -b 0.0.0.0
job: bundle exec sidekiq
=======
web: bundle exec bin/rails s
job: bundle exec sidekiq -q default -q critical -q tasker
>>>>>>> 696bc6a8
<|MERGE_RESOLUTION|>--- conflicted
+++ resolved
@@ -1,7 +1,2 @@
-<<<<<<< HEAD
 web: bundle exec bin/rails s -b 0.0.0.0
-job: bundle exec sidekiq
-=======
-web: bundle exec bin/rails s
-job: bundle exec sidekiq -q default -q critical -q tasker
->>>>>>> 696bc6a8
+job: bundle exec sidekiq -q default -q critical -q tasker