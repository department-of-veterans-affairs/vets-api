--- conflicted
+++ resolved
@@ -20,28 +20,6 @@
 
         expect(response.code).to eq('422')
         expect(JSON.parse(response.body)).to eq(
-<<<<<<< HEAD
-          'errors' =>
-           [{ 'title' => "Address line1 can't be blank",
-              'detail' => "address-line1 - can't be blank",
-              'code' => '100', 'source' =>
-            { 'pointer' => 'data/attributes/address-line1' }, 'status' => '422' },
-            { 'title' => "City can't be blank",
-              'detail' => "city - can't be blank", 'code' => '100', 'source' => { 'pointer' => 'data/attributes/city' },
-              'status' => '422' },
-            { 'title' => "State code can't be blank",
-              'detail' => "state-code - can't be blank",
-              'code' => '100', 'source' => {
-                'pointer' => 'data/attributes/state-code'
-              }, 'status' => '422' },
-            { 'title' =>
-              "Zip code can't be blank",
-              'detail' => "zip-code - can't be blank",
-              'code' => '100', 'source' => {
-                'pointer' => 'data/attributes/zip-code'
-              },
-              'status' => '422' }]
-=======
           'errors' => [
             {
               'title' => "Address line1 can't be blank",
@@ -79,7 +57,6 @@
               'status' => '422'
             }
           ]
->>>>>>> 746bb37f
         )
       end
     end
@@ -90,12 +67,12 @@
           'vet360/address_validation/candidate_multiple_matches',
           VCR::MATCH_EVERYTHING
         ) do
-<<<<<<< HEAD
           post(:create, params: { address: multiple_match_addr.to_h })
           expect(JSON.parse(response.body)).to eq(
-            'addresses' =>
-             [{ 'address' =>
-                { 'address_line1' => '37 N 1st St',
+            'addresses' => [
+              {
+                'address' => {
+                  'address_line1' => '37 N 1st St',
                   'address_type' => 'DOMESTIC',
                   'city' => 'Brooklyn',
                   'country_name' => 'United States',
@@ -104,14 +81,17 @@
                   'county_name' => 'Kings',
                   'state_code' => 'NY',
                   'zip_code' => '11249',
-                  'zip_code_suffix' => '3939' },
+                  'zip_code_suffix' => '3939'
+                },
                 'address_meta_data' => {
                   'confidence_score' => 100.0,
                   'address_type' => 'Domestic',
                   'delivery_point_validation' => 'UNDELIVERABLE'
-                } },
-              { 'address' =>
-                { 'address_line1' => '37 S 1st St',
+                }
+              },
+              {
+                'address' => {
+                  'address_line1' => '37 S 1st St',
                   'address_type' => 'DOMESTIC',
                   'city' => 'Brooklyn',
                   'country_name' => 'United States',
@@ -120,69 +100,19 @@
                   'county_name' => 'Kings',
                   'state_code' => 'NY',
                   'zip_code' => '11249',
-                  'zip_code_suffix' => '4101' },
+                  'zip_code_suffix' => '4101'
+                },
                 'address_meta_data' => {
-                  'confidence_score' => 100.0, 'address_type' => 'Domestic',
-                  'delivery_point_validation' =>
-                  'CONFIRMED',
+                  'confidence_score' => 100.0,
+                  'address_type' => 'Domestic',
+                  'delivery_point_validation' => 'CONFIRMED',
                   'residential_delivery_indicator' => 'MIXED'
-                } }],
+                }
+              }
+            ],
             'validation_key' => -646_932_106
           )
           expect(response.status).to eq(200)
-=======
-          VCR.use_cassette(
-            'vet360/address_validation/candidate_multiple_matches',
-            VCR::MATCH_EVERYTHING
-          ) do
-            post(:create, params: { address: multiple_match_addr.to_h })
-            expect(JSON.parse(response.body)).to eq(
-              'addresses' => [
-                {
-                  'address' => {
-                    'address_line1' => '37 N 1st St',
-                    'address_type' => 'DOMESTIC',
-                    'city' => 'Brooklyn',
-                    'country_name' => 'United States',
-                    'country_code_iso3' => 'USA',
-                    'county_code' => '36047',
-                    'county_name' => 'Kings',
-                    'state_code' => 'NY',
-                    'zip_code' => '11249',
-                    'zip_code_suffix' => '3939'
-                  },
-                  'address_meta_data' => {
-                    'confidence_score' => 100.0,
-                    'address_type' => 'Domestic',
-                    'delivery_point_validation' => 'UNDELIVERABLE'
-                  }
-                },
-                {
-                  'address' => {
-                    'address_line1' => '37 S 1st St',
-                    'address_type' => 'DOMESTIC',
-                    'city' => 'Brooklyn',
-                    'country_name' => 'United States',
-                    'country_code_iso3' => 'USA',
-                    'county_code' => '36047',
-                    'county_name' => 'Kings',
-                    'state_code' => 'NY',
-                    'zip_code' => '11249',
-                    'zip_code_suffix' => '4101'
-                  },
-                  'address_meta_data' => {
-                    'confidence_score' => 100.0,
-                    'address_type' => 'Domestic',
-                    'delivery_point_validation' => 'CONFIRMED',
-                    'residential_delivery_indicator' => 'MIXED'
-                  }
-                }
-              ],
-              'validation_key' => -646_932_106
-            )
-            expect(response.status).to eq(200)
-          end
->>>>>>> 746bb37f
         end
       end
     end
