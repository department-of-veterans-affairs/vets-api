--- conflicted
+++ resolved
@@ -22,7 +22,6 @@
     end
 
     def target_veteran(with_gender: false)
-<<<<<<< HEAD
       if poa_request?
         vet = ClaimsApi::Veteran.from_headers(request.headers, with_gender: with_gender)
         vet.loa = { current: @current_user.present? ? @current_user.loa : header_loa }
@@ -47,19 +46,6 @@
       verifier = EVSS::PowerOfAttorneyVerifier.new(target_veteran)
       verifier.verify(@current_user)
     end
-=======
-      if header_request?
-
-        headers_to_validate = ['X-VA-SSN', 'X-VA-First-Name', 'X-VA-Last-Name', 'X-VA-Birth-Date']
-        headers_to_validate << 'X-VA-Gender' if with_gender
-        validate_headers(headers_to_validate)
->>>>>>> e688b725
-
-        veteran_from_headers(with_gender: with_gender)
-      else
-        ClaimsApi::Veteran.from_identity(identity: @current_user)
-      end
-    end
 
     def veteran_from_headers(with_gender: false)
       vet = ClaimsApi::Veteran.new(
