--- conflicted
+++ resolved
@@ -4,17 +4,8 @@
 
 class MhvAccount < ActiveRecord::Base
   include AASM
-
-<<<<<<< HEAD
-  scope :accounts_created, -> { where.not(registered_at: nil) }
-  scope :failed_create, -> { where(registered_at: nil, account_state: :register_failed) }
-  scope :existing_accounts_upgraded, -> { where(registered_at: nil).where.not(upgraded_at: nil) }
-  scope :created_failed_upgrade, -> { accounts_created.where(account_state: :upgrade_failed) }
-  scope :created_and_upgraded, -> { accounts_created.where.not(upgraded_at: nil) }
-
+  
   STATSD_ACCOUNT_INELIGIBLE_KEY = 'mhv.account.ineligible'
-=======
->>>>>>> 67024a41
   TERMS_AND_CONDITIONS_NAME = 'mhvac'
   # Everything except existing and ineligible accounts should be able to transition to :needs_terms_acceptance
   ALL_STATES = %i[
@@ -44,12 +35,9 @@
     state :unknown, initial: true
     state :needs_terms_acceptance, :existing, :ineligible, :registered, :upgraded, :register_failed, :upgrade_failed
 
-<<<<<<< HEAD
     after_all_transitions :track_state
 
     # NOTE: This is eligibility for account creation or upgrade, not for access to services.
-=======
->>>>>>> 67024a41
     event :check_eligibility do
       transitions from: ALL_STATES, to: :existing, if: :preexisting_account?
       transitions from: ALL_STATES, to: :ineligible, unless: :eligible?
@@ -115,7 +103,6 @@
 
   private
 
-<<<<<<< HEAD
   def track_state
     to_state = aasm(:account_state).to_state
     if INELIGIBLE_STATES.include?(to_state)
@@ -132,45 +119,8 @@
     end
   end
 
-  def identity_proofed?
-    user.loa3?
-  end
-
-  def va_patient?
-    user.va_patient?
-  end
-
-  def ssn_mismatch?
-    user.ssn_mismatch?
-  end
-
-  def requires_terms_acceptance?
-    return false if account_level == 'Premium'
-    !terms_and_conditions_accepted?
-  end
-
-  def multiple_active_mhv_ids?
-    if previously_upgraded? || previously_registered?
-      false
-    else
-      user.va_profile.active_mhv_ids.size > 1
-    end
-  end
-
-  def deactivated_mhv_ids?
-    if previously_upgraded? || previously_registered?
-      false
-    else
-      (user.va_profile.mhv_ids - user.va_profile.active_mhv_ids).to_a.any?
-    end
-  end
-
-  def previously_upgraded?
-    exists? && eligible? && upgraded_at?
-=======
   def user
     @user ||= User.find(user_uuid)
->>>>>>> 67024a41
   end
 
   # TODO: remove this in future migration
