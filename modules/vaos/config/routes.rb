# frozen_string_literal: true

VAOS::Engine.routes.draw do
  namespace :v0, defaults: { format: :json } do
    resources :appointments, only: %i[index create] do
      put 'cancel', on: :collection
    end
    resources :appointment_requests, only: %i[index create update] do
      resources :messages, only: %i[index create]
    end
    get 'community_care/eligibility/:service_type', to: 'cc_eligibility#show'
    get 'community_care/supported_sites', to: 'cc_supported_sites#index'
    resources :systems, only: :index do
      resources :direct_scheduling_facilities, only: :index
      resources :pact, only: :index
      resources :clinic_institutions, only: :index
    end
    resources :facilities, only: :index do
      resources :clinics, only: :index
      resources :cancel_reasons, only: :index
      resources :available_appointments, only: :index
      resources :limits, only: :index
      get 'visits/:schedule_type', to: 'visits#index'
    end
    resource :preferences, only: %i[show update]
    get 'apidocs', to: 'apidocs#index'
  end

  namespace :v1, defaults: { format: :json } do
    get '/Appointment/', to: 'appointments#index'
    get '/Location/:id', to: 'locations#show'
    get '/Organization', to: 'organizations#index'
    get '/Organization/:id', to: 'organizations#show'
<<<<<<< HEAD
=======
    get '/Location/:id', to: 'locations#show'
    get '/HealthcareService', to: 'healthcare_services#index'
>>>>>>> 66428e54
  end
end<|MERGE_RESOLUTION|>--- conflicted
+++ resolved
@@ -28,13 +28,9 @@
 
   namespace :v1, defaults: { format: :json } do
     get '/Appointment/', to: 'appointments#index'
+    get '/HealthcareService', to: 'healthcare_services#index'
     get '/Location/:id', to: 'locations#show'
     get '/Organization', to: 'organizations#index'
     get '/Organization/:id', to: 'organizations#show'
-<<<<<<< HEAD
-=======
-    get '/Location/:id', to: 'locations#show'
-    get '/HealthcareService', to: 'healthcare_services#index'
->>>>>>> 66428e54
   end
 end