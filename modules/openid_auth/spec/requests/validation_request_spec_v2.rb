--- conflicted
+++ resolved
@@ -423,90 +423,23 @@
     end
 
     it 'v2 POST returns json response if valid user' do
-<<<<<<< HEAD
       charon_response = instance_double(RestClient::Response,
                                         code: 200)
-      with_ssoi_configured do
-        allow(RestClient).to receive(:get).and_return(launch_with_sta3n_response, charon_response)
-=======
       with_ssoi_charon_configured do
-        allow(RestClient).to receive(:get).and_return(launch_with_sta3n_response)
->>>>>>> de4f9358
-        post '/internal/auth/v2/validation',
-             params: { aud: %w[https://example.com/xxxxxxservices/xxxxx] },
-             headers: auth_header
-        expect(response).to have_http_status(:ok)
-        expect(response.body).to be_a(String)
-        expect(JSON.parse(response.body)['data']['attributes'].keys)
-          .to eq(json_api_response_vista_id['data']['attributes'].keys)
-        expect(JSON.parse(response.body)['data']['attributes']['launch']['sta3n']).to eq('456')
-      end
-    end
-
-<<<<<<< HEAD
-    it 'v2 POST returns 401 response if invalid user, charon returns 401, will not really happen with RestClient' do
-      charon_response = instance_double(RestClient::Response,
-                                        code: 401)
-      with_ssoi_configured do
         allow(RestClient).to receive(:get).and_return(launch_with_sta3n_response, charon_response)
         post '/internal/auth/v2/validation',
              params: { aud: %w[https://example.com/xxxxxxservices/xxxxx] },
              headers: auth_header
-        expect(response).to have_http_status(:unauthorized)
-      end
-    end
-
-    it 'v2 POST returns 401 response if invalid user, raised error charon returns 401' do
-      charon_response = instance_double(RestClient::Response,
-                                        code: 401)
-      exception = RestClient::ExceptionWithResponse.new(charon_response)
-      with_ssoi_configured do
-        allow(RestClient).to receive(:get).with('http://example.com/smart/launch',
-                                                any_args).and_return(launch_with_sta3n_response)
-        allow(RestClient).to receive(:get).with('http://example.com/services/charon', any_args).and_raise(exception)
-        post '/internal/auth/v2/validation',
-             params: { aud: %w[https://example.com/xxxxxxservices/xxxxx] },
-             headers: auth_header
-        expect(response).to have_http_status(:unauthorized)
-      end
-    end
-
-    it 'v2 POST returns 401 response if invalid user, raised error charon returns 400' do
-      charon_response = instance_double(RestClient::Response,
-                                        code: 400)
-      exception = RestClient::ExceptionWithResponse.new(charon_response)
-      with_ssoi_configured do
-        allow(RestClient).to receive(:get).with('http://example.com/smart/launch',
-                                                any_args).and_return(launch_with_sta3n_response)
-        allow(RestClient).to receive(:get).with('http://example.com/services/charon', any_args).and_raise(exception)
-        post '/internal/auth/v2/validation',
-             params: { aud: %w[https://example.com/xxxxxxservices/xxxxx] },
-             headers: auth_header
-        expect(response).to have_http_status(:unauthorized)
-      end
-    end
-
-    it 'v2 POST returns 503 response if server error, charon returns 500' do
-      charon_response = instance_double(RestClient::Response,
-                                        code: 500)
-      exception = RestClient::ExceptionWithResponse.new(charon_response)
-      with_ssoi_configured do
-        allow(RestClient).to receive(:get).with('http://example.com/smart/launch',
-                                                any_args).and_return(launch_with_sta3n_response)
-        allow(RestClient).to receive(:get).with('http://example.com/services/charon', any_args).and_raise(exception)
-        post '/internal/auth/v2/validation',
-             params: { aud: %w[https://example.com/xxxxxxservices/xxxxx] },
-             headers: auth_header
-        expect(response).to have_http_status(503)
-      end
-    end
-
-    it 'v2 POST returns 401 response if invalid user, launch sta3n mismatch on vista_id' do
-      with_ssoi_configured do
-=======
+        expect(response).to have_http_status(:ok)
+        expect(response.body).to be_a(String)
+        expect(JSON.parse(response.body)['data']['attributes'].keys)
+          .to eq(json_api_response_vista_id['data']['attributes'].keys)
+        expect(JSON.parse(response.body)['data']['attributes']['launch']['sta3n']).to eq('456')
+      end
+    end
+
     it 'v2 POST returns 401 response if invalid user' do
       with_ssoi_charon_configured do
->>>>>>> de4f9358
         allow(RestClient).to receive(:get).and_return(launch_with_wrong_sta3n_response)
         post '/internal/auth/v2/validation',
              params: { aud: %w[https://example.com/xxxxxxservices/xxxxx] },
@@ -516,11 +449,7 @@
     end
 
     it 'v2 POST returns server error' do
-<<<<<<< HEAD
-      with_ssoi_configured do
-=======
       with_ssoi_charon_configured do
->>>>>>> de4f9358
         allow(RestClient).to receive(:get).and_return(bad_launch_response)
         post '/internal/auth/v2/validation',
              params: { aud: %w[https://example.com/xxxxxxservices/xxxxx] },
