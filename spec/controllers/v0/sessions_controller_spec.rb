# frozen_string_literal: true

require 'rails_helper'
require 'support/saml/response_builder'
require 'support/url_service_helpers'

RSpec.describe V0::SessionsController, type: :controller do
  include SAML::ResponseBuilder

  let(:uuid) { SecureRandom.uuid }
  let(:token) { 'abracadabra-open-sesame' }
  let(:loa1_user) { build(:user, :loa1, uuid: uuid) }
  let(:loa3_user) { build(:user, :loa3, uuid: uuid) }
  let(:saml_user_attributes) { loa3_user.attributes.merge(loa3_user.identity.attributes) }
  let(:user_attributes) { double('user_attributes', saml_user_attributes) }
  let(:saml_user) do
    instance_double('SAML::User',
                    changing_multifactor?: false,
                    user_attributes: user_attributes,
                    to_hash: saml_user_attributes)
  end

  let(:request_host)        { '127.0.0.1:3000' }
  let(:callback_url)        { "http://#{request_host}/auth/saml/callback" }
  let(:logout_redirect_url) { 'http://127.0.0.1:3001/logout/' }

  let(:settings_no_context) { build(:settings_no_context, assertion_consumer_service_url: callback_url) }
  let(:rubysaml_settings)   { build(:rubysaml_settings, assertion_consumer_service_url: callback_url) }

  let(:logout_uuid) { '1234' }
  let(:invalid_logout_response) { SAML::Responses::Logout.new('', rubysaml_settings) }
  let(:successful_logout_response) do
    instance_double(
      SAML::Responses::Logout,
      valid?: true,
      validate: true,
      success?: true,
      in_response_to: logout_uuid,
      errors: []
    )
  end

  let(:decrypter) { Aes256CbcEncryptor.new(Settings.sso.cookie_key, Settings.sso.cookie_iv) }
  let(:authn_context) { LOA::IDME_LOA1 }
  let(:valid_saml_response) do
    build_saml_response(
      authn_context: authn_context,
      account_type: 'N/A',
      level_of_assurance: ['3'],
      multifactor: [false]
    )
  end

  let(:once) { { times: 1, value: 1 } }

  let(:originating_request_type) { 'signup' }
  let(:session_activity) { create(:session_activity, generated_url: 'url', name: originating_request_type) }
  let(:expected_relay_params) do
    {
      originating_request_id: session_activity.originating_request_id,
      session_activity_id: session_activity.id,
      request_type: originating_request_type
    }.to_json
  end
  let(:relay_state_params) { expected_relay_params }

  def verify_session_cookie
    token = session[:token]
    expect(token).not_to be_nil
    session_object = Session.find(token)
    expect(session_object).not_to be_nil
    session_object.to_hash.each do |k, v|
      expect(session[k]).to eq(v)
    end
  end

  def expect_logger_msg(level, msg)
    allow(Rails.logger).to receive(level)
    expect(Rails.logger).to receive(level).with(msg)
  end

<<<<<<< HEAD
  def saml_callback_with_relaystate
    post(:saml_callback, params: { RelayState: relay_state_params })
  end

  def logout_callback_with_relaystate
    post(:saml_logout_callback, params: { SAMLResponse: '-', RelayState: relay_state_params })
  end

  def self.stub_request_id
    let(:request_id) { SecureRandom.uuid }

    before do
      allow_any_instance_of(ActionController::TestRequest).to receive(:uuid).and_return(request_id)
    end
  end

  def self.verify_session_activity_update(status, logout)
    it 'should update the session_activity' do
      expect(session_activity.status).to eq('incomplete')

      if logout
        logout_callback_with_relaystate
      else
        saml_callback_with_relaystate
      end

      expect(session_activity.reload.status).to eq(status)
    end
  end

  before(:each) do
=======
  before do
>>>>>>> e905a628
    request.host = request_host
    allow(SAML::SettingsService).to receive(:saml_settings).and_return(rubysaml_settings)
    allow(SAML::Responses::Login).to receive(:new).and_return(valid_saml_response)
    Redis.current.set("benchmark_api.auth.login_#{uuid}", Time.now.to_f)
    Redis.current.set("benchmark_api.auth.logout_#{uuid}", Time.now.to_f)
  end

  context 'when not logged in' do
    describe 'new' do
      stub_request_id

      context 'routes not requiring auth' do
        %w[mhv dslogon idme].each do |type|
          context "routes /sessions/#{type}/new to SessionsController#new with type: #{type}" do
            it 'redirects' do
              expect { get(:new, params: { type: type, clientId: '123123' }) }
                .to trigger_statsd_increment(described_class::STATSD_SSO_NEW_KEY, tags: ["context:#{type}"], **once)

              expect(response).to have_http_status(:found)
              expect(response.location)
                .to be_an_idme_saml_url('https://api.idmelabs.com/saml/SingleSignOnService?SAMLRequest=')
                .with_relay_state('originating_request_id' => request_id, 'type' => type)
                .with_params('clientId' => '123123')
            end
          end
        end

        it 'creates a session activity record' do
          expect do
            get(:new, params: { type: :mhv, clientId: '123123' })
          end.to change { SessionActivity.count }.by(1)

          session_activity = SessionActivity.last

          expect(session_activity.name).to eq('mhv')
          expect(session_activity.originating_request_id).to eq(request_id)
          expect(session_activity.originating_ip_address).to eq('0.0.0.0')
          expect(session_activity.additional_data).to eq(
            'originating_user_agent' => 'Rails Testing'
          )
          expect(session_activity.generated_url).to be_an_idme_saml_url('https://api.idmelabs.com/saml/SingleSignOnService?SAMLRequest=')
            .with_relay_state('originating_request_id' => request_id, 'type' => 'mhv')
            .with_params('clientId' => '123123')
        end

        context 'routes /sessions/signup/new to SessionsController#new' do
          it 'redirects' do
            expect { get(:new, params: { type: :signup, client_id: '123123' }) }
              .to trigger_statsd_increment(described_class::STATSD_SSO_NEW_KEY, tags: ['context:signup'], **once)
            expect(response).to have_http_status(:found)
            expect(response.location)
              .to be_an_idme_saml_url('https://api.idmelabs.com/saml/SingleSignOnService?SAMLRequest=')
              .with_relay_state('originating_request_id' => request_id, 'type' => 'signup')
              .with_params('op' => 'signup', 'clientId' => '123123')
          end
        end
      end

      context 'routes requiring auth' do
        %w[mfa verify slo].each do |type|
          it "routes /sessions/#{type}/new to SessionsController#new with type: #{type}" do
            get(:new, params: { type: type })
            expect(response).to have_http_status(:unauthorized)
            expect(JSON.parse(response.body))
              .to eq('errors' => [{
                       'title' => 'Not authorized',
                       'detail' => 'Not authorized',
                       'code' => '401',
                       'status' => '401'
                     }])
          end
        end
      end
    end

    describe 'POST saml_callback' do
      context 'when no session activity context exists' do
        it 'redirects to an auth failure page code 700' do
          expect(post(:saml_callback)).to redirect_to('http://127.0.0.1:3001/auth/login/callback?auth=fail&code=007')
          expect(response).to have_http_status(:found)
          expect(cookies['vagov_session_dev']).to be_nil
        end
      end

      context 'when too much time passed to consume the SAML Assertion' do
        before { allow(SAML::Responses::Login).to receive(:new).and_return(saml_response_too_late) }

        it 'redirects to an auth failure page' do
          expect(Rails.logger)
            .to receive(:warn).with(/#{SAML::Responses::Login::ERRORS[:auth_too_late][:short_message]}/)
          expect(saml_callback_with_relaystate).to redirect_to('http://127.0.0.1:3001/auth/login/callback?auth=fail&code=005')
          expect(response).to have_http_status(:found)
          expect(cookies['vagov_session_dev']).to be_nil
        end
      end

      context 'loa3_user' do
        let(:saml_user_attributes) { loa3_user.attributes.merge(loa3_user.identity.attributes) }

        it 'creates an after login job' do
          allow(SAML::User).to receive(:new).and_return(saml_user)
          expect { saml_callback_with_relaystate }.to change(AfterLoginJob.jobs, :size).by(1)
        end
      end
    end
  end

  context 'when logged in' do
    before do
      allow(SAML::User).to receive(:new).and_return(saml_user)
      session_object = Session.create(uuid: uuid, token: token)
      session_object.to_hash.each { |k, v| session[k] = v }
      loa1 = User.create(loa1_user.attributes)
      UserIdentity.create(loa1_user.identity.attributes)
      sign_in_as(loa1, token)
    end

    describe 'new' do
      context 'all routes' do
        stub_request_id

        %w[mhv dslogon idme mfa verify slo].each do |type|
          around do |example|
            Settings.sso.cookie_enabled = true
            example.run
            Settings.sso.cookie_enabled = false
          end

          context "routes /sessions/#{type}/new to SessionsController#new with type: #{type}" do
            it 'redirects' do
              expect { get(:new, params: { type: type }) }
                .to trigger_statsd_increment(described_class::STATSD_SSO_NEW_KEY, tags: ["context:#{type}"], **once)
              expect(response).to have_http_status(:found)
              expect(cookies['vagov_session_dev']).not_to be_nil unless type.in?(%w[mhv dslogon idme slo])
            end
          end
        end
      end
    end

    describe 'GET sessions/slo/new' do
      let(:logout_request) { OneLogin::RubySaml::Logoutrequest.new }

      before do
        mhv_account = double('mhv_account', ineligible?: false, needs_terms_acceptance?: false, upgraded?: true)
        allow(MhvAccount).to receive(:find_or_initialize_by).and_return(mhv_account)
        allow(OneLogin::RubySaml::Logoutrequest).to receive(:new).and_return(logout_request)
        Session.find(token).to_hash.each { |k, v| session[k] = v }
        cookies['vagov_session_dev'] = 'bar'
      end

      around do |example|
        Settings.sso.cookie_enabled = true
        example.run
        Settings.sso.cookie_enabled = false
      end

      context 'can find an active session' do
        stub_request_id

        it 'destroys the user, session, and cookie, persists logout_request object, sets url to SLO url' do
          # these should not have been destroyed yet
          verify_session_cookie
          expect(User.find(uuid)).not_to be_nil

          # this should not exist yet
          expect(SingleLogoutRequest.find(logout_request.uuid)).to be_nil
          # it has the cookie set
          expect(cookies['vagov_session_dev']).not_to be_nil
          get(:new, params: { type: 'slo' })
          expect(response.location)
            .to be_an_idme_saml_url('https://api.idmelabs.com/saml/SingleLogoutService?SAMLRequest=')
            .with_relay_state('originating_request_id' => request_id, 'type' => 'slo')

          # these should be destroyed.
          expect(Session.find(token)).to be_nil
          expect(session).to be_empty
          expect(User.find(uuid)).to be_nil
          expect(cookies['vagov_session_dev']).to be_nil

          # this should be created in redis
          expect(SingleLogoutRequest.find(logout_request.uuid)).not_to be_nil
        end
      end
    end

    it 'redirects as success even when no session activity is present, but it logs the failure' do
      expect(post(:saml_logout_callback)).to redirect_to(logout_redirect_url)
    end

    describe 'POST saml_logout_callback' do
<<<<<<< HEAD
      let(:originating_request_type) { 'slo' }
=======
      let(:logout_relay_state_param) { '{"originating_request_id": "blah"}' }

>>>>>>> e905a628
      before { SingleLogoutRequest.create(uuid: logout_uuid, token: token) }
      stub_request_id

      context 'saml_logout_response is invalid' do
        before do
          allow(OneLogin::RubySaml::Logoutresponse).to receive(:new).and_return(invalid_logout_response)
        end

        it 'redirects as success and logs the failure' do
          msg = "SLO callback response invalid for originating_request_id '#{session_activity.originating_request_id}'"
          expect_logger_msg(:info, msg)
          expect(controller).to receive(:log_message_to_sentry)
          expect(logout_callback_with_relaystate)
            .to redirect_to(logout_redirect_url)
        end

        verify_session_activity_update('fail', true)
      end

      context 'saml_logout_response is valid but saml_logout_request is not found' do
        context 'saml_logout_response is success' do
          before do
            mhv_account = double('mhv_account', ineligible?: false, needs_terms_acceptance?: false, upgraded?: true)
            allow(MhvAccount).to receive(:find_or_initialize_by).and_return(mhv_account)
            allow(SingleLogoutRequest).to receive(:find).with('1234').and_return(nil)
            allow(OneLogin::RubySaml::Logoutresponse).to receive(:new).and_return(successful_logout_response)
            Session.find(token).to_hash.each { |k, v| session[k] = v }
          end

          it 'redirects to success and destroys nothing' do
            # these should have been destroyed in the initial call to sessions/logout, not in the callback.
            verify_session_cookie
            expect(User.find(uuid)).not_to be_nil
            # this will be destroyed
            expect(SingleLogoutRequest.find(successful_logout_response&.in_response_to)).to be_nil

            r_id = session_activity.originating_request_id
            msg = "SLO callback response could not resolve logout request for originating_request_id '#{r_id}'"
            expect_logger_msg(:info, msg)
            expect(logout_callback_with_relaystate)
              .to redirect_to(logout_redirect_url)
            # these should have been destroyed in the initial call to sessions/logout, not in the callback.
            verify_session_cookie
            expect(User.find(uuid)).not_to be_nil
            # this should be destroyed
            expect(SingleLogoutRequest.find(successful_logout_response&.in_response_to)).to be_nil
          end

          verify_session_activity_update('success', true)
        end
      end

      context 'saml_logout_response is success' do
        before do
          mhv_account = double('mhv_account', ineligible?: false, needs_terms_acceptance?: false, upgraded?: true)
          allow(MhvAccount).to receive(:find_or_initialize_by).and_return(mhv_account)
          allow(SingleLogoutRequest).to receive(:find).with('1234').and_call_original
          allow(OneLogin::RubySaml::Logoutresponse).to receive(:new).and_return(successful_logout_response)
          Session.find(token).to_hash.each { |k, v| session[k] = v }
        end

        it 'redirects to success and destroys only the logout request' do
          # these should have been destroyed in the initial call to sessions/logout, not in the callback.
          verify_session_cookie
          expect(User.find(uuid)).not_to be_nil
          # this will be destroyed
          expect(SingleLogoutRequest.find(successful_logout_response&.in_response_to)).not_to be_nil

          r_id = session_activity.originating_request_id
          msg = "SLO callback response to '1234' for originating_request_id '#{r_id}'"
          expect_logger_msg(:info, msg)
          expect(controller).not_to receive(:log_message_to_sentry)
          expect(logout_callback_with_relaystate)
            .to redirect_to(logout_redirect_url)
          # these should have been destroyed in the initial call to sessions/logout, not in the callback.
          verify_session_cookie
          expect(User.find(uuid)).not_to be_nil
          # this should be destroyed
          expect(SingleLogoutRequest.find(successful_logout_response&.in_response_to)).to be_nil
        end
      end
    end

    describe 'POST saml_callback' do
<<<<<<< HEAD
      let(:originating_request_type) { 'idme' }

      before(:each) do
        allow(SAML::User).to receive(:new).and_return(saml_user)
      end

      let(:frozen_time) { Time.current }
      let(:expire_at) { frozen_time + 1800 }

      stub_request_id

      around(:each) do |example|
        Timecop.freeze(frozen_time)
=======
      around do |example|
>>>>>>> e905a628
        Settings.sso.cookie_enabled = true
        example.run
        Settings.sso.cookie_enabled = false
      end

      it 'sets the session cookie' do
        Settings.sso.cookie_enabled = false
        post :saml_callback
        verify_session_cookie
      end

      context 'verifying' do
        let(:originating_request_type) { 'verify' }
        let(:authn_context) { LOA::IDME_LOA3 }

        it 'uplevels an LOA 1 session to LOA 3', :aggregate_failures do
          existing_user = User.find(uuid)
          expect(existing_user.last_signed_in).to be_a(Time)
          expect(existing_user.multifactor).to be_falsey
          expect(existing_user.loa).to eq(highest: LOA::ONE, current: LOA::ONE)
          expect(existing_user.ssn).to eq('796111863')
          allow(StringHelpers).to receive(:levenshtein_distance).and_return(8)
          expect(controller).to receive(:log_message_to_sentry).with(
            'SSNS DO NOT MATCH!!',
            :warn,
            identity_compared_with_mvi: {
              length: [9, 9],
              only_digits: [true, true],
              encoding: %w[UTF-8 UTF-8],
              levenshtein_distance: 8
            }
          )
          expect(Raven).to receive(:tags_context).once

          callback_tags = ['status:success', "context:#{LOA::IDME_LOA3}"]

<<<<<<< HEAD
          expect { saml_callback_with_relaystate }
=======
          Timecop.freeze(Time.current)
          cookie_expiration_time = 30.minutes.from_now.iso8601(0)
          expect { post(:saml_callback) }
>>>>>>> e905a628
            .to trigger_statsd_increment(described_class::STATSD_SSO_CALLBACK_KEY, tags: callback_tags, **once)
            .and trigger_statsd_increment(described_class::STATSD_SSO_CALLBACK_TOTAL_KEY, **once)

          expect(response.location).to start_with('http://127.0.0.1:3001/auth/login/callback')

          new_user = User.find(uuid)
          expect(new_user.ssn).to eq('796111863')
          expect(new_user.va_profile.ssn).not_to eq('155256322')
          expect(new_user.loa).to eq(highest: LOA::THREE, current: LOA::THREE)
          expect(new_user.multifactor).to be_falsey
          expect(new_user.last_signed_in).not_to eq(existing_user.last_signed_in)
          expect(cookies['vagov_session_dev']).not_to be_nil
          expect(JSON.parse(decrypter.decrypt(cookies['vagov_session_dev'])))
            .to eq('patientIcn' => loa3_user.icn,
                   'mhvCorrelationId' => loa3_user.mhv_correlation_id,
                   'signIn' => { 'serviceName' => 'idme' },
                   'credential_used' => 'id_me',
                   'expirationTime' => cookie_expiration_time)
          Timecop.return
        end
      end

      context 'changing multifactor' do
        let(:originating_request_type) { 'mfa' }
        let(:authn_context) { 'multifactor' }
        let(:saml_user_attributes) do
          loa1_user.attributes.merge(loa1_user.identity.attributes).merge(multifactor: 'true')
        end

        it 'changes the multifactor to true, time is the same', :aggregate_failures do
          existing_user = User.find(uuid)
          expect(existing_user.last_signed_in).to be_a(Time)
          expect(existing_user.multifactor).to be_falsey
          expect(existing_user.loa).to eq(highest: LOA::ONE, current: LOA::ONE)
          allow(saml_user).to receive(:changing_multifactor?).and_return(true)
          saml_callback_with_relaystate
          new_user = User.find(uuid)
          expect(new_user.loa).to eq(highest: LOA::ONE, current: LOA::ONE)
          expect(new_user.multifactor).to be_truthy
          expect(new_user.last_signed_in).to eq(existing_user.last_signed_in)
        end

        it 'has a cookie, but values are nil because loa1 user', :aggregate_failures do
<<<<<<< HEAD
          saml_callback_with_relaystate
=======
          Timecop.freeze(Time.current)
          cookie_expiration_time = 30.minutes.from_now.iso8601(0)

          post :saml_callback

>>>>>>> e905a628
          expect(cookies['vagov_session_dev']).not_to be_nil
          expect(JSON.parse(decrypter.decrypt(cookies['vagov_session_dev'])))
            .to eq(
              'patientIcn' => nil,
              'mhvCorrelationId' => nil,
              'signIn' => { 'serviceName' => 'idme' },
              'credential_used' => 'id_me',
              'expirationTime' => cookie_expiration_time
            )
          Timecop.return
        end

        # keeping this spec round to easily test out the testing attributes
        xit 'has a cookie, which includes the testing values', :aggregate_failures do
          Timecop.freeze(Time.current)
          with_settings(Settings.sso, testing: true) do
            @cookie_expiration_time = 30.minutes.from_now.iso8601(0)
            post :saml_callback
          end

          expect(cookies['vagov_session_dev']).not_to be_nil
          expect(JSON.parse(decrypter.decrypt(cookies['vagov_session_dev'])))
            .to eq(
              'patientIcn' => nil,
              'mhvCorrelationId' => nil,
              'signIn' => { 'serviceName' => 'idme' },
              'credential_used' => 'id_me',
              'expirationTime' => @cookie_expiration_time
            )
          Timecop.return
        end
      end

      context 'when user has LOA current 1 and highest 3' do
        let(:originating_request_type) { 'idme' }
        let(:saml_user_attributes) do
          loa1_user.attributes.merge(loa1_user.identity.attributes).merge(
            loa: { current: LOA::ONE, highest: LOA::THREE }
          )
        end

        it 'redirects to idme for up-level' do
          expect(saml_callback_with_relaystate).to redirect_to(/api.idmelabs.com/)
        end

        verify_session_activity_update('success', false)

        context 'when the users ip address changes' do
          it 'should update the session activity' do
            ip = '192.168.1.1'
            allow_any_instance_of(ActionController::TestRequest).to receive(:remote_ip).and_return(ip)
            expect(session_activity.originating_ip_address).to eq('0.0.0.0')

            saml_callback_with_relaystate

            expect(session_activity.reload.originating_ip_address).to eq(ip)
          end
        end

        it 'redirects to identity proof URL', :aggregate_failures do
          Timecop.freeze(Time.current)
          expect_any_instance_of(SAML::URLService).to receive(:verify_url)
<<<<<<< HEAD
          saml_callback_with_relaystate
=======
          cookie_expiration_time = 30.minutes.from_now.iso8601(0)

          post :saml_callback

>>>>>>> e905a628
          expect(cookies['vagov_session_dev']).not_to be_nil
          expect(JSON.parse(decrypter.decrypt(cookies['vagov_session_dev'])))
            .to eq(
              'patientIcn' => nil,
              'mhvCorrelationId' => nil,
              'signIn' => { 'serviceName' => 'idme' },
              'credential_used' => 'id_me',
              'expirationTime' => cookie_expiration_time
            )
          Timecop.return
        end
      end

      context 'when user has LOA current 1 and highest nil' do
        let(:originating_request_type) { 'idme' }
        let(:saml_user_attributes) do
          loa1_user.attributes.merge(loa1_user.identity.attributes).merge(
            loa: { current: nil, highest: nil }
          )
        end

        it 'handles no loa_highest present on new user_identity' do
          saml_callback_with_relaystate
          expect(response.location).to start_with('http://127.0.0.1:3001/auth/login/callback?auth=fail&code=004')
          expect(cookies['vagov_session_dev']).to be_nil
        end
      end

      context 'when NoMethodError is encountered elsewhere' do
        let(:originating_request_type) { 'idme' }

        it 'redirects to adds context and re-raises the exception', :aggregate_failures do
          allow(UserSessionForm).to receive(:new).and_raise(NoMethodError)
          expect(controller).to receive(:log_exception_to_sentry)
          expect(post(:saml_callback))
            .to redirect_to('http://127.0.0.1:3001/auth/login/callback?auth=fail&code=007')
        end

        it 'increments the failed and total statsd counters' do
          allow(UserSessionForm).to receive(:new).and_raise(NoMethodError)
          callback_tags = ['status:failure', 'context:unknown']
          failed_tags = ['error:unknown']

          expect { post(:saml_callback) }
            .to trigger_statsd_increment(described_class::STATSD_SSO_CALLBACK_KEY, tags: callback_tags, **once)
            .and trigger_statsd_increment(described_class::STATSD_SSO_CALLBACK_FAILED_KEY, tags: failed_tags, **once)
            .and trigger_statsd_increment(described_class::STATSD_SSO_CALLBACK_TOTAL_KEY, **once)
        end
      end

      context 'when user clicked DENY' do
        let(:originating_request_type) { 'idme' }
        before { allow(SAML::Responses::Login).to receive(:new).and_return(saml_response_click_deny) }

        it 'redirects to an auth failure page' do
          expect(Raven).to receive(:tags_context).once
          expect(Rails.logger)
            .to receive(:warn).with(/#{SAML::Responses::Login::ERRORS[:clicked_deny][:short_message]}/)
          expect(saml_callback_with_relaystate).to redirect_to('http://127.0.0.1:3001/auth/login/callback?auth=fail&code=001')
          expect(response).to have_http_status(:found)
        end

        verify_session_activity_update('fail', false)
      end

      context 'when too much time passed to consume the SAML Assertion' do
        let(:originating_request_type) { 'idme' }
        before { allow(SAML::Responses::Login).to receive(:new).and_return(saml_response_too_late) }

        it 'redirects to an auth failure page' do
          expect(Rails.logger)
            .to receive(:warn).with(/#{SAML::Responses::Login::ERRORS[:auth_too_late][:short_message]}/)
          expect(saml_callback_with_relaystate).to redirect_to('http://127.0.0.1:3001/auth/login/callback?auth=fail&code=002')
          expect(response).to have_http_status(:found)
          expect(cookies['vagov_session_dev']).not_to be_nil
        end
      end

      context 'when clock drift causes us to consume the Assertion before its creation' do
        before { allow(SAML::Responses::Login).to receive(:new).and_return(saml_response_too_early) }

        it 'redirects to an auth failure page', :aggregate_failures do
          expect(Rails.logger)
            .to receive(:error).with(/#{SAML::Responses::Login::ERRORS[:auth_too_early][:short_message]}/)
          expect(saml_callback_with_relaystate).to redirect_to('http://127.0.0.1:3001/auth/login/callback?auth=fail&code=003')
          expect(response).to have_http_status(:found)
          expect(cookies['vagov_session_dev']).to be_nil
        end

        it 'increments the failed and total statsd counters' do
          callback_tags = ['status:failure', 'context:unknown']
          failed_tags = ['error:auth_too_early']

          expect { saml_callback_with_relaystate }
            .to trigger_statsd_increment(described_class::STATSD_SSO_CALLBACK_KEY, tags: callback_tags, **once)
            .and trigger_statsd_increment(described_class::STATSD_SSO_CALLBACK_FAILED_KEY, tags: failed_tags, **once)
            .and trigger_statsd_increment(described_class::STATSD_SSO_CALLBACK_TOTAL_KEY, **once)
        end
      end

      context 'when saml response returns an unknown type of error' do
        before { allow(SAML::Responses::Login).to receive(:new).and_return(saml_response_unknown_error) }

        it 'logs a generic error', :aggregate_failures do
          expect(controller).to receive(:log_message_to_sentry)
            .with(
              'Login Failed! Other SAML Response Error(s)',
              :error,
              saml_error_context: [{ code: '007',
                                     tag: :unknown,
                                     short_message: 'Other SAML Response Error(s)',
                                     level: :error,
                                     full_message: 'The status code of the Response was not Success, was Requester =>'\
                                  ' NoAuthnContext -> AuthnRequest without an authentication context.' }]
            )
          expect(saml_callback_with_relaystate).to redirect_to('http://127.0.0.1:3001/auth/login/callback?auth=fail&code=007')
          expect(response).to have_http_status(:found)
          expect(cookies['vagov_session_dev']).to be_nil
        end

        it 'increments the failed and total statsd counters' do
          callback_tags = ['status:failure', 'context:unknown']
          failed_tags = ['error:unknown']

          expect { post(:saml_callback) }
            .to trigger_statsd_increment(described_class::STATSD_SSO_CALLBACK_KEY, tags: callback_tags, **once)
            .and trigger_statsd_increment(described_class::STATSD_SSO_CALLBACK_FAILED_KEY, tags: failed_tags, **once)
            .and trigger_statsd_increment(described_class::STATSD_SSO_CALLBACK_TOTAL_KEY, **once)
        end
      end

      context 'when saml response contains multiple errors (known or otherwise)' do
        before { allow(SAML::Responses::Login).to receive(:new).and_return(saml_response_multi_error) }

        it 'logs a generic error' do
          expect(controller).to receive(:log_message_to_sentry)
            .with(
              'Login Failed! Subject did not consent to attribute release Multiple SAML Errors',
              :warn,
              saml_error_context: [{ code: '001',
                                     tag: :clicked_deny,
                                     short_message: 'Subject did not consent to attribute release',
                                     level: :warn,
                                     full_message: 'Subject did not consent to attribute release' },
                                   { code: '007',
                                     tag: :unknown,
                                     short_message: 'Other SAML Response Error(s)',
                                     level: :error,
                                     full_message: 'Other random error' }]
            )
          expect(saml_callback_with_relaystate).to redirect_to('http://127.0.0.1:3001/auth/login/callback?auth=fail&code=001')
          expect(response).to have_http_status(:found)
          expect(cookies['vagov_session_dev']).to be_nil
        end

        it 'increments the failed and total statsd counters' do
          callback_tags = ['status:failure', 'context:unknown']
          failed_tags = ['error:clicked_deny']

          expect { saml_callback_with_relaystate }
            .to trigger_statsd_increment(described_class::STATSD_SSO_CALLBACK_KEY, tags: callback_tags, **once)
            .and trigger_statsd_increment(described_class::STATSD_SSO_CALLBACK_FAILED_KEY, tags: failed_tags, **once)
            .and trigger_statsd_increment(described_class::STATSD_SSO_CALLBACK_TOTAL_KEY, **once)
        end
      end

      context 'MVI is down', :aggregate_failures do
        let(:authn_context) { 'myhealthevet' }
        let(:mhv_premium_user) { build(:user, :mhv, uuid: uuid) }
        let(:saml_user_attributes) do
          mhv_premium_user.attributes.merge(mhv_premium_user.identity.attributes).merge(first_name: nil)
        end

        it 'allows user to sign in even if user attributes are not available' do
          MVI::Configuration.instance.breakers_service.begin_forced_outage!
          callback_tags = ['status:success', 'context:myhealthevet']
          expect { saml_callback_with_relaystate }
            .to trigger_statsd_increment(described_class::STATSD_SSO_CALLBACK_KEY, tags: callback_tags, **once)
            .and trigger_statsd_increment(described_class::STATSD_SSO_CALLBACK_TOTAL_KEY, **once)
          expect(response.location).to start_with('http://127.0.0.1:3001/auth/login/callback')
          expect(cookies['vagov_session_dev']).not_to be_nil
          MVI::Configuration.instance.breakers_service.end_forced_outage!
        end
      end

      context 'when a required saml attribute is missing' do
        let(:saml_user_attributes) do
          loa1_user.attributes.merge(loa1_user.identity.attributes).merge(uuid: nil)
        end

        before { allow(SAML::User).to receive(:new).and_return(saml_user) }

        it 'logs a generic user validation error', :aggregate_failures do
          expect(controller).to receive(:log_message_to_sentry)
            .with(
              'Login Failed! on User/Session Validation',
              :error,
              code: '004',
              tag: :validations_failed,
              short_message: 'on User/Session Validation',
              level: :error,
              uuid: nil,
              user: {
                valid: false,
                errors: ["Uuid can't be blank"]
              },
              session: {
                valid: false,
                errors: ["Uuid can't be blank"]
              },
              identity: {
                valid: false,
                errors: ["Uuid can't be blank"],
                authn_context: 'http://idmanagement.gov/ns/assurance/loa/1/vets',
                loa: { current: 1, highest: 1 }
              },
              mvi: 'breakers is open for MVI'
            )
          expect(saml_callback_with_relaystate).to redirect_to('http://127.0.0.1:3001/auth/login/callback?auth=fail&code=004')
          expect(response).to have_http_status(:found)
          expect(cookies['vagov_session_dev']).to be_nil
        end

        it 'increments the failed and total statsd counters' do
          callback_tags = ['status:failure', "context:#{LOA::IDME_LOA1}"]
          failed_tags = ['error:validations_failed']

          expect { saml_callback_with_relaystate }
            .to trigger_statsd_increment(described_class::STATSD_SSO_CALLBACK_KEY, tags: callback_tags, **once)
            .and trigger_statsd_increment(described_class::STATSD_SSO_CALLBACK_FAILED_KEY, tags: failed_tags, **once)
            .and trigger_statsd_increment(described_class::STATSD_SSO_CALLBACK_TOTAL_KEY, **once)
        end
      end

      context 'when creating a user account' do
        context 'and the current user does not yet have an Account record' do
          before do
            expect(Account.count).to eq 0
          end

          it 'creates an Account record for the user' do
            saml_callback_with_relaystate
            AfterLoginJob.drain

            expect(Account.first.idme_uuid).to eq uuid
          end
        end

        context 'and the current user already has an Account record' do
          let!(:account) { create :account, idme_uuid: uuid }

          it 'does not create a new Account record for the user', :aggregate_failures do
            post :saml_callback
            AfterLoginJob.drain

            expect(Account.count).to eq 1
            expect(Account.first.idme_uuid).to eq account.idme_uuid
          end
        end
      end
    end
  end
end<|MERGE_RESOLUTION|>--- conflicted
+++ resolved
@@ -79,7 +79,6 @@
     expect(Rails.logger).to receive(level).with(msg)
   end
 
-<<<<<<< HEAD
   def saml_callback_with_relaystate
     post(:saml_callback, params: { RelayState: relay_state_params })
   end
@@ -111,9 +110,6 @@
   end
 
   before(:each) do
-=======
-  before do
->>>>>>> e905a628
     request.host = request_host
     allow(SAML::SettingsService).to receive(:saml_settings).and_return(rubysaml_settings)
     allow(SAML::Responses::Login).to receive(:new).and_return(valid_saml_response)
@@ -305,12 +301,8 @@
     end
 
     describe 'POST saml_logout_callback' do
-<<<<<<< HEAD
       let(:originating_request_type) { 'slo' }
-=======
       let(:logout_relay_state_param) { '{"originating_request_id": "blah"}' }
-
->>>>>>> e905a628
       before { SingleLogoutRequest.create(uuid: logout_uuid, token: token) }
       stub_request_id
 
@@ -395,7 +387,6 @@
     end
 
     describe 'POST saml_callback' do
-<<<<<<< HEAD
       let(:originating_request_type) { 'idme' }
 
       before(:each) do
@@ -409,9 +400,6 @@
 
       around(:each) do |example|
         Timecop.freeze(frozen_time)
-=======
-      around do |example|
->>>>>>> e905a628
         Settings.sso.cookie_enabled = true
         example.run
         Settings.sso.cookie_enabled = false
@@ -448,13 +436,11 @@
 
           callback_tags = ['status:success', "context:#{LOA::IDME_LOA3}"]
 
-<<<<<<< HEAD
           expect { saml_callback_with_relaystate }
-=======
+
           Timecop.freeze(Time.current)
           cookie_expiration_time = 30.minutes.from_now.iso8601(0)
           expect { post(:saml_callback) }
->>>>>>> e905a628
             .to trigger_statsd_increment(described_class::STATSD_SSO_CALLBACK_KEY, tags: callback_tags, **once)
             .and trigger_statsd_increment(described_class::STATSD_SSO_CALLBACK_TOTAL_KEY, **once)
 
@@ -498,15 +484,13 @@
         end
 
         it 'has a cookie, but values are nil because loa1 user', :aggregate_failures do
-<<<<<<< HEAD
           saml_callback_with_relaystate
-=======
+
           Timecop.freeze(Time.current)
           cookie_expiration_time = 30.minutes.from_now.iso8601(0)
 
           post :saml_callback
 
->>>>>>> e905a628
           expect(cookies['vagov_session_dev']).not_to be_nil
           expect(JSON.parse(decrypter.decrypt(cookies['vagov_session_dev'])))
             .to eq(
@@ -569,14 +553,11 @@
         it 'redirects to identity proof URL', :aggregate_failures do
           Timecop.freeze(Time.current)
           expect_any_instance_of(SAML::URLService).to receive(:verify_url)
-<<<<<<< HEAD
           saml_callback_with_relaystate
-=======
           cookie_expiration_time = 30.minutes.from_now.iso8601(0)
 
           post :saml_callback
 
->>>>>>> e905a628
           expect(cookies['vagov_session_dev']).not_to be_nil
           expect(JSON.parse(decrypter.decrypt(cookies['vagov_session_dev'])))
             .to eq(
