FROM ruby:2.7-slim

<<<<<<< HEAD
# Allow for setting ENV vars via --build-arg
ARG BUNDLE_ENTERPRISE__CONTRIBSYS__COM \
  RAILS_ENV=development \
  USER_ID=1000
ENV RAILS_ENV=$RAILS_ENV \
  BUNDLE_ENTERPRISE__CONTRIBSYS__COM=$BUNDLE_ENTERPRISE__CONTRIBSYS__COM \
  BUNDLER_VERSION=2.1.4

RUN groupadd --gid $USER_ID nonroot \
  && useradd --uid $USER_ID --gid nonroot --shell /bin/bash --create-home nonroot --home-dir /app

WORKDIR /app
=======
###
# shared build/settings for all child images, reuse these layers yo
###
FROM ruby:2.7.6-slim-buster AS base
>>>>>>> 700f626e

RUN echo "deb http://ftp.debian.org/debian testing main contrib non-free" >> /etc/apt/sources.list
RUN apt-get update
RUN apt-get install -y -t testing poppler-utils
RUN apt-get install -y build-essential libpq-dev git imagemagick curl wget pdftk file \
  && apt-get clean \
  && rm -rf /var/cache/apt/archives/* /var/lib/apt/lists/* /tmp/* /var/tmp/*

# Relax ImageMagick PDF security. See https://stackoverflow.com/a/59193253.
RUN sed -i '/rights="none" pattern="PDF"/d' /etc/ImageMagick-6/policy.xml

COPY config/clamd.conf /etc/clamav/clamd.conf

# Download VA Certs
RUN wget -q -r -np -nH -nd -a .cer -P /usr/local/share/ca-certificates http://aia.pki.va.gov/PKI/AIA/VA/ \
  && for f in /usr/local/share/ca-certificates/*.cer; do openssl x509 -inform der -in $f -out $f.crt; done \
  && update-ca-certificates \
  && rm .cer

ENV LANG=C.UTF-8 \
   BUNDLE_JOBS=4 \
   BUNDLE_PATH=/usr/local/bundle/cache \
   BUNDLE_RETRY=3

RUN gem install bundler:${BUNDLER_VERSION} --no-document

RUN wget -q https://vets-api-build-artifacts.s3-us-gov-west-1.amazonaws.com/bundle_cache.tar.bz2 -O - \
  | tar -xjf - -C /usr/local/bundle/
COPY modules ./modules
COPY Gemfile Gemfile.lock ./
RUN bundle install \
  && rm -rf /usr/local/bundle/cache/*.gem \
  && find /usr/local/bundle/gems/ -name "*.c" -delete \
  && find /usr/local/bundle/gems/ -name "*.o" -delete \
  && find /usr/local/bundle/gems/ -name ".git" -type d -prune -execdir rm -rf {} +
COPY --chown=nonroot:nonroot . .

EXPOSE 3000

USER nonroot

CMD ["bundle", "exec", "rails", "server", "-b", "0.0.0.0"]<|MERGE_RESOLUTION|>--- conflicted
+++ resolved
@@ -1,6 +1,5 @@
-FROM ruby:2.7-slim
+FROM ruby:2.7.6-slim
 
-<<<<<<< HEAD
 # Allow for setting ENV vars via --build-arg
 ARG BUNDLE_ENTERPRISE__CONTRIBSYS__COM \
   RAILS_ENV=development \
@@ -13,12 +12,6 @@
   && useradd --uid $USER_ID --gid nonroot --shell /bin/bash --create-home nonroot --home-dir /app
 
 WORKDIR /app
-=======
-###
-# shared build/settings for all child images, reuse these layers yo
-###
-FROM ruby:2.7.6-slim-buster AS base
->>>>>>> 700f626e
 
 RUN echo "deb http://ftp.debian.org/debian testing main contrib non-free" >> /etc/apt/sources.list
 RUN apt-get update
