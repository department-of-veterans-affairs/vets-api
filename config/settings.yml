--- conflicted
+++ resolved
@@ -1746,15 +1746,9 @@
 accredited_representative_portal:
   allow_list:
     github:
-<<<<<<< HEAD
-      access_token: some_fake_token
-      repo: faked/fakeness
-      path: not_real.csv
-=======
       access_token: ~
       repo: ~
       path: ~
->>>>>>> 527c19ce
 
 banners:
   drupal_username: banners_api
