name: Deploy Delay Notifications

on:
  schedule:
    - cron: "*/10 * * * *" # Runs every 10 minutes

jobs:
  check-deployment:
    runs-on: ubuntu-latest

    outputs:
      dev_summary: ${{ steps.check-dev-status.outputs.dev_summary }}
      staging_summary: ${{ steps.check-staging-status.outputs.staging_summary }}

    steps:
      - name: Get latest commit SHA and time from master branch
        id: git-info
        run: |
          latest_commit_info=$(curl -s -H "Authorization: token ${{ secrets.GITHUB_TOKEN }}" \
            "https://api.github.com/repos/${{ github.repository }}/commits/master")
          latest_sha=$(echo "${latest_commit_info}" | jq -r '.sha')
          echo "latest_sha=${latest_sha}" >> $GITHUB_ENV
          echo "latest_sha: ${latest_sha}"
          commit_time=$(echo "${latest_commit_info}" | jq -r '.commit.committer.date')
          echo "commit_time=${commit_time}" >> $GITHUB_ENV
          echo "commit_time: ${commit_time}"
        env:
          GITHUB_TOKEN: ${{ secrets.GITHUB_TOKEN }}

      - name: Get deployed SHA for development
        id: dev-deploy-sha
        run: |
          deployed_sha=$(curl -s https://dev-api.va.gov/v0/status | jq -r .git_revision)
          echo "dev_deployed_sha=${deployed_sha}" >> $GITHUB_ENV

      - name: Get deployed SHA for staging
        id: staging-deploy-sha
        run: |
          deployed_sha=$(curl -s https://staging-api.va.gov/v0/status | jq -r .git_revision)
          echo "staging_deployed_sha=${deployed_sha}" >> $GITHUB_ENV

      - name: Check deployment status for development
        if: ${{ env.latest_sha != '' && env.dev_deployed_sha != '' }}
        id: check-dev-status
        run: |
          latest_sha=${{ env.latest_sha }}
          commit_time=${{ env.commit_time }}
          deployed_sha=${{ env.dev_deployed_sha }}
          info_message="Latest commit (${latest_sha:0:8}, ${commit_time}) to development"
          action_items="\n- <https://argocd.vfs.va.gov/applications/vets-api-dev|ArgoCD dev>\n- <https://github.com/department-of-veterans-affairs/vets-api/actions/workflows/build.yml?query=branch%3Amaster|Build, Push, & Deploy> GitHub Action\n- <https://www.va.gov/atlas/apps/vets-api/deploy_status|Deploy dashboard>\n- <https://github.com/department-of-veterans-affairs/vets-api/commits/master/|Latest commits>"


          if [ "${latest_sha:0:8}" == "${deployed_sha:0:8}" ]; then
            echo "${info_message} has been deployed."
            echo "dev_summary=${info_message} has been deployed." >> $GITHUB_OUTPUT
          elif [ "$(date -d "${commit_time}" +%s)" -lt "$(date -d '45 minutes ago' +%s)" ]; then
            echo "${info_message} has been delayed for more than 45 minutes. Skipping notification."
            echo "dev_summary=${info_message} has been delayed for more than 45 minutes. Skipping notification." >> $GITHUB_OUTPUT
          elif [ "$(date -d "${commit_time}" +%s)" -lt "$(date -d '30 minutes ago' +%s)" ]; then
            echo "${info_message} has been delayed for more than 30 minutes."
            echo "Current commit on development is ${deployed_sha:0:8}."
            echo "dev_summary=${info_message} has been delayed for more than 30 minutes. Current commit on development is ${deployed_sha:0:8}.\n\nCheck the following list of items for errors: ${action_items}" >> $GITHUB_OUTPUT
            exit 1
          else
            echo "Awaiting deployment of ${info_message}."
            echo "dev_summary=Awaiting deployment of ${info_message}." >> $GITHUB_OUTPUT
          fi

      - name: Check deployment status for staging
        if: ${{ always() && env.latest_sha != '' && env.staging_deployed_sha != '' }}
        id: check-staging-status
        run: |
          latest_sha=${{ env.latest_sha }}
          commit_time=${{ env.commit_time }}
          deployed_sha=${{ env.staging_deployed_sha }}
          info_message="Latest commit (${latest_sha:0:8}, ${commit_time}) to staging"
          action_items="\n- <https://argocd.vfs.va.gov/applications/vets-api-staging|ArgoCD staging>\n- <https://github.com/department-of-veterans-affairs/vets-api/actions/workflows/build.yml?query=branch%3Amaster|Build, Push, & Deploy> GitHub Action\n- <https://www.va.gov/atlas/apps/vets-api/deploy_status|Deploy dashboard>\n- <https://github.com/department-of-veterans-affairs/vets-api/commits/master/|Latest commits>"

          if [ "${latest_sha:0:8}" == "${deployed_sha:0:8}" ]; then
            echo "${info_message} has been deployed."
            echo "staging_summary=${info_message} has been deployed." >> $GITHUB_OUTPUT
          elif [ "$(date -d "${commit_time}" +%s)" -lt "$(date -d '45 minutes ago' +%s)" ]; then
            echo "${info_message} has been delayed for more than 45 minutes. Skipping notification."
            echo "staging_summary=${info_message} has been delayed for more than 45 minutes. Skipping notification." >> $GITHUB_OUTPUT
          elif [ "$(date -d "${commit_time}" +%s)" -lt "$(date -d '30 minutes ago' +%s)" ]; then
            echo "${info_message} has been delayed for more than 30 minutes."
            echo "Current commit on staging is ${deployed_sha:0:8}."
            echo "staging_summary=${info_message} has been delayed for more than 30 minutes. Current commit on staging is ${deployed_sha:0:8}.\n\nCheck the following list of items for errors: ${action_items}" >> $GITHUB_OUTPUT
            exit 1
          else
            echo "Awaiting deployment of ${info_message}."
            echo "staging_summary=Awaiting deployment of ${info_message}." >> $GITHUB_OUTPUT
          fi

  notify-on-failure:
    runs-on: ubuntu-latest
    needs: [check-deployment]
    env:
      dev_summary: ${{ needs.check-deployment.outputs.dev_summary }}
      staging_summary: ${{ needs.check-deployment.outputs.staging_summary }}
    if: ${{ failure() }}
    steps:
      - name: Configure AWS Credentials
        uses: aws-actions/configure-aws-credentials@v4
        with:
          aws-access-key-id: ${{ secrets.AWS_ACCESS_KEY_ID }}
          aws-secret-access-key: ${{ secrets.AWS_SECRET_ACCESS_KEY }}
          aws-region: "us-gov-west-1"

      - uses: department-of-veterans-affairs/action-inject-ssm-secrets@d8e6de3bde4dd728c9d732baef58b3c854b8c4bb
        with:
          ssm_parameter: /devops/VA_VSP_BOT_GITHUB_TOKEN
          env_variable_name: VA_VSP_BOT_GITHUB_TOKEN

      - name: Checkout VSP actions
        uses: actions/checkout@v4
        with:
          repository: department-of-veterans-affairs/vsp-github-actions
          ref: refs/heads/main
          token: ${{ env.VA_VSP_BOT_GITHUB_TOKEN }}
          persist-credentials: false
          path: ./.github/actions/vsp-github-actions

      - uses: department-of-veterans-affairs/action-inject-ssm-secrets@d8e6de3bde4dd728c9d732baef58b3c854b8c4bb
        with:
          ssm_parameter: /devops/github_actions_slack_socket_token
          env_variable_name: SLACK_APP_TOKEN

      - uses: department-of-veterans-affairs/action-inject-ssm-secrets@d8e6de3bde4dd728c9d732baef58b3c854b8c4bb
        with:
          ssm_parameter: /devops/github_actions_slack_bot_user_token
          env_variable_name: SLACK_BOT_TOKEN

      - name: Notify for deployment failure
        if: ${{ env.dev_summary != '' || env.staging_summary != '' }}
        uses: ./.github/actions/vsp-github-actions/slack-socket
        with:
          slack_app_token: ${{ env.SLACK_APP_TOKEN }}
          slack_bot_token: ${{ env.SLACK_BOT_TOKEN }}
          message: "Vets API Deployment Delay:"
          blocks: |
            [
              { "type": "divider" },
              {
                "type": "section",
                "text": {
                  "type": "mrkdwn",
<<<<<<< HEAD
                  "text": ">:scared_and_sweating_smiley: GitHub Action Runner Workflow failed! :scared_and_sweating_smiley:\n \
                    <https://github.com/${{ github.repository }}/actions/runs/${{ github.run_id }}|${{ github.workflow }} Run #${{ github.run_number }}>\n\n \
                    *Development Summary:*\n${{ env.dev_summary }}\n\n \
                    *Staging Summary:*\n${{ env.staging_summary }}"
=======
                  "text": ":scared_and_sweating_smiley: GitHub Action Runner Workflow failed! :scared_and_sweating_smiley:\n <https://github.com/${{ github.repository }}/actions/runs/${{ github.run_id }}|${{ github.workflow }} Run #${{ github.run_number }}>\n\n *Development Summary:*\n${{ env.dev_summary }}\n\n *Staging Summary:*\n${{ env.staging_summary }}"
>>>>>>> bbdab6b7
                }
              },
              { "type": "divider" }
            ]
          channel_id: "C039HRTHXDH"

      - name: Notify for other failure
        if: ${{ env.dev_summary == '' && env.staging_summary == '' }}
        uses: ./.github/actions/vsp-github-actions/slack-socket
        with:
          slack_app_token: ${{ env.SLACK_APP_TOKEN }}
          slack_bot_token: ${{ env.SLACK_BOT_TOKEN }}
          message: "Vets API Deployment Delay:"
          blocks: |
            [
              { "type": "divider" },
              {
                "type": "section",
                "text": {
                  "type": "mrkdwn",
<<<<<<< HEAD
                  "text": ">:scared_and_sweating_smiley: GitHub Action Runner Workflow failed! :scared_and_sweating_smiley:\n\n \
                    Unknown error occured. See logs:\n \
                    <https://github.com/${{ github.repository }}/actions/runs/${{ github.run_id }}|${{ github.workflow }} Run #${{ github.run_number }}>"
=======
                  "text": ":scared_and_sweating_smiley: GitHub Action Runner Workflow failed! :scared_and_sweating_smiley:\n\n Unknown error occured. See logs:\n <https://github.com/${{ github.repository }}/actions/runs/${{ github.run_id }}|${{ github.workflow }} Run #${{ github.run_number }}>"
>>>>>>> bbdab6b7
                }
              },
              { "type": "divider" }
            ]
          channel_id: "C039HRTHXDH"<|MERGE_RESOLUTION|>--- conflicted
+++ resolved
@@ -145,14 +145,7 @@
                 "type": "section",
                 "text": {
                   "type": "mrkdwn",
-<<<<<<< HEAD
-                  "text": ">:scared_and_sweating_smiley: GitHub Action Runner Workflow failed! :scared_and_sweating_smiley:\n \
-                    <https://github.com/${{ github.repository }}/actions/runs/${{ github.run_id }}|${{ github.workflow }} Run #${{ github.run_number }}>\n\n \
-                    *Development Summary:*\n${{ env.dev_summary }}\n\n \
-                    *Staging Summary:*\n${{ env.staging_summary }}"
-=======
                   "text": ":scared_and_sweating_smiley: GitHub Action Runner Workflow failed! :scared_and_sweating_smiley:\n <https://github.com/${{ github.repository }}/actions/runs/${{ github.run_id }}|${{ github.workflow }} Run #${{ github.run_number }}>\n\n *Development Summary:*\n${{ env.dev_summary }}\n\n *Staging Summary:*\n${{ env.staging_summary }}"
->>>>>>> bbdab6b7
                 }
               },
               { "type": "divider" }
@@ -173,13 +166,7 @@
                 "type": "section",
                 "text": {
                   "type": "mrkdwn",
-<<<<<<< HEAD
-                  "text": ">:scared_and_sweating_smiley: GitHub Action Runner Workflow failed! :scared_and_sweating_smiley:\n\n \
-                    Unknown error occured. See logs:\n \
-                    <https://github.com/${{ github.repository }}/actions/runs/${{ github.run_id }}|${{ github.workflow }} Run #${{ github.run_number }}>"
-=======
                   "text": ":scared_and_sweating_smiley: GitHub Action Runner Workflow failed! :scared_and_sweating_smiley:\n\n Unknown error occured. See logs:\n <https://github.com/${{ github.repository }}/actions/runs/${{ github.run_id }}|${{ github.workflow }} Run #${{ github.run_number }}>"
->>>>>>> bbdab6b7
                 }
               },
               { "type": "divider" }
