openapi: '3.0.0'
info:
  version: 1.0.1
  title: VA Facilities
  description: |

    ## Background

    This API provides information about physical VA facilities. Information available includes
    geographic location, address, phone, hours of operation, and available services.

    VA operates several different types of facilities. The types represented in this API include:
    - Health facilities
    - Benefits facilities
    - Cemeteries
    - Vet Centers

    ## Design

    ### Authorization

    API requests are authorized through a symmetric API token, provided in an HTTP header with name "apikey".

    ### Response Formats

    Clients may request several response formats by setting the `Accept` header.
    - application/json - The default JSON response format complies with JSON API.
    - application/vnd.geo+json - GeoJSON-compliant format, representing each facility as a Feature with a Point geometry.

    ### Response Elements

    Some data elements within the response are only present for facilities of a given type:
    - The patient satisfaction scores contained in the `satisfaction` element are only applicable
      to VA health facilities.
    - The patient wait time values contained in the `wait_times` element are only applicable to
      VA health facilities.
    - The list of available services in the `services` element is only applicable to VA health and
      benefits facilities.

    ### Mobile Facilities

    VHA has a set of mobile facilities that move regularly within a region. 
    If a facility comes back from this API with `"mobile": "true"`, the latitude/longitude and address should be considered inaccurate.
    To get the exact current location, end consumers should contact the mobile facility directly.

    ### Active Status

    VHA facilities can be temporarily closed for a variety of reasons.
    If a facility comes back from this API with `"active_status": "T"`, it is not currently operating.
    `"active_status": "A"` indicates normal operations at a facility.

    ## Reference

    - [Raw VA Facilities Open API Spec](https://api.va.gov/services/va_facilities/docs/v1/api)
    - [GeoJSON Format](https://tools.ietf.org/html/rfc7946)
    - [JSON API Format](https://jsonapi.org/format/)

  termsOfService: ''
  contact:
    name: developer.va.gov
tags:
  - name: facilities
    description: VA Facilities API
servers:
  - url: https://dev-api.va.gov/services/va_facilities/{version}
    description: VA.gov API development environment
    variables:
      version:
        default: v1
  - url: https://staging-api.va.gov/services/va_facilities/{version}
    description: VA.gov API staging environment
    variables:
      version:
        default: v1
  - url: https://api.va.gov/services/va_facilities/{version}
    description: VA.gov API production environment
    variables:
      version:
        default: v1
paths:
  # COMMENTED OUT WHILE FACILITIES v1 ARE ONLY A DRAFT
  # /facilities:
  #   get:
  #     tags:
  #       - facilities
  #     summary: "DRAFT: Query facilities based on a geographic bounding box and optional attribute filters"
  #     description: |
  #       *This is a draft specification and not an available endpoint.*

  #       Retrieve all facilities contained within the specified bounding box. Bounding box is
  #       specified as four parameters lng1, lat1, lng2, lat2. Relative ordering of longitude and
  #       latitude parameters is unimportant.

  #       Additionally one can filter the facilities within the bounding box by type and available
  #       services. Only facilities of type "health" and "benefits" may be filtered by available
  #       services.

  #       Alternatively, one can retrieve multiple facilities by id using this endpoint by making a
  #       request with a comma-separated list of ids like `?ids=id1,id2`. When requesting facilities
  #       in bulk by `id`, the API will return as many ids as it can find matches for and omit any
  #       ids where there is no match. It will not return an HTTP error code if it is unable to match
  #       a requested `id`. Clients may supply ids up to the limit their HTTP client enforces for
  #       URI path lengths -- usually 2,048 characters.

  #       One of the `ids` parameter, the `bbox` parameter, or the `lat` and `lng` parameters are
  #       *required* to query this API. Requests without one or the other will return `400 Bad Request`.

  #       Results of this operation are paginated. JSON responses include pagination information
  #       in the standard JSON API "links" and "meta" elements. GeoJSON responses include pagination
  #       information in the "Link" header.
  #     operationId: getFacilitiesByLocation
  #     security:
  #       - api_key: []
  #     parameters:
  #       - name: ids
  #         description: |
  #           List of comma separated ids of facilities to retrieve in a single request.
  #           Can be combined with lat and lng parameters to retrieve the facilities sorted by distance from a location.
  #         in: query
  #         style: form
  #         explode: false
  #         required: false
  #         schema:
  #           type: array
  #           items:
  #             type: string
  #       - name: zip
  #         in: query
  #         description: |
  #           Zip code to search for VA Facilities.
  #           More detailed zip codes can be passed in, but only the first five digits are used to determine facilities to return.
  #         required: false
  #         schema:
  #           type: string
  #           format: '##### or #####-####'
  #       - name: state
  #         in: query
  #         description: |
  #           Two character state code to search for VA Facilities.
  #         required: false
  #         schema:
  #           type: string
  #           format: XX
  #       - name: lat
  #         in: query
  #         description: |
  #           Latitude of point to search for nearest VA Facilities.
  #           Latitude and Longitude parameters should be specified in WGS84 coordinate reference system.
  #         required: false
  #         schema:
  #           type: number
  #           format: float
  #       - name: lng
  #         in: query
  #         description: |
  #           Longitude of point to search for nearest VA Facilities.
  #           Latitude and Longitude parameters should be specified in WGS84 coordinate reference system.
  #         required: false
  #         style: form
  #         explode: true
  #         schema:
  #           type: number
  #           format: float
  #       - name: bbox[]
  #         in: query
  #         description: |
  #           Bounding longitude/latitude/longitude/latitude within which facilities will be returned.
  #           Bounding box parameters should be specified in WGS84 coordinate reference system.
  #         required: false
  #         style: form
  #         explode: true
  #         schema:
  #           type: array
  #           minItems: 4
  #           maxItems: 4
  #           items:
  #             type: number
  #             format: float
  #       - name: type
  #         description: Optional facility type search filter
  #         in: query
  #         required: false
  #         schema:
  #           type: string
  #           enum:
  #             - health
  #             - cemetery
  #             - benefits
  #             - vet_center
  #       - name: services[]
  #         description: Optional facility service search filter
  #         in: query
  #         style: form
  #         explode: true
  #         schema:
  #           type: array
  #           items:
  #             type: string
  #       - name: page
  #         description: Page of results to return per paginated response.
  #         in: query
  #         required: false
  #         schema:
  #           type: integer
  #           default: 1
  #       - name: per_page
  #         description: Number of results to return per paginated response.
  #         in: query
  #         required: false
  #         schema:
  #           type: integer
  #           default: 30
  #     responses:
  #       '200':
  #         description: Success
  #         content:
  #           application/json:
  #             schema:
  #               required:
  #                 - data
  #               properties:
  #                 data:
  #                   type: array
  #                   items:
  #                     $ref: "#/components/schemas/Facility"
  #                 meta:
  #                   description: "Metadata about the response"
  #                   type: object
  #                   required:
  #                     - pagination
  #                     - distances
  #                   properties:
  #                     distances:
  #                       type: array
  #                       description: "For lat/lng queries, a list of mappings between facility ids and the distance from the search location. Distance is expressed in miles and represents straight-line distance, not driving distance."
  #                       items:
  #                         type: object
  #                         properties:
  #                           id:
  #                             type: string
  #                             description: "Facility id. Matches the facility id in the data part of the response."
  #                             example: vha_688
  #                           distance:
  #                             type: number
  #                             format: float
  #                             description: "Distance from search location"
  #                             example: 3.14
  #                     pagination:
  #                       type: object
  #                       required:
  #                         - current_page
  #                         - per_page
  #                         - total_entries
  #                         - total_pages
  #                       properties:
  #                         current_page:
  #                           type: integer
  #                           example: 1
  #                         per_page:
  #                           type: integer
  #                           example: 10
  #                         total_entries:
  #                           type: integer
  #                           example: 2162
  #                         total_pages:
  #                           type: integer
  #                           example: 217
  #           application/vnd.geo+json:
  #             schema:
  #               required:
  #                 - type
  #                 - features
  #               properties:
  #                 type:
  #                   type: string
  #                   enum: ["FeatureCollection"]
  #                 features:
  #                   type: array
  #                   items:
  #                     $ref: "#/components/schemas/FacilityFeature"
  #         headers:
  #           Link:
  #             description: GitHub-style pagination information. Only present for GeoJSON-format responses.
  #             schema:
  #               type: string
  #               example: '<https://dev-api.va.gov/services/va_facilities/v0/facilities?bbox%5B%5D=-120&bbox%5B%5D=40&bbox%5B%5D=-125&bbox%5B%5D=50&page=2&per_page=20>; rel="self", <https://dev-api.va.gov/services/va_facilities/v0/facilities?bbox%5B%5D=-120&bbox%5B%5D=40&bbox%5B%5D=-125&bbox%5B%5D=50&page=1&per_page=20>; rel="first", <https://dev-api.va.gov/services/va_facilities/v0/facilities?bbox%5B%5D=-120&bbox%5B%5D=40&bbox%5B%5D=-125&bbox%5B%5D=50&page=1&per_page=20>; rel="prev", <https://dev-api.va.gov/services/va_facilities/v0/facilities?bbox%5B%5D=-120&bbox%5B%5D=40&bbox%5B%5D=-125&bbox%5B%5D=50&page=3&per_page=20>; rel="next", <https://dev-api.va.gov/services/va_facilities/v0/facilities?bbox%5B%5D=-120&bbox%5B%5D=40&bbox%5B%5D=-125&bbox%5B%5D=50&page=5&per_page=20>; rel="last"'
  #       '401':
  #         description: Missing API token
  #         content:
  #           application/json:
  #             schema:
  #               $ref: "#/components/schemas/AuthorizationError"
  #       '403':
  #         description: Invalid API token
  #         content:
  #           application/json:
  #             schema:
  #               $ref: "#/components/schemas/AuthorizationError"
  #       '406':
  #         description: Requested format unacceptable
  #         content:
  #           application/json:
  #             schema:
  #               $ref: "#/components/schemas/APIError"
  # /facilities/{id}:
  #   get:
  #     tags:
  #       - facilities
  #     summary: "DRAFT: Retrieve a specific facility by ID"
  #     description: |
  #       *This is a draft specification and not an available endpoint.*
  #     operationId: getFacilityById
  #     security:
  #       - api_key: []
  #     parameters:
  #       - in: path
  #         name: id
  #         description: |
  #           Facility ID, in the form `<prefix>_<id>`, where prefix is one of "vha", "vba", "nca", or "vc"
  #           for health, benefits, cemetery, or Vet Center facilities respectively.
  #         required: true
  #         schema:
  #           type: string
  #     responses:
  #       '200':
  #         description: Success
  #         content:
  #           application/json:
  #             schema:
  #               required:
  #                 - data
  #               properties:
  #                 data:
  #                   $ref: "#/components/schemas/Facility"
  #           application/vnd.geo+json:
  #             schema:
  #               $ref: "#/components/schemas/FacilityFeature"
  #       '400':
  #         description: Bad request - invalid or missing query parameters
  #         content:
  #           application/json:
  #             schema:
  #               $ref: "#/components/schemas/APIError"
  #       '401':
  #         description: Missing API token
  #         content:
  #           application/json:
  #             schema:
  #               $ref: "#/components/schemas/AuthorizationError"
  #       '403':
  #         description: Invalid API token
  #         content:
  #           application/json:
  #             schema:
  #               $ref: "#/components/schemas/AuthorizationError"
  #       '404':
  #         description: Facility not found
  #         content:
  #           application/json:
  #             schema:
  #               $ref: "#/components/schemas/APIError"
  #       '406':
  #         description: Requested format unacceptable
  #         content:
  #           application/json:
  #             schema:
  #               $ref: "#/components/schemas/APIError"
  # /facilities/all:
  #   get:
  #     tags:
  #       - facilities
  #     summary: "DRAFT: Bulk download of all available facilities"
  #     description: |
  #       *This is a draft specification and not an available endpoint.*

  #       Retrieve all available facilities in a single operation, formatted as either a GeoJSON
  #       FeatureCollection or as a CSV. Due to the complexity of the facility resource type, the CSV
  #       response contains a subset of available facility data - specifically it omits the
  #       available services, patient satisfaction, and patient wait time data.
  #     operationId: getAllFacilities
  #     security:
  #       - api_key: []
  #     parameters:
  #       - in: header
  #         name: Accept
  #         schema:
  #           enum:
  #             - application/vnd.geo+json
  #             - text/csv
  #         required: true
  #     responses:
  #       '200':
  #         description: Success
  #         content:
  #           application/vnd.geo+json:
  #             schema:
  #               required:
  #                 - type
  #                 - features
  #               properties:
  #                 type:
  #                   type: string
  #                   enum: ["FeatureCollection"]
  #                 features:
  #                   type: array
  #                   items:
  #                     $ref: "#/components/schemas/FacilityFeature"
  #           text/csv:
  #             schema:
  #               type: string
  #               example: |
  #                 id,name,station_id,latitude,longitude,facility_type,classification,website,physical_address_1,physical_address_2,physical_address_3,physical_city,physical_state,physical_zip,mailing_address_1,mailing_address_2,mailing_address_3,mailing_city,mailing_state,mailing_zip,phone_main,phone_fax,phone_mental_health_clinic,phone_pharmacy,phone_after_hours,phone_patient_advocate,phone_enrollment_coordinator,hours_monday,hours_tuesay,hours_wednesday,hours_thursday,hours_friday,hours_saturday,hours_sunday,mobile
  #                 vc_0101V,Boston Vet Center,0101V,42.3445959000001,-71.0361051099999,vet_center,,,7 Drydock Avenue,Suite 2070,,Boston,MA,2210,,,,,,,857-203-6461 x,,,,,,,800AM-700PM,800AM-800PM,800AM-700PM,800AM-800PM,800AM-600PM,-,-,false
  #                 vba_362b,Houston Regional Benefit Office at Frank Tejeda Outpatient Clinic,362b,29.51690196,-98.59601936,va_benefits_facility,Outbased,NULL,5788 Eckhert Road,,,San Antonio,TX,78240,,,,,,,210-699-5040,210-699-5079,,,,,,,,,,,,,false
  #       '401':
  #         description: Missing API token
  #         content:
  #           application/json:
  #             schema:
  #               $ref: "#/components/schemas/AuthorizationError"
  #       '403':
  #         description: Invalid API token
  #         content:
  #           application/json:
  #             schema:
  #               $ref: "#/components/schemas/AuthorizationError"
  #       '406':
  #         description: Requested format unacceptable
  #         content:
  #           application/json:
  #             schema:
  #               $ref: "#/components/schemas/APIError"
  /nearby:
    get:
      tags:
        - facilities
      summary: Query facilities based on drive time from a specified location
      description: |
<<<<<<< HEAD
        Retrieve all facilities contained within an isochrone (a polygon composed of the area
        reachable in a certain amount of time from a central location) based on the passed
        `street_address`, `city`, `state`, `zip`, and `drive_time` parameters.
=======
        Retrieve all facilities contained within an isochrone (a polygon composed of the area 
        reachable in a certain amount of time from a central location) based on passing in a
        combination of `street_address`, `city`, `state`, and `zip` or `lat` and `lng` required
        parameters along with `drive_time`.
>>>>>>> 08909ef1

        Additionally one can filter the facilities within the isochrone by type and available
        services. Only facilities of type "health" and "benefits" may be filtered by available
        services.

        Results of this operation are paginated. JSON responses include pagination information
        in the standard JSON API "links" and "meta" elements. GeoJSON responses include pagination
        information in the "Link" header.

        The facility information returned by `/nearby` is a small subset of the information returned by `/facilities`.
        Please use `/facilities` to see detailed information.
      operationId: getNearbyFacilities
      security:
        - apikey: []
      parameters:
        - name: street_address
          in: query
          description: |
            Street address of the location from which drive time will be calculated.
          required: false
          schema:
            type: string
        - name: city
          in: query
          description: |
            City of the location from which drive time will be calculated.
          required: false
          schema:
            type: string
        - name: state
          in: query
          description: |
            Two character state code of the location from which drive time will be calculated.
          required: false
          schema:
            type: string
        - name: zip
          in: query
          description: |
            Zip code of the location from which drive time will be calculated.
          required: false
          schema:
            type: string
            format: '##### or #####-####'
        - name: lat
          in: query
          description: |
            Latitude of point to search for nearest VA Facilities.
          required: false
          schema:
            type: number
            format: float
        - name: lng
          in: query
          description: |
            Longitude of point to search for nearest VA Facilities.
          required: false
          style: form
          explode: true
          schema:
            type: number
            format: float
        - name: drive_time
          description:  Filter to only include facilities that are within the specified number of drive time minutes from the requested location.
          in: query
          required: false
          schema:
            type: integer
            default: 60
        - name: type
          description: Optional facility type search filter
          in: query
          required: false
          schema:
            type: string
            enum:
              - health
              - cemetery
              - benefits
              - vet_center
        - name: services[]
          description: Optional facility service search filter
          in: query
          style: form
          explode: true
          schema:
            type: array
            items:
              type: string
        - name: page
          description: Page of results to return per paginated response.
          in: query
          required: false
          schema:
            type: integer
            default: 1
        - name: per_page
          description: Number of results to return per paginated response.
          in: query
          required: false
          schema:
            type: integer
            default: 30
      responses:
        '200':
          description: Success
          content:
            application/json:
              schema:
                required:
                  - data
                properties:
                  data:
                    type: array
                    items:
                      $ref: "#/components/schemas/Facility"
                  meta:
                    description: "Metadata about the response"
                    type: object
                    required:
                      - pagination
                    properties:
                      pagination:
                        type: object
                        required:
                          - current_page
                          - per_page
                          - total_entries
                          - total_pages
                        properties:
                          current_page:
                            type: integer
                            example: 1
                          per_page:
                            type: integer
                            example: 10
                          total_entries:
                            type: integer
                            example: 2162
                          total_pages:
                            type: integer
                            example: 217
            application/vnd.geo+json:
              schema:
                required:
                  - type
                  - features
                properties:
                  type:
                    type: string
                    enum: ["FeatureCollection"]
                  features:
                    type: array
                    items:
                      $ref: "#/components/schemas/FacilityFeature"
          headers:
            Link:
              description: GitHub-style pagination information. Only present for GeoJSON-format responses.
              schema:
                type: string
                example: '<https://dev-api.va.gov/services/va_facilities/v1/facilities?bbox%5B%5D=-120&bbox%5B%5D=40&bbox%5B%5D=-125&bbox%5B%5D=50&page=2&per_page=20>; rel="self", <https://dev-api.va.gov/services/va_facilities/v0/facilities?bbox%5B%5D=-120&bbox%5B%5D=40&bbox%5B%5D=-125&bbox%5B%5D=50&page=1&per_page=20>; rel="first", <https://dev-api.va.gov/services/va_facilities/v0/facilities?bbox%5B%5D=-120&bbox%5B%5D=40&bbox%5B%5D=-125&bbox%5B%5D=50&page=1&per_page=20>; rel="prev", <https://dev-api.va.gov/services/va_facilities/v0/facilities?bbox%5B%5D=-120&bbox%5B%5D=40&bbox%5B%5D=-125&bbox%5B%5D=50&page=3&per_page=20>; rel="next", <https://dev-api.va.gov/services/va_facilities/v0/facilities?bbox%5B%5D=-120&bbox%5B%5D=40&bbox%5B%5D=-125&bbox%5B%5D=50&page=5&per_page=20>; rel="last"'
        '400':
          description: Missing Required Or Ambiguous Parameters
          content:
            application/json:
              schema:
                $ref: "#/components/schemas/ParameterError"
        '401':
          description: Missing API token
          content:
            application/json:
              schema:
                $ref: "#/components/schemas/AuthorizationError"
        '403':
          description: Invalid API token
          content:
            application/json:
              schema:
                $ref: "#/components/schemas/AuthorizationError"
        '406':
          description: Requested format unacceptable
          content:
            application/json:
              schema:
                $ref: "#/components/schemas/APIError"
  # COMMENTED OUT WHILE DRIVE TIME BANDS ARE ONLY A DRAFT
  # /drive_time_bands:
  #   get:
  #     tags:
  #       - facilities
  #     summary: "DRAFT: Retrieve polygons of the drive time bands for facilities"
  #     description: |
  #       *This is a draft specification and not an available endpoint.*

  #       Retrieve the polygons used to determine in which drive time band veterans fall into for facilities.

  #       Alternatively, one can retrieve a single facility using `/facilities/{id}/drive_time_bands`
  #       or all facilities in a single request using `/facilities/all/drive_time_bands`.

  #       Results of this operation are paginated. JSON responses include pagination information
  #       in the standard JSON API "links" and "meta" elements. GeoJSON responses include pagination
  #       information in the "Link" header.

  #       The facility information returned by `/drive_time_bands` is a small subset of the information returned by `/facilities`.
  #       Please use `/facilities` to detailed information.
  #     operationId: getFacilityDriveTimeBand
  #     security:
  #       - api_key: []
  #     parameters:
  #       - name: page
  #         description: Page of results to return per paginated response.
  #         in: query
  #         required: false
  #         schema:
  #           type: integer
  #           default: 1
  #       - name: per_page
  #         description: Number of results to return per paginated response.
  #         in: query
  #         required: false
  #         schema:
  #           type: integer
  #           default: 30
  #     responses:
  #       '200':
  #         description: Success
  #         content:
  #           application/json:
  #             schema:
  #               required:
  #                 - data
  #               properties:
  #                 data:
  #                   type: array
  #                   items:
  #                     $ref: "#/components/schemas/DriveTimeBands"
  #                 meta:
  #                   description: "Metadata about the response"
  #                   type: object
  #                   required:
  #                     - pagination
  #                   properties:
  #                     pagination:
  #                       type: object
  #                       required:
  #                         - current_page
  #                         - per_page
  #                         - total_entries
  #                         - total_pages
  #                       properties:
  #                         current_page:
  #                           type: integer
  #                           example: 1
  #                         per_page:
  #                           type: integer
  #                           example: 10
  #                         total_entries:
  #                           type: integer
  #                           example: 2162
  #                         total_pages:
  #                           type: integer
  #                           example: 217
  #           application/vnd.geo+json:
  #             schema:
  #               required:
  #                 - type
  #                 - features
  #               properties:
  #                 type:
  #                   type: string
  #                   enum: ["FeatureCollection"]
  #                 features:
  #                   type: array
  #                   items:
  #                     $ref: "#/components/schemas/DriveTimeBandsFeature"
  #         headers:
  #           Link:
  #             description: GitHub-style pagination information. Only present for GeoJSON-format responses.
  #             schema:
  #               type: string
  #               example: '<https://dev-api.va.gov/services/va_facilities/v1/drive_time_bands?bbox%5B%5D=-120&bbox%5B%5D=40&bbox%5B%5D=-125&bbox%5B%5D=50&page=2&per_page=20>; rel="self", <https://dev-api.va.gov/services/va_facilities/v0/facilities?bbox%5B%5D=-120&bbox%5B%5D=40&bbox%5B%5D=-125&bbox%5B%5D=50&page=1&per_page=20>; rel="first", <https://dev-api.va.gov/services/va_facilities/v0/facilities?bbox%5B%5D=-120&bbox%5B%5D=40&bbox%5B%5D=-125&bbox%5B%5D=50&page=1&per_page=20>; rel="prev", <https://dev-api.va.gov/services/va_facilities/v0/facilities?bbox%5B%5D=-120&bbox%5B%5D=40&bbox%5B%5D=-125&bbox%5B%5D=50&page=3&per_page=20>; rel="next", <https://dev-api.va.gov/services/va_facilities/v0/facilities?bbox%5B%5D=-120&bbox%5B%5D=40&bbox%5B%5D=-125&bbox%5B%5D=50&page=5&per_page=20>; rel="last"'
  #       '401':
  #         description: Missing API token
  #         content:
  #           application/json:
  #             schema:
  #               $ref: "#/components/schemas/AuthorizationError"
  #       '403':
  #         description: Invalid API token
  #         content:
  #           application/json:
  #             schema:
  #               $ref: "#/components/schemas/AuthorizationError"
  #       '406':
  #         description: Requested format unacceptable
  #         content:
  #           application/json:
  #             schema:
  #               $ref: "#/components/schemas/APIError"
  # /facilities/{id}/drive_time_bands:
  #   get:
  #     tags:
  #       - facilities
  #     summary: "DRAFT: Retrieve polygons of the drive time bands for a facility by ID"
  #     description: |
  #       *This is a draft specification and not an available endpoint.*

  #       Retrieve the polygons used to determine in which drive time band veterans fall into for a specified facility.

  #       Alternatively, one can retrieve drive time bands for all facilities using `/facilities/all/drive_time_bands`.

  #       Results of this operation are paginated. JSON responses include pagination information
  #       in the standard JSON API "links" and "meta" elements. GeoJSON responses include pagination
  #       information in the "Link" header.

  #       The facility information returned by `/drive_time_bands` is a small subset of the information returned by `/facilities`.
  #       Please use `/facilities` to see detailed information.
  #     operationId: getFacilityDriveTimeBandById
  #     security:
  #       - api_key: []
  #     parameters:
  #       - in: path
  #         name: id
  #         description: |
  #           Facility ID, in the form `<prefix>_<id>`, where prefix is one of "vha", "vba", "nca", or "vc"
  #           for health, benefits, cemetery, or Vet Center facilities respectively.
  #         required: true
  #         schema:
  #           type: string
  #     responses:
  #       '200':
  #         description: Success
  #         content:
  #           application/json:
  #             schema:
  #               required:
  #                 - data
  #               properties:
  #                 data:
  #                   $ref: "#/components/schemas/DriveTimeBands"
  #           application/vnd.geo+json:
  #             schema:
  #               $ref: "#/components/schemas/DriveTimeBandsFeature"
  #       '400':
  #         description: Bad request - invalid or missing query parameters
  #         content:
  #           application/json:
  #             schema:
  #               $ref: "#/components/schemas/APIError"
  #       '401':
  #         description: Missing API token
  #         content:
  #           application/json:
  #             schema:
  #               $ref: "#/components/schemas/AuthorizationError"
  #       '403':
  #         description: Invalid API token
  #         content:
  #           application/json:
  #             schema:
  #               $ref: "#/components/schemas/AuthorizationError"
  #       '404':
  #         description: Facility not found
  #         content:
  #           application/json:
  #             schema:
  #               $ref: "#/components/schemas/APIError"
  #       '406':
  #         description: Requested format unacceptable
  #         content:
  #           application/json:
  #             schema:
  #               $ref: "#/components/schemas/APIError"
  # /facilites/all/drive_time_bands:
  #   get:
  #     tags:
  #       - facilities
  #     summary: "DRAFT: Bulk download of all available facilities"
  #     description: |
  #       *This is a draft specification and not an available endpoint.*

  #       Retrieve drive time bands for all available facilities in a single operation, formatted as either a GeoJSON
  #       FeatureCollection or as a CSV.

  #       Alternatively, one can retrieve drive time bands for a specific facility using `/facilities/{id}/drive_time_bands`.

  #       The facility information returned by `/drive_time_bands` is a small subset of the information returned by `/facilities`.
  #       Please use `/facilities` to see detailed information.
  #     operationId: getAllFacilitiesDriveTimeBands
  #     security:
  #       - api_key: []
  #     parameters:
  #       - in: header
  #         name: Accept
  #         schema:
  #           enum:
  #             - application/vnd.geo+json
  #             - text/csv
  #         required: true
  #     responses:
  #       '200':
  #         description: Success
  #         content:
  #           application/vnd.geo+json:
  #             schema:
  #               required:
  #                 - type
  #                 - features
  #               properties:
  #                 type:
  #                   type: string
  #                   enum: ["FeatureCollection"]
  #                 features:
  #                   type: array
  #                   items:
  #                     $ref: "#/components/schemas/DriveTimeBandsFeature"
  #           text/csv:
  #             schema:
  #               type: string
  #               example: |
  #                 id,name,station_id,latitude,longitude,facility_type,classification,website,physical_address_1,physical_address_2,physical_address_3,physical_city,physical_state,physical_zip,mailing_address_1,mailing_address_2,mailing_address_3,mailing_city,mailing_state,mailing_zip,phone_main,phone_fax,phone_mental_health_clinic,phone_pharmacy,phone_after_hours,phone_patient_advocate,phone_enrollment_coordinator,hours_monday,hours_tuesay,hours_wednesday,hours_thursday,hours_friday,hours_saturday,hours_sunday
  #                 vc_0101V,Boston Vet Center,0101V,42.3445959000001,-71.0361051099999,vet_center,,,7 Drydock Avenue,Suite 2070,,Boston,MA,02210,,,,,,,857-203-6461 x,,,,,,,800AM-700PM,800AM-800PM,800AM-700PM,800AM-800PM,800AM-600PM,-,-
  #                 vba_362b,Houston Regional Benefit Office at Frank Tejeda Outpatient Clinic,362b,29.51690196,-98.59601936,va_benefits_facility,Outbased,NULL,5788 Eckhert Road,,,San Antonio,TX,78240,,,,,,,210-699-5040,210-699-5079,,,,,,,,,,,,
  #                 vha_402GC,Rumford VA Clinic,402GC,44.55185578,-70.55746856,va_health_facility,Primary Care CBOC,http://www.maine.va.gov/locations/rumford.asp,431 Franklin Street,,,Rumford,ME,04276-2100,,,,,,,207-369-3200 x,207-369-3277 x,207-369-3200 x 3200,207-623-8411 x5770,866-757-7503 x,207-623-5760 x,207-626-4743 x,,,,,,,
  #                 nca_800,Alton National Cemetery,800,38.8905166870001,-90.1630421139999,va_cemetery,National Cemetery,https://www.cem.va.gov/cems/nchp/alton.asp,600 Pearl St,,,Alton,IL,62002,2900 Sheridan Rd,,,St. Louis,MO,63125,314-845-8320,314-845-8355,,,,,,,,,,,,
  #       '401':
  #         description: Missing API token
  #         content:
  #           application/json:
  #             schema:
  #               $ref: "#/components/schemas/AuthorizationError"
  #       '403':
  #         description: Invalid API token
  #         content:
  #           application/json:
  #             schema:
  #               $ref: "#/components/schemas/AuthorizationError"
  #       '406':
  #         description: Requested format unacceptable
  #         content:
  #           application/json:
  #             schema:
  #               $ref: "#/components/schemas/APIError"
components:
  securitySchemes:
    api_key:
      type: apiKey
      name: apikey
      in: header
  schemas:
    Facility:
      description: JSON API-compliant object describing a VA facility
      type: object
      required:
        - id
        - type
        - attributes
      properties:
        id:
          type: string
          example: vha_688
        type:
          type: string
          enum: ["va_facilities"]
        attributes:
          type: object
          required:
            - name
            - facility_type
            - lat
            - lng
          properties:
            name:
              type: string
              example: Washington VA Medical Center
            facility_type:
              type: string
              enum:
                - va_health_facility
                - va_benefits_facility
                - va_cemetery
                - vet_center
            classification:
              type: string
              example: VA Medical Center (VAMC)
            lat:
              description: Facility latitude
              type: number
              format: float
              example: 38.9311137
            lng:
              description: Facility longitude
              type: number
              format: float
              example: -77.0109110499999
            website:
              type: string
              format: url
              example: http://www.washingtondc.va.gov
            address:
              type: object
              properties:
                mailing:
                  $ref: "#/components/schemas/Address"
                physical:
                  $ref: "#/components/schemas/Address"
            phone:
              $ref: "#/components/schemas/PhoneNumbers"
            hours:
              $ref: "#/components/schemas/Hours"
            services:
              type: object
              properties:
                other:
                  type: array
                  items:
                    type: string
                    enum:
                      - "Online Scheduling"
                health:
                  $ref: "#/components/schemas/HealthServices"
                benefits:
                  type: array
                  items:
                    $ref: "#/components/schemas/BenefitsService"
                last_updated:
                  type: string
                  format: date
                  example: "2018-01-01"
            satisfaction:
              type: object
              properties:
                health:
                  $ref: "#/components/schemas/PatientSatisfaction"
                effective_date:
                  type: string
                  format: date
                  example: "2018-01-01"
            mobile:
              type: boolean
              example: false
            active_status:
              type: string
              enum:
                - "A"
                - "T"
    FacilityFeature:
      description: GeoJSON-complaint Feature object describing a VA Facility
      type: object
      properties:
        type:
          type: string
          enum: ["Feature"]
          example: Feature
        geometry:
          $ref: "#/components/schemas/Point"
        properties:
          type: object
          properties:
            name:
              type: string
              example: Washington VA Medical Center
            id:
              type: string
              example: vha_688
            facility_type:
              type: string
              enum:
                - va_health_facility
                - va_benefits_facility
                - va_cemetery
                - vet_center
            classification:
              type: string
              example: VA Medical Center (VAMC)
            website:
              type: string
              format: url
              example: http://www.washingtondc.va.gov
            address:
              type: object
              properties:
                mailing:
                  $ref: "#/components/schemas/Address"
                physical:
                  $ref: "#/components/schemas/Address"
            phone:
              $ref: "#/components/schemas/PhoneNumbers"
            hours:
              $ref: "#/components/schemas/Hours"
            services:
              type: object
              properties:
                other:
                  type: array
                  items:
                    type: string
                    enum:
                      - "Online Scheduling"
                health:
                  $ref: "#/components/schemas/HealthServices"
                benefits:
                  type: array
                  items:
                    $ref: "#/components/schemas/BenefitsService"
                last_updated:
                  type: string
                  format: date
                  example: "2018-01-01"
            satisfaction:
              type: object
              properties:
                health:
                  $ref: "#/components/schemas/PatientSatisfaction"
                effective_date:
                  type: string
                  format: date
                  example: "2018-01-01"
            mobile:
              type: boolean
              example: false
            active_status:
              type: string
              enum:
                - "A"
                - "T"
    Address:
      type: object
      properties:
        address_1:
          type: string
          example: "50 Irving Street, Northwest"
        address_2:
          type: string
        address_3:
          type: string
        city:
          type: string
          example: "Washington"
        state:
          type: string
          example: "DC"
        zip:
          type: string
          example: "20422-0001"
    PhoneNumbers:
      type: object
      properties:
        main:
          type: string
          example: "202-555-1212"
        fax:
          type: string
          example: "202-555-1212"
        pharmacy:
          type: string
          example: "202-555-1212"
        after_hours:
          type: string
          example: "202-555-1212"
        patient_advocate:
          type: string
          example: "202-555-1212"
        mental_health_clinic:
          type: string
          example: "202-555-1212"
        enrollment_coordinator:
          type: string
          example: "202-555-1212"
    Hours:
      description: |
        Standard hours of operation. Currently formatted as descriptive text suitable for display, with no guarantee of a standard parseable format. Hours of operation may vary due to holidays or other events.
      type: object
      properties:
        Monday:
          type: string
          example: "9AM-5PM"
        Tuesday:
          type: string
          example: "9AM-5PM"
        Wednesday:
          type: string
          example: "9AM-5PM"
        Thursday:
          type: string
          example: "9AM-5PM"
        Friday:
          type: string
          example: "9AM-5PM"
        Saturday:
          type: string
          example: "Closed"
        Sunday:
          type: string
          example: "Closed"
    HealthServices:
      description: Health care services at a given facility, not all will be included at every facility
      type: array
      items:
        $ref: "#/components/schemas/HealthService"
    HealthService:
      type: object
      properties:
        service:
          type: string
          enum:
            - PrimaryCare
            - MentalHealthCare
            - UrgentCare
            - EmergencyCare
            - Audiology
            - Cardiology
            - Dermatology
            - Gastroenterology
            - Gynecology
            - Ophthalmology
            - Optometry
            - Orthopedics
            - Urology
            - WomensHealth
        wait_times:
          $ref: "#/components/schemas/PatientWaitTime"
    BenefitsService:
      type: string
      enum:
        - ApplyingForBenefits
        - BurialClaimAssistance
        - DisabilityClaimAssistance
        - eBenefitsRegistrationAssistance
        - EducationAndCareerCounseling
        - EducationClaimAssistance
        - FamilyMemberClaimAssistance
        - HomelessAssistance
        - InsuranceClaimAssistanceAndFinancialCounseling
        - IntegratedDisabilityEvaluationSystemAssistance
        - Pensions
        - PreDischargeClaimAssistance
        - TransitionAssistance
        - UpdatingDirectDepositInformation
        - VAHomeLoanAssistance
        - VocationalRehabilitationAndEmploymentAssistance
    PatientSatisfaction:
      description: Veteran-reported satisfaction scores for health care services
      type: object
      properties:
        primary_care_urgent:
          description: "% of Veterans who say they usually or always get an appointment when they need care right away at a primary care location"
          type: number
          format: float
          example: 0.85
        primary_care_routine:
          description: "% of Veterans who say they usually or always get an appointment when they need it at a primary care location"
          type: number
          format: float
          example: 0.85
        specialty_care_urgent:
          description: "% of Veterans who say they usually or always get an appointment when they need care right away at a specialty location"
          type: number
          format: float
          example: 0.85
        specialty_care_routine:
          description: "% of Veterans who say they usually or always get an appointment when they need it at a specialty location"
          type: number
          format: float
          example: 0.85
    PatientWaitTime:
      description: Expected wait times for new and established patients for a given health care service
      type: object
      properties:
        new:
          description: The average number of days a Veteran who hasn’t been to this location has to wait for a non-urgent appointment
          type: integer
          example: 10
        established:
          description: The average number of days a patient who has already been to this location has to wait for a non-urgent appointment
          type: integer
          example: 5
        effective_date:
          type: string
          format: date
          example: "2018-01-01"
    # COMMENTED OUT WHILE NEARBY USES FACILTIY AND FACILITYFEATURE
    # FacilityBasic:
    #   description: JSON API-compliant object describing a VA facility with only basic details
    #   type: object
    #   required:
    #     - id
    #     - type
    #     - attributes
    #   properties:
    #     id:
    #       type: string
    #       example: vha_688
    #     type:
    #       type: string
    #       enum: ["va_facilities"]
    #     attributes:
    #       type: object
    #       required:
    #         - name
    #         - facility_type
    #         - lat
    #         - lng
    #       properties:
    #         name:
    #           type: string
    #           example: Washington VA Medical Center
    #         facility_type:
    #           type: string
    #           enum:
    #             - va_health_facility
    #             - va_benefits_facility
    #             - va_cemetery
    #             - vet_center
    #         lat:
    #           description: Facility latitude
    #           type: number
    #           format: float
    #           example: 38.9311137
    #         lng:
    #           description: Facility longitude
    #           type: number
    #           format: float
    #           example: -77.0109110499999
    #         address:
    #           type: object
    #           properties:
    #             mailing:
    #               $ref: "#/components/schemas/Address"
    #             physical:
    #               $ref: "#/components/schemas/Address"
    #         mobile:
    #           type: boolean
    #           example: false
    #         active_status:
    #           type: string
    #           enum:
    #             - "A"
    #             - "T"
    # FacilityFeatureBasic:
    #   description: GeoJSON-complaint Feature object describing a VA Facility with only basic details
    #   type: object
    #   properties:
    #     type:
    #       type: string
    #       enum: ["Feature"]
    #       example: Feature
    #     geometry:
    #       $ref: "#/components/schemas/Point"
    #     properties:
    #       type: object
    #       properties:
    #         name:
    #           type: string
    #           example: Washington VA Medical Center
    #         id:
    #           type: string
    #           example: vha_688
    #         address:
    #           type: object
    #           properties:
    #             mailing:
    #               $ref: "#/components/schemas/Address"
    #             physical:
    #               $ref: "#/components/schemas/Address"
    #         mobile:
    #           type: boolean
    #           example: false
    #         active_status:
    #           type: string
    #           enum:
    #             - "A"
    #             - "T"
    # COMMENTED OUT WHILE DRIVE TIME BANDS ARE ONLY A DRAFT
    # DriveTimeBands:
    #   description: JSON API-compliant object describing a VA facility and its drive time bands
    #   allOf:
    #     - $ref: "#/components/schemas/FacilityBasic"
    #     - type: object
    #       properties:
    #         attributes:
    #           type: object
    #           required:
    #             - drive_time_bands
    #           properties:
    #             drive_time_bands:
    #               type: array
    #               items:
    #                 $ref: "#/components/schemas/DriveTimeBand"
    # DriveTimeBand:
    #   description: a drive time band
    #   type: object
    #   properties:
    #     name:
    #       type: string
    #       example: "drive_time_band_30"
    #     value:
    #       type: number
    #       format: integer
    #       example: 30
    #     unit:
    #       type: string
    #       example: minutes
    #     polygon:
    #       type: array
    #       minLength: 3
    #       items:
    #         $ref: "#/components/schemas/Point"
    #         example: [ [-72.2784305, 42.9289496], [-72.278055, 42.9281562], [-72.2768211, 42.9283369], [-72.2769928, 42.929146], [-72.2784305, 42.9289496] ]
    # DriveTimeBandsFeature:
    #   description: |
    #     GeoJSON-complaint Feature object describing a VA Facility's drive time bands.
    #     The Geometries array includes a Point describing VA Facility's location as its first element,
    #     followed by Polygons describing drive times bands of increasing size.
    #   type: object
    #   properties:
    #     type:
    #       type: string
    #       enum: ["Feature"]
    #       example: Feature
    #     geometry:
    #       type: object
    #       properties:
    #         type:
    #           type: string
    #           enum: ["GeometryCollection"]
    #           example: GeometryCollection
    #         geometries:
    #           type: array
    #           minLength: 1
    #           items:
    #             $ref: "#/components/schemas/DriveTimeBandsGeometry"
    #     properties:
    #       type: object
    #       properties:
    #         name:
    #           type: string
    #           example: Washington VA Medical Center
    #         id:
    #           type: string
    #           example: vha_688
    #         facility_type:
    #           type: string
    #           enum:
    #             - va_health_facility
    #             - va_benefits_facility
    #             - va_cemetery
    #             - vet_center
    #         address:
    #           type: object
    #           properties:
    #             mailing:
    #               $ref: "#/components/schemas/Address"
    #             physical:
    #               $ref: "#/components/schemas/Address"
    #         services:
    #           type: object
    #           properties:
    #             other:
    #               type: array
    #               items:
    #                 type: string
    #                 enum:
    #                   - "Online Scheduling"
    #             health:
    #               $ref: "#/components/schemas/HealthServices"
    #             benefits:
    #               type: array
    #               items:
    #                 $ref: "#/components/schemas/BenefitsService"
    #             last_updated:
    #               type: string
    #               format: date
    #               example: "2018-01-01"
    #         geometries:
    #           type: array
    #           minLength: 1
    #           items:
    #             type: object
    #             properties:
    #               name:
    #                 type: string
    #                 example: "drive_time_band_30"
    #               value:
    #                 type: number
    #                 format: integer
    #                 example: 30
    #               unit:
    #                 type: string
    #                 example: minutes
    # DriveTimeBandsGeometry:
    #   description: GeoJSON-complaint Geometry object describing a VA Facility's location or drive time bands
    #   oneOf:
    #     - $ref: "#/components/schemas/Point"
    #     - $ref: "#/components/schemas/Polygon"
    Point:
      description: GeoJSON-complaint Point object
      type: object
      properties:
        type:
          type: string
          enum: ["Point"]
          example: Point
        coordinates:
          type: array
          minLength: 2
          maxLength: 2
          items:
            type: number
            format: float
          example: [-77.0367761, 38.9004181]
    # COMMENTED OUT WHILE DRIVE TIME BANDS ARE ONLY A DRAFT
    # Polygon:
    #   description: GeoJSON-complaint Geometries object describing one of a VA Facility's drive time bands
    #   type: object
    #   properties:
    #     type:
    #       type: string
    #       enum: ["Polygon"]
    #       example: Polygon
    #     coordinates:
    #       type: array
    #       minLength: 3
    #       items:
    #         $ref: "#/components/schemas/Point"
    #       example: [ [-72.2784305, 42.9289496], [-72.278055, 42.9281562], [-72.2768211, 42.9283369], [-72.2769928, 42.929146], [-72.2784305, 42.9289496] ]
    APIError:
      description: API invocation or processing error
      type: object
      properties:
        errors:
          type: array
          items:
            type: object
            properties:
              title:
                type: string
                example: "Error title"
              detail:
                type: string
                example: "Detailed error message"
              code:
                type: string
                example: "103"
              status:
                type: string
                example: "400"
    AuthorizationError:
      description: "API Platform authorization (API token) error"
      type: object
      properties:
        message:
          type: string
          example: "No API key found in request"
    ParameterError:
      description: "Missing Or Ambiguous required parameters error"
      type: object
      properties:
        message:
          type: string
          example: 'Must supply street_address, city, state, and zip or lat and lng to query nearby facilities.'<|MERGE_RESOLUTION|>--- conflicted
+++ resolved
@@ -39,7 +39,7 @@
 
     ### Mobile Facilities
 
-    VHA has a set of mobile facilities that move regularly within a region. 
+    VHA has a set of mobile facilities that move regularly within a region.
     If a facility comes back from this API with `"mobile": "true"`, the latitude/longitude and address should be considered inaccurate.
     To get the exact current location, end consumers should contact the mobile facility directly.
 
@@ -436,16 +436,10 @@
         - facilities
       summary: Query facilities based on drive time from a specified location
       description: |
-<<<<<<< HEAD
         Retrieve all facilities contained within an isochrone (a polygon composed of the area
-        reachable in a certain amount of time from a central location) based on the passed
-        `street_address`, `city`, `state`, `zip`, and `drive_time` parameters.
-=======
-        Retrieve all facilities contained within an isochrone (a polygon composed of the area 
         reachable in a certain amount of time from a central location) based on passing in a
         combination of `street_address`, `city`, `state`, and `zip` or `lat` and `lng` required
         parameters along with `drive_time`.
->>>>>>> 08909ef1
 
         Additionally one can filter the facilities within the isochrone by type and available
         services. Only facilities of type "health" and "benefits" may be filtered by available
