--- conflicted
+++ resolved
@@ -11,13 +11,8 @@
 
     def index
       resource = client.get_folder_messages(params[:folder_id].to_s)
-<<<<<<< HEAD
       raise Common::Exceptions::RecordNotFound, params[:folder_id] unless resource.present?
-=======
-      raise VA::API::Common::Exceptions::RecordNotFound, params[:folder_id] unless resource.present?
-
-      resource = can_filter?(Message, PERMITTED_FILTERS) ? resource.find_by(params[:filter]) : resource
->>>>>>> b1ed2003
+      resource = filter? ? resource.find_by(params[:filter]) : resource
       resource = resource.paginate(pagination_params)
 
       render json: resource.data,
@@ -105,5 +100,9 @@
     def message_params
       @message_params ||= params.require(:message).permit(:category, :body, :recipient_id, :subject)
     end
+
+    def filter?
+      can_filter?(Message, PERMITTED_FILTERS)
+    end
   end
 end