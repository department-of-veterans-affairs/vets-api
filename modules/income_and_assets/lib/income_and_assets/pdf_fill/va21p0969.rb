# frozen_string_literal: true

require 'pdf_fill/forms/form_base'
require 'pdf_fill/forms/form_helper'
require 'pdf_fill/hash_converter'
require 'income_and_assets/constants'
require 'income_and_assets/helpers'
require 'income_and_assets/pdf_fill/sections/section_09'
require 'income_and_assets/pdf_fill/sections/section_10'
require 'income_and_assets/pdf_fill/sections/section_11'
require 'income_and_assets/pdf_fill/sections/section_12'
require 'income_and_assets/pdf_fill/sections/section_13'

# rubocop:disable Metrics/ClassLength

module IncomeAndAssets
  module PdfFill
    # The Va21p0969 Form
    class Va21p0969 < ::PdfFill::Forms::FormBase
      include ::PdfFill::Forms::FormHelper
      include IncomeAndAssets::Helpers

      # The Form ID
      FORM_ID = IncomeAndAssets::FORM_ID

      # Hash iterator
      ITERATOR = ::PdfFill::HashConverter::ITERATOR

      # The path to the PDF template for the form
      TEMPLATE = "#{IncomeAndAssets::MODULE_PATH}/lib/income_and_assets/pdf_fill/pdfs/#{FORM_ID}.pdf".freeze

      # Form configuration hash (using "key" instead of "KEY" here as we will be modifying this later)
      key = {
        # 1a
        'veteranFullName' => {
          # form allows up to 39 characters but validation limits to 30,
          # so no overflow is needed
          'first' => {
            key: 'F[0].Page_4[0].VeteransName.First[0]'
          },
          'middle' => {
            key: 'F[0].Page_4[0].VeteransName.MI[0]'
          },
          # form allows up to 34 characters but validation limits to 30,
          # so no overflow is needed
          'last' => {
            key: 'F[0].Page_4[0].VeteransName.Last[0]'
          }
        },
        # 1b
        'veteranSocialSecurityNumber' => {
          key: 'F[0].Page_4[0].VeteransSSN[0]'
        },
        # 1c
        'vaFileNumber' => {
          key: 'F[0].Page_4[0].VeteransFileNumber[0]'
        },
        # 2a
        'claimantFullName' => {
          # form allows up to 39 characters but validation limits to 30,
          # so no overflow is needed
          'first' => {
            key: 'F[0].Page_4[0].ClaimantsName.First[0]'
          },
          'middle' => {
            key: 'F[0].Page_4[0].ClaimantsName.MI[0]'
          },
          # form allows up to 34 characters but validation limits to 30,
          # so no overflow is needed
          'last' => {
            key: 'F[0].Page_4[0].ClaimantsName.Last[0]'
          }
        },
        # 2b
        'claimantSocialSecurityNumber' => {
          key: 'F[0].Page_4[0].ClaimantsSSN[0]'
        },
        # 2c
        'claimantPhone' => {
          key: 'F[0].Page_4[0].ClaimantTelephoneNumber[0]'
        },
        # 2d
        'claimantType' => {
          key: 'F[0].Page_4[0].TypeofClaimant[0]'
        },
        # 2e
        'incomeNetWorthDateRange' => {
          'from' => {
            key: 'F[0].Page_4[0].DateStarting[0]'
          },
          'to' => {
            key: 'F[0].Page_4[0].DateEnding[0]'
          },
          'useDateReceivedByVA' => {
            key: 'F[0].Page_4[0].DateReceivedByVA[0]'
          }
        },
        # 3a
        'unassociatedIncome' => {
          key: 'F[0].Page_4[0].DependentsReceiving3a[0]'
        },
        # 3b - 3f
        'unassociatedIncomes' => {
          limit: 5,
          first_key: 'recipientRelationship',
          'recipientRelationship' => {
            key: "F[0].IncomeRecipients3[#{ITERATOR}]"
          },
          'recipientRelationshipOverflow' => {
            question_num: 3,
            question_suffix: '(1)',
            question_text: "SPECIFY INCOME RECIPIENT'S RELATIONSHIP TO VETERAN"
          },
          'otherRecipientRelationshipType' => {
            key: "F[0].OtherRelationship3[#{ITERATOR}]",
            question_num: 3,
            question_suffix: '(1)',
            question_text: "SPECIFY INCOME RECIPIENT'S RELATIONSHIP TO VETERAN"
          },
          'recipientName' => {
            key: "F[0].NameofIncomeRecipient3[#{ITERATOR}]",
            question_num: 3,
            question_suffix: '(2)',
            question_text:
              'SPECIFY NAME OF INCOME RECIPIENT (Only needed if Custodian of child, child, parent, or other)'
          },
          'incomeType' => {
            key: "F[0].TypeOfIncome3[#{ITERATOR}]"
          },
          'incomeTypeOverflow' => {
            question_num: 3,
            question_suffix: '(3)',
            question_text: 'SPECIFY THE TYPE OF INCOME'
          },
          'otherIncomeType' => {
            key: "F[0].OtherIncomeType3[#{ITERATOR}]",
            question_num: 3,
            question_suffix: '(3)',
            question_text: 'SPECIFY THE TYPE OF INCOME'
          },
          'grossMonthlyIncome' => {
            'thousands' => {
              key: "F[0].GrossMonthlyIncome1_3[#{ITERATOR}]"
            },
            'dollars' => {
              key: "F[0].GrossMonthlyIncome2_3[#{ITERATOR}]"
            },
            'cents' => {
              key: "F[0].GrossMonthlyIncome3_3[#{ITERATOR}]"
            }
          },
          'grossMonthlyIncomeOverflow' => {
            question_num: 3,
            question_suffix: '(4)',
            question_text: 'GROSS MONTHLY INCOME'
          },
          'payer' => {
            key: "F[0].IncomePayer3[#{ITERATOR}]",
            question_num: 3,
            question_suffix: '(5)',
            question_text: 'SPECIFY INCOME PAYER (Name of business, financial institution, or program, etc.)'
          }
        },
        # 4a
        'associatedIncome' => {
          key: 'F[0].Page_6[0].DependentsReceiving4a[0]'
        },
        # 4b - 4f
        'associatedIncomes' => {
          limit: 5,
          first_key: 'recipientRelationship',
          'recipientRelationship' => {
            key: "F[0].IncomeRecipients4[#{ITERATOR}]"
          },
          'recipientRelationshipOverflow' => {
            question_num: 4,
            question_suffix: '(1)',
            question_text: "SPECIFY INCOME RECIPIENT'S RELATIONSHIP TO VETERAN"
          },
          'otherRecipientRelationshipType' => {
            key: "F[0].OtherRelationship4[#{ITERATOR}]",
            question_num: 4,
            question_suffix: '(1)',
            question_text: "SPECIFY INCOME RECIPIENT'S RELATIONSHIP TO VETERAN"
          },
          'recipientName' => {
            key: "F[0].NameofIncomeRecipient4[#{ITERATOR}]",
            question_num: 4,
            question_suffix: '(2)',
            question_text:
              'SPECIFY NAME OF INCOME RECIPIENT (Only needed if Custodian of child, child, parent, or other)'
          },
          'payer' => {
            key: "F[0].IncomePayer4[#{ITERATOR}]",
            question_num: 4,
            question_suffix: '(3)',
            question_text: 'SPECIFY INCOME PAYER (Name of business, financial institution, or program, etc.)'
          },
          'incomeType' => {
            key: "F[0].TypeOfIncome4[#{ITERATOR}]"
          },
          'incomeTypeOverflow' => {
            question_num: 4,
            question_suffix: '(4)',
            question_text: 'SPECIFY THE TYPE OF INCOME'
          },
          'otherIncomeType' => {
            key: "F[0].OtherIncomeType4[#{ITERATOR}]",
            question_num: 4,
            question_suffix: '(4)',
            question_text: 'SPECIFY THE TYPE OF INCOME'
          },
          'grossMonthlyIncome' => {
            'thousands' => {
              key: "F[0].GrossMonthlyIncome1_4[#{ITERATOR}]"
            },
            'dollars' => {
              key: "F[0].GrossMonthlyIncome2_4[#{ITERATOR}]"
            },
            'cents' => {
              key: "F[0].GrossMonthlyIncome3_4[#{ITERATOR}]"
            }
          },
          'grossMonthlyIncomeOverflow' => {
            question_num: 4,
            question_suffix: '(5)',
            question_text: 'GROSS MONTHLY INCOME'
          },
          'accountValue' => {
            'millions' => {
              key: "F[0].ValueOfAccount1_4[#{ITERATOR}]"
            },
            'thousands' => {
              key: "F[0].ValueOfAccount2_4[#{ITERATOR}]"
            },
            'dollars' => {
              key: "F[0].ValueOfAccount3_4[#{ITERATOR}]"
            },
            'cents' => {
              key: "F[0].ValueOfAccount4_4[#{ITERATOR}]"
            }
          },
          'accountValueOverflow' => {
            question_num: 4,
            question_suffix: '(6)',
            question_text: 'VALUE OF ACCOUNT'
          }
        },
        # 5a
        'ownedAsset' => {
          key: 'F[0].Page_8[0].DependentsReceiving5a[0]'
        },
        # 5b - 5d
        'ownedAssets' => {
          limit: 3,
          first_key: 'recipientRelationship',
          'recipientRelationship' => {
            key: "F[0].IncomeRecipients5[#{ITERATOR}]"
          },
          'recipientRelationshipOverflow' => {
            question_num: 5,
            question_suffix: '(1)',
            question_text: "SPECIFY INCOME RECIPIENT'S RELATIONSHIP TO VETERAN"
          },
          'otherRecipientRelationshipType' => {
            key: "F[0].OtherRelationship5[#{ITERATOR}]",
            question_num: 5,
            question_suffix: '(1)',
            question_text: "SPECIFY INCOME RECIPIENT'S RELATIONSHIP TO VETERAN"
          },
          'recipientName' => {
            key: "F[0].NameofIncomeRecipient5[#{ITERATOR}]",
            question_num: 5,
            question_suffix: '(2)',
            question_text:
              'SPECIFY NAME OF INCOME RECIPIENT (Only needed if Custodian of child, child, parent, or other)'
          },
          'assetType' => {
            key: "F[0].TypeOfAsset5[#{ITERATOR}]"
          },
          'assetTypeOverflow' => {
            question_num: 5,
            question_suffix: '(3)',
            question_text: 'IDENTIFY THE TYPE OF ASSET AND SUBMIT THE REQUIRED FORM ASSOCIATED'
          },
          'grossMonthlyIncome' => {
            'thousands' => {
              key: "F[0].GrossMonthlyIncome1_5[#{ITERATOR}]"
            },
            'dollars' => {
              key: "F[0].GrossMonthlyIncome2_5[#{ITERATOR}]"
            },
            'cents' => {
              key: "F[0].GrossMonthlyIncome3_5[#{ITERATOR}]"
            }
          },
          'grossMonthlyIncomeOverflow' => {
            question_num: 5,
            question_suffix: '(4)',
            question_text: 'GROSS MONTHLY INCOME'
          },
          'ownedPortionValue' => {
            'millions' => {
              key: "F[0].ValueOfYourPortionOfTheProperty1_5[#{ITERATOR}]"
            },
            'thousands' => {
              key: "F[0].ValueOfYourPortionOfTheProperty2_5[#{ITERATOR}]"
            },
            'dollars' => {
              key: "F[0].ValueOfYourPortionOfTheProperty3_5[#{ITERATOR}]"
            },
            'cents' => {
              key: "F[0].ValueOfYourPortionOfTheProperty4_5[#{ITERATOR}]"
            }
          },
          'ownedPortionValueOverflow' => {
            question_num: 5,
            question_suffix: '(5)',
            question_text: 'SPECIFY VALUE OF YOUR PORTION OF THE PROPERTY'
          }
        },
        # 6a
        'royaltiesAndOtherProperty' => {
          key: 'F[0].Page_9[0].DependentsReceiving6a[0]'
        },
        # 6b-c
        'royaltiesAndOtherProperties' => {
          limit: 2,
          first_key: 'otherRecipientRelationshipType',
          'recipientRelationship' => {
            key: "F[0].IncomeRecipients6[#{ITERATOR}]"
          },
          'recipientRelationshipOverflow' => {
            question_num: 6,
            question_suffix: '(1)',
            question_text: "SPECIFY INCOME RECIPIENT'S RELATIONSHIP TO VETERAN"
          },
          'otherRecipientRelationshipType' => {
            key: "F[0].OtherRelationship6[#{ITERATOR}]",
            question_num: 6,
            question_suffix: '(1)',
            question_text: 'RELATIONSHIP TYPE OTHER'
          },
          'recipientName' => {
            key: "F[0].NameofIncomeRecipient6[#{ITERATOR}]",
            limit: 37,
            question_num: 6,
            question_suffix: '(2)',
            question_text:
              'SPECIFY NAME OF INCOME RECIPIENT (Only needed if Custodian of child, child, parent, or other)'
          },
          'incomeGenerationMethod' => {
            key: "F[0].HowIncomeIsGenerated6[#{ITERATOR}]"
          },
          'incomeGenerationMethodOverflow' => {
            question_num: 6,
            question_suffix: '(3)',
            question_text: 'SPECIFY HOW INCOME IS GENERATED'
          },
          'otherIncomeType' => {
            limit: 73,
            question_num: 6,
            question_suffix: '(3)',
            question_text: 'INCOME TYPE OTHER',
            key: "F[0].OtherIncomeGenerationMethod6[#{ITERATOR}]"
          },
          'grossMonthlyIncome' => {
            'thousands' => {
              key: "F[0].GrossMonthlyIncome1_6[#{ITERATOR}]"
            },
            'dollars' => {
              key: "F[0].GrossMonthlyIncome2_6[#{ITERATOR}]"
            },
            'cents' => {
              key: "F[0].GrossMonthlyIncome3_6[#{ITERATOR}]"
            }
          },
          'grossMonthlyIncomeOverflow' => {
            question_num: 6,
            question_suffix: '(4)',
            question_text: 'GROSS MONTHLY INCOME'
          },
          'fairMarketValue' => {
            'millions' => {
              key: "F[0].FairMarketValue1_6[#{ITERATOR}]"
            },
            'thousands' => {
              key: "F[0].FairMarketValue2_6[#{ITERATOR}]"
            },
            'dollars' => {
              key: "F[0].FairMarketValue3_6[#{ITERATOR}]"
            },
            'cents' => {
              key: "F[0].FairMarketValue4_6[#{ITERATOR}]"
            }
          },
          'fairMarketValueOverflow' => {
            question_num: 6,
            question_suffix: '(5)',
            question_text: 'SPECIFY FAIR MARKET VALUE OF THIS ASSET'
          },
          'canBeSold' => {
            key: "F[0].CanAssetBeSold6[#{ITERATOR}]"
          },
          'canBeSoldOverflow' => {
            question_num: 6,
            question_suffix: '(6)',
            question_text: 'CAN THIS ASSET BE SOLD?'
          },
          'mitigatingCircumstances' => {
            limit: 172,
            question_num: 6,
            question_suffix: '(7)',
            question_text: 'EXPLAIN ANY MITIGATING CIRCUMSTANCES THAT PREVENT THE SALE OF THIS ASSET',
            key: "F[0].MitigatingCircumstances6[#{ITERATOR}]"
          }
        },
        # 7a
        'assetTransfer' => {
          key: 'F[0].Page_9[0].DependentsSellAssets7a[0]'
        },
        # 7b-7d
        'assetTransfers' => {
          limit: 3,
          first_key: 'originalOwnerRelationship',
          'originalOwnerRelationship' => {
            key: "F[0].RelationshiptoVeteran7[#{ITERATOR}]"
          },
          'originalOwnerRelationshipOverflow' => {
            question_num: 7,
            question_suffix: '(1)',
            question_text: "SPECIFY ASSET'S ORIGINAL OWNER'S RELATIONSHIP TO VETERAN"
          },
          'otherOriginalOwnerRelationshipType' => {
            key: "F[0].OtherRelationship7[#{ITERATOR}]",
            question_num: 7,
            question_suffix: '(1)',
            question_text: "SPECIFY ASSET'S ORIGINAL OWNER'S RELATIONSHIP TO VETERAN (OTHER)"
          },
          'transferMethod' => {
            key: "F[0].HowAssetTransferred[#{ITERATOR}]"
          },
          'transferMethodOverflow' => {
            question_num: 7,
            question_suffix: '(2)',
            question_text: 'SPECIFY HOW THE ASSET WAS TRANSFERRED'
          },
          'otherTransferMethod' => {
            key: "F[0].OtherRelationship7[#{ITERATOR}]",
            question_num: 7,
            question_suffix: '(2)',
            question_text: 'SPECIFY HOW THE ASSET WAS TRANSFERRED (OTHER)'
          },
          'assetType' => {
            key: "F[0].WhatAssetWasTransferred[#{ITERATOR}]"
          },
          'assetTypeOverflow' => {
            question_num: 7,
            question_suffix: '(3)',
            question_text: 'WHAT ASSET WAS TRANSFERRED?'
          },
          'newOwnerName' => {
            key: "F[0].WhoReceivedAsset[#{ITERATOR}]"
          },
          'newOwnerNameOverflow' => {
            question_num: 7,
            question_suffix: '(4)',
            question_text: 'WHO RECEIVED THE ASSET?'
          },
          'newOwnerRelationship' => {
            key: "F[0].RelationshipToNewOwner[#{ITERATOR}]"
          },
          'newOwnerRelationshipOverflow' => {
            question_num: 7,
            question_suffix: '(5)',
            question_text: 'RELATIONSHIP TO NEW OWNER'
          },
          'saleReportedToIrs' => {
            key: "F[0].WasSaleReportedToIRS[#{ITERATOR}]"
          },
          'transferDate' => {
            'month' => {
              key: "F[0].DateOfTransferMonth[#{ITERATOR}]"
            },
            'day' => {
              key: "F[0].DateOfTransferDay[#{ITERATOR}]"
            },
            'year' => {
              key: "F[0].DateOfTransferYear[#{ITERATOR}]"
            }
          },
          'assetTransferredUnderFairMarketValue' => {
            key: "F[0].TransferredForLessThanFMV[#{ITERATOR}]"
          },
          'fairMarketValue' => {
            'millions' => {
              key: "F[0].FairMarketValue1_7[#{ITERATOR}]"
            },
            'thousands' => {
              key: "F[0].FairMarketValue2_7[#{ITERATOR}]"
            },
            'dollars' => {
              key: "F[0].FairMarketValue3_7[#{ITERATOR}]"
            },
            'cents' => {
              key: "F[0].FairMarketValue4_7[#{ITERATOR}]"
            }
          },
          'fairMarketValueOverflow' => {
            question_num: 7,
            question_suffix: '(9)',
            question_text: 'WHAT WAS THE FAIR MARKET VALUE WHEN TRANSFERRED?'
          },
          'saleValue' => {
            'millions' => {
              key: "F[0].SalePrice1_7[#{ITERATOR}]"
            },
            'thousands' => {
              key: "F[0].SalePrice2_7[#{ITERATOR}]"
            },
            'dollars' => {
              key: "F[0].SalePrice3_7[#{ITERATOR}]"
            },
            'cents' => {
              key: "F[0].SalePrice4_7[#{ITERATOR}]"
            }
          },
          'saleValueOverflow' => {
            question_num: 7,
            question_suffix: '(10)',
            question_text: 'WHAT WAS THE SALE PRICE? (If applicable)'
          },
          'capitalGainValue' => {
            'millions' => {
              key: "F[0].Gain1_7[#{ITERATOR}]"
            },
            'thousands' => {
              key: "F[0].Gain2_7[#{ITERATOR}]"
            },
            'dollars' => {
              key: "F[0].Gain3_7[#{ITERATOR}]"
            },
            'cents' => {
              key: "F[0].Gain4_7[#{ITERATOR}]"
            }
          },
          'capitalGainValueOverflow' => {
            question_num: 7,
            question_suffix: '(11)',
            question_text: 'WHAT WAS THE GAIN? (Capital gain, etc.)'
          }
        },
        # 8a
        'trust' => { key: 'F[0].Page_10[0].DependentsEstablishedATrust[0]' },
        # 8b-8m (only space for one on form)
        'trusts' => {
          limit: 1,
          first_key: 'establishedDate',
          # 8b
          'establishedDate' => {
            'month' => { key: "F[0].Page_10[0].Month8b[#{ITERATOR}]" },
            'day' => { key: "F[0].Page_10[0].Day8b[#{ITERATOR}]" },
            'year' => { key: "F[0].Page_10[0].Year8b[#{ITERATOR}]" }
          },
          'establishedDateOverflow' => {
            question_num: 8,
            question_suffix: '(b)',
            question_text: 'DATE TRUST ESTABLISHED (MM/DD/YYYY)'
          },
          # 8c
          'marketValueAtEstablishment' => {
            'millions' => { key: "F[0].Page_10[0].MarketValue1_8c[#{ITERATOR}]" },
            'thousands' => { key: "F[0].Page_10[0].MarketValue2_8c[#{ITERATOR}]" },
            'dollars' => { key: "F[0].Page_10[0].MarketValue3_8c[#{ITERATOR}]" },
            'cents' => { key: "F[0].Page_10[0].MarketValue4_8c[#{ITERATOR}]" }
          },
          'marketValueAtEstablishmentOverflow' => {
            question_num: 8,
            question_suffix: '(c)',
            question_text: 'SPECIFY MARKET VALUE OF ALL ASSETS WITHIN THE TRUST AT TIME OF ESTABLISHEMENT'
          },
          # 8d
          'trustType' => { key: "F[0].Page_10[0].TypeOfTrust8d[#{ITERATOR}]" },
          'trustTypeOverflow' => {
            question_num: 8,
            question_suffix: '(d)',
            question_text: 'SPECIFY TYPE OF TRUST ESTABLISHED'
          },
          # 8e
          'addedFundsAfterEstablishment' => { key: "F[0].Page_10[0].AddedAdditionalFunds8e[#{ITERATOR}]" },
          'addedFundsAfterEstablishmentOverflow' => {
            question_num: 8,
            question_suffix: '(e)',
            question_text: 'HAVE YOU ADDED FUNDS TO THE TRUST AFTER IT WAS ESTABLISHED?'
          },
          # 8f
          'addedFundsDate' => {
            'month' => { key: "F[0].Page_10[0].Transfer8fMonth[#{ITERATOR}]" },
            'day' => { key: "F[0].Page_10[0].Transfer8fDay[#{ITERATOR}]" },
            'year' => { key: "F[0].Page_10[0].Transfer8fYear[#{ITERATOR}]" }
          },
          'addedFundsDateOverflow' => {
            question_num: 8,
            question_suffix: '(f)',
            question_text: 'WHEN DID YOU ADD FUNDS? (MM/DD/YYYY)'
          },
          # 8g
          'addedFundsAmount' => {
            'thousands' => { key: "F[0].Page_10[0].HowMuchTransferred1_8g[#{ITERATOR}]" },
            'dollars' => { key: "F[0].Page_10[0].HowMuchTransferred2_8g[#{ITERATOR}]" },
            'cents' => { key: "F[0].Page_10[0].HowMuchTransferred3_8g[#{ITERATOR}]" }
          },
          'addedFundsAmountOverflow' => {
            question_num: 8,
            question_suffix: '(g)',
            question_text: 'HOW MUCH DID YOU ADD?'
          },
          # 8h
          'receivingIncomeFromTrust' => { key: "F[0].Page_10[0].ReceivingIncome8h[#{ITERATOR}]" },
          'receivingIncomeFromTrustOverflow' => {
            question_num: 8,
            question_suffix: '(h)',
            question_text: 'ARE YOU RECEIVING INCOME FROM THE TRUST? '
          },
          # 8i
          'annualReceivedIncome' => {
            'thousands' => { key: "F[0].Page_10[0].ReceiveAnnually1_8i[#{ITERATOR}]" },
            'dollars' => { key: "F[0].Page_10[0].ReceiveAnnually2_8i[#{ITERATOR}]" },
            'cents' => { key: "F[0].Page_10[0].ReceiveAnnually3_8i[#{ITERATOR}]" }
          },
          'annualReceivedIncomeOverflow' => {
            question_num: 8,
            question_suffix: '(i)',
            question_text: 'HOW MUCH DO YOU RECEIVE ANNUALLY?'
          },
          # 8j
          'trustUsedForMedicalExpenses' => { key: "F[0].Page_10[0].TrustUsedToPay8j[#{ITERATOR}]" },
          'trustUsedForMedicalExpensesOverflow' => {
            question_num: 8,
            question_suffix: '(j)',
            question_text:
              'IS THE TRUST BEING USED TO PAY FOR OR TO REIMBURSE SOMEONE ELSE FOR YOUR MEDICAL EXPENSES?'
          },
          # 8k
          'monthlyMedicalReimbursementAmount' => {
            'thousands' => { key: "F[0].Page_10[0].ReimbursedMonthly1_8k[#{ITERATOR}]" },
            'dollars' => { key: "F[0].Page_10[0].ReimbursedMonthly2_8k[#{ITERATOR}]" },
            'cents' => { key: "F[0].Page_10[0].ReimbursedMonthly3_8k[#{ITERATOR}]" }
          },
          'monthlyMedicalReimbursementAmountOverflow' => {
            question_num: 8,
            question_suffix: '(k)',
            question_text: 'HOW MUCH IS BEING REIMBURSED MONTHLY?'
          },
          # 8l
          'trustEstablishedForVeteransChild' => { key: "F[0].Page_10[0].EstablishedForChild8l[#{ITERATOR}]" },
          'trustEstablishedForVeteransChildOverflow' => {
            question_num: 8,
            question_suffix: '(l)',
            question_text: 'WAS THE TRUST ESTABLISHED FOR A CHILD OF THE VETERAN WHO WAS INCAPABLE OF SELF-SUPPORT PRIOR TO REACHING AGE 18?' # rubocop:disable Layout/LineLength
          },
          # 8m
          'haveAuthorityOrControlOfTrust' => { key: "F[0].Page_10[0].AdditionalAuthority8m[#{ITERATOR}]" },
          'haveAuthorityOrControlOfTrustOverflow' => {
            question_num: 8,
            question_suffix: '(m)',
            question_text: 'DO YOU HAVE ANY ADDITIONAL AUTHORITY OR CONTROL OF THE TRUST?'
          }
        }
      }

      # NOTE: Adding these over the span of multiple PRs too keep the LOC changed down.
      # Going to add them in reverse order so that the keys maintain the previous ordering
<<<<<<< HEAD
      SECTIONS = [Section11, Section12, Section13].freeze
=======
      SECTIONS = [Section9, Section10, Section11].freeze
>>>>>>> e7698d57

      SECTIONS.each { |section| key = key.merge(section::KEY) }

      # Form configuration hash
      KEY = key.freeze

      # Post-process form data to match the expected format.
      # Each section of the form is processed in its own expand function.
      #
      # @param _options [Hash] any options needed for post-processing
      #
      # @return [Hash] the processed form data
      #
      def merge_fields(_options = {})
        expand_veteran_info
        expand_claimant_info
        expand_unassociated_incomes
        expand_associated_incomes
        expand_owned_assets
        expand_royalties_and_other_properties
        expand_asset_transfers
        expand_trusts

<<<<<<< HEAD
        # Sections 11, 12 and 13
=======
        # Sections 9, 10, and 11
>>>>>>> e7698d57
        SECTIONS.each { |section| section.new.expand(form_data) }

        form_data
      end

      private

      ##
      # Expands the veteran's information by extracting and capitalizing the first letter of the middle name.
      #
      # @note Modifies `form_data`
      #
      def expand_veteran_info
        veteran_middle_name = form_data['veteranFullName'].try(:[], 'middle')
        form_data['veteranFullName']['middle'] = veteran_middle_name.try(:[], 0)&.upcase
      end

      ##
      # Expands the claimants's information by extracting and capitalizing the first letter of the middle name.
      #
      # @note Modifies `form_data`
      #
      def expand_claimant_info
        claimant_middle_name = form_data['claimantFullName'].try(:[], 'middle')
        claimant_type = form_data['claimantType']
        net_worth_date_range = form_data['incomeNetWorthDateRange']

        form_data['claimantFullName']['middle'] = claimant_middle_name[0].upcase if claimant_middle_name.present?

        form_data['claimantType'] = IncomeAndAssets::Constants::CLAIMANT_TYPES[claimant_type]

        if net_worth_date_range.blank? || net_worth_date_range['from'].blank? || net_worth_date_range['to'].blank?
          form_data['incomeNetWorthDateRange'] = {
            'from' => nil,
            'to' => nil,
            'useDateReceivedByVA' => true
          }
        else
          form_data['incomeNetWorthDateRange'] = {
            'from' => format_date_to_mm_dd_yyyy(net_worth_date_range['from']),
            'to' => format_date_to_mm_dd_yyyy(net_worth_date_range['to']),
            'useDateReceivedByVA' => false
          }
        end
      end

      ##
      # Expands the unassociated incomes
      #
      # @note Modifies `form_data`
      #
      def expand_unassociated_incomes
        unassociated_incomes = form_data['unassociatedIncomes']
        form_data['unassociatedIncome'] = unassociated_incomes&.length ? 'YES' : 1
        form_data['unassociatedIncomes'] = unassociated_incomes&.map do |income|
          expand_unassociated_income(income)
        end
      end

      ##
      # Expands unassociated income details by mapping relationships and income types
      # to their respective constants and formatting the gross monthly income.
      #
      # @param income [Hash] The income data to be processed.
      # @return [Hash]
      #
      def expand_unassociated_income(income)
        recipient_relationship = income['recipientRelationship']
        income_type = income['incomeType']
        gross_monthly_income = income['grossMonthlyIncome']
        {
          'recipientRelationship' => IncomeAndAssets::Constants::RELATIONSHIPS[recipient_relationship],
          'recipientRelationshipOverflow' => recipient_relationship,
          'otherRecipientRelationshipType' => income['otherRecipientRelationshipType'],
          'recipientName' => income['recipientName'],
          'incomeType' => IncomeAndAssets::Constants::INCOME_TYPES[income_type],
          'incomeTypeOverflow' => income_type,
          'otherIncomeType' => income['otherIncomeType'],
          'grossMonthlyIncome' => split_currency_amount_sm(gross_monthly_income),
          'grossMonthlyIncomeOverflow' => gross_monthly_income,
          'payer' => income['payer']
        }
      end

      ##
      # Expands associated incomes by processing each income entry and setting an indicator
      #
      # @note Modifies `form_data`
      #
      def expand_associated_incomes
        associated_incomes = form_data['associatedIncomes']
        form_data['associatedIncome'] = associated_incomes&.length ? 0 : 1
        form_data['associatedIncomes'] = associated_incomes&.map do |income|
          expand_associated_income(income)
        end
      end

      ##
      # Expands an associated income entry by mapping relationships and income types
      # to predefined constants and formatting financial values.
      #
      # @param income [Hash]
      # @return [Hash]
      #
      def expand_associated_income(income)
        recipient_relationship = income['recipientRelationship']
        income_type = income['incomeType']
        gross_monthly_income = income['grossMonthlyIncome']
        account_value = income['accountValue']
        {
          'recipientRelationship' => IncomeAndAssets::Constants::RELATIONSHIPS[recipient_relationship],
          'recipientRelationshipOverflow' => recipient_relationship,
          'otherRecipientRelationshipType' => income['otherRecipientRelationshipType'],
          'recipientName' => income['recipientName'],
          'payer' => income['payer'],
          'incomeType' => IncomeAndAssets::Constants::ACCOUNT_INCOME_TYPES[income_type],
          'incomeTypeOverflow' => income_type,
          'otherIncomeType' => income['otherIncomeType'],
          'grossMonthlyIncome' => split_currency_amount_sm(gross_monthly_income),
          'grossMonthlyIncomeOverflow' => gross_monthly_income,
          'accountValue' => split_currency_amount_lg(account_value),
          'accountValueOverflow' => account_value
        }
      end

      ##
      # Expands owned assets by processing each asset entry and setting an indicator
      # based on the presence of owned assets.
      #
      # @note Modifies `form_data`
      #
      def expand_owned_assets
        owned_assets = form_data['ownedAssets']
        form_data['ownedAsset'] = owned_assets&.length ? 0 : 1
        form_data['ownedAssets'] = owned_assets&.map do |asset|
          expand_owned_asset(asset)
        end
      end

      ##
      # Expands an owned asset entry by mapping relationships and asset types
      # to predefined constants and formatting financial values.
      #
      # @param asset [Hash]
      # @return [Hash]
      #
      def expand_owned_asset(asset)
        recipient_relationship = asset['recipientRelationship']
        asset_type = asset['assetType']
        gross_monthly_income = asset['grossMonthlyIncome']
        portion_value = asset['ownedPortionValue']
        {
          'recipientRelationship' => IncomeAndAssets::Constants::RELATIONSHIPS[recipient_relationship],
          'recipientRelationshipOverflow' => recipient_relationship,
          'otherRecipientRelationshipType' => asset['otherRecipientRelationshipType'],
          'recipientName' => asset['recipientName'],
          'assetType' => IncomeAndAssets::Constants::ASSET_TYPES[asset_type],
          'assetTypeOverflow' => asset_type,
          'grossMonthlyIncome' => split_currency_amount_sm(gross_monthly_income),
          'grossMonthlyIncomeOverflow' => gross_monthly_income,
          'ownedPortionValue' => split_currency_amount_lg(portion_value),
          'ownedPortionValueOverflow' => portion_value
        }
      end

      ##
      # Expands the royalties and other properties data in the form.
      #
      # This method processes the `royaltiesAndOtherProperties` field from the `form_data` hash.
      # It sets the `royaltiesAndOtherProperty` field to `0` if `royaltiesAndOtherProperties` has any elements,
      # otherwise it sets it to `1`. Then, it iterates over each property in `royaltiesAndOtherProperties`,
      # merging it with the result of the `expand_royalties_and_other_property` method.
      #
      # @return [void]
      #
      def expand_royalties_and_other_properties
        royalties_and_other_properties = form_data['royaltiesAndOtherProperties']
        form_data['royaltiesAndOtherProperty'] = royalties_and_other_properties&.length ? 0 : 1
        form_data['royaltiesAndOtherProperties'] = royalties_and_other_properties&.map do |property|
          property.merge(expand_royalties_and_other_property(property))
        end
      end

      ##
      # Expands the details of a property related to royalties and other income-generating assets.
      #
      # @param property [Hash]
      # @return [Hash]
      #
      def expand_royalties_and_other_property(property)
        recipient_relationship = property['recipientRelationship']
        income_type = property['incomeGenerationMethod']
        gross_monthly_income = property['grossMonthlyIncome']
        fair_market_value = property['fairMarketValue']
        {
          'recipientRelationship' => IncomeAndAssets::Constants::RELATIONSHIPS[recipient_relationship],
          'recipientRelationshipOverflow' => recipient_relationship,
          'incomeGenerationMethod' => IncomeAndAssets::Constants::INCOME_GENERATION_TYPES[income_type],
          'incomeGenerationMethodOverflow' => income_type,
          'grossMonthlyIncome' => split_currency_amount_sm(gross_monthly_income),
          'grossMonthlyIncomeOverflow' => number_to_currency(gross_monthly_income),
          'fairMarketValue' => split_currency_amount_lg(fair_market_value),
          'fairMarketValueOverflow' => number_to_currency(fair_market_value),
          'canBeSold' => property['canBeSold'] ? 0 : 1,
          'canBeSoldOverflow' => property['canBeSold']
        }
      end

      ##
      # Expands asset transfers by processing each transfer entry and setting an indicator
      # based on the presence of asset transfers.
      #
      # @note Modifies `form_data`
      #
      def expand_asset_transfers
        asset_transfers = form_data['assetTransfers']
        form_data['assetTransfer'] = asset_transfers&.length ? 0 : 1
        form_data['assetTransfers'] = asset_transfers&.map do |transfer|
          expand_asset_transfer(transfer)
        end
      end

      ##
      # Expands an asset transfer by mapping its details to structured output,
      # ensuring consistent formatting for relationships, transfer methods, and monetary values.
      #
      # @param transfer [Hash]
      # @return [Hash]
      #
      def expand_asset_transfer(transfer) # rubocop:disable Metrics/MethodLength
        original_owner_relationship = transfer['originalOwnerRelationship']
        transfer_method = transfer['transferMethod']
        new_owner_name = change_hash_to_string(transfer['newOwnerName'])
        {
          'originalOwnerRelationship' => IncomeAndAssets::Constants::RELATIONSHIPS[original_owner_relationship],
          'originalOwnerRelationshipOverflow' => transfer['originalOwnerRelationship'],
          'otherOriginalOwnerRelationshipType' => transfer['otherOriginalOwnerRelationshipType'],
          'transferMethod' => IncomeAndAssets::Constants::TRANSFER_METHODS[transfer_method],
          'transferMethodOverflow' => transfer['transferMethod'],
          'otherTransferMethod' => transfer['otherTransferMethod'],
          'assetType' => transfer['assetType'],
          'assetTypeOverflow' => transfer['assetType'],
          'newOwnerName' => new_owner_name,
          'newOwnerNameOverflow' => new_owner_name,
          'newOwnerRelationship' => transfer['newOwnerRelationship'],
          'newOwnerRelationshipOverflow' => transfer['newOwnerRelationship'],
          'saleReportedToIrs' => transfer['saleReportedToIrs'] ? 0 : 1,
          'transferDate' => split_date(transfer['transferDate']),
          'assetTransferredUnderFairMarketValue' => transfer['assetTransferredUnderFairMarketValue'] ? 0 : 1,
          'fairMarketValue' => split_currency_amount_lg(transfer['fairMarketValue']),
          'fairMarketValueOverflow' => transfer['fairMarketValue'],
          'saleValue' => split_currency_amount_lg(transfer['saleValue']),
          'saleValueOverflow' => transfer['saleValue'],
          'capitalGainValue' => split_currency_amount_lg(transfer['capitalGainValue']),
          'capitalGainValueOverflow' => transfer['capitalGainValue']
        }
      end

      ##
      # Expands trusts by processing each trust entry and setting an indicator
      # based on the presence of trusts.
      #
      # @note Modifies `form_data`
      #
      def expand_trusts
        trusts = form_data['trusts']
        form_data['trust'] = trusts&.length ? 0 : 1
        form_data['trusts'] = trusts&.map { |trust| expand_trust(trust) }
      end

      ##
      # Expands a trust's data by processing its attributes and transforming them into structured output
      #
      # @param trust [Hash]
      # @return [Hash]
      #
      def expand_trust(trust)
        market_value = split_currency_amount_lg(trust['marketValueAtEstablishment'], { 'millions' => 1 })
        expanded = {
          'establishedDate' => split_date(trust['establishedDate']),
          'marketValueAtEstablishment' => market_value,
          'trustType' => IncomeAndAssets::Constants::TRUST_TYPES[trust['trustType']],
          'addedFundsAfterEstablishment' => trust['addedFundsAfterEstablishment'] ? 0 : 1,
          'addedFundsDate' => split_date(trust['addedFundsDate']),
          'addedFundsAmount' => split_currency_amount_sm(trust['addedFundsAmount']),
          'receivingIncomeFromTrust' => trust['receivingIncomeFromTrust'] ? 0 : 1,
          'annualReceivedIncome' => split_currency_amount_sm(trust['annualReceivedIncome']),
          'trustUsedForMedicalExpenses' => trust['trustUsedForMedicalExpenses'] ? 0 : 1,
          'monthlyMedicalReimbursementAmount' => split_currency_amount_sm(trust['monthlyMedicalReimbursementAmount']),
          'trustEstablishedForVeteransChild' => trust['trustEstablishedForVeteransChild'] ? 0 : 1,
          'haveAuthorityOrControlOfTrust' => trust['haveAuthorityOrControlOfTrust'] ? 0 : 1
        }
        overflow = {}
        expanded.each_key do |fieldname|
          overflow["#{fieldname}Overflow"] = trust[fieldname]
        end
        expanded.merge(overflow)
      end

<<<<<<< HEAD
      # Section 9
      ##
      # Expands annuities by processing each annuity entry and setting an indicator
      # based on the presence of annuities.
      #
      # @note Modifies `form_data`
      #
      def expand_annuities
        annuities = form_data['annuities']
        form_data['annuity'] = annuities&.length ? 0 : 1
        form_data['annuities'] = annuities&.map { |annuity| expand_annuity(annuity) }
      end

      ##
      # Expands a annuity's data by processing its attributes and transforming them into structured output
      #
      # @param annuity [Hash]
      # @return [Hash]
      #
      def expand_annuity(annuity)
        market_value = split_currency_amount_lg(annuity['marketValueAtEstablishment'], { 'millions' => 1 })
        expanded = {
          'addedFundsDate' => split_date(annuity['addedFundsDate']),
          'addedFundsAmount' => split_currency_amount_lg(annuity['addedFundsAmount'], { 'millions' => 1 }),
          'addedFundsAfterEstablishment' => annuity['addedFundsAfterEstablishment'] ? 0 : 1,
          'canBeLiquidated' => annuity['canBeLiquidated'] ? 0 : 1,
          'surrenderValue' => split_currency_amount_lg(annuity['surrenderValue'], { 'millions' => 1 }),
          'receivingIncomeFromAnnuity' => annuity['receivingIncomeFromAnnuity'] ? 0 : 1,
          'annualReceivedIncome' => split_currency_amount_lg(annuity['annualReceivedIncome'], { 'millions' => 1 }),
          'revocable' => annuity['revocable'] ? 0 : 1,
          'establishedDate' => split_date(annuity['establishedDate']),
          'marketValueAtEstablishment' => market_value
        }
        overflow = {}
        expanded.each_key do |fieldname|
          overflow["#{fieldname}Overflow"] = annuity[fieldname]
        end
        expanded.merge(overflow)
      end

      # Section 10
      ##
      # Expands and transforms the `unreportedAssets` field in the form data.
      #
      # If `unreportedAssets` is present and not empty, sets a flag `unreportedAssets` to 0,
      # otherwise sets it to 1. Then maps over the assets to apply individual transformations.
      #
      def expand_unreported_assets
        unreported_assets = form_data['unreportedAssets']
        form_data['unreportedAsset'] = unreported_assets&.length ? 'YES' : 'NO'
        form_data['unreportedAssets'] = unreported_assets&.map do |asset|
          expand_unreported_asset(asset)
        end
      end

      ##
      # Expands a asset's data by processing its attributes and transforming them into structured output
      #
      # @param asset [Hash]
      # @return [Hash]
      #
      def expand_unreported_asset(asset)
        expanded = {
          'assetOwnerRelationship' => IncomeAndAssets::Constants::RELATIONSHIPS[asset['assetOwnerRelationship']],
          'recipientName' => asset['recipientName'],
          'assetType' => asset['assetType'],
          'ownedPortionValue' => split_currency_amount(asset['ownedPortionValue']),
          'assetLocation' => asset['assetLocation']
        }
        overflow = {}
        expanded.each_key do |fieldname|
          overflow["#{fieldname}Overflow"] = asset[fieldname]
        end
        expanded.merge(overflow)
      end

      # Section 11
      ##
      # Expands discontinued incomes by processing each discontinued income entry and setting an indicator
      # based on the presence of discontinued incomes.
      #
      # @note Modifies `form_data`
      #
      def expand_discontinued_incomes
        incomes = form_data['discontinuedIncomes']

        form_data['discontinuedIncome'] = incomes&.length ? 0 : 1
        form_data['discontinuedIncomes'] = incomes&.map { |income| expand_discontinued_income(income) }
      end

      ##
      # Expands a discontinued incomes's data by processing its attributes and transforming them into
      # structured output
      #
      # @param income [Hash]
      # @return [Hash]
      #
      def expand_discontinued_income(income)
        recipient_relationship = income['recipientRelationship']
        income_frequency = income['incomeFrequency']
        income_last_received_date = income['incomeLastReceivedDate']

        # NOTE: recipientName, payer, and incomeType are already part of the income hash
        # and do not need to be overflowed / overriden as they are free text fields
        overflow_fields = %w[recipientRelationship incomeFrequency
                             grossAnnualAmount]

        expanded = income.clone
        overflow_fields.each do |field|
          expanded["#{field}Overflow"] = income[field]
=======
      # Section 12
      ##
      # Expands income receipt waivers by processing each income receipt waiver entry and setting an indicator
      # based on the presence of income receipt waivers.
      #
      # @note Modifies `form_data`
      #
      def expand_income_receipt_waivers
        waivers = form_data['incomeReceiptWaivers']

        form_data['incomeReceiptWaiver'] = waivers&.length ? 0 : 1
        form_data['incomeReceiptWaivers'] = waivers&.map { |waiver| expand_income_receipt_waiver(waiver) }
      end

      ##
      # Expands a income receipt waivers's data by processing its attributes and transforming them into
      # structured output
      #
      # @param waiver [Hash]
      # @return [Hash]
      #
      def expand_income_receipt_waiver(waiver)
        recipient_relationship = waiver['recipientRelationship']
        payment_resume_date = waiver['paymentResumeDate']

        overflow_fields = %w[recipientRelationship expectedIncome waivedGrossMonthlyIncome]

        expanded = waiver.clone
        overflow_fields.each do |field|
          expanded["#{field}Overflow"] = waiver[field]
>>>>>>> e7698d57
        end

        overrides = {
          'recipientRelationship' => IncomeAndAssets::Constants::RELATIONSHIPS[recipient_relationship],
<<<<<<< HEAD
          'incomeFrequency' => IncomeAndAssets::Constants::INCOME_FREQUENCIES[income_frequency],
          'incomeLastReceivedDate' => split_date(income_last_received_date),
          'incomeLastReceivedDateOverflow' => format_date_to_mm_dd_yyyy(income_last_received_date),
          'grossAnnualAmount' => split_currency_amount_sm(income['grossAnnualAmount'])
=======
          'expectedIncome' => split_currency_amount_sm(waiver['expectedIncome']),
          'paymentResumeDate' => split_date(payment_resume_date),
          'paymentResumeDateOverflow' => format_date_to_mm_dd_yyyy(payment_resume_date),
          'paymentWillNotResume' => payment_resume_date ? 0 : 1,
          'paymentWillNotResumeOverflow' => payment_resume_date ? 'NO' : 'YES',
          'waivedGrossMonthlyIncome' => split_currency_amount_sm(waiver['waivedGrossMonthlyIncome'])
>>>>>>> e7698d57
        }

        expanded.merge(overrides)
      end
<<<<<<< HEAD
=======

      # Section 13
      ##
      # Expands statement of truth section
      #
      # @note Modifies `form_data`
      #
      def expand_statement_of_truth
        # We want today's date in the form 'YYYY-MM-DD' as that's the format it comes
        # back from vets-website in
        form_data['statementOfTruthSignatureDate'] = split_date(Date.current.iso8601)
      end
>>>>>>> e7698d57
    end
  end
end
# rubocop:enable Metrics/ClassLength<|MERGE_RESOLUTION|>--- conflicted
+++ resolved
@@ -671,11 +671,7 @@
 
       # NOTE: Adding these over the span of multiple PRs too keep the LOC changed down.
       # Going to add them in reverse order so that the keys maintain the previous ordering
-<<<<<<< HEAD
-      SECTIONS = [Section11, Section12, Section13].freeze
-=======
-      SECTIONS = [Section9, Section10, Section11].freeze
->>>>>>> e7698d57
+      SECTIONS = [Section9, Section10, Section11, Section12, Section13].freeze
 
       SECTIONS.each { |section| key = key.merge(section::KEY) }
 
@@ -699,11 +695,7 @@
         expand_asset_transfers
         expand_trusts
 
-<<<<<<< HEAD
-        # Sections 11, 12 and 13
-=======
-        # Sections 9, 10, and 11
->>>>>>> e7698d57
+        # Sections 9, 10, 11, 12, and 13
         SECTIONS.each { |section| section.new.expand(form_data) }
 
         form_data
@@ -1002,186 +994,6 @@
         end
         expanded.merge(overflow)
       end
-
-<<<<<<< HEAD
-      # Section 9
-      ##
-      # Expands annuities by processing each annuity entry and setting an indicator
-      # based on the presence of annuities.
-      #
-      # @note Modifies `form_data`
-      #
-      def expand_annuities
-        annuities = form_data['annuities']
-        form_data['annuity'] = annuities&.length ? 0 : 1
-        form_data['annuities'] = annuities&.map { |annuity| expand_annuity(annuity) }
-      end
-
-      ##
-      # Expands a annuity's data by processing its attributes and transforming them into structured output
-      #
-      # @param annuity [Hash]
-      # @return [Hash]
-      #
-      def expand_annuity(annuity)
-        market_value = split_currency_amount_lg(annuity['marketValueAtEstablishment'], { 'millions' => 1 })
-        expanded = {
-          'addedFundsDate' => split_date(annuity['addedFundsDate']),
-          'addedFundsAmount' => split_currency_amount_lg(annuity['addedFundsAmount'], { 'millions' => 1 }),
-          'addedFundsAfterEstablishment' => annuity['addedFundsAfterEstablishment'] ? 0 : 1,
-          'canBeLiquidated' => annuity['canBeLiquidated'] ? 0 : 1,
-          'surrenderValue' => split_currency_amount_lg(annuity['surrenderValue'], { 'millions' => 1 }),
-          'receivingIncomeFromAnnuity' => annuity['receivingIncomeFromAnnuity'] ? 0 : 1,
-          'annualReceivedIncome' => split_currency_amount_lg(annuity['annualReceivedIncome'], { 'millions' => 1 }),
-          'revocable' => annuity['revocable'] ? 0 : 1,
-          'establishedDate' => split_date(annuity['establishedDate']),
-          'marketValueAtEstablishment' => market_value
-        }
-        overflow = {}
-        expanded.each_key do |fieldname|
-          overflow["#{fieldname}Overflow"] = annuity[fieldname]
-        end
-        expanded.merge(overflow)
-      end
-
-      # Section 10
-      ##
-      # Expands and transforms the `unreportedAssets` field in the form data.
-      #
-      # If `unreportedAssets` is present and not empty, sets a flag `unreportedAssets` to 0,
-      # otherwise sets it to 1. Then maps over the assets to apply individual transformations.
-      #
-      def expand_unreported_assets
-        unreported_assets = form_data['unreportedAssets']
-        form_data['unreportedAsset'] = unreported_assets&.length ? 'YES' : 'NO'
-        form_data['unreportedAssets'] = unreported_assets&.map do |asset|
-          expand_unreported_asset(asset)
-        end
-      end
-
-      ##
-      # Expands a asset's data by processing its attributes and transforming them into structured output
-      #
-      # @param asset [Hash]
-      # @return [Hash]
-      #
-      def expand_unreported_asset(asset)
-        expanded = {
-          'assetOwnerRelationship' => IncomeAndAssets::Constants::RELATIONSHIPS[asset['assetOwnerRelationship']],
-          'recipientName' => asset['recipientName'],
-          'assetType' => asset['assetType'],
-          'ownedPortionValue' => split_currency_amount(asset['ownedPortionValue']),
-          'assetLocation' => asset['assetLocation']
-        }
-        overflow = {}
-        expanded.each_key do |fieldname|
-          overflow["#{fieldname}Overflow"] = asset[fieldname]
-        end
-        expanded.merge(overflow)
-      end
-
-      # Section 11
-      ##
-      # Expands discontinued incomes by processing each discontinued income entry and setting an indicator
-      # based on the presence of discontinued incomes.
-      #
-      # @note Modifies `form_data`
-      #
-      def expand_discontinued_incomes
-        incomes = form_data['discontinuedIncomes']
-
-        form_data['discontinuedIncome'] = incomes&.length ? 0 : 1
-        form_data['discontinuedIncomes'] = incomes&.map { |income| expand_discontinued_income(income) }
-      end
-
-      ##
-      # Expands a discontinued incomes's data by processing its attributes and transforming them into
-      # structured output
-      #
-      # @param income [Hash]
-      # @return [Hash]
-      #
-      def expand_discontinued_income(income)
-        recipient_relationship = income['recipientRelationship']
-        income_frequency = income['incomeFrequency']
-        income_last_received_date = income['incomeLastReceivedDate']
-
-        # NOTE: recipientName, payer, and incomeType are already part of the income hash
-        # and do not need to be overflowed / overriden as they are free text fields
-        overflow_fields = %w[recipientRelationship incomeFrequency
-                             grossAnnualAmount]
-
-        expanded = income.clone
-        overflow_fields.each do |field|
-          expanded["#{field}Overflow"] = income[field]
-=======
-      # Section 12
-      ##
-      # Expands income receipt waivers by processing each income receipt waiver entry and setting an indicator
-      # based on the presence of income receipt waivers.
-      #
-      # @note Modifies `form_data`
-      #
-      def expand_income_receipt_waivers
-        waivers = form_data['incomeReceiptWaivers']
-
-        form_data['incomeReceiptWaiver'] = waivers&.length ? 0 : 1
-        form_data['incomeReceiptWaivers'] = waivers&.map { |waiver| expand_income_receipt_waiver(waiver) }
-      end
-
-      ##
-      # Expands a income receipt waivers's data by processing its attributes and transforming them into
-      # structured output
-      #
-      # @param waiver [Hash]
-      # @return [Hash]
-      #
-      def expand_income_receipt_waiver(waiver)
-        recipient_relationship = waiver['recipientRelationship']
-        payment_resume_date = waiver['paymentResumeDate']
-
-        overflow_fields = %w[recipientRelationship expectedIncome waivedGrossMonthlyIncome]
-
-        expanded = waiver.clone
-        overflow_fields.each do |field|
-          expanded["#{field}Overflow"] = waiver[field]
->>>>>>> e7698d57
-        end
-
-        overrides = {
-          'recipientRelationship' => IncomeAndAssets::Constants::RELATIONSHIPS[recipient_relationship],
-<<<<<<< HEAD
-          'incomeFrequency' => IncomeAndAssets::Constants::INCOME_FREQUENCIES[income_frequency],
-          'incomeLastReceivedDate' => split_date(income_last_received_date),
-          'incomeLastReceivedDateOverflow' => format_date_to_mm_dd_yyyy(income_last_received_date),
-          'grossAnnualAmount' => split_currency_amount_sm(income['grossAnnualAmount'])
-=======
-          'expectedIncome' => split_currency_amount_sm(waiver['expectedIncome']),
-          'paymentResumeDate' => split_date(payment_resume_date),
-          'paymentResumeDateOverflow' => format_date_to_mm_dd_yyyy(payment_resume_date),
-          'paymentWillNotResume' => payment_resume_date ? 0 : 1,
-          'paymentWillNotResumeOverflow' => payment_resume_date ? 'NO' : 'YES',
-          'waivedGrossMonthlyIncome' => split_currency_amount_sm(waiver['waivedGrossMonthlyIncome'])
->>>>>>> e7698d57
-        }
-
-        expanded.merge(overrides)
-      end
-<<<<<<< HEAD
-=======
-
-      # Section 13
-      ##
-      # Expands statement of truth section
-      #
-      # @note Modifies `form_data`
-      #
-      def expand_statement_of_truth
-        # We want today's date in the form 'YYYY-MM-DD' as that's the format it comes
-        # back from vets-website in
-        form_data['statementOfTruthSignatureDate'] = split_date(Date.current.iso8601)
-      end
->>>>>>> e7698d57
     end
   end
 end
