{
  "openapi": "3.0.1",
  "info": {
    "title": "Benefits Claims",
    "version": "v2",
<<<<<<< HEAD
    "description": "## Background\n\nThe Benefits Claims API Version 2 lets internal consumers: \n\n-   Retrieve existing claim information, including status, by claim ID\n-   Automatically establish an Intent To File (21-0966) in VBMS\n-   Automatically establish a disability compensation claim (21-526EZ) in VBMS\n-   Digitally submit supporting documentation for disability compensation claims\n\nAdditional functionality will be added over time.\n\nYou should use the [Benefits Claims API Version 1](https://developer.va.gov/explore/benefits/docs/claims?version=current) if: \n\n-   You are a consumer outside of VA and do not have the necessary VA agreements to use this API, and/or\n-   You want automatic establishment of power of attorney (21-22 or 21-22a)\n    \n## Technical Overview\n\nThis API accepts a payload of requests and responses with the payload identifying the claim and Veteran. Responses provide the submission’s processing status. Responses also provide a unique ID which can be used with the appropriate GET endpoint to return detailed, end-to-end claims status tracking. \n\nEnd-to-end claims tracking provides the status of claims as they move through the submission process, but does not return whether the claim was approved or denied. \n\n### Claim statuses\n\nClaims are first submitted by this API and then established in Veterans Benefits Management System (VBMS). A 200 response means that the claim was successfully submitted by the API. It does not mean VA has received the claim. Use the appropriate GET endpoint and the ID returned with your submission response to confirm the status of the submission. Statuses are:\n\n-   Pending - the claim is successfully submitted to Lighthouse\n-   Errored -  the submission encountered upstream errors\n-   Canceled -  the claim was identified as a duplicate or another issue caused the claim to be canceled. For duplicate claims,  the tracking of the claim's progress happens under a different Claim ID . \n\nOther statuses this API returns align with the [VA.gov](http://va.gov/) [claim status descriptions](https://www.va.gov/resources/what-your-claim-status-means/), which are:\n\n-   Claim received\n-   Initial review\n-   Evidence gathering, review, and decision\n-   Preparation for notification\n-   Complete\n\n### Finding a Veteran's unique VA ID\n\nThis API uses a unique Veteran identifier to identify the subject of each API request. This Veteran identifier can be retrieved by passing the Veteran’s first name, last name, DOB, and SSN to the ‘/veteran-id’ endpoint. This identifier should then be used as the Veteran ID parameter in request URLs.\n\nNote: though Veteran identifiers are typically static, they may change over time. If a specific Veteran ID suddenly responds with a ‘404 not found’ error, the identifier may have changed. It’s a good idea to periodically check the identifier for each Veteran.\n\n### Authentication and authorization\n\nThe authentication model for the Benefits Claims Version 2 is based on OAuth 2.0 / OpenID Connect and supports the [client credentials grant](https://developer.va.gov/explore/authorization/docs/client-credentials?api=claims).\n\n**Important**: To get production access, you must either work for VA or have specific VA agreements in place. If you have questions, [contact us](https://developer.va.gov/support/contact-us).\n\n### Test data for sandbox environment use\n\nWe use mock [test data in the sandbox environment](https://github.com/department-of-veterans-affairs/vets-api-clients/blob/master/test_accounts.md). Sandbox test data and test users for the Benefits Claims API are valid for all versions of the API.\n"
=======
    "description": "## Background\n\nThe Benefits Claims API Version 2 lets internal consumers: \n\n-   Retrieve existing claim information, including status, by claim ID\n-   Automatically establish an Intent To File (21-0966) in VBMS\n-   Automatically establish a disability compensation claim (21-526EZ) in VBMS\n-   Digitally submit supporting documentation for disability compensation claims\n\nAdditional functionality will be added over time.\n\nYou should use the [Benefits Claims API Version 1](https://developer.va.gov/explore/benefits/docs/claims?version=current) if: \n\n-   You are a consumer outside of VA and do not have the necessary VA agreements to use this API, and/or\n-   (POA) You want automatic establishment of power of attorney (21-22 or 21-22a)\n    \n## Technical Overview\n\nThis API accepts a payload of requests and responses with the payload identifying the claim and Veteran. Responses provide the submission’s processing status. Responses also provide a unique ID which can be used with the appropriate GET endpoint to return detailed, end-to-end claims status tracking. \n\nEnd-to-end claims tracking provides the status of claims as they move through the submission process, but does not return whether the claim was approved or denied. \n\n### Claim statuses\n\nClaims are first submitted by this API and then established in Veterans Benefits Management System (VBMS). A 200 response means that the claim was successfully submitted by the API. It does not mean VA has received the claim. Use the appropriate GET endpoint and the ID returned with your submission response to confirm the status of the submission. Statuses are:\n\n-   Pending - the claim is successfully submitted to Lighthouse\n-   Errored -  the submission encountered upstream errors\n-   Canceled -  the claim was identified as a duplicate or another issue caused the claim to be canceled. For duplicate claims,  the tracking of the claim's progress happens under a different Claim ID . \n\nOther statuses this API returns align with the [VA.gov](http://va.gov/) [claim status descriptions](https://www.va.gov/resources/what-your-claim-status-means/), which are:\n\n-   Claim received\n-   Initial review\n-   Evidence gathering, review, and decision\n-   Preparation for notification\n-   Complete\n\n### Finding a Veteran's unique VA ID\n\nThis API uses a unique Veteran identifier to identify the subject of each API request. This Veteran identifier can be retrieved by passing the Veteran’s first name, last name, DOB, and SSN to the ‘/veteran-id’ endpoint. This identifier should then be used as the Veteran ID parameter in request URLs.\n\nNote: though Veteran identifiers are typically static, they may change over time. If a specific Veteran ID suddenly responds with a ‘404 not found’ error, the identifier may have changed. It’s a good idea to periodically check the identifier for each Veteran.\n\n### Authentication and authorization\n\nThe authentication model for the Benefits Claims Version 2 is based on OAuth 2.0 / OpenID Connect and supports the [client credentials grant](https://developer.va.gov/explore/authorization/docs/client-credentials?api=claims).\n\n**Important**: To get production access, you must either work for VA or have specific VA agreements in place. If you have questions, [contact us](https://developer.va.gov/support/contact-us).\n\n### Test data for sandbox environment use\n\nWe use mock [test data in the sandbox environment](https://github.com/department-of-veterans-affairs/vets-api-clients/blob/master/test_accounts.md). Sandbox test data and test users for the Benefits Claims API are valid for all versions of the API.\n"
>>>>>>> 0bea7805
  },
  "tags": [
    {
      "name": "Veteran Identifier",
      "description": "Allows authenticated veterans and veteran representatives to retrieve a veteran's id."
    },
    {
      "name": "Claims",
      "description": "Allows authenticated and authorized users to access claims data for a given Veteran. No data is returned if the user is not authenticated and authorized.\n"
    },
    {
      "name": "5103 Waiver",
      "description": "Allows authenticated and authorized users to file a 5103 Notice Response on a claim."
    },
    {
      "name": "Intent to File",
      "description": "Allows authenticated and authorized users to automatically establish an Intent to File (21-0966) in VBMS.\n"
    },
    {
      "name": "Disability Compensation Claims",
      "description": "Allows authenticated and authorized users to automatically establish a Disability Compensation Claim (21-526EZ) in VBMS\n"
    }
  ],
  "components": {
    "securitySchemes": {
      "bearer_token": {
        "type": "http",
        "scheme": "bearer",
        "bearerFormat": "JWT"
      },
      "productionOauth": {
        "type": "oauth2",
        "description": "This API uses OAuth 2 with the authorization code grant flow. [More info](https://developer.va.gov/explore/authorization?api=claims)",
        "flows": {
          "authorizationCode": {
            "authorizationUrl": "https://api.va.gov/oauth2/authorization",
            "tokenUrl": "https://api.va.gov/oauth2/token",
            "scopes": {
              "system/claim.read": "Retrieve claim data",
              "system/claim.write": "Submit claim data"
            }
          }
        }
      },
      "sandboxOauth": {
        "type": "oauth2",
        "description": "This API uses OAuth 2 with the authorization code grant flow. [More info](https://developer.va.gov/explore/authorization?api=claims)",
        "flows": {
          "authorizationCode": {
            "authorizationUrl": "https://sandbox-api.va.gov/oauth2/authorization",
            "tokenUrl": "https://sandbox-api.va.gov/oauth2/token",
            "scopes": {
              "system/claim.read": "Retrieve claim data",
              "system/claim.write": "Submit claim data"
            }
          }
        }
      }
    }
  },
  "paths": {
    "/veteran-id:find": {
      "post": {
        "summary": "Retrieve Veteran ID.",
        "tags": [
          "Veteran Identifier"
        ],
        "operationId": "postVeteranId",
        "security": [
          {
            "productionOauth": [
              "system/claim.read"
            ]
          },
          {
            "sandboxOauth": [
              "system/claim.read"
            ]
          },
          {
            "bearer_token": [

            ]
          }
        ],
        "description": "Allows authenticated and authorized users to retrieve a Veteran's ID.",
        "parameters": [

        ],
        "responses": {
          "201": {
            "description": "Veteran's unique identifier",
            "content": {
              "application/json": {
                "example": {
                  "id": "1012667145V762142"
                },
                "schema": {
                  "additionalProperties": false,
                  "properties": {
                    "id": {
                      "type": "string",
                      "example": "1012667145V762142"
                    }
                  }
                }
              }
            }
          },
          "400": {
            "description": "Bad Request",
            "content": {
              "application/json": {
                "example": {
                  "errors": [
                    {
                      "title": "invalid value for SSN",
                      "detail": "blank is not valid for SSN"
                    }
                  ]
                },
                "schema": {
                  "required": [
                    "errors"
                  ],
                  "properties": {
                    "errors": {
                      "type": "array",
                      "items": {
                        "additionalProperties": false,
                        "required": [
                          "title",
                          "detail"
                        ],
                        "properties": {
                          "title": {
                            "type": "string",
                            "description": "HTTP error title"
                          },
                          "detail": {
                            "type": "string",
                            "description": "HTTP error detail"
                          },
                          "source": {
                            "type": "object",
                            "additionalProperties": false,
                            "description": "Source of error",
                            "properties": {
                              "pointer": {
                                "type": "string",
                                "description": "Pointer to source of error"
                              }
                            }
                          }
                        }
                      }
                    }
                  }
                }
              }
            }
          },
          "401": {
            "description": "Unauthorized",
            "content": {
              "application/json": {
                "example": {
                  "errors": [
                    {
                      "title": "Not authorized",
                      "detail": "Not authorized"
                    }
                  ]
                },
                "schema": {
                  "required": [
                    "errors"
                  ],
                  "properties": {
                    "errors": {
                      "type": "array",
                      "items": {
                        "additionalProperties": false,
                        "required": [
                          "title",
                          "detail"
                        ],
                        "properties": {
                          "title": {
                            "type": "string",
                            "description": "HTTP error title"
                          },
                          "detail": {
                            "type": "string",
                            "description": "HTTP error detail"
                          },
                          "source": {
                            "type": "object",
                            "additionalProperties": false,
                            "description": "Source of error",
                            "properties": {
                              "pointer": {
                                "type": "string",
                                "description": "Pointer to source of error"
                              }
                            }
                          }
                        }
                      }
                    }
                  }
                }
              }
            }
          },
          "404": {
            "description": "Resource not found",
            "content": {
              "application/json": {
                "example": {
                  "errors": [
                    {
                      "title": "Resource not found",
                      "detail": "Resource not found"
                    }
                  ]
                },
                "schema": {
                  "required": [
                    "errors"
                  ],
                  "properties": {
                    "errors": {
                      "type": "array",
                      "items": {
                        "additionalProperties": false,
                        "required": [
                          "title",
                          "detail"
                        ],
                        "properties": {
                          "title": {
                            "type": "string",
                            "description": "HTTP error title"
                          },
                          "detail": {
                            "type": "string",
                            "description": "HTTP error detail"
                          },
                          "source": {
                            "type": "object",
                            "additionalProperties": false,
                            "description": "Source of error",
                            "properties": {
                              "pointer": {
                                "type": "string",
                                "description": "Pointer to source of error"
                              }
                            }
                          }
                        }
                      }
                    }
                  }
                }
              }
            }
          }
        },
        "requestBody": {
          "content": {
            "application/json": {
              "schema": {
                "type": "object",
                "required": [
                  "ssn",
                  "birthdate",
                  "firstName",
                  "lastName"
                ],
                "properties": {
                  "ssn": {
                    "type": "string",
                    "example": "796130115",
                    "description": "SSN of Veteran being represented"
                  },
                  "firstName": {
                    "type": "string",
                    "example": "Tamara",
                    "description": "First name of Veteran being represented"
                  },
                  "lastName": {
                    "type": "string",
                    "example": "Ellis",
                    "description": "Last name of Veteran being represented"
                  },
                  "birthdate": {
                    "type": "string",
                    "example": "1967-06-19",
                    "description": "Date of birth of Veteran being represented, in iso8601 format"
                  }
                },
                "example": {
                  "ssn": "796130115",
                  "firstName": "Tamara",
                  "lastName": "Ellis",
                  "birthdate": "1967-06-19"
                }
              }
            }
          },
          "required": true
        }
      }
    },
    "/veterans/{veteranId}/claims": {
      "get": {
        "summary": "Find all benefits claims for a Veteran.",
        "tags": [
          "Claims"
        ],
        "operationId": "findClaims",
        "security": [
          {
            "productionOauth": [
              "system/claim.read"
            ]
          },
          {
            "sandboxOauth": [
              "system/claim.read"
            ]
          },
          {
            "bearer_token": [

            ]
          }
        ],
        "description": "Retrieves all claims for Veteran.",
        "parameters": [
          {
            "name": "veteranId",
            "in": "path",
            "required": true,
            "example": "1012667145V762142",
            "description": "ID of Veteran",
            "schema": {
              "type": "string"
            }
          }
        ],
        "responses": {
          "200": {
            "description": "claim response",
            "content": {
              "application/json": {
                "example": {
                  "data": [
                    {
                      "id": "555555555",
                      "type": "claim",
                      "attributes": {
                        "baseEndProductCode": "400",
                        "claimDate": "2017-05-02",
                        "claimPhaseDates": {
                          "phaseChangeDate": "2017-10-18"
                        },
                        "claimType": "Compensation",
                        "closeDate": "2017-10-18",
                        "decisionLetterSent": false,
                        "developmentLetterSent": false,
                        "documentsNeeded": false,
                        "endProductCode": "404",
                        "evidenceWaiverSubmitted5103": false,
                        "lighthouseId": null,
                        "status": "COMPLETE"
                      }
                    }
                  ]
                },
                "schema": {
                  "$schema": "http://json-schema.org/draft-04/schema#",
                  "type": "object",
                  "required": [
                    "data"
                  ],
                  "properties": {
                    "data": {
                      "type": "array",
                      "items": {
                        "required": [
                          "id",
                          "type",
                          "attributes"
                        ],
                        "additionalProperties": false,
                        "description": "Claim details",
                        "properties": {
                          "id": {
                            "type": "string",
                            "nullable": true,
                            "description": "Claim ID in VBMS. If a claim was submitted with Lighthouse and not successfully established upstream, it could have a null claimId.",
                            "example": "600131328"
                          },
                          "type": {
                            "type": "string",
                            "example": "claim"
                          },
                          "attributes": {
                            "type": "object",
                            "required": [
                              "baseEndProductCode",
                              "claimType",
                              "claimDate",
                              "claimPhaseDates",
                              "closeDate",
                              "developmentLetterSent",
                              "decisionLetterSent",
                              "documentsNeeded",
                              "endProductCode",
                              "evidenceWaiverSubmitted5103",
                              "lighthouseId",
                              "status"
                            ],
                            "properties": {
                              "baseEndProductCode": {
                                "type": "string",
                                "description": "Base end product code for claim",
                                "example": "400"
                              },
                              "claimType": {
                                "type": "string",
                                "description": "Name of claim type",
                                "example": "Compensation"
                              },
                              "claimDate": {
                                "format": "date",
                                "type": "string",
                                "description": "Date in YYYY-MM-DD the claim was first filed",
                                "example": "2018-06-04"
                              },
                              "claimPhaseDates": {
                                "type": "object",
                                "properties": {
                                  "phaseChangeDate": {
                                    "format": "date",
                                    "type": "string",
                                    "description": "The date that the claim changed to its current phase",
                                    "example": "2017-10-18"
                                  }
                                }
                              },
                              "closeDate": {
                                "format": "date",
                                "type": "string",
                                "description": "Date claim was closed",
                                "example": "2019-09-04"
                              },
                              "developmentLetterSent": {
                                "type": "boolean",
                                "description": "If true, a development letter has been sent to the claimant regarding a benefit claim",
                                "example": "false"
                              },
                              "decisionLetterSent": {
                                "type": "boolean",
                                "description": "If true, a decision letter has been sent to the claimant regarding a benefit claim",
                                "example": "false"
                              },
                              "documentsNeeded": {
                                "type": "boolean",
                                "description": "If true, the claim requires additional documents to be submitted",
                                "example": "false"
                              },
                              "endProductCode": {
                                "type": "string",
                                "description": "End product code of claim"
                              },
                              "evidenceWaiverSubmitted5103": {
                                "type": "boolean",
                                "nullable": true,
                                "description": "If true, indicates a decision has been requested and/or a Waiver 5103 has been submitted",
                                "example": "false"
                              },
                              "lighthouseId": {
                                "type": "string",
                                "nullable": true,
                                "description": "Claim ID in Lighthouse",
                                "example": "0BAEFC26-1CE4-4046-9B3C-3071055603DB"
                              },
                              "status": {
                                "type": "string",
                                "description": "Status of claim",
                                "enum": [
                                  "PENDING",
                                  "CLAIM_RECEIVED",
                                  "INITIAL_REVIEW",
                                  "EVIDENCE_GATHERING_REVIEW_DECISION",
                                  "PREPARATION_FOR_NOTIFICATION",
                                  "COMPLETE",
                                  "ERRORED",
                                  "CANCELED"
                                ]
                              }
                            }
                          }
                        }
                      }
                    }
                  }
                }
              }
            }
          },
          "401": {
            "description": "Unauthorized",
            "content": {
              "application/json": {
                "example": {
                  "errors": [
                    {
                      "title": "Not authorized",
                      "detail": "Not authorized"
                    }
                  ]
                },
                "schema": {
                  "required": [
                    "errors"
                  ],
                  "properties": {
                    "errors": {
                      "type": "array",
                      "items": {
                        "additionalProperties": false,
                        "required": [
                          "title",
                          "detail"
                        ],
                        "properties": {
                          "title": {
                            "type": "string",
                            "description": "HTTP error title"
                          },
                          "detail": {
                            "type": "string",
                            "description": "HTTP error detail"
                          },
                          "source": {
                            "type": "object",
                            "additionalProperties": false,
                            "description": "Source of error",
                            "properties": {
                              "pointer": {
                                "type": "string",
                                "description": "Pointer to source of error"
                              }
                            }
                          }
                        }
                      }
                    }
                  }
                }
              }
            }
          }
        }
      }
    },
    "/veterans/{veteranId}/claims/{id}": {
      "get": {
        "summary": "Find claim by ID",
        "tags": [
          "Claims"
        ],
        "operationId": "findClaimById",
        "security": [
          {
            "productionOauth": [
              "system/claim.read"
            ]
          },
          {
            "sandboxOauth": [
              "system/claim.read"
            ]
          },
          {
            "bearer_token": [

            ]
          }
        ],
        "description": "Retrieves a specific claim for a Veteran",
        "parameters": [
          {
            "name": "id",
            "in": "path",
            "example": "1234",
            "description": "The ID of the claim being requested",
            "required": true,
            "schema": {
              "type": "string"
            }
          },
          {
            "name": "veteranId",
            "in": "path",
            "required": true,
            "example": "1012667145V762142",
            "description": "ID of Veteran",
            "schema": {
              "type": "string"
            }
          }
        ],
        "responses": {
          "200": {
            "description": "claim response",
            "content": {
              "application/json": {
                "example": {
                  "data": {
                    "id": "555555555",
                    "type": "claim",
                    "attributes": {
                      "claimTypeCode": "400PREDSCHRG",
                      "claimDate": "2017-05-02",
                      "claimPhaseDates": {
                        "phaseChangeDate": "2017-10-18",
                        "currentPhaseBack": false,
                        "latestPhaseType": "COMPLETE",
                        "previousPhases": {
                          "phase7CompleteDate": "2017-10-18"
                        }
                      },
                      "claimType": "Compensation",
                      "closeDate": "2017-10-18",
                      "contentions": [
                        {
                          "name": "abnormal heart (New)"
                        },
                        {
                          "name": "abscess kidney (New)"
                        },
                        {
                          "name": "encephalitis lethargica residuals (New)"
                        },
                        {
                          "name": "dracunculiasis (New)"
                        },
                        {
                          "name": "gingivitis (New)"
                        },
                        {
                          "name": "abnormal weight loss (New)"
                        },
                        {
                          "name": "groin condition (New)"
                        },
                        {
                          "name": "metritis (New)"
                        }
                      ],
                      "decisionLetterSent": false,
                      "developmentLetterSent": false,
                      "documentsNeeded": false,
                      "endProductCode": "404",
                      "evidenceWaiverSubmitted5103": false,
                      "errors": [

                      ],
                      "jurisdiction": "National Work Queue",
                      "lighthouseId": null,
                      "maxEstClaimDate": null,
                      "minEstClaimDate": null,
                      "status": "COMPLETE",
                      "submitterApplicationCode": "EBN",
                      "submitterRoleCode": "VET",
                      "supportingDocuments": [
                        {
                          "documentId": "{54EF0C16-A9E7-4C3F-B876-B2C7BEC1F834}",
                          "documentTypeLabel": "Medical",
                          "originalFileName": null,
                          "trackedItemId": null,
                          "uploadDate": null
                        }
                      ],
                      "tempJurisdiction": null,
                      "trackedItems": [
                        {
                          "closedDate": "2021-06-04",
                          "description": null,
                          "displayName": "21-4142a",
                          "overdue": false,
                          "receivedDate": null,
                          "requestedDate": "2021-05-05",
                          "status": "NO_LONGER_REQUIRED",
                          "suspenseDate": "2021-06-04",
                          "id": 293440,
                          "uploadsAllowed": false
                        },
                        {
                          "closedDate": "2021-06-04",
                          "description": null,
                          "displayName": "Employment info needed",
                          "overdue": false,
                          "receivedDate": null,
                          "requestedDate": "2021-05-05",
                          "status": "NO_LONGER_REQUIRED",
                          "suspenseDate": "2021-06-04",
                          "id": 293443,
                          "uploadsAllowed": false
                        },
                        {
                          "closedDate": "2021-06-04",
                          "description": null,
                          "displayName": "Accidental injury - 21-4176 needed",
                          "overdue": false,
                          "receivedDate": null,
                          "requestedDate": "2021-05-05",
                          "status": "NO_LONGER_REQUIRED",
                          "suspenseDate": "2021-06-04",
                          "id": 293444,
                          "uploadsAllowed": false
                        },
                        {
                          "closedDate": "2021-06-04",
                          "description": null,
                          "displayName": "Buddy mentioned - No complete address",
                          "overdue": false,
                          "receivedDate": null,
                          "requestedDate": "2021-05-05",
                          "status": "NO_LONGER_REQUIRED",
                          "suspenseDate": "2021-06-04",
                          "id": 293446,
                          "uploadsAllowed": false
                        }
                      ]
                    }
                  }
                },
                "schema": {
                  "$schema": "http://json-schema.org/draft-04/schema#",
                  "type": "object",
                  "required": [
                    "data"
                  ],
                  "properties": {
                    "data": {
                      "type": "object",
                      "required": [
                        "id",
                        "type",
                        "attributes"
                      ],
                      "additionalProperties": false,
                      "description": "Claim with some details for the given Veteran info",
                      "properties": {
                        "id": {
                          "type": "string",
                          "nullable": true,
                          "description": "Claim ID in VBMS. If a claim was submitted with Lighthouse and not successfully established upstream, it could have a null claimId.",
                          "example": "600131328"
                        },
                        "type": {
                          "type": "string",
                          "example": "evss_claims"
                        },
                        "attributes": {
                          "type": "object",
                          "additionalProperties": false,
                          "required": [
                            "claimTypeCode",
                            "claimDate",
                            "claimPhaseDates",
                            "claimType",
                            "closeDate",
                            "contentions",
                            "decisionLetterSent",
                            "developmentLetterSent",
                            "documentsNeeded",
                            "endProductCode",
                            "evidenceWaiverSubmitted5103",
                            "errors",
                            "jurisdiction",
                            "lighthouseId",
                            "maxEstClaimDate",
                            "minEstClaimDate",
                            "status",
                            "submitterApplicationCode",
                            "submitterRoleCode",
                            "supportingDocuments",
                            "tempJurisdiction",
                            "trackedItems"
                          ],
                          "properties": {
                            "claimTypeCode": {
                              "type": "string",
                              "description": "Type Code of benefit claim",
                              "example": "400PREDSCHRG"
                            },
                            "claimType": {
                              "type": "string",
                              "description": "Name of claim type",
                              "example": "Compensation"
                            },
                            "contentions": {
                              "type": "array",
                              "description": "The contentions being submitted with a claim",
                              "items": {
                                "type": "object",
                                "properties": {
                                  "name": {
                                    "type": "string",
                                    "example": "abscess kidney (New)"
                                  }
                                }
                              }
                            },
                            "claimDate": {
                              "format": "date",
                              "type": "string",
                              "nullable": true,
                              "description": "The date a claim was filed",
                              "example": "2017-10-18"
                            },
                            "claimPhaseDates": {
                              "type": "object",
                              "properties": {
                                "currentPhaseBack": {
                                  "type": "boolean",
                                  "description": "Indicates whether the current phase is moving backward."
                                },
                                "latestPhaseType": {
                                  "type": "string",
                                  "enum": [
                                    "CLAIM_RECEIVED",
                                    "UNDER_REVIEW",
                                    "GATHERING_OF_EVIDENCE",
                                    "REVIEW_OF_EVIDENCE",
                                    "PREPARATION_FOR_DECISION",
                                    "PENDING_DECISION_APPROVAL",
                                    "PREPARATION_FOR_NOTIFICATION",
                                    "COMPLETE"
                                  ],
                                  "nullable": true,
                                  "description": "The most current phase for the claim"
                                },
                                "phaseChangeDate": {
                                  "format": "date",
                                  "type": "string",
                                  "nullable": true,
                                  "description": "The date that the claim changed to its current phase",
                                  "example": "2017-10-18"
                                },
                                "previousPhases": {
                                  "type": "object",
                                  "properties": {
                                    "phase1CompleteDate": {
                                      "format": "date",
                                      "type": "string",
                                      "description": "Completed date of the claim received phase.",
                                      "example": "2017-10-18"
                                    },
                                    "phase2CompleteDate": {
                                      "format": "date",
                                      "type": "string",
                                      "description": "Completed date of the initial review phase.",
                                      "example": "2017-10-18"
                                    },
                                    "phase3CompleteDate": {
                                      "format": "date",
                                      "type": "string",
                                      "description": "Completed date of the gathering of evidence phase.",
                                      "example": "2017-10-18"
                                    },
                                    "phase4CompleteDate": {
                                      "format": "date",
                                      "type": "string",
                                      "description": "Completed date of the reviewing of evidence phase.",
                                      "example": "2017-10-18"
                                    },
                                    "phase5CompleteDate": {
                                      "format": "date",
                                      "type": "string",
                                      "description": "Completed date of the preparation for decision phase.",
                                      "example": "2017-10-18"
                                    },
                                    "phase6CompleteDate": {
                                      "format": "date",
                                      "type": "string",
                                      "description": "Completed date of the pending decision approval phase.",
                                      "example": "2017-10-18"
                                    },
                                    "phase7CompleteDate": {
                                      "format": "date",
                                      "type": "string",
                                      "description": "Completed date of the preparation for notification phase.",
                                      "example": "2017-10-18"
                                    },
                                    "phase8CompleteDate": {
                                      "format": "date",
                                      "type": "string",
                                      "description": "Completed date of the completed phase.",
                                      "example": "2017-10-18"
                                    }
                                  }
                                }
                              }
                            },
                            "closeDate": {
                              "format": "date",
                              "type": "string",
                              "nullable": true,
                              "description": "Date claim was closed",
                              "example": "2019-09-04"
                            },
                            "decisionLetterSent": {
                              "type": "boolean",
                              "description": "If true, a decision letter has been sent to the claimant regarding a benefit claim"
                            },
                            "developmentLetterSent": {
                              "type": "boolean",
                              "description": "If true, a development letter has been sent to the claimant regarding a benefit claim"
                            },
                            "documentsNeeded": {
                              "type": "boolean",
                              "description": "If true, the claim requires additional documents to be submitted"
                            },
                            "endProductCode": {
                              "type": "string",
                              "description": "End product code of claim",
                              "example": "930"
                            },
                            "evidenceWaiverSubmitted5103": {
                              "type": "boolean",
                              "nullable": true,
                              "description": "If true, indicates a decision has been requested and/or a Waiver 5103 has been submitted",
                              "example": "false"
                            },
                            "errors": {
                              "type": "array",
                              "description": "Error details if claim is in an errored state.",
                              "items": {
                                "properties": {
                                  "detail": {
                                    "type": "string",
                                    "example": "Something happened"
                                  },
                                  "source": {
                                    "type": "string",
                                    "example": "some/error/path"
                                  }
                                }
                              }
                            },
                            "jurisdiction": {
                              "type": "string",
                              "description": "Current station of jurisdiction"
                            },
                            "lighthouseId": {
                              "type": "string",
                              "nullable": true,
                              "description": "Claim ID in Lighthouse",
                              "example": "0BAEFC26-1CE4-4046-9B3C-3071055603DB"
                            },
                            "minEstClaimDate": {
                              "format": "date",
                              "type": "string",
                              "nullable": true,
                              "description": "Minimum Estimated Claim Completion Date",
                              "example": "2019-06-04"
                            },
                            "maxEstClaimDate": {
                              "format": "date",
                              "type": "string",
                              "nullable": true,
                              "description": "Maximum Estimated Claim Completion Date",
                              "example": "2019-09-04"
                            },
                            "status": {
                              "type": "string",
                              "description": "Status of claim",
                              "enum": [
                                "PENDING",
                                "CLAIM_RECEIVED",
                                "INITIAL_REVIEW",
                                "EVIDENCE_GATHERING_REVIEW_DECISION",
                                "PREPARATION_FOR_NOTIFICATION",
                                "COMPLETE",
                                "ERRORED",
                                "CANCELED"
                              ]
                            },
                            "submitterApplicationCode": {
                              "type": "string",
                              "description": "Application Code of benefit claim submitter",
                              "example": "EBN"
                            },
                            "submitterRoleCode": {
                              "type": "string",
                              "description": "Role Code of benefit claim submitter",
                              "example": "VET"
                            },
                            "supportingDocuments": {
                              "type": "array",
                              "description": "Information regarding any supported documents attached to a claim",
                              "items": {
                                "properties": {
                                  "documentId": {
                                    "type": "string",
                                    "description": "Unique identifier of document"
                                  },
                                  "documentTypeLabel": {
                                    "type": "string",
                                    "nullable": true
                                  },
                                  "originalFileName": {
                                    "type": "string",
                                    "description": "Name of document",
                                    "nullable": true
                                  },
                                  "trackedItemId": {
                                    "type": "string",
                                    "nullable": true
                                  },
                                  "uploadDate": {
                                    "format": "date",
                                    "type": "string",
                                    "description": "Date and time document was uploaded",
                                    "nullable": true
                                  }
                                }
                              }
                            },
                            "tempJurisdiction": {
                              "type": "string",
                              "description": "Temporary jurisdiction of claim"
                            },
                            "trackedItems": {
                              "type": "array",
                              "description": "",
                              "items": {
                                "type": "object",
                                "additionalProperties": false,
                                "properties": {
                                  "closedDate": {
                                    "format": "date",
                                    "type": "string",
                                    "nullable": true,
                                    "description": "Date the tracked item was closed",
                                    "example": "2017-10-18"
                                  },
                                  "description": {
                                    "type": "string",
                                    "nullable": true,
                                    "description": "Description of the tracked item",
                                    "example": "Buddy mentioned - No complete address"
                                  },
                                  "requestedDate": {
                                    "format": "date",
                                    "type": "string",
                                    "nullable": true,
                                    "description": "Date the tracked item was requested",
                                    "example": "2017-10-18"
                                  },
                                  "id": {
                                    "type": "integer",
                                    "description": "ID of the tracked item",
                                    "example": 293454
                                  },
                                  "displayName": {
                                    "type": "string",
                                    "nullable": true,
                                    "description": "Description of the tracked item",
                                    "example": "Buddy mentioned - No complete address"
                                  },
                                  "receivedDate": {
                                    "format": "date",
                                    "type": "string",
                                    "nullable": true,
                                    "description": "Date the tracked item was received",
                                    "example": "2017-10-18"
                                  },
                                  "overdue": {
                                    "type": "boolean",
                                    "nullable": true,
                                    "description": "True if the item is overdue",
                                    "example": true
                                  },
                                  "status": {
                                    "type": "string",
                                    "nullable": true,
                                    "description": "Enum with the status of the tracked item",
                                    "example": "NO_LONGER_REQUIRED",
                                    "enum": [
                                      "ACCEPTED",
                                      "INITIAL_REVIEW_COMPLETE",
                                      "NEEDED_FROM_YOU",
                                      "NEEDED_FROM_OTHERS",
                                      "NO_LONGER_REQUIRED",
                                      "SUBMITTED_AWAITING_REVIEW"
                                    ]
                                  },
                                  "suspenseDate": {
                                    "format": "date",
                                    "type": "string",
                                    "nullable": true,
                                    "example": "2017-10-18"
                                  },
                                  "uploadsAllowed": {
                                    "type": "boolean",
                                    "example": true
                                  }
                                }
                              }
                            }
                          }
                        }
                      }
                    }
                  }
                }
              }
            }
          },
          "401": {
            "description": "Unauthorized",
            "content": {
              "application/json": {
                "example": {
                  "errors": [
                    {
                      "title": "Not authorized",
                      "detail": "Not authorized"
                    }
                  ]
                },
                "schema": {
                  "required": [
                    "errors"
                  ],
                  "properties": {
                    "errors": {
                      "type": "array",
                      "items": {
                        "additionalProperties": false,
                        "required": [
                          "title",
                          "detail"
                        ],
                        "properties": {
                          "title": {
                            "type": "string",
                            "description": "HTTP error title"
                          },
                          "detail": {
                            "type": "string",
                            "description": "HTTP error detail"
                          },
                          "source": {
                            "type": "object",
                            "additionalProperties": false,
                            "description": "Source of error",
                            "properties": {
                              "pointer": {
                                "type": "string",
                                "description": "Pointer to source of error"
                              }
                            }
                          }
                        }
                      }
                    }
                  }
                }
              }
            }
          },
          "404": {
            "description": "Resource not found",
            "content": {
              "application/json": {
                "example": {
                  "errors": [
                    {
                      "title": "Resource not found",
                      "detail": "Claim not found"
                    }
                  ]
                },
                "schema": {
                  "required": [
                    "errors"
                  ],
                  "properties": {
                    "errors": {
                      "type": "array",
                      "items": {
                        "additionalProperties": false,
                        "required": [
                          "title",
                          "detail"
                        ],
                        "properties": {
                          "title": {
                            "type": "string",
                            "description": "HTTP error title"
                          },
                          "detail": {
                            "type": "string",
                            "description": "HTTP error detail"
                          },
                          "source": {
                            "type": "object",
                            "additionalProperties": false,
                            "description": "Source of error",
                            "properties": {
                              "pointer": {
                                "type": "string",
                                "description": "Pointer to source of error"
                              }
                            }
                          }
                        }
                      }
                    }
                  }
                }
              }
            }
          }
        }
      }
    },
    "/veterans/{veteranId}/526": {
      "post": {
        "summary": "Submits form 526",
        "tags": [
<<<<<<< HEAD
          "Disability Compensation Claims"
=======
          "Disability"
>>>>>>> 0bea7805
        ],
        "operationId": "post526Claim",
        "security": [
          {
            "productionOauth": [
              "system/claim.read",
              "system/claim.write"
            ]
          },
          {
            "sandboxOauth": [
              "system/claim.read",
              "system/claim.write"
            ]
          },
          {
            "bearer_token": [

            ]
          }
        ],
        "description": "Automatically establishes a disability compensation claim (21-526EZ) in Veterans Benefits Management System (VBMS). \nThis endpoint generates a filled and electronically signed 526EZ form, establishes the disability claim in VBMS, and \nsubmits the form to the Veteran's eFolder.\n\nA 202 response indicates the API submission was accepted. The claim has not reached VBMS until it has a CLAIM_RECEIVED status. \nCheck claim status using the GET veterans/{veteranId}/claims/{id} endpoint.\n\n**A substantially complete 526EZ claim must include:**\n* Veteran's name\n* Sufficient service information for VA to verify the claimed service\n* At least one claimed disability or medical condition and how it relates to service\n* Veteran and/or Representative signature\n\n**Standard and fully developed claims (FDCs)**\n\n[Fully developed claims (FDCs)](https://www.va.gov/disability/how-to-file-claim/evidence-needed/fully-developed-claims/)\nare claims certified by the submitter to include all information needed for processing. These claims process faster \nthan claims submitted through the standard claim process. If a claim is certified for the FDC, but is missing needed information, \nit will be processed as a standard claim.\n\nTo certify a claim for the FDC process, set the claimProcessType to FDC_PROGRAM.\n",
        "parameters": [
          {
            "name": "veteranId",
            "in": "path",
            "required": true,
            "example": "1012667145V762142",
            "description": "ID of Veteran",
            "schema": {
              "type": "string"
            }
          }
        ],
        "responses": {
          "202": {
            "description": "Successful response with disability",
            "content": {
              "application/json": {
                "example": {
                  "data": {
<<<<<<< HEAD
                    "id": "ae7560c9-5048-4503-b10f-2bb1873f653d",
=======
                    "id": "8926153f-1d19-4357-84ec-b685ec2b71cc",
>>>>>>> 0bea7805
                    "type": "forms/526",
                    "attributes": {
                      "veteranIdentification": {
                        "currentVaEmployee": false,
                        "mailingAddress": {
                          "addressLine1": "1234 Couch Street",
                          "addressLine2": "Unit 4",
                          "addressLine3": "Room 1",
                          "city": "Portland",
                          "country": "USA",
                          "zipFirstFive": "41726",
                          "zipLastFour": "1234",
                          "state": "OR"
                        },
                        "serviceNumber": "123456789",
                        "emailAddress": {
                          "email": "valid@somedomain.com",
                          "agreeToEmailRelatedToClaim": true
                        },
                        "veteranNumber": {
                          "telephone": "5555555555",
                          "internationalTelephone": "+44 20 1234 5678"
                        }
                      },
                      "serviceInformation": {
                        "servicePeriods": [
                          {
                            "serviceBranch": "Public Health Service",
                            "activeDutyBeginDate": "2008-11-14",
                            "activeDutyEndDate": "2023-10-30",
                            "serviceComponent": "Active",
                            "separationLocationCode": "98282"
                          }
                        ],
                        "confinements": [
                          {
                            "approximateBeginDate": "2018-06-04",
                            "approximateEndDate": "2018-07-04"
                          },
                          {
                            "approximateBeginDate": "2020-06",
                            "approximateEndDate": "2020-07"
                          }
                        ],
                        "federalActivation": {
                          "anticipatedSeparationDate": "2023-12-15",
                          "activationDate": "2023-10-01"
                        },
                        "reservesNationalGuardService": {
                          "obligationTermsOfService": {
                            "beginDate": "2019-06-04",
                            "endDate": "2020-06-04"
                          },
                          "unitName": "National Guard Unit Name",
                          "unitAddress": "1243 pine court",
                          "component": "National Guard",
                          "unitPhone": {
                            "areaCode": "555",
                            "phoneNumber": "5555555"
                          },
                          "receivingInactiveDutyTrainingPay": "YES"
                        },
                        "alternateNames": [
                          "john jacob",
                          "johnny smith"
                        ],
                        "servedInActiveCombatSince911": "NO"
                      },
                      "disabilities": [
                        {
                          "disabilityActionType": "NEW",
                          "name": "Traumatic Brain Injury",
                          "classificationCode": "9014",
                          "serviceRelevance": "ABCDEFG",
                          "approximateDate": "2018-03-11",
                          "ratedDisabilityId": "ABCDEFGHIJKLMNOPQRSTUVWX",
                          "diagnosticCode": 9020,
                          "secondaryDisabilities": [
                            {
                              "name": "Post Traumatic Stress Disorder (PTSD) Combat - Mental Disorders",
                              "disabilityActionType": "SECONDARY",
                              "serviceRelevance": "ABCDEFGHIJKLMNOPQ",
                              "classificationCode": "9014",
                              "approximateDate": "2018-03-12",
                              "exposureOrEventOrInjury": "EXPOSURE"
                            }
                          ],
                          "isRelatedToToxicExposure": true,
                          "exposureOrEventOrInjury": "EXPOSURE"
                        },
                        {
                          "disabilityActionType": "NEW",
                          "name": "Cancer - Musculoskeletal - Elbow",
                          "classificationCode": "9014",
                          "serviceRelevance": "ABCDEFG",
                          "approximateDate": "2018-03-02",
                          "ratedDisabilityId": "ABCDEFGHIJKLMNOPQRSTUVWX",
                          "diagnosticCode": 249470,
                          "isRelatedToToxicExposure": true,
                          "exposureOrEventOrInjury": "EXPOSURE"
                        },
                        {
                          "disabilityActionType": "NEW",
                          "name": "Cancer - Musculoskeletal - Knee",
                          "classificationCode": "9014",
                          "serviceRelevance": "ABCDEFG",
                          "approximateDate": "2015",
                          "ratedDisabilityId": "ABCDEFGHIJKLMNOPQRSTUVWX",
                          "diagnosticCode": 249470,
                          "isRelatedToToxicExposure": true,
                          "exposureOrEventOrInjury": "EXPOSURE"
                        }
                      ],
                      "claimantCertification": true,
                      "claimProcessType": "STANDARD_CLAIM_PROCESS",
                      "changeOfAddress": {
                        "dates": {
                          "beginDate": "2023-06-04",
                          "endDate": "2023-12-04"
                        },
                        "typeOfAddressChange": "TEMPORARY",
                        "addressLine1": "10 Peach St",
                        "addressLine2": "Unit 4",
                        "addressLine3": "Room 1",
                        "city": "Atlanta",
                        "zipFirstFive": "42220",
                        "zipLastFour": "9897",
                        "state": "GA",
                        "country": "USA"
                      },
                      "homeless": {
                        "pointOfContact": "john stewart",
                        "pointOfContactNumber": {
                          "telephone": "5555555555",
                          "internationalTelephone": "+44 20 1234 5678"
                        },
                        "currentlyHomeless": {
                          "homelessSituationOptions": "FLEEING_CURRENT_RESIDENCE",
                          "otherDescription": "ABCDEFGHIJKLM"
                        }
                      },
                      "toxicExposure": {
                        "gulfWarHazardService": {
                          "servedInGulfWarHazardLocations": "YES",
                          "serviceDates": {
                            "beginDate": "2018-07",
                            "endDate": "2018-08"
                          }
                        },
                        "herbicideHazardService": {
                          "servedInHerbicideHazardLocations": "YES",
                          "otherLocationsServed": "ABCDEFGHIJKLM",
                          "serviceDates": {
                            "beginDate": "2018-07",
                            "endDate": "2018-08"
                          }
                        },
                        "additionalHazardExposures": {
                          "additionalExposures": [
                            "ASBESTOS",
                            "SHIPBOARD_HAZARD_AND_DEFENSE"
                          ],
                          "specifyOtherExposures": "Other exposure details",
                          "exposureDates": {
                            "beginDate": "2018-07",
                            "endDate": "2018-08"
                          }
                        },
                        "multipleExposures": [
                          {
                            "exposureDates": {
                              "beginDate": "2012-12",
                              "endDate": "2013-07"
                            },
                            "exposureLocation": "Guam",
                            "hazardExposedTo": "RADIATION"
                          }
                        ]
                      },
                      "treatments": [
                        {
                          "treatedDisabilityNames": [
                            "Traumatic Brain Injury",
                            "Post Traumatic Stress Disorder (PTSD) Combat - Mental Disorders",
                            "Cancer - Musculoskeletal - Elbow"
                          ],
                          "center": {
                            "name": "Center One",
                            "state": "GA",
                            "city": "Decatur"
                          },
                          "beginDate": "2009-03"
                        }
                      ],
                      "servicePay": {
                        "favorTrainingPay": true,
                        "favorMilitaryRetiredPay": false,
                        "receivingMilitaryRetiredPay": "NO",
                        "futureMilitaryRetiredPay": "YES",
                        "futureMilitaryRetiredPayExplanation": "ABCDEFGHIJKLMNOPQRSTUVW",
                        "militaryRetiredPay": {
                          "branchOfService": "Army",
                          "monthlyAmount": 840.75
                        },
                        "retiredStatus": "PERMANENT_DISABILITY_RETIRED_LIST",
                        "receivedSeparationOrSeverancePay": "NO",
                        "separationSeverancePay": {
                          "datePaymentReceived": "2022-03-12",
                          "branchOfService": "Naval Academy",
                          "preTaxAmountReceived": 379.25
                        }
                      },
                      "directDeposit": {
                        "accountType": "CHECKING",
                        "accountNumber": "ABCDEF",
                        "routingNumber": "123123123",
                        "financialInstitutionName": "Chase",
                        "noAccount": false
                      }
                    }
                  }
                },
                "schema": {
                  "name": "data",
                  "required": [
                    "data"
                  ],
                  "properties": {
                    "data": {
                      "type": "object",
                      "required": [
                        "id",
                        "type",
                        "attributes"
                      ],
                      "properties": {
                        "id": {
                          "type": "string",
                          "example": "7d0de77e-b7bd-4db7-a8d9-69a25482c80a"
                        },
                        "type": {
                          "type": "string",
                          "example": "form/526"
                        },
                        "attributes": {
                          "description": "Claims API 526 Schema",
                          "type": "object",
                          "additionalProperties": false,
                          "required": [
                            "claimantCertification",
                            "claimProcessType",
                            "disabilities",
                            "serviceInformation",
                            "veteranIdentification"
                          ],
                          "properties": {
                            "claimProcessType": {
                              "type": "string",
                              "description": "Select type of claim program/process that applies to the Veteran.",
                              "enum": [
                                "STANDARD_CLAIM_PROCESS",
                                "FDC_PROGRAM",
                                "BDD_PROGRAM"
                              ]
                            },
                            "claimantCertification": {
                              "type": "boolean",
                              "description": "Claimant certifies and authorizes release of information.",
                              "default": false
                            },
                            "veteranIdentification": {
                              "type": "object",
                              "additionalProperties": false,
                              "required": [
                                "mailingAddress"
                              ],
                              "properties": {
                                "currentVaEmployee": {
                                  "type": "boolean",
                                  "description": "Set to true if Veteran is a VA employee.",
                                  "default": false,
                                  "nullable": true
                                },
                                "serviceNumber": {
                                  "type": "string",
                                  "description": "Service identification number",
                                  "nullable": true
                                },
                                "emailAddress": {
                                  "description": "Information associated with the Veteran's email address.",
                                  "type": "object",
                                  "nullable": true,
                                  "properties": {
                                    "email": {
                                      "type": "string",
                                      "pattern": "^\\w+([\\.-]?\\w+)*@\\w+([\\.-]?\\w+)*(\\.\\w{2,3})+$",
                                      "description": "The most current email address of the Veteran.",
                                      "maxLength": 50,
                                      "nullable": true
                                    },
                                    "agreeToEmailRelatedToClaim": {
                                      "type": "boolean",
                                      "description": "Agreement to email information relating to this claim.",
                                      "example": true,
                                      "default": false,
                                      "nullable": true
                                    }
                                  }
                                },
                                "veteranNumber": {
                                  "description": "If there is no phone number in VBMS for the Veteran, the exams will not be ordered. Including the phone number is recommended to avoid claim processing delays.",
                                  "type": "object",
                                  "nullable": true,
                                  "properties": {
                                    "telephone": {
                                      "description": "Veteran's phone number.",
                                      "type": "string",
                                      "pattern": "^\\d{10}?$",
                                      "example": "5555555",
                                      "minLength": 10,
                                      "maxLength": 10,
                                      "nullable": true
                                    },
                                    "internationalTelephone": {
                                      "type": "string",
                                      "description": "Veteran's international phone number.",
                                      "example": "+44 20 1234 5678",
                                      "nullable": true
                                    }
                                  }
                                },
                                "mailingAddress": {
                                  "type": "object",
                                  "additionalProperties": false,
                                  "required": [
                                    "addressLine1",
                                    "city",
                                    "state",
                                    "zipFirstFive",
                                    "country"
                                  ],
                                  "properties": {
                                    "addressLine1": {
                                      "description": "Address line 1 for the Veteran's current mailing address.",
                                      "type": "string",
                                      "pattern": "^([-a-zA-Z0-9'.,&#]([-a-zA-Z0-9'.,&# ])?)+$",
                                      "maxLength": 20,
                                      "example": "1234 Couch Street"
                                    },
                                    "addressLine2": {
                                      "description": "Address line 2 for the Veteran's current mailing address.",
                                      "type": "string",
                                      "pattern": "^([-a-zA-Z0-9'.,&#]([-a-zA-Z0-9'.,&# ])?)+$",
                                      "maxLength": 20,
                                      "example": "Unit 4",
                                      "nullable": true
                                    },
                                    "addressLine3": {
                                      "description": "Address line 3 for the Veteran's current mailing address.",
                                      "type": "string",
                                      "pattern": "^([-a-zA-Z0-9'.,&#]([-a-zA-Z0-9'.,&# ])?)+$",
                                      "maxLength": 20,
                                      "example": "Room 1",
                                      "nullable": true
                                    },
                                    "city": {
                                      "description": "City for the Veteran's current mailing address.",
                                      "type": "string",
                                      "pattern": "^([-a-zA-Z0-9'.#]([-a-zA-Z0-9'.# ])?)+$",
                                      "example": "Portland"
                                    },
                                    "country": {
                                      "description": "Country for the Veteran's current mailing address.  Must match the values returned by the /countries endpoint on the [Benefits Reference Data API](https://developer.va.gov/explore/benefits/docs/benefits_reference_data?version=current).",
                                      "type": "string",
                                      "example": "USA"
                                    },
                                    "zipFirstFive": {
                                      "description": "Zip code (First 5 digits) for the Veteran's current mailing address.",
                                      "type": "string",
                                      "pattern": "^\\d{5}?$",
                                      "example": "12345"
                                    },
                                    "zipLastFour": {
                                      "description": "Zip code (Last 4 digits) for the Veteran's current mailing address.",
                                      "type": "string",
                                      "pattern": "^\\d{4}?$",
                                      "example": "6789",
                                      "nullable": true
                                    },
                                    "state": {
                                      "description": "State for the Veteran's current mailing address.",
                                      "type": "string",
                                      "pattern": "^[a-z,A-Z]{2}$",
                                      "example": "OR"
                                    }
                                  }
                                }
                              }
                            },
                            "changeOfAddress": {
                              "description": "If 'changeOfAddress' is included, the following attributes are required: 'typeOfAddressChange', 'dates.beginDate', 'addressLine1', 'city', 'state', 'country', 'zipFirstFive'.",
                              "type": "object",
                              "nullable": true,
                              "additionalProperties": false,
                              "properties": {
                                "dates": {
                                  "type": "object",
                                  "properties": {
                                    "beginDate": {
                                      "description": "Begin date for the Veteran's new address.",
                                      "pattern": "^(?:[0-9]{4})-(?:0[1-9]|1[0-2])-(?:0[1-9]|[1-2][0-9]|3[0-1])$",
                                      "type": "string",
                                      "example": "2018-06-04"
                                    },
                                    "endDate": {
                                      "description": "Date in YYYY-MM-DD the changed address expires, if change is temporary.",
                                      "type": "string",
                                      "nullable": true,
                                      "pattern": "^(?:[0-9]{4})-(?:0[1-9]|1[0-2])-(?:0[1-9]|[1-2][0-9]|3[0-1])$",
                                      "example": "2018-06-04"
                                    }
                                  }
                                },
                                "typeOfAddressChange": {
                                  "description": "Temporary or Permanent change of address. If 'TEMPORARY', 'beginDate' and 'endDate' are required.",
                                  "type": "string",
                                  "enum": [
                                    "TEMPORARY",
                                    "PERMANENT"
                                  ],
                                  "example": "PERMANENT"
                                },
                                "addressLine1": {
                                  "description": "Address line 1 for the Veteran's new address.",
                                  "type": "string",
                                  "pattern": "^$|^([-a-zA-Z0-9'.,&#]([-a-zA-Z0-9'.,&# ])?)+$",
                                  "maxLength": 20,
                                  "example": "1234 Couch Street"
                                },
                                "addressLine2": {
                                  "description": "Address line 2 for the Veteran's new address.",
                                  "type": "string",
                                  "maxLength": 20,
                                  "example": "Unit 4",
                                  "nullable": true
                                },
                                "addressLine3": {
                                  "description": "Address line 3 for the Veteran's new address.",
                                  "type": "string",
                                  "maxLength": 20,
                                  "example": "Room 1",
                                  "nullable": true
                                },
                                "city": {
                                  "description": "City for the Veteran's new address.",
                                  "type": "string",
                                  "pattern": "^$|^([-a-zA-Z0-9'.#]([-a-zA-Z0-9'.# ])?)+$",
                                  "example": "Portland"
                                },
                                "country": {
                                  "description": "Country for the Veteran's new address. Value must match the values returned by the /countries endpoint on the [Benefits Reference Data API](https://developer.va.gov/explore/benefits/docs/benefits_reference_data?version=current).",
                                  "type": "string",
                                  "example": "USA"
                                },
                                "zipFirstFive": {
                                  "description": "Zip code (First 5 digits) for the Veteran's new address.",
                                  "type": "string",
                                  "pattern": "^$|^\\d{5}?$",
                                  "example": "12345"
                                },
                                "zipLastFour": {
                                  "description": "Zip code (Last 4 digits) for the Veteran's new address.",
                                  "type": "string",
                                  "nullable": true,
                                  "pattern": "^$|^\\d{4}?$",
                                  "example": "6789"
                                },
                                "state": {
                                  "description": "State for the Veteran's new address.",
                                  "type": "string",
                                  "pattern": "^$|^[a-z,A-Z]{2}$",
                                  "example": "OR"
                                }
                              }
                            },
                            "homeless": {
                              "type": "object",
                              "nullable": true,
                              "additionalProperties": false,
                              "properties": {
                                "pointOfContact": {
                                  "description": "Individual in direct contact with Veteran.",
                                  "type": "string",
                                  "nullable": true,
                                  "minLength": 1,
                                  "maxLength": 100,
                                  "pattern": "^([-a-zA-Z0-9/']+( ?))*$",
                                  "example": "Jane Doe"
                                },
                                "pointOfContactNumber": {
                                  "type": "object",
                                  "nullable": true,
                                  "additionalProperties": false,
                                  "properties": {
                                    "telephone": {
                                      "description": "Primary phone of point of contact.",
                                      "type": "string",
                                      "pattern": "^\\d{10}?$",
                                      "example": "5555555",
                                      "minLength": 10,
                                      "maxLength": 10,
                                      "nullable": true
                                    },
                                    "internationalTelephone": {
                                      "description": "International phone of point of contact.",
                                      "type": "string",
                                      "example": "+44 20 1234 5678",
                                      "nullable": true
                                    }
                                  }
                                },
                                "currentlyHomeless": {
                                  "type": "object",
                                  "nullable": true,
                                  "additionalProperties": false,
                                  "properties": {
                                    "homelessSituationOptions": {
                                      "description": "Veteran's living situation.",
                                      "type": "string",
                                      "nullable": true,
                                      "default": "other",
                                      "enum": [
                                        "LIVING_IN_A_HOMELESS_SHELTER",
                                        "NOT_CURRENTLY_IN_A_SHELTERED_ENVIRONMENT",
                                        "STAYING_WITH_ANOTHER_PERSON",
                                        "FLEEING_CURRENT_RESIDENCE",
                                        "OTHER"
                                      ],
                                      "example": "FLEEING_CURRENT_RESIDENCE"
                                    },
                                    "otherDescription": {
                                      "description": "Explanation of living situation. Required if 'homelessSituationOptions' is 'OTHER'.",
                                      "type": "string",
                                      "nullable": true,
                                      "maxLength": 500,
                                      "example": "other living situation"
                                    }
                                  }
                                },
                                "riskOfBecomingHomeless": {
                                  "type": "object",
                                  "nullable": true,
                                  "additionalProperties": false,
                                  "properties": {
                                    "livingSituationOptions": {
                                      "type": "string",
                                      "nullable": true,
                                      "default": "HOUSING_WILL_BE_LOST_IN_30_DAYS",
                                      "enum": [
                                        "HOUSING_WILL_BE_LOST_IN_30_DAYS",
                                        "LEAVING_PUBLICLY_FUNDED_SYSTEM_OF_CARE",
                                        "OTHER"
                                      ]
                                    },
                                    "otherDescription": {
                                      "description": "Explanation of living situation. Required if 'livingSituationOptions' is 'OTHER'.",
                                      "type": "string",
                                      "nullable": true,
                                      "maxLength": 500,
                                      "example": "other living situation"
                                    }
                                  }
                                }
                              }
                            },
                            "toxicExposure": {
                              "type": "object",
                              "nullable": true,
                              "properties": {
                                "gulfWarHazardService": {
                                  "type": "object",
                                  "nullable": true,
                                  "description": "Toxic exposure related to the Gulf war.",
                                  "properties": {
                                    "servedInGulfWarHazardLocations": {
                                      "type": "string",
                                      "description": "Set to true if the Veteran served in any of the following Gulf War hazard locations: Iraq; Kuwait; Saudi Arabia; the neutral zone between Iraq and Saudi Arabia; Bahrain; Qatar; the United Arab Emirates; Oman; Yemen; Lebanon; Somalia; Afghanistan; Israel; Egypt; Turkey; Syria; Jordan; Djibouti; Uzbekistan; the Gulf of Aden; the Gulf of Oman; the Persian Gulf; the Arabian Sea; and the Red Sea.",
                                      "example": "YES",
                                      "enum": [
                                        "NO",
                                        "YES"
                                      ],
                                      "nullable": true
                                    },
                                    "serviceDates": {
                                      "type": "object",
                                      "nullable": true,
                                      "description": "Date range for when the exposure happened.",
                                      "properties": {
                                        "beginDate": {
                                          "type": "string",
                                          "nullable": true,
                                          "description": "Approximate begin date for serving in Gulf War hazard location.",
                                          "example": "2018-06 or 2018"
                                        },
                                        "endDate": {
                                          "type": "string",
                                          "nullable": true,
                                          "description": "Approximate end date for serving in Gulf War hazard location.",
                                          "example": "2018-06 or 2018"
                                        }
                                      }
                                    }
                                  }
                                },
                                "herbicideHazardService": {
                                  "description": "Toxic exposure related to herbicide (Agent Orange) hazards.",
                                  "type": "object",
                                  "nullable": true,
                                  "properties": {
                                    "servedInHerbicideHazardLocations": {
                                      "type": "string",
                                      "description": "Set to true if the Veteran served in any of the following herbicide/Agent Orange locations: Republic of Vietnam to include the 12 nautical mile territorial waters; Thailand at any United States or Royal Thai base; Laos; Cambodia at Mimot or Krek; Kampong Cham Province; Guam or American Samoa; or in the territorial waters thereof; Johnston Atoll or a ship that called at Johnston Atoll; Korean demilitarized zone; aboard (to include repeated operations and maintenance with) a C-123 aircraft known to have been used to spray an herbicide agent (during service in the Air Force and Air Force Reserves).",
                                      "example": "YES",
                                      "enum": [
                                        "NO",
                                        "YES"
                                      ],
                                      "nullable": true
                                    },
                                    "otherLocationsServed": {
                                      "type": "string",
                                      "nullable": true,
                                      "pattern": "^([-a-zA-Z0-9'.,&#]([-a-zA-Z0-9'.,&# ])?)+$",
                                      "description": "Other location(s) where Veteran served."
                                    },
                                    "serviceDates": {
                                      "description": "Date range for exposure in herbicide hazard location.",
                                      "type": "object",
                                      "nullable": true,
                                      "properties": {
                                        "beginDate": {
                                          "type": "string",
                                          "nullable": true,
                                          "description": "Approximate begin date for serving in herbicide location.",
                                          "pattern": "^(?:19|20)[0-9][0-9]$|^(?:19|20)[0-9][0-9]-(0[1-9]|1[0-2])$",
                                          "example": "2018-06 or 2018"
                                        },
                                        "endDate": {
                                          "type": "string",
                                          "nullable": true,
                                          "description": "Approximate end date for serving in herbicide location.",
                                          "pattern": "^(?:19|20)[0-9][0-9]$|^(?:19|20)[0-9][0-9]-(0[1-9]|1[0-2])$",
                                          "example": "2018-06 or 2018"
                                        }
                                      }
                                    }
                                  }
                                },
                                "additionalHazardExposures": {
                                  "type": "object",
                                  "nullable": true,
                                  "description": "Additional hazardous exposures.",
                                  "properties": {
                                    "additionalExposures": {
                                      "description": "Additional exposure incidents.",
                                      "type": "array",
                                      "nullable": true,
                                      "uniqueItems": true,
                                      "items": {
                                        "type": "string",
                                        "additionalProperties": false,
                                        "enum": [
                                          "ASBESTOS",
                                          "MUSTARD_GAS",
                                          "RADIATION",
                                          "SHIPBOARD_HAZARD_AND_DEFENSE",
                                          "MILITARY_OCCUPATIONAL_SPECIALTY_RELATED_TOXIN",
                                          "CONTAMINATED_WATER_AT_CAMP_LEJEUNE",
                                          "OTHER"
                                        ]
                                      }
                                    },
                                    "specifyOtherExposures": {
                                      "type": "string",
                                      "nullable": true,
                                      "pattern": "^([-a-zA-Z0-9'.,&#]([-a-zA-Z0-9'.,&# ])?)+$",
                                      "description": "Exposure to asbestos."
                                    },
                                    "exposureDates": {
                                      "type": "object",
                                      "nullable": true,
                                      "description": "Date range for when the exposure happened.",
                                      "properties": {
                                        "beginDate": {
                                          "type": "string",
                                          "nullable": true,
                                          "description": "Approximate begin date for exposure.",
                                          "pattern": "^(?:19|20)[0-9][0-9]$|^(?:19|20)[0-9][0-9]-(0[1-9]|1[0-2])$",
                                          "example": "2018-06 or 2018"
                                        },
                                        "endDate": {
                                          "type": "string",
                                          "nullable": true,
                                          "description": "Approximate end date for exposure.",
                                          "pattern": "^(?:19|20)[0-9][0-9]$|^(?:19|20)[0-9][0-9]-(0[1-9]|1[0-2])$",
                                          "example": "2018-06 or 2018"
                                        }
                                      }
                                    }
                                  }
                                },
                                "multipleExposures": {
                                  "type": "array",
                                  "nullable": true,
                                  "minItems": 1,
                                  "uniqueItems": true,
                                  "items": {
                                    "type": "object",
                                    "additionalProperties": false,
                                    "properties": {
                                      "exposureDates": {
                                        "type": "object",
                                        "nullable": true,
                                        "description": "Date range for when the exposure happened.",
                                        "properties": {
                                          "beginDate": {
                                            "type": "string",
                                            "nullable": true,
                                            "description": "Approximate begin date for exposure.",
                                            "pattern": "^(?:19|20)[0-9][0-9]$|^(?:19|20)[0-9][0-9]-(0[1-9]|1[0-2])$",
                                            "example": "2018-06 or 2018"
                                          },
                                          "endDate": {
                                            "type": "string",
                                            "nullable": true,
                                            "description": "Approximate end date for exposure.",
                                            "pattern": "^(?:19|20)[0-9][0-9]$|^(?:19|20)[0-9][0-9]-(0[1-9]|1[0-2])$",
                                            "example": "2018-06 or 2018"
                                          }
                                        }
                                      },
                                      "exposureLocation": {
                                        "type": "string",
                                        "nullable": true,
                                        "pattern": "^([-a-zA-Z0-9'.,&#]([-a-zA-Z0-9'.,&# ])?)+$",
                                        "description": "Location where the exposure happened."
                                      },
                                      "hazardExposedTo": {
                                        "type": "string",
                                        "nullable": true,
                                        "pattern": "^([-a-zA-Z0-9'.,&#]([-a-zA-Z0-9'.,&# ])?)+$",
                                        "description": "Hazard the Veteran was exposed to."
                                      }
                                    }
                                  }
                                }
                              }
                            },
                            "disabilities": {
                              "description": "Any current disabilities or symptoms the Veteran is claiming are related to their military service and/or are service-connected.",
                              "type": "array",
                              "minItems": 1,
                              "items": {
                                "type": "object",
                                "additionalProperties": false,
                                "required": [
                                  "disabilityActionType",
                                  "name"
                                ],
                                "properties": {
                                  "name": {
                                    "description": "Name of the disability. The /disabilities endpoint on the [Benefits Reference Data API](https://developer.va.gov/explore/benefits/docs/benefits_reference_data?version=current) may be used to retrieve possible disability names.",
                                    "type": "string",
                                    "pattern": "^$|([a-zA-Z0-9\"\\/&\\(\\)\\-'.,# ]([a-zA-Z0-9(\\)\\-'.,# ])?)+$",
                                    "example": "PTSD (post traumatic stress disorder)",
                                    "maxLength": 255
                                  },
                                  "classificationCode": {
                                    "type": "string",
                                    "description": "Classification code for the associated body system. Must match an active code returned by the /disabilities endpoint on the [Benefits Reference Data API](https://developer.va.gov/explore/benefits/docs/benefits_reference_data?version=current).",
                                    "example": "249470",
                                    "nullable": true
                                  },
                                  "serviceRelevance": {
                                    "description": "Explanation of how the disability(ies) relates to the in-service event/exposure/injury. If the disabilityActionType is 'NEW', the serviceRelevance is required.",
                                    "type": "string",
                                    "nullable": true,
                                    "example": "Heavy equipment operator in service."
                                  },
                                  "approximateDate": {
                                    "description": "Approximate date disability began. Date must be in the past. \n Format can be either YYYY-MM-DD or YYYY-MM or YYYY",
                                    "type": "string",
                                    "pattern": "^(?:[0-9]{4}(?:-(?!00)(?:0[1-9]|1[0-2])(?:-(?:0[1-9]|[1-2][0-9]|3[0-1]))?)?)$",
                                    "example": "2018-03-02 or 2018-03 or 2018",
                                    "nullable": true
                                  },
                                  "ratedDisabilityId": {
                                    "description": "When submitting a contention with action type 'INCREASE', the previously rated disability id may be included.",
                                    "type": "string",
                                    "example": "1100583",
                                    "nullable": true
                                  },
                                  "diagnosticCode": {
                                    "description": "If the disabilityActionType is 'NONE' or 'INCREASE', the diagnosticCode should correspond to an existing rated disability.",
                                    "type": "integer",
                                    "example": 9999,
                                    "nullable": true
                                  },
                                  "disabilityActionType": {
                                    "description": "Action type requested for the disability. If 'INCREASE' or 'NONE', then 'ratedDisabilityId' and 'diagnosticCode' should be included. 'NONE' should be used when including a secondary disability.",
                                    "type": "string",
                                    "enum": [
                                      "NONE",
                                      "NEW",
                                      "INCREASE"
                                    ],
                                    "example": "NEW"
                                  },
                                  "secondaryDisabilities": {
                                    "description": "If secondaryDisability is included, the following attributes are required: 'secondaryDisability.name', 'secondaryDisability.disabilityActionType' and 'secondaryDisability.serviceRelevance'",
                                    "type": "array",
                                    "items": {
                                      "type": "object",
                                      "additionalProperties": false,
                                      "properties": {
                                        "name": {
                                          "description": "Name of the disability. The /disabilities endpoint on the [Benefits Reference Data API](https://developer.va.gov/explore/benefits/docs/benefits_reference_data?version=current) may be used to retrieve possible disability names.",
                                          "type": "string",
                                          "pattern": "^$|([a-zA-Z0-9\"\\/&\\(\\)\\-'.,# ]([a-zA-Z0-9(\\)\\-'.,# ])?)+$",
                                          "example": "PTSD (post traumatic stress disorder)",
                                          "maxLength": 255
                                        },
                                        "disabilityActionType": {
                                          "description": "The status of the secondary disability.",
                                          "type": "string",
                                          "example": "SECONDARY",
                                          "enum": [
                                            "SECONDARY"
                                          ]
                                        },
                                        "serviceRelevance": {
                                          "description": "Explanation of how the disability(ies) relates to the in-service event/exposure/injury.",
                                          "type": "string",
                                          "nullable": true,
                                          "example": "Heavy equipment operator in service."
                                        },
                                        "classificationCode": {
                                          "type": "string",
                                          "description": "Classification code for the associated body system. Must match an active code returned by the /disabilities endpoint on the [Benefits Reference Data API](https://developer.va.gov/explore/benefits/docs/benefits_reference_data?version=current).",
                                          "example": "249470",
                                          "nullable": true
                                        },
                                        "approximateDate": {
                                          "description": "Approximate date disability began. Date must be in the past. \n Format can be either YYYY-MM-DD or YYYY-MM or YYYY",
                                          "type": "string",
                                          "pattern": "^(?:[0-9]{4}(?:-(?!00)(?:0[1-9]|1[0-2])(?:-(?:0[1-9]|[1-2][0-9]|3[0-1]))?)?)$",
                                          "example": "2018-03-02 or 2018-03 or 2018",
                                          "nullable": true
                                        },
                                        "exposureOrEventOrInjury": {
                                          "type": "string",
                                          "description": "What caused the disability?",
                                          "nullable": true,
                                          "examples": [
                                            "Agent Orange",
                                            "radiation",
                                            "burn pits"
                                          ]
                                        }
                                      }
                                    }
                                  },
                                  "isRelatedToToxicExposure": {
                                    "type": "boolean",
                                    "description": "Is the disability related to toxic exposures? If true, related 'toxicExposure' must be included.",
                                    "example": true,
                                    "default": false,
                                    "nullable": true
                                  },
                                  "exposureOrEventOrInjury": {
                                    "type": "string",
                                    "description": "What caused the disability?",
                                    "nullable": true,
                                    "examples": [
                                      "Agent Orange",
                                      "radiation",
                                      "burn pits"
                                    ]
                                  }
                                }
                              }
                            },
                            "treatments": {
                              "description": "Identifies the Service Treatment information of the Veteran.",
                              "type": "array",
                              "nullable": true,
                              "uniqueItems": true,
                              "items": {
                                "type": "object",
                                "additionalProperties": false,
                                "properties": {
                                  "beginDate": {
                                    "description": "Begin date for treatment. If treatment began from 2005 to present, you do not need to provide dates. Each treatment begin date must be after the first 'servicePeriod.activeDutyBeginDate'.",
                                    "type": "string",
                                    "pattern": "^(?:19|20)[0-9][0-9]$|^(?:19|20)[0-9][0-9]-(0[1-9]|1[0-2])$",
                                    "example": "2018-06 or 2018",
                                    "nullable": true
                                  },
                                  "treatedDisabilityNames": {
                                    "description": "Name(s) of disabilities treated in this time frame. Name must match 'name' of a disability included on this claim.",
                                    "type": "array",
                                    "nullable": true,
                                    "maxItems": 101,
                                    "items": {
                                      "type": "string",
                                      "additionalProperties": false,
                                      "example": [
                                        "PTSD (post traumatic stress disorder)",
                                        "Trauma"
                                      ]
                                    }
                                  },
                                  "center": {
                                    "description": "VA Medical Center(s) and Department of Defense Military Treatment Facilities where the Veteran received treatment after discharge for any claimed disabilities.",
                                    "type": "object",
                                    "nullable": true,
                                    "additionalProperties": false,
                                    "properties": {
                                      "name": {
                                        "description": "Name of facility Veteran was treated in. The /treatment-centers endpoint on the [Benefits Reference Data API](https://developer.va.gov/explore/benefits/docs/benefits_reference_data?version=current) may be used to retrieve possible treatment center names.",
                                        "type": "string",
                                        "nullable": true,
                                        "pattern": "^$|(?!(?: )$)([a-zA-Z0-9\"\\/&\\(\\)\\-'.,# ]([a-zA-Z0-9(\\)\\-'.,# ])?)+$",
                                        "example": "Private Facility 2",
                                        "maxLength": 100
                                      },
                                      "city": {
                                        "description": "City of treatment facility.",
                                        "type": "string",
                                        "pattern": "^$|^([-a-zA-Z'.#]([-a-zA-Z'.# ])?)+$",
                                        "example": "Portland",
                                        "nullable": true
                                      },
                                      "state": {
                                        "description": "State of treatment facility.",
                                        "type": "string",
                                        "pattern": "^$|^[a-z,A-Z]{2}$",
                                        "example": "OR",
                                        "nullable": true
                                      }
                                    }
                                  }
                                }
                              }
                            },
                            "serviceInformation": {
                              "type": "object",
                              "additionalProperties": false,
                              "required": [
                                "servicePeriods"
                              ],
                              "properties": {
                                "servicePeriods": {
                                  "description": "Identifies the Service dates and Branch the Veteran served in.",
                                  "type": "array",
                                  "minItems": 1,
                                  "uniqueItems": true,
                                  "items": {
                                    "type": "object",
                                    "required": [
                                      "serviceBranch",
                                      "serviceComponent"
                                    ],
                                    "properties": {
                                      "serviceBranch": {
                                        "description": "Branch of service during period. The /service-branches endpoint on the [Benefits Reference Data API](https://developer.va.gov/explore/benefits/docs/benefits_reference_data?version=current) may be used to retrieve list of possible service branches.",
                                        "type": "string",
                                        "example": "Air Force"
                                      },
                                      "serviceComponent": {
                                        "type": "string",
                                        "description": "",
                                        "enum": [
                                          "Active",
                                          "Reserves",
                                          "National Guard"
                                        ]
                                      },
                                      "activeDutyBeginDate": {
                                        "description": "Date started active duty.",
                                        "type": "string",
                                        "nullable": true,
                                        "pattern": "^(?:[0-9]{4})-(?:0[1-9]|1[0-2])-(?:0[1-9]|[1-2][0-9]|3[0-1])$",
                                        "example": "2018-06-06"
                                      },
                                      "activeDutyEndDate": {
                                        "description": "Date completed active duty.  If in the future, 'separationLocationCode' is required.",
                                        "type": "string",
                                        "nullable": true,
                                        "pattern": "^(?:[0-9]{4})-(?:0[1-9]|1[0-2])-(?:0[1-9]|[1-2][0-9]|3[0-1])$",
                                        "example": "2018-06-06"
                                      },
                                      "separationLocationCode": {
                                        "description": "Location code for the facility the Veteran plans to separate from. Required if 'servicePeriod.activeDutyEndDate' is in the future. Code must match the values returned by the /intake-sites endpoint on the [Benefits reference Data API](https://developer.va.gov/explore/benefits/docs/benefits_reference_data?version=current).",
                                        "type": "string",
                                        "nullable": true,
                                        "example": "98283"
                                      }
                                    }
                                  }
                                },
                                "confinements": {
                                  "type": "array",
                                  "nullable": true,
                                  "uniqueItems": true,
                                  "items": {
                                    "additionalProperties": false,
                                    "type": "object",
                                    "properties": {
                                      "approximateBeginDate": {
                                        "description": "The approximateBeginDate must be after the earliest servicePeriod activeDutyBeginDate.",
                                        "type": "string",
                                        "nullable": true,
                                        "pattern": "^(?:[0-9]{4})-(?:0[1-9]|1[0-2])-(?:0[1-9]|[1-2][0-9]|3[0-1])$|(?:[0-9]{4})-(?:0[1-9]|1[0-2])$",
                                        "example": "2018-06-06 or 2018-06"
                                      },
                                      "approximateEndDate": {
                                        "type": "string",
                                        "nullable": true,
                                        "pattern": "^(?:[0-9]{4})-(?:0[1-9]|1[0-2])-(?:0[1-9]|[1-2][0-9]|3[0-1])$|(?:[0-9]{4})-(?:0[1-9]|1[0-2])$",
                                        "example": "2018-06-06 or 2018-06"
                                      }
                                    }
                                  }
                                },
                                "federalActivation": {
                                  "type": "object",
                                  "nullable": true,
                                  "additionalProperties": false,
                                  "properties": {
                                    "anticipatedSeparationDate": {
                                      "description": "Anticipated date of separation. Date must be in the future.",
                                      "type": "string",
                                      "pattern": "^(?:[0-9]{4})-(?:0[1-9]|1[0-2])-(?:0[1-9]|[1-2][0-9]|3[0-1])$",
                                      "example": "2018-06-06",
                                      "nullable": true
                                    },
                                    "activationDate": {
                                      "description": "Date cannot be in the future and must be after the earliest servicePeriod.activeDutyBeginDate.",
                                      "type": "string",
                                      "pattern": "^(?:[0-9]{4})-(?:0[1-9]|1[0-2])-(?:0[1-9]|[1-2][0-9]|3[0-1])$",
                                      "example": "2018-06-06",
                                      "nullable": true
                                    }
                                  }
                                },
                                "reservesNationalGuardService": {
                                  "type": "object",
                                  "nullable": true,
                                  "additionalProperties": false,
                                  "properties": {
                                    "obligationTermsOfService": {
                                      "type": "object",
                                      "nullable": true,
                                      "description": "If 'obligationTermsOfService' is included, the following attributes are required: 'beginDate ' and 'endDate'.",
                                      "additionalProperties": false,
                                      "properties": {
                                        "beginDate": {
                                          "type": "string",
                                          "nullable": true,
                                          "pattern": "^(?:[0-9]{4})-(?:0[1-9]|1[0-2])-(?:0[1-9]|[1-2][0-9]|3[0-1])$",
                                          "example": "2018-06-06"
                                        },
                                        "endDate": {
                                          "type": "string",
                                          "nullable": true,
                                          "pattern": "^(?:[0-9]{4})-(?:0[1-9]|1[0-2])-(?:0[1-9]|[1-2][0-9]|3[0-1])$",
                                          "example": "2018-06-06"
                                        }
                                      }
                                    },
                                    "component": {
                                      "type": "string",
                                      "nullable": true,
                                      "description": "",
                                      "enum": [
                                        "Reserves",
                                        "National Guard"
                                      ]
                                    },
                                    "unitName": {
                                      "type": "string",
                                      "nullable": true,
                                      "pattern": "^$|([a-zA-Z0-9\\-'.,# ][a-zA-Z0-9\\-'.,# ]?)*$"
                                    },
                                    "unitAddress": {
                                      "type": "string",
                                      "pattern": "^$|^([-a-zA-Z0-9'.,&#]([-a-zA-Z0-9'.,&# ])?)+$",
                                      "nullable": true
                                    },
                                    "unitPhone": {
                                      "type": "object",
                                      "nullable": true,
                                      "additionalProperties": false,
                                      "properties": {
                                        "areaCode": {
                                          "type": "string",
                                          "nullable": true,
                                          "maxLength": 3,
                                          "pattern": "^$|^\\d{3}$",
                                          "example": "555"
                                        },
                                        "phoneNumber": {
                                          "type": "string",
                                          "nullable": true,
                                          "maxLength": 20,
                                          "example": "5555555"
                                        }
                                      }
                                    },
                                    "receivingInactiveDutyTrainingPay": {
                                      "type": "string",
                                      "enum": [
                                        "YES",
                                        "NO"
                                      ],
                                      "nullable": true,
                                      "example": "YES"
                                    }
                                  }
                                },
                                "alternateNames": {
                                  "description": "List any other names under which the Veteran served, if applicable.",
                                  "type": "array",
                                  "nullable": true,
                                  "maxItems": 100,
                                  "uniqueItems": true,
                                  "items": {
                                    "type": "string",
                                    "additionalProperties": false,
                                    "examples": [
                                      "jane",
                                      "janey lee",
                                      "jane lee MacDonald"
                                    ]
                                  }
                                },
                                "servedInActiveCombatSince911": {
                                  "type": "string",
                                  "enum": [
                                    "YES",
                                    "NO"
                                  ],
                                  "description": "Did Veteran serve in a combat zone since 9-11-2001?",
                                  "example": "YES",
                                  "nullable": true
                                }
                              }
                            },
                            "servicePay": {
                              "type": "object",
                              "nullable": true,
                              "additionalProperties": false,
                              "properties": {
                                "favorTrainingPay": {
                                  "description": "Is the Veteran waiving VA benefits to retain training pay? See item 28 on form 21-526EZ for more details. ",
                                  "type": "boolean",
                                  "nullable": true,
                                  "example": true,
                                  "default": false
                                },
                                "favorMilitaryRetiredPay": {
                                  "description": "Is the Veteran waiving VA benefits to retain military retired pay? See item 26 on form 21-526EZ for more details.",
                                  "type": "boolean",
                                  "nullable": true,
                                  "example": true,
                                  "default": false
                                },
                                "receivingMilitaryRetiredPay": {
                                  "description": "Is the Veteran receiving military retired pay?",
                                  "type": "string",
                                  "enum": [
                                    "YES",
                                    "NO"
                                  ],
                                  "example": "YES",
                                  "nullable": true
                                },
                                "futureMilitaryRetiredPay": {
                                  "description": "Will the Veteran receive military retired pay pay in future? \n If true, then 'futurePayExplanation' is required.",
                                  "type": "string",
                                  "enum": [
                                    "YES",
                                    "NO"
                                  ],
                                  "example": "YES",
                                  "nullable": true
                                },
                                "futureMilitaryRetiredPayExplanation": {
                                  "description": "Explains why future pay will be received.",
                                  "type": "string",
                                  "example": "Will be retiring soon.",
                                  "nullable": true
                                },
                                "militaryRetiredPay": {
                                  "type": "object",
                                  "nullable": true,
                                  "description": "",
                                  "properties": {
                                    "branchOfService": {
                                      "description": "Branch of service. The /service-branches endpoint on the [Benefits Reference Data API](https://developer.va.gov/explore/benefits/docs/benefits_reference_data?version=current) may be used to retrieve list of possible service branches.",
                                      "type": "string",
                                      "nullable": true,
                                      "example": "Air Force"
                                    },
                                    "monthlyAmount": {
                                      "description": "Amount being received.",
                                      "type": "number",
                                      "nullable": true,
                                      "minimum": 1,
                                      "maximum": 999999,
                                      "example": 100
                                    }
                                  }
                                },
                                "retiredStatus": {
                                  "type": "string",
                                  "nullable": true,
                                  "description": "",
                                  "enum": [
                                    "RETIRED",
                                    "TEMPORARY_DISABILITY_RETIRED_LIST",
                                    "PERMANENT_DISABILITY_RETIRED_LIST"
                                  ]
                                },
                                "receivedSeparationOrSeverancePay": {
                                  "description": "Has the Veteran ever received separation pay, disability severance pay, or any other lump sum payment from their branch of service?",
                                  "type": "string",
                                  "enum": [
                                    "YES",
                                    "NO"
                                  ],
                                  "example": "YES",
                                  "nullable": true
                                },
                                "separationSeverancePay": {
                                  "type": "object",
                                  "nullable": true,
                                  "description": "",
                                  "properties": {
                                    "datePaymentReceived": {
                                      "description": "Approximate date separation pay was received. \n Format can be either YYYY-MM-DD or YYYY-MM or YYYY",
                                      "type": "string",
                                      "pattern": "^(?:[0-9]{4})-(?:0[1-9]|1[0-2])-(?:0[1-9]|[1-2][0-9]|3[0-1])$|(?:[0-9]{4})$|(?:[0-9]{4})-(?:0[1-9]|1[0-2])$",
                                      "example": "2018-03-02 or 2018-03 or 2018"
                                    },
                                    "branchOfService": {
                                      "description": "Branch of service. The /service-branches endpoint on the [Benefits Reference Data API](https://developer.va.gov/explore/benefits/docs/benefits_reference_data?version=current) may be used to retrieve list of possible service branches.",
                                      "type": "string",
                                      "nullable": true,
                                      "example": "Air Force"
                                    },
                                    "preTaxAmountReceived": {
                                      "description": "Amount being received.",
                                      "type": "number",
                                      "nullable": true,
                                      "minimum": 1,
                                      "maximum": 999999,
                                      "example": 100
                                    }
                                  }
                                }
                              }
                            },
                            "directDeposit": {
                              "type": "object",
                              "nullable": true,
                              "additionalProperties": false,
                              "description": "If direct deposit information is included, the following attributes are required: accountType, accountNumber, routingNumber.",
                              "properties": {
                                "accountType": {
                                  "description": "Account type for the direct deposit.",
                                  "type": "string",
                                  "nullable": true,
                                  "example": "CHECKING",
                                  "enum": [
                                    "CHECKING",
                                    "SAVINGS"
                                  ]
                                },
                                "accountNumber": {
                                  "description": "Account number for the direct deposit.",
                                  "pattern": "^(?:[a-zA-Z0-9]{4,17})?$",
                                  "type": "string",
                                  "nullable": true,
                                  "example": "123123123123"
                                },
                                "routingNumber": {
                                  "description": "Routing number for the direct deposit.",
                                  "type": "string",
                                  "nullable": true,
                                  "pattern": "^(?:\\d{9})?$",
                                  "example": "123123123"
                                },
                                "financialInstitutionName": {
                                  "description": "Provide the name of the financial institution where the Veteran wants the direct deposit.",
                                  "maxLength": 35,
                                  "type": "string",
                                  "nullable": true,
                                  "example": "Some Bank"
                                },
                                "noAccount": {
                                  "type": "boolean",
                                  "nullable": true,
                                  "description": "Claimant certifies that they do not have an account with a financial institution or certified payment agent.",
                                  "default": false
                                }
                              }
                            }
                          }
                        }
                      }
                    }
                  }
                }
              }
            }
          },
          "401": {
            "description": "Unauthorized",
            "content": {
              "application/json": {
                "example": {
                  "errors": [
                    {
                      "title": "Not authorized",
                      "status": "401",
                      "detail": "Not authorized"
                    }
                  ]
                },
                "schema": {
                  "required": [
                    "errors"
                  ],
                  "properties": {
                    "errors": {
                      "type": "array",
                      "items": {
                        "additionalProperties": false,
                        "required": [
                          "title",
                          "detail"
                        ],
                        "properties": {
                          "title": {
                            "type": "string",
                            "description": "HTTP error title"
                          },
                          "detail": {
                            "type": "string",
                            "description": "HTTP error detail"
                          },
                          "status": {
                            "type": "string",
                            "description": "HTTP error status code"
                          },
                          "source": {
                            "type": "object",
                            "additionalProperties": false,
                            "description": "Source of error",
                            "properties": {
                              "pointer": {
                                "type": "string",
                                "description": "Pointer to source of error"
                              }
                            }
                          }
                        }
                      }
                    }
                  }
                }
              }
            }
          },
          "422": {
            "description": "Unprocessable entity",
            "content": {
              "application/json": {
                "examples": {
                  "Violates JSON Schema": {
                    "value": {
                      "errors": [
                        {
                          "title": "Unprocessable entity",
                          "detail": "The property / did not contain the required key claimProcessType",
                          "status": "422",
                          "source": {
                            "pointer": "data/attributes/"
                          }
                        },
                        {
                          "title": "Unprocessable entity",
                          "detail": "The property / did not contain the required key disabilities",
                          "status": "422",
                          "source": {
                            "pointer": "data/attributes/"
                          }
                        },
                        {
                          "title": "Unprocessable entity",
                          "detail": "The property / did not contain the required key serviceInformation",
                          "status": "422",
                          "source": {
                            "pointer": "data/attributes/"
                          }
                        },
                        {
                          "title": "Unprocessable entity",
                          "detail": "The property / did not contain the required key veteranIdentification",
                          "status": "422",
                          "source": {
                            "pointer": "data/attributes/"
                          }
                        }
                      ]
                    }
                  },
                  "Not a JSON Object": {
                    "value": {
                      "errors": [
                        {
                          "title": "Unprocessable entity",
                          "status": "422",
                          "detail": "The request body is not a valid JSON object: This is not valid JSON",
                          "source": {
                            "pointer": null
                          }
                        }
                      ]
                    }
                  }
                },
                "schema": {
                  "required": [
                    "errors"
                  ],
                  "properties": {
                    "errors": {
                      "type": "array",
                      "items": {
                        "additionalProperties": false,
                        "required": [
                          "title",
                          "status",
                          "detail"
                        ],
                        "properties": {
                          "status": {
                            "type": "string",
                            "description": "HTTP error code"
                          },
                          "detail": {
                            "type": "string",
                            "description": "HTTP error detail"
                          },
                          "source": {
                            "type": "object",
                            "pointer": {
                              "type": "string"
                            }
                          },
                          "title": {
                            "type": "string"
                          }
                        }
                      }
                    }
                  }
                }
              }
            }
          }
        },
        "requestBody": {
          "content": {
            "application/json": {
              "schema": {
                "type": "object",
                "required": [
                  "data"
                ],
                "properties": {
                  "data": {
                    "type": "object",
                    "required": [
                      "attributes",
                      null
                    ],
                    "properties": {
                      "attributes": {
                        "$schema": "http://json-schema.org/draft-07/schema#",
                        "description": "Claims API 526 Schema",
                        "type": "object",
                        "additionalProperties": false,
                        "required": [
                          "claimantCertification",
                          "claimProcessType",
                          "disabilities",
                          "serviceInformation",
                          "veteranIdentification"
                        ],
                        "properties": {
                          "claimProcessType": {
                            "type": "string",
                            "description": "Select type of claim program/process that applies to the Veteran.",
                            "enum": [
                              "STANDARD_CLAIM_PROCESS",
                              "FDC_PROGRAM",
                              "BDD_PROGRAM"
                            ]
                          },
                          "claimantCertification": {
                            "type": "boolean",
                            "description": "Claimant certifies and authorizes release of information.",
                            "default": false
                          },
                          "veteranIdentification": {
                            "type": "object",
                            "additionalProperties": false,
                            "required": [
                              "mailingAddress"
                            ],
                            "properties": {
                              "currentVaEmployee": {
                                "type": "boolean",
                                "description": "Set to true if Veteran is a VA employee.",
                                "default": false,
                                "nullable": true
                              },
                              "serviceNumber": {
                                "type": "string",
                                "description": "Service identification number",
                                "nullable": true
                              },
                              "emailAddress": {
                                "description": "Information associated with the Veteran's email address.",
                                "type": "object",
                                "nullable": true,
                                "properties": {
                                  "email": {
                                    "type": "string",
                                    "pattern": "^\\w+([\\.-]?\\w+)*@\\w+([\\.-]?\\w+)*(\\.\\w{2,3})+$",
                                    "description": "The most current email address of the Veteran.",
                                    "maxLength": 50,
                                    "nullable": true
                                  },
                                  "agreeToEmailRelatedToClaim": {
                                    "type": "boolean",
                                    "description": "Agreement to email information relating to this claim.",
                                    "example": true,
                                    "default": false,
                                    "nullable": true
                                  }
                                }
                              },
                              "veteranNumber": {
                                "description": "If there is no phone number in VBMS for the Veteran, the exams will not be ordered. Including the phone number is recommended to avoid claim processing delays.",
                                "type": "object",
                                "nullable": true,
                                "properties": {
                                  "telephone": {
                                    "description": "Veteran's phone number.",
                                    "type": "string",
                                    "pattern": "^\\d{10}?$",
                                    "example": "5555555",
                                    "minLength": 10,
                                    "maxLength": 10,
                                    "nullable": true
                                  },
                                  "internationalTelephone": {
                                    "type": "string",
                                    "description": "Veteran's international phone number.",
                                    "example": "+44 20 1234 5678",
                                    "nullable": true
                                  }
                                }
                              },
                              "mailingAddress": {
                                "type": "object",
                                "additionalProperties": false,
                                "required": [
                                  "addressLine1",
                                  "city",
                                  "state",
                                  "zipFirstFive",
                                  "country"
                                ],
                                "properties": {
                                  "addressLine1": {
                                    "description": "Address line 1 for the Veteran's current mailing address.",
                                    "type": "string",
                                    "pattern": "^([-a-zA-Z0-9'.,&#]([-a-zA-Z0-9'.,&# ])?)+$",
                                    "maxLength": 20,
                                    "example": "1234 Couch Street"
                                  },
                                  "addressLine2": {
                                    "description": "Address line 2 for the Veteran's current mailing address.",
                                    "type": "string",
                                    "pattern": "^([-a-zA-Z0-9'.,&#]([-a-zA-Z0-9'.,&# ])?)+$",
                                    "maxLength": 20,
                                    "example": "Unit 4",
                                    "nullable": true
                                  },
                                  "addressLine3": {
                                    "description": "Address line 3 for the Veteran's current mailing address.",
                                    "type": "string",
                                    "pattern": "^([-a-zA-Z0-9'.,&#]([-a-zA-Z0-9'.,&# ])?)+$",
                                    "maxLength": 20,
                                    "example": "Room 1",
                                    "nullable": true
                                  },
                                  "city": {
                                    "description": "City for the Veteran's current mailing address.",
                                    "type": "string",
                                    "pattern": "^([-a-zA-Z0-9'.#]([-a-zA-Z0-9'.# ])?)+$",
                                    "example": "Portland"
                                  },
                                  "country": {
                                    "description": "Country for the Veteran's current mailing address.  Must match the values returned by the /countries endpoint on the [Benefits Reference Data API](https://developer.va.gov/explore/benefits/docs/benefits_reference_data?version=current).",
                                    "type": "string",
                                    "example": "USA"
                                  },
                                  "zipFirstFive": {
                                    "description": "Zip code (First 5 digits) for the Veteran's current mailing address.",
                                    "type": "string",
                                    "pattern": "^\\d{5}?$",
                                    "example": "12345"
                                  },
                                  "zipLastFour": {
                                    "description": "Zip code (Last 4 digits) for the Veteran's current mailing address.",
                                    "type": "string",
                                    "pattern": "^\\d{4}?$",
                                    "example": "6789",
                                    "nullable": true
                                  },
                                  "state": {
                                    "description": "State for the Veteran's current mailing address.",
                                    "type": "string",
                                    "pattern": "^[a-z,A-Z]{2}$",
                                    "example": "OR"
                                  }
                                }
                              }
                            }
                          },
                          "changeOfAddress": {
                            "description": "If 'changeOfAddress' is included, the following attributes are required: 'typeOfAddressChange', 'dates.beginDate', 'addressLine1', 'city', 'state', 'country', 'zipFirstFive'.",
                            "type": "object",
                            "nullable": true,
                            "additionalProperties": false,
                            "properties": {
                              "dates": {
                                "type": "object",
                                "properties": {
                                  "beginDate": {
                                    "description": "Begin date for the Veteran's new address.",
                                    "pattern": "^(?:[0-9]{4})-(?:0[1-9]|1[0-2])-(?:0[1-9]|[1-2][0-9]|3[0-1])$",
                                    "type": "string",
                                    "example": "2018-06-04"
                                  },
                                  "endDate": {
                                    "description": "Date in YYYY-MM-DD the changed address expires, if change is temporary.",
                                    "type": "string",
                                    "nullable": true,
                                    "pattern": "^(?:[0-9]{4})-(?:0[1-9]|1[0-2])-(?:0[1-9]|[1-2][0-9]|3[0-1])$",
                                    "example": "2018-06-04"
                                  }
                                }
                              },
                              "typeOfAddressChange": {
                                "description": "Temporary or Permanent change of address. If 'TEMPORARY', 'beginDate' and 'endDate' are required.",
                                "type": "string",
                                "enum": [
                                  "TEMPORARY",
                                  "PERMANENT"
                                ],
                                "example": "PERMANENT"
                              },
                              "addressLine1": {
                                "description": "Address line 1 for the Veteran's new address.",
                                "type": "string",
                                "pattern": "^$|^([-a-zA-Z0-9'.,&#]([-a-zA-Z0-9'.,&# ])?)+$",
                                "maxLength": 20,
                                "example": "1234 Couch Street"
                              },
                              "addressLine2": {
                                "description": "Address line 2 for the Veteran's new address.",
                                "type": "string",
                                "maxLength": 20,
                                "example": "Unit 4",
                                "nullable": true
                              },
                              "addressLine3": {
                                "description": "Address line 3 for the Veteran's new address.",
                                "type": "string",
                                "maxLength": 20,
                                "example": "Room 1",
                                "nullable": true
                              },
                              "city": {
                                "description": "City for the Veteran's new address.",
                                "type": "string",
                                "pattern": "^$|^([-a-zA-Z0-9'.#]([-a-zA-Z0-9'.# ])?)+$",
                                "example": "Portland"
                              },
                              "country": {
                                "description": "Country for the Veteran's new address. Value must match the values returned by the /countries endpoint on the [Benefits Reference Data API](https://developer.va.gov/explore/benefits/docs/benefits_reference_data?version=current).",
                                "type": "string",
                                "example": "USA"
                              },
                              "zipFirstFive": {
                                "description": "Zip code (First 5 digits) for the Veteran's new address.",
                                "type": "string",
                                "pattern": "^$|^\\d{5}?$",
                                "example": "12345"
                              },
                              "zipLastFour": {
                                "description": "Zip code (Last 4 digits) for the Veteran's new address.",
                                "type": "string",
                                "nullable": true,
                                "pattern": "^$|^\\d{4}?$",
                                "example": "6789"
                              },
                              "state": {
                                "description": "State for the Veteran's new address.",
                                "type": "string",
                                "pattern": "^$|^[a-z,A-Z]{2}$",
                                "example": "OR"
                              }
                            }
                          },
                          "homeless": {
                            "type": "object",
                            "nullable": true,
                            "additionalProperties": false,
                            "properties": {
                              "pointOfContact": {
                                "description": "Individual in direct contact with Veteran.",
                                "type": "string",
                                "nullable": true,
                                "minLength": 1,
                                "maxLength": 100,
                                "pattern": "^([-a-zA-Z0-9/']+( ?))*$",
                                "example": "Jane Doe"
                              },
                              "pointOfContactNumber": {
                                "type": "object",
                                "nullable": true,
                                "additionalProperties": false,
                                "properties": {
                                  "telephone": {
                                    "description": "Primary phone of point of contact.",
                                    "type": "string",
                                    "pattern": "^\\d{10}?$",
                                    "example": "5555555",
                                    "minLength": 10,
                                    "maxLength": 10,
                                    "nullable": true
                                  },
                                  "internationalTelephone": {
                                    "description": "International phone of point of contact.",
                                    "type": "string",
                                    "example": "+44 20 1234 5678",
                                    "nullable": true
                                  }
                                }
                              },
                              "currentlyHomeless": {
                                "type": "object",
                                "nullable": true,
                                "additionalProperties": false,
                                "properties": {
                                  "homelessSituationOptions": {
                                    "description": "Veteran's living situation.",
                                    "type": "string",
                                    "nullable": true,
                                    "default": "other",
                                    "enum": [
                                      "LIVING_IN_A_HOMELESS_SHELTER",
                                      "NOT_CURRENTLY_IN_A_SHELTERED_ENVIRONMENT",
                                      "STAYING_WITH_ANOTHER_PERSON",
                                      "FLEEING_CURRENT_RESIDENCE",
                                      "OTHER"
                                    ],
                                    "example": "FLEEING_CURRENT_RESIDENCE"
                                  },
                                  "otherDescription": {
                                    "description": "Explanation of living situation. Required if 'homelessSituationOptions' is 'OTHER'.",
                                    "type": "string",
                                    "nullable": true,
                                    "maxLength": 500,
                                    "example": "other living situation"
                                  }
                                }
                              },
                              "riskOfBecomingHomeless": {
                                "type": "object",
                                "nullable": true,
                                "additionalProperties": false,
                                "properties": {
                                  "livingSituationOptions": {
                                    "type": "string",
                                    "nullable": true,
                                    "default": "HOUSING_WILL_BE_LOST_IN_30_DAYS",
                                    "enum": [
                                      "HOUSING_WILL_BE_LOST_IN_30_DAYS",
                                      "LEAVING_PUBLICLY_FUNDED_SYSTEM_OF_CARE",
                                      "OTHER"
                                    ]
                                  },
                                  "otherDescription": {
                                    "description": "Explanation of living situation. Required if 'livingSituationOptions' is 'OTHER'.",
                                    "type": "string",
                                    "nullable": true,
                                    "maxLength": 500,
                                    "example": "other living situation"
                                  }
                                }
                              }
                            }
                          },
                          "toxicExposure": {
                            "type": "object",
                            "nullable": true,
                            "properties": {
                              "gulfWarHazardService": {
                                "type": "object",
                                "nullable": true,
                                "description": "Toxic exposure related to the Gulf war.",
                                "properties": {
                                  "servedInGulfWarHazardLocations": {
                                    "type": "string",
                                    "description": "Set to true if the Veteran served in any of the following Gulf War hazard locations: Iraq; Kuwait; Saudi Arabia; the neutral zone between Iraq and Saudi Arabia; Bahrain; Qatar; the United Arab Emirates; Oman; Yemen; Lebanon; Somalia; Afghanistan; Israel; Egypt; Turkey; Syria; Jordan; Djibouti; Uzbekistan; the Gulf of Aden; the Gulf of Oman; the Persian Gulf; the Arabian Sea; and the Red Sea.",
                                    "example": "YES",
                                    "enum": [
                                      "NO",
                                      "YES"
                                    ],
                                    "nullable": true
                                  },
                                  "serviceDates": {
                                    "type": "object",
                                    "nullable": true,
                                    "description": "Date range for when the exposure happened.",
                                    "properties": {
                                      "beginDate": {
                                        "type": "string",
                                        "nullable": true,
                                        "description": "Approximate begin date for serving in Gulf War hazard location.",
                                        "example": "2018-06 or 2018"
                                      },
                                      "endDate": {
                                        "type": "string",
                                        "nullable": true,
                                        "description": "Approximate end date for serving in Gulf War hazard location.",
                                        "example": "2018-06 or 2018"
                                      }
                                    }
                                  }
                                }
                              },
                              "herbicideHazardService": {
                                "description": "Toxic exposure related to herbicide (Agent Orange) hazards.",
                                "type": "object",
                                "nullable": true,
                                "properties": {
                                  "servedInHerbicideHazardLocations": {
                                    "type": "string",
                                    "description": "Set to true if the Veteran served in any of the following herbicide/Agent Orange locations: Republic of Vietnam to include the 12 nautical mile territorial waters; Thailand at any United States or Royal Thai base; Laos; Cambodia at Mimot or Krek; Kampong Cham Province; Guam or American Samoa; or in the territorial waters thereof; Johnston Atoll or a ship that called at Johnston Atoll; Korean demilitarized zone; aboard (to include repeated operations and maintenance with) a C-123 aircraft known to have been used to spray an herbicide agent (during service in the Air Force and Air Force Reserves).",
                                    "example": "YES",
                                    "enum": [
                                      "NO",
                                      "YES"
                                    ],
                                    "nullable": true
                                  },
                                  "otherLocationsServed": {
                                    "type": "string",
                                    "nullable": true,
                                    "pattern": "^([-a-zA-Z0-9'.,&#]([-a-zA-Z0-9'.,&# ])?)+$",
                                    "description": "Other location(s) where Veteran served."
                                  },
                                  "serviceDates": {
                                    "description": "Date range for exposure in herbicide hazard location.",
                                    "type": "object",
                                    "nullable": true,
                                    "properties": {
                                      "beginDate": {
                                        "type": "string",
                                        "nullable": true,
                                        "description": "Approximate begin date for serving in herbicide location.",
                                        "pattern": "^(?:19|20)[0-9][0-9]$|^(?:19|20)[0-9][0-9]-(0[1-9]|1[0-2])$",
                                        "example": "2018-06 or 2018"
                                      },
                                      "endDate": {
                                        "type": "string",
                                        "nullable": true,
                                        "description": "Approximate end date for serving in herbicide location.",
                                        "pattern": "^(?:19|20)[0-9][0-9]$|^(?:19|20)[0-9][0-9]-(0[1-9]|1[0-2])$",
                                        "example": "2018-06 or 2018"
                                      }
                                    }
                                  }
                                }
                              },
                              "additionalHazardExposures": {
                                "type": "object",
                                "nullable": true,
                                "description": "Additional hazardous exposures.",
                                "properties": {
                                  "additionalExposures": {
                                    "description": "Additional exposure incidents.",
                                    "type": "array",
                                    "nullable": true,
                                    "uniqueItems": true,
                                    "items": {
                                      "type": "string",
                                      "additionalProperties": false,
                                      "enum": [
                                        "ASBESTOS",
                                        "MUSTARD_GAS",
                                        "RADIATION",
                                        "SHIPBOARD_HAZARD_AND_DEFENSE",
                                        "MILITARY_OCCUPATIONAL_SPECIALTY_RELATED_TOXIN",
                                        "CONTAMINATED_WATER_AT_CAMP_LEJEUNE",
                                        "OTHER"
                                      ]
                                    }
                                  },
                                  "specifyOtherExposures": {
                                    "type": "string",
                                    "nullable": true,
                                    "pattern": "^([-a-zA-Z0-9'.,&#]([-a-zA-Z0-9'.,&# ])?)+$",
                                    "description": "Exposure to asbestos."
                                  },
                                  "exposureDates": {
                                    "type": "object",
                                    "nullable": true,
                                    "description": "Date range for when the exposure happened.",
                                    "properties": {
                                      "beginDate": {
                                        "type": "string",
                                        "nullable": true,
                                        "description": "Approximate begin date for exposure.",
                                        "pattern": "^(?:19|20)[0-9][0-9]$|^(?:19|20)[0-9][0-9]-(0[1-9]|1[0-2])$",
                                        "example": "2018-06 or 2018"
                                      },
                                      "endDate": {
                                        "type": "string",
                                        "nullable": true,
                                        "description": "Approximate end date for exposure.",
                                        "pattern": "^(?:19|20)[0-9][0-9]$|^(?:19|20)[0-9][0-9]-(0[1-9]|1[0-2])$",
                                        "example": "2018-06 or 2018"
                                      }
                                    }
                                  }
                                }
                              },
                              "multipleExposures": {
                                "type": "array",
                                "nullable": true,
                                "minItems": 1,
                                "uniqueItems": true,
                                "items": {
                                  "type": "object",
                                  "additionalProperties": false,
                                  "properties": {
                                    "exposureDates": {
                                      "type": "object",
                                      "nullable": true,
                                      "description": "Date range for when the exposure happened.",
                                      "properties": {
                                        "beginDate": {
                                          "type": "string",
                                          "nullable": true,
                                          "description": "Approximate begin date for exposure.",
                                          "pattern": "^(?:19|20)[0-9][0-9]$|^(?:19|20)[0-9][0-9]-(0[1-9]|1[0-2])$",
                                          "example": "2018-06 or 2018"
                                        },
                                        "endDate": {
                                          "type": "string",
                                          "nullable": true,
                                          "description": "Approximate end date for exposure.",
                                          "pattern": "^(?:19|20)[0-9][0-9]$|^(?:19|20)[0-9][0-9]-(0[1-9]|1[0-2])$",
                                          "example": "2018-06 or 2018"
                                        }
                                      }
                                    },
                                    "exposureLocation": {
                                      "type": "string",
                                      "nullable": true,
                                      "pattern": "^([-a-zA-Z0-9'.,&#]([-a-zA-Z0-9'.,&# ])?)+$",
                                      "description": "Location where the exposure happened."
                                    },
                                    "hazardExposedTo": {
                                      "type": "string",
                                      "nullable": true,
                                      "pattern": "^([-a-zA-Z0-9'.,&#]([-a-zA-Z0-9'.,&# ])?)+$",
                                      "description": "Hazard the Veteran was exposed to."
                                    }
                                  }
                                }
                              }
                            }
                          },
                          "disabilities": {
                            "description": "Any current disabilities or symptoms the Veteran is claiming are related to their military service and/or are service-connected.",
                            "type": "array",
                            "minItems": 1,
                            "items": {
                              "type": "object",
                              "additionalProperties": false,
                              "required": [
                                "disabilityActionType",
                                "name"
                              ],
                              "properties": {
                                "name": {
                                  "description": "Name of the disability. The /disabilities endpoint on the [Benefits Reference Data API](https://developer.va.gov/explore/benefits/docs/benefits_reference_data?version=current) may be used to retrieve possible disability names.",
                                  "type": "string",
                                  "pattern": "^$|([a-zA-Z0-9\"\\/&\\(\\)\\-'.,# ]([a-zA-Z0-9(\\)\\-'.,# ])?)+$",
                                  "example": "PTSD (post traumatic stress disorder)",
                                  "maxLength": 255
                                },
                                "classificationCode": {
                                  "type": "string",
                                  "description": "Classification code for the associated body system. Must match an active code returned by the /disabilities endpoint on the [Benefits Reference Data API](https://developer.va.gov/explore/benefits/docs/benefits_reference_data?version=current).",
                                  "example": "249470",
                                  "nullable": true
                                },
                                "serviceRelevance": {
                                  "description": "Explanation of how the disability(ies) relates to the in-service event/exposure/injury. If the disabilityActionType is 'NEW', the serviceRelevance is required.",
                                  "type": "string",
                                  "nullable": true,
                                  "example": "Heavy equipment operator in service."
                                },
                                "approximateDate": {
                                  "description": "Approximate date disability began. Date must be in the past. \n Format can be either YYYY-MM-DD or YYYY-MM or YYYY",
                                  "type": "string",
                                  "pattern": "^(?:[0-9]{4}(?:-(?!00)(?:0[1-9]|1[0-2])(?:-(?:0[1-9]|[1-2][0-9]|3[0-1]))?)?)$",
                                  "example": "2018-03-02 or 2018-03 or 2018",
                                  "nullable": true
                                },
                                "ratedDisabilityId": {
                                  "description": "When submitting a contention with action type 'INCREASE', the previously rated disability id may be included.",
                                  "type": "string",
                                  "example": "1100583",
                                  "nullable": true
                                },
                                "diagnosticCode": {
                                  "description": "If the disabilityActionType is 'NONE' or 'INCREASE', the diagnosticCode should correspond to an existing rated disability.",
                                  "type": "integer",
                                  "example": 9999,
                                  "nullable": true
                                },
                                "disabilityActionType": {
                                  "description": "Action type requested for the disability. If 'INCREASE' or 'NONE', then 'ratedDisabilityId' and 'diagnosticCode' should be included. 'NONE' should be used when including a secondary disability.",
                                  "type": "string",
                                  "enum": [
                                    "NONE",
                                    "NEW",
                                    "INCREASE"
                                  ],
                                  "example": "NEW"
                                },
                                "secondaryDisabilities": {
                                  "description": "If secondaryDisability is included, the following attributes are required: 'secondaryDisability.name', 'secondaryDisability.disabilityActionType' and 'secondaryDisability.serviceRelevance'",
                                  "type": "array",
                                  "items": {
                                    "type": "object",
                                    "additionalProperties": false,
                                    "properties": {
                                      "name": {
                                        "description": "Name of the disability. The /disabilities endpoint on the [Benefits Reference Data API](https://developer.va.gov/explore/benefits/docs/benefits_reference_data?version=current) may be used to retrieve possible disability names.",
                                        "type": "string",
                                        "pattern": "^$|([a-zA-Z0-9\"\\/&\\(\\)\\-'.,# ]([a-zA-Z0-9(\\)\\-'.,# ])?)+$",
                                        "example": "PTSD (post traumatic stress disorder)",
                                        "maxLength": 255
                                      },
                                      "disabilityActionType": {
                                        "description": "The status of the secondary disability.",
                                        "type": "string",
                                        "example": "SECONDARY",
                                        "enum": [
                                          "SECONDARY"
                                        ]
                                      },
                                      "serviceRelevance": {
                                        "description": "Explanation of how the disability(ies) relates to the in-service event/exposure/injury.",
                                        "type": "string",
                                        "nullable": true,
                                        "example": "Heavy equipment operator in service."
                                      },
                                      "classificationCode": {
                                        "type": "string",
                                        "description": "Classification code for the associated body system. Must match an active code returned by the /disabilities endpoint on the [Benefits Reference Data API](https://developer.va.gov/explore/benefits/docs/benefits_reference_data?version=current).",
                                        "example": "249470",
                                        "nullable": true
                                      },
                                      "approximateDate": {
                                        "description": "Approximate date disability began. Date must be in the past. \n Format can be either YYYY-MM-DD or YYYY-MM or YYYY",
                                        "type": "string",
                                        "pattern": "^(?:[0-9]{4}(?:-(?!00)(?:0[1-9]|1[0-2])(?:-(?:0[1-9]|[1-2][0-9]|3[0-1]))?)?)$",
                                        "example": "2018-03-02 or 2018-03 or 2018",
                                        "nullable": true
                                      },
                                      "exposureOrEventOrInjury": {
                                        "type": "string",
                                        "description": "What caused the disability?",
                                        "nullable": true,
                                        "examples": [
                                          "Agent Orange",
                                          "radiation",
                                          "burn pits"
                                        ]
                                      }
                                    }
                                  }
                                },
                                "isRelatedToToxicExposure": {
                                  "type": "boolean",
                                  "description": "Is the disability related to toxic exposures? If true, related 'toxicExposure' must be included.",
                                  "example": true,
                                  "default": false,
                                  "nullable": true
                                },
                                "exposureOrEventOrInjury": {
                                  "type": "string",
                                  "description": "What caused the disability?",
                                  "nullable": true,
                                  "examples": [
                                    "Agent Orange",
                                    "radiation",
                                    "burn pits"
                                  ]
                                }
                              }
                            }
                          },
                          "treatments": {
                            "description": "Identifies the Service Treatment information of the Veteran.",
                            "type": "array",
                            "nullable": true,
                            "uniqueItems": true,
                            "items": {
                              "type": "object",
                              "additionalProperties": false,
                              "properties": {
                                "beginDate": {
                                  "description": "Begin date for treatment. If treatment began from 2005 to present, you do not need to provide dates. Each treatment begin date must be after the first 'servicePeriod.activeDutyBeginDate'.",
                                  "type": "string",
                                  "pattern": "^(?:19|20)[0-9][0-9]$|^(?:19|20)[0-9][0-9]-(0[1-9]|1[0-2])$",
                                  "example": "2018-06 or 2018",
                                  "nullable": true
                                },
                                "treatedDisabilityNames": {
                                  "description": "Name(s) of disabilities treated in this time frame. Name must match 'name' of a disability included on this claim.",
                                  "type": "array",
                                  "nullable": true,
                                  "maxItems": 101,
                                  "items": {
                                    "type": "string",
                                    "additionalProperties": false,
                                    "example": [
                                      "PTSD (post traumatic stress disorder)",
                                      "Trauma"
                                    ]
                                  }
                                },
                                "center": {
                                  "description": "VA Medical Center(s) and Department of Defense Military Treatment Facilities where the Veteran received treatment after discharge for any claimed disabilities.",
                                  "type": "object",
                                  "nullable": true,
                                  "additionalProperties": false,
                                  "properties": {
                                    "name": {
                                      "description": "Name of facility Veteran was treated in. The /treatment-centers endpoint on the [Benefits Reference Data API](https://developer.va.gov/explore/benefits/docs/benefits_reference_data?version=current) may be used to retrieve possible treatment center names.",
                                      "type": "string",
                                      "nullable": true,
                                      "pattern": "^$|(?!(?: )$)([a-zA-Z0-9\"\\/&\\(\\)\\-'.,# ]([a-zA-Z0-9(\\)\\-'.,# ])?)+$",
                                      "example": "Private Facility 2",
                                      "maxLength": 100
                                    },
                                    "city": {
                                      "description": "City of treatment facility.",
                                      "type": "string",
                                      "pattern": "^$|^([-a-zA-Z'.#]([-a-zA-Z'.# ])?)+$",
                                      "example": "Portland",
                                      "nullable": true
                                    },
                                    "state": {
                                      "description": "State of treatment facility.",
                                      "type": "string",
                                      "pattern": "^$|^[a-z,A-Z]{2}$",
                                      "example": "OR",
                                      "nullable": true
                                    }
                                  }
                                }
                              }
                            }
                          },
                          "serviceInformation": {
                            "type": "object",
                            "additionalProperties": false,
                            "required": [
                              "servicePeriods"
                            ],
                            "properties": {
                              "servicePeriods": {
                                "description": "Identifies the Service dates and Branch the Veteran served in.",
                                "type": "array",
                                "minItems": 1,
                                "uniqueItems": true,
                                "items": {
                                  "type": "object",
                                  "required": [
                                    "serviceBranch",
                                    "serviceComponent"
                                  ],
                                  "properties": {
                                    "serviceBranch": {
                                      "description": "Branch of service during period. The /service-branches endpoint on the [Benefits Reference Data API](https://developer.va.gov/explore/benefits/docs/benefits_reference_data?version=current) may be used to retrieve list of possible service branches.",
                                      "type": "string",
                                      "example": "Air Force"
                                    },
                                    "serviceComponent": {
                                      "type": "string",
                                      "description": "",
                                      "enum": [
                                        "Active",
                                        "Reserves",
                                        "National Guard"
                                      ]
                                    },
                                    "activeDutyBeginDate": {
                                      "description": "Date started active duty.",
                                      "type": "string",
                                      "nullable": true,
                                      "pattern": "^(?:[0-9]{4})-(?:0[1-9]|1[0-2])-(?:0[1-9]|[1-2][0-9]|3[0-1])$",
                                      "example": "2018-06-06"
                                    },
                                    "activeDutyEndDate": {
                                      "description": "Date completed active duty.  If in the future, 'separationLocationCode' is required.",
                                      "type": "string",
                                      "nullable": true,
                                      "pattern": "^(?:[0-9]{4})-(?:0[1-9]|1[0-2])-(?:0[1-9]|[1-2][0-9]|3[0-1])$",
                                      "example": "2018-06-06"
                                    },
                                    "separationLocationCode": {
                                      "description": "Location code for the facility the Veteran plans to separate from. Required if 'servicePeriod.activeDutyEndDate' is in the future. Code must match the values returned by the /intake-sites endpoint on the [Benefits reference Data API](https://developer.va.gov/explore/benefits/docs/benefits_reference_data?version=current).",
                                      "type": "string",
                                      "nullable": true,
                                      "example": "98283"
                                    }
                                  }
                                }
                              },
                              "confinements": {
                                "type": "array",
                                "nullable": true,
                                "uniqueItems": true,
                                "items": {
                                  "additionalProperties": false,
                                  "type": "object",
                                  "properties": {
                                    "approximateBeginDate": {
                                      "description": "The approximateBeginDate must be after the earliest servicePeriod activeDutyBeginDate.",
                                      "type": "string",
                                      "nullable": true,
                                      "pattern": "^(?:[0-9]{4})-(?:0[1-9]|1[0-2])-(?:0[1-9]|[1-2][0-9]|3[0-1])$|(?:[0-9]{4})-(?:0[1-9]|1[0-2])$",
                                      "example": "2018-06-06 or 2018-06"
                                    },
                                    "approximateEndDate": {
                                      "type": "string",
                                      "nullable": true,
                                      "pattern": "^(?:[0-9]{4})-(?:0[1-9]|1[0-2])-(?:0[1-9]|[1-2][0-9]|3[0-1])$|(?:[0-9]{4})-(?:0[1-9]|1[0-2])$",
                                      "example": "2018-06-06 or 2018-06"
                                    }
                                  }
                                }
                              },
                              "federalActivation": {
                                "type": "object",
                                "nullable": true,
                                "additionalProperties": false,
                                "properties": {
                                  "anticipatedSeparationDate": {
                                    "description": "Anticipated date of separation. Date must be in the future.",
                                    "type": "string",
                                    "pattern": "^(?:[0-9]{4})-(?:0[1-9]|1[0-2])-(?:0[1-9]|[1-2][0-9]|3[0-1])$",
                                    "example": "2018-06-06",
                                    "nullable": true
                                  },
                                  "activationDate": {
                                    "description": "Date cannot be in the future and must be after the earliest servicePeriod.activeDutyBeginDate.",
                                    "type": "string",
                                    "pattern": "^(?:[0-9]{4})-(?:0[1-9]|1[0-2])-(?:0[1-9]|[1-2][0-9]|3[0-1])$",
                                    "example": "2018-06-06",
                                    "nullable": true
                                  }
                                }
                              },
                              "reservesNationalGuardService": {
                                "type": "object",
                                "nullable": true,
                                "additionalProperties": false,
                                "properties": {
                                  "obligationTermsOfService": {
                                    "type": "object",
                                    "nullable": true,
                                    "description": "If 'obligationTermsOfService' is included, the following attributes are required: 'beginDate ' and 'endDate'.",
                                    "additionalProperties": false,
                                    "properties": {
                                      "beginDate": {
                                        "type": "string",
                                        "nullable": true,
                                        "pattern": "^(?:[0-9]{4})-(?:0[1-9]|1[0-2])-(?:0[1-9]|[1-2][0-9]|3[0-1])$",
                                        "example": "2018-06-06"
                                      },
                                      "endDate": {
                                        "type": "string",
                                        "nullable": true,
                                        "pattern": "^(?:[0-9]{4})-(?:0[1-9]|1[0-2])-(?:0[1-9]|[1-2][0-9]|3[0-1])$",
                                        "example": "2018-06-06"
                                      }
                                    }
                                  },
                                  "component": {
                                    "type": "string",
                                    "nullable": true,
                                    "description": "",
                                    "enum": [
                                      "Reserves",
                                      "National Guard"
                                    ]
                                  },
                                  "unitName": {
                                    "type": "string",
                                    "nullable": true,
                                    "pattern": "^$|([a-zA-Z0-9\\-'.,# ][a-zA-Z0-9\\-'.,# ]?)*$"
                                  },
                                  "unitAddress": {
                                    "type": "string",
                                    "pattern": "^$|^([-a-zA-Z0-9'.,&#]([-a-zA-Z0-9'.,&# ])?)+$",
                                    "nullable": true
                                  },
                                  "unitPhone": {
                                    "type": "object",
                                    "nullable": true,
                                    "additionalProperties": false,
                                    "properties": {
                                      "areaCode": {
                                        "type": "string",
                                        "nullable": true,
                                        "maxLength": 3,
                                        "pattern": "^$|^\\d{3}$",
                                        "example": "555"
                                      },
                                      "phoneNumber": {
                                        "type": "string",
                                        "nullable": true,
                                        "maxLength": 20,
                                        "example": "5555555"
                                      }
                                    }
                                  },
                                  "receivingInactiveDutyTrainingPay": {
                                    "type": "string",
                                    "enum": [
                                      "YES",
                                      "NO"
                                    ],
                                    "nullable": true,
                                    "example": "YES"
                                  }
                                }
                              },
                              "alternateNames": {
                                "description": "List any other names under which the Veteran served, if applicable.",
                                "type": "array",
                                "nullable": true,
                                "maxItems": 100,
                                "uniqueItems": true,
                                "items": {
                                  "type": "string",
                                  "additionalProperties": false,
                                  "examples": [
                                    "jane",
                                    "janey lee",
                                    "jane lee MacDonald"
                                  ]
                                }
                              },
                              "servedInActiveCombatSince911": {
                                "type": "string",
                                "enum": [
                                  "YES",
                                  "NO"
                                ],
                                "description": "Did Veteran serve in a combat zone since 9-11-2001?",
                                "example": "YES",
                                "nullable": true
                              }
                            }
                          },
                          "servicePay": {
                            "type": "object",
                            "nullable": true,
                            "additionalProperties": false,
                            "properties": {
                              "favorTrainingPay": {
                                "description": "Is the Veteran waiving VA benefits to retain training pay? See item 28 on form 21-526EZ for more details. ",
                                "type": "boolean",
                                "nullable": true,
                                "example": true,
                                "default": false
                              },
                              "favorMilitaryRetiredPay": {
                                "description": "Is the Veteran waiving VA benefits to retain military retired pay? See item 26 on form 21-526EZ for more details.",
                                "type": "boolean",
                                "nullable": true,
                                "example": true,
                                "default": false
                              },
                              "receivingMilitaryRetiredPay": {
                                "description": "Is the Veteran receiving military retired pay?",
                                "type": "string",
                                "enum": [
                                  "YES",
                                  "NO"
                                ],
                                "example": "YES",
                                "nullable": true
                              },
                              "futureMilitaryRetiredPay": {
                                "description": "Will the Veteran receive military retired pay pay in future? \n If true, then 'futurePayExplanation' is required.",
                                "type": "string",
                                "enum": [
                                  "YES",
                                  "NO"
                                ],
                                "example": "YES",
                                "nullable": true
                              },
                              "futureMilitaryRetiredPayExplanation": {
                                "description": "Explains why future pay will be received.",
                                "type": "string",
                                "example": "Will be retiring soon.",
                                "nullable": true
                              },
                              "militaryRetiredPay": {
                                "type": "object",
                                "nullable": true,
                                "description": "",
                                "properties": {
                                  "branchOfService": {
                                    "description": "Branch of service. The /service-branches endpoint on the [Benefits Reference Data API](https://developer.va.gov/explore/benefits/docs/benefits_reference_data?version=current) may be used to retrieve list of possible service branches.",
                                    "type": "string",
                                    "nullable": true,
                                    "example": "Air Force"
                                  },
                                  "monthlyAmount": {
                                    "description": "Amount being received.",
                                    "type": "number",
                                    "nullable": true,
                                    "minimum": 1,
                                    "maximum": 999999,
                                    "example": 100
                                  }
                                }
                              },
                              "retiredStatus": {
                                "type": "string",
                                "nullable": true,
                                "description": "",
                                "enum": [
                                  "RETIRED",
                                  "TEMPORARY_DISABILITY_RETIRED_LIST",
                                  "PERMANENT_DISABILITY_RETIRED_LIST"
                                ]
                              },
                              "receivedSeparationOrSeverancePay": {
                                "description": "Has the Veteran ever received separation pay, disability severance pay, or any other lump sum payment from their branch of service?",
                                "type": "string",
                                "enum": [
                                  "YES",
                                  "NO"
                                ],
                                "example": "YES",
                                "nullable": true
                              },
                              "separationSeverancePay": {
                                "type": "object",
                                "nullable": true,
                                "description": "",
                                "properties": {
                                  "datePaymentReceived": {
                                    "description": "Approximate date separation pay was received. \n Format can be either YYYY-MM-DD or YYYY-MM or YYYY",
                                    "type": "string",
                                    "pattern": "^(?:[0-9]{4})-(?:0[1-9]|1[0-2])-(?:0[1-9]|[1-2][0-9]|3[0-1])$|(?:[0-9]{4})$|(?:[0-9]{4})-(?:0[1-9]|1[0-2])$",
                                    "example": "2018-03-02 or 2018-03 or 2018"
                                  },
                                  "branchOfService": {
                                    "description": "Branch of service. The /service-branches endpoint on the [Benefits Reference Data API](https://developer.va.gov/explore/benefits/docs/benefits_reference_data?version=current) may be used to retrieve list of possible service branches.",
                                    "type": "string",
                                    "nullable": true,
                                    "example": "Air Force"
                                  },
                                  "preTaxAmountReceived": {
                                    "description": "Amount being received.",
                                    "type": "number",
                                    "nullable": true,
                                    "minimum": 1,
                                    "maximum": 999999,
                                    "example": 100
                                  }
                                }
                              }
                            }
                          },
                          "directDeposit": {
                            "type": "object",
                            "nullable": true,
                            "additionalProperties": false,
                            "description": "If direct deposit information is included, the following attributes are required: accountType, accountNumber, routingNumber.",
                            "properties": {
                              "accountType": {
                                "description": "Account type for the direct deposit.",
                                "type": "string",
                                "nullable": true,
                                "example": "CHECKING",
                                "enum": [
                                  "CHECKING",
                                  "SAVINGS"
                                ]
                              },
                              "accountNumber": {
                                "description": "Account number for the direct deposit.",
                                "pattern": "^(?:[a-zA-Z0-9]{4,17})?$",
                                "type": "string",
                                "nullable": true,
                                "example": "123123123123"
                              },
                              "routingNumber": {
                                "description": "Routing number for the direct deposit.",
                                "type": "string",
                                "nullable": true,
                                "pattern": "^(?:\\d{9})?$",
                                "example": "123123123"
                              },
                              "financialInstitutionName": {
                                "description": "Provide the name of the financial institution where the Veteran wants the direct deposit.",
                                "maxLength": 35,
                                "type": "string",
                                "nullable": true,
                                "example": "Some Bank"
                              },
                              "noAccount": {
                                "type": "boolean",
                                "nullable": true,
                                "description": "Claimant certifies that they do not have an account with a financial institution or certified payment agent.",
                                "default": false
                              }
                            }
                          }
                        }
                      }
                    }
                  }
                },
                "example": {
                  "data": {
                    "type": "form/526",
                    "attributes": {
                      "claimantCertification": true,
                      "claimProcessType": "STANDARD_CLAIM_PROCESS",
                      "veteranIdentification": {
                        "currentVaEmployee": false,
                        "mailingAddress": {
                          "addressLine1": "123 Main Street",
                          "addressLine2": "Unit 1",
                          "addressLine3": "Room 2",
                          "city": "Portland",
                          "country": "USA",
                          "zipFirstFive": "41726",
                          "zipLastFour": "1234",
                          "state": "OR"
                        },
                        "serviceNumber": "123456789",
                        "emailAddress": {
                          "email": "valid@somedomain.com",
                          "agreeToEmailRelatedToClaim": true
                        },
                        "veteranNumber": {
                          "telephone": "5555555555"
                        }
                      },
                      "changeOfAddress": {
                        "dates": {
                          "beginDate": "2025-06-04",
                          "endDate": "2026-06-04"
                        },
                        "typeOfAddressChange": "TEMPORARY",
                        "addressLine1": "456 Main Street",
                        "addressLine2": "Unit 3",
                        "addressLine3": "Room 4",
                        "city": "Atlanta",
                        "zipFirstFive": "42220",
                        "zipLastFour": "9897",
                        "state": "GA",
                        "country": "USA"
                      },
                      "homeless": {
                        "pointOfContact": "John Doe",
                        "pointOfContactNumber": {
                          "telephone": "5555555555"
                        },
                        "currentlyHomeless": {
                          "homelessSituationOptions": "OTHER",
                          "otherDescription": "Other living situation"
                        }
                      },
                      "toxicExposure": {
                        "gulfWarHazardService": {
                          "servedInGulfWarHazardLocations": "YES",
                          "serviceDates": {
                            "beginDate": "1999-07",
                            "endDate": "2005-01"
                          }
                        },
                        "herbicideHazardService": {
                          "servedInHerbicideHazardLocations": "YES",
                          "otherLocationsServed": "Guam",
                          "serviceDates": {
                            "beginDate": "2002-03",
                            "endDate": "2004-10"
                          }
                        },
                        "additionalHazardExposures": {
                          "additionalExposures": [
                            "ASBESTOS",
                            "SHIPBOARD_HAZARD_AND_DEFENSE"
                          ],
                          "specifyOtherExposures": "Other exposure details",
                          "exposureDates": {
                            "beginDate": "2011-07",
                            "endDate": "2013-10"
                          }
                        },
                        "multipleExposures": [
                          {
                            "exposureDates": {
                              "beginDate": "2012-12",
                              "endDate": "2013-07"
                            },
                            "exposureLocation": "Guam",
                            "hazardExposedTo": "Hazard"
                          }
                        ]
                      },
                      "disabilities": [
                        {
                          "disabilityActionType": "NEW",
                          "name": "Hearing Loss",
                          "serviceRelevance": "Heavy equipment operator in service",
                          "approximateDate": "1988-07",
                          "isRelatedToToxicExposure": false,
                          "exposureOrEventOrInjury": "Noise"
                        }
                      ],
                      "treatments": [
                        {
                          "treatedDisabilityNames": [
                            "Hearing Loss"
                          ],
                          "center": {
                            "name": "Center One",
                            "state": "GA",
                            "city": "Decatur"
                          },
                          "beginDate": "2009-04"
                        },
                        {
                          "treatedDisabilityNames": [
                            "Hearing Loss"
                          ],
                          "center": {
                            "name": "Center One",
                            "state": "GA",
                            "city": "Decatur"
                          },
                          "beginDate": "2009-03"
                        }
                      ],
                      "serviceInformation": {
                        "servicePeriods": [
                          {
                            "serviceBranch": "Air Force",
                            "activeDutyBeginDate": "2008-11-14",
                            "activeDutyEndDate": "2023-10-30",
                            "serviceComponent": "Active",
                            "separationLocationCode": "98282"
                          }
                        ],
                        "confinements": [
                          {
                            "approximateBeginDate": "2016-06-11",
                            "approximateEndDate": "2016-09-11"
                          },
                          {
                            "approximateBeginDate": "2019-06",
                            "approximateEndDate": "2019-07"
                          }
                        ],
                        "federalActivation": {
                          "anticipatedSeparationDate": "2023-12-03",
                          "activationDate": "2023-02-10"
                        },
                        "reservesNationalGuardService": {
                          "obligationTermsOfService": {
                            "beginDate": "2016-11-24",
                            "endDate": "2017-11-17"
                          },
                          "unitName": "National Guard Unit Name",
                          "unitAddress": "1243 pine court",
                          "component": "National Guard",
                          "unitPhone": {
                            "areaCode": "555",
                            "phoneNumber": "5555555"
                          },
                          "receivingInactiveDutyTrainingPay": "YES"
                        },
                        "servedInActiveCombatSince911": "NO"
                      },
                      "servicePay": {
                        "favorTrainingPay": true,
                        "favorMilitaryRetiredPay": false,
                        "receivingMilitaryRetiredPay": "NO",
                        "futureMilitaryRetiredPay": "YES",
                        "futureMilitaryRetiredPayExplanation": "Explanation of future military retired pay",
                        "militaryRetiredPay": {
                          "branchOfService": "Army",
                          "monthlyAmount": 840.75
                        },
                        "retiredStatus": "PERMANENT_DISABILITY_RETIRED_LIST",
                        "receivedSeparationOrSeverancePay": "NO",
                        "separationSeverancePay": {
                          "datePaymentReceived": "2018-07-31",
                          "branchOfService": "Naval Academy",
                          "preTaxAmountReceived": 379.25
                        }
                      },
                      "directDeposit": {
                        "accountType": "CHECKING",
                        "accountNumber": "123123123123",
                        "routingNumber": "123456789",
                        "financialInstitutionName": "Chase",
                        "noAccount": false
                      }
                    }
                  }
                }
              }
            }
          },
          "required": true
        }
      }
    },
    "/veterans/{veteranId}/526/validate": {
      "post": {
        "summary": "Validates a 526 claim form submission.",
        "tags": [
<<<<<<< HEAD
          "Disability Compensation Claims"
=======
          "Disability"
>>>>>>> 0bea7805
        ],
        "operationId": "post526ClaimValidate",
        "security": [
          {
            "productionOauth": [
              "system/claim.read",
              "system/claim.write"
            ]
          },
          {
            "sandboxOauth": [
              "system/claim.read",
              "system/claim.write"
            ]
          },
          {
            "bearer_token": [

            ]
          }
        ],
        "description": "Validates a request for a disability compensation claim submission (21-526EZ).\nThis endpoint can be used to test the request parameters for your /526 submission.\n",
        "parameters": [
          {
            "name": "veteranId",
            "in": "path",
            "required": true,
            "example": "1012667145V762142",
            "description": "ID of Veteran",
            "schema": {
              "type": "string"
            }
          }
        ],
        "responses": {
          "200": {
            "description": "Successful response with disability",
            "content": {
              "application/json": {
                "example": {
                  "data": {
                    "type": "claims_api_auto_established_claim_validation",
                    "attributes": {
                      "status": "valid"
                    }
                  }
                },
                "schema": {
                  "$schema": "http://json-schema.org/draft-04/schema#",
                  "type": "object",
                  "required": [
                    "data"
                  ],
                  "properties": {
                    "data": {
                      "type": "object",
                      "additionalProperties": false,
                      "required": [
                        "type",
                        "attributes"
                      ],
                      "properties": {
                        "type": {
                          "type": "string"
                        },
                        "attributes": {
                          "type": "object",
                          "additionalProperties": false,
                          "required": [
                            "status"
                          ],
                          "properties": {
                            "status": {
                              "type": "string",
                              "enum": [
                                "valid"
                              ],
                              "description": "Return whether or not whether or not the payload is valid"
                            }
                          }
                        }
                      }
                    }
                  }
                }
              }
            }
          },
          "401": {
            "description": "Unauthorized",
            "content": {
              "application/json": {
                "example": {
                  "errors": [
                    {
                      "title": "Not authorized",
                      "status": "401",
                      "detail": "Not authorized"
                    }
                  ]
                },
                "schema": {
                  "required": [
                    "errors"
                  ],
                  "properties": {
                    "errors": {
                      "type": "array",
                      "items": {
                        "additionalProperties": false,
                        "required": [
                          "title",
                          "detail"
                        ],
                        "properties": {
                          "title": {
                            "type": "string",
                            "description": "HTTP error title"
                          },
                          "detail": {
                            "type": "string",
                            "description": "HTTP error detail"
                          },
                          "status": {
                            "type": "string",
                            "description": "HTTP error status code"
                          },
                          "source": {
                            "type": "object",
                            "additionalProperties": false,
                            "description": "Source of error",
                            "properties": {
                              "pointer": {
                                "type": "string",
                                "description": "Pointer to source of error"
                              }
                            }
                          }
                        }
                      }
                    }
                  }
                }
              }
            }
          },
          "422": {
            "description": "Unprocessable entity",
            "content": {
              "application/json": {
                "example": {
                  "errors": [
                    {
                      "title": "Unprocessable entity",
                      "detail": "The property / did not contain the required key claimProcessType",
                      "status": "422",
                      "source": {
                        "pointer": "data/attributes/"
                      }
                    },
                    {
                      "title": "Unprocessable entity",
                      "detail": "The property / did not contain the required key disabilities",
                      "status": "422",
                      "source": {
                        "pointer": "data/attributes/"
                      }
                    },
                    {
                      "title": "Unprocessable entity",
                      "detail": "The property / did not contain the required key serviceInformation",
                      "status": "422",
                      "source": {
                        "pointer": "data/attributes/"
                      }
                    },
                    {
                      "title": "Unprocessable entity",
                      "detail": "The property / did not contain the required key veteranIdentification",
                      "status": "422",
                      "source": {
                        "pointer": "data/attributes/"
                      }
                    }
                  ]
                },
                "schema": {
                  "required": [
                    "errors"
                  ],
                  "properties": {
                    "errors": {
                      "type": "array",
                      "items": {
                        "additionalProperties": false,
                        "required": [
                          "title",
                          "status",
                          "detail"
                        ],
                        "properties": {
                          "status": {
                            "type": "string",
                            "description": "HTTP error code"
                          },
                          "detail": {
                            "type": "string",
                            "description": "HTTP error detail"
                          },
                          "source": {
                            "type": "object",
                            "pointer": {
                              "type": "string"
                            }
                          },
                          "title": {
                            "type": "string"
                          }
                        }
                      }
                    }
                  }
                }
              }
            }
          }
        },
        "requestBody": {
          "content": {
            "application/json": {
              "schema": {
                "type": "object",
                "required": [
                  "data"
                ],
                "properties": {
                  "data": {
                    "type": "object",
                    "required": [
                      "attributes",
                      null
                    ],
                    "properties": {
                      "attributes": {
                        "$schema": "http://json-schema.org/draft-07/schema#",
                        "description": "Claims API 526 Schema",
                        "type": "object",
                        "additionalProperties": false,
                        "required": [
                          "claimantCertification",
                          "claimProcessType",
                          "disabilities",
                          "serviceInformation",
                          "veteranIdentification"
                        ],
                        "properties": {
                          "claimProcessType": {
                            "type": "string",
                            "description": "Select type of claim program/process that applies to the Veteran.",
                            "enum": [
                              "STANDARD_CLAIM_PROCESS",
                              "FDC_PROGRAM",
                              "BDD_PROGRAM"
                            ]
                          },
                          "claimantCertification": {
                            "type": "boolean",
                            "description": "Claimant certifies and authorizes release of information.",
                            "default": false
                          },
                          "veteranIdentification": {
                            "type": "object",
                            "additionalProperties": false,
                            "required": [
                              "mailingAddress"
                            ],
                            "properties": {
                              "currentVaEmployee": {
                                "type": "boolean",
                                "description": "Set to true if Veteran is a VA employee.",
                                "default": false,
                                "nullable": true
                              },
                              "serviceNumber": {
                                "type": "string",
                                "description": "Service identification number",
                                "nullable": true
                              },
                              "emailAddress": {
                                "description": "Information associated with the Veteran's email address.",
                                "type": "object",
                                "nullable": true,
                                "properties": {
                                  "email": {
                                    "type": "string",
                                    "pattern": "^\\w+([\\.-]?\\w+)*@\\w+([\\.-]?\\w+)*(\\.\\w{2,3})+$",
                                    "description": "The most current email address of the Veteran.",
                                    "maxLength": 50,
                                    "nullable": true
                                  },
                                  "agreeToEmailRelatedToClaim": {
                                    "type": "boolean",
                                    "description": "Agreement to email information relating to this claim.",
                                    "example": true,
                                    "default": false,
                                    "nullable": true
                                  }
                                }
                              },
                              "veteranNumber": {
                                "description": "If there is no phone number in VBMS for the Veteran, the exams will not be ordered. Including the phone number is recommended to avoid claim processing delays.",
                                "type": "object",
                                "nullable": true,
                                "properties": {
                                  "telephone": {
                                    "description": "Veteran's phone number.",
                                    "type": "string",
                                    "pattern": "^\\d{10}?$",
                                    "example": "5555555",
                                    "minLength": 10,
                                    "maxLength": 10,
                                    "nullable": true
                                  },
                                  "internationalTelephone": {
                                    "type": "string",
                                    "description": "Veteran's international phone number.",
                                    "example": "+44 20 1234 5678",
                                    "nullable": true
                                  }
                                }
                              },
                              "mailingAddress": {
                                "type": "object",
                                "additionalProperties": false,
                                "required": [
                                  "addressLine1",
                                  "city",
                                  "state",
                                  "zipFirstFive",
                                  "country"
                                ],
                                "properties": {
                                  "addressLine1": {
                                    "description": "Address line 1 for the Veteran's current mailing address.",
                                    "type": "string",
                                    "pattern": "^([-a-zA-Z0-9'.,&#]([-a-zA-Z0-9'.,&# ])?)+$",
                                    "maxLength": 20,
                                    "example": "1234 Couch Street"
                                  },
                                  "addressLine2": {
                                    "description": "Address line 2 for the Veteran's current mailing address.",
                                    "type": "string",
                                    "pattern": "^([-a-zA-Z0-9'.,&#]([-a-zA-Z0-9'.,&# ])?)+$",
                                    "maxLength": 20,
                                    "example": "Unit 4",
                                    "nullable": true
                                  },
                                  "addressLine3": {
                                    "description": "Address line 3 for the Veteran's current mailing address.",
                                    "type": "string",
                                    "pattern": "^([-a-zA-Z0-9'.,&#]([-a-zA-Z0-9'.,&# ])?)+$",
                                    "maxLength": 20,
                                    "example": "Room 1",
                                    "nullable": true
                                  },
                                  "city": {
                                    "description": "City for the Veteran's current mailing address.",
                                    "type": "string",
                                    "pattern": "^([-a-zA-Z0-9'.#]([-a-zA-Z0-9'.# ])?)+$",
                                    "example": "Portland"
                                  },
                                  "country": {
                                    "description": "Country for the Veteran's current mailing address.  Must match the values returned by the /countries endpoint on the [Benefits Reference Data API](https://developer.va.gov/explore/benefits/docs/benefits_reference_data?version=current).",
                                    "type": "string",
                                    "example": "USA"
                                  },
                                  "zipFirstFive": {
                                    "description": "Zip code (First 5 digits) for the Veteran's current mailing address.",
                                    "type": "string",
                                    "pattern": "^\\d{5}?$",
                                    "example": "12345"
                                  },
                                  "zipLastFour": {
                                    "description": "Zip code (Last 4 digits) for the Veteran's current mailing address.",
                                    "type": "string",
                                    "pattern": "^\\d{4}?$",
                                    "example": "6789",
                                    "nullable": true
                                  },
                                  "state": {
                                    "description": "State for the Veteran's current mailing address.",
                                    "type": "string",
                                    "pattern": "^[a-z,A-Z]{2}$",
                                    "example": "OR"
                                  }
                                }
                              }
                            }
                          },
                          "changeOfAddress": {
                            "description": "If 'changeOfAddress' is included, the following attributes are required: 'typeOfAddressChange', 'dates.beginDate', 'addressLine1', 'city', 'state', 'country', 'zipFirstFive'.",
                            "type": "object",
                            "nullable": true,
                            "additionalProperties": false,
                            "properties": {
                              "dates": {
                                "type": "object",
                                "properties": {
                                  "beginDate": {
                                    "description": "Begin date for the Veteran's new address.",
                                    "pattern": "^(?:[0-9]{4})-(?:0[1-9]|1[0-2])-(?:0[1-9]|[1-2][0-9]|3[0-1])$",
                                    "type": "string",
                                    "example": "2018-06-04"
                                  },
                                  "endDate": {
                                    "description": "Date in YYYY-MM-DD the changed address expires, if change is temporary.",
                                    "type": "string",
                                    "nullable": true,
                                    "pattern": "^(?:[0-9]{4})-(?:0[1-9]|1[0-2])-(?:0[1-9]|[1-2][0-9]|3[0-1])$",
                                    "example": "2018-06-04"
                                  }
                                }
                              },
                              "typeOfAddressChange": {
                                "description": "Temporary or Permanent change of address. If 'TEMPORARY', 'beginDate' and 'endDate' are required.",
                                "type": "string",
                                "enum": [
                                  "TEMPORARY",
                                  "PERMANENT"
                                ],
                                "example": "PERMANENT"
                              },
                              "addressLine1": {
                                "description": "Address line 1 for the Veteran's new address.",
                                "type": "string",
                                "pattern": "^$|^([-a-zA-Z0-9'.,&#]([-a-zA-Z0-9'.,&# ])?)+$",
                                "maxLength": 20,
                                "example": "1234 Couch Street"
                              },
                              "addressLine2": {
                                "description": "Address line 2 for the Veteran's new address.",
                                "type": "string",
                                "maxLength": 20,
                                "example": "Unit 4",
                                "nullable": true
                              },
                              "addressLine3": {
                                "description": "Address line 3 for the Veteran's new address.",
                                "type": "string",
                                "maxLength": 20,
                                "example": "Room 1",
                                "nullable": true
                              },
                              "city": {
                                "description": "City for the Veteran's new address.",
                                "type": "string",
                                "pattern": "^$|^([-a-zA-Z0-9'.#]([-a-zA-Z0-9'.# ])?)+$",
                                "example": "Portland"
                              },
                              "country": {
                                "description": "Country for the Veteran's new address. Value must match the values returned by the /countries endpoint on the [Benefits Reference Data API](https://developer.va.gov/explore/benefits/docs/benefits_reference_data?version=current).",
                                "type": "string",
                                "example": "USA"
                              },
                              "zipFirstFive": {
                                "description": "Zip code (First 5 digits) for the Veteran's new address.",
                                "type": "string",
                                "pattern": "^$|^\\d{5}?$",
                                "example": "12345"
                              },
                              "zipLastFour": {
                                "description": "Zip code (Last 4 digits) for the Veteran's new address.",
                                "type": "string",
                                "nullable": true,
                                "pattern": "^$|^\\d{4}?$",
                                "example": "6789"
                              },
                              "state": {
                                "description": "State for the Veteran's new address.",
                                "type": "string",
                                "pattern": "^$|^[a-z,A-Z]{2}$",
                                "example": "OR"
                              }
                            }
                          },
                          "homeless": {
                            "type": "object",
                            "nullable": true,
                            "additionalProperties": false,
                            "properties": {
                              "pointOfContact": {
                                "description": "Individual in direct contact with Veteran.",
                                "type": "string",
                                "nullable": true,
                                "minLength": 1,
                                "maxLength": 100,
                                "pattern": "^([-a-zA-Z0-9/']+( ?))*$",
                                "example": "Jane Doe"
                              },
                              "pointOfContactNumber": {
                                "type": "object",
                                "nullable": true,
                                "additionalProperties": false,
                                "properties": {
                                  "telephone": {
                                    "description": "Primary phone of point of contact.",
                                    "type": "string",
                                    "pattern": "^\\d{10}?$",
                                    "example": "5555555",
                                    "minLength": 10,
                                    "maxLength": 10,
                                    "nullable": true
                                  },
                                  "internationalTelephone": {
                                    "description": "International phone of point of contact.",
                                    "type": "string",
                                    "example": "+44 20 1234 5678",
                                    "nullable": true
                                  }
                                }
                              },
                              "currentlyHomeless": {
                                "type": "object",
                                "nullable": true,
                                "additionalProperties": false,
                                "properties": {
                                  "homelessSituationOptions": {
                                    "description": "Veteran's living situation.",
                                    "type": "string",
                                    "nullable": true,
                                    "default": "other",
                                    "enum": [
                                      "LIVING_IN_A_HOMELESS_SHELTER",
                                      "NOT_CURRENTLY_IN_A_SHELTERED_ENVIRONMENT",
                                      "STAYING_WITH_ANOTHER_PERSON",
                                      "FLEEING_CURRENT_RESIDENCE",
                                      "OTHER"
                                    ],
                                    "example": "FLEEING_CURRENT_RESIDENCE"
                                  },
                                  "otherDescription": {
                                    "description": "Explanation of living situation. Required if 'homelessSituationOptions' is 'OTHER'.",
                                    "type": "string",
                                    "nullable": true,
                                    "maxLength": 500,
                                    "example": "other living situation"
                                  }
                                }
                              },
                              "riskOfBecomingHomeless": {
                                "type": "object",
                                "nullable": true,
                                "additionalProperties": false,
                                "properties": {
                                  "livingSituationOptions": {
                                    "type": "string",
                                    "nullable": true,
                                    "default": "HOUSING_WILL_BE_LOST_IN_30_DAYS",
                                    "enum": [
                                      "HOUSING_WILL_BE_LOST_IN_30_DAYS",
                                      "LEAVING_PUBLICLY_FUNDED_SYSTEM_OF_CARE",
                                      "OTHER"
                                    ]
                                  },
                                  "otherDescription": {
                                    "description": "Explanation of living situation. Required if 'livingSituationOptions' is 'OTHER'.",
                                    "type": "string",
                                    "nullable": true,
                                    "maxLength": 500,
                                    "example": "other living situation"
                                  }
                                }
                              }
                            }
                          },
                          "toxicExposure": {
                            "type": "object",
                            "nullable": true,
                            "properties": {
                              "gulfWarHazardService": {
                                "type": "object",
                                "nullable": true,
                                "description": "Toxic exposure related to the Gulf war.",
                                "properties": {
                                  "servedInGulfWarHazardLocations": {
                                    "type": "string",
                                    "description": "Set to true if the Veteran served in any of the following Gulf War hazard locations: Iraq; Kuwait; Saudi Arabia; the neutral zone between Iraq and Saudi Arabia; Bahrain; Qatar; the United Arab Emirates; Oman; Yemen; Lebanon; Somalia; Afghanistan; Israel; Egypt; Turkey; Syria; Jordan; Djibouti; Uzbekistan; the Gulf of Aden; the Gulf of Oman; the Persian Gulf; the Arabian Sea; and the Red Sea.",
                                    "example": "YES",
                                    "enum": [
                                      "NO",
                                      "YES"
                                    ],
                                    "nullable": true
                                  },
                                  "serviceDates": {
                                    "type": "object",
                                    "nullable": true,
                                    "description": "Date range for when the exposure happened.",
                                    "properties": {
                                      "beginDate": {
                                        "type": "string",
                                        "nullable": true,
                                        "description": "Approximate begin date for serving in Gulf War hazard location.",
                                        "example": "2018-06 or 2018"
                                      },
                                      "endDate": {
                                        "type": "string",
                                        "nullable": true,
                                        "description": "Approximate end date for serving in Gulf War hazard location.",
                                        "example": "2018-06 or 2018"
                                      }
                                    }
                                  }
                                }
                              },
                              "herbicideHazardService": {
                                "description": "Toxic exposure related to herbicide (Agent Orange) hazards.",
                                "type": "object",
                                "nullable": true,
                                "properties": {
                                  "servedInHerbicideHazardLocations": {
                                    "type": "string",
                                    "description": "Set to true if the Veteran served in any of the following herbicide/Agent Orange locations: Republic of Vietnam to include the 12 nautical mile territorial waters; Thailand at any United States or Royal Thai base; Laos; Cambodia at Mimot or Krek; Kampong Cham Province; Guam or American Samoa; or in the territorial waters thereof; Johnston Atoll or a ship that called at Johnston Atoll; Korean demilitarized zone; aboard (to include repeated operations and maintenance with) a C-123 aircraft known to have been used to spray an herbicide agent (during service in the Air Force and Air Force Reserves).",
                                    "example": "YES",
                                    "enum": [
                                      "NO",
                                      "YES"
                                    ],
                                    "nullable": true
                                  },
                                  "otherLocationsServed": {
                                    "type": "string",
                                    "nullable": true,
                                    "pattern": "^([-a-zA-Z0-9'.,&#]([-a-zA-Z0-9'.,&# ])?)+$",
                                    "description": "Other location(s) where Veteran served."
                                  },
                                  "serviceDates": {
                                    "description": "Date range for exposure in herbicide hazard location.",
                                    "type": "object",
                                    "nullable": true,
                                    "properties": {
                                      "beginDate": {
                                        "type": "string",
                                        "nullable": true,
                                        "description": "Approximate begin date for serving in herbicide location.",
                                        "pattern": "^(?:19|20)[0-9][0-9]$|^(?:19|20)[0-9][0-9]-(0[1-9]|1[0-2])$",
                                        "example": "2018-06 or 2018"
                                      },
                                      "endDate": {
                                        "type": "string",
                                        "nullable": true,
                                        "description": "Approximate end date for serving in herbicide location.",
                                        "pattern": "^(?:19|20)[0-9][0-9]$|^(?:19|20)[0-9][0-9]-(0[1-9]|1[0-2])$",
                                        "example": "2018-06 or 2018"
                                      }
                                    }
                                  }
                                }
                              },
                              "additionalHazardExposures": {
                                "type": "object",
                                "nullable": true,
                                "description": "Additional hazardous exposures.",
                                "properties": {
                                  "additionalExposures": {
                                    "description": "Additional exposure incidents.",
                                    "type": "array",
                                    "nullable": true,
                                    "uniqueItems": true,
                                    "items": {
                                      "type": "string",
                                      "additionalProperties": false,
                                      "enum": [
                                        "ASBESTOS",
                                        "MUSTARD_GAS",
                                        "RADIATION",
                                        "SHIPBOARD_HAZARD_AND_DEFENSE",
                                        "MILITARY_OCCUPATIONAL_SPECIALTY_RELATED_TOXIN",
                                        "CONTAMINATED_WATER_AT_CAMP_LEJEUNE",
                                        "OTHER"
                                      ]
                                    }
                                  },
                                  "specifyOtherExposures": {
                                    "type": "string",
                                    "nullable": true,
                                    "pattern": "^([-a-zA-Z0-9'.,&#]([-a-zA-Z0-9'.,&# ])?)+$",
                                    "description": "Exposure to asbestos."
                                  },
                                  "exposureDates": {
                                    "type": "object",
                                    "nullable": true,
                                    "description": "Date range for when the exposure happened.",
                                    "properties": {
                                      "beginDate": {
                                        "type": "string",
                                        "nullable": true,
                                        "description": "Approximate begin date for exposure.",
                                        "pattern": "^(?:19|20)[0-9][0-9]$|^(?:19|20)[0-9][0-9]-(0[1-9]|1[0-2])$",
                                        "example": "2018-06 or 2018"
                                      },
                                      "endDate": {
                                        "type": "string",
                                        "nullable": true,
                                        "description": "Approximate end date for exposure.",
                                        "pattern": "^(?:19|20)[0-9][0-9]$|^(?:19|20)[0-9][0-9]-(0[1-9]|1[0-2])$",
                                        "example": "2018-06 or 2018"
                                      }
                                    }
                                  }
                                }
                              },
                              "multipleExposures": {
                                "type": "array",
                                "nullable": true,
                                "minItems": 1,
                                "uniqueItems": true,
                                "items": {
                                  "type": "object",
                                  "additionalProperties": false,
                                  "properties": {
                                    "exposureDates": {
                                      "type": "object",
                                      "nullable": true,
                                      "description": "Date range for when the exposure happened.",
                                      "properties": {
                                        "beginDate": {
                                          "type": "string",
                                          "nullable": true,
                                          "description": "Approximate begin date for exposure.",
                                          "pattern": "^(?:19|20)[0-9][0-9]$|^(?:19|20)[0-9][0-9]-(0[1-9]|1[0-2])$",
                                          "example": "2018-06 or 2018"
                                        },
                                        "endDate": {
                                          "type": "string",
                                          "nullable": true,
                                          "description": "Approximate end date for exposure.",
                                          "pattern": "^(?:19|20)[0-9][0-9]$|^(?:19|20)[0-9][0-9]-(0[1-9]|1[0-2])$",
                                          "example": "2018-06 or 2018"
                                        }
                                      }
                                    },
                                    "exposureLocation": {
                                      "type": "string",
                                      "nullable": true,
                                      "pattern": "^([-a-zA-Z0-9'.,&#]([-a-zA-Z0-9'.,&# ])?)+$",
                                      "description": "Location where the exposure happened."
                                    },
                                    "hazardExposedTo": {
                                      "type": "string",
                                      "nullable": true,
                                      "pattern": "^([-a-zA-Z0-9'.,&#]([-a-zA-Z0-9'.,&# ])?)+$",
                                      "description": "Hazard the Veteran was exposed to."
                                    }
                                  }
                                }
                              }
                            }
                          },
                          "disabilities": {
                            "description": "Any current disabilities or symptoms the Veteran is claiming are related to their military service and/or are service-connected.",
                            "type": "array",
                            "minItems": 1,
                            "items": {
                              "type": "object",
                              "additionalProperties": false,
                              "required": [
                                "disabilityActionType",
                                "name"
                              ],
                              "properties": {
                                "name": {
                                  "description": "Name of the disability. The /disabilities endpoint on the [Benefits Reference Data API](https://developer.va.gov/explore/benefits/docs/benefits_reference_data?version=current) may be used to retrieve possible disability names.",
                                  "type": "string",
                                  "pattern": "^$|([a-zA-Z0-9\"\\/&\\(\\)\\-'.,# ]([a-zA-Z0-9(\\)\\-'.,# ])?)+$",
                                  "example": "PTSD (post traumatic stress disorder)",
                                  "maxLength": 255
                                },
                                "classificationCode": {
                                  "type": "string",
                                  "description": "Classification code for the associated body system. Must match an active code returned by the /disabilities endpoint on the [Benefits Reference Data API](https://developer.va.gov/explore/benefits/docs/benefits_reference_data?version=current).",
                                  "example": "249470",
                                  "nullable": true
                                },
                                "serviceRelevance": {
                                  "description": "Explanation of how the disability(ies) relates to the in-service event/exposure/injury. If the disabilityActionType is 'NEW', the serviceRelevance is required.",
                                  "type": "string",
                                  "nullable": true,
                                  "example": "Heavy equipment operator in service."
                                },
                                "approximateDate": {
                                  "description": "Approximate date disability began. Date must be in the past. \n Format can be either YYYY-MM-DD or YYYY-MM or YYYY",
                                  "type": "string",
                                  "pattern": "^(?:[0-9]{4}(?:-(?!00)(?:0[1-9]|1[0-2])(?:-(?:0[1-9]|[1-2][0-9]|3[0-1]))?)?)$",
                                  "example": "2018-03-02 or 2018-03 or 2018",
                                  "nullable": true
                                },
                                "ratedDisabilityId": {
                                  "description": "When submitting a contention with action type 'INCREASE', the previously rated disability id may be included.",
                                  "type": "string",
                                  "example": "1100583",
                                  "nullable": true
                                },
                                "diagnosticCode": {
                                  "description": "If the disabilityActionType is 'NONE' or 'INCREASE', the diagnosticCode should correspond to an existing rated disability.",
                                  "type": "integer",
                                  "example": 9999,
                                  "nullable": true
                                },
                                "disabilityActionType": {
                                  "description": "Action type requested for the disability. If 'INCREASE' or 'NONE', then 'ratedDisabilityId' and 'diagnosticCode' should be included. 'NONE' should be used when including a secondary disability.",
                                  "type": "string",
                                  "enum": [
                                    "NONE",
                                    "NEW",
                                    "INCREASE"
                                  ],
                                  "example": "NEW"
                                },
                                "secondaryDisabilities": {
                                  "description": "If secondaryDisability is included, the following attributes are required: 'secondaryDisability.name', 'secondaryDisability.disabilityActionType' and 'secondaryDisability.serviceRelevance'",
                                  "type": "array",
                                  "items": {
                                    "type": "object",
                                    "additionalProperties": false,
                                    "properties": {
                                      "name": {
                                        "description": "Name of the disability. The /disabilities endpoint on the [Benefits Reference Data API](https://developer.va.gov/explore/benefits/docs/benefits_reference_data?version=current) may be used to retrieve possible disability names.",
                                        "type": "string",
                                        "pattern": "^$|([a-zA-Z0-9\"\\/&\\(\\)\\-'.,# ]([a-zA-Z0-9(\\)\\-'.,# ])?)+$",
                                        "example": "PTSD (post traumatic stress disorder)",
                                        "maxLength": 255
                                      },
                                      "disabilityActionType": {
                                        "description": "The status of the secondary disability.",
                                        "type": "string",
                                        "example": "SECONDARY",
                                        "enum": [
                                          "SECONDARY"
                                        ]
                                      },
                                      "serviceRelevance": {
                                        "description": "Explanation of how the disability(ies) relates to the in-service event/exposure/injury.",
                                        "type": "string",
                                        "nullable": true,
                                        "example": "Heavy equipment operator in service."
                                      },
                                      "classificationCode": {
                                        "type": "string",
                                        "description": "Classification code for the associated body system. Must match an active code returned by the /disabilities endpoint on the [Benefits Reference Data API](https://developer.va.gov/explore/benefits/docs/benefits_reference_data?version=current).",
                                        "example": "249470",
                                        "nullable": true
                                      },
                                      "approximateDate": {
                                        "description": "Approximate date disability began. Date must be in the past. \n Format can be either YYYY-MM-DD or YYYY-MM or YYYY",
                                        "type": "string",
                                        "pattern": "^(?:[0-9]{4}(?:-(?!00)(?:0[1-9]|1[0-2])(?:-(?:0[1-9]|[1-2][0-9]|3[0-1]))?)?)$",
                                        "example": "2018-03-02 or 2018-03 or 2018",
                                        "nullable": true
                                      },
                                      "exposureOrEventOrInjury": {
                                        "type": "string",
                                        "description": "What caused the disability?",
                                        "nullable": true,
                                        "examples": [
                                          "Agent Orange",
                                          "radiation",
                                          "burn pits"
                                        ]
                                      }
                                    }
                                  }
                                },
                                "isRelatedToToxicExposure": {
                                  "type": "boolean",
                                  "description": "Is the disability related to toxic exposures? If true, related 'toxicExposure' must be included.",
                                  "example": true,
                                  "default": false,
                                  "nullable": true
                                },
                                "exposureOrEventOrInjury": {
                                  "type": "string",
                                  "description": "What caused the disability?",
                                  "nullable": true,
                                  "examples": [
                                    "Agent Orange",
                                    "radiation",
                                    "burn pits"
                                  ]
                                }
                              }
                            }
                          },
                          "treatments": {
                            "description": "Identifies the Service Treatment information of the Veteran.",
                            "type": "array",
                            "nullable": true,
                            "uniqueItems": true,
                            "items": {
                              "type": "object",
                              "additionalProperties": false,
                              "properties": {
                                "beginDate": {
                                  "description": "Begin date for treatment. If treatment began from 2005 to present, you do not need to provide dates. Each treatment begin date must be after the first 'servicePeriod.activeDutyBeginDate'.",
                                  "type": "string",
                                  "pattern": "^(?:19|20)[0-9][0-9]$|^(?:19|20)[0-9][0-9]-(0[1-9]|1[0-2])$",
                                  "example": "2018-06 or 2018",
                                  "nullable": true
                                },
                                "treatedDisabilityNames": {
                                  "description": "Name(s) of disabilities treated in this time frame. Name must match 'name' of a disability included on this claim.",
                                  "type": "array",
                                  "nullable": true,
                                  "maxItems": 101,
                                  "items": {
                                    "type": "string",
                                    "additionalProperties": false,
                                    "example": [
                                      "PTSD (post traumatic stress disorder)",
                                      "Trauma"
                                    ]
                                  }
                                },
                                "center": {
                                  "description": "VA Medical Center(s) and Department of Defense Military Treatment Facilities where the Veteran received treatment after discharge for any claimed disabilities.",
                                  "type": "object",
                                  "nullable": true,
                                  "additionalProperties": false,
                                  "properties": {
                                    "name": {
                                      "description": "Name of facility Veteran was treated in. The /treatment-centers endpoint on the [Benefits Reference Data API](https://developer.va.gov/explore/benefits/docs/benefits_reference_data?version=current) may be used to retrieve possible treatment center names.",
                                      "type": "string",
                                      "nullable": true,
                                      "pattern": "^$|(?!(?: )$)([a-zA-Z0-9\"\\/&\\(\\)\\-'.,# ]([a-zA-Z0-9(\\)\\-'.,# ])?)+$",
                                      "example": "Private Facility 2",
                                      "maxLength": 100
                                    },
                                    "city": {
                                      "description": "City of treatment facility.",
                                      "type": "string",
                                      "pattern": "^$|^([-a-zA-Z'.#]([-a-zA-Z'.# ])?)+$",
                                      "example": "Portland",
                                      "nullable": true
                                    },
                                    "state": {
                                      "description": "State of treatment facility.",
                                      "type": "string",
                                      "pattern": "^$|^[a-z,A-Z]{2}$",
                                      "example": "OR",
                                      "nullable": true
                                    }
                                  }
                                }
                              }
                            }
                          },
                          "serviceInformation": {
                            "type": "object",
                            "additionalProperties": false,
                            "required": [
                              "servicePeriods"
                            ],
                            "properties": {
                              "servicePeriods": {
                                "description": "Identifies the Service dates and Branch the Veteran served in.",
                                "type": "array",
                                "minItems": 1,
                                "uniqueItems": true,
                                "items": {
                                  "type": "object",
                                  "required": [
                                    "serviceBranch",
                                    "serviceComponent"
                                  ],
                                  "properties": {
                                    "serviceBranch": {
                                      "description": "Branch of service during period. The /service-branches endpoint on the [Benefits Reference Data API](https://developer.va.gov/explore/benefits/docs/benefits_reference_data?version=current) may be used to retrieve list of possible service branches.",
                                      "type": "string",
                                      "example": "Air Force"
                                    },
                                    "serviceComponent": {
                                      "type": "string",
                                      "description": "",
                                      "enum": [
                                        "Active",
                                        "Reserves",
                                        "National Guard"
                                      ]
                                    },
                                    "activeDutyBeginDate": {
                                      "description": "Date started active duty.",
                                      "type": "string",
                                      "nullable": true,
                                      "pattern": "^(?:[0-9]{4})-(?:0[1-9]|1[0-2])-(?:0[1-9]|[1-2][0-9]|3[0-1])$",
                                      "example": "2018-06-06"
                                    },
                                    "activeDutyEndDate": {
                                      "description": "Date completed active duty.  If in the future, 'separationLocationCode' is required.",
                                      "type": "string",
                                      "nullable": true,
                                      "pattern": "^(?:[0-9]{4})-(?:0[1-9]|1[0-2])-(?:0[1-9]|[1-2][0-9]|3[0-1])$",
                                      "example": "2018-06-06"
                                    },
                                    "separationLocationCode": {
                                      "description": "Location code for the facility the Veteran plans to separate from. Required if 'servicePeriod.activeDutyEndDate' is in the future. Code must match the values returned by the /intake-sites endpoint on the [Benefits reference Data API](https://developer.va.gov/explore/benefits/docs/benefits_reference_data?version=current).",
                                      "type": "string",
                                      "nullable": true,
                                      "example": "98283"
                                    }
                                  }
                                }
                              },
                              "confinements": {
                                "type": "array",
                                "nullable": true,
                                "uniqueItems": true,
                                "items": {
                                  "additionalProperties": false,
                                  "type": "object",
                                  "properties": {
                                    "approximateBeginDate": {
                                      "description": "The approximateBeginDate must be after the earliest servicePeriod activeDutyBeginDate.",
                                      "type": "string",
                                      "nullable": true,
                                      "pattern": "^(?:[0-9]{4})-(?:0[1-9]|1[0-2])-(?:0[1-9]|[1-2][0-9]|3[0-1])$|(?:[0-9]{4})-(?:0[1-9]|1[0-2])$",
                                      "example": "2018-06-06 or 2018-06"
                                    },
                                    "approximateEndDate": {
                                      "type": "string",
                                      "nullable": true,
                                      "pattern": "^(?:[0-9]{4})-(?:0[1-9]|1[0-2])-(?:0[1-9]|[1-2][0-9]|3[0-1])$|(?:[0-9]{4})-(?:0[1-9]|1[0-2])$",
                                      "example": "2018-06-06 or 2018-06"
                                    }
                                  }
                                }
                              },
                              "federalActivation": {
                                "type": "object",
                                "nullable": true,
                                "additionalProperties": false,
                                "properties": {
                                  "anticipatedSeparationDate": {
                                    "description": "Anticipated date of separation. Date must be in the future.",
                                    "type": "string",
                                    "pattern": "^(?:[0-9]{4})-(?:0[1-9]|1[0-2])-(?:0[1-9]|[1-2][0-9]|3[0-1])$",
                                    "example": "2018-06-06",
                                    "nullable": true
                                  },
                                  "activationDate": {
                                    "description": "Date cannot be in the future and must be after the earliest servicePeriod.activeDutyBeginDate.",
                                    "type": "string",
                                    "pattern": "^(?:[0-9]{4})-(?:0[1-9]|1[0-2])-(?:0[1-9]|[1-2][0-9]|3[0-1])$",
                                    "example": "2018-06-06",
                                    "nullable": true
                                  }
                                }
                              },
                              "reservesNationalGuardService": {
                                "type": "object",
                                "nullable": true,
                                "additionalProperties": false,
                                "properties": {
                                  "obligationTermsOfService": {
                                    "type": "object",
                                    "nullable": true,
                                    "description": "If 'obligationTermsOfService' is included, the following attributes are required: 'beginDate ' and 'endDate'.",
                                    "additionalProperties": false,
                                    "properties": {
                                      "beginDate": {
                                        "type": "string",
                                        "nullable": true,
                                        "pattern": "^(?:[0-9]{4})-(?:0[1-9]|1[0-2])-(?:0[1-9]|[1-2][0-9]|3[0-1])$",
                                        "example": "2018-06-06"
                                      },
                                      "endDate": {
                                        "type": "string",
                                        "nullable": true,
                                        "pattern": "^(?:[0-9]{4})-(?:0[1-9]|1[0-2])-(?:0[1-9]|[1-2][0-9]|3[0-1])$",
                                        "example": "2018-06-06"
                                      }
                                    }
                                  },
                                  "component": {
                                    "type": "string",
                                    "nullable": true,
                                    "description": "",
                                    "enum": [
                                      "Reserves",
                                      "National Guard"
                                    ]
                                  },
                                  "unitName": {
                                    "type": "string",
                                    "nullable": true,
                                    "pattern": "^$|([a-zA-Z0-9\\-'.,# ][a-zA-Z0-9\\-'.,# ]?)*$"
                                  },
                                  "unitAddress": {
                                    "type": "string",
                                    "pattern": "^$|^([-a-zA-Z0-9'.,&#]([-a-zA-Z0-9'.,&# ])?)+$",
                                    "nullable": true
                                  },
                                  "unitPhone": {
                                    "type": "object",
                                    "nullable": true,
                                    "additionalProperties": false,
                                    "properties": {
                                      "areaCode": {
                                        "type": "string",
                                        "nullable": true,
                                        "maxLength": 3,
                                        "pattern": "^$|^\\d{3}$",
                                        "example": "555"
                                      },
                                      "phoneNumber": {
                                        "type": "string",
                                        "nullable": true,
                                        "maxLength": 20,
                                        "example": "5555555"
                                      }
                                    }
                                  },
                                  "receivingInactiveDutyTrainingPay": {
                                    "type": "string",
                                    "enum": [
                                      "YES",
                                      "NO"
                                    ],
                                    "nullable": true,
                                    "example": "YES"
                                  }
                                }
                              },
                              "alternateNames": {
                                "description": "List any other names under which the Veteran served, if applicable.",
                                "type": "array",
                                "nullable": true,
                                "maxItems": 100,
                                "uniqueItems": true,
                                "items": {
                                  "type": "string",
                                  "additionalProperties": false,
                                  "examples": [
                                    "jane",
                                    "janey lee",
                                    "jane lee MacDonald"
                                  ]
                                }
                              },
                              "servedInActiveCombatSince911": {
                                "type": "string",
                                "enum": [
                                  "YES",
                                  "NO"
                                ],
                                "description": "Did Veteran serve in a combat zone since 9-11-2001?",
                                "example": "YES",
                                "nullable": true
                              }
                            }
                          },
                          "servicePay": {
                            "type": "object",
                            "nullable": true,
                            "additionalProperties": false,
                            "properties": {
                              "favorTrainingPay": {
                                "description": "Is the Veteran waiving VA benefits to retain training pay? See item 28 on form 21-526EZ for more details. ",
                                "type": "boolean",
                                "nullable": true,
                                "example": true,
                                "default": false
                              },
                              "favorMilitaryRetiredPay": {
                                "description": "Is the Veteran waiving VA benefits to retain military retired pay? See item 26 on form 21-526EZ for more details.",
                                "type": "boolean",
                                "nullable": true,
                                "example": true,
                                "default": false
                              },
                              "receivingMilitaryRetiredPay": {
                                "description": "Is the Veteran receiving military retired pay?",
                                "type": "string",
                                "enum": [
                                  "YES",
                                  "NO"
                                ],
                                "example": "YES",
                                "nullable": true
                              },
                              "futureMilitaryRetiredPay": {
                                "description": "Will the Veteran receive military retired pay pay in future? \n If true, then 'futurePayExplanation' is required.",
                                "type": "string",
                                "enum": [
                                  "YES",
                                  "NO"
                                ],
                                "example": "YES",
                                "nullable": true
                              },
                              "futureMilitaryRetiredPayExplanation": {
                                "description": "Explains why future pay will be received.",
                                "type": "string",
                                "example": "Will be retiring soon.",
                                "nullable": true
                              },
                              "militaryRetiredPay": {
                                "type": "object",
                                "nullable": true,
                                "description": "",
                                "properties": {
                                  "branchOfService": {
                                    "description": "Branch of service. The /service-branches endpoint on the [Benefits Reference Data API](https://developer.va.gov/explore/benefits/docs/benefits_reference_data?version=current) may be used to retrieve list of possible service branches.",
                                    "type": "string",
                                    "nullable": true,
                                    "example": "Air Force"
                                  },
                                  "monthlyAmount": {
                                    "description": "Amount being received.",
                                    "type": "number",
                                    "nullable": true,
                                    "minimum": 1,
                                    "maximum": 999999,
                                    "example": 100
                                  }
                                }
                              },
                              "retiredStatus": {
                                "type": "string",
                                "nullable": true,
                                "description": "",
                                "enum": [
                                  "RETIRED",
                                  "TEMPORARY_DISABILITY_RETIRED_LIST",
                                  "PERMANENT_DISABILITY_RETIRED_LIST"
                                ]
                              },
                              "receivedSeparationOrSeverancePay": {
                                "description": "Has the Veteran ever received separation pay, disability severance pay, or any other lump sum payment from their branch of service?",
                                "type": "string",
                                "enum": [
                                  "YES",
                                  "NO"
                                ],
                                "example": "YES",
                                "nullable": true
                              },
                              "separationSeverancePay": {
                                "type": "object",
                                "nullable": true,
                                "description": "",
                                "properties": {
                                  "datePaymentReceived": {
                                    "description": "Approximate date separation pay was received. \n Format can be either YYYY-MM-DD or YYYY-MM or YYYY",
                                    "type": "string",
                                    "pattern": "^(?:[0-9]{4})-(?:0[1-9]|1[0-2])-(?:0[1-9]|[1-2][0-9]|3[0-1])$|(?:[0-9]{4})$|(?:[0-9]{4})-(?:0[1-9]|1[0-2])$",
                                    "example": "2018-03-02 or 2018-03 or 2018"
                                  },
                                  "branchOfService": {
                                    "description": "Branch of service. The /service-branches endpoint on the [Benefits Reference Data API](https://developer.va.gov/explore/benefits/docs/benefits_reference_data?version=current) may be used to retrieve list of possible service branches.",
                                    "type": "string",
                                    "nullable": true,
                                    "example": "Air Force"
                                  },
                                  "preTaxAmountReceived": {
                                    "description": "Amount being received.",
                                    "type": "number",
                                    "nullable": true,
                                    "minimum": 1,
                                    "maximum": 999999,
                                    "example": 100
                                  }
                                }
                              }
                            }
                          },
                          "directDeposit": {
                            "type": "object",
                            "nullable": true,
                            "additionalProperties": false,
                            "description": "If direct deposit information is included, the following attributes are required: accountType, accountNumber, routingNumber.",
                            "properties": {
                              "accountType": {
                                "description": "Account type for the direct deposit.",
                                "type": "string",
                                "nullable": true,
                                "example": "CHECKING",
                                "enum": [
                                  "CHECKING",
                                  "SAVINGS"
                                ]
                              },
                              "accountNumber": {
                                "description": "Account number for the direct deposit.",
                                "pattern": "^(?:[a-zA-Z0-9]{4,17})?$",
                                "type": "string",
                                "nullable": true,
                                "example": "123123123123"
                              },
                              "routingNumber": {
                                "description": "Routing number for the direct deposit.",
                                "type": "string",
                                "nullable": true,
                                "pattern": "^(?:\\d{9})?$",
                                "example": "123123123"
                              },
                              "financialInstitutionName": {
                                "description": "Provide the name of the financial institution where the Veteran wants the direct deposit.",
                                "maxLength": 35,
                                "type": "string",
                                "nullable": true,
                                "example": "Some Bank"
                              },
                              "noAccount": {
                                "type": "boolean",
                                "nullable": true,
                                "description": "Claimant certifies that they do not have an account with a financial institution or certified payment agent.",
                                "default": false
                              }
                            }
                          }
                        }
                      }
                    }
                  }
                },
                "example": {
                  "data": {
                    "type": "form/526",
                    "attributes": {
                      "claimantCertification": true,
                      "claimProcessType": "STANDARD_CLAIM_PROCESS",
                      "veteranIdentification": {
                        "currentVaEmployee": false,
                        "mailingAddress": {
                          "addressLine1": "123 Main Street",
                          "addressLine2": "Unit 1",
                          "addressLine3": "Room 2",
                          "city": "Portland",
                          "country": "USA",
                          "zipFirstFive": "41726",
                          "zipLastFour": "1234",
                          "state": "OR"
                        },
                        "serviceNumber": "123456789",
                        "emailAddress": {
                          "email": "valid@somedomain.com",
                          "agreeToEmailRelatedToClaim": true
                        },
                        "veteranNumber": {
                          "telephone": "5555555555"
                        }
                      },
                      "changeOfAddress": {
                        "dates": {
                          "beginDate": "2025-06-04",
                          "endDate": "2026-06-04"
                        },
                        "typeOfAddressChange": "TEMPORARY",
                        "addressLine1": "456 Main Street",
                        "addressLine2": "Unit 3",
                        "addressLine3": "Room 4",
                        "city": "Atlanta",
                        "zipFirstFive": "42220",
                        "zipLastFour": "9897",
                        "state": "GA",
                        "country": "USA"
                      },
                      "homeless": {
                        "pointOfContact": "John Doe",
                        "pointOfContactNumber": {
                          "telephone": "5555555555"
                        },
                        "currentlyHomeless": {
                          "homelessSituationOptions": "OTHER",
                          "otherDescription": "Other living situation"
                        }
                      },
                      "toxicExposure": {
                        "gulfWarHazardService": {
                          "servedInGulfWarHazardLocations": "YES",
                          "serviceDates": {
                            "beginDate": "1999-07",
                            "endDate": "2005-01"
                          }
                        },
                        "herbicideHazardService": {
                          "servedInHerbicideHazardLocations": "YES",
                          "otherLocationsServed": "Guam",
                          "serviceDates": {
                            "beginDate": "2002-03",
                            "endDate": "2004-10"
                          }
                        },
                        "additionalHazardExposures": {
                          "additionalExposures": [
                            "ASBESTOS",
                            "SHIPBOARD_HAZARD_AND_DEFENSE"
                          ],
                          "specifyOtherExposures": "Other exposure details",
                          "exposureDates": {
                            "beginDate": "2011-07",
                            "endDate": "2013-10"
                          }
                        },
                        "multipleExposures": [
                          {
                            "exposureDates": {
                              "beginDate": "2012-12",
                              "endDate": "2013-07"
                            },
                            "exposureLocation": "Guam",
                            "hazardExposedTo": "Hazard"
                          }
                        ]
                      },
                      "disabilities": [
                        {
                          "disabilityActionType": "NEW",
                          "name": "Hearing Loss",
                          "serviceRelevance": "Heavy equipment operator in service",
                          "approximateDate": "1988-07",
                          "isRelatedToToxicExposure": false,
                          "exposureOrEventOrInjury": "Noise"
                        }
                      ],
                      "treatments": [
                        {
                          "treatedDisabilityNames": [
                            "Hearing Loss"
                          ],
                          "center": {
                            "name": "Center One",
                            "state": "GA",
                            "city": "Decatur"
                          },
                          "beginDate": "2009-04"
                        },
                        {
                          "treatedDisabilityNames": [
                            "Hearing Loss"
                          ],
                          "center": {
                            "name": "Center One",
                            "state": "GA",
                            "city": "Decatur"
                          },
                          "beginDate": "2009-03"
                        }
                      ],
                      "serviceInformation": {
                        "servicePeriods": [
                          {
                            "serviceBranch": "Air Force",
                            "activeDutyBeginDate": "2008-11-14",
                            "activeDutyEndDate": "2023-10-30",
                            "serviceComponent": "Active",
                            "separationLocationCode": "98282"
                          }
                        ],
                        "confinements": [
                          {
                            "approximateBeginDate": "2016-06-11",
                            "approximateEndDate": "2016-09-11"
                          },
                          {
                            "approximateBeginDate": "2019-06",
                            "approximateEndDate": "2019-07"
                          }
                        ],
                        "federalActivation": {
                          "anticipatedSeparationDate": "2023-12-03",
                          "activationDate": "2023-02-10"
                        },
                        "reservesNationalGuardService": {
                          "obligationTermsOfService": {
                            "beginDate": "2016-11-24",
                            "endDate": "2017-11-17"
                          },
                          "unitName": "National Guard Unit Name",
                          "unitAddress": "1243 pine court",
                          "component": "National Guard",
                          "unitPhone": {
                            "areaCode": "555",
                            "phoneNumber": "5555555"
                          },
                          "receivingInactiveDutyTrainingPay": "YES"
                        },
                        "servedInActiveCombatSince911": "NO"
                      },
                      "servicePay": {
                        "favorTrainingPay": true,
                        "favorMilitaryRetiredPay": false,
                        "receivingMilitaryRetiredPay": "NO",
                        "futureMilitaryRetiredPay": "YES",
                        "futureMilitaryRetiredPayExplanation": "Explanation of future military retired pay",
                        "militaryRetiredPay": {
                          "branchOfService": "Army",
                          "monthlyAmount": 840.75
                        },
                        "retiredStatus": "PERMANENT_DISABILITY_RETIRED_LIST",
                        "receivedSeparationOrSeverancePay": "NO",
                        "separationSeverancePay": {
                          "datePaymentReceived": "2018-07-31",
                          "branchOfService": "Naval Academy",
                          "preTaxAmountReceived": 379.25
                        }
                      },
                      "directDeposit": {
                        "accountType": "CHECKING",
                        "accountNumber": "123123123123",
                        "routingNumber": "123456789",
                        "financialInstitutionName": "Chase",
                        "noAccount": false
                      }
                    }
                  }
                }
              }
            }
          },
          "required": true
        }
      }
    },
    "/veterans/{veteranId}/526/{id}/attachments": {
      "post": {
        "summary": "Upload documents supporting a 526 claim",
        "tags": [
<<<<<<< HEAD
          "Disability Compensation Claims"
=======
          "Disability"
>>>>>>> 0bea7805
        ],
        "operationId": "upload526Attachments",
        "security": [
          {
            "productionOauth": [
              "system/claim.read",
              "system/claim.write"
            ]
          },
          {
            "sandboxOauth": [
              "system/claim.read",
              "system/claim.write"
            ]
          },
          {
            "bearer_token": [

            ]
          }
        ],
        "description": "Uploads supporting documents related to a disability compensation claim. This endpoint accepts a document binary PDF as part of a multi-part payload.\n",
        "parameters": [
          {
            "name": "id",
            "in": "path",
            "required": true,
            "description": "UUID given when Disability Claim was submitted",
            "schema": {
              "type": "string"
            }
          },
          {
            "name": "veteranId",
            "in": "path",
            "required": true,
            "example": "1012667145V762142",
            "description": "ID of Veteran",
            "schema": {
              "type": "string"
            }
          }
        ],
        "responses": {
          "202": {
            "description": "upload response",
            "content": {
              "application/json": {
                "example": {
                  "data": {
<<<<<<< HEAD
                    "id": "1e1af822-41c8-4b8c-a68f-a030596cb880",
=======
                    "id": "650cc3c9-7758-46cc-a58c-940eb83f7d8d",
>>>>>>> 0bea7805
                    "type": "forms/526",
                    "attributes": {
                      "veteran": {
                        "flashes": [
                          "Hardship",
                          "Homeless"
                        ],
                        "currentlyVAEmployee": false,
                        "currentMailingAddress": {
                          "city": "Portland",
                          "country": "USA",
                          "zipFirstFive": "12345",
                          "addressLine1": "1234 Couch Street",
                          "addressLine2": "Apt. 22",
                          "type": "DOMESTIC",
                          "zipLastFour": "6789",
                          "state": "OR"
                        },
                        "homelessness": {
                          "currentlyHomeless": {
                            "homelessSituationType": "fleeing",
                            "otherLivingSituation": "none"
                          },
                          "pointOfContact": {
                            "pointOfContactName": "Firstname Lastname",
                            "primaryPhone": {
                              "areaCode": "123",
                              "phoneNumber": "5551234"
                            }
                          }
                        }
                      },
                      "claimantCertification": true,
                      "disabilities": [
                        {
                          "ratedDisabilityId": "1100583",
                          "diagnosticCode": 9999,
                          "disabilityActionType": "NEW",
                          "name": "PTSD (post traumatic stress disorder)",
                          "specialIssues": [
                            "Fully Developed Claim",
                            "PTSD/2"
                          ],
                          "secondaryDisabilities": [
                            {
                              "name": "PTSD personal trauma",
                              "disabilityActionType": "SECONDARY",
                              "serviceRelevance": "Caused by a service-connected disability\\nLengthy description"
                            }
                          ]
                        }
                      ],
                      "standardClaim": false,
                      "autoCestPDFGenerationDisabled": true,
                      "claimDate": "1990-01-03",
                      "applicationExpirationDate": "2055-08-28T19:53:45+00:00",
                      "serviceInformation": {
                        "servicePeriods": [
                          {
                            "activeDutyEndDate": "1990-01-02",
                            "serviceBranch": "Air Force",
                            "activeDutyBeginDate": "1980-02-05"
                          },
                          {
                            "activeDutyEndDate": "1999-01-01",
                            "serviceBranch": "Air Force",
                            "activeDutyBeginDate": "1990-04-05"
                          }
                        ],
                        "reservesNationalGuardService": {
                          "obligationTermOfServiceFromDate": "2000-01-01",
                          "obligationTermOfServiceToDate": "2000-01-02",
                          "unitName": "A name, with commas, and  double  spaces"
                        }
                      }
                    }
                  }
                }
              }
            }
          },
          "401": {
            "description": "Unauthorized",
            "content": {
              "application/json": {
                "example": {
                  "errors": [
                    {
                      "title": "Not authorized",
                      "status": "401",
                      "detail": "Not authorized"
                    }
                  ]
                },
                "schema": {
                  "required": [
                    "errors"
                  ],
                  "properties": {
                    "errors": {
                      "type": "array",
                      "items": {
                        "additionalProperties": false,
                        "required": [
                          "title",
                          "detail"
                        ],
                        "properties": {
                          "title": {
                            "type": "string",
                            "description": "HTTP error title"
                          },
                          "detail": {
                            "type": "string",
                            "description": "HTTP error detail"
                          },
                          "status": {
                            "type": "string",
                            "description": "HTTP error status code"
                          },
                          "source": {
                            "type": "object",
                            "additionalProperties": false,
                            "description": "Source of error",
                            "properties": {
                              "pointer": {
                                "type": "string",
                                "description": "Pointer to source of error"
                              }
                            }
                          }
                        }
                      }
                    }
                  }
                }
              }
            }
          },
          "404": {
            "description": "Resource not found",
            "content": {
              "application/json": {
                "example": {
                  "errors": [
                    {
                      "title": "Resource not found",
                      "status": "404",
                      "detail": "Resource not found",
                      "source": {
                        "pointer": "/Users/rockwellrice/Documents/oddball/vets-api/modules/claims_api/app/controllers/claims_api/v2/veterans/disability_compensation_controller.rb:74:in `attachments'"
                      }
                    }
                  ]
                },
                "schema": {
                  "required": [
                    "errors"
                  ],
                  "properties": {
                    "errors": {
                      "type": "array",
                      "items": {
                        "additionalProperties": false,
                        "required": [
                          "title",
                          "detail"
                        ],
                        "properties": {
                          "title": {
                            "type": "string",
                            "description": "HTTP error title"
                          },
                          "detail": {
                            "type": "string",
                            "description": "HTTP error detail"
                          },
                          "status": {
                            "type": "string",
                            "description": "HTTP error status code"
                          },
                          "source": {
                            "type": "object",
                            "additionalProperties": false,
                            "description": "Source of error",
                            "properties": {
                              "pointer": {
                                "type": "string",
                                "description": "Pointer to source of error"
                              }
                            }
                          }
                        }
                      }
                    }
                  }
                }
              }
            }
          }
        },
        "requestBody": {
          "content": {
            "multipart/form-data": {
              "schema": {
                "type": "object",
                "properties": {
                  "attachment1": {
                    "type": "file",
                    "description": "Attachment contents. Must be provided in binary PDF or [base64 string](https://raw.githubusercontent.com/department-of-veterans-affairs/vets-api/master/modules/claims_api/spec/fixtures/base64pdf) format and less than 11 in x 11 in.\n"
                  },
                  "attachment2": {
                    "type": "file",
                    "description": "Attachment contents. Must be provided in binary PDF or [base64 string](https://raw.githubusercontent.com/department-of-veterans-affairs/vets-api/master/modules/claims_api/spec/fixtures/base64pdf) format and less than 11 in x 11 in.\n"
                  }
                }
              }
            }
          }
        }
      }
    },
    "/veterans/{veteranId}/claims/{id}/5103": {
      "post": {
        "summary": "Submit Evidence Waiver 5103",
        "tags": [
          "5103 Waiver"
        ],
        "operationId": "submitEvidenceWaiver5103",
        "security": [
          {
            "productionOauth": [
              "system/claim.write"
            ]
          },
          {
            "sandboxOauth": [
              "system/claim.write"
            ]
          },
          {
            "bearer_token": [

            ]
          }
        ],
        "description": "Submit Evidence Waiver 5103 for Veteran.",
        "parameters": [
          {
            "name": "id",
            "in": "path",
            "example": "1234",
            "description": "The ID of the claim being requested",
            "required": true,
            "schema": {
              "type": "string"
            }
          },
          {
            "name": "veteranId",
            "in": "path",
            "required": true,
            "example": "1012667145V762142",
            "description": "ID of Veteran",
            "schema": {
              "type": "string"
            }
          },
          {
            "name": "sponsorIcn",
            "in": "query",
            "required": false,
            "example": "1012861229V078999",
            "description": "ICN of the veteran affiliated with the dependent",
            "schema": {
              "type": "string"
            }
          }
        ],
        "responses": {
          "200": {
            "description": "Successful response",
            "content": {
              "application/json": {
                "example": {
                  "success": true
                },
                "schema": {
                  "type": "object",
                  "additionalProperties": true,
                  "properties": {
                    "success": {
                      "type": "boolean",
                      "example": "true"
                    }
                  }
                }
              }
            }
          },
          "401": {
            "description": "Unauthorized",
            "content": {
              "application/json": {
                "example": {
                  "errors": [
                    {
                      "title": "Not authorized",
                      "detail": "Not authorized"
                    }
                  ]
                },
                "schema": {
                  "required": [
                    "errors"
                  ],
                  "properties": {
                    "errors": {
                      "type": "array",
                      "items": {
                        "additionalProperties": false,
                        "required": [
                          "title",
                          "detail"
                        ],
                        "properties": {
                          "title": {
                            "type": "string",
                            "description": "HTTP error title"
                          },
                          "detail": {
                            "type": "string",
                            "description": "HTTP error detail"
                          },
                          "source": {
                            "type": "object",
                            "additionalProperties": false,
                            "description": "Source of error",
                            "properties": {
                              "pointer": {
                                "type": "string",
                                "description": "Pointer to source of error"
                              }
                            }
                          }
                        }
                      }
                    }
                  }
                }
              }
            }
          },
          "404": {
            "description": "NotFound",
            "content": {
              "application/json": {
                "example": {
                  "errors": [
                    {
                      "title": "Resource not found",
                      "detail": "Claim not found"
                    }
                  ]
                },
                "schema": {
                  "required": [
                    "errors"
                  ],
                  "properties": {
                    "errors": {
                      "type": "array",
                      "items": {
                        "additionalProperties": false,
                        "required": [
                          "title",
                          "detail"
                        ],
                        "properties": {
                          "title": {
                            "type": "string",
                            "description": "HTTP error title"
                          },
                          "detail": {
                            "type": "string",
                            "description": "HTTP error detail"
                          },
                          "source": {
                            "type": "object",
                            "additionalProperties": false,
                            "description": "Source of error",
                            "properties": {
                              "pointer": {
                                "type": "string",
                                "description": "Pointer to source of error"
                              }
                            }
                          }
                        }
                      }
                    }
                  }
                }
              }
            }
          }
        }
      }
    },
    "/veterans/{veteranId}/intent-to-file/{type}": {
      "get": {
        "summary": "Returns last active Intent to File form submission for given 'type'.",
        "tags": [
          "Intent to File"
        ],
        "operationId": "active0966itf",
        "security": [
          {
            "productionOauth": [
              "system/claim.read"
            ]
          },
          {
            "sandboxOauth": [
              "system/claim.read"
            ]
          },
          {
            "bearer_token": [

            ]
          }
        ],
        "description": "Returns Veteran's last active Intent to File submission for given benefit type.",
        "parameters": [
          {
            "name": "veteranId",
            "in": "path",
            "required": true,
            "example": "1012667145V762142",
            "description": "ID of Veteran",
            "schema": {
              "type": "string"
            }
          },
          {
            "name": "type",
            "in": "path",
            "required": true,
            "description": "Type of Intent to File to return. Available values - compensation, pension, survivor.",
            "schema": {
              "type": "string"
            }
          }
        ],
        "responses": {
          "200": {
            "description": "Successful response with active Intent to File",
            "content": {
              "application/json": {
                "example": {
                  "data": {
                    "id": "193685",
                    "type": "intent_to_file",
                    "attributes": {
                      "creationDate": "2021-03-16T19:15:21.000-05:00",
                      "expirationDate": "2022-03-16T19:15:20.000-05:00",
                      "type": "compensation",
                      "status": "active"
                    }
                  }
                },
                "schema": {
                  "$schema": "http://json-schema.org/draft-04/schema#",
                  "required": [
                    "data"
                  ],
                  "properties": {
                    "data": {
                      "type": "object",
                      "additionalProperties": false,
                      "required": [
                        "id",
                        "type",
                        "attributes"
                      ],
                      "properties": {
                        "id": {
                          "type": "string",
                          "description": "Intent To File ID",
                          "example": "600131328"
                        },
                        "type": {
                          "type": "string",
                          "example": "intent_to_file"
                        },
                        "attributes": {
                          "required": [
                            "creationDate",
                            "expirationDate",
                            "status",
                            "type"
                          ],
                          "properties": {
                            "creationDate": {
                              "type": "string",
                              "format": "date",
                              "description": "Date the Intent to File was received at the VA"
                            },
                            "expirationDate": {
                              "type": "string",
                              "format": "date",
                              "description": "Date the Intent to File expires, this is 1 year from the createdDate"
                            },
                            "status": {
                              "type": "string",
                              "description": "The status of the Intent to File",
                              "example": "active"
                            },
                            "type": {
                              "type": "string",
                              "description": "The type of Intent to File filed.",
                              "example": "compensation"
                            }
                          }
                        }
                      }
                    }
                  }
                }
              }
            }
          },
          "401": {
            "description": "Unauthorized",
            "content": {
              "application/json": {
                "example": {
                  "errors": [
                    {
                      "title": "Not authorized",
                      "detail": "Not authorized"
                    }
                  ]
                },
                "schema": {
                  "required": [
                    "errors"
                  ],
                  "properties": {
                    "errors": {
                      "type": "array",
                      "items": {
                        "additionalProperties": false,
                        "required": [
                          "title",
                          "detail"
                        ],
                        "properties": {
                          "title": {
                            "type": "string",
                            "description": "HTTP error title"
                          },
                          "detail": {
                            "type": "string",
                            "description": "HTTP error detail"
                          },
                          "source": {
                            "type": "object",
                            "additionalProperties": false,
                            "description": "Source of error",
                            "properties": {
                              "pointer": {
                                "type": "string",
                                "description": "Pointer to source of error"
                              }
                            }
                          }
                        }
                      }
                    }
                  }
                }
              }
            }
          },
          "404": {
            "description": "Resource not found",
            "content": {
              "application/json": {
                "example": {
                  "errors": [
                    {
                      "title": "Resource not found",
                      "detail": "No active 'C' intent to file found."
                    }
                  ]
                },
                "schema": {
                  "required": [
                    "errors"
                  ],
                  "properties": {
                    "errors": {
                      "type": "array",
                      "items": {
                        "additionalProperties": false,
                        "required": [
                          "title",
                          "detail"
                        ],
                        "properties": {
                          "title": {
                            "type": "string",
                            "description": "HTTP error title"
                          },
                          "detail": {
                            "type": "string",
                            "description": "HTTP error detail"
                          },
                          "source": {
                            "type": "object",
                            "additionalProperties": false,
                            "description": "Source of error",
                            "properties": {
                              "pointer": {
                                "type": "string",
                                "description": "Pointer to source of error"
                              }
                            }
                          }
                        }
                      }
                    }
                  }
                }
              }
            }
          }
        }
      }
    },
    "/veterans/{veteranId}/intent-to-file": {
      "post": {
        "summary": "Submit form 0966 Intent to File.",
        "tags": [
          "Intent to File"
        ],
        "operationId": "post0966itf",
        "security": [
          {
            "productionOauth": [
              "system/claim.read",
              "system/claim.write"
            ]
          },
          {
            "sandboxOauth": [
              "system/claim.read",
              "system/claim.write"
            ]
          },
          {
            "bearer_token": [

            ]
          }
        ],
        "description": "Establishes an Intent to File for disability compensation, pension, and survivor claims.",
        "parameters": [
          {
            "name": "veteranId",
            "in": "path",
            "required": true,
            "example": "1012667145V762142",
            "description": "ID of Veteran",
            "schema": {
              "type": "string"
            }
          }
        ],
        "responses": {
          "200": {
            "description": "0966 Response",
            "content": {
              "application/json": {
                "example": {
                  "data": {
                    "id": "1",
                    "type": "intent_to_file",
                    "attributes": {
                      "creationDate": "2023-12-13",
                      "expirationDate": "2024-12-13",
                      "type": "compensation",
                      "status": "active"
                    }
                  }
                },
                "schema": {
                  "$schema": "http://json-schema.org/draft-04/schema#",
                  "required": [
                    "data"
                  ],
                  "properties": {
                    "data": {
                      "type": "object",
                      "additionalProperties": false,
                      "required": [
                        "id",
                        "type",
                        "attributes"
                      ],
                      "properties": {
                        "id": {
                          "type": "string",
                          "description": "Intent To File ID",
                          "example": "600131328"
                        },
                        "type": {
                          "type": "string",
                          "example": "intent_to_file"
                        },
                        "attributes": {
                          "required": [
                            "creationDate",
                            "expirationDate",
                            "status",
                            "type"
                          ],
                          "properties": {
                            "creationDate": {
                              "type": "string",
                              "format": "date",
                              "description": "Date the Intent to File was received at the VA"
                            },
                            "expirationDate": {
                              "type": "string",
                              "format": "date",
                              "description": "Date the Intent to File expires, this is 1 year from the createdDate"
                            },
                            "status": {
                              "type": "string",
                              "description": "The status of the Intent to File",
                              "example": "active"
                            },
                            "type": {
                              "type": "string",
                              "description": "The type of Intent to File filed.",
                              "example": "compensation"
                            }
                          }
                        }
                      }
                    }
                  }
                }
              }
            }
          },
          "400": {
            "description": "Bad Request",
            "content": {
              "application/json": {
                "example": {
                  "errors": [
                    {
                      "title": "invalid value for type",
                      "detail": "some-invalid-value is not valid for type"
                    }
                  ]
                },
                "schema": {
                  "required": [
                    "errors"
                  ],
                  "properties": {
                    "errors": {
                      "type": "array",
                      "items": {
                        "additionalProperties": false,
                        "required": [
                          "title",
                          "detail"
                        ],
                        "properties": {
                          "title": {
                            "type": "string",
                            "description": "HTTP error title"
                          },
                          "detail": {
                            "type": "string",
                            "description": "HTTP error detail"
                          },
                          "source": {
                            "type": "object",
                            "additionalProperties": false,
                            "description": "Source of error",
                            "properties": {
                              "pointer": {
                                "type": "string",
                                "description": "Pointer to source of error"
                              }
                            }
                          }
                        }
                      }
                    }
                  }
                }
              }
            }
          },
          "401": {
            "description": "Unauthorized",
            "content": {
              "application/json": {
                "example": {
                  "errors": [
                    {
                      "title": "Not authorized",
                      "detail": "Not authorized"
                    }
                  ]
                },
                "schema": {
                  "required": [
                    "errors"
                  ],
                  "properties": {
                    "errors": {
                      "type": "array",
                      "items": {
                        "additionalProperties": false,
                        "required": [
                          "title",
                          "detail"
                        ],
                        "properties": {
                          "title": {
                            "type": "string",
                            "description": "HTTP error title"
                          },
                          "detail": {
                            "type": "string",
                            "description": "HTTP error detail"
                          },
                          "source": {
                            "type": "object",
                            "additionalProperties": false,
                            "description": "Source of error",
                            "properties": {
                              "pointer": {
                                "type": "string",
                                "description": "Pointer to source of error"
                              }
                            }
                          }
                        }
                      }
                    }
                  }
                }
              }
            }
          },
          "422": {
            "description": "Unprocessable entity",
            "content": {
              "application/json": {
                "example": {
                  "errors": [
                    {
                      "title": "Unprocessable Entity",
                      "detail": "Invalid claimantSsn parameter"
                    }
                  ]
                },
                "schema": {
                  "required": [
                    "errors"
                  ],
                  "properties": {
                    "errors": {
                      "type": "array",
                      "items": {
                        "additionalProperties": false,
                        "required": [
                          "title",
                          "detail"
                        ],
                        "properties": {
                          "title": {
                            "type": "string",
                            "description": "HTTP error title"
                          },
                          "detail": {
                            "type": "string",
                            "description": "HTTP error detail"
                          },
                          "source": {
                            "type": "object",
                            "additionalProperties": false,
                            "description": "Source of error",
                            "properties": {
                              "pointer": {
                                "type": "string",
                                "description": "Pointer to source of error"
                              }
                            }
                          }
                        }
                      }
                    }
                  }
                }
              }
            }
          }
        },
        "requestBody": {
          "content": {
            "application/json": {
              "schema": {
                "type": "object",
                "required": [
                  "data"
                ],
                "properties": {
                  "data": {
                    "type": "object",
                    "required": [
                      "attributes"
                    ],
                    "properties": {
                      "attributes": {
                        "required": [
                          "type"
                        ],
                        "properties": {
                          "type": {
                            "type": "string",
                            "example": "compensation",
                            "description": "Type of Intent To File being submitted. For type \"survivor\", the request must include claimantSsn and be made by a valid Veteran Representative. If the Representative is not a Veteran or a VA employee, this method is currently not available to them, and they should use the Benefits Intake API as an alternative.",
                            "enum": [
                              "compensation",
                              "pension",
                              "survivor"
                            ]
                          },
                          "claimantSsn": {
                            "type": "string",
                            "example": "001122334",
                            "description": "SSN of the Claimant."
                          }
                        },
                        "example": {
                          "type": "compensation"
                        }
                      }
                    }
                  }
                },
                "example": {
                  "data": {
                    "type": "intent_to_file",
                    "attributes": {
                      "type": "compensation"
                    }
                  }
                }
              }
            }
          },
          "required": true
        }
      }
    },
    "/veterans/{veteranId}/intent-to-file/validate": {
      "post": {
        "summary": "Validate form 0966 Intent to File.",
        "tags": [
          "Intent to File"
        ],
        "operationId": "validate0966itf",
        "security": [
          {
            "productionOauth": [
              "system/claim.read",
              "system/claim.write"
            ]
          },
          {
            "sandboxOauth": [
              "system/claim.read",
              "system/claim.write"
            ]
          },
          {
            "bearer_token": [

            ]
          }
        ],
        "description": "Validates an Intent to File for disability compensation, pension, and survivor claims.",
        "parameters": [
          {
            "name": "veteranId",
            "in": "path",
            "required": true,
            "example": "1012667145V762142",
            "description": "ID of Veteran",
            "schema": {
              "type": "string"
            }
          }
        ],
        "responses": {
          "200": {
            "description": "0966 Response",
            "content": {
              "application/json": {
                "example": {
                  "data": {
                    "type": "intent_to_file_validation",
                    "attributes": {
                      "status": "valid"
                    }
                  }
                },
                "schema": {
                  "required": [
                    "data"
                  ],
                  "properties": {
                    "data": {
                      "type": "object",
                      "additionalProperties": false,
                      "required": [
                        "type",
                        "attributes"
                      ],
                      "properties": {
                        "type": {
                          "type": "string"
                        },
                        "attributes": {
                          "type": "object",
                          "additionalProperties": false,
                          "required": [
                            "status"
                          ],
                          "properties": {
                            "status": {
                              "type": "string",
                              "description": "The status of the Intent to File",
                              "enum": [
                                "valid"
                              ]
                            }
                          }
                        }
                      }
                    }
                  }
                }
              }
            }
          },
          "400": {
            "description": "Bad Request",
            "content": {
              "application/json": {
                "example": {
                  "errors": [
                    {
                      "title": "invalid value for type",
                      "detail": "some-invalid-value is not valid for type"
                    }
                  ]
                },
                "schema": {
                  "required": [
                    "errors"
                  ],
                  "properties": {
                    "errors": {
                      "type": "array",
                      "items": {
                        "additionalProperties": false,
                        "required": [
                          "title",
                          "detail"
                        ],
                        "properties": {
                          "title": {
                            "type": "string",
                            "description": "HTTP error title"
                          },
                          "detail": {
                            "type": "string",
                            "description": "HTTP error detail"
                          },
                          "source": {
                            "type": "object",
                            "additionalProperties": false,
                            "description": "Source of error",
                            "properties": {
                              "pointer": {
                                "type": "string",
                                "description": "Pointer to source of error"
                              }
                            }
                          }
                        }
                      }
                    }
                  }
                }
              }
            }
          },
          "401": {
            "description": "Unauthorized",
            "content": {
              "application/json": {
                "example": {
                  "errors": [
                    {
                      "title": "Not authorized",
                      "detail": "Not authorized"
                    }
                  ]
                },
                "schema": {
                  "required": [
                    "errors"
                  ],
                  "properties": {
                    "errors": {
                      "type": "array",
                      "items": {
                        "additionalProperties": false,
                        "required": [
                          "title",
                          "detail"
                        ],
                        "properties": {
                          "title": {
                            "type": "string",
                            "description": "HTTP error title"
                          },
                          "detail": {
                            "type": "string",
                            "description": "HTTP error detail"
                          },
                          "source": {
                            "type": "object",
                            "additionalProperties": false,
                            "description": "Source of error",
                            "properties": {
                              "pointer": {
                                "type": "string",
                                "description": "Pointer to source of error"
                              }
                            }
                          }
                        }
                      }
                    }
                  }
                }
              }
            }
          }
        },
        "requestBody": {
          "content": {
            "application/json": {
              "schema": {
                "type": "object",
                "required": [
                  "data"
                ],
                "properties": {
                  "data": {
                    "type": "object",
                    "required": [
                      "attributes"
                    ],
                    "properties": {
                      "attributes": {
                        "required": [
                          "type"
                        ],
                        "properties": {
                          "type": {
                            "type": "string",
                            "example": "compensation",
                            "description": "Type of Intent To File being submitted. For type \"survivor\", the request must include claimantSsn and be made by a valid Veteran Representative. If the Representative is not a Veteran or a VA employee, this method is currently not available to them, and they should use the Benefits Intake API as an alternative.",
                            "enum": [
                              "compensation",
                              "pension",
                              "survivor"
                            ]
                          },
                          "claimantSsn": {
                            "type": "string",
                            "example": "001122334",
                            "description": "SSN of the Claimant."
                          }
                        },
                        "example": {
                          "type": "compensation"
                        }
                      }
                    }
                  }
                },
                "example": {
                  "data": {
                    "type": "intent_to_file",
                    "attributes": {
                      "type": "compensation"
                    }
                  }
                }
              }
            }
          },
          "required": true
        }
      }
    }
  },
  "servers": [
    {
      "url": "https://sandbox-api.va.gov/services/claims/{version}",
      "description": "VA.gov API sandbox environment",
      "variables": {
        "version": {
          "default": "v2"
        }
      }
    },
    {
      "url": "https://api.va.gov/services/claims/{version}",
      "description": "VA.gov API production environment",
      "variables": {
        "version": {
          "default": "v2"
        }
      }
    }
  ]
}<|MERGE_RESOLUTION|>--- conflicted
+++ resolved
@@ -3,11 +3,7 @@
   "info": {
     "title": "Benefits Claims",
     "version": "v2",
-<<<<<<< HEAD
-    "description": "## Background\n\nThe Benefits Claims API Version 2 lets internal consumers: \n\n-   Retrieve existing claim information, including status, by claim ID\n-   Automatically establish an Intent To File (21-0966) in VBMS\n-   Automatically establish a disability compensation claim (21-526EZ) in VBMS\n-   Digitally submit supporting documentation for disability compensation claims\n\nAdditional functionality will be added over time.\n\nYou should use the [Benefits Claims API Version 1](https://developer.va.gov/explore/benefits/docs/claims?version=current) if: \n\n-   You are a consumer outside of VA and do not have the necessary VA agreements to use this API, and/or\n-   You want automatic establishment of power of attorney (21-22 or 21-22a)\n    \n## Technical Overview\n\nThis API accepts a payload of requests and responses with the payload identifying the claim and Veteran. Responses provide the submission’s processing status. Responses also provide a unique ID which can be used with the appropriate GET endpoint to return detailed, end-to-end claims status tracking. \n\nEnd-to-end claims tracking provides the status of claims as they move through the submission process, but does not return whether the claim was approved or denied. \n\n### Claim statuses\n\nClaims are first submitted by this API and then established in Veterans Benefits Management System (VBMS). A 200 response means that the claim was successfully submitted by the API. It does not mean VA has received the claim. Use the appropriate GET endpoint and the ID returned with your submission response to confirm the status of the submission. Statuses are:\n\n-   Pending - the claim is successfully submitted to Lighthouse\n-   Errored -  the submission encountered upstream errors\n-   Canceled -  the claim was identified as a duplicate or another issue caused the claim to be canceled. For duplicate claims,  the tracking of the claim's progress happens under a different Claim ID . \n\nOther statuses this API returns align with the [VA.gov](http://va.gov/) [claim status descriptions](https://www.va.gov/resources/what-your-claim-status-means/), which are:\n\n-   Claim received\n-   Initial review\n-   Evidence gathering, review, and decision\n-   Preparation for notification\n-   Complete\n\n### Finding a Veteran's unique VA ID\n\nThis API uses a unique Veteran identifier to identify the subject of each API request. This Veteran identifier can be retrieved by passing the Veteran’s first name, last name, DOB, and SSN to the ‘/veteran-id’ endpoint. This identifier should then be used as the Veteran ID parameter in request URLs.\n\nNote: though Veteran identifiers are typically static, they may change over time. If a specific Veteran ID suddenly responds with a ‘404 not found’ error, the identifier may have changed. It’s a good idea to periodically check the identifier for each Veteran.\n\n### Authentication and authorization\n\nThe authentication model for the Benefits Claims Version 2 is based on OAuth 2.0 / OpenID Connect and supports the [client credentials grant](https://developer.va.gov/explore/authorization/docs/client-credentials?api=claims).\n\n**Important**: To get production access, you must either work for VA or have specific VA agreements in place. If you have questions, [contact us](https://developer.va.gov/support/contact-us).\n\n### Test data for sandbox environment use\n\nWe use mock [test data in the sandbox environment](https://github.com/department-of-veterans-affairs/vets-api-clients/blob/master/test_accounts.md). Sandbox test data and test users for the Benefits Claims API are valid for all versions of the API.\n"
-=======
-    "description": "## Background\n\nThe Benefits Claims API Version 2 lets internal consumers: \n\n-   Retrieve existing claim information, including status, by claim ID\n-   Automatically establish an Intent To File (21-0966) in VBMS\n-   Automatically establish a disability compensation claim (21-526EZ) in VBMS\n-   Digitally submit supporting documentation for disability compensation claims\n\nAdditional functionality will be added over time.\n\nYou should use the [Benefits Claims API Version 1](https://developer.va.gov/explore/benefits/docs/claims?version=current) if: \n\n-   You are a consumer outside of VA and do not have the necessary VA agreements to use this API, and/or\n-   (POA) You want automatic establishment of power of attorney (21-22 or 21-22a)\n    \n## Technical Overview\n\nThis API accepts a payload of requests and responses with the payload identifying the claim and Veteran. Responses provide the submission’s processing status. Responses also provide a unique ID which can be used with the appropriate GET endpoint to return detailed, end-to-end claims status tracking. \n\nEnd-to-end claims tracking provides the status of claims as they move through the submission process, but does not return whether the claim was approved or denied. \n\n### Claim statuses\n\nClaims are first submitted by this API and then established in Veterans Benefits Management System (VBMS). A 200 response means that the claim was successfully submitted by the API. It does not mean VA has received the claim. Use the appropriate GET endpoint and the ID returned with your submission response to confirm the status of the submission. Statuses are:\n\n-   Pending - the claim is successfully submitted to Lighthouse\n-   Errored -  the submission encountered upstream errors\n-   Canceled -  the claim was identified as a duplicate or another issue caused the claim to be canceled. For duplicate claims,  the tracking of the claim's progress happens under a different Claim ID . \n\nOther statuses this API returns align with the [VA.gov](http://va.gov/) [claim status descriptions](https://www.va.gov/resources/what-your-claim-status-means/), which are:\n\n-   Claim received\n-   Initial review\n-   Evidence gathering, review, and decision\n-   Preparation for notification\n-   Complete\n\n### Finding a Veteran's unique VA ID\n\nThis API uses a unique Veteran identifier to identify the subject of each API request. This Veteran identifier can be retrieved by passing the Veteran’s first name, last name, DOB, and SSN to the ‘/veteran-id’ endpoint. This identifier should then be used as the Veteran ID parameter in request URLs.\n\nNote: though Veteran identifiers are typically static, they may change over time. If a specific Veteran ID suddenly responds with a ‘404 not found’ error, the identifier may have changed. It’s a good idea to periodically check the identifier for each Veteran.\n\n### Authentication and authorization\n\nThe authentication model for the Benefits Claims Version 2 is based on OAuth 2.0 / OpenID Connect and supports the [client credentials grant](https://developer.va.gov/explore/authorization/docs/client-credentials?api=claims).\n\n**Important**: To get production access, you must either work for VA or have specific VA agreements in place. If you have questions, [contact us](https://developer.va.gov/support/contact-us).\n\n### Test data for sandbox environment use\n\nWe use mock [test data in the sandbox environment](https://github.com/department-of-veterans-affairs/vets-api-clients/blob/master/test_accounts.md). Sandbox test data and test users for the Benefits Claims API are valid for all versions of the API.\n"
->>>>>>> 0bea7805
+    "description": "## Background\n\nThe Benefits Claims API Version 2 lets internal consumers: \n\n-   Retrieve existing claim information, including status, by claim ID\n-   Automatically establish an Intent To File (21-0966) in VBMS\n-   Automatically establish a disability compensation claim (21-526EZ) in VBMS\n-   Digitally submit supporting documentation for disability compensation claims\n\nAdditional functionality will be added over time.\n\nYou should use the [Benefits Claims API Version 1](https://developer.va.gov/explore/benefits/docs/claims?version=current) if: \n\n-   You are a consumer outside of VA and do not have the necessary VA agreements to use this API, and/or\n<<<<<<< HEAD\n-   You want automatic establishment of power of attorney (21-22 or 21-22a)\n=======\n-   (POA) You want automatic establishment of power of attorney (21-22 or 21-22a)\n>>>>>>> master\n    \n## Technical Overview\n\nThis API accepts a payload of requests and responses with the payload identifying the claim and Veteran. Responses provide the submission’s processing status. Responses also provide a unique ID which can be used with the appropriate GET endpoint to return detailed, end-to-end claims status tracking. \n\nEnd-to-end claims tracking provides the status of claims as they move through the submission process, but does not return whether the claim was approved or denied. \n\n### Claim statuses\n\nClaims are first submitted by this API and then established in Veterans Benefits Management System (VBMS). A 200 response means that the claim was successfully submitted by the API. It does not mean VA has received the claim. Use the appropriate GET endpoint and the ID returned with your submission response to confirm the status of the submission. Statuses are:\n\n-   Pending - the claim is successfully submitted to Lighthouse\n-   Errored -  the submission encountered upstream errors\n-   Canceled -  the claim was identified as a duplicate or another issue caused the claim to be canceled. For duplicate claims,  the tracking of the claim's progress happens under a different Claim ID . \n\nOther statuses this API returns align with the [VA.gov](http://va.gov/) [claim status descriptions](https://www.va.gov/resources/what-your-claim-status-means/), which are:\n\n-   Claim received\n-   Initial review\n-   Evidence gathering, review, and decision\n-   Preparation for notification\n-   Complete\n\n### Finding a Veteran's unique VA ID\n\nThis API uses a unique Veteran identifier to identify the subject of each API request. This Veteran identifier can be retrieved by passing the Veteran’s first name, last name, DOB, and SSN to the ‘/veteran-id’ endpoint. This identifier should then be used as the Veteran ID parameter in request URLs.\n\nNote: though Veteran identifiers are typically static, they may change over time. If a specific Veteran ID suddenly responds with a ‘404 not found’ error, the identifier may have changed. It’s a good idea to periodically check the identifier for each Veteran.\n\n### Authentication and authorization\n\nThe authentication model for the Benefits Claims Version 2 is based on OAuth 2.0 / OpenID Connect and supports the [client credentials grant](https://developer.va.gov/explore/authorization/docs/client-credentials?api=claims).\n\n**Important**: To get production access, you must either work for VA or have specific VA agreements in place. If you have questions, [contact us](https://developer.va.gov/support/contact-us).\n\n### Test data for sandbox environment use\n\nWe use mock [test data in the sandbox environment](https://github.com/department-of-veterans-affairs/vets-api-clients/blob/master/test_accounts.md). Sandbox test data and test users for the Benefits Claims API are valid for all versions of the API.\n"
   },
   "tags": [
     {
@@ -1249,11 +1245,7 @@
       "post": {
         "summary": "Submits form 526",
         "tags": [
-<<<<<<< HEAD
           "Disability Compensation Claims"
-=======
-          "Disability"
->>>>>>> 0bea7805
         ],
         "operationId": "post526Claim",
         "security": [
@@ -1295,11 +1287,7 @@
               "application/json": {
                 "example": {
                   "data": {
-<<<<<<< HEAD
-                    "id": "ae7560c9-5048-4503-b10f-2bb1873f653d",
-=======
-                    "id": "8926153f-1d19-4357-84ec-b685ec2b71cc",
->>>>>>> 0bea7805
+                    "id": "6fac5029-82f2-49a6-be41-fbbdb20eb2e8",
                     "type": "forms/526",
                     "attributes": {
                       "veteranIdentification": {
@@ -4087,11 +4075,7 @@
       "post": {
         "summary": "Validates a 526 claim form submission.",
         "tags": [
-<<<<<<< HEAD
           "Disability Compensation Claims"
-=======
-          "Disability"
->>>>>>> 0bea7805
         ],
         "operationId": "post526ClaimValidate",
         "security": [
@@ -5620,11 +5604,7 @@
       "post": {
         "summary": "Upload documents supporting a 526 claim",
         "tags": [
-<<<<<<< HEAD
           "Disability Compensation Claims"
-=======
-          "Disability"
->>>>>>> 0bea7805
         ],
         "operationId": "upload526Attachments",
         "security": [
@@ -5675,11 +5655,7 @@
               "application/json": {
                 "example": {
                   "data": {
-<<<<<<< HEAD
-                    "id": "1e1af822-41c8-4b8c-a68f-a030596cb880",
-=======
-                    "id": "650cc3c9-7758-46cc-a58c-940eb83f7d8d",
->>>>>>> 0bea7805
+                    "id": "503c65d4-8801-44bc-94ef-f9c9c73b7203",
                     "type": "forms/526",
                     "attributes": {
                       "veteran": {
