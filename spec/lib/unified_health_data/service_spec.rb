--- conflicted
+++ resolved
@@ -290,7 +290,6 @@
 
         expect(result).to eq([])
       end
-<<<<<<< HEAD
     end
   end
 
@@ -473,11 +472,8 @@
       allow_any_instance_of(UnifiedHealthData::Client)
         .to receive(:get_allergies_by_date)
         .and_return(sample_client_response)
-=======
->>>>>>> e6029136
-    end
-
-<<<<<<< HEAD
+    end
+
     context 'happy path' do
       context 'when data exists for both VistA + OH' do
         it 'returns a single VistA allergy' do
@@ -529,8 +525,6 @@
     end
   end
 
-=======
->>>>>>> e6029136
   # Clinical Notes
   describe '#get_care_summaries_and_notes' do
     let(:notes_sample_response) do
