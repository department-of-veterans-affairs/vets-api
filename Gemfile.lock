GIT
  remote: https://github.com/department-of-veterans-affairs/apivore
  revision: f8ccd476f6c5301f5ebe4e2dd5b30ff0e567ffc1
  tag: v2.0.0.vsp
  specs:
    apivore (2.0.0.vsp)
      actionpack (>= 4)
      hashie (~> 5.0)
      json-schema (~> 4.0)
      rspec (~> 3)
      rspec-expectations (~> 3.1)
      rspec-mocks (~> 3.1)

GIT
  remote: https://github.com/department-of-veterans-affairs/betamocks
  revision: 8233129def00c29b33e56ac5ad6d08f5442d665c
  branch: master
  specs:
    betamocks (0.11.0)
      activesupport (>= 4.2)
      adler32
      faraday (>= 1.2.0, < 3.0)

GIT
  remote: https://github.com/department-of-veterans-affairs/bgs-ext.git
  revision: dc1b6938a385f6ef2cf55b030ae94f06e08ccc9a
  specs:
    bgs_ext (0.21.3)
      httpclient
      nokogiri (>= 1.13.6)
      savon (= 2.12)

GIT
  remote: https://github.com/department-of-veterans-affairs/connect_vbms.git
  revision: 1834cf61310001c82e2e96d665518407c3bce947
  branch: master
  specs:
    connect_vbms (1.4.0)
      httpclient (~> 2.8.0)
      httpi (~> 2.4)
      mail
      nokogiri (>= 1.8.4)
      nori
      xmldsig (~> 0.3.1)
      xmlenc

GIT
  remote: https://github.com/department-of-veterans-affairs/fhir_client.git
  revision: 52e0197dcb1f940a1f0b28bfa983699f0c199696
  tag: v6.0.0
  specs:
    fhir_client (6.0.0)
      activesupport (>= 3)
      addressable (>= 2.3)
      fhir_dstu2_models (>= 1.1.1)
      fhir_models (>= 4.2.1)
      fhir_stu3_models (>= 3.1.1)
      http (~> 5.1)
      nokogiri (>= 1.10.4)
      oauth2 (>= 1.1)
      rack (>= 1.5)
      tilt (>= 1.1)

GIT
  remote: https://github.com/department-of-veterans-affairs/govdelivery-tms-ruby.git
  revision: d58cc59ae47e5f5f642b3603224f42f518f92f56
  tag: v4.0.0
  specs:
    govdelivery-tms (4.0.0)
      activesupport (>= 5.2.4.3, < 8.0.0)
      faraday
      mime-types

GIT
  remote: https://github.com/department-of-veterans-affairs/vets-json-schema
  revision: 6941836945d2c45390c96c03e2c0de9e31ece3a5
  branch: master
  specs:
    vets_json_schema (21.0.0)
      multi_json (~> 1.0)
      script_utils (= 0.0.4)

PATH
  remote: modules
  specs:
    accredited_representatives (0.1.0)
    appeals_api (0.0.1)
      jsonapi-serializer (>= 2.2.0)
      sidekiq
    apps_api (0.0.1)
      faraday
      sidekiq
    ask_va_api (0.1.0)
    avs (0.1.0)
    check_in (0.1.0)
    claims_api (0.0.1)
    covid_research (0.1.0)
      rails
      sidekiq
    covid_vaccine (0.1.0)
      sidekiq
    debts_api (0.1.0)
    dhp_connected_devices (0.1.0)
    facilities_api (0.1.0)
    health_quest (0.1.0)
    income_limits (0.1.0)
    meb_api (0.1.0)
    mobile (0.1.0)
      dry-validation
    mocked_authentication (0.1.0)
      rails
    my_health (0.1.0)
      rails
    representation_management (0.1.0)
    simple_forms_api (0.1.0)
    test_user_dashboard (0.1.0)
      rails
    travel_pay (0.1.0)
    va_forms (0.0.1)
      faraday
      nokogiri
      paper_trail
      sidekiq
    va_notify (0.1.0)
    vaos (0.1.0)
      sidekiq
    vba_documents (1.0.0)
      aws-sdk-s3 (~> 1)
      sidekiq
    veteran (0.0.1)
    veteran_confirmation (0.0.1)
    vye (0.1.0)

GEM
  remote: https://enterprise.contribsys.com/
  specs:
    sidekiq-ent (2.5.3)
      einhorn (>= 0.7.4)
      sidekiq (>= 6.5.0, < 7)
      sidekiq-pro (>= 5.5.0, < 6)
    sidekiq-pro (5.5.8)
      sidekiq (~> 6.0, >= 6.5.6)

GEM
  remote: https://rubygems.org/
  specs:
    Ascii85 (1.1.0)
    aasm (5.5.0)
      concurrent-ruby (~> 1.0)
<<<<<<< HEAD
    actioncable (7.1.3)
      actionpack (= 7.1.3)
      activesupport (= 7.1.3)
      nio4r (~> 2.0)
      websocket-driver (>= 0.6.1)
      zeitwerk (~> 2.6)
    actionmailbox (7.1.3)
      actionpack (= 7.1.3)
      activejob (= 7.1.3)
      activerecord (= 7.1.3)
      activestorage (= 7.1.3)
      activesupport (= 7.1.3)
=======
    actioncable (7.0.8.1)
      actionpack (= 7.0.8.1)
      activesupport (= 7.0.8.1)
      nio4r (~> 2.0)
      websocket-driver (>= 0.6.1)
    actionmailbox (7.0.8.1)
      actionpack (= 7.0.8.1)
      activejob (= 7.0.8.1)
      activerecord (= 7.0.8.1)
      activestorage (= 7.0.8.1)
      activesupport (= 7.0.8.1)
>>>>>>> 92b4d011
      mail (>= 2.7.1)
      net-imap
      net-pop
      net-smtp
<<<<<<< HEAD
    actionmailer (7.1.3)
      actionpack (= 7.1.3)
      actionview (= 7.1.3)
      activejob (= 7.1.3)
      activesupport (= 7.1.3)
=======
    actionmailer (7.0.8.1)
      actionpack (= 7.0.8.1)
      actionview (= 7.0.8.1)
      activejob (= 7.0.8.1)
      activesupport (= 7.0.8.1)
>>>>>>> 92b4d011
      mail (~> 2.5, >= 2.5.4)
      net-imap
      net-pop
      net-smtp
<<<<<<< HEAD
      rails-dom-testing (~> 2.2)
    actionpack (7.1.3)
      actionview (= 7.1.3)
      activesupport (= 7.1.3)
      nokogiri (>= 1.8.5)
      racc
      rack (>= 2.2.4)
      rack-session (>= 1.0.1)
      rack-test (>= 0.6.3)
      rails-dom-testing (~> 2.2)
      rails-html-sanitizer (~> 1.6)
    actiontext (7.1.3)
      actionpack (= 7.1.3)
      activerecord (= 7.1.3)
      activestorage (= 7.1.3)
      activesupport (= 7.1.3)
      globalid (>= 0.6.0)
      nokogiri (>= 1.8.5)
    actionview (7.1.3)
      activesupport (= 7.1.3)
=======
      rails-dom-testing (~> 2.0)
    actionpack (7.0.8.1)
      actionview (= 7.0.8.1)
      activesupport (= 7.0.8.1)
      rack (~> 2.0, >= 2.2.4)
      rack-test (>= 0.6.3)
      rails-dom-testing (~> 2.0)
      rails-html-sanitizer (~> 1.0, >= 1.2.0)
    actiontext (7.0.8.1)
      actionpack (= 7.0.8.1)
      activerecord (= 7.0.8.1)
      activestorage (= 7.0.8.1)
      activesupport (= 7.0.8.1)
      globalid (>= 0.6.0)
      nokogiri (>= 1.8.5)
    actionview (7.0.8.1)
      activesupport (= 7.0.8.1)
>>>>>>> 92b4d011
      builder (~> 3.1)
      erubi (~> 1.11)
      rails-dom-testing (~> 2.2)
      rails-html-sanitizer (~> 1.6)
    active_model_serializers (0.10.14)
      actionpack (>= 4.1)
      activemodel (>= 4.1)
      case_transform (>= 0.2)
      jsonapi-renderer (>= 0.1.1.beta1, < 0.3)
<<<<<<< HEAD
    activejob (7.1.3)
      activesupport (= 7.1.3)
      globalid (>= 0.3.6)
    activemodel (7.1.3)
      activesupport (= 7.1.3)
    activerecord (7.1.3)
      activemodel (= 7.1.3)
      activesupport (= 7.1.3)
      timeout (>= 0.4.0)
=======
    activejob (7.0.8.1)
      activesupport (= 7.0.8.1)
      globalid (>= 0.3.6)
    activemodel (7.0.8.1)
      activesupport (= 7.0.8.1)
    activerecord (7.0.8.1)
      activemodel (= 7.0.8.1)
      activesupport (= 7.0.8.1)
>>>>>>> 92b4d011
    activerecord-import (1.5.1)
      activerecord (>= 4.2)
    activerecord-postgis-adapter (9.0.1)
      activerecord (~> 7.1.0)
      rgeo-activerecord (~> 7.0.0)
<<<<<<< HEAD
    activestorage (7.1.3)
      actionpack (= 7.1.3)
      activejob (= 7.1.3)
      activerecord (= 7.1.3)
      activesupport (= 7.1.3)
      marcel (~> 1.0)
    activesupport (7.1.3)
      base64
      bigdecimal
=======
    activestorage (7.0.8.1)
      actionpack (= 7.0.8.1)
      activejob (= 7.0.8.1)
      activerecord (= 7.0.8.1)
      activesupport (= 7.0.8.1)
      marcel (~> 1.0)
      mini_mime (>= 1.1.0)
    activesupport (7.0.8.1)
>>>>>>> 92b4d011
      concurrent-ruby (~> 1.0, >= 1.0.2)
      connection_pool (>= 2.2.5)
      drb
      i18n (>= 1.6, < 2)
      minitest (>= 5.1)
      mutex_m
      tzinfo (~> 2.0)
    addressable (2.8.6)
      public_suffix (>= 2.0.2, < 6.0)
    adler32 (0.0.2)
    afm (0.2.2)
    akami (1.3.1)
      gyoku (>= 0.4.0)
      nokogiri
    ast (2.4.2)
    attr_extras (7.1.0)
    awesome_print (1.9.2)
    aws-eventstream (1.3.0)
    aws-partitions (1.894.0)
    aws-sdk-core (3.191.2)
      aws-eventstream (~> 1, >= 1.3.0)
      aws-partitions (~> 1, >= 1.651.0)
      aws-sigv4 (~> 1.8)
      base64
      jmespath (~> 1, >= 1.6.1)
    aws-sdk-kms (1.77.0)
      aws-sdk-core (~> 3, >= 3.191.0)
      aws-sigv4 (~> 1.1)
    aws-sdk-s3 (1.143.0)
      aws-sdk-core (~> 3, >= 3.191.0)
      aws-sdk-kms (~> 1)
      aws-sigv4 (~> 1.8)
    aws-sdk-sns (1.72.0)
      aws-sdk-core (~> 3, >= 3.191.0)
      aws-sigv4 (~> 1.1)
    aws-sigv4 (1.8.0)
      aws-eventstream (~> 1, >= 1.0.2)
    axiom-types (0.1.1)
      descendants_tracker (~> 0.0.4)
      ice_nine (~> 0.11.0)
      thread_safe (~> 0.3, >= 0.3.1)
    base64 (0.2.0)
    bcp47 (0.3.3)
      i18n
    bigdecimal (3.1.6)
    bigdecimal (3.1.6-java)
    bindex (0.8.1)
    blueprinter (1.0.2)
    bootsnap (1.18.3)
      msgpack (~> 1.2)
    brakeman (6.1.2)
      racc
    breakers (0.7.1)
      faraday (>= 1.2.0, < 3.0)
      multi_json (~> 1.0)
    builder (3.2.4)
    bundler-audit (0.9.1)
      bundler (>= 1.2.0, < 3)
      thor (~> 1.0)
    byebug (11.1.3)
    carrierwave (3.0.5)
      activemodel (>= 6.0.0)
      activesupport (>= 6.0.0)
      addressable (~> 2.6)
      image_processing (~> 1.1)
      marcel (~> 1.0.0)
      ssrf_filter (~> 1.0)
    carrierwave-aws (1.6.0)
      aws-sdk-s3 (~> 1.0)
      carrierwave (>= 2.0, < 4)
    case_transform (0.2)
      activesupport
    claide (1.1.0)
    claide-plugins (0.9.2)
      cork
      nap
      open4 (~> 1.3)
    clam_scan (0.0.2)
    cliver (0.3.2)
    coderay (1.1.3)
    coercible (1.0.0)
      descendants_tracker (~> 0.0.1)
    colored2 (3.1.2)
    combine_pdf (1.0.26)
      matrix
      ruby-rc4 (>= 0.1.5)
    concurrent-ruby (1.2.3)
    config (5.1.0)
      deep_merge (~> 1.2, >= 1.2.1)
      dry-validation (~> 1.0, >= 1.0.0)
    connection_pool (2.4.1)
    content_disposition (1.0.0)
    cork (0.3.0)
      colored2 (~> 3.1)
    coverband (6.0.2)
      redis (>= 3.0)
    crack (1.0.0)
      bigdecimal
      rexml
    crass (1.0.6)
    danger (9.4.3)
      claide (~> 1.0)
      claide-plugins (>= 0.9.2)
      colored2 (~> 3.1)
      cork (~> 0.1)
      faraday (>= 0.9.0, < 3.0)
      faraday-http-cache (~> 2.0)
      git (~> 1.13)
      kramdown (~> 2.3)
      kramdown-parser-gfm (~> 1.0)
      no_proxy_fix
      octokit (>= 4.0)
      terminal-table (>= 1, < 4)
    database_cleaner (2.0.2)
      database_cleaner-active_record (>= 2, < 3)
    database_cleaner-active_record (2.1.0)
      activerecord (>= 5.a)
      database_cleaner-core (~> 2.0.0)
    database_cleaner-core (2.0.1)
    datadog-ci (0.6.0)
      msgpack
    date (3.3.4)
    date (3.3.4-java)
    date_time_precision (0.8.1)
    date_validator (0.12.0)
      activemodel (>= 3)
      activesupport (>= 3)
    ddtrace (1.19.0)
      datadog-ci (~> 0.6.0)
      debase-ruby_core_source (= 3.3.1)
      libdatadog (~> 5.0.0.1.0)
      libddwaf (~> 1.14.0.0.0)
      msgpack
    debase-ruby_core_source (3.3.1)
    declarative (0.0.20)
    deep_merge (1.2.2)
    descendants_tracker (0.0.4)
      thread_safe (~> 0.3, >= 0.3.1)
    diff-lcs (1.5.1)
    docile (1.4.0)
    dogstatsd-ruby (5.6.1)
    domain_name (0.6.20240107)
    down (5.4.1)
      addressable (~> 2.8)
    drb (2.2.0)
      ruby2_keywords
    dry-configurable (1.1.0)
      dry-core (~> 1.0, < 2)
      zeitwerk (~> 2.6)
    dry-core (1.0.1)
      concurrent-ruby (~> 1.0)
      zeitwerk (~> 2.6)
    dry-inflector (1.0.0)
    dry-initializer (3.1.1)
    dry-logic (1.5.0)
      concurrent-ruby (~> 1.0)
      dry-core (~> 1.0, < 2)
      zeitwerk (~> 2.6)
    dry-schema (1.13.3)
      concurrent-ruby (~> 1.0)
      dry-configurable (~> 1.0, >= 1.0.1)
      dry-core (~> 1.0, < 2)
      dry-initializer (~> 3.0)
      dry-logic (>= 1.4, < 2)
      dry-types (>= 1.7, < 2)
      zeitwerk (~> 2.6)
    dry-struct (1.6.0)
      dry-core (~> 1.0, < 2)
      dry-types (>= 1.7, < 2)
      ice_nine (~> 0.11)
      zeitwerk (~> 2.6)
    dry-types (1.7.2)
      bigdecimal (~> 3.0)
      concurrent-ruby (~> 1.0)
      dry-core (~> 1.0)
      dry-inflector (~> 1.0)
      dry-logic (~> 1.4)
      zeitwerk (~> 2.6)
    dry-validation (1.10.0)
      concurrent-ruby (~> 1.0)
      dry-core (~> 1.0, < 2)
      dry-initializer (~> 3.0)
      dry-schema (>= 1.12, < 2)
      zeitwerk (~> 2.6)
    einhorn (1.0.0)
    erubi (1.12.0)
    et-orbi (1.2.7)
      tzinfo
    ethon (0.16.0)
      ffi (>= 1.15.0)
    factory_bot (6.4.5)
      activesupport (>= 5.0.0)
    factory_bot_rails (6.4.3)
      factory_bot (~> 6.4)
      railties (>= 5.0.0)
    faker (3.2.3)
      i18n (>= 1.8.11, < 2)
    fakeredis (0.9.2)
      redis (~> 4.8)
    faraday (2.9.0)
      faraday-net_http (>= 2.0, < 3.2)
    faraday-follow_redirects (0.3.0)
      faraday (>= 1, < 3)
    faraday-http-cache (2.5.1)
      faraday (>= 0.8)
    faraday-httpclient (2.0.1)
      httpclient (>= 2.2)
    faraday-multipart (1.0.4)
      multipart-post (~> 2)
    faraday-net_http (3.1.0)
      net-http
    faraday-retry (2.2.0)
      faraday (~> 2.0)
    faraday-typhoeus (1.1.0)
      faraday (~> 2.0)
      typhoeus (~> 1.4)
    faraday_curl (0.0.2)
      faraday (>= 0.9.0)
    fastimage (2.3.0)
    ffi (1.16.3)
    ffi-compiler (1.0.1)
      ffi (>= 1.0.0)
      rake
    fhir_dstu2_models (1.1.1)
      bcp47 (>= 0.3)
      date_time_precision (>= 0.8)
      mime-types (>= 3.0)
      nokogiri (>= 1.11.4)
    fhir_models (4.2.2)
      bcp47 (>= 0.3)
      date_time_precision (>= 0.8)
      mime-types (>= 3.0)
      nokogiri (>= 1.11.4)
    fhir_stu3_models (3.1.1)
      bcp47 (>= 0.3)
      date_time_precision (>= 0.8)
      mime-types (>= 3.0)
      nokogiri (>= 1.11.4)
    fitbit_api (1.0.0)
      oauth2 (~> 2.0)
    flipper (1.2.2)
      concurrent-ruby (< 2)
    flipper-active_record (1.2.2)
      activerecord (>= 4.2, < 8)
      flipper (~> 1.2.2)
    flipper-active_support_cache_store (1.2.2)
      activesupport (>= 4.2, < 8)
      flipper (~> 1.2.2)
    flipper-ui (1.2.2)
      erubi (>= 1.0.0, < 2.0.0)
      flipper (~> 1.2.2)
      rack (>= 1.4, < 4)
      rack-protection (>= 1.5.3, <= 4.0.0)
      sanitize (< 7)
    foreman (0.87.2)
    formatador (1.1.0)
    fugit (1.9.0)
      et-orbi (~> 1, >= 1.2.7)
      raabro (~> 1.4)
    fuubar (2.5.1)
      rspec-core (~> 3.0)
      ruby-progressbar (~> 1.4)
    gems (1.2.0)
    git (1.19.1)
      addressable (~> 2.8)
      rchardet (~> 1.8)
    globalid (1.2.1)
      activesupport (>= 6.1)
    google-api-client (0.53.0)
      google-apis-core (~> 0.1)
      google-apis-generator (~> 0.1)
    google-apis-core (0.14.0)
      addressable (~> 2.5, >= 2.5.1)
      googleauth (~> 1.9)
      httpclient (>= 2.8.1, < 3.a)
      mini_mime (~> 1.0)
      representable (~> 3.0)
      retriable (>= 2.0, < 4.a)
      rexml
    google-apis-discovery_v1 (0.16.0)
      google-apis-core (>= 0.14.0, < 2.a)
    google-apis-generator (0.14.0)
      activesupport (>= 5.0)
      gems (~> 1.2)
      google-apis-core (>= 0.14.0, < 2.a)
      google-apis-discovery_v1 (~> 0.14)
      thor (>= 0.20, < 2.a)
    google-cloud-env (2.1.1)
      faraday (>= 1.0, < 3.a)
    google-protobuf (3.25.3)
    googleauth (1.11.0)
      faraday (>= 1.0, < 3.a)
      google-cloud-env (~> 2.1)
      jwt (>= 1.4, < 3.0)
      multi_json (~> 1.11)
      os (>= 0.9, < 2.0)
      signet (>= 0.16, < 2.a)
    gserver (0.0.1)
    guard (2.18.1)
      formatador (>= 0.2.4)
      listen (>= 2.7, < 4.0)
      lumberjack (>= 1.0.12, < 2.0)
      nenv (~> 0.1)
      notiffany (~> 0.0)
      pry (>= 0.13.0)
      shellany (~> 0.0)
      thor (>= 0.18.1)
    guard-compat (1.2.1)
    guard-rspec (4.7.3)
      guard (~> 2.1)
      guard-compat (~> 1.1)
      rspec (>= 2.99.0, < 4.0)
    guard-rubocop (1.5.0)
      guard (~> 2.0)
      rubocop (< 2.0)
    gyoku (1.4.0)
      builder (>= 2.1.2)
      rexml (~> 3.0)
    hana (1.3.7)
    hashdiff (1.1.0)
    hashery (2.1.2)
    hashie (5.0.0)
    holidays (8.7.1)
    http (5.2.0)
      addressable (~> 2.8)
      base64 (~> 0.1)
      http-cookie (~> 1.0)
      http-form_data (~> 2.2)
      llhttp-ffi (~> 0.5.0)
    http-cookie (1.0.5)
      domain_name (~> 0.5)
    http-form_data (2.3.0)
    httpclient (2.8.3)
    httpi (2.5.0)
      rack
      socksify
    i18n (1.14.3)
      concurrent-ruby (~> 1.0)
      racc (~> 1.7)
    ice_nine (0.11.2)
    image_processing (1.12.2)
      mini_magick (>= 4.9.5, < 5)
      ruby-vips (>= 2.0.17, < 3)
    io-console (0.7.1)
    io-console (0.7.1-java)
    irb (1.11.1)
      rdoc
      reline (>= 0.4.2)
    iso_country_codes (0.7.8)
    jar-dependencies (0.4.1)
    jmespath (1.6.2)
    json (2.7.1)
    json (2.7.1-java)
    json-schema (4.1.1)
      addressable (>= 2.8)
    json_schemer (2.2.0)
      base64
      bigdecimal
      hana (~> 1.3)
      regexp_parser (~> 2.0)
      simpleidn (~> 0.2)
    jsonapi-parser (0.1.1)
    jsonapi-renderer (0.2.2)
    jsonapi-serializer (2.2.0)
      activesupport (>= 4.2)
    jwe (0.4.0)
    jwt (2.8.1)
      base64
    kms_encrypted (1.5.1)
      activesupport (>= 6)
    kramdown (2.4.0)
      rexml
    kramdown-parser-gfm (1.1.0)
      kramdown (~> 2.0)
    language_server-protocol (3.17.0.3)
    libdatadog (5.0.0.1.0)
    libdatadog (5.0.0.1.0-x86_64-linux)
    libddwaf (1.14.0.0.0)
      ffi (~> 1.0)
    libddwaf (1.14.0.0.0-arm64-darwin)
      ffi (~> 1.0)
    libddwaf (1.14.0.0.0-java)
      ffi (~> 1.0)
    libddwaf (1.14.0.0.0-x86_64-linux)
      ffi (~> 1.0)
    liquid (5.4.0)
    listen (3.8.0)
      rb-fsevent (~> 0.10, >= 0.10.3)
      rb-inotify (~> 0.9, >= 0.9.10)
    llhttp-ffi (0.5.0)
      ffi-compiler (~> 1.0)
      rake (~> 13.0)
    lockbox (1.3.0)
    loofah (2.22.0)
      crass (~> 1.0.2)
      nokogiri (>= 1.12.0)
    lumberjack (1.2.10)
    mail (2.8.1)
      mini_mime (>= 0.1.1)
      net-imap
      net-pop
      net-smtp
    marcel (1.0.2)
    matrix (0.4.2)
    memoist (0.16.2)
    method_source (1.0.0)
    mime-types (3.5.1)
      mime-types-data (~> 3.2015)
    mime-types-data (3.2023.1003)
    mimemagic (0.4.3)
      nokogiri (~> 1)
      rake
    mini_magick (4.12.0)
    mini_mime (1.1.5)
    mini_portile2 (2.8.5)
    minitest (5.22.2)
    msgpack (1.7.2)
    msgpack (1.7.2-java)
    multi_json (1.15.0)
    multi_xml (0.6.0)
    multipart-post (2.4.0)
    mutex_m (0.2.0)
    nap (1.1.0)
    nenv (0.3.0)
    net-http (0.4.1)
      uri
    net-imap (0.4.10)
      date
      net-protocol
    net-pop (0.1.2)
      net-protocol
    net-protocol (0.2.2)
      timeout
    net-sftp (4.0.0)
      net-ssh (>= 5.0.0, < 8.0.0)
    net-smtp (0.4.0.1)
      net-protocol
    net-ssh (7.2.0)
    nio4r (2.7.0)
    nio4r (2.7.0-java)
    no_proxy_fix (0.1.2)
    nokogiri (1.16.2)
      mini_portile2 (~> 2.8.2)
      racc (~> 1.4)
    nori (2.6.0)
    notiffany (0.1.3)
      nenv (~> 0.1)
      shellany (~> 0.0)
    notifications-ruby-client (6.0.0)
      jwt (>= 1.5, < 3)
    oauth2 (2.0.9)
      faraday (>= 0.17.3, < 3.0)
      jwt (>= 1.0, < 3.0)
      multi_xml (~> 0.5)
      rack (>= 1.2, < 4)
      snaky_hash (~> 2.0)
      version_gem (~> 1.1)
    octokit (8.1.0)
      base64
      faraday (>= 1, < 3)
      sawyer (~> 0.9)
    oj (3.16.3)
      bigdecimal (>= 3.0)
    okcomputer (1.18.5)
    olive_branch (4.0.1)
      multi_json
      rails (>= 4.0)
    open4 (1.3.4)
    operating_hours (0.1.0)
    optimist (3.1.0)
    os (1.1.4)
    ox (2.14.17)
    paper_trail (15.1.0)
      activerecord (>= 6.1)
      request_store (~> 1.4)
    parallel (1.24.0)
    parallel_tests (4.5.2)
      parallel
    parser (3.3.0.5)
      ast (~> 2.4.1)
      racc
    patience_diff (1.2.0)
      optimist (~> 3.0)
    pdf-core (0.9.0)
    pdf-forms (1.5.0)
      cliver (~> 0.3.2)
      rexml (~> 3.2, >= 3.2.6)
      safe_shell (>= 1.0.3, < 2.0)
    pdf-inspector (1.3.0)
      pdf-reader (>= 1.0, < 3.0.a)
    pdf-reader (2.12.0)
      Ascii85 (~> 1.0)
      afm (~> 0.2.1)
      hashery (~> 2.0)
      ruby-rc4
      ttfunk
    pg (1.5.6)
    pg_query (5.1.0)
      google-protobuf (>= 3.22.3)
    pg_search (2.3.6)
      activerecord (>= 5.2)
      activesupport (>= 5.2)
    pkce_challenge (1.0.0)
    prawn (2.4.0)
      pdf-core (~> 0.9.0)
      ttfunk (~> 1.7)
    prawn-markup (1.0.0)
      nokogiri
      prawn
      prawn-table
    prawn-table (0.2.2)
      prawn (>= 1.3.0, < 3.0.0)
    pry (0.14.2)
      coderay (~> 1.1)
      method_source (~> 1.0)
    pry (0.14.2-java)
      coderay (~> 1.1)
      method_source (~> 1.0)
      spoon (~> 0.0)
    pry-byebug (3.10.1)
      byebug (~> 11.0)
      pry (>= 0.13, < 0.15)
    psych (5.1.2)
      stringio
    psych (5.1.2-java)
      jar-dependencies (>= 0.1.7)
    public_suffix (5.0.4)
    puma (6.4.2)
      nio4r (~> 2.0)
    puma (6.4.2-java)
      nio4r (~> 2.0)
    pundit (2.3.1)
      activesupport (>= 3.0.0)
    raabro (1.4.0)
    racc (1.7.3)
    racc (1.7.3-java)
    rack (2.2.8.1)
    rack-attack (6.7.0)
      rack (>= 1.0, < 4)
    rack-cors (2.0.2)
      rack (>= 2.0.0)
    rack-protection (3.2.0)
      base64 (>= 0.1.0)
      rack (~> 2.2, >= 2.2.4)
    rack-session (1.0.2)
      rack (< 3)
    rack-test (2.1.0)
      rack (>= 1.3)
    rack-timeout (0.6.3)
    rack-vcr (0.1.6)
      vcr (>= 2.9)
<<<<<<< HEAD
    rackup (1.0.0)
      rack (< 3)
      webrick
    rails (7.1.3)
      actioncable (= 7.1.3)
      actionmailbox (= 7.1.3)
      actionmailer (= 7.1.3)
      actionpack (= 7.1.3)
      actiontext (= 7.1.3)
      actionview (= 7.1.3)
      activejob (= 7.1.3)
      activemodel (= 7.1.3)
      activerecord (= 7.1.3)
      activestorage (= 7.1.3)
      activesupport (= 7.1.3)
      bundler (>= 1.15.0)
      railties (= 7.1.3)
=======
    rails (7.0.8.1)
      actioncable (= 7.0.8.1)
      actionmailbox (= 7.0.8.1)
      actionmailer (= 7.0.8.1)
      actionpack (= 7.0.8.1)
      actiontext (= 7.0.8.1)
      actionview (= 7.0.8.1)
      activejob (= 7.0.8.1)
      activemodel (= 7.0.8.1)
      activerecord (= 7.0.8.1)
      activestorage (= 7.0.8.1)
      activesupport (= 7.0.8.1)
      bundler (>= 1.15.0)
      railties (= 7.0.8.1)
>>>>>>> 92b4d011
    rails-dom-testing (2.2.0)
      activesupport (>= 5.0.0)
      minitest
      nokogiri (>= 1.6)
    rails-html-sanitizer (1.6.0)
      loofah (~> 2.21)
      nokogiri (~> 1.14)
    rails-session_cookie (0.3.0)
      rails (>= 4.0)
    rails_semantic_logger (4.14.0)
      rack
      railties (>= 5.1)
      semantic_logger (~> 4.13)
<<<<<<< HEAD
    railties (7.1.3)
      actionpack (= 7.1.3)
      activesupport (= 7.1.3)
      irb
      rackup (>= 1.0.0)
=======
    railties (7.0.8.1)
      actionpack (= 7.0.8.1)
      activesupport (= 7.0.8.1)
      method_source
>>>>>>> 92b4d011
      rake (>= 12.2)
      thor (~> 1.0, >= 1.2.2)
      zeitwerk (~> 2.6)
    rainbow (3.1.1)
    rake (13.1.0)
    rb-fsevent (0.11.2)
    rb-inotify (0.10.1)
      ffi (~> 1.0)
    rchardet (1.8.0)
    rdoc (6.6.2)
      psych (>= 4.0.0)
    redis (4.8.1)
    redis-namespace (1.11.0)
      redis (>= 4)
    regexp_parser (2.9.0)
    reline (0.4.2)
      io-console (~> 0.5)
    representable (3.2.0)
      declarative (< 0.1.0)
      trailblazer-option (>= 0.1.1, < 0.2.0)
      uber (< 0.2.0)
    request_store (1.6.0)
      rack (>= 1.4)
    restforce (7.3.0)
      faraday (>= 1.1.0, < 2.10.0)
      faraday-follow_redirects (<= 0.3.0, < 1.0.0)
      faraday-multipart (>= 1.0.0, < 2.0.0)
      faraday-net_http (< 4.0.0)
      hashie (>= 1.2.0, < 6.0)
      jwt (>= 1.5.6)
    retriable (3.1.2)
    rexml (3.2.6)
    rgeo (3.0.1)
    rgeo-activerecord (7.0.1)
      activerecord (>= 5.0)
      rgeo (>= 1.0.0)
    rgeo-geojson (2.1.1)
      rgeo (>= 1.0.0)
    roo (2.10.1)
      nokogiri (~> 1)
      rubyzip (>= 1.3.0, < 3.0.0)
    rspec (3.12.0)
      rspec-core (~> 3.12.0)
      rspec-expectations (~> 3.12.0)
      rspec-mocks (~> 3.12.0)
    rspec-core (3.12.2)
      rspec-support (~> 3.12.0)
    rspec-expectations (3.12.3)
      diff-lcs (>= 1.2.0, < 2.0)
      rspec-support (~> 3.12.0)
    rspec-instrumentation-matcher (0.0.9)
      activesupport
      rspec-expectations
    rspec-its (1.3.0)
      rspec-core (>= 3.0.0)
      rspec-expectations (>= 3.0.0)
    rspec-mocks (3.12.6)
      diff-lcs (>= 1.2.0, < 2.0)
      rspec-support (~> 3.12.0)
    rspec-rails (6.1.1)
      actionpack (>= 6.1)
      activesupport (>= 6.1)
      railties (>= 6.1)
      rspec-core (~> 3.12)
      rspec-expectations (~> 3.12)
      rspec-mocks (~> 3.12)
      rspec-support (~> 3.12)
    rspec-retry (0.6.2)
      rspec-core (> 3.3)
    rspec-sidekiq (4.1.0)
      rspec-core (~> 3.0)
      rspec-expectations (~> 3.0)
      rspec-mocks (~> 3.0)
      sidekiq (>= 5, < 8)
    rspec-support (3.12.1)
    rspec_junit_formatter (0.6.0)
      rspec-core (>= 2, < 4, != 2.12.0)
    rswag-specs (2.13.0)
      activesupport (>= 3.1, < 7.2)
      json-schema (>= 2.2, < 5.0)
      railties (>= 3.1, < 7.2)
      rspec-core (>= 2.14)
    rswag-ui (2.13.0)
      actionpack (>= 3.1, < 7.2)
      railties (>= 3.1, < 7.2)
    rubocop (1.62.0)
      json (~> 2.3)
      language_server-protocol (>= 3.17.0)
      parallel (~> 1.10)
      parser (>= 3.3.0.2)
      rainbow (>= 2.2.2, < 4.0)
      regexp_parser (>= 1.8, < 3.0)
      rexml (>= 3.2.5, < 4.0)
      rubocop-ast (>= 1.31.1, < 2.0)
      ruby-progressbar (~> 1.7)
      unicode-display_width (>= 2.4.0, < 3.0)
    rubocop-ast (1.31.1)
      parser (>= 3.3.0.4)
    rubocop-capybara (2.20.0)
      rubocop (~> 1.41)
    rubocop-factory_bot (2.25.1)
      rubocop (~> 1.41)
    rubocop-junit-formatter (0.1.4)
    rubocop-rails (2.24.0)
      activesupport (>= 4.2.0)
      rack (>= 1.1)
      rubocop (>= 1.33.0, < 2.0)
      rubocop-ast (>= 1.31.1, < 2.0)
    rubocop-rspec (2.27.1)
      rubocop (~> 1.40)
      rubocop-capybara (~> 2.17)
      rubocop-factory_bot (~> 2.22)
    rubocop-thread_safety (0.5.1)
      rubocop (>= 0.90.0)
    ruby-progressbar (1.13.0)
    ruby-rc4 (0.1.5)
    ruby-saml (1.16.0)
      nokogiri (>= 1.13.10)
      rexml
    ruby-vips (2.2.0)
      ffi (~> 1.12)
    ruby2_keywords (0.0.5)
    rubyzip (2.3.2)
    rufus-scheduler (3.9.1)
      fugit (~> 1.1, >= 1.1.6)
    safe_shell (1.1.0)
    sanitize (6.1.0)
      crass (~> 1.0.2)
      nokogiri (>= 1.12.0)
    savon (2.12.0)
      akami (~> 1.2)
      builder (>= 2.1.2)
      gyoku (~> 1.2)
      httpi (~> 2.3)
      nokogiri (>= 1.8.1)
      nori (~> 2.4)
      wasabi (~> 3.4)
    sawyer (0.9.2)
      addressable (>= 2.3.5)
      faraday (>= 0.17.3, < 3)
    script_utils (0.0.4)
    seedbank (0.5.0)
      rake (>= 10.0)
    semantic_logger (4.15.0)
      concurrent-ruby (~> 1.0)
    sentry-ruby (5.16.1)
      concurrent-ruby (~> 1.0, >= 1.0.2)
    shellany (0.0.1)
    shoulda-matchers (6.1.0)
      activesupport (>= 5.2.0)
    shrine (3.5.0)
      content_disposition (~> 1.0)
      down (~> 5.1)
    sidekiq (6.5.12)
      connection_pool (>= 2.2.5, < 3)
      rack (~> 2.0)
      redis (>= 4.5.0, < 5)
    sidekiq_alive (2.4.0)
      gserver (~> 0.0.1)
      sidekiq (>= 5, < 8)
    signet (0.19.0)
      addressable (~> 2.8)
      faraday (>= 0.17.5, < 3.a)
      jwt (>= 1.5, < 3.0)
      multi_json (~> 1.10)
    simplecov (0.22.0)
      docile (~> 1.1)
      simplecov-html (~> 0.11)
      simplecov_json_formatter (~> 0.1)
    simplecov-html (0.12.3)
    simplecov_json_formatter (0.1.4)
    simpleidn (0.2.1)
      unf (~> 0.1.4)
    slack-notify (0.6.0)
      faraday (>= 0.9)
      json (>= 1.8)
    snaky_hash (2.0.1)
      hashie
      version_gem (~> 1.1, >= 1.1.1)
    socksify (1.7.1)
    spoon (0.0.6)
      ffi
    ssrf_filter (1.1.2)
    staccato (0.5.3)
<<<<<<< HEAD
    statsd-instrument (3.6.1)
    stringio (3.1.0)
=======
    statsd-instrument (3.7.0)
>>>>>>> 92b4d011
    strong_migrations (1.7.0)
      activerecord (>= 5.2)
    super_diff (0.11.0)
      attr_extras (>= 6.2.4)
      diff-lcs
      patience_diff
    swagger-blocks (3.0.0)
    terminal-table (3.0.2)
      unicode-display_width (>= 1.1.1, < 3)
    thor (1.3.1)
    thread_safe (0.3.6)
    thread_safe (0.3.6-java)
    tilt (2.3.0)
    timecop (0.9.8)
    timeout (0.4.1)
    trailblazer-option (0.1.2)
    ttfunk (1.7.0)
    typhoeus (1.4.1)
      ethon (>= 0.9.0)
    tzinfo (2.0.6)
      concurrent-ruby (~> 1.0)
    tzinfo-data (1.2023.4)
      tzinfo (>= 1.0.0)
    uber (0.1.0)
    unf (0.1.4)
      unf_ext
    unf (0.1.4-java)
    unf_ext (0.0.9.1)
    unicode-display_width (2.5.0)
    uri (0.13.0)
    utf8-cleaner (1.0.0)
      activesupport
    vcr (6.2.0)
    version_gem (1.1.3)
    virtus (2.0.0)
      axiom-types (~> 0.1)
      coercible (~> 1.0)
      descendants_tracker (~> 0.0, >= 0.0.3)
    warden (1.2.9)
      rack (>= 2.0.9)
    warden-github (1.3.2)
      activesupport (> 3.0)
      octokit (> 2.1.0)
      warden (> 1.0)
    wasabi (3.7.0)
      addressable
      httpi (~> 2.0)
      nokogiri (>= 1.4.2)
    web-console (4.2.1)
      actionview (>= 6.0.0)
      activemodel (>= 6.0.0)
      bindex (>= 0.4.0)
      railties (>= 6.0.0)
    webmock (3.23.0)
      addressable (>= 2.8.0)
      crack (>= 0.3.2)
      hashdiff (>= 0.4.0, < 2.0.0)
    webrick (1.8.1)
    websocket-driver (0.7.6)
      websocket-extensions (>= 0.1.0)
    websocket-driver (0.7.6-java)
      websocket-extensions (>= 0.1.0)
    websocket-extensions (0.1.5)
    will_paginate (4.0.0)
    with_advisory_lock (5.1.0)
      activerecord (>= 6.1)
      zeitwerk (>= 2.6)
    xmldsig (0.3.2)
      nokogiri
    xmlenc (0.8.0)
      activemodel (>= 3.0.0)
      activesupport (>= 3.0.0)
      nokogiri (>= 1.6.0, < 2.0.0)
      xmlmapper (>= 0.7.3)
    xmlmapper (0.8.1)
      nokogiri (~> 1.11)
    yard (0.9.36)
    zeitwerk (2.6.13)

PLATFORMS
  arm64-darwin-22
  java
  x64-mingw32
  x86-mingw32
  x86-mswin32
  x86_64-linux

DEPENDENCIES
  aasm
  accredited_representatives!
  active_model_serializers
  activerecord-import
  activerecord-postgis-adapter
  addressable
  apivore!
  appeals_api!
  apps_api!
  ask_va_api!
  avs!
  awesome_print
  aws-sdk-kms
  aws-sdk-s3 (~> 1)
  aws-sdk-sns (~> 1)
  betamocks!
  bgs_ext!
  blueprinter
  bootsnap
  brakeman
  breakers
  bundler-audit
  byebug
  carrierwave
  carrierwave-aws
  check_in!
  claims_api!
  clam_scan
  combine_pdf
  config
  connect_vbms!
  coverband
  covid_research!
  covid_vaccine!
  danger
  database_cleaner
  date_validator
  ddtrace
  debts_api!
  dhp_connected_devices!
  dogstatsd-ruby (= 5.6.1)
  dry-struct
  dry-types
  ethon (>= 0.13.0)
  facilities_api!
  factory_bot_rails
  faker
  fakeredis
  faraday (~> 2.9)
  faraday-follow_redirects
  faraday-httpclient
  faraday-multipart
  faraday-retry
  faraday-typhoeus
  faraday_curl
  fastimage
  fhir_client!
  fitbit_api
  flipper
  flipper-active_record
  flipper-active_support_cache_store
  flipper-ui
  foreman
  fuubar
  google-api-client
  google-apis-core
  google-apis-generator
  google-protobuf
  googleauth
  govdelivery-tms!
  guard-rspec
  guard-rubocop
  gyoku
  health_quest!
  holidays
  httpclient
  ice_nine
  income_limits!
  iso_country_codes
  json
  json-schema
  json_schemer
  jsonapi-parser
  jsonapi-serializer
  jwe
  jwt
  kms_encrypted
  liquid
  lockbox
  mail
  meb_api!
  memoist
  mimemagic
  mini_magick
  mobile!
  mocked_authentication!
  my_health!
  net-sftp
  nokogiri
  notifications-ruby-client
  octokit
  oj
  okcomputer
  olive_branch
  operating_hours
  ox
  paper_trail
  parallel
  parallel_tests
  pdf-forms
  pdf-inspector
  pdf-reader
  pg
  pg_query
  pg_search
  pkce_challenge
  prawn
  prawn-markup
  prawn-table
  pry-byebug
  puma
  pundit
  rack
  rack-attack
  rack-cors
  rack-test (= 2.1.0)
  rack-timeout
  rack-vcr
  rails (~> 7.1.3)
  rails-session_cookie
  rails_semantic_logger
  rainbow
  redis
  redis-namespace
  representation_management!
  request_store
  restforce
  rgeo-geojson
  roo
  rspec-instrumentation-matcher
  rspec-its
  rspec-rails
  rspec-retry
  rspec-sidekiq
  rspec_junit_formatter
  rswag-specs
  rswag-ui
  rubocop
  rubocop-junit-formatter
  rubocop-rails
  rubocop-rspec
  rubocop-thread_safety
  ruby-saml
  rubyzip
  rufus-scheduler
  savon
  seedbank
  sentry-ruby
  shoulda-matchers
  shrine
  sidekiq (>= 6.4.0)
  sidekiq-ent!
  sidekiq-pro!
  sidekiq_alive
  simple_forms_api!
  simplecov
  slack-notify
  staccato
  statsd-instrument
  strong_migrations
  super_diff
  swagger-blocks
  test_user_dashboard!
  timecop
  travel_pay!
  tzinfo-data
  utf8-cleaner
  va_forms!
  va_notify!
  vaos!
  vba_documents!
  vcr
  veteran!
  veteran_confirmation!
  vets_json_schema!
  virtus
  vye!
  warden-github
  web-console
  webmock
  webrick
  will_paginate
  with_advisory_lock
  yard

RUBY VERSION
   ruby 3.2.3p157

BUNDLED WITH
   2.4.9<|MERGE_RESOLUTION|>--- conflicted
+++ resolved
@@ -147,7 +147,6 @@
     Ascii85 (1.1.0)
     aasm (5.5.0)
       concurrent-ruby (~> 1.0)
-<<<<<<< HEAD
     actioncable (7.1.3)
       actionpack (= 7.1.3)
       activesupport (= 7.1.3)
@@ -160,41 +159,19 @@
       activerecord (= 7.1.3)
       activestorage (= 7.1.3)
       activesupport (= 7.1.3)
-=======
-    actioncable (7.0.8.1)
-      actionpack (= 7.0.8.1)
-      activesupport (= 7.0.8.1)
-      nio4r (~> 2.0)
-      websocket-driver (>= 0.6.1)
-    actionmailbox (7.0.8.1)
-      actionpack (= 7.0.8.1)
-      activejob (= 7.0.8.1)
-      activerecord (= 7.0.8.1)
-      activestorage (= 7.0.8.1)
-      activesupport (= 7.0.8.1)
->>>>>>> 92b4d011
       mail (>= 2.7.1)
       net-imap
       net-pop
       net-smtp
-<<<<<<< HEAD
     actionmailer (7.1.3)
       actionpack (= 7.1.3)
       actionview (= 7.1.3)
       activejob (= 7.1.3)
       activesupport (= 7.1.3)
-=======
-    actionmailer (7.0.8.1)
-      actionpack (= 7.0.8.1)
-      actionview (= 7.0.8.1)
-      activejob (= 7.0.8.1)
-      activesupport (= 7.0.8.1)
->>>>>>> 92b4d011
       mail (~> 2.5, >= 2.5.4)
       net-imap
       net-pop
       net-smtp
-<<<<<<< HEAD
       rails-dom-testing (~> 2.2)
     actionpack (7.1.3)
       actionview (= 7.1.3)
@@ -215,25 +192,6 @@
       nokogiri (>= 1.8.5)
     actionview (7.1.3)
       activesupport (= 7.1.3)
-=======
-      rails-dom-testing (~> 2.0)
-    actionpack (7.0.8.1)
-      actionview (= 7.0.8.1)
-      activesupport (= 7.0.8.1)
-      rack (~> 2.0, >= 2.2.4)
-      rack-test (>= 0.6.3)
-      rails-dom-testing (~> 2.0)
-      rails-html-sanitizer (~> 1.0, >= 1.2.0)
-    actiontext (7.0.8.1)
-      actionpack (= 7.0.8.1)
-      activerecord (= 7.0.8.1)
-      activestorage (= 7.0.8.1)
-      activesupport (= 7.0.8.1)
-      globalid (>= 0.6.0)
-      nokogiri (>= 1.8.5)
-    actionview (7.0.8.1)
-      activesupport (= 7.0.8.1)
->>>>>>> 92b4d011
       builder (~> 3.1)
       erubi (~> 1.11)
       rails-dom-testing (~> 2.2)
@@ -243,7 +201,6 @@
       activemodel (>= 4.1)
       case_transform (>= 0.2)
       jsonapi-renderer (>= 0.1.1.beta1, < 0.3)
-<<<<<<< HEAD
     activejob (7.1.3)
       activesupport (= 7.1.3)
       globalid (>= 0.3.6)
@@ -253,22 +210,11 @@
       activemodel (= 7.1.3)
       activesupport (= 7.1.3)
       timeout (>= 0.4.0)
-=======
-    activejob (7.0.8.1)
-      activesupport (= 7.0.8.1)
-      globalid (>= 0.3.6)
-    activemodel (7.0.8.1)
-      activesupport (= 7.0.8.1)
-    activerecord (7.0.8.1)
-      activemodel (= 7.0.8.1)
-      activesupport (= 7.0.8.1)
->>>>>>> 92b4d011
     activerecord-import (1.5.1)
       activerecord (>= 4.2)
     activerecord-postgis-adapter (9.0.1)
       activerecord (~> 7.1.0)
       rgeo-activerecord (~> 7.0.0)
-<<<<<<< HEAD
     activestorage (7.1.3)
       actionpack (= 7.1.3)
       activejob (= 7.1.3)
@@ -278,16 +224,6 @@
     activesupport (7.1.3)
       base64
       bigdecimal
-=======
-    activestorage (7.0.8.1)
-      actionpack (= 7.0.8.1)
-      activejob (= 7.0.8.1)
-      activerecord (= 7.0.8.1)
-      activesupport (= 7.0.8.1)
-      marcel (~> 1.0)
-      mini_mime (>= 1.1.0)
-    activesupport (7.0.8.1)
->>>>>>> 92b4d011
       concurrent-ruby (~> 1.0, >= 1.0.2)
       connection_pool (>= 2.2.5)
       drb
@@ -839,7 +775,6 @@
     rack-timeout (0.6.3)
     rack-vcr (0.1.6)
       vcr (>= 2.9)
-<<<<<<< HEAD
     rackup (1.0.0)
       rack (< 3)
       webrick
@@ -857,22 +792,6 @@
       activesupport (= 7.1.3)
       bundler (>= 1.15.0)
       railties (= 7.1.3)
-=======
-    rails (7.0.8.1)
-      actioncable (= 7.0.8.1)
-      actionmailbox (= 7.0.8.1)
-      actionmailer (= 7.0.8.1)
-      actionpack (= 7.0.8.1)
-      actiontext (= 7.0.8.1)
-      actionview (= 7.0.8.1)
-      activejob (= 7.0.8.1)
-      activemodel (= 7.0.8.1)
-      activerecord (= 7.0.8.1)
-      activestorage (= 7.0.8.1)
-      activesupport (= 7.0.8.1)
-      bundler (>= 1.15.0)
-      railties (= 7.0.8.1)
->>>>>>> 92b4d011
     rails-dom-testing (2.2.0)
       activesupport (>= 5.0.0)
       minitest
@@ -886,18 +805,11 @@
       rack
       railties (>= 5.1)
       semantic_logger (~> 4.13)
-<<<<<<< HEAD
     railties (7.1.3)
       actionpack (= 7.1.3)
       activesupport (= 7.1.3)
       irb
       rackup (>= 1.0.0)
-=======
-    railties (7.0.8.1)
-      actionpack (= 7.0.8.1)
-      activesupport (= 7.0.8.1)
-      method_source
->>>>>>> 92b4d011
       rake (>= 12.2)
       thor (~> 1.0, >= 1.2.2)
       zeitwerk (~> 2.6)
@@ -1082,12 +994,8 @@
       ffi
     ssrf_filter (1.1.2)
     staccato (0.5.3)
-<<<<<<< HEAD
     statsd-instrument (3.6.1)
     stringio (3.1.0)
-=======
-    statsd-instrument (3.7.0)
->>>>>>> 92b4d011
     strong_migrations (1.7.0)
       activerecord (>= 5.2)
     super_diff (0.11.0)
@@ -1169,6 +1077,7 @@
 
 PLATFORMS
   arm64-darwin-22
+  arm64-darwin-23
   java
   x64-mingw32
   x86-mingw32
