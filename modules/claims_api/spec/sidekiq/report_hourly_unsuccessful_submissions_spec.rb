--- conflicted
+++ resolved
@@ -70,10 +70,7 @@
         claim_four = FactoryBot.create(:auto_established_claim_va_gov, :errored, created_at: Time.zone.now,
                                                                                  transaction_id: 'transaction_3',
                                                                                  id: '4')
-<<<<<<< HEAD
-=======
-
->>>>>>> bbdab6b7
+
         expected_vagov_claims = [claim_three.id, claim_four.id]
         expected_absent_values = [claim_one.id, claim_two.id]
 
@@ -85,25 +82,7 @@
           ['ews1']
         ]
 
-<<<<<<< HEAD
-        # rubocop:disable RSpec/SubjectStub
-        expect(subject).to receive(:notify) do |*args|
-          args.each_with_index do |arg, idx|
-            if [5, 6, 7].include?(idx)
-              expect(arg).to be_a(String)
-            elsif idx == 1
-              expect(arg.flatten).to include(*expected_vagov_claims)
-              expect(arg.flatten).not_to include(*expected_absent_values)
-            else
-              expect(expected_present_values).to include(arg)
-              expect(expected_absent_values.flatten).not_to include(arg)
-            end
-          end
-        end
-        # rubocop:enable RSpec/SubjectStub
-=======
         expected_results(expected_vagov_claims, expected_absent_values, expected_present_values)
->>>>>>> bbdab6b7
 
         subject.perform
       end
