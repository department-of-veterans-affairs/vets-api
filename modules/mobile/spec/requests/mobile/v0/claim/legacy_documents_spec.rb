# frozen_string_literal: true

require_relative '../../../../support/helpers/rails_helper'

RSpec.describe 'legacy Mobile::V0::Claim::Document', :skip_json_api_validation, type: :request do
  include JsonSchemaMatchers

  let!(:user) { sis_user(icn: '1008596379V859838') }
  let(:user_account) { create(:user_account) }
  let(:file) { fixture_file_upload('doctors-note.pdf', 'application/pdf') }
  let(:tracked_item_id) { '12345' }
  let(:document_type) { 'L023' }
  let!(:claim) do
    create(:evss_claim, id: 1, evss_id: 600_117_255, user_uuid: user.uuid)
  end
  let(:json_body_headers) { { 'Content-Type' => 'application/json', 'Accept' => 'application/json' } }

  before do
<<<<<<< HEAD
    Flipper.disable(:mobile_lighthouse_document_upload)
    Flipper.disable(:mobile_lighthouse_document_upload, user)
    FileUtils.rm_rf(Rails.root.join('tmp', 'uploads', 'cache', '*'))
    user.user_account_uuid = user_account.id
    user.save!
  end

  it 'uploads a file' do
    params = { file:, trackedItemId: tracked_item_id, documentType: document_type }
    expect do
      post '/mobile/v0/claim/600117255/documents', params:, headers: sis_headers
    end.to change(EVSS::DocumentUpload.jobs, :size).by(1)
    expect(response).to have_http_status(:accepted)
    expect(response.parsed_body.dig('data', 'jobId')).to eq(EVSS::DocumentUpload.jobs.first['jid'])
  end

  it 'uploads multiple jpeg files' do
    files = [Base64.encode64(File.read('spec/fixtures/files/doctors-note.jpg')),
             Base64.encode64(File.read('spec/fixtures/files/marriage-cert.jpg'))]
    params = { files:, trackedItemId: tracked_item_id, documentType: document_type }
    headers = sis_headers(json_body_headers)
    expect_any_instance_of(Mobile::V0::Claims::Proxy).to receive(:cleanup_after_upload)
    expect do
      post '/mobile/v0/claim/600117255/documents/multi-image', params: params.to_json,
                                                               headers:
    end.to change(EVSS::DocumentUpload.jobs, :size).by(1)
    expect(response).to have_http_status(:accepted)
    expect(response.parsed_body.dig('data', 'jobId')).to eq(EVSS::DocumentUpload.jobs.first['jid'])
  end

  it 'uploads multiple gif files' do
    files = [Base64.encode64(File.read('spec/fixtures/files/doctors-note.gif')),
             Base64.encode64(File.read('spec/fixtures/files/marriage-cert.gif'))]
    params = { files:, trackedItemId: tracked_item_id, documentType: document_type }
    headers = sis_headers(json_body_headers)
    expect_any_instance_of(Mobile::V0::Claims::Proxy).to receive(:cleanup_after_upload)
    expect do
      post '/mobile/v0/claim/600117255/documents/multi-image', params: params.to_json,
                                                               headers:
    end.to change(EVSS::DocumentUpload.jobs, :size).by(1)
    expect(response).to have_http_status(:accepted)
    expect(response.parsed_body.dig('data', 'jobId')).to eq(EVSS::DocumentUpload.jobs.first['jid'])
  end

  it 'uploads multiple mixed img files' do
    files = [Base64.encode64(File.read('spec/fixtures/files/doctors-note.jpg')),
             Base64.encode64(File.read('spec/fixtures/files/marriage-cert.gif'))]
    params = { files:, trackedItemId: tracked_item_id, documentType: document_type }
    headers = sis_headers(json_body_headers)
    expect_any_instance_of(Mobile::V0::Claims::Proxy).to receive(:cleanup_after_upload)
    expect do
      post '/mobile/v0/claim/600117255/documents/multi-image', params: params.to_json,
                                                               headers:
    end.to change(EVSS::DocumentUpload.jobs, :size).by(1)
    expect(response).to have_http_status(:accepted)
    expect(response.parsed_body.dig('data', 'jobId')).to eq(EVSS::DocumentUpload.jobs.first['jid'])
  end

  it 'rejects files with invalid document_types' do
    params = { file:, trackedItemId: tracked_item_id, documentType: 'invalid type' }
    post '/mobile/v0/claim/600117255/documents', params:, headers: sis_headers
    expect(response).to have_http_status(:unprocessable_entity)
    expect(
      response.parsed_body['errors'].first['title']
    ).to eq(I18n.t('errors.messages.uploads.document_type_unknown'))
  end

  it 'normalizes requests with a null tracked_item_id' do
    params = { file:, tracked_item_id: 'null', documentType: document_type }
    post '/mobile/v0/claim/600117255/documents', params:, headers: sis_headers
    args = EVSS::DocumentUpload.jobs.first['args'][2]
    expect(response).to have_http_status(:accepted)
    expect(response.parsed_body.dig('data', 'jobId')).to eq(EVSS::DocumentUpload.jobs.first['jid'])
    expect(args.key?('tracked_item_id')).to be(true)
    expect(args['tracked_item_id']).to be_nil
=======
    allow(Flipper).to receive(:enabled?).with(:mobile_lighthouse_document_upload,
                                              instance_of(User)).and_return(false)
    FileUtils.rm_rf(Rails.root.join('tmp', 'uploads', 'cache', '*'))
    user.user_account_uuid = user_account.id
    user.save!
>>>>>>> 85a288f2
  end

  context 'when cst_send_evidence_submission_failure_emails is disabled' do
    before do
      allow(Flipper).to receive(:enabled?).with(:cst_send_evidence_submission_failure_emails).and_return(false)
    end

    it 'uploads a file' do
      params = { file:, trackedItemId: tracked_item_id, documentType: document_type }
      expect do
        post '/mobile/v0/claim/600117255/documents', params:, headers: sis_headers
      end.to change(EVSS::DocumentUpload.jobs, :size).by(1)
      expect(response).to have_http_status(:accepted)
      expect(response.parsed_body.dig('data', 'jobId')).to eq(EVSS::DocumentUpload.jobs.first['jid'])
      expect(EvidenceSubmission.count).to eq(0)
    end

    it 'uploads multiple jpeg files' do
      files = [Base64.encode64(File.read('spec/fixtures/files/doctors-note.jpg')),
               Base64.encode64(File.read('spec/fixtures/files/marriage-cert.jpg'))]
      params = { files:, trackedItemId: tracked_item_id, documentType: document_type }
      headers = sis_headers(json_body_headers)
      expect_any_instance_of(Mobile::V0::Claims::Proxy).to receive(:cleanup_after_upload)
      expect do
        post '/mobile/v0/claim/600117255/documents/multi-image', params: params.to_json,
                                                                 headers:
      end.to change(EVSS::DocumentUpload.jobs, :size).by(1)
      expect(response).to have_http_status(:accepted)
      expect(response.parsed_body.dig('data', 'jobId')).to eq(EVSS::DocumentUpload.jobs.first['jid'])
      expect(EvidenceSubmission.count).to eq(0)
    end

    it 'uploads multiple gif files' do
      files = [Base64.encode64(File.read('spec/fixtures/files/doctors-note.gif')),
               Base64.encode64(File.read('spec/fixtures/files/marriage-cert.gif'))]
      params = { files:, trackedItemId: tracked_item_id, documentType: document_type }
      headers = sis_headers(json_body_headers)
      expect_any_instance_of(Mobile::V0::Claims::Proxy).to receive(:cleanup_after_upload)
      expect do
        post '/mobile/v0/claim/600117255/documents/multi-image', params: params.to_json,
                                                                 headers:
      end.to change(EVSS::DocumentUpload.jobs, :size).by(1)
      expect(response).to have_http_status(:accepted)
      expect(response.parsed_body.dig('data', 'jobId')).to eq(EVSS::DocumentUpload.jobs.first['jid'])
      expect(EvidenceSubmission.count).to eq(0)
    end

    it 'uploads multiple mixed img files' do
      files = [Base64.encode64(File.read('spec/fixtures/files/doctors-note.jpg')),
               Base64.encode64(File.read('spec/fixtures/files/marriage-cert.gif'))]
      params = { files:, trackedItemId: tracked_item_id, documentType: document_type }
      headers = sis_headers(json_body_headers)
      expect_any_instance_of(Mobile::V0::Claims::Proxy).to receive(:cleanup_after_upload)
      expect do
        post '/mobile/v0/claim/600117255/documents/multi-image', params: params.to_json,
                                                                 headers:
      end.to change(EVSS::DocumentUpload.jobs, :size).by(1)
      expect(response).to have_http_status(:accepted)
      expect(response.parsed_body.dig('data', 'jobId')).to eq(EVSS::DocumentUpload.jobs.first['jid'])
      expect(EvidenceSubmission.count).to eq(0)
    end

    it 'rejects files with invalid document_types' do
      params = { file:, trackedItemId: tracked_item_id, documentType: 'invalid type' }
      post '/mobile/v0/claim/600117255/documents', params:, headers: sis_headers
      expect(response).to have_http_status(:unprocessable_entity)
      expect(
        response.parsed_body['errors'].first['title']
      ).to eq(I18n.t('errors.messages.uploads.document_type_unknown'))
      expect(EvidenceSubmission.count).to eq(0)
    end

    it 'normalizes requests with a null tracked_item_id' do
      params = { file:, tracked_item_id: 'null', documentType: document_type }
      post '/mobile/v0/claim/600117255/documents', params:, headers: sis_headers
      args = EVSS::DocumentUpload.jobs.first['args'][2]
      expect(response).to have_http_status(:accepted)
      expect(response.parsed_body.dig('data', 'jobId')).to eq(EVSS::DocumentUpload.jobs.first['jid'])
      expect(args.key?('tracked_item_id')).to be(true)
      expect(args['tracked_item_id']).to be_nil
      expect(EvidenceSubmission.count).to eq(0)
    end

    context 'with unaccepted file_type' do
      let(:file) { fixture_file_upload('invalid_idme_cert.crt', 'application/x-x509-ca-cert') }

      it 'rejects files with invalid document_types' do
        params = { file:, trackedItemId: tracked_item_id, documentType: document_type }
        post '/mobile/v0/claim/600117255/documents', params:, headers: sis_headers
        expect(response).to have_http_status(:unprocessable_entity)
        expect(response.parsed_body['errors'].first['title']).to eq('Unprocessable Entity')
        expect(EvidenceSubmission.count).to eq(0)
      end
    end

    context 'with locked PDF and no provided password' do
      let(:locked_file) { fixture_file_upload('locked_pdf_password_is_test.pdf', 'application/pdf') }

      it 'rejects locked PDFs if no password is provided' do
        params = { file: locked_file, trackedItemId: tracked_item_id, documentType: document_type }
        post '/mobile/v0/claim/600117255/documents', params:, headers: sis_headers
        expect(response).to have_http_status(:unprocessable_entity)
        expect(response.parsed_body['errors'].first['title']).to eq(I18n.t('errors.messages.uploads.pdf.locked'))
        expect(EvidenceSubmission.count).to eq(0)
      end

      it 'accepts locked PDFs with the correct password' do
        params = { file: locked_file, trackedItemId: tracked_item_id, documentType: document_type, password: 'test' }
        post '/mobile/v0/claim/600117255/documents', params:, headers: sis_headers
        expect(response).to have_http_status(:accepted)
        expect(response.parsed_body.dig('data', 'jobId')).to eq(EVSS::DocumentUpload.jobs.first['jid'])
        expect(EvidenceSubmission.count).to eq(0)
      end

      it 'rejects locked PDFs with the incocorrect password' do
        params = { file: locked_file, trackedItemId: tracked_item_id, documentType: document_type, password: 'bad' }
        post '/mobile/v0/claim/600117255/documents', params:, headers: sis_headers
        expect(response).to have_http_status(:unprocessable_entity)
        expect(
          response.parsed_body['errors'].first['title']
        ).to eq(I18n.t('errors.messages.uploads.pdf.incorrect_password'))
        expect(EvidenceSubmission.count).to eq(0)
      end
    end

    context 'with a false file extension' do
      let(:tempfile) do
        f = Tempfile.new(['not-a', '.pdf'])
        f.write('I am not a PDF')
        f.rewind
        fixture_file_upload(f.path, 'application/pdf')
      end

      it 'rejects a file that is not really a PDF' do
        params = { file: tempfile, trackedItemId: tracked_item_id, documentType: document_type }
        post '/mobile/v0/claim/600117255/documents', params:, headers: sis_headers
        expect(response).to have_http_status(:unprocessable_entity)
        expect(
          response.parsed_body['errors'].first['title']
        ).to eq(I18n.t('errors.messages.uploads.malformed_pdf'))
        expect(EvidenceSubmission.count).to eq(0)
      end
    end

    context 'with no body' do
      let(:file) { fixture_file_upload('empty_file.txt', 'text/plain') }

      it 'rejects a text file with no body' do
        params = { file:, trackedItemId: tracked_item_id, documentType: document_type }
        post '/mobile/v0/claim/600117255/documents', params:, headers: sis_headers
        expect(response).to have_http_status(:unprocessable_entity)
        expect(
          response.parsed_body['errors'].first['detail']
        ).to eq(I18n.t('errors.messages.min_size_error', min_size: '1 Byte'))
        expect(EvidenceSubmission.count).to eq(0)
      end
    end

    context 'with an emoji in text' do
      let(:tempfile) do
        f = Tempfile.new(['test', '.txt'])
        f.write("I \u2661 Unicode!")
        f.rewind
        fixture_file_upload(f.path, 'text/plain')
      end

      it 'rejects a text file containing untranslatable characters' do
        params = { file: tempfile, trackedItemId: tracked_item_id, documentType: document_type }
        post '/mobile/v0/claim/600117255/documents', params:, headers: sis_headers
        expect(response).to have_http_status(:unprocessable_entity)
        expect(
          response.parsed_body['errors'].first['title']
        ).to eq(I18n.t('errors.messages.uploads.ascii_encoded'))
        expect(EvidenceSubmission.count).to eq(0)
      end
    end

    context 'with UTF-16 ASCII text' do
      let(:tempfile) do
        f = Tempfile.new(['test', '.txt'], encoding: 'utf-16be')
        f.write('I love nulls')
        f.rewind
        fixture_file_upload(f.path, 'text/plain')
      end

      it 'accepts a text file containing translatable characters' do
        params = { file: tempfile, trackedItemId: tracked_item_id, documentType: document_type }
        post '/mobile/v0/claim/600117255/documents', params:, headers: sis_headers
        expect(response).to have_http_status(:accepted)
        expect(response.parsed_body.dig('data', 'jobId')).to eq(EVSS::DocumentUpload.jobs.first['jid'])
        expect(EvidenceSubmission.count).to eq(0)
      end
    end

    context 'with a PDF pretending to be text' do
      let(:tempfile) do
        f = Tempfile.new(['test', '.txt'], encoding: 'utf-16be')
        pdf = File.open(Rails.root.join(*'/spec/fixtures/files/doctors-note.pdf'.split('/')).to_s, 'rb')
        FileUtils.copy_stream(pdf, f)
        pdf.close
        f.rewind
        fixture_file_upload(f.path, 'text/plain')
      end

      it 'rejects a text file containing binary data' do
        params = { file: tempfile, tracked_item_id:, document_type: }
        post '/mobile/v0/claim/600117255/documents', params:, headers: sis_headers
        expect(response).to have_http_status(:unprocessable_entity)
        expect(
          response.parsed_body['errors'].first['title']
        ).to eq(I18n.t('errors.messages.uploads.ascii_encoded'))
        expect(EvidenceSubmission.count).to eq(0)
      end
    end
  end

  context 'when cst_send_evidence_submission_failure_emails is enabled' do
    before do
      allow(Flipper).to receive(:enabled?).with(:cst_send_evidence_submission_failure_emails).and_return(true)
    end

    it 'uploads a file' do
      params = { file:, trackedItemId: tracked_item_id, documentType: document_type }
      expect do
        post '/mobile/v0/claim/600117255/documents', params:, headers: sis_headers
      end.to change(EVSS::DocumentUpload.jobs, :size).by(1)
      expect(response).to have_http_status(:accepted)
      expect(response.parsed_body.dig('data', 'jobId')).to eq(EVSS::DocumentUpload.jobs.first['jid'])
      expect(EvidenceSubmission.count).to eq(1)
    end

    it 'uploads multiple jpeg files' do
      files = [Base64.encode64(File.read('spec/fixtures/files/doctors-note.jpg')),
               Base64.encode64(File.read('spec/fixtures/files/marriage-cert.jpg'))]
      params = { files:, trackedItemId: tracked_item_id, documentType: document_type }
      headers = sis_headers(json_body_headers)
      expect_any_instance_of(Mobile::V0::Claims::Proxy).to receive(:cleanup_after_upload)
      expect do
        post '/mobile/v0/claim/600117255/documents/multi-image', params: params.to_json,
                                                                 headers:
      end.to change(EVSS::DocumentUpload.jobs, :size).by(1)
      expect(response).to have_http_status(:accepted)
      expect(response.parsed_body.dig('data', 'jobId')).to eq(EVSS::DocumentUpload.jobs.first['jid'])
      expect(EvidenceSubmission.count).to eq(1)
    end

    it 'uploads multiple gif files' do
      files = [Base64.encode64(File.read('spec/fixtures/files/doctors-note.gif')),
               Base64.encode64(File.read('spec/fixtures/files/marriage-cert.gif'))]
      params = { files:, trackedItemId: tracked_item_id, documentType: document_type }
      headers = sis_headers(json_body_headers)
      expect_any_instance_of(Mobile::V0::Claims::Proxy).to receive(:cleanup_after_upload)
      expect do
        post '/mobile/v0/claim/600117255/documents/multi-image', params: params.to_json,
                                                                 headers:
      end.to change(EVSS::DocumentUpload.jobs, :size).by(1)
      expect(response).to have_http_status(:accepted)
      expect(response.parsed_body.dig('data', 'jobId')).to eq(EVSS::DocumentUpload.jobs.first['jid'])
      expect(EvidenceSubmission.count).to eq(1)
    end

    it 'uploads multiple mixed img files' do
      files = [Base64.encode64(File.read('spec/fixtures/files/doctors-note.jpg')),
               Base64.encode64(File.read('spec/fixtures/files/marriage-cert.gif'))]
      params = { files:, trackedItemId: tracked_item_id, documentType: document_type }
      headers = sis_headers(json_body_headers)
      expect_any_instance_of(Mobile::V0::Claims::Proxy).to receive(:cleanup_after_upload)
      expect do
        post '/mobile/v0/claim/600117255/documents/multi-image', params: params.to_json,
                                                                 headers:
      end.to change(EVSS::DocumentUpload.jobs, :size).by(1)
      expect(response).to have_http_status(:accepted)
      expect(response.parsed_body.dig('data', 'jobId')).to eq(EVSS::DocumentUpload.jobs.first['jid'])
      expect(EvidenceSubmission.count).to eq(1)
    end

    it 'rejects files with invalid document_types' do
      params = { file:, trackedItemId: tracked_item_id, documentType: 'invalid type' }
      post '/mobile/v0/claim/600117255/documents', params:, headers: sis_headers
      expect(response).to have_http_status(:unprocessable_entity)
      expect(
        response.parsed_body['errors'].first['title']
      ).to eq(I18n.t('errors.messages.uploads.document_type_unknown'))
      expect(EvidenceSubmission.count).to eq(0)
    end

    it 'normalizes requests with a null tracked_item_id' do
      params = { file:, tracked_item_id: 'null', documentType: document_type }
      post '/mobile/v0/claim/600117255/documents', params:, headers: sis_headers
      args = EVSS::DocumentUpload.jobs.first['args'][2]
      expect(response).to have_http_status(:accepted)
      expect(response.parsed_body.dig('data', 'jobId')).to eq(EVSS::DocumentUpload.jobs.first['jid'])
      expect(args.key?('tracked_item_id')).to be(true)
      expect(args['tracked_item_id']).to be_nil
      expect(EvidenceSubmission.count).to eq(1)
    end

    context 'with unaccepted file_type' do
      let(:file) { fixture_file_upload('invalid_idme_cert.crt', 'application/x-x509-ca-cert') }

      it 'rejects files with invalid document_types' do
        params = { file:, trackedItemId: tracked_item_id, documentType: document_type }
        post '/mobile/v0/claim/600117255/documents', params:, headers: sis_headers
        expect(response).to have_http_status(:unprocessable_entity)
        expect(response.parsed_body['errors'].first['title']).to eq('Unprocessable Entity')
        expect(EvidenceSubmission.count).to eq(0)
      end
    end

    context 'with locked PDF and no provided password' do
      let(:locked_file) { fixture_file_upload('locked_pdf_password_is_test.pdf', 'application/pdf') }

      it 'rejects locked PDFs if no password is provided' do
        params = { file: locked_file, trackedItemId: tracked_item_id, documentType: document_type }
        post '/mobile/v0/claim/600117255/documents', params:, headers: sis_headers
        expect(response).to have_http_status(:unprocessable_entity)
        expect(response.parsed_body['errors'].first['title']).to eq(I18n.t('errors.messages.uploads.pdf.locked'))
        expect(EvidenceSubmission.count).to eq(0)
      end

      it 'accepts locked PDFs with the correct password' do
        params = { file: locked_file, trackedItemId: tracked_item_id, documentType: document_type, password: 'test' }
        post '/mobile/v0/claim/600117255/documents', params:, headers: sis_headers
        expect(response).to have_http_status(:accepted)
        expect(response.parsed_body.dig('data', 'jobId')).to eq(EVSS::DocumentUpload.jobs.first['jid'])
        expect(EvidenceSubmission.count).to eq(1)
      end

      it 'rejects locked PDFs with the incocorrect password' do
        params = { file: locked_file, trackedItemId: tracked_item_id, documentType: document_type, password: 'bad' }
        post '/mobile/v0/claim/600117255/documents', params:, headers: sis_headers
        expect(response).to have_http_status(:unprocessable_entity)
        expect(
          response.parsed_body['errors'].first['title']
        ).to eq(I18n.t('errors.messages.uploads.pdf.incorrect_password'))
        expect(EvidenceSubmission.count).to eq(0)
      end
    end

    context 'with a false file extension' do
      let(:tempfile) do
        f = Tempfile.new(['not-a', '.pdf'])
        f.write('I am not a PDF')
        f.rewind
        fixture_file_upload(f.path, 'application/pdf')
      end

      it 'rejects a file that is not really a PDF' do
        params = { file: tempfile, trackedItemId: tracked_item_id, documentType: document_type }
        post '/mobile/v0/claim/600117255/documents', params:, headers: sis_headers
        expect(response).to have_http_status(:unprocessable_entity)
        expect(
          response.parsed_body['errors'].first['title']
        ).to eq(I18n.t('errors.messages.uploads.malformed_pdf'))
        expect(EvidenceSubmission.count).to eq(0)
      end
    end

    context 'with no body' do
      let(:file) { fixture_file_upload('empty_file.txt', 'text/plain') }

      it 'rejects a text file with no body' do
        params = { file:, trackedItemId: tracked_item_id, documentType: document_type }
        post '/mobile/v0/claim/600117255/documents', params:, headers: sis_headers
        expect(response).to have_http_status(:unprocessable_entity)
        expect(
          response.parsed_body['errors'].first['detail']
        ).to eq(I18n.t('errors.messages.min_size_error', min_size: '1 Byte'))
        expect(EvidenceSubmission.count).to eq(0)
      end
    end

    context 'with an emoji in text' do
      let(:tempfile) do
        f = Tempfile.new(['test', '.txt'])
        f.write("I \u2661 Unicode!")
        f.rewind
        fixture_file_upload(f.path, 'text/plain')
      end

      it 'rejects a text file containing untranslatable characters' do
        params = { file: tempfile, trackedItemId: tracked_item_id, documentType: document_type }
        post '/mobile/v0/claim/600117255/documents', params:, headers: sis_headers
        expect(response).to have_http_status(:unprocessable_entity)
        expect(
          response.parsed_body['errors'].first['title']
        ).to eq(I18n.t('errors.messages.uploads.ascii_encoded'))
        expect(EvidenceSubmission.count).to eq(0)
      end
    end

    context 'with UTF-16 ASCII text' do
      let(:tempfile) do
        f = Tempfile.new(['test', '.txt'], encoding: 'utf-16be')
        f.write('I love nulls')
        f.rewind
        fixture_file_upload(f.path, 'text/plain')
      end

      it 'accepts a text file containing translatable characters' do
        params = { file: tempfile, trackedItemId: tracked_item_id, documentType: document_type }
        post '/mobile/v0/claim/600117255/documents', params:, headers: sis_headers
        expect(response).to have_http_status(:accepted)
        expect(response.parsed_body.dig('data', 'jobId')).to eq(EVSS::DocumentUpload.jobs.first['jid'])
        expect(EvidenceSubmission.count).to eq(1)
      end
    end

    context 'with a PDF pretending to be text' do
      let(:tempfile) do
        f = Tempfile.new(['test', '.txt'], encoding: 'utf-16be')
        pdf = File.open(Rails.root.join(*'/spec/fixtures/files/doctors-note.pdf'.split('/')).to_s, 'rb')
        FileUtils.copy_stream(pdf, f)
        pdf.close
        f.rewind
        fixture_file_upload(f.path, 'text/plain')
      end

      it 'rejects a text file containing binary data' do
        params = { file: tempfile, tracked_item_id:, document_type: }
        post '/mobile/v0/claim/600117255/documents', params:, headers: sis_headers
        expect(response).to have_http_status(:unprocessable_entity)
        expect(
          response.parsed_body['errors'].first['title']
        ).to eq(I18n.t('errors.messages.uploads.ascii_encoded'))
        expect(EvidenceSubmission.count).to eq(0)
      end
    end
  end
end<|MERGE_RESOLUTION|>--- conflicted
+++ resolved
@@ -16,89 +16,11 @@
   let(:json_body_headers) { { 'Content-Type' => 'application/json', 'Accept' => 'application/json' } }
 
   before do
-<<<<<<< HEAD
-    Flipper.disable(:mobile_lighthouse_document_upload)
-    Flipper.disable(:mobile_lighthouse_document_upload, user)
-    FileUtils.rm_rf(Rails.root.join('tmp', 'uploads', 'cache', '*'))
-    user.user_account_uuid = user_account.id
-    user.save!
-  end
-
-  it 'uploads a file' do
-    params = { file:, trackedItemId: tracked_item_id, documentType: document_type }
-    expect do
-      post '/mobile/v0/claim/600117255/documents', params:, headers: sis_headers
-    end.to change(EVSS::DocumentUpload.jobs, :size).by(1)
-    expect(response).to have_http_status(:accepted)
-    expect(response.parsed_body.dig('data', 'jobId')).to eq(EVSS::DocumentUpload.jobs.first['jid'])
-  end
-
-  it 'uploads multiple jpeg files' do
-    files = [Base64.encode64(File.read('spec/fixtures/files/doctors-note.jpg')),
-             Base64.encode64(File.read('spec/fixtures/files/marriage-cert.jpg'))]
-    params = { files:, trackedItemId: tracked_item_id, documentType: document_type }
-    headers = sis_headers(json_body_headers)
-    expect_any_instance_of(Mobile::V0::Claims::Proxy).to receive(:cleanup_after_upload)
-    expect do
-      post '/mobile/v0/claim/600117255/documents/multi-image', params: params.to_json,
-                                                               headers:
-    end.to change(EVSS::DocumentUpload.jobs, :size).by(1)
-    expect(response).to have_http_status(:accepted)
-    expect(response.parsed_body.dig('data', 'jobId')).to eq(EVSS::DocumentUpload.jobs.first['jid'])
-  end
-
-  it 'uploads multiple gif files' do
-    files = [Base64.encode64(File.read('spec/fixtures/files/doctors-note.gif')),
-             Base64.encode64(File.read('spec/fixtures/files/marriage-cert.gif'))]
-    params = { files:, trackedItemId: tracked_item_id, documentType: document_type }
-    headers = sis_headers(json_body_headers)
-    expect_any_instance_of(Mobile::V0::Claims::Proxy).to receive(:cleanup_after_upload)
-    expect do
-      post '/mobile/v0/claim/600117255/documents/multi-image', params: params.to_json,
-                                                               headers:
-    end.to change(EVSS::DocumentUpload.jobs, :size).by(1)
-    expect(response).to have_http_status(:accepted)
-    expect(response.parsed_body.dig('data', 'jobId')).to eq(EVSS::DocumentUpload.jobs.first['jid'])
-  end
-
-  it 'uploads multiple mixed img files' do
-    files = [Base64.encode64(File.read('spec/fixtures/files/doctors-note.jpg')),
-             Base64.encode64(File.read('spec/fixtures/files/marriage-cert.gif'))]
-    params = { files:, trackedItemId: tracked_item_id, documentType: document_type }
-    headers = sis_headers(json_body_headers)
-    expect_any_instance_of(Mobile::V0::Claims::Proxy).to receive(:cleanup_after_upload)
-    expect do
-      post '/mobile/v0/claim/600117255/documents/multi-image', params: params.to_json,
-                                                               headers:
-    end.to change(EVSS::DocumentUpload.jobs, :size).by(1)
-    expect(response).to have_http_status(:accepted)
-    expect(response.parsed_body.dig('data', 'jobId')).to eq(EVSS::DocumentUpload.jobs.first['jid'])
-  end
-
-  it 'rejects files with invalid document_types' do
-    params = { file:, trackedItemId: tracked_item_id, documentType: 'invalid type' }
-    post '/mobile/v0/claim/600117255/documents', params:, headers: sis_headers
-    expect(response).to have_http_status(:unprocessable_entity)
-    expect(
-      response.parsed_body['errors'].first['title']
-    ).to eq(I18n.t('errors.messages.uploads.document_type_unknown'))
-  end
-
-  it 'normalizes requests with a null tracked_item_id' do
-    params = { file:, tracked_item_id: 'null', documentType: document_type }
-    post '/mobile/v0/claim/600117255/documents', params:, headers: sis_headers
-    args = EVSS::DocumentUpload.jobs.first['args'][2]
-    expect(response).to have_http_status(:accepted)
-    expect(response.parsed_body.dig('data', 'jobId')).to eq(EVSS::DocumentUpload.jobs.first['jid'])
-    expect(args.key?('tracked_item_id')).to be(true)
-    expect(args['tracked_item_id']).to be_nil
-=======
     allow(Flipper).to receive(:enabled?).with(:mobile_lighthouse_document_upload,
                                               instance_of(User)).and_return(false)
     FileUtils.rm_rf(Rails.root.join('tmp', 'uploads', 'cache', '*'))
     user.user_account_uuid = user_account.id
     user.save!
->>>>>>> 85a288f2
   end
 
   context 'when cst_send_evidence_submission_failure_emails is disabled' do
