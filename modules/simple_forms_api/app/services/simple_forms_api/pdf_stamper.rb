# frozen_string_literal: true

require 'central_mail/datestamp_pdf'

module SimpleFormsApi
  class PdfStamper
<<<<<<< HEAD
    FORM_REQUIRES_STAMP = %w[26-4555 21-4142 21-10210 21-0845 21P-0847 21-0966 21-0972 10-7959F].freeze
=======
    FORM_REQUIRES_STAMP = %w[26-4555 21-4142 21-10210 21-0845 21P-0847 21-0966 21-0972 20-10207].freeze
>>>>>>> a44d805d
    SUBMISSION_TEXT = 'Signed electronically and submitted via VA.gov at '
    SUBMISSION_DATE_TITLE = 'Application Submitted:'

    def self.stamp_pdf(stamped_template_path, form, current_loa)
      form_number = form.data['form_number']
      if FORM_REQUIRES_STAMP.include? form_number
        stamp_method = "stamp#{form_number.gsub('-', '')}".downcase
        send(stamp_method, stamped_template_path, form)
      end

      current_time = "#{Time.current.in_time_zone('America/Chicago').strftime('%H:%M:%S')} "
      auth_text = case current_loa
                  when 3
                    'Signee signed with an identity-verified account.'
                  when 2
                    'Signee signed in but hasn’t verified their identity.'
                  else
                    'Signee not signed in.'
                  end
      stamp_text = SUBMISSION_TEXT + current_time
      desired_stamps = [[10, 10, stamp_text]]
      stamp(desired_stamps, stamped_template_path, auth_text, text_only: false)

      stamp_submission_date(stamped_template_path, form.submission_date_config)
    end

    def self.stamp107959f(stamped_template_path, form)
      desired_stamps = [[26, 82.5, form.data['statement_of_truth_signature']]]
      stamp(desired_stamps, stamped_template_path)
    end

    def self.stamp264555(stamped_template_path, form)
      desired_stamps = []
      desired_stamps.append([73, 390, 'X']) unless form.data['previous_sah_application']['has_previous_sah_application']
      desired_stamps.append([73, 355, 'X']) unless form.data['previous_hi_application']['has_previous_hi_application']
      desired_stamps.append([73, 320, 'X']) unless form.data['living_situation']['is_in_care_facility']
      append_to_stamp = false
      stamp(desired_stamps, stamped_template_path, append_to_stamp)
    end

    def self.stamp214142(stamped_template_path, form)
      desired_stamps = [[50, 560]]
      signature_text = form.data['statement_of_truth_signature']
      page_configuration = [
        { type: :new_page },
        { type: :text, position: desired_stamps[0] },
        { type: :new_page }
      ]

      multistamp(stamped_template_path, signature_text, page_configuration)

      # This is a one-off case where we need to stamp a date on the first page of 21-4142 when resubmitting
      if form.data['in_progress_form_created_at']
        date_title = 'Application Submitted:'
        date_text = form.data['in_progress_form_created_at']
        stamp214142_date_stamp_for_resubmission(stamped_template_path, date_title, date_text)
      end
    end

    def self.stamp214142_date_stamp_for_resubmission(stamped_template_path, date_title, date_text)
      date_title_stamp_position = [440, 710]
      date_text_stamp_position = [440, 690]
      page_configuration = [
        { type: :text, position: date_title_stamp_position },
        { type: :new_page },
        { type: :new_page }
      ]

      multistamp(stamped_template_path, date_title, page_configuration, 12)

      page_configuration = [
        { type: :text, position: date_text_stamp_position },
        { type: :new_page },
        { type: :new_page }
      ]

      multistamp(stamped_template_path, date_text, page_configuration, 12)
    end

    def self.stamp2110210(stamped_template_path, form)
      desired_stamps = [[50, 160]]
      signature_text = form.data['statement_of_truth_signature']
      page_configuration = [
        { type: :new_page },
        { type: :new_page },
        { type: :text, position: desired_stamps[0] }
      ]

      multistamp(stamped_template_path, signature_text, page_configuration)
    end

    def self.stamp210845(stamped_template_path, form)
      desired_stamps = [[50, 240]]
      signature_text = form.data['statement_of_truth_signature']
      page_configuration = [
        { type: :new_page },
        { type: :new_page },
        { type: :text, position: desired_stamps[0] }
      ]

      multistamp(stamped_template_path, signature_text, page_configuration)
    end

    def self.stamp21p0847(stamped_template_path, form)
      desired_stamps = [[50, 190]]
      signature_text = form.data['statement_of_truth_signature']
      page_configuration = [
        { type: :new_page },
        { type: :text, position: desired_stamps[0] }
      ]

      multistamp(stamped_template_path, signature_text, page_configuration)
    end

    def self.stamp210972(stamped_template_path, form)
      desired_stamps = [[50, 465]]
      signature_text = form.data['statement_of_truth_signature']
      page_configuration = [
        { type: :new_page },
        { type: :new_page },
        { type: :text, position: desired_stamps[0] }
      ]

      multistamp(stamped_template_path, signature_text, page_configuration)
    end

    def self.stamp210966(stamped_template_path, form)
      desired_stamps = [[50, 415]]
      signature_text = form.data['statement_of_truth_signature']
      page_configuration = [
        { type: :new_page },
        { type: :text, position: desired_stamps[0] }
      ]

      multistamp(stamped_template_path, signature_text, page_configuration)
    end

    def self.stamp2010207(stamped_template_path, form)
      desired_stamps = if form.data['preparer_type'] == 'veteran'
                         [[50, 690]]
                       elsif form.data['third_party_type'] == 'power-of-attorney'
                         [[50, 445]]
                       elsif form.data['preparer_type'] == 'third-party-veteran' ||
                             form.data['preparer_type'] == 'third-party-non-veteran'
                         [[50, 570]]
                       end
      signature_text = form.data['statement_of_truth_signature']
      page_configuration = [
        { type: :new_page },
        { type: :new_page },
        { type: :new_page },
        { type: :new_page },
        { type: :text, position: desired_stamps[0] }
      ]

      multistamp(stamped_template_path, signature_text, page_configuration)
    end

    def self.multistamp(stamped_template_path, signature_text, page_configuration, font_size = 16)
      stamp_path = Common::FileHelpers.random_file_path
      Prawn::Document.generate(stamp_path, margin: [0, 0]) do |pdf|
        page_configuration.each do |config|
          case config[:type]
          when :text
            pdf.draw_text signature_text, at: config[:position], size: font_size
          when :new_page
            pdf.start_new_page
          end
        end
      end

      perform_multistamp(stamped_template_path, stamp_path)
    rescue => e
      Rails.logger.error 'Simple forms api - Failed to generate stamped file', message: e.message
      raise
    ensure
      Common::FileHelpers.delete_file_if_exists(stamp_path) if defined?(stamp_path)
    end

    def self.stamp(desired_stamps, stamped_template_path, append_to_stamp, text_only: true)
      current_file_path = stamped_template_path
      desired_stamps.each do |x, y, text|
        out_path = CentralMail::DatestampPdf.new(current_file_path, append_to_stamp:).run(text:, x:, y:, text_only:,
                                                                                          size: 9)
        current_file_path = out_path
      end
      File.rename(current_file_path, stamped_template_path)
    end

    def self.perform_multistamp(stamped_template_path, stamp_path)
      out_path = "#{Common::FileHelpers.random_file_path}.pdf"
      pdftk = PdfFill::Filler::PDF_FORMS
      pdftk.multistamp(stamped_template_path, stamp_path, out_path)
      File.delete(stamped_template_path)
      File.rename(out_path, stamped_template_path)
    rescue
      Common::FileHelpers.delete_file_if_exists(out_path)
      raise
    end

    def self.stamp_submission_date(stamped_template_path, config)
      if config[:should_stamp_date?]
        date_title_stamp_position = config[:title_coords]
        date_text_stamp_position = config[:text_coords]
        page_configuration = default_page_configuration
        page_configuration[config[:page_number]] = { type: :text, position: date_title_stamp_position }

        multistamp(stamped_template_path, SUBMISSION_DATE_TITLE, page_configuration, 12)

        page_configuration = default_page_configuration
        page_configuration[config[:page_number]] = { type: :text, position: date_text_stamp_position }

        multistamp(stamped_template_path, Time.current.in_time_zone('UTC').strftime('%H:%M %Z %D'), page_configuration,
                   12)
      end
    end

    def self.default_page_configuration
      [
        { type: :new_page },
        { type: :new_page },
        { type: :new_page },
        { type: :new_page }
      ]
    end
  end
end<|MERGE_RESOLUTION|>--- conflicted
+++ resolved
@@ -4,11 +4,7 @@
 
 module SimpleFormsApi
   class PdfStamper
-<<<<<<< HEAD
-    FORM_REQUIRES_STAMP = %w[26-4555 21-4142 21-10210 21-0845 21P-0847 21-0966 21-0972 10-7959F].freeze
-=======
-    FORM_REQUIRES_STAMP = %w[26-4555 21-4142 21-10210 21-0845 21P-0847 21-0966 21-0972 20-10207].freeze
->>>>>>> a44d805d
+    FORM_REQUIRES_STAMP = %w[26-4555 21-4142 21-10210 21-0845 21P-0847 21-0966 21-0972 20-10207 10-7959F].freeze
     SUBMISSION_TEXT = 'Signed electronically and submitted via VA.gov at '
     SUBMISSION_DATE_TITLE = 'Application Submitted:'
 
