--- conflicted
+++ resolved
@@ -7,17 +7,10 @@
 task :lint, [:files] => [:environment] do |_, args|
   require 'rainbow'
 
-<<<<<<< HEAD
   files = args[:files]
 
-  opts = '-r rubocop-thread_safety '
-
-  opts += if ENV['CI']
-            "-r rubocop/formatter/junit_formatter.rb \
-=======
   opts = if ENV['CI']
            "-r rubocop/formatter/junit_formatter.rb \
->>>>>>> 8cab5308
             --format RuboCop::Formatter::JUnitFormatter --out log/rubocop.xml \
             --format clang \
             --parallel"
