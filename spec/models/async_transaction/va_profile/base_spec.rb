--- conflicted
+++ resolved
@@ -265,7 +265,6 @@
         expect(transactions).to eq([])
       end
 
-<<<<<<< HEAD
       it 'returns only the most recent transaction address/telephone/email transaction' do
         create(:va_profile_email_transaction,
                transaction_id: 'foo',
@@ -287,18 +286,12 @@
     end
   end
 
-=======
->>>>>>> ef3c0288
   describe 'contact information v2' do
     before do
       allow(Flipper).to receive(:enabled?).with(:va_v3_contact_information_service, instance_of(User)).and_return(true)
     end
 
-<<<<<<< HEAD
     describe '.refresh_transaction_status() v2', :skip_vet360 do
-=======
-    describe '.refresh_transaction_status() v2', :initiate_vaprofile, :skip_vet360 do
->>>>>>> ef3c0288
       let(:user) { build(:user, :loa3) }
       let(:transaction1) do
         create(:address_transaction,
@@ -311,7 +304,6 @@
                transaction_id: '5b4550b3-2bcb-4fef-8906-35d0b4b310a8',
                user_uuid: user.uuid,
                transaction_status: 'RECEIVED')
-<<<<<<< HEAD
       end
       let(:service) { VAProfile::V2::ContactInformation::Service.new(user) }
 
@@ -321,23 +313,6 @@
           create(:find_profile_response, profile: build(:mpi_profile, vet360_id: '1'))
         )
       end
-
-      it 'updates the transaction_status' do
-        VCR.use_cassette('va_profile/v2/contact_information/address_transaction_status') do
-          updated_transaction = AsyncTransaction::VAProfile::Base.refresh_transaction_status(
-            user,
-            service,
-            transaction1.transaction_id
-          )
-          expect(updated_transaction.transaction_status).to eq('COMPLETED_SUCCESS')
-        end
-      end
-
-      it 'updates the status' do
-=======
-      end
-      let(:service) { VAProfile::V2::ContactInformation::Service.new(user) }
-
       before do
         # vet360_id appears in the API request URI so we need it to match the cassette
         allow_any_instance_of(MPIData).to receive(:response_from_redis_or_service).and_return(
@@ -346,14 +321,43 @@
       end
 
       it 'updates the transaction_status' do
->>>>>>> ef3c0288
         VCR.use_cassette('va_profile/v2/contact_information/address_transaction_status') do
           updated_transaction = AsyncTransaction::VAProfile::Base.refresh_transaction_status(
             user,
             service,
             transaction1.transaction_id
           )
-<<<<<<< HEAD
+          expect(updated_transaction.transaction_status).to eq('COMPLETED_SUCCESS')
+        end
+      end
+      it 'updates the transaction_status' do
+        VCR.use_cassette('va_profile/v2/contact_information/address_transaction_status') do
+          updated_transaction = AsyncTransaction::VAProfile::Base.refresh_transaction_status(
+            user,
+            service,
+            transaction1.transaction_id
+          )
+          expect(updated_transaction.transaction_status).to eq('COMPLETED_SUCCESS')
+        end
+      end
+
+      it 'updates the status' do
+        VCR.use_cassette('va_profile/v2/contact_information/address_transaction_status') do
+          updated_transaction = AsyncTransaction::VAProfile::Base.refresh_transaction_status(
+            user,
+            service,
+            transaction1.transaction_id
+          )
+          expect(updated_transaction.status).to eq(AsyncTransaction::VAProfile::Base::COMPLETED)
+        end
+      end
+      it 'updates the status' do
+        VCR.use_cassette('va_profile/v2/contact_information/address_transaction_status') do
+          updated_transaction = AsyncTransaction::VAProfile::Base.refresh_transaction_status(
+            user,
+            service,
+            transaction1.transaction_id
+          )
           expect(updated_transaction.status).to eq(AsyncTransaction::VAProfile::Base::COMPLETED)
         end
       end
@@ -371,50 +375,31 @@
           expect(updated_transaction.metadata.present?).to eq(true)
         end
       end
+      it 'persists the messages from va_profile' do
+        VCR.use_cassette('va_profile/v2/contact_information/email_transaction_status') do
+          updated_transaction = AsyncTransaction::VAProfile::Base.refresh_transaction_status(
+            user,
+            service,
+            transaction2.transaction_id
+          )
+          expect(updated_transaction.persisted?).to eq(true)
+          parsed_metadata = JSON.parse(updated_transaction.metadata)
+          expect(parsed_metadata.is_a?(Array)).to eq(true)
+          expect(updated_transaction.metadata.present?).to eq(true)
+        end
+      end
 
       it 'raises an exception if transaction not found in db' do
         expect do
           AsyncTransaction::VAProfile::Base.refresh_transaction_status(user, service, 9_999_999)
         end.to raise_exception(ActiveRecord::RecordNotFound)
       end
-
-=======
-          expect(updated_transaction.transaction_status).to eq('COMPLETED_SUCCESS')
-        end
-      end
-
-      it 'updates the status' do
-        VCR.use_cassette('va_profile/v2/contact_information/address_transaction_status') do
-          updated_transaction = AsyncTransaction::VAProfile::Base.refresh_transaction_status(
-            user,
-            service,
-            transaction1.transaction_id
-          )
-          expect(updated_transaction.status).to eq(AsyncTransaction::VAProfile::Base::COMPLETED)
-        end
-      end
-
-      it 'persists the messages from va_profile' do
-        VCR.use_cassette('va_profile/v2/contact_information/email_transaction_status') do
-          updated_transaction = AsyncTransaction::VAProfile::Base.refresh_transaction_status(
-            user,
-            service,
-            transaction2.transaction_id
-          )
-          expect(updated_transaction.persisted?).to eq(true)
-          parsed_metadata = JSON.parse(updated_transaction.metadata)
-          expect(parsed_metadata.is_a?(Array)).to eq(true)
-          expect(updated_transaction.metadata.present?).to eq(true)
-        end
-      end
-
       it 'raises an exception if transaction not found in db' do
         expect do
           AsyncTransaction::VAProfile::Base.refresh_transaction_status(user, service, 9_999_999)
         end.to raise_exception(ActiveRecord::RecordNotFound)
       end
 
->>>>>>> ef3c0288
       it 'does not make an API request if the tx is finished' do
         transaction1.status = AsyncTransaction::VAProfile::Base::COMPLETED
         VCR.use_cassette('va_profile/v2/contact_information/address_transaction_status') do
@@ -427,7 +412,23 @@
         end
       end
     end
-
+      it 'does not make an API request if the tx is finished' do
+        transaction1.status = AsyncTransaction::VAProfile::Base::COMPLETED
+        VCR.use_cassette('va_profile/v2/contact_information/address_transaction_status') do
+          AsyncTransaction::VAProfile::Base.refresh_transaction_status(
+            user,
+            service,
+            transaction1.transaction_id
+          )
+          expect(AsyncTransaction::VAProfile::Base).to receive(:fetch_transaction).at_most(0)
+        end
+      end
+    end
+
+    describe '.start v2' do
+      let(:user) { build(:user, :loa3) }
+      let!(:user_verification) { create(:user_verification, idme_uuid: user.idme_uuid) }
+      let(:address) { build(:va_profile_v3_address, source_system_user: user.icn) }
     describe '.start v2' do
       let(:user) { build(:user, :loa3) }
       let!(:user_verification) { create(:user_verification, idme_uuid: user.idme_uuid) }
@@ -448,6 +449,21 @@
         end
       end
     end
+      it 'returns an instance with the user uuid', :aggregate_failures do
+        VCR.use_cassette('va_profile/v2/contact_information/post_address_success', VCR::MATCH_EVERYTHING) do
+          service = VAProfile::V2::ContactInformation::Service.new(user)
+          address.address_line1 = '1493 Martin Luther King Rd'
+          address.city = 'Fulton'
+          address.state_code = 'MS'
+          address.zip_code = '38843'
+          response = service.post_address(address)
+          transaction = AsyncTransaction::VAProfile::Base.start(user, response)
+          expect(transaction.user_uuid).to eq(user.uuid)
+          expect(transaction.user_account).to eq(user.user_account)
+          expect(transaction.class).to eq(AsyncTransaction::VAProfile::Base)
+        end
+      end
+    end
 
     describe '.fetch_transaction v2' do
       it 'raises an error if passed unrecognized transaction' do
@@ -455,12 +471,23 @@
         # in order to prevent the following warning:
         # warning: redefining constant Struct::Surprise
         surprise_struct = Struct.const_defined?('Surprise') ? Struct::Surprise : Struct.new('Surprise')
+    describe '.fetch_transaction v2' do
+      it 'raises an error if passed unrecognized transaction' do
+        # Instead of simply calling Struct.new('Surprise'), we need to check that it hasn't been defined already
+        # in order to prevent the following warning:
+        # warning: redefining constant Struct::Surprise
+        surprise_struct = Struct.const_defined?('Surprise') ? Struct::Surprise : Struct.new('Surprise')
 
         expect do
           AsyncTransaction::VAProfile::Base.fetch_transaction(surprise_struct, nil)
         end.to raise_exception(RuntimeError)
       end
     end
+        expect do
+          AsyncTransaction::VAProfile::Base.fetch_transaction(surprise_struct, nil)
+        end.to raise_exception(RuntimeError)
+      end
+    end
 
     describe '.refresh_transaction_statuses() v2' do
       let(:user) { build(:user, :loa3) }
@@ -471,6 +498,15 @@
                status: AsyncTransaction::VAProfile::Base::COMPLETED)
       end
       let(:service) { VAProfile::V2::ContactInformation::Service.new(user) }
+    describe '.refresh_transaction_statuses() v2' do
+      let(:user) { build(:user, :loa3) }
+      let(:transaction1) do
+        create(:address_transaction,
+               transaction_id: '0faf342f-5966-4d3f-8b10-5e9f911d07d2',
+               user_uuid: user.uuid,
+               status: AsyncTransaction::VAProfile::Base::COMPLETED)
+      end
+      let(:service) { VAProfile::V2::ContactInformation::Service.new(user) }
 
       before do
         # vet360_id appears in the API request URI so we need it to match the cassette
@@ -478,7 +514,17 @@
           create(:find_profile_response, profile: build(:mpi_profile, vet360_id: '1'))
         )
       end
-
+      before do
+        # vet360_id appears in the API request URI so we need it to match the cassette
+        allow_any_instance_of(MPIData).to receive(:response_from_redis_or_service).and_return(
+          create(:find_profile_response, profile: build(:mpi_profile, vet360_id: '1'))
+        )
+      end
+
+      it 'does not return completed transactions (whose status has not changed)' do
+        transactions = AsyncTransaction::VAProfile::Base.refresh_transaction_statuses(user, service)
+        expect(transactions).to eq([])
+      end
       it 'does not return completed transactions (whose status has not changed)' do
         transactions = AsyncTransaction::VAProfile::Base.refresh_transaction_statuses(user, service)
         expect(transactions).to eq([])
@@ -501,6 +547,23 @@
           expect(transactions.size).to eq(1)
           expect(transactions.first.transaction_id).to eq(transaction.transaction_id)
         end
+      it 'returns only the most recent transaction address/telephone/email transaction' do
+        create(:email_transaction,
+               transaction_id: 'foo',
+               user_uuid: user.uuid,
+               transaction_status: 'RECEIVED',
+               status: AsyncTransaction::VAProfile::Base::REQUESTED,
+               created_at: Time.zone.now - 1)
+        transaction = create(:email_transaction,
+                             transaction_id: '5b4550b3-2bcb-4fef-8906-35d0b4b310a8',
+                             user_uuid: user.uuid,
+                             transaction_status: 'RECEIVED',
+                             status: AsyncTransaction::VAProfile::Base::REQUESTED)
+        VCR.use_cassette('va_profile/v2/contact_information/email_transaction_status', VCR::MATCH_EVERYTHING) do
+          transactions = AsyncTransaction::VAProfile::Base.refresh_transaction_statuses(user, service)
+          expect(transactions.size).to eq(1)
+          expect(transactions.first.transaction_id).to eq(transaction.transaction_id)
+        end
       end
     end
   end
