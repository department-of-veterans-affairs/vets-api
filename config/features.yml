---
# Add a new feature toggle here to ensure that it is initialized in all environments.
#
# Features are enabled by default in the test environment and disabled by default in other environments.
# To default a feature to enabled in development, set the `enable_in_development` key to true.
#
# The description should contain any relevant information for an admin who may toggle the feature.
#
# The actor_type should be either `user` for features you want to be "sticky" for a logged in user (default)
#  or `cookie_id` of you wish to use the Google Analytics id as the unique identifier.

# Sorted using http://yaml-sorter.herokuapp.com/

features:
  this_is_only_a_test:
    actor_type: user
    description: Used in feature_toggles_controller_spec.
  accredited_representative_portal_frontend:
    actor_type: user
    description: Enables the frontend of the accredited representative portal
    enable_in_development: true
  accredited_representative_portal_api:
    actor_type: user
    description: Enables the endpoints of the accredited representative portal
    enable_in_development: true
  auth_exp_vba_downtime_message:
    actor_type: user
    description: Show downtime message on Profile and My VA for planned VBA maintenance
  avs_enabled:
    actor_type: user
    description: Enables the After Visit Summary API.
    enable_in_development: true
  bcas_letters_use_lighthouse:
    actor_type: user
    description: Use lighthouse instead of EVSS to view/download benefit letters.
    enable_in_development: true
  benefits_documents_use_lighthouse:
    actor_type: user
    description: Use lighthouse instead of EVSS to upload benefits documents.
    enable_in_development: false
  benefits_education_use_lighthouse:
    actor_type: user
    description: Use lighthouse instead of EVSS to retrieve GI Bill Statement of benefits
    enable_in_development: true
  benefits_require_gateway_origin:
    actor_type: user
    description: Requires that all requests made to endpoints in appeals_api, va_forms, and vba_documents be made through the gateway
  caregiver_use_facilities_API:
    actor_type: user
    description: Allow list of caregiver facilites to be fetched by way of the Facilities API.
  caregiver_browser_monitoring_enabled:
    actor_type: user
    description: Enables Datadog Real Time User Monitoring
  hca_browser_monitoring_enabled:
    actor_type: user
    description: Enables browser monitoring for the health care application.
  hca_enrollment_status_override_enabled:
    actor_type: user
    description: Enables override of enrollment status for a user, to allow multiple submissions with same user.
  hca_performance_alert_enabled:
    actor_type: user
    description: Enables alert notifying users of a potential issue with application performance.
  hca_sigi_enabled:
    actor_type: user
    description: Enables Self-Identifying Gender Identity question for health care applicants.
  hca_tera_enabled:
    actor_type: user
    description: Enables Toxic Exposure questions for health care applicants.
  hca_use_facilities_API:
    actor_type: user
    description: Allow list of medical care facilites to be fetched by way of the Facilities API.
  ezr_prod_enabled:
    actor_type: user
    description: Enables access to the 10-10EZR application in prod for the purposes of conducting user reasearch
    enable_in_development: true
  ezr_tera_enabled:
    actor_type: user
    description: Enables Toxic Exposure questions for 10-10EZR applicants.
    enable_in_development: true
  ezr_auth_only_enabled:
    actor_type: user
    description: Enables the auth-only experience, allowing only authenticated users to view any part of the form.
    enable_in_development: true
  cerner_override_653:
    actor_type: user
    description: This will show the Cerner facility 653 as `isCerner`.
  cerner_override_668:
    actor_type: user
    description: This will show the Cerner facility 668 as `isCerner`.
  cerner_override_687:
    actor_type: user
    description: This will show the Cerner facility 687 as `isCerner`.
  cerner_override_692:
    actor_type: user
    description: This will show the Cerner facility 692 as `isCerner`.
  cerner_override_757:
    actor_type: user
    description: This will show the Cerner facility 757 as `isCerner`.
  check_in_experience_enabled:
    actor_type: user
    description: Enables the health care check-in experiences
    enable_in_development: true
  check_in_experience_pre_check_in_handoff_enabled:
    actor_type: user
    description: Enables handing off of pre check-in to check-in on the day of appointment
    enable_in_development: true
  check_in_experience_pre_check_in_enabled:
    actor_type: user
    description: Enables the health care check-in experiences to show the pre-check-in experience.
    enable_in_development: true
  check_in_experience_upcoming_appointments_enabled:
    actor_type: user
    description: Enables the feature to show upcoming appointments to the veterans
    enable_in_development: true
  check_in_experience_translation_disclaimer_spanish_enabled:
    actor_type: user
    description: Enables disclaimer for possible untranslated content on spanish pages
    enable_in_development: true
  check_in_experience_translation_disclaimer_tagalog_enabled:
    actor_type: user
    description: Enables disclaimer for possible untranslated content on tagalog pages
    enable_in_development: true
  check_in_experience_lorota_security_updates_enabled:
    actor_type: cookie_id
    description: Enables DOB instead of last 4 of SSN.
    enable_in_development: false
  check_in_experience_mock_enabled:
    actor_type: user
    description: Enables downstream responses to be returned via betamocks
    enable_in_development: false
  check_in_experience_phone_appointments_enabled:
    actor_type: user
    description: Enables telephone appointments for check-in
    enable_in_development: false
  check_in_experience_pre_check_in_action_link_top_placement:
    actor_type: cookie_id
    description: Changes pre-check-in action link placement to the top of the page
    enable_in_development: true
  check_in_experience_travel_reimbursement:
    actor_type: user
    description: Enables travel reimbursement workflow for day-of check-in application.
    enable_in_development: true
  check_in_experience_travel_btsss_ssm_urls_enabled:
    actor_type: user
    description: Uses environment variables populated from SSM Param Store for BTSSS URLs.
    enable_in_development: true
  check_in_experience_cerner_travel_claims_enabled:
    actor_type: user
    description: Enables travel claims filing for Oracle Health (Cerner) sites
    enable_in_development: true
  check_in_experience_travel_logic:
    actor_type: user
    description: Enables the travel reimbursement logic
    enable_in_development: true
  check_in_experience_45_minute_reminder:
    actor_type: user
    description: Enables the 45 minute reminder
    enable_in_development: true
  check_in_experience_browser_monitoring:
    actor_type: user
    description: Enables browser monitoring for check-in applications.
    enable_in_development: false
  check_in_experience_unified_landing_page:
    actor_type: user
    description: Enables the unified experience version of the landing page.
    enable_in_development: true
  claim_letters_access:
    actor_type: user
    description: Enables users to access the claim letters page
    enable_in_development: true
  claims_api_local_bgs_refactor:
    actor_type: user
    description: Diverts codepath to LocalBGSRefactored
    enable_in_development: true
  cst_use_lighthouse_5103:
    actor_type: user
    description: When enabled, claims status tool uses the Lighthouse API for the 5103 endpoint
    enable_in_development: true
  cst_use_lighthouse_index:
    actor_type: user
    description: When enabled, claims status tool uses the Lighthouse API for the index endpoint
    enable_in_development: true
  cst_use_lighthouse_show:
    actor_type: user
    description: When enabled, claims status tool uses the Lighthouse API for the show endpoint
    enable_in_development: true
  cst_include_ddl_boa_letters:
    actor_type: user
    description: When enabled, the Download Decision Letters feature includes Board of Appeals decision letters
    enable_in_development: true
  cst_include_ddl_5103_letters:
    actor_type: user
    description: When enabled, the Download Decision Letters feature includes 5103 letters
    enable_in_development: true
  cst_use_claim_details_v2:
    actor_type: user
    description: When enabled, claims status tool uses the new claim details design
    enable_in_development: true
  cst_use_dd_rum:
    actor_type: user
    description: When enabled, claims status tool uses DataDog's Real User Monitoring logging
    enable_in_development: false
  coe_access:
    actor_type: user
    description: Feature gates the certificate of eligibility application
    enable_in_development: true
  combined_debt_portal_access:
    actor_type: user
    description: Enables users to interact with combined debt portal experience
    enable_in_development: true
  combined_financial_status_report:
    actor_type: user
    description: Enables users to submit FSR forms for VHA and VBA debts
    enable_in_development: true
  combined_financial_status_report_enhancements:
    actor_type: user
    description: Enables users to interact with the new cFSR enhancements and avoid list loops
    enable_in_development: true
  communication_preferences:
    actor_type: user
    description: Allow user to access backend communication_preferences API
  contact_info_change_email:
    actor_type: user
    description: Send user a notification email when their contact info changes.
  covid_vaccine_registration:
    actor_type: user
    description: Toggles availability of covid vaccine form API.
  covid_vaccine_registration_expanded:
    actor_type: user
    description: Toggles availability of covid vaccine expanded registration form API.
    enable_in_development: true
  covid_vaccine_registration_frontend:
    actor_type: user
    description: Toggles the availability of the frontend form on va.gov for the covid-19 vaccine sign-up
  covid_vaccine_registration_frontend_cta:
    actor_type: user
    description: >
      Toggles the availability of the call-to-action prompt (cta) on "va.gov/health-care/covid-19-vaccine/"
      leading to the frontend form on va.gov for the covid-19 vaccine sign-up
  covid_vaccine_registration_frontend_enable_expanded_eligibility:
    actor_type: user
    description: Toggles the 'continue' button to launch the new expanded eligibility VAFS app
  covid_vaccine_registration_frontend_hide_auth:
    actor_type: user
    description: >
      Toggles the availability of the sign-in button on the covid-19 vaccine sign-up form on va.gov.
      Note: When this is enabled, the 'Sign in' button will be hidden
  covid_vaccine_scheduling_frontend:
    actor_type: user
    description: Toggles the availability of covid-19 vaccine scheduling links in the facility locator frontend
    enable_in_development: true
  covid_volunteer_intake_backend_enabled:
    actor_type: cookie_id
    description: Toggles whether the COVID Research volunteer intake vets-api endpoint is available
  covid_volunteer_intake_enabled:
    actor_type: cookie_id
    description: Toggles whether COVID Research volunteer intake form Version 2 is available
  covid_volunteer_update_enabled:
    actor_type: cookie_id
    description: Toggles whether COVID Research volunteer update form and associated endpoint are available
  covid_volunteer_delivery:
    actor_type: cookie_id
    description: Toggles whether COVID Research volunteer submissions will be delivered to genISIS
  claims_claim_uploader_use_bd:
    actor_type: user
    description: Use BDS instead of EVSS to upload to VBMS.
  claims_load_testing:
    actor_type: user
    description: Enables the ability to skip jobs for load testing
  claims_status_v1_bgs_enabled:
    actor_type: user
    description: enables calling BGS instead of EVSS for the claims status v1.
  claims_status_v2_lh_benefits_docs_service_enabled:
    actor_type: user
    description: enable/disable the use of LH Benefits Documents API in our Claim Status v2 services.
    enable_in_development: false
  claims_hourly_slack_error_report_enabled:
    actor: user
    description: Enable/disable the running of the hourly slack alert for errored submissions
    enable_in_development: false
  claims_status_v1_lh_auto_establish_claim_enabled:
    actor_type: user
    description: With feature flag enabled, v1 /526 should use Lighthouse Form526 docker container
  debt_letters_show_letters:
    actor_type: user
    description: Enables debt letters
  debt_letters_show_letters_vbms:
    actor_type: user
    description: Enables debt letter download from VBMS
  decision_review_hlr_email:
    actor_type: user
    description: Send email notification for successful HLR submission
  decision_review_nod_email:
    actor_type: user
    description: Send email notification for successful NOD submission
  decision_review_sc_email:
    actor_type: user
    description: Send email notification for successful SC submission
  decision_review_hlr_pii_expunge_enabled:
    actor_type: user
    description: Enables the higher level review PII expunge job
  decision_review_nod_pii_expunge_enabled:
    actor_type: user
    description: Enables the notice of disagreement PII expunge job
  decision_review_sc_pii_expunge_enabled:
    actor_type: user
    description: Enables the supplemental claim PII expunge job
  decision_review_hlr_status_updater_enabled:
    actor_type: user
    description: Enables the Higher Level Review status update batch job
  decision_review_nod_status_updater_enabled:
    actor_type: user
    description: Enables the Notice of Disagreement status update batch job
  decision_review_sc_status_updater_enabled:
    actor_type: user
    description: Enables the Supplemental Claim status update batch job
  decision_review_icn_updater_enabled:
    actor_type: user
    description: Enables the ICN lookup job
  decision_review_weekly_error_report_enabled:
    actor_type: user
    description: Enables the weekly decision review text error report
  decision_review_daily_error_report_enabled:
    actor_type: user
    description: Enables the daily error report email
  decision_review_daily_stuck_records_report_enabled:
    actor_type: user
    description: Enables the daily decision review stuck records Slack report
  decision_review_monthly_stats_report_enabled:
    actor_type: user
    description: Enables the monthly decision review stats report email
  decision_review_delay_evidence:
    actor_type: user
    description: Ensures that NOD and SC evidence is not received in Central Mail before the appeal itself
  dependency_verification:
    actor_type: user
    description: Feature gates the dependency verification modal for updating the diaries service.
    enable_in_development: true
  dependents_enqueue_with_user_struct:
    actor_type: user
    description: Manage whether the enqueued job for 686c and 674 will be with a User model or the new User struct
    enable_in_development: true
  dependents_pension_check:
    actor_type: user
    description: Manage whether or not Pension check is enabled for the 686/674
    enable_in_development: true
  dependents_removal_check:
    actor_type: user
    description: Manage whether or not dependent removal claim codes are enabled for the 686
    enable_in_development: true
  dependents_management:
    actor_type: user
    description: Manage dependent removal from view dependent page
    enable_in_development: true
  disability_526_classifier_new_claims:
    actor_type: user
    description: enables sending new 526-ez claims to VRO Contention Classification service for more accurate classification entry.
    enable_in_development: true
  contention_classification_claim_linker:
    actor_type: user
    description: enables sending 526 claim id and vbms submitted claim id to Contention Classification service for linking/monitoring.
    enable_in_development: true
  disability_526_maximum_rating:
    actor_type: user
    description: enables displaying a short education blurb alongside rated disabilities already at maximum rating.
    enable_in_development: true
  disability_526_maximum_rating_api_all_conditions:
    actor_type: user
    description: enables calls to VRO Max CFI API for all conditions, otherwise only calls for select conditions are made
    enable_in_development: false
  disability_526_ep_merge_api:
    actor_type: user
    description: enables sending 526 claims with a pending EP to VRO EP Merge API for automated merging.
  disability_526_toxic_exposure:
    actor_type: user
    description: enables new pages, processing, and submission of toxic exposure claims
  disability_526_improved_autosuggestions_add_disabilities_page:
    actor_type: user
    description: enables new version of add disabilities page, with updates to content and search functionality
    enable_in_development: true
  disability_compensation_flashes:
    actor_type: user
    description: enables sending flashes to BGS for disability_compensation submissions.
    enable_in_development: true
  disability_compensation_form4142_supplemental:
    actor_type: user
    description: Use Lighthouse API to submit supplemental Form 21-4142 from Form 526EZ submissions
    enable_in_development: true
  disability_compensation_pif_fail_notification:
    actor_type: user
    description: enables sending notifications to vets if their 526 claim submission fails with PIF in Use Error
    enable_in_development: true
  education_reports_cleanup:
    actor_type: user
    description: Updates to the daily education reports to remove old data that isn't needed in the new fiscal year
    enable_in_development: true
  enrollment_verification:
    actor_type: user
    description: Enables access to the Enrollment Verification app
    enable_in_development: true
  ezr_async:
    actor_type: user
    description: Submit form 10-10EZR with a background job
  discharge_wizard_features:
    actor_type: user
    description: Iteration of new features for discharge wizard
    enable_in_development: true
  facilities_ppms_suppress_all:
    actor_type: user
    description: Hide all ppms search options
  facilities_ppms_suppress_community_care:
    actor_type: user
    description: Hide ppms community care searches
  facilities_ppms_suppress_pharmacies:
    actor_type: user
    description: Front End Flag to suppress the ability to search for pharmacies
  facility_locator_lat_long_only:
    actor_type: user
    description: Send only lat/long values (no bounding box or address) to the API when querying for facilities.
    enable_in_development: true
  facility_locator_ppms_legacy_urgent_care_to_pos_locator:
    actor_type: user
    description: force the legacy urgent care path to use the new POS locator
  facility_locator_predictive_location_search:
    actor_type: user
    description: Use predictive location search in the Facility Locator UI
  facility_locator_pull_operating_status_from_lighthouse:
    actor_type: user
    description: A fast and dirty way to get the operating status from lighthouse
    enable_in_development: true
  facility_locator_rails_engine:
    actor_type: user
    description: Use rails engine routes for all Facility Locator API calls
    enable_in_development: true
  facility_locator_restore_community_care_pagination:
    actor_type: user
    description: Restores pagination for community care providers, emergency care, and pharmacies. (urgent care is excluded)
    enable_in_development: true
  facility_locator_show_community_cares:
    actor_type: user
    description: >
      On https://www.va.gov/find-locations/ enable veterans to search for Community care by showing that option
      in the "Search for" box.
    enable_in_development: true
  facility_locator_show_health_connect_number:
    actor_type: user
    description: >
      On https://www.va.gov/find-locations/ enable the health connect phone number display
    enable_in_development: true
  facility_locator_show_operational_hours_special_instructions:
    actor_type: user
    description: Display new field operationalHoursSpecialInstructions for VA facilities
    enable_in_development: true
  file_upload_short_workflow_enabled:
    actor_type: user
    description: Enables shorter workflow enhancement for file upload component
  financial_status_report_debts_api_module:
    actor_type: user
    description: Points to debts-api module routes
    enable_in_development: true
  financial_status_report_streamlined_waiver:
    actor_type: user
    description: Enables streamlined waiver flow for qualifying users completing the Financial Status Report (FSR) form
    enable_in_development: true
  financial_status_report_streamlined_waiver_assets:
    actor_type: user
    description: Enables a simplified asset calculation flow, including Cash in Bank, for users completing the Financial Status Report (FSR) form.
    enable_in_development: true
  financial_status_report_review_page_navigation:
    actor_type: user
    description: Enables new review page navigation for users completing the Financial Status Report (FSR) form.
    enable_in_development: true
  find_a_representative_enabled:
    actor_type: cookie_id
    description: Generic toggle for gating Find a Rep
    enable_in_development: true
  find_a_representative_enable_api:
    actor_type: user
    description: Enables all Find a Representative api endpoints
    enable_in_development: true
  find_a_representative_enable_frontend:
    actor_type: cookie_id
    description: Enables Find a Representative frontend
    enable_in_development: true
  find_a_representative_flag_results_enabled:
    actor_type: user
    description: Enables flagging feature for Find a Representative frontend
    enable_in_development: true
  representative_status_enabled:
    actor_type: user
    description: Enables flagging feature for Find a Representative frontend
    enable_in_development: true
  form526_legacy:
    actor_type: user
    description: If true, points controllers to the legacy EVSS Form 526 instance. If false, the controllers will use the Dockerized instance running in DVP.
    enable_in_development: true
  form0994_confirmation_email:
    actor_type: user
    description: Enables form 0994 email submission confirmation (VaNotify)
    enable_in_development: true
  form1990_confirmation_email:
    actor_type: user
    description: Enables form 1990 email submission confirmation (VaNotify)
    enable_in_development: true
  form1995_confirmation_email:
    actor_type: user
    description: Enables form 1995 email submission confirmation (VaNotify)
    enable_in_development: true
  form1990e_confirmation_email:
    actor_type: user
    description: Enables form 1990e email submission confirmation (VaNotify)
    enable_in_development: true
  form21_0972_confirmation_email:
    actor_type: user
    description: Enables form 21-0972 email submission confirmation (VaNotify)
    enable_in_development: true
  form21_10203_confirmation_email:
    actor_type: user
    description: Enables form 21-10203 email submission confirmation (VaNotify)
  form21_10210_confirmation_email:
    actor_type: user
    description: Enables form 21-10210 email submission confirmation (VaNotify)
    enable_in_development: true
  form20_10206_confirmation_email:
    actor_type: user
    description: Enables form 20-10206 email submission confirmation (VaNotify)
    enable_in_development: true
  form21_0845_confirmation_email:
    actor_type: user
    description: Enables form 21-0845 email submission confirmation (VaNotify)
    enable_in_development: true
  form21p_0847_confirmation_email:
    actor_type: user
    description: Enables form 21p-0847 email submission confirmation (VaNotify)
    enable_in_development: true
  form21_4142_confirmation_email:
    actor_type: user
    description: Enables form 21-4142 email submission confirmation (VaNotify)
    enable_in_development: true
  form_526_required_identifiers_in_user_object:
    actor_type: user
    description: includes a mapping of booleans in the profile section of a serialized user indicating which ids are nil for the user
  form40_0247_confirmation_email:
    actor_type: user
    description: Enables form 40-0247 email submission confirmation (VaNotify)
    enable_in_development: true
  form1990meb_confirmation_email:
    actor_type: user
    description: Enables form 1990meb email submission confirmation (VaNotify)
    enable_in_development: true
  form5490_confirmation_email:
    actor_type: user
    description: Enables form 5490 email submission confirmation (VaNotify)
    enable_in_development: true
  form5495_confirmation_email:
    actor_type: user
    description: Enables form 5495 email submission confirmation (VaNotify)
    enable_in_development: true
  simple_forms_email_confirmations:
    actor_type: user
    description: Enables form email submission confirmations (for allowed email types via VaNotify)
    enable_in_development: true
  form2010206:
    actor_type: user
    description: If enabled shows the digital form experience for form 20-10206
  form2010207:
    actor_type: user
    description: If enabled shows the digital form experience for form 20-10207
  form210845:
    actor_type: user
    description: If enabled shows the digital form experience for form 21-0845
  form210966:
    actor_type: user
    description: If enabled shows the digital form experience for form 21-0966
  form210972:
    actor_type: user
    description: If enabled shows the digital form experience for form 21-0972
  form214142:
    actor_type: user
    description: If enabled shows the digital form experience for form 21-4142
  form2110210:
    actor_type: user
    description: If enabled shows the digital form experience for form 21-10210
  form21p0847:
    actor_type: user
    description: If enabled shows the digital form experience for form 21P-0847
  form264555:
    actor_type: user
    description: If enabled shows the digital form experience for form 26-4555
  form400247:
    actor_type: user
    description: If enabled shows the digital form experience for form 40-0247
  fsr_confirmation_email:
    actor_type: user
    description: Enables notifications to be sent via email upon FSR submission
    enable_in_development: false
  get_help_ask_form:
    actor_type: user
    description: Enables inquiry form for users to submit questions, suggestions, and complaints.
    enable_in_development: true
  get_help_messages:
    actor_type: user
    description: Enables secure messaging
    enable_in_development: true
  injected_header_web_components:
    actor_type: user
    description: Enable/disable import of web components to the injected header
  in_progress_form_custom_expiration:
    actor_type: user
    description: Enable/disable custom expiration dates for forms
    enable_in_development: true
  in_progress_form_reminder:
    actor_type: user
    description: Enable/disable in progress form reminders (sent via VaNotify)
    enable_in_development: true
  in_progress_form_reminder_age_param:
    actor_type: user
    description: Enable/disable in progress form reminder age param
    enable_in_development: true
  clear_stale_in_progress_reminders_sent:
    actor_type: user
    description: Enable/disable clearing of one-time in progress reminders after 60 days
    enable_in_development: true
  in_progress_1880_form_cron:
    actor_type: user
    description: Enable/disable scheduled cron for 1880 in progress form reminders (sent via VaNotify)
    enable_in_development: true
  in_progress_1880_form_reminder:
    actor_type: user
    description: Enable/disable 1880 in progress form reminders (sent via VaNotify)
    enable_in_development: true
  in_progress_form_reminder_1010ez:
    actor_type: user
    description: Enable/disable 1010ez in progress form reminders (sent via VaNotify)
    enable_in_development: true
  in_progress_form_reminder_526ez:
    actor_type: user
    description: Enable/disable 526ez in progress form reminders (sent via VaNotify)
    enable_in_development: true
  letters_check_discrepancies:
    actor_type: user
    description: Enables ability to log letter discrepancies between evss and lighthouse
    enable_in_development: true
  loop_pages:
    actor_type: user
    description: Enable new list loop pattern
    enable_in_development: true
  show_mbs_preneed_change_va_4010007:
    actor_type: user
    description: Updates to text in form VA 40-10007
  medical_copays_six_mo_window:
    actor_type: user
    description: This will filter to only show medical copays within the last 6 months
    enable_in_development: true
  medical_copays_html_medical_statements_view_enabled:
    actor_type: user
    description: This will show new 508 compliant medical statement views
    enable_in_development: true
  medical_copays_api_key_change:
    actor_type: user
    description: This will use new API key name when available
    enable_in_development: true
  medical_copay_notifications:
    actor_type: user
    description: Enables notifications to be sent for new copay statements
    enable_in_development: true
  mhv_landing_page_enabled:
    actor_type: user
    description: Enables the My HealtheVet landing page on VA.gov
    enable_in_development: true
  mhv_landing_page_show_priority_group:
    actor_type: user
    description: Shows Veterans their Priority Group on the MHV Landing Page
    enable_in_development: true
  mhv_landing_page_personalization:
    actor_type: user
    description: Enables personalized content on the My HealtheVet landing page.
    enable_in_development: true
  mhv_secondary_navigation_enabled:
    actor_type: user
    description: Enables the My HealtheVet secondary navigation
    enable_in_development: true
  mhv_secure_messaging_to_va_gov_release:
    actor_type: user
    description: Enables/disables Secure Messaging Patient on VA.gov (intial transition from MHV to VA.gov)
    enable_in_development: true
  mhv_secure_messaging_to_phase_1:
    actor_type: user
    description: Enables/disables Secure Messaging Phase 1 on VA.gov
    enable_in_development: true
  mhv_secure_messaging_cerner_pilot:
    actor_type: user
    description: Enables/disables Secure Messaging Cerner Transition Pilot environment on VA.gov
    enable_in_development: true
  mhv_secure_messaging_remove_lefthand_nav:
    actor_type: user
    description: Disables/Enables Secure Messaging lefthand navigation for new navigation solution
    enable_in_development: true
  mhv_sm_session_policy:
    actor_type: user
    description: changes secure messaging policy to use sm sessions endpoint for authorization
    enable_in_development: true
  mhv_medical_records_allow_txt_downloads:
    actor_type: user
    description: Allows users to download Medical Records data in TXT format
    enable_in_development: true
  mhv_medical_records_display_conditions:
    actor_type: user
    description: Show/hide content related to Health Conditions in Medical Records
    enable_in_development: true
  mhv_medical_records_display_domains:
    actor_type: user
    description: Show/hide in-progress Medical Records domains
    enable_in_development: true
  mhv_medical_records_display_labs_and_tests:
    actor_type: user
    description: Show/hide content related to Labs & Tests in Medical Records
    enable_in_development: true
  mhv_medical_records_display_notes:
    actor_type: user
    description: Show/hide content related to Notes in Medical Records
    enable_in_development: true
  mhv_medical_records_display_sidenav:
    actor_type: user
    description: Show/hide the Medical Records side navigation
    enable_in_development: true
  mhv_medical_records_display_vaccines:
    actor_type: user
    description: Show/hide content related to Vaccines in Medical Records
    enable_in_development: true
  mhv_medical_records_display_vitals:
    actor_type: user
    description: Show/hide content related to Vitals in Medical Records
    enable_in_development: true
  mhv_medical_records_phr_refresh_on_login:
    actor_type: user
    description: Enables/disables the PHR refresh for MHV users when logging into VA.gov
    enable_in_development: true
  mhv_medical_records_redact_fhir_client_logs:
    actor_type: user
    description: Replaces IDs in fhir_client INFO-level logs with X's when enabled
    enable_in_development: true
  mhv_medical_records_to_va_gov_release:
    actor_type: user
    description: Enables/disables Medical Records on VA.gov (intial transition from MHV to VA.gov)
    enable_in_development: true
  mhv_medications_to_va_gov_release:
    actor_type: user
    description: Enables/disables Medications on VA.gov (intial transition from MHV to VA.gov)
    enable_in_development: true
  mhv_medications_display_refill_content:
    actor_type: user
    description: Enables/disables refill-related content for Medications on VA.gov
    enable_in_development: true
  mhv_landing_page_enable_va_gov_health_tools_links:
    actor_type: user
    description: Enables VA.gov Health Tools links (Appts, SM, Rx, Records) on MHV-on-VA.gov Landing Page
  mhv_to_logingov_account_transition:
    actor_type: cookie_id
    description: Enables/disables MHV to Login.gov account transfer experience (Identity)
    enable_in_development: false
  mhv_to_logingov_account_transition_modal:
    actor_type: cookie_id
    description: Enables/disables MHV to Login.gov account transfer modal experience (Identity)
    enable_in_development: false
  mhv_to_logingov_account_transition_banner:
    actor_type: cookie_id
    description: Enables/disables MHV to Login.gov account transfer banner experience (Identity)
    enable_in_development: false
  mhv_to_logingov_account_transition_urgent:
    actor_type: cookie_id
    description: Enables/disables MHV to Login.gov account transfer urgent experience (Identity)
    enable_in_development: false
  mobile_api:
    actor_type: user
    description: API endpoints consumed by the VA Mobile App (iOS/Android)
  mobile_filter_doc_27_decision_letters_out:
    actor_type: user
    description: filters out doc type 27 decision letters out of list of decision letters for mobile
    enable_in_development: false
  mobile_claims_log_decision_letter_sent:
    actor_type: user
    description: Logs decision letter info on both claims and decision letter endpoint
    enable_in_development: true
  mobile_v1_lighthouse_facilities:
    actor_type: user
    description: change mobile lighthouse facility calls to use new v1 endpoint
    enable_in_development: true
  multiple_address_10_10ez:
    actor_type: cookie_id
    description: >
      [Front-end only] When enabled, the 10-10EZ will collect a home and mailing address for the veteran
      vs only collecting a single, "permanent" address.
  organic_conversion_experiment:
    actor_type: user
    description: Toggle to enable login.gov create account experiment
  pdf_warning_banner:
    description: When enabled, will allow display of PDF cert warnings in find-a-form
    actor_type: user
    enable_in_development: true
  pre_entry_covid19_screener:
    actor_type: user
    description: >
      Toggle for the entire pre-entry covid 19 self-screener available at /covid19screener and to be used by visitors
      to VHA facilities in lieu of manual screening with a VHA employee.
      This toggle is owned by Patrick B. and the rest of the CTO Health Products team.
  profile_ppiu_reject_requests:
    actor_type: user
    description: When enabled, requests to the PPIU controller will return a routing error.
  profile_enhanced_military_info:
    actor_type: user
    description: When enabled, /v1/profile/military_info endpoint will return all military information for a user.
  profile_lighthouse_rating_info:
    actor_type: user
    description: When enabled, will request disability rating info data from lighthouse API.
  profile_user_claims:
    actor_type: user
    description: When enabled, /v0/user will return user profile claims for accessing service endpoints.
  profile_show_mhv_notification_settings:
    actor_type: user
    description: Display MHV notification settings - RX refill shipment, appointment, secure messaging, and medical images/reports
  profile_show_military_academy_attendance:
    actor_type: user
    description: When enabled, profile service history will include military academy attendance.
    enable_in_development: true
  profile_hide_direct_deposit:
    actor_type: user
    description: Hides the Profile - Direct Deposit page content during a service outage
    enable_in_development: false
  profile_show_credential_retirement_messaging:
    actor_type: user
    description: Show/hide MHV and DS Logon credential retirement messaging in profile
  profile_show_direct_deposit_single_form:
    actor_type: user
    description: Show/hide the single direct deposit form in profile for all users
  profile_show_direct_deposit_single_form_uat:
    actor_type: user
    description: Show/hide the single direct deposit form just for users during UAT only
  profile_show_direct_deposit_single_form_alert:
    actor_type: user
    description: Show/hide an alert with information around migrating to a single direct deposit form in profile
  profile_show_direct_deposit_single_form_edu_downtime:
    actor_type: user
    description: Show/hide the edu direct deposit form and instead display a downtime message in its place
  profile_show_email_notification_settings:
    actor_type: user
    description: Show/Hide the email channel based notification settings in profile
  profile_show_payments_notification_setting:
    actor_type: user
    description: Show/Hide the payments section of notifications in profile
  profile_show_pronouns_and_sexual_orientation:
    actor_type: user
    description: Show/hide Pronouns and Sexual Orientation fields on profile page
  profile_show_quick_submit_notification_setting:
    actor_type: user
    description: Show/Hide the quick submit section of notification settings in profile
  profile_show_proof_of_veteran_status:
    actor_type: user
    description: Show/Hide the proof of veteran status page and links
  profile_use_experimental:
    description: Use experimental features for Profile application - Do not remove
    enable_in_development: true
    actor_type: user
  profile_use_vafsc:
    description: Use VA Forms System Core for forms instead of schema based forms
    actor_type: user
    enable_in_development: true
  profile_contacts:
    description: Enable the Personal Health Care Contacts feature. Data provided by the VA Profile Health Benefit Service.
    actor_type: user
    enable_in_development: true
  pw_ehr_cta_drupal_source_of_truth:
    actor_type: user
    description: Enabling Public Websites-managed EHR CTAs to use Drupal EHR data, including for Cerner cutovers
    enable_in_development: true
  pw_ehr_cta_use_slo:
    actor_type: user
    description: Use single-logout (SLO) paths for Public Websites-managed EHR CTAs
  my_va_experimental:
    actor_type: user
    description: Use for experimental features for My VA application (general)
  my_va_experimental_frontend:
    actor_type: user
    description: Use for experimental features for My VA application (frontend)
  my_va_experimental_fullstack:
    actor_type: user
    description: Use for experimental features for My VA application (fullstack)
    enable_in_development: true
  my_va_hide_notifications_section:
    actor_type: user
    description: Hides the Notifications section on My VA
    enable_in_development: true
  my_va_notification_component:
    actor_type: user
    description: Enable users to see va-notification component on My VA
    enable_in_development: true
  my_va_notification_dot_indicator:
    actor_type: user
    description: Enable dot indicator for notifications
  my_va_enable_mhv_link:
    actor_type: user
    description: Enables the "Visit MHV" CTA link under Health care section
  my_va_update_errors_warnings:
    actor_type: user
    description: Update all errors and warnings on My VA for consistency (will remove when va-notification component is released)
  rated_disabilities_detect_discrepancies:
    actor_type: user
    description:
      When enabled, the rated disabilities application will check for discrepancies between
      the number of rated disabilities returned by EVSS and Lighthouse
    enable_in_development: true
  rated_disabilities_sort_ab_test:
    actor_type: user
    description: Allows us to set up AB test of sorting on rated disabilities app
  rated_disabilities_use_lighthouse:
    actor_type: user
    description: When enabled, the rated disabilities application uses Lighthouse instead of EVSS
    enable_in_development: true
  schema_contract_appointments_index:
    actor_type: user
    description: Enables schema validation for the appointments service index fetch.
  search_representative:
    actor_type: user
    description: Enable frontend application and cta for Search Representative application
    enable_in_development: true
  search_dropdown_component_enabled:
    actor_type: user
    description: Enables typeahead 2.0 functionality
    enable_in_development: true
  show526_wizard:
    actor_type: user
    description: This determines when the wizard should show up on the form 526 intro page
    enable_in_development: true
  show_edu_benefits_0994_wizard:
    actor_type: user
    description: This determines when the wizard should show up on the 0994 introduction page
  show_edu_benefits_1990_wizard:
    actor_type: user
    description: This determines when the wizard should show up on the 1990 introduction page
  show_edu_benefits_1990e_wizard:
    actor_type: user
    description: This determines when the wizard should show up on the 1990e introduction page
  show_edu_benefits_1990n_wizard:
    actor_type: user
    description: This determines when the wizard should show up on the 1990N introduction page
  show_edu_benefits_1995_wizard:
    actor_type: user
    description: This determines when the wizard should show up on the 1995 introduction page
  show_edu_benefits_5490_wizard:
    actor_type: user
    description: This determines when the wizard should show up on the 5490 introduction page
  show_edu_benefits_5495_wizard:
    actor_type: user
    description: This determines when the wizard should show up on the 5495 introduction page
  show_events_v2:
    actor_type: user
    description: Enables the events v2 page
  show_financial_status_report:
    actor_type: user
    description: Enables VA Form 5655 (Financial Status Report)
    enable_in_development: true
  show_financial_status_report_wizard:
    actor_type: user
    description: Enables the Wizard for VA Form 5655 (Financial Status Report)
    enable_in_development: true
  show_form_i18n:
    actor_type: user
    description: Enables the internationalization features for forms
    enable_in_development: true
  show_dgi_direct_deposit_1990EZ:
    actor_type: user
    description: Displays prefill enabled direct deposit component on 1990EZ form.
    enable_in_development: true
  show_meb_1990EZ_maintenance_alert:
    actor_type: user
    description: Displays an alert to users on 1990EZ intro page that the Backend Service is Down.
    enable_in_development: false
  show_meb_1990EZ_R6_maintenance_message:
    actor_type: user
    description: Displays an alert to users on 1990EZ intro page that the Backend Service is Down.
    enable_in_development: false
  show_meb_1990E_maintenance_alert:
    actor_type: user
    description: Displays an alert to users on 1990E intro page that the Backend Service is Down.
    enable_in_development: false
  show_meb_1990E_R6_maintenance_message:
    actor_type: user
    description: Displays an alert to users on 1990E intro page that the Backend Service is Down.
    enable_in_development: false
  show_meb_letters_maintenance_alert:
    actor_type: user
    description: Displays an alert to users on Letters Inbox page that the Backend Service is Down.
    enable_in_development: false
  show_meb_enrollment_verification_maintenance_alert:
    actor_type: user
    description: Displays an alert to users on Enrollment Verification intro page that the Backend Service is Down.
    enable_in_development: false
  show_meb_international_address_prefill:
    actor_type: user
    description: Enhances form prefilling to include international address.
    enable_in_development: true
  show_meb_service_history_categorize_disagreement:
    actor_type: user
    enable_in_development: false
  meb_exclusion_period_enabled:
    actor_type: user
    description: enables exclusion period checks
    enable_in_development: false
  meb_auto_populate_relinquishment_date:
    actor_type: user
    description: Flag to autofill datepicker for reliinquishment date
    enable_in_development: true
  show_forms_app:
    actor_type: user
    description: Enables the TOE form to be displayed.
    enable_in_development: true
  show_medical_copays:
    actor_type: user
    description: Enables the medical copays application on route /manage-va-debt/medical-copays/
    enable_in_development: true
  sign_in_service_enabled:
    actor_type: cookie_id
    description: Enables the ability to use OAuth authentication via the Sign in Service (Identity)
    enable_in_development: true
  medical_copays_zero_debt:
    actor_type: user
    description: Enables zero debt balances feature on the medical copays application
    enable_in_development: false
  show_healthcare_experience_questionnaire:
    actor_type: cookie_id
    description: Enables showing the pre-appointment questionnaire feature.
    enable_in_development: true
  show_new_refill_track_prescriptions_page:
    actor_type: user
    description: This will show the non-Cerner-user and Cerner-user content for the page /health-care/refill-track-prescriptions/
  show_new_schedule_view_appointments_page:
    actor_type: user
    description: This will show the non-Cerner-user and Cerner-user content for the page /health-care/schedule-view-va-appointments/
  show_updated_fry_dea_app:
    actor_type: user
    description: Show the new version of the Fry/DEA form.
  spool_testing_error_2:
    actor_type: user
    description: Enables Slack notifications for CreateDailySpoolFiles
  spool_testing_error_3:
    actor_type: user
    description: Enables email notifications for CreateDailySpoolFiles errors
  stem_automated_decision:
    actor_type: user
    description: Add automated decision to 10203 application workflow
    enable_in_development: true
  subform_8940_4192:
    actor_type: user
    description: Form 526 subforms for unemployability & connected employment information
    enable_in_development: true
  va_online_scheduling:
    actor_type: user
    description: Allows veterans to view their VA and Community Care appointments
    enable_in_development: true
  va_online_scheduling_booking_exclusion:
    actor_type: user
    description: Permits the exclusion of Lovell sites from being scheduled prior to Oracle Health cutover
    enable_in_development: true
  va_online_scheduling_cancellation_exclusion:
    actor_type: user
    description: Permits the exclusion of Lovell sites from cancellations prior to Oracle Health cutover
    enable_in_development: true
  va_online_scheduling_cancel:
    actor_type: user
    description: Allows veterans to cancel VA appointments
    enable_in_development: true
  va_online_scheduling_community_care:
    actor_type: user
    description: Allows veterans to submit requests for Community Care appointments
    enable_in_development: true
  va_online_scheduling_direct:
    actor_type: user
    description: Allows veterans to directly schedule VA appointments
    enable_in_development: true
  va_online_scheduling_requests:
    actor_type: user
    description: Allows veterans to submit requests for VA appointments
    enable_in_development: true
  va_online_scheduling_static_landing_page:
    actor_type: user
    description: Allows updates to the static landing widget on the Public Websites page
    enable_in_development: true
  va_online_scheduling_sts_oauth_token:
    actor_type: user
    description: Allows toggling of MAP STS OAuth token for VAOS
    enable_in_development: true
  va_online_scheduling_GA4_migration:
    actor_type: user
    description: Toggle for the GA4 events migration work.
    enable_in_development: true
  va_online_scheduling_vaos_service_cc_appointments:
    actor_type: user
    description: Toggle for new vaos service cc appointments.
    enable_in_development: true
  va_online_scheduling_vaos_service_requests:
    actor_type: user
    description: Toggle for new vaos service requests.
    enable_in_development: true
  va_online_scheduling_vaos_service_va_appointments:
    actor_type: user
    description: Toggle for new vaos service va appointments.
    enable_in_development: true
  va_online_scheduling_facilities_service_v2:
    actor_type: user
    description: Toggle for new mobile facility service v2 endpoints
    enable_in_development: true
  va_online_scheduling_clinic_location:
    actor_type: user
    enable_in_development: true
    description: Toggle for display of clinic location on appointment detail page
  va_online_scheduling_status_improvement:
    actor_type: user
    enable_in_development: true
    description: Toggle for homepage status improvement
  va_online_scheduling_status_improvement_canceled:
    actor_type: user
    enable_in_development: true
    description: Toggle to display canceled booked appointments
  va_online_scheduling_vaos_v2_next:
    actor_type: user
    enable_in_development: true
    description: Toggle for tickets with the label vaos-v2-next will be behind this flag
  va_online_scheduling_clinic_filter:
    actor_type: user
    enable_in_development: true
    description: Toggle for VAOS direct scheduling & appointment request clinic filtering
  va_online_scheduling_breadcrumb_url_update:
    actor_type: user
    enable_in_development: true
    description: Toggle for the breadcrumb and url changes for mhv
  va_online_scheduling_use_dsot:
    actor_type: user
    enable_in_development: true
    description: Toggle for querying Drupal Source of Truth for Acheron flag
  va_online_scheduling_request_flow_update:
    actor_type: user
    enable_in_development: true
    description: Toggle for content update to VA and Community Care request flow
  va_online_scheduling_poc_type_of_care:
    actor_type: user
    enable_in_development: true
    description: Toggle for proof of concept to help Veteran contact a facility when the type of care is not available
  va_online_scheduling_after_visit_summary:
    actor_type: user
    enable_in_development: true
    description: Toggle for After visit summary feature.
  va_online_scheduling_start_scheduling_link:
    actor_type: user
    enable_in_development: true
    description: Toggle for Start Scheduling action link.
  va_online_scheduling_physical_location:
    actor_type: user
    enable_in_development: true
    description: Toggle to display the physical location of an appointment.
  va_online_scheduling_enable_OH_cancellations:
    actor_type: user
    enable_in_development: true
    description: Allows appointment cancellations to be routed to Oracle Health sites.
  va_online_scheduling_enable_OH_eligibility:
    actor_type: user
    enable_in_development: true
    description: Toggle for routing eligibility requests to the VetsAPI Gateway Service(VPG) instead of vaos-service
  va_online_scheduling_enable_OH_requests:
    actor_type: user
    enable_in_development: true
    description: Toggle for routing new appointment requests to the VetsAPI Gateway Service(VPG) instead of vaos-service
  va_online_scheduling_enable_OH_slots_search:
    actor_type: user
    enable_in_development: true
    description: Toggle for routing slots search requests to the VetsAPI Gateway Service(VPG) instead of vaos-service
  va_online_scheduling_datadog_RUM:
    actor_type: user
    description: Enables datadog Real User Monitoring.
    enable_in_development: true
  va_online_scheduling_use_vpg:
    actor_type: user
    enable_in_development: true
    description: Toggle for routing appointment requests to the VetsAPI Gateway Service(VPG) instead of vaos-service.
  va_online_scheduling_appointment_details_redesign:
    actor_type: user
    enable_in_development: true
    description: Toggle for redesigning the appointment details page.
  va_view_dependents_access:
    actor_type: user
    description: Allows us to gate the View/ Modify dependents content in a progressive rollout
  va_burial_v2:
    actor_type: user
    description: Allows us to toggle between 21-P530 and 21-P530V2
  veteran_onboarding_beta_flow:
    actor_type: user
    description: Conditionally display the new veteran onboarding flow to user
  show_edu_benefits_1990EZ_Wizard:
    actor_type: user
    description: Navigates user to 1990EZ or 1990 depending on form questions.
    enable_in_development: true
  show_dashboard_notifications:
    actor_type: user
    description: Enables on-site notifications
  check_va_inbox_enabled:
    actor_type: user
    description: Enables check inbox link
  dhp_connected_devices_fitbit:
    actor_type: user
    description: Enables linking between VA.gov account and fitbit account
  show_expandable_vamc_alert:
    actor_type: user
    description: Allows expandable alerts to be visible in vamc
  payment_history:
    actor_type: user
    description: Allows manual enabling/disabling payment history when BGS is acting up (5 min response times)
    enable_in_development: true
  show_digital_form_1095b:
    actor_type: user
    description: Enables access to digital 1095-B form download
    enable_in_development: true
  show_meb_dgi40_features:
    actor_type: user
    description: Enables the UI integration with the meb dgi
    enable_in_development: true
  show_meb_dgi42_features:
    actor_type: user
    description: Enables UI updates for meb dgi 42
    enable_in_development: true
  show_meb_enhancements:
    actor_type: user
    description: Provides a flag wrapper for minor code changes to be gated from Prod.
    enable_in_development: true
  show_meb_enhancements_06:
    actor_type: user
    description: Provides a flag wrapper for minor code changes to be gated from Prod.
  show_meb_enhancements_08:
    actor_type: user
    description: Provides a flag wrapper for minor code changes to be gated from Prod.
    enable_in_development: true
  show_meb_enhancements_09:
    actor_type: user
    description: Provides a flag wrapper for minor code changes to be gated from Prod.
    enable_in_development: true
  meb_gate_person_criteria:
    actor_type: user
    description: Flag to use Person Criteria on Submission service
    enable_in_development: true
  supply_reordering_sleep_apnea_enabled:
    actor_type: user
    description: Enables sleep apnea supplies to be ordered in the supply reorder tool / MDOT.
    enable_in_development: true
  toe_dup_contact_info_call:
    actor_type: user
    description: Flag to use contact info call and modal
    enable_in_development: true
  toe_short_circuit_bgs_failure:
    actor_type: user
    description: Flag to use begin rescue block for BGS call
    enable_in_development: true
<<<<<<< HEAD
  toe_high_school_info_change:
    actor_type: user
    description: Flag to use begin rescue block for BGS call
=======
  toe_light_house_dgi_direct_deposit:
    actor_type: user
    description: Uses lighthouse api for direct deposit information in TOE.
>>>>>>> 2f3b4512
    enable_in_development: true
  move_form_back_button:
    actor_type: user
    description: Test moving form back button to the top of the page
  mobile_cerner_transition:
    actor_type: user
    description: For mobile app, a facility is being transitioned to cerner.
  mobile_lighthouse_letters:
    actor_type: user
    description: For mobile app, use Lighthouse instead of EVSS for our letters endpoints upstream service
  mobile_lighthouse_direct_deposit:
    actor_type: user
    description: For mobile app, use Lighthouse instead of EVSS for our direct deposit interactions
  mobile_lighthouse_claims:
    actor_type: user
    description: For mobile app, use Lighthouse instead of EVSS for our claims endpoints upstream service
  mobile_lighthouse_request_decision:
    actor_type: user
    description: For mobile app, use Lighthouse instead of EVSS for our request decision endpoints upstream service
  mobile_lighthouse_document_upload:
    actor_type: user
    description: For mobile app, use Lighthouse instead of EVSS for our document uploads
  mobile_lighthouse_disability_ratings:
    actor_type: user
    description: For mobile app, use Lighthouse instead of EVSS for our disability ratings endpoints upstream service
  form526_backup_submission_temp_killswitch:
    actor_type: user
    description: Provide a temporary killswitch to disable form526 backup submission if something were to go awry
  virtual_agent_show_floating_chatbot:
    actor_type: user
    description: Enables a floating chatbot on the chatbot page - managed by virtual agent team
  disability_compensation_lighthouse_rated_disabilities_provider_foreground:
    actor_type: user
    description: If enabled uses the lighthouse rated disabilities endpoint for foreground requests
  disability_compensation_lighthouse_rated_disabilities_provider_background:
    actor_type: user
    description: If enabled uses the lighthouse rated disabilities endpoint for background tasks
  disability_compensation_lighthouse_document_service_provider:
    actor_type: user
    description: If enabled uses the lighthouse documents service
  disability_compensation_lighthouse_claims_service_provider:
    actor_type: user
    description: If enabled uses the lighthouse claims service
  disability_compensation_lighthouse_submit_migration:
    actor_type: user
    description: If enabled uses the lighthouse submit endpoint
  disability_compensation_lighthouse_intent_to_file_provider:
    actor_type: user
    description: If enabled uses the lighthouse intent to file endpoint
  disability_compensation_lighthouse_ppiu_direct_deposit_provider:
    actor_type: user
    description: If enabled uses the lighthouse ppiu/direct deposit endpoint in the form526 submission workflow
  disability_compensation_prevent_submission_job:
    actor_type: user
    description: If enabled, the submission form526 record will be created, but there will be submission job
  disability_compensation_remove_pciu:
    actor_type: user
    description: If enabled, VA Profile is used to populate contact information- without PCIU calls (status quo)
  disability_compensation_lighthouse_brd:
    actor_type: user
    description: If enabled uses the lighthouse Benefits Reference Data service
  disability_compensation_lighthouse_generate_pdf:
    actor_type: user
    description: If enabled uses the lighthouse Benefits Claims service to generate a 526 pdf
  virtual_agent_fetch_jwt_token:
    actor_type: user
    description: Enable the fetching of a JWT token to access MAP environment
  drupal_footer:
    actor_type: user
    description: If enabled, pulls Drupal data to populate most of the global footer
  virtual_agent_lighthouse_claims:
    actor_type: user
    description: Use lighthouse instead of EVSS to view benefit claims for virtual agent chatbot application
  virtual_agent_voice:
    actor_type: user
    description: Enable the voice feature of the VA Chatbot
  notification_center:
    actor_type: user
    description: Enable Notification Center
    enable_in_development: true
  nod_part3_update:
    actor_type: user
    description: NOD update to latest form, part III box 11
    enable_in_development: true
  nod_browser_monitoring_enabled:
    actor_type: user
    description: NOD Datadog RUM monitoring
  nod_callbacks_endpoint:
    actor_type: user
    description: NOD VANotify notification callbacks endpoint
    enable_in_development: true
  pension_ipf_callbacks_endpoint:
    actor_type: user
    description: Pension IPF VANotify notification callbacks endpoint
    enable_in_development: true
  hlr_browser_monitoring_enabled:
    actor_type: user
    description: HLR Datadog RUM monitoring
  sc_browser_monitoring_enabled:
    actor_type: user
    description: Supplemental Claim Datadog RUM monitoring
  virtual_agent_enable_pva2_chatbot:
    actor_type: user
    description: If enabled, switches VA chatbot from PVA1 to PVA2
  virtual_agent_upgrade_webchat_14_15_8:
    actor_type: user
    description: If enabled, switches VA webchat from using version 4.15.2 to 4.15.8
  terms_of_use:
    actor_type: user
    description: This determines whether a user is redirected to the Terms of Use page
    enable_in_development: true
  burial_form_enabled:
    actor_type: user
    description: Enable the burial form
  burial_form_v2:
    actor_type: user
    description: Enable Burial form v2 re-design
    enable_in_development: true
  pension_form_enabled:
    actor_type: user
    description: Enable the pension form
  pension_claim_submission_to_lighthouse:
    actor_type: user
    description: Pension claim submission uses Lighthouse API
  pension_multiresponse_styles:
    actor_type: user
    description: Pension uses updated styles for single-page multiresponses
    enable_in_development: true
  central_mail_benefits_intake_submission:
    actor_type: user
    description: Enable central mail claims submission uses Benefits Intake API
  ecc_benefits_intake_submission:
    actor_type: user
    description: Enable education and career counseling claim submissions to use Benefits Intake API
  virtual_agent_enable_param_error_detection:
    actor_type: user
    description: If enabled, Allows for the detection of errors in the chatbot params
  virtual_agent_enable_msft_pva_testing:
    actor_type: user
    description: If enabled, allows for connecting to MSFT PVA
  virtual_agent_enable_nlu_pva_testing:
    actor_type: user
    description: If enabled, allows for connecting to NLU PVA
  vye_request_allowed:
    actor_type: user
    description: >-
      Master toggle for the VYE (Verify Your Enrollment) project.
      If enabled, requests will be allowed to reach the controllers, otherwise a 400 (Bad Request) will be returned.
  travel_pay_power_switch:
    actor_type: user
    description: >-
      Main switch for the Travel Pay feature on VA.gov using the new BTSSS (travel pay) API.
      Enabled - Requests are handled as normal.
      Disabled - Requests are not handled. Server returns a 503 (Service Unavailable) until re-enabled.
  yellow_ribbon_automated_date_on_school_search:
    actor_type: user
    description: Enable the automated date displayed in the Find a Yellow Ribbon school search results
  accredited_representative_portal_pilot:
    actor_type: user
    description: Enable the Accredited Representative Portal for the pilot
    enable_in_development: true<|MERGE_RESOLUTION|>--- conflicted
+++ resolved
@@ -1257,15 +1257,13 @@
     actor_type: user
     description: Flag to use begin rescue block for BGS call
     enable_in_development: true
-<<<<<<< HEAD
   toe_high_school_info_change:
     actor_type: user
-    description: Flag to use begin rescue block for BGS call
-=======
+    description: Flag to change order of high school info page
+    enable_in_development: true
   toe_light_house_dgi_direct_deposit:
     actor_type: user
     description: Uses lighthouse api for direct deposit information in TOE.
->>>>>>> 2f3b4512
     enable_in_development: true
   move_form_back_button:
     actor_type: user
