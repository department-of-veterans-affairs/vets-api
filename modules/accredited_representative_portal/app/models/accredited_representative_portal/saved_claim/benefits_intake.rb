# frozen_string_literal: true

module AccreditedRepresentativePortal
  module SavedClaim
    class BenefitsIntake < ::SavedClaim
      class << self
        ##
        # Types of Benefits Intake API claims differ only by the value of a
        # couple attributes. `::define_claim_type` is a narrow & rigid interface
        # for defining new claim types. This interface discourages bespoke
        # customization and encourages a thoughtful pause in the case that some
        # new requirement presents friction for it.
        #
        def define_claim_type(form_id:, business_line:)
          Class.new(self) do
            validates! :form_id, inclusion: [form_id]
            after_initialize { self.form_id = form_id }

            define_method(:business_line) do
              business_line
            end
          end
        end
      end

      module BusinessLines
        COMPENSATION = 'COMPENSATION'
      end

      DependencyClaim =
        define_claim_type(
          form_id: '21-686C_BENEFITS-INTAKE',
          business_line: BusinessLines::COMPENSATION
        )

      ##
      # Needed to interoperate with the form schema validations performed by the
      # parent class.
      #
      FORM = 'BENEFITS-INTAKE'

      attachment_association_options = {
        inverse_of: :saved_claim,
        dependent: :destroy
      }

      with_options(attachment_association_options) do
        has_one(
          :form_attachment,
          -> { where(type: PersistentAttachments::VAForm) },
          class_name: 'PersistentAttachment',
          inverse_of: :saved_claim,
          required: true
        )

        has_many(
          :persistent_attachments,
<<<<<<< HEAD
          -> { where(type: PersistentAttachments::VAFormDocumentation) }
=======
          -> { where(type: PersistentAttachments::VAFormAttachment) },
          class_name: 'PersistentAttachment',
          inverse_of: :saved_claim
>>>>>>> 3e43cc3b
        )
      end

      delegate :to_pdf, to: :form_attachment
    end
  end
end<|MERGE_RESOLUTION|>--- conflicted
+++ resolved
@@ -55,13 +55,9 @@
 
         has_many(
           :persistent_attachments,
-<<<<<<< HEAD
-          -> { where(type: PersistentAttachments::VAFormDocumentation) }
-=======
-          -> { where(type: PersistentAttachments::VAFormAttachment) },
+          -> { where(type: PersistentAttachments::VAFormDocumentation) },
           class_name: 'PersistentAttachment',
           inverse_of: :saved_claim
->>>>>>> 3e43cc3b
         )
       end
 
