--- conflicted
+++ resolved
@@ -1428,153 +1428,6 @@
     ivc_forms: <%= ENV['vanotify__service_callback_tokens__ivc_forms'] %>
     va_gov: <%= ENV['vanotify__service_callback_tokens__va_gov'] %>
   services:
-<<<<<<< HEAD
-    va_gov:
-      api_key: fake_secret
-      template_id:
-        appoint_a_representative_confirmation_email: appoint_a_representative_confirmation_email_template_id
-        appoint_a_representative_digital_submit_confirmation_email: appoint_a_rep_v2_digital_submit_confirm_email_template_id
-        appoint_a_rep_expiration_warning_email: appoint_a_rep_expiration_warning_email_template_id
-        appoint_a_rep_expiration_email: appoint_a_rep_expiration_email_template_id
-        ch31_vbms_form_confirmation_email: ch31_vbms_fake_template_id
-        ch31_central_mail_form_confirmation_email: ch31_central_mail_fake_template_id
-        career_counseling_confirmation_email: career_counseling_confirmation_email_template_id
-        preneeds_burial_form_email: preneeds_burial_form_email_template_id
-        contact_info_change: fake_template_id
-        form0994_confirmation_email: form0994_confirmation_email_template_id
-        form0994_extra_action_confirmation_email: form0994_extra_action_confirmation_email_template_id
-        form1900_action_needed_email: form1900_action_needed_email_template_id
-        form1990_confirmation_email: form1990_confirmation_email_template_id
-        form1990e_confirmation_email: form1990e_confirmation_email_template_id
-        form1990meb_approved_confirmation_email: form1990meb_approved_confirmation_email_template_id
-        form1990meb_offramp_confirmation_email: form1990meb_offramp_confirmation_email_template_id
-        form1990meb_denied_confirmation_email: form1990meb_denied_confirmation_email_template_id
-        form1990emeb_approved_confirmation_email: form1990emeb_approved_confirmation_email_template_id
-        form1990emeb_offramp_confirmation_email: form1990emeb_offramp_confirmation_email_template_id
-        form1990emeb_denied_confirmation_email: form1990emeb_denied_confirmation_email_template_id
-        form1995_confirmation_email: form1995_confirmation_email_template_id
-        form21_686c_action_needed_email: form21_686c_action_needed_email_template_id
-        form21_686c_674_action_needed_email: form21_686c_674_action_needed_email_template_id
-        form21_674_action_needed_email: form21_674_action_needed_email_template_id
-        form21_0966_confirmation_email: form21_0966_confirmation_email_template_id
-        form21_0966_error_email: form21_0966_error_email_template_id
-        form21_0966_received_email: form21_0966_received_email_template_id
-        form21_0966_itf_api_received_email: form21_0966_itf_api_received_email_template_id
-        form21_0972_confirmation_email: form21_0972_confirmation_email_template_id
-        form21_0972_error_email: form21_0972_error_email_template_id
-        form21_0972_received_email: form21_0972_received_email_template_id
-        form21_10203_confirmation_email: form21_10203_confirmation_email_template_id
-        form21_10210_confirmation_email: form21_10210_confirmation_email_template_id
-        form21_10210_error_email: form21_10210_error_email_template_id
-        form21_10210_received_email: form21_10210_received_email_template_id
-        form20_10206_confirmation_email: form20_10206_confirmation_email_template_id
-        form20_10206_error_email: form20_10206_error_email_template_id
-        form20_10206_received_email: form20_10206_received_email_template_id
-        form20_10207_confirmation_email: form20_10207_confirmation_email_template_id
-        form20_10207_error_email: form20_10207_error_email_template_id
-        form20_10207_received_email: form20_10207_received_email_template_id
-        form21_0845_confirmation_email: form21_0845_confirmation_email_template_id
-        form21_0845_error_email: form21_0845_error_email_template_id
-        form21_0845_received_email: form21_0845_received_email_template_id
-        form21p_0847_confirmation_email: form21p_0847_confirmation_email_template_id
-        form21p_0847_error_email: form21p_0847_error_email_template_id
-        form21p_0847_received_email: form21p_0847_received_email_template_id
-        form21_4142_confirmation_email: form21_4142_confirmation_email_template_id
-        form21_4142_error_email: form21_4142_error_email_template_id
-        form21_4142_received_email: form21_4142_received_email_template_id
-        form26_4555_confirmation_email: form26_4555_confirmation_email_template_id
-        form26_4555_rejected_email: form26_4555_rejected_email_template_id
-        form26_4555_duplicate_email: form26_4555_duplicate_email_template_id
-        form27_8832_action_needed_email: form27_8832_action_needed_email_template_id
-        form40_0247_confirmation_email: form40_0247_confirmation_email_template_id
-        form40_0247_error_email: form40_0247_error_email_template_id
-        form40_10007_error_email: form40_10007_error_email_template_id
-        form_upload_confirmation_email: form_upload_confirmation_template_id
-        form_upload_error_email: form_upload_error_template_id
-        form_upload_received_email: form_upload_received_template_id
-        form526_confirmation_email: fake_template_id
-        form526_submitted_email: fake_template_id
-        form526_submission_failed_email: fake_template_id
-        form5490_confirmation_email: form5490_confirmation_email_template_id
-        form5495_confirmation_email: form5495_confirmation_email_template_id
-        form686c_confirmation_email: fake_template_id
-        form686c_reminder_email: fake_template_id
-        form1010ez_reminder_email: fake_template_id
-        form1880_reminder_email: form1880_reminder_email_template_id
-        in_progress_reminder_email_generic: fake_template_id
-        direct_deposit: direct_deposit_template_id
-        direct_deposit_edu: edu_template_id
-        direct_deposit_comp_pen: comp_pen_template_id
-        login_reactivation_email: reactivation_email_test_b
-    lighthouse:
-      api_key: fake_secret
-    dmc:
-      api_key: fake_secret
-      template_id:
-        fsr_confirmation_email: fake_template_id
-        vha_new_copay_statement_email: fake_template_id
-        fsr_streamlined_confirmation_email: fake_template_id
-        fsr_failed_email: fake_template_id
-    check_in:
-      api_key: fake_secret
-      sms_sender_id: fake_secret
-      template_id:
-        claim_submission_success_text: fake_template_id
-        claim_submission_duplicate_text: fake_template_id
-        claim_submission_error_text: fake_template_id
-    oracle_health:
-      sms_sender_id: fake_secret
-      template_id:
-        claim_submission_success_text: fake_template_id
-        claim_submission_duplicate_text: fake_template_id
-        claim_submission_error_text: fake_template_id
-    benefits_decision_review:
-      api_key: fake_secret
-      template_id:
-        higher_level_review_form_error_email: fake_hlr_template_id
-        notice_of_disagreement_evidence_error_email: fake_nod_evidence_template_id
-        notice_of_disagreement_form_error_email: fake_nod_template_id
-        supplemental_claim_evidence_error_email: fake_sc_evidence_template_id
-        supplemental_claim_form_error_email: fake_sc_template_id
-        supplemental_claim_secondary_form_error_email: fake_sc_secondary_form_template_id
-    benefits_disability:
-      api_key: fake_secret
-      template_id:
-        form526_document_upload_failure_notification_template_id: form526_document_upload_failure_notification_template_id
-        form526_submission_failure_notification_template_id: form526_submission_failure_notification_template_id
-        form4142_upload_failure_notification_template_id: form4142_upload_failure_notification_template_id
-        form0781_upload_failure_notification_template_id: form0781_upload_failure_notification_template_id
-    benefits_management_tools:
-      api_key: fake_secret
-      template_id:
-        evidence_submission_failure_email: fake_template_id
-    ivc_champva:
-      api_key: fake_secret
-      failure_email_threshold_days: 7
-      pega_inbox_address: fake_email_address
-      template_id:
-        form_10_10d_email: form_10_10d_email
-        form_10_10d_failure_email: form_10_10d_failure_email
-        form_10_7959f_1_email: form_10_7959f_1_email
-        form_10_7959f_1_failure_email: form_10_7959f_1_failure_email
-        form_10_7959f_2_email: form_10_7959f_2_email
-        form_10_7959f_2_failure_email: form_10_7959f_2_failure_email
-        form_10_7959c_email: form_10_7959c_email
-        form_10_7959c_failure_email: form_10_7959c_failure_email
-        form_10_7959a_email: form_10_7959a_email
-        form_10_7959a_failure_email: form_10_7959a_failure_email
-        pega_team_missing_status_email: pega_team_missing_status_email
-        pega_team_zsf_email: pega_team_zsf_email
-
-    health_apps_1010:
-      api_key: fake_secret
-      template_id:
-        form1010_cg_failure_email: fake_template_id
-        form1010_ez_failure_email: fake_template_id
-        form1010_ezr_failure_email: fake_template_id
-    # https://support.atlassian.com/bitbucket-cloud/docs/yaml-anchors/
-=======
->>>>>>> 1d80187a
     21p_527ez: &vanotify_services_pension
       api_key: <%= ENV['vanotify__services__21p_527ez__api_key'] %>
       email:
