--- conflicted
+++ resolved
@@ -3,11 +3,7 @@
 FactoryBot.define do
   factory :pagerduty_service, class: 'PagerDuty::Models::Service' do
     service { 'Vet360' }
-<<<<<<< HEAD
-    short_name { 'vet360' }
-=======
     service_id { 'vet360' }
->>>>>>> 10f72fee
     status { PagerDuty::Models::Service::ACTIVE }
     last_incident_timestamp { Time.current.iso8601 }
   end
