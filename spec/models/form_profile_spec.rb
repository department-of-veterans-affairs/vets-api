# frozen_string_literal: true

require 'rails_helper'
require 'support/attr_encrypted_matcher'

RSpec.describe FormProfile, type: :model do
  include SchemaMatchers

  let(:user) { build(:user, :loa3) }

  before do
    user.va_profile.suffix = 'Jr.'
    user.va_profile.address.country = 'USA'
    stub_evss_pciu(user)
  end

  let(:street_check) { build(:street_check) }

  let(:form_profile) do
    described_class.new('foo')
  end

  let(:us_phone) do
    form_profile.send(
      :get_us_phone,
      user.pciu_primary_phone
    )
  end

  let(:full_name) do
    {
      'first' => user.first_name&.capitalize,
      'last' => user.last_name&.capitalize,
      'suffix' => user.va_profile[:suffix]
    }
  end

  let(:veteran_full_name) do
    {
      'veteranFullName' => full_name
    }
  end

  let(:address) do
    {
      'street' => street_check[:street],
      'street2' => street_check[:street2],
      'city' => user.va_profile[:address][:city],
      'state' => user.va_profile[:address][:state],
      'country' => user.va_profile[:address][:country],
      'postal_code' => user.va_profile[:address][:postal_code][0..4]
    }
  end

  let(:veteran_address) do
    {
      'veteranAddress' => address
    }
  end

  let(:v40_10007_expected) do
    {
      'application' => {
        'claimant' => {
          'address' => address,
          'dateOfBirth' => user.birth_date,
          'name' => full_name,
          'ssn' => FormIdentityInformation.new(ssn: user.ssn).hyphenated_ssn,
          'email' => user.pciu_email,
          'phoneNumber' => us_phone
        }
      }
    }
  end

  let(:v21_686_c_expected) do
    {
      'veteranFullName' => {
        'first' => 'WESLEY',
        'middle' => 'Watson',
        'last' => 'FORD'
      },
      'veteranAddress' => {
        'addressType' => 'DOMESTIC',
        'street' => '3001 PARK CENTER DR',
        'street2' => 'APT 212',
        'city' => 'ALEXANDRIA',
        'state' => 'VA',
<<<<<<< HEAD
        'postalCode' => '22302',
        'countryDropdown' => 'USA'
=======
        'countryDropdown' => 'USA',
        'postalCode' => '22302'
>>>>>>> 7ee2db85
      },
      'veteranEmail' => 'evssvsotest@gmail.com',
      'veteranSocialSecurityNumber' => '796043735',
      'dayPhone' => '2024619724',
      'maritalStatus' => 'NEVERMARRIED',
      'nightPhone' => '7893256545',
      'previousMarriages' => [
        {
          'dateOfMarriage' => '1979-02-01',
          'locationOfMarriage' => {
            'countryDropdown' => 'USA',
            'city' => 'Washington',
            'state' => 'DC'
          },
          'spouseFullName' => {
            'first' => 'Dennis',
            'last' => 'Menise'
          }
        }
      ],
      'currentMarriage' => {
        'dateOfMarriage' => '2018-02-02',
        'locationOfMarriage' => {
          'countryDropdown' => 'USA',
          'city' => 'Washington',
          'state' => 'DC'
        },
        'spouseFullName' => {
          'first' => 'Martha',
          'last' => 'Stewart'
        },
        'spouseSocialSecurityNumber' => '579009999',
        'spouseMarriages' => [
          {
            'dateOfMarriage' => '1979-02-01',
            'locationOfMarriage' => {
              'countryDropdown' => 'USA',
              'city' => 'Washington',
              'state' => 'DC'
            },
            'spouseFullName' => {
              'first' => 'Dennis',
              'last' => 'Menise'
            }
          }
        ],
        'liveWithSpouse' => true,
        'spouseDateOfBirth' => '1969-02-16'
      },
      'dependents' => [
        {
          'fullName' => {
            'first' => 'ONE',
            'last' => 'FORD'
          },
          'childDateOfBirth' => '2018-08-02',
          'childInHousehold' => true,
          'childHasNoSsn' => true,
          'childHasNoSsnReason' => 'NOSSNASSIGNEDBYSSA'
        },
        {
          'fullName' => {
            'first' => 'TWO',
            'last' => 'FORD'
          },
          'childDateOfBirth' => '2018-08-02',
          'childInHousehold' => true,
          'childSocialSecurityNumber' => '092120182'
        },
        {
          'fullName' => {
            'first' => 'THREE',
            'last' => 'FORD'
          },
          'childDateOfBirth' => '2017-08-02',
          'childInHousehold' => true,
          'childSocialSecurityNumber' => '092120183'
        },
        {
          'fullName' => {
            'first' => 'FOUR',
            'last' => 'FORD'
          },
          'childDateOfBirth' => '2017-08-02',
          'childInHousehold' => true,
          'childSocialSecurityNumber' => '092120184'
        },
        {
          'fullName' => {
            'first' => 'FIVE',
            'last' => 'FORD'
          },
          'childDateOfBirth' => '2016-08-02',
          'childInHousehold' => true,
          'childSocialSecurityNumber' => '092120185'
        },
        {
          'fullName' => {
            'first' => 'SIX',
            'last' => 'FORD'
          },
          'childDateOfBirth' => '2015-08-02',
          'childInHousehold' => true,
          'childSocialSecurityNumber' => '092120186'
        },
        {
          'fullName' => {
            'first' => 'TEST',
            'last' => 'FORD'
          },
          'childDateOfBirth' => '2018-08-07',
          'childInHousehold' => true,
          'childSocialSecurityNumber' => '221223524'
        }
      ]
    }
  end

  let(:v22_1990_expected) do
    {
      'toursOfDuty' => [
        {
          'service_branch' => 'Air Force',
          'date_range' => {
            'from' => '2007-04-01', 'to' => '2016-06-01'
          }
        }
      ],
      'currentlyActiveDuty' => {
        'yes' => true
      },
      'veteranAddress' => {
        'street' => street_check[:street],
        'street2' => street_check[:street2],
        'city' => user.va_profile[:address][:city],
        'state' => user.va_profile[:address][:state],
        'country' => user.va_profile[:address][:country],
        'postal_code' => user.va_profile[:address][:postal_code][0..4]
      },
      'veteranFullName' => {
        'first' => user.first_name&.capitalize,
        'last' => user.last_name&.capitalize,
        'suffix' => user.va_profile[:suffix]
      },
      'gender' => user.gender,
      'homePhone' => us_phone,
      'veteranDateOfBirth' => user.birth_date,
      'veteranSocialSecurityNumber' => user.ssn,
      'email' => user.pciu_email
    }
  end

  let(:v22_0993_expected) do
    {
      'claimantFullName' => {
        'first' => user.first_name&.capitalize,
        'last' => user.last_name&.capitalize,
        'suffix' => user.va_profile[:suffix]
      },
      'claimantSocialSecurityNumber' => user.ssn
    }
  end

  let(:v22_1990_n_expected) do
    {
      'toursOfDuty' => [
        {
          'service_branch' => 'Air Force',
          'date_range' => {
            'from' => '2007-04-01', 'to' => '2016-06-01'
          }
        }
      ],
      'currentlyActiveDuty' => {
        'yes' => true
      },
      'veteranAddress' => {
        'street' => street_check[:street],
        'street2' => street_check[:street2],
        'city' => user.va_profile[:address][:city],
        'state' => user.va_profile[:address][:state],
        'country' => user.va_profile[:address][:country],
        'postal_code' => user.va_profile[:address][:postal_code][0..4]
      },
      'veteranFullName' => {
        'first' => user.first_name&.capitalize,
        'last' => user.last_name&.capitalize,
        'suffix' => user.va_profile[:suffix]
      },
      'gender' => user.gender,
      'homePhone' => us_phone,
      'veteranDateOfBirth' => user.birth_date,
      'veteranSocialSecurityNumber' => user.ssn,
      'email' => user.pciu_email
    }
  end

  let(:v22_1990_e_expected) do
    {
      'relativeAddress' => {
        'street' => street_check[:street],
        'street2' => street_check[:street2],
        'city' => user.va_profile[:address][:city],
        'state' => user.va_profile[:address][:state],
        'country' => user.va_profile[:address][:country],
        'postal_code' => user.va_profile[:address][:postal_code][0..4]
      },
      'relativeFullName' => {
        'first' => user.first_name&.capitalize,
        'last' => user.last_name&.capitalize,
        'suffix' => user.va_profile[:suffix]
      },
      'relativeSocialSecurityNumber' => user.ssn
    }
  end

  let(:v22_1995_expected) do
    {
      'veteranAddress' => {
        'street' => street_check[:street],
        'street2' => street_check[:street2],
        'city' => user.va_profile[:address][:city],
        'state' => user.va_profile[:address][:state],
        'country' => user.va_profile[:address][:country],
        'postal_code' => user.va_profile[:address][:postal_code][0..4]
      },
      'veteranFullName' => {
        'first' => user.first_name&.capitalize,
        'last' => user.last_name&.capitalize,
        'suffix' => user.va_profile[:suffix]
      },
      'homePhone' => us_phone,
      'veteranSocialSecurityNumber' => user.ssn,
      'email' => user.pciu_email
    }
  end

  let(:v22_5490_expected) do
    {
      'toursOfDuty' => [
        {
          'service_branch' => 'Air Force',
          'date_range' => {
            'from' => '2007-04-01', 'to' => '2016-06-01'
          }
        }
      ],
      'currentlyActiveDuty' => true,
      'relativeFullName' => {
        'first' => user.first_name&.capitalize,
        'last' => user.last_name&.capitalize,
        'suffix' => user.va_profile[:suffix]
      },
      'relativeSocialSecurityNumber' => user.ssn,
      'relativeDateOfBirth' => user.birth_date
    }
  end

  let(:v22_5495_expected) do
    {
      'toursOfDuty' => [
        {
          'service_branch' => 'Air Force',
          'date_range' => {
            'from' => '2007-04-01', 'to' => '2016-06-01'
          }
        }
      ],
      'currentlyActiveDuty' => true,
      'relativeFullName' => {
        'first' => user.first_name&.capitalize,
        'last' => user.last_name&.capitalize,
        'suffix' => user.va_profile[:suffix]
      },
      'relativeSocialSecurityNumber' => user.ssn,
      'relativeDateOfBirth' => user.birth_date
    }
  end

  let(:v1010ez_expected) do
    {
      'veteranFullName' => {
        'first' => user.first_name&.capitalize,
        'last' => user.last_name&.capitalize,
        'suffix' => user.va_profile[:suffix]
      },
      'veteranDateOfBirth' => user.birth_date,
      'email' => user.pciu_email,
      'veteranAddress' => {
        'street' => street_check[:street],
        'street2' => street_check[:street2],
        'city' => user.va_profile[:address][:city],
        'state' => user.va_profile[:address][:state],
        'country' => user.va_profile[:address][:country],
        'postal_code' => user.va_profile[:address][:postal_code][0..4]
      },
      'swAsiaCombat' => true,
      'lastServiceBranch' => 'air force',
      'lastEntryDate' => '2007-04-01',
      'lastDischargeDate' => '2007-04-02',
      'dischargeType' => 'honorable',
      'postNov111998Combat' => true,
      'gender' => user.gender,
      'homePhone' => us_phone,
      'veteranSocialSecurityNumber' => user.ssn,
      'vaCompensationType' => 'highDisability'
    }
  end

  let(:vvic_expected) do
    {
      'email' => user.pciu_email,
      'serviceBranches' => ['F'],
      'gender' => user.gender,
      'verified' => true,
      'veteranDateOfBirth' => user.birth_date,
      'phone' => us_phone,
      'veteranSocialSecurityNumber' => user.ssn
    }.merge(veteran_full_name).merge(veteran_address)
  end

  let(:v21_p_527_ez_expected) do
    {
      'veteranFullName' => {
        'first' => user.first_name&.capitalize,
        'last' => user.last_name&.capitalize,
        'suffix' => user.va_profile[:suffix]
      },
      'veteranAddress' => {
        'street' => street_check[:street],
        'street2' => street_check[:street2],
        'city' => user.va_profile[:address][:city],
        'state' => user.va_profile[:address][:state],
        'country' => user.va_profile[:address][:country],
        'postal_code' => user.va_profile[:address][:postal_code][0..4]
      },
      'gender' => user.gender,
      'dayPhone' => us_phone,
      'veteranSocialSecurityNumber' => user.ssn,
      'veteranDateOfBirth' => user.birth_date
    }
  end

  let(:v21_p_530_expected) do
    {
      'claimantFullName' => {
        'first' => user.first_name&.capitalize,
        'last' => user.last_name&.capitalize,
        'suffix' => user.va_profile[:suffix]
      },
      'claimantAddress' => {
        'street' => street_check[:street],
        'street2' => street_check[:street2],
        'city' => user.va_profile[:address][:city],
        'state' => user.va_profile[:address][:state],
        'country' => user.va_profile[:address][:country],
        'postal_code' => user.va_profile[:address][:postal_code][0..4]
      },
      'claimantPhone' => us_phone,
      'claimantEmail' => user.pciu_email
    }
  end

  let(:v21_526_ez_expected) do
    {
      'disabilities' => [
        {
          'diagnosticCode' => 5238,
          'decisionCode' => 'SVCCONNCTED',
          'decisionText' => 'Service Connected',
          'name' => 'Diabetes mellitus0',
          'ratedDisabilityId' => '0',
          'ratingDecisionId' => '63655',
          'ratingPercentage' => 100
        },
        {
          'diagnosticCode' => 5238,
          'decisionCode' => 'SVCCONNCTED',
          'decisionText' => 'Service Connected',
          'name' => 'Diabetes mellitus1',
          'ratedDisabilityId' => '1',
          'ratingDecisionId' => '63655',
          'ratingPercentage' => 100
        }
      ],
      'servicePeriods' => [
        {
          'serviceBranch' => 'Air Force Reserve',
          'dateRange' => {
            'from' => '2007-04-01',
            'to' => '2016-06-01'
          }
        }
      ],
      'reservesNationalGuardService' => {
        'obligationTermOfServiceDateRange' => {
          'from' => '2007-04-01',
          'to' => '2016-06-01'
        }
      },
      'veteran' => {
        'mailingAddress' => {
          'country' => 'USA',
          'city' => 'Washington',
          'state' => 'DC',
          'zipCode' => '20011',
          'addressLine1' => '140 Rock Creek Rd'
        },
        'primaryPhone' => '4445551212',
        'emailAddress' => 'test2@test1.net'
      }
    }
  end

  let(:vfeedback_tool_expected) do
    {
      'address' => {
        'street' => street_check[:street],
        'street2' => street_check[:street2],
        'city' => user.va_profile[:address][:city],
        'state' => user.va_profile[:address][:state],
        'country' => 'US',
        'postal_code' => user.va_profile[:address][:postal_code][0..4]
      },
      'serviceBranch' => 'Air Force',
      'fullName' => {
        'first' => user.first_name&.capitalize,
        'last' => user.last_name&.capitalize,
        'suffix' => user.va_profile[:suffix]
      },
      'applicantEmail' => user.pciu_email,
      'phone' => us_phone,
      'serviceDateRange' => {
        'from' => '2007-04-01',
        'to' => '2007-04-02'
      }
    }
  end

  before(:each) do
    described_class.instance_variable_set(:@mappings, nil)
  end

  describe '#get_us_phone' do
    def self.test_get_us_phone(phone, expected)
      it "should return #{expected}" do
        expect(form_profile.send(:get_us_phone, phone)).to eq(expected)
      end
    end

    context 'with nil' do
      test_get_us_phone(nil, '')
    end

    context 'with an intl phone number' do
      test_get_us_phone('442079460976', '')
    end

    context 'with a us phone number' do
      test_get_us_phone('5557940976', '5557940976')
    end

    context 'with a us phone number' do
      test_get_us_phone('15557940976', '5557940976')
    end
  end

  describe '#prefill_form' do
    def can_prefill_emis(yes)
      expect(user).to receive(:authorize).with(:emis, :access?).and_return(yes)
    end

    def strip_required(schema)
      new_schema = {}

      schema.each do |k, v|
        next if k == 'required'
        new_schema[k] = v.is_a?(Hash) ? strip_required(v) : v
      end

      new_schema
    end

    def expect_prefilled(form_id)
      prefilled_data = Oj.load(described_class.for(form_id).prefill(user).to_json)['form_data']

      if form_id == '1010ez'
        '10-10EZ'
      else
        form_id
      end.tap do |schema_form_id|
        schema = strip_required(VetsJsonSchema::SCHEMAS[schema_form_id]).except('anyOf')

        schema_data = prefilled_data.deep_dup

        schema_data.except!('verified', 'serviceBranches') if schema_form_id == 'VIC'
        errors = JSON::Validator.fully_validate(
          schema,
          schema_data.deep_transform_keys { |key| key.camelize(:lower) },
          validate_schema: true
        )
        expect(errors.empty?).to eq(true), "schema errors: #{errors}"
      end
      expect(prefilled_data).to eq(
        form_profile.send(:clean!, public_send("v#{form_id.underscore}_expected"))
      )
    end

    context 'when emis is down', skip_emis: true do
      it 'should log the error to sentry' do
        can_prefill_emis(true)
        error = RuntimeError.new('foo')
        expect(Rails.env).to receive(:production?).and_return(true)
        expect(user.military_information).to receive(:hca_last_service_branch).and_return('air force').and_raise(error)
        form_profile = described_class.for('1010ez')
        expect(form_profile).to receive(:log_exception_to_sentry).with(error, {}, backend_service: :emis)
        form_profile.prefill(user)
      end
    end

    context 'user without an address' do
      it 'prefills properly' do
        expect(user.va_profile).to receive(:address).and_return(nil)
        described_class.for('22-1990e').prefill(user)
      end
    end

    context 'with emis data', skip_emis: true do
      # rubocop:disable Metrics/AbcSize, Metrics/MethodLength
      def stub_methods_for_emis_data
        military_information = user.military_information
        expect(military_information).to receive(:last_service_branch).and_return('Air Force')
        expect(military_information).to receive(:hca_last_service_branch).and_return('air force')
        expect(military_information).to receive(:last_entry_date).and_return('2007-04-01')
        expect(military_information).to receive(:last_discharge_date).and_return('2007-04-02')
        expect(military_information).to receive(:discharge_type).and_return('honorable')
        expect(military_information).to receive(:post_nov111998_combat).and_return(true)
        expect(military_information).to receive(:sw_asia_combat).and_return(true)
        expect(military_information).to receive(:compensable_va_service_connected).and_return(true).twice
        expect(military_information).to receive(:is_va_service_connected).and_return(true).twice
        expect(military_information).to receive(:tours_of_duty).and_return(
          [{ service_branch: 'Air Force', date_range: { from: '2007-04-01', to: '2016-06-01' } }]
        )
        expect(military_information).to receive(:service_branches).and_return(['F'])
        allow(military_information).to receive(:currently_active_duty_hash).and_return(
          yes: true
        )
        expect(user).to receive(:can_access_id_card?).and_return(true)
        expect(military_information).to receive(:service_periods).and_return(
          [{ service_branch: 'Air Force Reserve', date_range: { from: '2007-04-01', to: '2016-06-01' } }]
        )
        expect(military_information).to receive(:guard_reserve_service_history).and_return(
          [{ from: '2007-04-01', to: '2016-06-01' }, { from: '2002-02-14', to: '2007-01-01' }]
        )
        expect(military_information).to receive(:latest_guard_reserve_service_period).and_return(
          from: '2007-04-01',
          to: '2016-06-01'
        )
      end
      # rubocop:enable Metrics/AbcSize, Metrics/MethodLength

      context 'with vets360 prefill on' do
        before do
          stub_methods_for_emis_data
          Settings.vet360.prefill = true

          v22_1990_expected['email'] = Vet360Redis::ContactInformation.for_user(user).email.email_address
          v22_1990_expected['homePhone'] = '3035551234'
          v22_1990_expected['mobilePhone'] = '3035551234'
          v22_1990_expected['veteranAddress'] = {
            'street' => '1493 Martin Luther King Rd',
            'city' => 'Fulton',
            'state' => 'MS',
            'country' => 'USA',
            'postalCode' => '38843'
          }
        end

        it 'should prefill 1990' do
          expect_prefilled('22-1990')
        end

        after do
          Settings.vet360.prefill = false
        end
      end

      context 'with a user that can prefill emis' do
        before do
          stub_methods_for_emis_data
          can_prefill_emis(true)
        end

        %w[
          VIC
          22-1990
          22-1990N
          22-1990E
          22-1995
          22-5490
          22-5495
          40-10007
          1010ez
          22-0993
          FEEDBACK-TOOL
        ].each do |form_id|
          it "returns prefilled #{form_id}" do
            expect_prefilled(form_id)
          end
        end

        context 'with a user that can prefill evss' do
          before do
            expect(user).to receive(:authorize).with(:evss, :access?).and_return(true).at_least(:once)
          end

          it 'returns prefilled 21-526EZ' do
            VCR.use_cassette('evss/pciu_address/address_domestic') do
              VCR.use_cassette('evss/disability_compensation_form/rated_disabilities') do
                expect_prefilled('21-526EZ')
              end
            end
          end
          it 'returns prefilled 21-686C' do
            VCR.use_cassette('evss/dependents/retrieve_user_with_max_attributes') do
              expect_prefilled('21-686C')
            end
          end
        end
      end
    end

    context 'with a burial application form' do
      it 'returns the va profile mapped to the burial form' do
        expect_prefilled('21P-530')
      end
    end

    context 'with a pension application form' do
      it 'returns the va profile mapped to the pension form' do
        expect_prefilled('21P-527EZ')
      end
    end

    context 'when the form mapping can not be found' do
      it 'raises an IOError' do
        expect { described_class.new('foo').prefill(user) }.to raise_error(IOError)
      end
    end
  end

  describe '.mappings_for_form' do
    context 'with multiple form profile instances' do
      let(:instance1) { FormProfile.new('1010ez') }
      let(:instance2) { FormProfile.new('1010ez') }

      it 'loads the yaml file only once' do
        expect(YAML).to receive(:load_file).once.and_return(
          'veteran_full_name' => %w[identity_information full_name],
          'gender' => %w[identity_information gender],
          'veteran_date_of_birth' => %w[identity_information date_of_birth],
          'veteran_address' => %w[contact_information address],
          'home_phone' => %w[contact_information home_phone]
        )
        instance1.prefill(user)
        instance2.prefill(user)
      end
    end
  end
end<|MERGE_RESOLUTION|>--- conflicted
+++ resolved
@@ -86,13 +86,8 @@
         'street2' => 'APT 212',
         'city' => 'ALEXANDRIA',
         'state' => 'VA',
-<<<<<<< HEAD
-        'postalCode' => '22302',
-        'countryDropdown' => 'USA'
-=======
         'countryDropdown' => 'USA',
         'postalCode' => '22302'
->>>>>>> 7ee2db85
       },
       'veteranEmail' => 'evssvsotest@gmail.com',
       'veteranSocialSecurityNumber' => '796043735',
