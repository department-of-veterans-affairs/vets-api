# This file is auto-generated from the current state of the database. Instead
# of editing this file, please use the migrations feature of Active Record to
# incrementally modify your database, and then regenerate this schema definition.
#
# This file is the source Rails uses to define your schema when running `bin/rails
# db:schema:load`. When creating a new database, `bin/rails db:schema:load` tends to
# be faster and is potentially less error prone than running all of your
# migrations from scratch. Old migrations may fail to apply correctly if those
# migrations use external dependencies or application code.
#
# It's strongly recommended that you check this file into your version control system.

ActiveRecord::Schema[7.1].define(version: 2024_05_13_204946) do
  # These are extensions that must be enabled in order to support this database
  enable_extension "btree_gin"
  enable_extension "pg_stat_statements"
  enable_extension "pg_trgm"
  enable_extension "pgcrypto"
  enable_extension "plpgsql"
  enable_extension "postgis"
  enable_extension "uuid-ossp"

  create_table "account_login_stats", force: :cascade do |t|
    t.bigint "account_id", null: false
    t.datetime "idme_at", precision: nil
    t.datetime "myhealthevet_at", precision: nil
    t.datetime "dslogon_at", precision: nil
    t.datetime "created_at", null: false
    t.datetime "updated_at", null: false
    t.string "current_verification"
    t.datetime "logingov_at", precision: nil
    t.index ["account_id"], name: "index_account_login_stats_on_account_id", unique: true
    t.index ["current_verification"], name: "index_account_login_stats_on_current_verification"
    t.index ["dslogon_at"], name: "index_account_login_stats_on_dslogon_at"
    t.index ["idme_at"], name: "index_account_login_stats_on_idme_at"
    t.index ["logingov_at"], name: "index_account_login_stats_on_logingov_at"
    t.index ["myhealthevet_at"], name: "index_account_login_stats_on_myhealthevet_at"
  end

  create_table "accounts", id: :serial, force: :cascade do |t|
    t.uuid "uuid", null: false
    t.string "idme_uuid"
    t.string "icn"
    t.string "edipi"
    t.datetime "created_at", precision: nil, null: false
    t.datetime "updated_at", precision: nil, null: false
    t.string "sec_id"
    t.string "logingov_uuid"
    t.index ["icn"], name: "index_accounts_on_icn"
    t.index ["idme_uuid"], name: "index_accounts_on_idme_uuid", unique: true
    t.index ["logingov_uuid"], name: "index_accounts_on_logingov_uuid", unique: true
    t.index ["sec_id"], name: "index_accounts_on_sec_id"
    t.index ["uuid"], name: "index_accounts_on_uuid", unique: true
  end

  create_table "accredited_individuals", id: :uuid, default: -> { "gen_random_uuid()" }, force: :cascade do |t|
    t.uuid "ogc_id", null: false
    t.string "registration_number", null: false
    t.string "poa_code", limit: 3
    t.string "individual_type", null: false
    t.string "first_name"
    t.string "middle_initial"
    t.string "last_name"
    t.string "full_name"
    t.string "email"
    t.string "phone"
    t.string "address_type"
    t.string "address_line1"
    t.string "address_line2"
    t.string "address_line3"
    t.string "city"
    t.string "country_code_iso3"
    t.string "country_name"
    t.string "county_name"
    t.string "county_code"
    t.string "international_postal_code"
    t.string "province"
    t.string "state_code"
    t.string "zip_code"
    t.string "zip_suffix"
    t.jsonb "raw_address"
    t.float "lat"
    t.float "long"
    t.geography "location", limit: {:srid=>4326, :type=>"st_point", :geographic=>true}
    t.datetime "created_at", null: false
    t.datetime "updated_at", null: false
    t.index ["full_name"], name: "index_accredited_individuals_on_full_name"
    t.index ["location"], name: "index_accredited_individuals_on_location", using: :gist
    t.index ["poa_code"], name: "index_accredited_individuals_on_poa_code"
    t.index ["registration_number", "individual_type"], name: "index_on_reg_num_and_type_for_accredited_individuals", unique: true
  end

  create_table "accredited_individuals_accredited_organizations", force: :cascade do |t|
    t.uuid "accredited_individual_id", null: false
    t.uuid "accredited_organization_id", null: false
    t.index ["accredited_individual_id", "accredited_organization_id"], name: "index_accredited_on_indi_and_org_ids", unique: true
    t.index ["accredited_individual_id"], name: "idx_on_accredited_individual_id_94f42eefad"
    t.index ["accredited_organization_id"], name: "idx_on_accredited_organization_id_a394d1de51"
  end

  create_table "accredited_organizations", id: :uuid, default: -> { "gen_random_uuid()" }, force: :cascade do |t|
    t.uuid "ogc_id", null: false
    t.string "poa_code", limit: 3, null: false
    t.string "name"
    t.string "phone"
    t.string "address_type"
    t.string "address_line1"
    t.string "address_line2"
    t.string "address_line3"
    t.string "city"
    t.string "country_code_iso3"
    t.string "country_name"
    t.string "county_name"
    t.string "county_code"
    t.string "international_postal_code"
    t.string "province"
    t.string "state_code"
    t.string "zip_code"
    t.string "zip_suffix"
    t.jsonb "raw_address"
    t.float "lat"
    t.float "long"
    t.geography "location", limit: {:srid=>4326, :type=>"st_point", :geographic=>true}
    t.datetime "created_at", null: false
    t.datetime "updated_at", null: false
    t.index ["location"], name: "index_accredited_organizations_on_location", using: :gist
    t.index ["name"], name: "index_accredited_organizations_on_name"
    t.index ["poa_code"], name: "index_accredited_organizations_on_poa_code", unique: true
  end

  create_table "accredited_representative_portal_verified_representatives", force: :cascade do |t|
    t.string "ogc_registration_number", null: false
    t.string "email", null: false
    t.datetime "created_at", null: false
    t.datetime "updated_at", null: false
    t.index ["email"], name: "index_verified_representatives_on_email", unique: true
    t.index ["ogc_registration_number"], name: "index_verified_representatives_on_ogc_number", unique: true
  end

  create_table "active_storage_attachments", force: :cascade do |t|
    t.string "name", null: false
    t.string "record_type", null: false
    t.bigint "record_id", null: false
    t.bigint "blob_id", null: false
    t.datetime "created_at", precision: nil, null: false
    t.index ["blob_id"], name: "index_active_storage_attachments_on_blob_id"
    t.index ["record_type", "record_id", "name", "blob_id"], name: "index_active_storage_attachments_uniqueness", unique: true
  end

  create_table "active_storage_blobs", force: :cascade do |t|
    t.string "key", null: false
    t.string "filename", null: false
    t.string "content_type"
    t.text "metadata"
    t.bigint "byte_size", null: false
    t.string "checksum", null: false
    t.datetime "created_at", precision: nil, null: false
    t.string "service_name", null: false
    t.index ["key"], name: "index_active_storage_blobs_on_key", unique: true
  end

  create_table "active_storage_variant_records", force: :cascade do |t|
    t.bigint "blob_id", null: false
    t.string "variation_digest", null: false
    t.index ["blob_id", "variation_digest"], name: "index_active_storage_variant_records_uniqueness", unique: true
  end

  create_table "appeal_submission_uploads", force: :cascade do |t|
    t.string "decision_review_evidence_attachment_guid"
    t.string "appeal_submission_id"
    t.string "lighthouse_upload_id"
    t.datetime "created_at", null: false
    t.datetime "updated_at", null: false
  end

  create_table "appeal_submissions", force: :cascade do |t|
    t.string "user_uuid"
    t.string "submitted_appeal_uuid"
    t.string "type_of_appeal"
    t.datetime "created_at", null: false
    t.datetime "updated_at", null: false
    t.string "board_review_option"
    t.text "upload_metadata_ciphertext"
    t.text "encrypted_kms_key"
    t.uuid "user_account_id"
    t.index ["user_account_id"], name: "index_appeal_submissions_on_user_account_id"
  end

  create_table "appeals_api_evidence_submissions", force: :cascade do |t|
    t.string "supportable_type"
    t.string "supportable_id"
    t.datetime "created_at", null: false
    t.datetime "updated_at", null: false
    t.string "source"
    t.uuid "guid", null: false
    t.integer "upload_submission_id", null: false
    t.text "file_data_ciphertext"
    t.text "encrypted_kms_key"
    t.index ["guid"], name: "index_appeals_api_evidence_submissions_on_guid"
    t.index ["supportable_type", "supportable_id"], name: "evidence_submission_supportable_id_type_index"
    t.index ["upload_submission_id"], name: "index_appeals_api_evidence_submissions_on_upload_submission_id", unique: true
  end

  create_table "appeals_api_higher_level_reviews", id: :uuid, default: -> { "gen_random_uuid()" }, force: :cascade do |t|
    t.string "status", default: "pending", null: false
    t.datetime "created_at", precision: nil, null: false
    t.datetime "updated_at", precision: nil, null: false
    t.string "code"
    t.string "detail"
    t.string "source"
    t.string "pdf_version"
    t.string "api_version"
    t.text "form_data_ciphertext"
    t.text "auth_headers_ciphertext"
    t.text "encrypted_kms_key"
    t.string "veteran_icn"
    t.jsonb "metadata", default: {}
    t.index ["veteran_icn"], name: "index_appeals_api_higher_level_reviews_on_veteran_icn"
  end

  create_table "appeals_api_notice_of_disagreements", id: :uuid, default: -> { "gen_random_uuid()" }, force: :cascade do |t|
    t.datetime "created_at", null: false
    t.datetime "updated_at", null: false
    t.string "status", default: "pending", null: false
    t.string "code"
    t.string "detail"
    t.string "source"
    t.string "board_review_option"
    t.string "pdf_version"
    t.string "api_version"
    t.text "form_data_ciphertext"
    t.text "auth_headers_ciphertext"
    t.text "encrypted_kms_key"
    t.string "veteran_icn"
    t.jsonb "metadata", default: {}
    t.index ["veteran_icn"], name: "index_appeals_api_notice_of_disagreements_on_veteran_icn"
  end

  create_table "appeals_api_status_updates", force: :cascade do |t|
    t.string "from"
    t.string "to"
    t.string "statusable_type"
    t.string "statusable_id"
    t.datetime "status_update_time", precision: nil
    t.datetime "created_at", null: false
    t.datetime "updated_at", null: false
    t.string "code"
    t.string "detail"
    t.index ["statusable_type", "statusable_id"], name: "status_update_id_type_index"
  end

  create_table "appeals_api_supplemental_claims", id: :uuid, default: -> { "gen_random_uuid()" }, force: :cascade do |t|
    t.string "status", default: "pending"
    t.string "code"
    t.string "detail"
    t.string "source"
    t.string "pdf_version"
    t.string "api_version"
    t.datetime "created_at", null: false
    t.datetime "updated_at", null: false
    t.text "form_data_ciphertext"
    t.text "auth_headers_ciphertext"
    t.text "encrypted_kms_key"
    t.boolean "evidence_submission_indicated"
    t.string "veteran_icn"
    t.jsonb "metadata", default: {}
    t.index ["veteran_icn"], name: "index_appeals_api_supplemental_claims_on_veteran_icn"
  end

  create_table "async_transactions", id: :serial, force: :cascade do |t|
    t.string "type"
    t.string "user_uuid"
    t.string "source_id"
    t.string "source"
    t.string "status"
    t.string "transaction_id"
    t.string "transaction_status"
    t.datetime "created_at", precision: nil, null: false
    t.datetime "updated_at", precision: nil, null: false
    t.text "metadata_ciphertext"
    t.text "encrypted_kms_key"
    t.uuid "user_account_id"
    t.index ["created_at"], name: "index_async_transactions_on_created_at"
    t.index ["id", "type"], name: "index_async_transactions_on_id_and_type"
    t.index ["source_id"], name: "index_async_transactions_on_source_id"
    t.index ["transaction_id", "source"], name: "index_async_transactions_on_transaction_id_and_source", unique: true
    t.index ["transaction_id"], name: "index_async_transactions_on_transaction_id"
    t.index ["user_account_id"], name: "index_async_transactions_on_user_account_id"
    t.index ["user_uuid"], name: "index_async_transactions_on_user_uuid"
  end

  create_table "average_days_for_claim_completions", force: :cascade do |t|
    t.float "average_days"
    t.datetime "created_at", null: false
    t.datetime "updated_at", null: false
  end

  create_table "base_facilities", id: false, force: :cascade do |t|
    t.string "unique_id", null: false
    t.string "name", null: false
    t.string "facility_type", null: false
    t.string "classification"
    t.string "website"
    t.float "lat", null: false
    t.float "long", null: false
    t.jsonb "address"
    t.jsonb "phone"
    t.jsonb "hours"
    t.jsonb "services"
    t.jsonb "feedback"
    t.jsonb "access"
    t.string "fingerprint"
    t.datetime "created_at", precision: nil, null: false
    t.datetime "updated_at", precision: nil, null: false
    t.geography "location", limit: {:srid=>4326, :type=>"st_point", :geographic=>true}
    t.boolean "mobile"
    t.string "active_status"
    t.string "visn"
    t.index ["lat"], name: "index_base_facilities_on_lat"
    t.index ["location"], name: "index_base_facilities_on_location", using: :gist
    t.index ["name"], name: "index_base_facilities_on_name", opclass: :gin_trgm_ops, using: :gin
    t.index ["unique_id", "facility_type"], name: "index_base_facilities_on_unique_id_and_facility_type", unique: true
  end

  create_table "central_mail_submissions", id: :serial, force: :cascade do |t|
    t.string "state", default: "pending", null: false
    t.integer "saved_claim_id", null: false
    t.index ["saved_claim_id"], name: "index_central_mail_submissions_on_saved_claim_id"
    t.index ["state"], name: "index_central_mail_submissions_on_state"
  end

  create_table "claims_api_auto_established_claims", id: :uuid, default: -> { "gen_random_uuid()" }, force: :cascade do |t|
    t.string "status"
    t.integer "evss_id"
    t.datetime "created_at", precision: nil, null: false
    t.datetime "updated_at", precision: nil, null: false
    t.string "md5"
    t.string "source"
    t.string "flashes", default: [], array: true
    t.jsonb "special_issues", default: []
    t.string "veteran_icn"
    t.text "form_data_ciphertext"
    t.text "auth_headers_ciphertext"
    t.text "file_data_ciphertext"
    t.text "evss_response_ciphertext"
    t.text "bgs_flash_responses_ciphertext"
    t.text "bgs_special_issue_responses_ciphertext"
    t.text "encrypted_kms_key"
    t.string "cid"
    t.index ["evss_id"], name: "index_claims_api_auto_established_claims_on_evss_id"
    t.index ["md5"], name: "index_claims_api_auto_established_claims_on_md5"
    t.index ["source"], name: "index_claims_api_auto_established_claims_on_source"
    t.index ["veteran_icn"], name: "index_claims_api_auto_established_claims_on_veteran_icn"
  end

  create_table "claims_api_claim_submissions", force: :cascade do |t|
    t.uuid "claim_id", null: false
    t.string "claim_type", null: false
    t.string "consumer_label", null: false
    t.datetime "created_at", null: false
    t.datetime "updated_at", null: false
    t.index ["claim_id"], name: "index_claims_api_claim_submissions_on_claim_id"
  end

  create_table "claims_api_evidence_waiver_submissions", id: :uuid, default: -> { "gen_random_uuid()" }, force: :cascade do |t|
    t.text "auth_headers_ciphertext"
    t.text "encrypted_kms_key"
    t.string "cid"
    t.datetime "created_at", null: false
    t.datetime "updated_at", null: false
    t.string "status"
    t.string "vbms_error_message"
    t.string "bgs_error_message"
    t.integer "vbms_upload_failure_count", default: 0
    t.integer "bgs_upload_failure_count", default: 0
    t.string "claim_id"
  end

  create_table "claims_api_intent_to_files", force: :cascade do |t|
    t.string "status"
    t.string "cid"
    t.datetime "created_at", null: false
    t.datetime "updated_at", null: false
  end

  create_table "claims_api_power_of_attorneys", id: :uuid, default: -> { "gen_random_uuid()" }, force: :cascade do |t|
    t.string "status"
    t.string "current_poa"
    t.string "md5"
    t.datetime "created_at", precision: nil, null: false
    t.datetime "updated_at", precision: nil, null: false
    t.string "vbms_new_document_version_ref_id"
    t.string "vbms_document_series_ref_id"
    t.string "vbms_error_message"
    t.integer "vbms_upload_failure_count", default: 0
    t.string "header_md5"
    t.string "signature_errors", default: [], array: true
    t.text "form_data_ciphertext"
    t.text "auth_headers_ciphertext"
    t.text "file_data_ciphertext"
    t.text "source_data_ciphertext"
    t.text "encrypted_kms_key"
    t.string "cid"
    t.index ["header_md5"], name: "index_claims_api_power_of_attorneys_on_header_md5"
  end

  create_table "claims_api_supporting_documents", id: :uuid, default: -> { "gen_random_uuid()" }, force: :cascade do |t|
    t.datetime "created_at", precision: nil, null: false
    t.datetime "updated_at", precision: nil, null: false
    t.uuid "auto_established_claim_id"
    t.text "file_data_ciphertext"
    t.text "encrypted_kms_key"
  end

  create_table "client_configs", force: :cascade do |t|
    t.string "client_id", null: false
    t.string "authentication", null: false
    t.boolean "anti_csrf", null: false
    t.text "redirect_uri", null: false
    t.interval "access_token_duration", null: false
    t.string "access_token_audience"
    t.interval "refresh_token_duration", null: false
    t.datetime "created_at", null: false
    t.datetime "updated_at", null: false
    t.text "logout_redirect_uri"
    t.boolean "pkce"
    t.string "certificates", array: true
    t.text "description"
    t.string "access_token_attributes", default: [], array: true
    t.text "terms_of_use_url"
    t.text "enforced_terms"
    t.boolean "shared_sessions", default: false, null: false
    t.string "service_levels", default: ["ial1", "ial2", "loa1", "loa3", "min"], array: true
    t.string "credential_service_providers", default: ["logingov", "idme", "dslogon", "mhv"], array: true
    t.index ["client_id"], name: "index_client_configs_on_client_id", unique: true
  end

  create_table "covid_vaccine_expanded_registration_submissions", id: :serial, force: :cascade do |t|
    t.string "submission_uuid", null: false
    t.string "vetext_sid"
    t.boolean "sequestered", default: true, null: false
    t.string "state"
    t.string "email_confirmation_id"
    t.string "enrollment_id"
    t.string "batch_id"
    t.datetime "created_at", precision: nil, null: false
    t.datetime "updated_at", precision: nil, null: false
    t.text "raw_form_data_ciphertext"
    t.text "eligibility_info_ciphertext"
    t.text "form_data_ciphertext"
    t.text "encrypted_kms_key"
    t.index ["batch_id"], name: "index_covid_vaccine_expanded_reg_submissions_on_batch_id"
    t.index ["state"], name: "index_covid_vaccine_expanded_registration_submissions_on_state"
    t.index ["submission_uuid"], name: "index_covid_vaccine_expanded_on_submission_id", unique: true
    t.index ["vetext_sid"], name: "index_covid_vaccine_expanded_on_vetext_sid", unique: true
  end

  create_table "covid_vaccine_registration_submissions", id: :serial, force: :cascade do |t|
    t.string "sid"
    t.uuid "account_id"
    t.datetime "created_at", precision: nil, null: false
    t.datetime "updated_at", precision: nil, null: false
    t.boolean "expanded", default: false, null: false
    t.boolean "sequestered", default: false, null: false
    t.string "email_confirmation_id"
    t.string "enrollment_id"
    t.text "form_data_ciphertext"
    t.text "raw_form_data_ciphertext"
    t.text "encrypted_kms_key"
    t.index ["account_id", "created_at"], name: "index_covid_vaccine_registry_submissions_2"
    t.index ["sid"], name: "index_covid_vaccine_registry_submissions_on_sid", unique: true
  end

  create_table "decision_review_evidence_attachment_validations", force: :cascade do |t|
    t.uuid "decision_review_evidence_attachment_guid", null: false
    t.text "password_ciphertext"
    t.text "encrypted_kms_key"
    t.datetime "created_at", null: false
    t.datetime "updated_at", null: false
    t.index ["decision_review_evidence_attachment_guid"], name: "index_dr_evidence_attachment_validation_on_guid"
  end

  create_table "deprecated_user_accounts", force: :cascade do |t|
    t.uuid "user_account_id"
    t.bigint "user_verification_id"
    t.datetime "created_at", null: false
    t.datetime "updated_at", null: false
    t.index ["user_account_id"], name: "index_deprecated_user_accounts_on_user_account_id", unique: true
    t.index ["user_verification_id"], name: "index_deprecated_user_accounts_on_user_verification_id", unique: true
  end

  create_table "devices", force: :cascade do |t|
    t.string "key"
    t.string "name"
    t.datetime "created_at", null: false
    t.datetime "updated_at", null: false
    t.index ["key"], name: "index_devices_on_key", unique: true
  end

  create_table "directory_applications", force: :cascade do |t|
    t.string "name"
    t.string "logo_url"
    t.string "app_type"
    t.text "service_categories", default: [], array: true
    t.text "platforms", default: [], array: true
    t.string "app_url"
    t.text "description"
    t.string "privacy_url"
    t.string "tos_url"
    t.datetime "created_at", null: false
    t.datetime "updated_at", null: false
    t.index ["name"], name: "index_directory_applications_on_name", unique: true
  end

  create_table "disability_contentions", id: :serial, force: :cascade do |t|
    t.integer "code", null: false
    t.string "medical_term", null: false
    t.string "lay_term"
    t.datetime "created_at", precision: nil, null: false
    t.datetime "updated_at", precision: nil, null: false
    t.index ["code"], name: "index_disability_contentions_on_code", unique: true
    t.index ["lay_term"], name: "index_disability_contentions_on_lay_term", opclass: :gin_trgm_ops, using: :gin
    t.index ["medical_term"], name: "index_disability_contentions_on_medical_term", opclass: :gin_trgm_ops, using: :gin
  end

  create_table "drivetime_bands", force: :cascade do |t|
    t.string "name"
    t.string "unit"
    t.geography "polygon", limit: {:srid=>4326, :type=>"st_polygon", :geographic=>true}, null: false
    t.string "vha_facility_id", null: false
    t.datetime "created_at", precision: nil, null: false
    t.datetime "updated_at", precision: nil, null: false
    t.integer "min"
    t.integer "max"
    t.datetime "vssc_extract_date", precision: nil, default: "2001-01-01 00:00:00"
    t.index ["polygon"], name: "index_drivetime_bands_on_polygon", using: :gist
  end

  create_table "education_benefits_claims", id: :serial, force: :cascade do |t|
    t.datetime "submitted_at", precision: nil
    t.datetime "processed_at", precision: nil
    t.datetime "created_at", precision: nil, null: false
    t.datetime "updated_at", precision: nil, null: false
    t.string "regional_processing_office", null: false
    t.string "form_type", default: "1990"
    t.integer "saved_claim_id", null: false
    t.text "form_ciphertext"
    t.text "encrypted_kms_key"
    t.index ["created_at"], name: "index_education_benefits_claims_on_created_at"
    t.index ["saved_claim_id"], name: "index_education_benefits_claims_on_saved_claim_id"
    t.index ["submitted_at"], name: "index_education_benefits_claims_on_submitted_at"
  end

  create_table "education_benefits_submissions", id: :serial, force: :cascade do |t|
    t.string "region", null: false
    t.datetime "created_at", precision: nil, null: false
    t.datetime "updated_at", precision: nil, null: false
    t.boolean "chapter33", default: false, null: false
    t.boolean "chapter30", default: false, null: false
    t.boolean "chapter1606", default: false, null: false
    t.boolean "chapter32", default: false, null: false
    t.string "status", default: "submitted", null: false
    t.integer "education_benefits_claim_id"
    t.string "form_type", default: "1990", null: false
    t.boolean "chapter35", default: false, null: false
    t.boolean "transfer_of_entitlement", default: false, null: false
    t.boolean "chapter1607", default: false, null: false
    t.boolean "vettec", default: false
    t.boolean "vrrap", default: false, null: false
    t.index ["created_at"], name: "index_education_benefits_submissions_on_created_at"
    t.index ["education_benefits_claim_id"], name: "index_education_benefits_claim_id", unique: true
    t.index ["region", "created_at", "form_type"], name: "index_edu_benefits_subs_ytd"
  end

  create_table "education_stem_automated_decisions", force: :cascade do |t|
    t.bigint "education_benefits_claim_id"
    t.string "automated_decision_state", default: "init"
    t.string "user_uuid", null: false
    t.datetime "created_at", null: false
    t.datetime "updated_at", null: false
    t.boolean "poa"
    t.integer "remaining_entitlement"
    t.datetime "denial_email_sent_at", precision: nil
    t.datetime "confirmation_email_sent_at", precision: nil
    t.text "auth_headers_json_ciphertext"
    t.text "encrypted_kms_key"
    t.uuid "user_account_id"
    t.index ["education_benefits_claim_id"], name: "index_education_stem_automated_decisions_on_claim_id"
    t.index ["user_account_id"], name: "index_education_stem_automated_decisions_on_user_account_id"
    t.index ["user_uuid"], name: "index_education_stem_automated_decisions_on_user_uuid"
  end

  create_table "evss_claims", id: :serial, force: :cascade do |t|
    t.integer "evss_id", null: false
    t.json "data", null: false
    t.datetime "created_at", precision: nil, null: false
    t.datetime "updated_at", precision: nil, null: false
    t.string "user_uuid", null: false
    t.json "list_data", default: {}, null: false
    t.boolean "requested_decision", default: false, null: false
    t.uuid "user_account_id"
    t.index ["evss_id"], name: "index_evss_claims_on_evss_id"
    t.index ["updated_at"], name: "index_evss_claims_on_updated_at"
    t.index ["user_account_id"], name: "index_evss_claims_on_user_account_id"
    t.index ["user_uuid"], name: "index_evss_claims_on_user_uuid"
  end

  create_table "feature_toggle_events", force: :cascade do |t|
    t.string "feature_name"
    t.string "operation"
    t.string "gate_name"
    t.string "value"
    t.string "user"
    t.datetime "created_at", precision: nil, null: false
    t.datetime "updated_at", precision: nil, null: false
    t.index ["feature_name"], name: "index_feature_toggle_events_on_feature_name"
  end

  create_table "flagged_veteran_representative_contact_data", force: :cascade do |t|
    t.string "ip_address", null: false
    t.string "representative_id", null: false
    t.string "flag_type", null: false
    t.text "flagged_value", null: false
    t.datetime "created_at", null: false
    t.datetime "updated_at", null: false
    t.datetime "flagged_value_updated_at"
    t.index ["ip_address", "representative_id", "flag_type", "flagged_value_updated_at"], name: "index_unique_constraint_fields", unique: true
    t.index ["ip_address", "representative_id", "flag_type"], name: "index_unique_flagged_veteran_representative", unique: true
  end

  create_table "flipper_features", force: :cascade do |t|
    t.string "key", null: false
    t.datetime "created_at", precision: nil, null: false
    t.datetime "updated_at", precision: nil, null: false
    t.index ["key"], name: "index_flipper_features_on_key", unique: true
  end

  create_table "flipper_gates", force: :cascade do |t|
    t.string "feature_key", null: false
    t.string "key", null: false
    t.text "value"
    t.datetime "created_at", precision: nil, null: false
    t.datetime "updated_at", precision: nil, null: false
    t.index ["feature_key", "key", "value"], name: "index_flipper_gates_on_feature_key_and_key_and_value", unique: true
  end

  create_table "form1010cg_submissions", force: :cascade do |t|
    t.string "carma_case_id", limit: 18, null: false
    t.datetime "accepted_at", precision: nil, null: false
    t.json "metadata"
    t.json "attachments"
    t.datetime "created_at", null: false
    t.datetime "updated_at", null: false
    t.uuid "claim_guid", null: false
    t.index ["carma_case_id"], name: "index_form1010cg_submissions_on_carma_case_id", unique: true
    t.index ["claim_guid"], name: "index_form1010cg_submissions_on_claim_guid", unique: true
  end

  create_table "form1095_bs", id: :uuid, default: -> { "gen_random_uuid()" }, force: :cascade do |t|
    t.string "veteran_icn", null: false
    t.integer "tax_year", null: false
    t.jsonb "form_data_ciphertext", null: false
    t.text "encrypted_kms_key"
    t.datetime "created_at", null: false
    t.datetime "updated_at", null: false
    t.index ["veteran_icn", "tax_year"], name: "index_form1095_bs_on_veteran_icn_and_tax_year", unique: true
  end

  create_table "form526_job_statuses", id: :serial, force: :cascade do |t|
    t.integer "form526_submission_id", null: false
    t.string "job_id", null: false
    t.string "job_class", null: false
    t.string "status", null: false
    t.string "error_class"
    t.string "error_message"
    t.datetime "updated_at", precision: nil, null: false
    t.jsonb "bgjob_errors", default: {}
    t.index ["bgjob_errors"], name: "index_form526_job_statuses_on_bgjob_errors", using: :gin
    t.index ["form526_submission_id"], name: "index_form526_job_statuses_on_form526_submission_id"
    t.index ["job_id"], name: "index_form526_job_statuses_on_job_id", unique: true
  end

  create_table "form526_submissions", id: :serial, force: :cascade do |t|
    t.string "user_uuid", null: false
    t.integer "saved_claim_id", null: false
    t.integer "submitted_claim_id"
    t.boolean "workflow_complete", default: false, null: false
    t.datetime "created_at", precision: nil, null: false
    t.datetime "updated_at", precision: nil, null: false
    t.boolean "multiple_birls", comment: "*After* a SubmitForm526 Job fails, a lookup is done to see if the veteran has multiple BIRLS IDs. This field gets set to true if that is the case. If the initial submit job succeeds, this field will remain false whether or not the veteran has multiple BIRLS IDs --so this field cannot technically be used to sum all Form526 veterans that have multiple BIRLS. This field /can/ give us an idea of how often having multiple BIRLS IDs is a problem."
    t.text "auth_headers_json_ciphertext"
    t.text "form_json_ciphertext"
    t.text "birls_ids_tried_ciphertext"
    t.text "encrypted_kms_key"
    t.uuid "user_account_id"
    t.string "backup_submitted_claim_id", comment: "*After* a SubmitForm526 Job has exhausted all attempts, a paper submission is generated and sent to Central Mail Portal.This column will be nil for all submissions where a backup submission is not generated.It will have the central mail id for submissions where a backup submission is submitted."
    t.string "aasm_state", default: "unprocessed"
    t.integer "submit_endpoint"
    t.index ["saved_claim_id"], name: "index_form526_submissions_on_saved_claim_id", unique: true
    t.index ["submitted_claim_id"], name: "index_form526_submissions_on_submitted_claim_id", unique: true
    t.index ["user_account_id"], name: "index_form526_submissions_on_user_account_id"
    t.index ["user_uuid"], name: "index_form526_submissions_on_user_uuid"
  end

  create_table "form5655_submissions", id: :uuid, default: -> { "gen_random_uuid()" }, force: :cascade do |t|
    t.string "user_uuid", null: false
    t.text "form_json_ciphertext", null: false
    t.text "metadata_ciphertext"
    t.text "encrypted_kms_key"
    t.datetime "created_at", null: false
    t.datetime "updated_at", null: false
    t.uuid "user_account_id"
    t.jsonb "public_metadata"
    t.integer "state", default: 0
    t.string "error_message"
    t.text "ipf_data_ciphertext"
    t.index ["user_account_id"], name: "index_form5655_submissions_on_user_account_id"
    t.index ["user_uuid"], name: "index_form5655_submissions_on_user_uuid"
  end

  create_table "form_attachments", id: :serial, force: :cascade do |t|
    t.datetime "created_at", precision: nil, null: false
    t.datetime "updated_at", precision: nil, null: false
    t.uuid "guid", null: false
    t.string "type", null: false
    t.text "file_data_ciphertext"
    t.text "encrypted_kms_key"
    t.index ["guid", "type"], name: "index_form_attachments_on_guid_and_type", unique: true
    t.index ["id", "type"], name: "index_form_attachments_on_id_and_type"
  end

  create_table "form_submission_attempts", force: :cascade do |t|
    t.bigint "form_submission_id", null: false
    t.jsonb "response"
    t.string "aasm_state"
    t.string "error_message"
    t.text "encrypted_kms_key"
    t.datetime "created_at", null: false
    t.datetime "updated_at", null: false
    t.index ["form_submission_id"], name: "index_form_submission_attempts_on_form_submission_id"
  end

  create_table "form_submissions", force: :cascade do |t|
    t.string "form_type", null: false
    t.uuid "benefits_intake_uuid"
    t.uuid "submitted_claim_uuid"
    t.uuid "user_account_id"
    t.bigint "saved_claim_id"
    t.bigint "in_progress_form_id"
    t.text "encrypted_kms_key"
    t.datetime "created_at", null: false
    t.datetime "updated_at", null: false
    t.jsonb "form_data_ciphertext"
    t.index ["benefits_intake_uuid"], name: "index_form_submissions_on_benefits_intake_uuid"
    t.index ["in_progress_form_id"], name: "index_form_submissions_on_in_progress_form_id"
    t.index ["saved_claim_id"], name: "index_form_submissions_on_saved_claim_id"
    t.index ["submitted_claim_uuid"], name: "index_form_submissions_on_submitted_claim_uuid"
    t.index ["user_account_id"], name: "index_form_submissions_on_user_account_id"
  end

  create_table "gibs_not_found_users", id: :serial, force: :cascade do |t|
    t.string "edipi", null: false
    t.string "first_name", null: false
    t.string "last_name", null: false
    t.datetime "dob", precision: nil, null: false
    t.datetime "created_at", precision: nil, null: false
    t.datetime "updated_at", precision: nil, null: false
    t.text "ssn_ciphertext"
    t.text "encrypted_kms_key"
    t.index ["edipi"], name: "index_gibs_not_found_users_on_edipi"
  end

  create_table "gmt_thresholds", force: :cascade do |t|
    t.integer "effective_year", null: false
    t.string "state_name", null: false
    t.string "county_name", null: false
    t.integer "fips", null: false
    t.integer "trhd1", null: false
    t.integer "trhd2", null: false
    t.integer "trhd3", null: false
    t.integer "trhd4", null: false
    t.integer "trhd5", null: false
    t.integer "trhd6", null: false
    t.integer "trhd7", null: false
    t.integer "trhd8", null: false
    t.integer "msa", null: false
    t.string "msa_name"
    t.integer "version", null: false
    t.datetime "created", precision: nil, null: false
    t.datetime "updated", precision: nil
    t.string "created_by"
    t.string "updated_by"
  end

  create_table "health_care_applications", id: :serial, force: :cascade do |t|
    t.datetime "created_at", precision: nil, null: false
    t.datetime "updated_at", precision: nil, null: false
    t.string "state", default: "pending", null: false
    t.string "form_submission_id_string"
    t.string "timestamp"
  end

  create_table "health_quest_questionnaire_responses", force: :cascade do |t|
    t.string "user_uuid"
    t.string "appointment_id"
    t.string "questionnaire_response_id"
    t.datetime "created_at", null: false
    t.datetime "updated_at", null: false
    t.text "questionnaire_response_data_ciphertext"
    t.text "user_demographics_data_ciphertext"
    t.text "encrypted_kms_key"
    t.uuid "user_account_id"
    t.index ["user_account_id"], name: "index_health_quest_questionnaire_responses_on_user_account_id"
    t.index ["user_uuid", "questionnaire_response_id"], name: "find_by_user_qr", unique: true
  end

  create_table "id_card_announcement_subscriptions", id: :serial, force: :cascade do |t|
    t.string "email", null: false
    t.datetime "created_at", precision: nil, null: false
    t.datetime "updated_at", precision: nil, null: false
    t.index ["email"], name: "index_id_card_announcement_subscriptions_on_email", unique: true
  end

  create_table "in_progress_forms", id: :serial, force: :cascade do |t|
    t.string "user_uuid", null: false
    t.string "form_id", null: false
    t.datetime "created_at", precision: nil, null: false
    t.datetime "updated_at", precision: nil, null: false
    t.json "metadata"
    t.datetime "expires_at", precision: nil
    t.text "form_data_ciphertext"
    t.text "encrypted_kms_key"
    t.uuid "user_account_id"
    t.integer "status", default: 0
    t.index ["form_id", "user_uuid"], name: "index_in_progress_forms_on_form_id_and_user_uuid", unique: true
    t.index ["user_account_id"], name: "index_in_progress_forms_on_user_account_id"
    t.index ["user_uuid"], name: "index_in_progress_forms_on_user_uuid"
  end

  create_table "inherited_proof_verified_user_accounts", force: :cascade do |t|
    t.uuid "user_account_id", null: false
    t.datetime "created_at", null: false
    t.datetime "updated_at", null: false
    t.index ["user_account_id"], name: "index_inherited_proof_verified_user_accounts_on_user_account_id", unique: true
  end

  create_table "invalid_letter_address_edipis", id: :serial, force: :cascade do |t|
    t.string "edipi", null: false
    t.datetime "created_at", precision: nil, null: false
    t.datetime "updated_at", precision: nil, null: false
    t.index ["edipi"], name: "index_invalid_letter_address_edipis_on_edipi"
  end

  create_table "ivc_champva_forms", force: :cascade do |t|
    t.string "email"
    t.string "first_name"
    t.string "last_name"
    t.string "form_number"
    t.string "file_name"
    t.uuid "form_uuid"
    t.string "s3_status"
    t.string "pega_status"
    t.datetime "created_at", null: false
    t.datetime "updated_at", null: false
<<<<<<< HEAD
    t.index ["form_uuid"], name: "index_ivc_champva_forms_on_form_uuid"
=======
>>>>>>> 9f9bbbc3
  end

  create_table "maintenance_windows", id: :serial, force: :cascade do |t|
    t.string "pagerduty_id"
    t.string "external_service"
    t.datetime "start_time", precision: nil
    t.datetime "end_time", precision: nil
    t.string "description"
    t.datetime "created_at", precision: nil, null: false
    t.datetime "updated_at", precision: nil, null: false
    t.index ["end_time"], name: "index_maintenance_windows_on_end_time"
    t.index ["pagerduty_id"], name: "index_maintenance_windows_on_pagerduty_id"
    t.index ["start_time"], name: "index_maintenance_windows_on_start_time"
  end

  create_table "mhv_opt_in_flags", force: :cascade do |t|
    t.uuid "user_account_id"
    t.string "feature", null: false
    t.datetime "created_at", null: false
    t.datetime "updated_at", null: false
    t.index ["feature"], name: "index_mhv_opt_in_flags_on_feature"
    t.index ["user_account_id"], name: "index_mhv_opt_in_flags_on_user_account_id"
  end

  create_table "mobile_users", force: :cascade do |t|
    t.string "icn", null: false
    t.datetime "created_at", null: false
    t.datetime "updated_at", null: false
    t.integer "vet360_link_attempts"
    t.boolean "vet360_linked"
    t.index ["icn"], name: "index_mobile_users_on_icn", unique: true
  end

  create_table "nod_notifications", force: :cascade do |t|
    t.text "payload_ciphertext"
    t.text "encrypted_kms_key"
    t.datetime "created_at", null: false
    t.datetime "updated_at", null: false
  end

  create_table "oauth_sessions", force: :cascade do |t|
    t.uuid "handle", null: false
    t.uuid "user_account_id", null: false
    t.string "hashed_refresh_token", null: false
    t.datetime "refresh_expiration", precision: nil, null: false
    t.datetime "refresh_creation", precision: nil, null: false
    t.datetime "created_at", null: false
    t.datetime "updated_at", null: false
    t.bigint "user_verification_id", null: false
    t.string "credential_email"
    t.string "client_id", null: false
    t.text "user_attributes_ciphertext"
    t.text "encrypted_kms_key"
    t.string "hashed_device_secret"
    t.index ["handle"], name: "index_oauth_sessions_on_handle", unique: true
    t.index ["hashed_device_secret"], name: "index_oauth_sessions_on_hashed_device_secret"
    t.index ["hashed_refresh_token"], name: "index_oauth_sessions_on_hashed_refresh_token", unique: true
    t.index ["refresh_creation"], name: "index_oauth_sessions_on_refresh_creation"
    t.index ["refresh_expiration"], name: "index_oauth_sessions_on_refresh_expiration"
    t.index ["user_account_id"], name: "index_oauth_sessions_on_user_account_id"
    t.index ["user_verification_id"], name: "index_oauth_sessions_on_user_verification_id"
  end

  create_table "onsite_notifications", force: :cascade do |t|
    t.string "template_id", null: false
    t.string "va_profile_id", null: false
    t.boolean "dismissed", default: false, null: false
    t.datetime "created_at", null: false
    t.datetime "updated_at", null: false
    t.index ["va_profile_id", "dismissed"], name: "show_onsite_notifications_index"
  end

  create_table "pension_ipf_notifications", force: :cascade do |t|
    t.text "payload_ciphertext"
    t.text "encrypted_kms_key"
    t.datetime "created_at", null: false
    t.datetime "updated_at", null: false
  end

  create_table "persistent_attachments", id: :serial, force: :cascade do |t|
    t.uuid "guid"
    t.string "type"
    t.string "form_id"
    t.datetime "created_at", precision: nil, null: false
    t.datetime "updated_at", precision: nil, null: false
    t.integer "saved_claim_id"
    t.datetime "completed_at", precision: nil
    t.text "file_data_ciphertext"
    t.text "encrypted_kms_key"
    t.index ["guid"], name: "index_persistent_attachments_on_guid", unique: true
    t.index ["id", "type"], name: "index_persistent_attachments_on_id_and_type"
    t.index ["saved_claim_id"], name: "index_persistent_attachments_on_saved_claim_id"
  end

  create_table "personal_information_logs", id: :serial, force: :cascade do |t|
    t.string "error_class", null: false
    t.datetime "created_at", precision: nil, null: false
    t.datetime "updated_at", precision: nil, null: false
    t.text "data_ciphertext"
    t.text "encrypted_kms_key"
    t.index ["created_at"], name: "index_personal_information_logs_on_created_at"
    t.index ["error_class"], name: "index_personal_information_logs_on_error_class"
  end

  create_table "pghero_query_stats", force: :cascade do |t|
    t.text "database"
    t.text "user"
    t.text "query"
    t.bigint "query_hash"
    t.float "total_time"
    t.bigint "calls"
    t.datetime "captured_at", precision: nil
    t.index ["database", "captured_at"], name: "index_pghero_query_stats_on_database_and_captured_at"
  end

  create_table "pghero_space_stats", force: :cascade do |t|
    t.text "database"
    t.text "schema"
    t.text "relation"
    t.bigint "size"
    t.datetime "captured_at", precision: nil
    t.index ["database", "captured_at"], name: "index_pghero_space_stats_on_database_and_captured_at"
  end

  create_table "preneed_submissions", id: :serial, force: :cascade do |t|
    t.string "tracking_number", null: false
    t.string "application_uuid"
    t.string "return_description", null: false
    t.integer "return_code"
    t.datetime "created_at", precision: nil, null: false
    t.datetime "updated_at", precision: nil, null: false
    t.index ["application_uuid"], name: "index_preneed_submissions_on_application_uuid", unique: true
    t.index ["tracking_number"], name: "index_preneed_submissions_on_tracking_number", unique: true
  end

  create_table "saved_claims", id: :serial, force: :cascade do |t|
    t.datetime "created_at", precision: nil
    t.datetime "updated_at", precision: nil
    t.string "form_id"
    t.uuid "guid", null: false
    t.string "type"
    t.text "form_ciphertext"
    t.text "encrypted_kms_key"
    t.string "uploaded_forms", default: [], array: true
    t.datetime "itf_datetime", precision: nil
    t.index ["created_at", "type"], name: "index_saved_claims_on_created_at_and_type"
    t.index ["guid"], name: "index_saved_claims_on_guid", unique: true
    t.index ["id", "type"], name: "index_saved_claims_on_id_and_type"
  end

  create_table "schema_contract_validations", force: :cascade do |t|
    t.string "contract_name", null: false
    t.string "user_uuid", null: false
    t.jsonb "response", null: false
    t.integer "status", null: false
    t.string "error_details"
    t.datetime "created_at", null: false
    t.datetime "updated_at", null: false
  end

  create_table "service_account_configs", force: :cascade do |t|
    t.string "service_account_id", null: false
    t.text "description", null: false
    t.text "scopes", null: false, array: true
    t.string "access_token_audience", null: false
    t.interval "access_token_duration", null: false
    t.string "certificates", array: true
    t.datetime "created_at", null: false
    t.datetime "updated_at", null: false
    t.string "access_token_user_attributes", default: [], array: true
    t.index ["service_account_id"], name: "index_service_account_configs_on_service_account_id", unique: true
  end

  create_table "spool_file_events", force: :cascade do |t|
    t.integer "rpo"
    t.integer "number_of_submissions"
    t.string "filename"
    t.datetime "successful_at", precision: nil
    t.integer "retry_attempt", default: 0
    t.datetime "created_at", null: false
    t.datetime "updated_at", null: false
    t.index ["rpo", "filename"], name: "index_spool_file_events_uniqueness", unique: true
  end

  create_table "std_counties", force: :cascade do |t|
    t.string "name", null: false
    t.integer "county_number", null: false
    t.string "description", null: false
    t.integer "state_id", null: false
    t.integer "version", null: false
    t.datetime "created", precision: nil, null: false
    t.datetime "updated", precision: nil
    t.string "created_by"
    t.string "updated_by"
  end

  create_table "std_incomethresholds", force: :cascade do |t|
    t.integer "income_threshold_year", null: false
    t.integer "exempt_amount", null: false
    t.integer "medical_expense_deductible", null: false
    t.integer "child_income_exclusion", null: false
    t.integer "dependent", null: false
    t.integer "add_dependent_threshold", null: false
    t.integer "property_threshold", null: false
    t.integer "pension_threshold"
    t.integer "pension_1_dependent"
    t.integer "add_dependent_pension"
    t.integer "ninety_day_hospital_copay"
    t.integer "add_ninety_day_hospital_copay"
    t.integer "outpatient_basic_care_copay"
    t.integer "outpatient_specialty_copay"
    t.datetime "threshold_effective_date", precision: nil
    t.integer "aid_and_attendance_threshold"
    t.integer "outpatient_preventive_copay"
    t.integer "medication_copay"
    t.integer "medication_copay_annual_cap"
    t.integer "ltc_inpatient_copay"
    t.integer "ltc_outpatient_copay"
    t.integer "ltc_domiciliary_copay"
    t.integer "inpatient_per_diem"
    t.string "description"
    t.integer "version", null: false
    t.datetime "created", precision: nil, null: false
    t.datetime "updated", precision: nil
    t.string "created_by"
    t.string "updated_by"
  end

  create_table "std_states", force: :cascade do |t|
    t.string "name", null: false
    t.string "postal_name", null: false
    t.integer "fips_code", null: false
    t.integer "country_id", null: false
    t.integer "version", null: false
    t.datetime "created", precision: nil, null: false
    t.datetime "updated", precision: nil
    t.string "created_by"
    t.string "updated_by"
  end

  create_table "std_zipcodes", force: :cascade do |t|
    t.string "zip_code", null: false
    t.integer "zip_classification_id"
    t.integer "preferred_zip_place_id"
    t.integer "state_id", null: false
    t.integer "county_number", null: false
    t.integer "version", null: false
    t.datetime "created", precision: nil, null: false
    t.datetime "updated", precision: nil
    t.string "created_by"
    t.string "updated_by"
  end

  create_table "terms_of_use_agreements", force: :cascade do |t|
    t.uuid "user_account_id", null: false
    t.string "agreement_version", null: false
    t.integer "response", null: false
    t.datetime "created_at", null: false
    t.datetime "updated_at", null: false
    t.index ["user_account_id"], name: "index_terms_of_use_agreements_on_user_account_id"
  end

  create_table "test_user_dashboard_tud_account_availability_logs", force: :cascade do |t|
    t.string "account_uuid"
    t.datetime "checkout_time", precision: nil
    t.datetime "checkin_time", precision: nil
    t.boolean "has_checkin_error"
    t.boolean "is_manual_checkin"
    t.datetime "created_at", null: false
    t.datetime "updated_at", null: false
    t.index ["account_uuid"], name: "tud_account_availability_logs"
  end

  create_table "test_user_dashboard_tud_accounts", force: :cascade do |t|
    t.string "account_uuid"
    t.string "first_name"
    t.string "middle_name"
    t.string "last_name"
    t.string "gender"
    t.datetime "birth_date", precision: nil
    t.integer "ssn"
    t.string "phone"
    t.string "email"
    t.string "password"
    t.datetime "checkout_time", precision: nil
    t.datetime "created_at", null: false
    t.datetime "updated_at", null: false
    t.text "services"
    t.string "loa"
    t.uuid "idme_uuid"
    t.text "notes"
    t.string "mfa_code"
    t.uuid "logingov_uuid"
    t.text "id_types", default: [], array: true
  end

  create_table "user_acceptable_verified_credentials", force: :cascade do |t|
    t.datetime "acceptable_verified_credential_at", precision: nil
    t.datetime "idme_verified_credential_at", precision: nil
    t.uuid "user_account_id", null: false
    t.datetime "created_at", null: false
    t.datetime "updated_at", null: false
    t.index ["acceptable_verified_credential_at"], name: "index_user_avc_on_acceptable_verified_credential_at"
    t.index ["idme_verified_credential_at"], name: "index_user_avc_on_idme_verified_credential_at"
    t.index ["user_account_id"], name: "index_user_acceptable_verified_credentials_on_user_account_id", unique: true
  end

  create_table "user_accounts", id: :uuid, default: -> { "gen_random_uuid()" }, force: :cascade do |t|
    t.string "icn"
    t.datetime "created_at", null: false
    t.datetime "updated_at", null: false
    t.index ["icn"], name: "index_user_accounts_on_icn", unique: true
  end

  create_table "user_credential_emails", force: :cascade do |t|
    t.bigint "user_verification_id"
    t.text "credential_email_ciphertext"
    t.text "encrypted_kms_key"
    t.datetime "created_at", null: false
    t.datetime "updated_at", null: false
    t.index ["user_verification_id"], name: "index_user_credential_emails_on_user_verification_id", unique: true
  end

  create_table "user_verifications", force: :cascade do |t|
    t.uuid "user_account_id"
    t.string "idme_uuid"
    t.string "logingov_uuid"
    t.string "mhv_uuid"
    t.string "dslogon_uuid"
    t.datetime "verified_at", precision: nil
    t.datetime "created_at", null: false
    t.datetime "updated_at", null: false
    t.string "backing_idme_uuid"
    t.boolean "locked", default: false, null: false
    t.index ["backing_idme_uuid"], name: "index_user_verifications_on_backing_idme_uuid"
    t.index ["dslogon_uuid"], name: "index_user_verifications_on_dslogon_uuid", unique: true
    t.index ["idme_uuid"], name: "index_user_verifications_on_idme_uuid", unique: true
    t.index ["logingov_uuid"], name: "index_user_verifications_on_logingov_uuid", unique: true
    t.index ["mhv_uuid"], name: "index_user_verifications_on_mhv_uuid", unique: true
    t.index ["user_account_id"], name: "index_user_verifications_on_user_account_id"
    t.index ["verified_at"], name: "index_user_verifications_on_verified_at"
  end

  create_table "va_forms_forms", force: :cascade do |t|
    t.string "form_name"
    t.string "url"
    t.string "title"
    t.date "first_issued_on"
    t.date "last_revision_on"
    t.integer "pages"
    t.string "sha256"
    t.datetime "created_at", precision: nil, null: false
    t.datetime "updated_at", precision: nil, null: false
    t.boolean "valid_pdf", default: false
    t.text "form_usage"
    t.text "form_tool_intro"
    t.string "form_tool_url"
    t.string "form_type"
    t.string "language"
    t.datetime "deleted_at", precision: nil
    t.string "related_forms", array: true
    t.jsonb "benefit_categories"
    t.string "form_details_url"
    t.jsonb "va_form_administration"
    t.integer "row_id"
    t.float "ranking"
    t.string "tags"
    t.date "last_sha256_change"
    t.jsonb "change_history"
    t.index ["valid_pdf"], name: "index_va_forms_forms_on_valid_pdf"
  end

  create_table "va_notify_in_progress_reminders_sent", force: :cascade do |t|
    t.string "form_id", null: false
    t.uuid "user_account_id", null: false
    t.datetime "created_at", null: false
    t.datetime "updated_at", null: false
    t.index ["user_account_id", "form_id"], name: "index_in_progress_reminders_sent_user_account_form_id", unique: true
    t.index ["user_account_id"], name: "index_va_notify_in_progress_reminders_sent_on_user_account_id"
  end

  create_table "vba_documents_monthly_stats", force: :cascade do |t|
    t.integer "month", null: false
    t.integer "year", null: false
    t.jsonb "stats", default: {}
    t.datetime "created_at", null: false
    t.datetime "updated_at", null: false
    t.index ["month", "year"], name: "index_vba_documents_monthly_stats_uniqueness", unique: true
  end

  create_table "vba_documents_upload_submissions", id: :serial, force: :cascade do |t|
    t.uuid "guid", null: false
    t.string "status", default: "pending", null: false
    t.string "code"
    t.string "detail"
    t.datetime "created_at", precision: nil, null: false
    t.datetime "updated_at", precision: nil, null: false
    t.boolean "s3_deleted"
    t.string "consumer_name"
    t.uuid "consumer_id"
    t.json "uploaded_pdf"
    t.boolean "use_active_storage", default: false
    t.jsonb "metadata", default: {}
    t.index ["created_at"], name: "index_vba_documents_upload_submissions_on_created_at"
    t.index ["guid"], name: "index_vba_documents_upload_submissions_on_guid"
    t.index ["s3_deleted"], name: "index_vba_documents_upload_submissions_on_s3_deleted"
    t.index ["status"], name: "index_vba_documents_upload_submissions_on_status"
  end

  create_table "veteran_device_records", force: :cascade do |t|
    t.bigint "device_id", null: false
    t.boolean "active", default: true, null: false
    t.string "icn", null: false
    t.datetime "created_at", null: false
    t.datetime "updated_at", null: false
    t.index ["device_id"], name: "index_veteran_device_records_on_device_id"
    t.index ["icn", "device_id"], name: "index_veteran_device_records_on_icn_and_device_id", unique: true
  end

  create_table "veteran_onboardings", force: :cascade do |t|
    t.boolean "display_onboarding_flow", default: true
    t.datetime "created_at", null: false
    t.datetime "updated_at", null: false
    t.string "user_account_uuid"
    t.index ["user_account_uuid"], name: "index_veteran_onboardings_on_user_account_uuid", unique: true
  end

  create_table "veteran_organizations", id: false, force: :cascade do |t|
    t.string "poa", limit: 3
    t.string "name"
    t.string "phone"
    t.string "state", limit: 2
    t.datetime "created_at", precision: nil, null: false
    t.datetime "updated_at", precision: nil, null: false
    t.string "address_type"
    t.string "city"
    t.string "country_code_iso3"
    t.string "country_name"
    t.string "county_name"
    t.string "county_code"
    t.string "international_postal_code"
    t.string "province"
    t.string "state_code"
    t.string "zip_code"
    t.string "zip_suffix"
    t.float "lat"
    t.float "long"
    t.geography "location", limit: {:srid=>4326, :type=>"st_point", :geographic=>true}
    t.jsonb "raw_address"
    t.string "address_line1"
    t.string "address_line2"
    t.string "address_line3"
    t.index ["location"], name: "index_veteran_organizations_on_location", using: :gist
    t.index ["name"], name: "index_veteran_organizations_on_name"
    t.index ["poa"], name: "index_veteran_organizations_on_poa", unique: true
  end

  create_table "veteran_representatives", id: false, force: :cascade do |t|
    t.string "representative_id"
    t.string "first_name"
    t.string "last_name"
    t.string "email"
    t.string "phone"
    t.datetime "created_at", precision: nil, null: false
    t.datetime "updated_at", precision: nil, null: false
    t.string "poa_codes", default: [], array: true
    t.string "user_types", default: [], array: true
    t.string "middle_initial"
    t.string "address_type"
    t.string "city"
    t.string "country_code_iso3"
    t.string "country_name"
    t.string "county_name"
    t.string "county_code"
    t.string "international_postal_code"
    t.string "province"
    t.string "state_code"
    t.string "zip_code"
    t.string "zip_suffix"
    t.float "lat"
    t.float "long"
    t.geography "location", limit: {:srid=>4326, :type=>"st_point", :geographic=>true}
    t.jsonb "raw_address"
    t.string "full_name"
    t.string "address_line1"
    t.string "address_line2"
    t.string "address_line3"
    t.string "phone_number"
    t.index ["full_name"], name: "index_veteran_representatives_on_full_name"
    t.index ["location"], name: "index_veteran_representatives_on_location", using: :gist
    t.index ["representative_id", "first_name", "last_name"], name: "index_vso_grp", unique: true
    t.check_constraint "representative_id IS NOT NULL", name: "veteran_representatives_representative_id_null"
  end

  create_table "vic_submissions", id: :serial, force: :cascade do |t|
    t.datetime "created_at", precision: nil, null: false
    t.datetime "updated_at", precision: nil, null: false
    t.string "state", default: "pending", null: false
    t.uuid "guid", null: false
    t.json "response"
    t.index ["guid"], name: "index_vic_submissions_on_guid", unique: true
  end

  create_table "vye_address_changes", force: :cascade do |t|
    t.integer "user_info_id"
    t.string "rpo"
    t.string "benefit_type"
    t.text "veteran_name_ciphertext"
    t.text "address1_ciphertext"
    t.text "address2_ciphertext"
    t.text "address3_ciphertext"
    t.text "address4_ciphertext"
    t.text "city_ciphertext"
    t.text "state_ciphertext"
    t.text "zip_code_ciphertext"
    t.text "encrypted_kms_key"
    t.datetime "created_at", null: false
    t.datetime "updated_at", null: false
    t.string "origin"
    t.text "address5_ciphertext"
    t.index ["user_info_id"], name: "index_vye_address_changes_on_user_info_id"
  end

  create_table "vye_awards", force: :cascade do |t|
    t.integer "user_info_id"
    t.string "cur_award_ind"
    t.integer "training_time"
    t.decimal "monthly_rate"
    t.string "begin_rsn"
    t.string "end_rsn"
    t.string "type_training"
    t.integer "number_hours"
    t.string "type_hours"
    t.datetime "created_at", null: false
    t.datetime "updated_at", null: false
    t.date "award_begin_date"
    t.date "award_end_date"
    t.date "payment_date"
    t.index ["user_info_id"], name: "index_vye_awards_on_user_info_id"
  end

  create_table "vye_bdn_clones", force: :cascade do |t|
    t.boolean "is_active"
    t.boolean "export_ready"
    t.date "transact_date"
    t.datetime "created_at", null: false
    t.datetime "updated_at", null: false
    t.index ["export_ready"], name: "index_vye_bdn_clones_on_export_ready"
    t.index ["is_active"], name: "index_vye_bdn_clones_on_is_active"
  end

  create_table "vye_direct_deposit_changes", force: :cascade do |t|
    t.integer "user_info_id"
    t.string "rpo"
    t.string "ben_type"
    t.text "full_name_ciphertext"
    t.text "phone_ciphertext"
    t.text "phone2_ciphertext"
    t.text "email_ciphertext"
    t.text "acct_no_ciphertext"
    t.text "acct_type_ciphertext"
    t.text "routing_no_ciphertext"
    t.text "chk_digit_ciphertext"
    t.text "bank_name_ciphertext"
    t.text "bank_phone_ciphertext"
    t.text "encrypted_kms_key"
    t.datetime "created_at", null: false
    t.datetime "updated_at", null: false
    t.index ["user_info_id"], name: "index_vye_direct_deposit_changes_on_user_info_id"
  end

  create_table "vye_pending_documents", force: :cascade do |t|
    t.string "doc_type"
    t.string "rpo"
    t.datetime "created_at", null: false
    t.datetime "updated_at", null: false
    t.integer "user_profile_id"
    t.date "queue_date"
  end

  create_table "vye_user_infos", force: :cascade do |t|
    t.text "file_number_ciphertext"
    t.string "suffix"
    t.text "dob_ciphertext"
    t.text "stub_nm_ciphertext"
    t.string "mr_status"
    t.string "rem_ent"
    t.integer "rpo_code"
    t.string "fac_code"
    t.decimal "payment_amt"
    t.string "indicator"
    t.text "encrypted_kms_key"
    t.datetime "created_at", null: false
    t.datetime "updated_at", null: false
    t.integer "user_profile_id"
    t.date "cert_issue_date"
    t.date "del_date"
    t.date "date_last_certified"
    t.integer "bdn_clone_id"
    t.integer "bdn_clone_line"
    t.boolean "bdn_clone_active"
    t.index ["bdn_clone_active"], name: "index_vye_user_infos_on_bdn_clone_active"
    t.index ["bdn_clone_id"], name: "index_vye_user_infos_on_bdn_clone_id"
    t.index ["bdn_clone_line"], name: "index_vye_user_infos_on_bdn_clone_line"
  end

  create_table "vye_user_profiles", force: :cascade do |t|
    t.binary "ssn_digest"
    t.binary "file_number_digest"
    t.string "icn"
    t.datetime "created_at", null: false
    t.datetime "updated_at", null: false
    t.index ["file_number_digest"], name: "index_vye_user_profiles_on_file_number_digest", unique: true
    t.index ["icn"], name: "index_vye_user_profiles_on_icn", unique: true
    t.index ["ssn_digest"], name: "index_vye_user_profiles_on_ssn_digest", unique: true
  end

  create_table "vye_verifications", force: :cascade do |t|
    t.integer "user_info_id"
    t.integer "award_id"
    t.string "change_flag"
    t.integer "rpo_code"
    t.boolean "rpo_flag"
    t.datetime "act_begin", precision: nil
    t.datetime "act_end", precision: nil
    t.string "source_ind"
    t.datetime "created_at", null: false
    t.datetime "updated_at", null: false
    t.integer "user_profile_id"
    t.decimal "monthly_rate"
    t.integer "number_hours"
    t.date "payment_date"
    t.date "transact_date"
    t.string "trace"
    t.index ["user_info_id"], name: "index_vye_verifications_on_user_info_id"
    t.index ["user_profile_id"], name: "index_vye_verifications_on_user_profile_id"
  end

  create_table "webhooks_notification_attempt_assocs", id: false, force: :cascade do |t|
    t.bigint "webhooks_notification_id", null: false
    t.bigint "webhooks_notification_attempt_id", null: false
    t.index ["webhooks_notification_attempt_id"], name: "index_wh_assoc_attempt_id"
    t.index ["webhooks_notification_id"], name: "index_wh_assoc_notification_id"
  end

  create_table "webhooks_notification_attempts", force: :cascade do |t|
    t.boolean "success", default: false
    t.jsonb "response", null: false
    t.datetime "created_at", null: false
    t.datetime "updated_at", null: false
  end

  create_table "webhooks_notifications", force: :cascade do |t|
    t.string "api_name", null: false
    t.string "consumer_name", null: false
    t.uuid "consumer_id", null: false
    t.uuid "api_guid", null: false
    t.string "event", null: false
    t.string "callback_url", null: false
    t.jsonb "msg", null: false
    t.integer "final_attempt_id"
    t.integer "processing"
    t.datetime "created_at", null: false
    t.datetime "updated_at", null: false
    t.index ["api_name", "consumer_id", "api_guid", "event", "final_attempt_id"], name: "index_wh_notify"
    t.index ["final_attempt_id", "api_name", "event", "api_guid"], name: "index_wk_notify_processing"
  end

  create_table "webhooks_subscriptions", force: :cascade do |t|
    t.string "api_name", null: false
    t.string "consumer_name", null: false
    t.uuid "consumer_id", null: false
    t.uuid "api_guid"
    t.jsonb "events", default: {"subscriptions"=>[]}
    t.datetime "created_at", null: false
    t.datetime "updated_at", null: false
    t.index ["api_name", "consumer_id", "api_guid"], name: "index_webhooks_subscription", unique: true
  end

  add_foreign_key "account_login_stats", "accounts"
  add_foreign_key "accredited_individuals_accredited_organizations", "accredited_individuals"
  add_foreign_key "accredited_individuals_accredited_organizations", "accredited_organizations"
  add_foreign_key "active_storage_attachments", "active_storage_blobs", column: "blob_id"
  add_foreign_key "active_storage_variant_records", "active_storage_blobs", column: "blob_id"
  add_foreign_key "appeal_submissions", "user_accounts"
  add_foreign_key "async_transactions", "user_accounts"
  add_foreign_key "claims_api_claim_submissions", "claims_api_auto_established_claims", column: "claim_id"
  add_foreign_key "deprecated_user_accounts", "user_accounts"
  add_foreign_key "deprecated_user_accounts", "user_verifications"
  add_foreign_key "education_stem_automated_decisions", "user_accounts"
  add_foreign_key "evss_claims", "user_accounts"
  add_foreign_key "form526_submissions", "user_accounts"
  add_foreign_key "form5655_submissions", "user_accounts"
  add_foreign_key "form_submission_attempts", "form_submissions"
  add_foreign_key "form_submissions", "in_progress_forms"
  add_foreign_key "form_submissions", "saved_claims"
  add_foreign_key "form_submissions", "user_accounts"
  add_foreign_key "health_quest_questionnaire_responses", "user_accounts"
  add_foreign_key "in_progress_forms", "user_accounts"
  add_foreign_key "inherited_proof_verified_user_accounts", "user_accounts"
  add_foreign_key "mhv_opt_in_flags", "user_accounts"
  add_foreign_key "oauth_sessions", "user_accounts"
  add_foreign_key "oauth_sessions", "user_verifications"
  add_foreign_key "terms_of_use_agreements", "user_accounts"
  add_foreign_key "user_acceptable_verified_credentials", "user_accounts"
  add_foreign_key "user_credential_emails", "user_verifications"
  add_foreign_key "user_verifications", "user_accounts"
  add_foreign_key "va_notify_in_progress_reminders_sent", "user_accounts"
  add_foreign_key "veteran_device_records", "devices"
end<|MERGE_RESOLUTION|>--- conflicted
+++ resolved
@@ -862,10 +862,7 @@
     t.string "pega_status"
     t.datetime "created_at", null: false
     t.datetime "updated_at", null: false
-<<<<<<< HEAD
     t.index ["form_uuid"], name: "index_ivc_champva_forms_on_form_uuid"
-=======
->>>>>>> 9f9bbbc3
   end
 
   create_table "maintenance_windows", id: :serial, force: :cascade do |t|
