# frozen_string_literal: true
require 'rails_helper'

RSpec.describe 'Triage Teams Integration', type: :request do
  let(:user_id) { ENV['MHV_SM_USER_ID'] }

<<<<<<< HEAD
  before(:each) do
    VCR.use_cassette("sm/triage_teams/#{user_id}/index") do
=======
  it 'responds to GET #index' do
    VCR.use_cassette("triage_teams/#{user_id}/index") do
>>>>>>> 55baaaf1
      get '/v0/messaging/health/recipients'
    end

    expect(response).to be_success
    expect(response.body).to be_a(String)
    expect(response).to match_response_schema('triage_teams')
  end
end<|MERGE_RESOLUTION|>--- conflicted
+++ resolved
@@ -4,13 +4,8 @@
 RSpec.describe 'Triage Teams Integration', type: :request do
   let(:user_id) { ENV['MHV_SM_USER_ID'] }
 
-<<<<<<< HEAD
-  before(:each) do
-    VCR.use_cassette("sm/triage_teams/#{user_id}/index") do
-=======
   it 'responds to GET #index' do
     VCR.use_cassette("triage_teams/#{user_id}/index") do
->>>>>>> 55baaaf1
       get '/v0/messaging/health/recipients'
     end
 
