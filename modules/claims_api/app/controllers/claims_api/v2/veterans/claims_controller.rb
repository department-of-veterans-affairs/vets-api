--- conflicted
+++ resolved
@@ -5,12 +5,9 @@
 module ClaimsApi
   module V2
     module Veterans
-      class ClaimsController < ClaimsApi::V2::ApplicationController # rubocop:disable Metrics/ClassLength
-<<<<<<< HEAD
+      class ClaimsController < ClaimsApi::V2::ApplicationController
+        include ClaimsApi::V2::ClaimsRequests::TrackedItems
         include ClaimsApi::V2::ClaimsRequests::SupportingDocuments
-=======
-        include ClaimsApi::V2::ClaimsRequests::TrackedItems
->>>>>>> 8bfc8a1c
 
         def index
           bgs_claims = find_bgs_claims!
