--- conflicted
+++ resolved
@@ -1958,13 +1958,10 @@
   is_DGIB_endpoint:
     actor_type: user
     description: used to call data from DGIB endpoints for MGIB VYE application
-<<<<<<< HEAD
   lighthouse_veterans_health_debug_logging:
     actor_type: user
     description: Enable debug logging for Lighthouse Veterans Health API
-=======
+    enable_in_development: false
   benefits_non_disability_ch31_v2:
     actor_type: user
-    description: If enabled, use new form and api endpoint for Ch31 VR&E form
->>>>>>> a2472073
-    enable_in_development: false+    description: If enabled, use new form and api endpoint for Ch31 VR&E form