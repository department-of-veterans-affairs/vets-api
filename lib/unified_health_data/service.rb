--- conflicted
+++ resolved
@@ -5,20 +5,14 @@
 require_relative 'configuration'
 require_relative 'models/lab_or_test'
 require_relative 'models/clinical_notes'
-<<<<<<< HEAD
 require_relative 'models/condition'
-=======
 require_relative 'models/prescription_attributes'
 require_relative 'models/prescription'
->>>>>>> eea74b55
 require_relative 'adapters/clinical_notes_adapter'
 require_relative 'adapters/prescriptions_adapter'
 require_relative 'reference_range_formatter'
-<<<<<<< HEAD
 require_relative 'adapters/conditions_adapter'
-=======
 require_relative 'logging'
->>>>>>> eea74b55
 
 module UnifiedHealthData
   class Service < Common::Client::Base
@@ -427,6 +421,84 @@
       end
     end
 
+    # Logs the distribution of test codes and names found in the records for analytics purposes
+    # This helps identify which test codes are common and might be worth filtering in
+    def log_test_code_distribution(records)
+      test_code_counts, test_name_counts = count_test_codes_and_names(records)
+
+      return if test_code_counts.empty? && test_name_counts.empty?
+
+      log_distribution_info(test_code_counts, test_name_counts, records.size)
+    end
+
+    def count_test_codes_and_names(records)
+      test_code_counts = Hash.new(0)
+      test_name_counts = Hash.new(0)
+
+      records.each do |record|
+        test_code = record.attributes.test_code
+        test_name = record.attributes.display
+
+        test_code_counts[test_code] += 1 if test_code.present?
+        test_name_counts[test_name] += 1 if test_name.present?
+
+        # Log to PersonalInformationLog when test name is 3 characters or less instead of human-friendly name
+        log_short_test_name_issue(record) if test_name.present? && test_name.length <= 3
+      end
+
+      [test_code_counts, test_name_counts]
+    end
+
+    def log_distribution_info(test_code_counts, test_name_counts, total_records)
+      sorted_code_counts = test_code_counts.sort_by { |_, count| -count }
+      sorted_name_counts = test_name_counts.sort_by { |_, count| -count }
+
+      code_count_pairs = sorted_code_counts.map { |code, count| "#{code}:#{count}" }
+      name_count_pairs = sorted_name_counts.map { |name, count| "#{name}:#{count}" }
+
+      Rails.logger.info(
+        {
+          message: 'UHD test code and name distribution',
+          test_code_distribution: code_count_pairs.join(','),
+          test_name_distribution: name_count_pairs.join(','),
+          total_codes: sorted_code_counts.size,
+          total_names: sorted_name_counts.size,
+          total_records:,
+          service: 'unified_health_data'
+        }
+      )
+    end
+
+    # Logs cases where test name is 3 characters or less instead of a human-friendly name to PersonalInformationLog
+    # for secure tracking of patient records with this issue
+    def log_short_test_name_issue(record)
+      data = {
+        icn: @user.icn,
+        test_code: record.attributes.test_code,
+        test_name: record.attributes.display,
+        record_id: record.id,
+        resource_type: record.type,
+        date_completed: record.attributes.date_completed,
+        service: 'unified_health_data'
+      }
+
+      PersonalInformationLog.create!(
+        error_class: 'UHD Short Test Name Issue',
+        data:
+      )
+    rescue => e
+      # Log any errors in creating the PersonalInformationLog without exposing PII
+      Rails.logger.error(
+        "Error creating PersonalInformationLog for short test name issue: #{e.class.name}",
+        { service: 'unified_health_data', backtrace: e.backtrace.first(5) }
+      )
+    end
+
+    # Conditions methods
+    def conditions_adapter
+      @conditions_adapter ||= UnifiedHealthData::Adapters::ConditionsAdapter.new
+    end
+
     # Care Summaries and Notes methods
     def parse_notes(records)
       return [] if records.blank?
@@ -482,20 +554,6 @@
       end
     end
 
-<<<<<<< HEAD
-    # Conditions methods
-    def conditions_adapter
-      @conditions_adapter ||= UnifiedHealthData::Adapters::ConditionsAdapter.new
-    end
-
-    # Care Summaries and Notes methods
-    def parse_notes(records)
-      return [] if records.blank?
-
-      # Parse using the adapter
-      parsed = records.map { |record| clinical_notes_adapter.parse(record) }
-      parsed.compact
-=======
     def extract_failed_refills(body)
       # Assuming the API returns detailed error info for failures
       # Adjust based on actual API response format
@@ -506,7 +564,6 @@
           error: failure['reason'] || 'Unable to process refill'
         }
       end
->>>>>>> eea74b55
     end
 
     def parse_single_note(record)
