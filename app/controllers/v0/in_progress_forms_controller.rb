--- conflicted
+++ resolved
@@ -1,12 +1,8 @@
 # frozen_string_literal: true
 module V0
   class InProgressFormsController < ApplicationController
-<<<<<<< HEAD
     include IgnoreNotFound
 
-    before_action :ensure_uuid
-=======
->>>>>>> 705f1f84
     before_action :check_access_denied
 
     def index
