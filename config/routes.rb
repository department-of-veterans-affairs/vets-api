--- conflicted
+++ resolved
@@ -30,15 +30,10 @@
     end
 
     resources :triage_teams, only: [:index], defaults: { format: :json }, path: 'recipients'
-<<<<<<< HEAD
-
     resources :folders, only: [:index, :show], defaults: { format: :json } do
       resources :messages, only: [:index], defaults: { format: :json }
     end
     resources :messages, only: [:show], defaults: { format: :json }
-=======
-    resources :folders, only: [:index, :show], defaults: { format: :json }
->>>>>>> f91d0e85
   end
 
   root 'v0/example#index', module: 'v0'
