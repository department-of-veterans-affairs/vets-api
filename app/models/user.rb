# frozen_string_literal: true

require 'common/models/base'
require 'common/models/redis_store'
require 'mvi/messages/find_profile_message'
require 'mvi/service'
require 'evss/common_service'
require 'evss/auth_headers'
require 'saml/user'

class User < Common::RedisStore
  include BetaSwitch

  UNALLOCATED_SSN_PREFIX = '796' # most test accounts use this

  # Defined per issue #6042
  ID_CARD_ALLOWED_STATUSES = %w(V1 V3 V6).freeze

  redis_store REDIS_CONFIG['user_store']['namespace']
  redis_ttl REDIS_CONFIG['user_store']['each_ttl']
  redis_key :uuid

  attribute :uuid
<<<<<<< HEAD
  attribute :last_signed_in, Common::UTCTime # vaafi attributes
  attribute :mhv_last_signed_in, Common::UTCTime # MHV audit logging
=======
  attribute :email
  attribute :first_name
  attribute :middle_name
  attribute :last_name
  attribute :gender
  attribute :birth_date
  attribute :zip
  attribute :ssn
  attribute :loa
  # These attributes are fetched by SAML::User in the saml_response payload
  attribute :multifactor, Boolean # used by F/E to decision on whether or not to prompt user to add MFA
  attribute :authn_context # used by F/E to handle various identity related complexities pending refactor
  # FIXME: if MVI were decorated on usr vs delegated to @mvi, then this might not have been necessary.
  attribute :mhv_icn # only needed by B/E not serialized in user_serializer
  attribute :mhv_uuid # this is the cannonical version of MHV Correlation ID, provided by MHV sign-in users

  # vaafi attributes
  attribute :last_signed_in, Common::UTCTime

  # mhv_last_signed_in used to determine whether we need to notify MHV audit logging
  # This is set to Time.now when any MHV session is first created, and nulled, when logout
  attribute :mhv_last_signed_in, Common::UTCTime
>>>>>>> bb4d63a8

  validates :uuid, presence: true

<<<<<<< HEAD
  # mvi attributes
  delegate :birls_id, to: :mvi
  delegate :edipi, to: :mvi
  delegate :icn, to: :mvi
  delegate :participant_id, to: :mvi
  delegate :veteran?, to: :veteran_status

  # identity attributes
  delegate :email, to: :identity
  delegate :first_name, to: :identity
  delegate :middle_name, to: :identity
  delegate :last_name, to: :identity
  delegate :gender, to: :identity
  delegate :birth_date, to: :identity
  delegate :zip, to: :identity
  delegate :ssn, to: :identity
  delegate :loa, to: :identity
  delegate :multifactor, to: :identity
  delegate :authn_context, to: :identity
  delegate :mhv_icn, to: :identity
  delegate :mhv_uuid, to: :identity

  def mhv_correlation_id
    mhv_uuid || mvi.mhv_correlation_id
  end

  def va_profile
    mvi.profile
  end

  def va_profile_status
    mvi.status
=======
  def initialize(attributes = {}, persisted = false)
    undefined = REQ_CLASS_INSTANCE_VARS.select { |class_var| send(class_var).nil? }
    raise NoMethodError, "Required class methods #{undefined.join(', ')} are not defined" if undefined.any?
    super(attributes)
    @persisted = persisted
    run_callbacks :initialize
  end

  # conditionally validate if user is LOA3
  with_options(on: :loa3_user) do |user|
    user.validates :first_name, presence: true
    user.validates :last_name, presence: true
    user.validates :birth_date, presence: true
    user.validates :ssn, presence: true, format: /\A\d{9}\z/
    user.validates :gender, format: /\A(M|F)\z/, allow_blank: true
>>>>>>> bb4d63a8
  end

  # LOA1 no longer just means ID.me LOA1.
  # It could also be DSLogon or MHV NON PREMIUM users who have not yet done ID.me FICAM LOA3.
  # See also lib/saml/user_attributes/dslogon.rb
  # See also lib/saml/user_attributes/mhv
  def loa1?
    loa[:current] == LOA::ONE
  end

  def loa2?
    loa[:current] == LOA::TWO
  end

  # LOA3 no longer just means ID.me FICAM LOA3.
  # It could also be DSLogon or MHV Premium users.
  # It could also be DSLogon or MHV NON PREMIUM users who have done ID.me FICAM LOA3.
  # Additionally, LOA3 does not automatically mean user has opted to have MFA.
  # See also lib/saml/user_attributes/dslogon.rb
  # See also lib/saml/user_attributes/mhv
  def loa3?
    loa[:current] == LOA::THREE
  end

  def can_access_user_profile?
    loa1? || loa2? || loa3?
  end

  # Must be LOA3 and a va patient
  def mhv_account_eligible?
    (MhvAccount::ALL_STATES - [:ineligible]).map(&:to_s).include?(mhv_account_state)
  end

  def mhv_account_state
    return nil unless loa3?
    mhv_account.account_state
  end

  def can_access_evss?
    edipi.present? && ssn.present? && participant_id.present?
  end

  def can_access_appeals?
    loa3? && ssn.present?
  end

  def can_save_partial_forms?
    true
  end

  def can_access_prefill_data?
    true
  end

  def can_prefill_emis?
    beta_enabled?(uuid, FormProfile::EMIS_PREFILL_KEY)
  end

  def can_access_id_card?
    loa3? && edipi.present? && beta_enabled?(uuid, 'veteran_id_card') &&
      ID_CARD_ALLOWED_STATUSES.include?(veteran_status.title38_status)
  rescue StandardError # Default to false for any veteran_status error
    false
  end

<<<<<<< HEAD
  def self.from_merged_attrs(existing_user, new_user)
    # we want to always use the more recent attrs so long as they exist
    attrs = new_user.attributes.map do |key, val|
      { key => val.presence || existing_user[key] }
    end.reduce({}, :merge)

    # for loa, we want the higher of the two
    attrs[:loa][:current] = [existing_user[:loa][:current], new_user[:loa][:current]].max
    attrs[:loa][:highest] = [existing_user[:loa][:highest], new_user[:loa][:highest]].max

    User.new(attrs)
=======
  delegate :birls_id, to: :mvi
  delegate :edipi, to: :mvi
  delegate :icn, to: :mvi
  delegate :participant_id, to: :mvi
  delegate :veteran?, to: :veteran_status

  def mhv_correlation_id
    mhv_uuid || mvi.mhv_correlation_id
  end

  def va_profile
    mvi.profile
  end

  def va_profile_status
    mvi.status
>>>>>>> bb4d63a8
  end

  def mhv_account
    @mhv_account ||= MhvAccount.find_or_initialize_by(user_uuid: uuid)
  end

  def in_progress_forms
    InProgressForm.where(user_uuid: uuid)
  end

  # Re-caches the MVI response. Use in response to any local changes that
  # have been made.
  def recache
    mvi.cache(uuid, mvi.mvi_response)
  end

  %w(veteran_status military_information payment).each do |emis_method|
    define_method(emis_method) do
      emis_model = instance_variable_get(:"@#{emis_method}")
      return emis_model if emis_model.present?

      emis_model = "EMISRedis::#{emis_method.camelize}".constantize.for_user(self)
      instance_variable_set(:"@#{emis_method}", emis_model)
      emis_model
    end
  end

  def identity
    @identity ||= UserIdentity.find(uuid)
  end

  private

  def mvi
    @mvi ||= Mvi.for_user(self)
  end
end<|MERGE_RESOLUTION|>--- conflicted
+++ resolved
@@ -20,46 +20,28 @@
   redis_ttl REDIS_CONFIG['user_store']['each_ttl']
   redis_key :uuid
 
+  validates :uuid, presence: true
+
   attribute :uuid
-<<<<<<< HEAD
   attribute :last_signed_in, Common::UTCTime # vaafi attributes
   attribute :mhv_last_signed_in, Common::UTCTime # MHV audit logging
-=======
-  attribute :email
-  attribute :first_name
-  attribute :middle_name
-  attribute :last_name
-  attribute :gender
-  attribute :birth_date
-  attribute :zip
-  attribute :ssn
-  attribute :loa
-  # These attributes are fetched by SAML::User in the saml_response payload
-  attribute :multifactor, Boolean # used by F/E to decision on whether or not to prompt user to add MFA
-  attribute :authn_context # used by F/E to handle various identity related complexities pending refactor
-  # FIXME: if MVI were decorated on usr vs delegated to @mvi, then this might not have been necessary.
-  attribute :mhv_icn # only needed by B/E not serialized in user_serializer
-  attribute :mhv_uuid # this is the cannonical version of MHV Correlation ID, provided by MHV sign-in users
 
-  # vaafi attributes
-  attribute :last_signed_in, Common::UTCTime
+  # These should go away, but commenting them out for now
+  # attribute :email
+  # attribute :first_name
+  # attribute :middle_name
+  # attribute :last_name
+  # attribute :gender
+  # attribute :birth_date
+  # attribute :zip
+  # attribute :ssn
+  # attribute :loa
+  # attribute :multifactor, Boolean # used by F/E to decision on whether or not to prompt user to add MFA
+  # attribute :authn_context # used by F/E to handle various identity related complexities pending refactor
+  # attribute :mhv_icn # this is the ICN provided by MHV
+  # attribute :mhv_uuid # this is the cannonical version of MHV Correlation ID, provided by MHV sign-in users
 
-  # mhv_last_signed_in used to determine whether we need to notify MHV audit logging
-  # This is set to Time.now when any MHV session is first created, and nulled, when logout
-  attribute :mhv_last_signed_in, Common::UTCTime
->>>>>>> bb4d63a8
-
-  validates :uuid, presence: true
-
-<<<<<<< HEAD
-  # mvi attributes
-  delegate :birls_id, to: :mvi
-  delegate :edipi, to: :mvi
-  delegate :icn, to: :mvi
-  delegate :participant_id, to: :mvi
-  delegate :veteran?, to: :veteran_status
-
-  # identity attributes
+  # identity attributes, some of these will be overridden by MVI.
   delegate :email, to: :identity
   delegate :first_name, to: :identity
   delegate :middle_name, to: :identity
@@ -74,6 +56,13 @@
   delegate :mhv_icn, to: :identity
   delegate :mhv_uuid, to: :identity
 
+  # mvi attributes
+  delegate :birls_id, to: :mvi
+  delegate :edipi, to: :mvi
+  delegate :icn, to: :mvi
+  delegate :participant_id, to: :mvi
+  delegate :veteran?, to: :veteran_status
+
   def mhv_correlation_id
     mhv_uuid || mvi.mhv_correlation_id
   end
@@ -84,23 +73,6 @@
 
   def va_profile_status
     mvi.status
-=======
-  def initialize(attributes = {}, persisted = false)
-    undefined = REQ_CLASS_INSTANCE_VARS.select { |class_var| send(class_var).nil? }
-    raise NoMethodError, "Required class methods #{undefined.join(', ')} are not defined" if undefined.any?
-    super(attributes)
-    @persisted = persisted
-    run_callbacks :initialize
-  end
-
-  # conditionally validate if user is LOA3
-  with_options(on: :loa3_user) do |user|
-    user.validates :first_name, presence: true
-    user.validates :last_name, presence: true
-    user.validates :birth_date, presence: true
-    user.validates :ssn, presence: true, format: /\A\d{9}\z/
-    user.validates :gender, format: /\A(M|F)\z/, allow_blank: true
->>>>>>> bb4d63a8
   end
 
   # LOA1 no longer just means ID.me LOA1.
@@ -166,38 +138,6 @@
     false
   end
 
-<<<<<<< HEAD
-  def self.from_merged_attrs(existing_user, new_user)
-    # we want to always use the more recent attrs so long as they exist
-    attrs = new_user.attributes.map do |key, val|
-      { key => val.presence || existing_user[key] }
-    end.reduce({}, :merge)
-
-    # for loa, we want the higher of the two
-    attrs[:loa][:current] = [existing_user[:loa][:current], new_user[:loa][:current]].max
-    attrs[:loa][:highest] = [existing_user[:loa][:highest], new_user[:loa][:highest]].max
-
-    User.new(attrs)
-=======
-  delegate :birls_id, to: :mvi
-  delegate :edipi, to: :mvi
-  delegate :icn, to: :mvi
-  delegate :participant_id, to: :mvi
-  delegate :veteran?, to: :veteran_status
-
-  def mhv_correlation_id
-    mhv_uuid || mvi.mhv_correlation_id
-  end
-
-  def va_profile
-    mvi.profile
-  end
-
-  def va_profile_status
-    mvi.status
->>>>>>> bb4d63a8
-  end
-
   def mhv_account
     @mhv_account ||= MhvAccount.find_or_initialize_by(user_uuid: uuid)
   end
