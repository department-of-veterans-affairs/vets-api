# frozen_string_literal: true

require 'rails_helper'
require 'preneeds/service'

describe Preneeds::Service do
  let(:subject) { described_class.new }
  let(:burial_form) { build(:burial_form) }

  describe 'get_cemeteries' do
    it 'gets a collection of cemeteries' do
      cemeteries = VCR.use_cassette('preneeds/cemeteries/gets_a_list_of_cemeteries') do
        subject.get_cemeteries
      end

      expect(cemeteries).to be_a(Common::Collection)
      expect(cemeteries.type).to eq(Preneeds::Cemetery)
    end
  end

  describe 'get_states' do
    it 'gets a collection of states' do
      states = VCR.use_cassette('preneeds/states/gets_a_list_of_states') do
        subject.get_states
      end

      expect(states).to be_a(Common::Collection)
      expect(states.type).to eq(Preneeds::State)
    end
  end

  describe 'get_discharge_types' do
    it 'gets a collection of discharge_types' do
      discharge_types = VCR.use_cassette('preneeds/discharge_types/gets_a_list_of_discharge_types') do
        subject.get_discharge_types
      end

      expect(discharge_types).to be_a(Common::Collection)
      expect(discharge_types.type).to eq(Preneeds::DischargeType)
    end
  end

<<<<<<< HEAD
  describe 'get_attachment_types' do
    it 'gets a collection of attachment_types' do
      attachment_types = VCR.use_cassette('preneeds/attachment_types/gets_a_list_of_attachment_types') do
        subject.get_attachment_types
      end

      expect(attachment_types).to be_a(Common::Collection)
      expect(attachment_types.type).to eq(Preneeds::AttachmentType)
=======
  describe 'get_branches_of_service' do
    it 'gets a collection of service branches' do
      branches = VCR.use_cassette('preneeds/branches_of_service/gets_a_list_of_service_branches') do
        subject.get_branches_of_service
      end

      expect(branches).to be_a(Common::Collection)
      expect(branches.type).to eq(Preneeds::BranchesOfService)
>>>>>>> 309005d1
    end
  end

  describe 'get_military_rank_for_branch_of_service' do
    let(:params) do
      { branch_of_service: 'AC', start_date: '1926-07-02', end_date: '1926-07-02' }
    end

    it 'gets a collection of service branches' do
      ranks = VCR.use_cassette('preneeds/military_ranks/gets_a_list_of_military_ranks') do
        subject.get_military_rank_for_branch_of_service params
      end

      expect(ranks).to be_a(Common::Collection)
      expect(ranks.type).to eq(Preneeds::MilitaryRank)
    end
  end

  describe 'receive_pre_need_application' do
    before do
      FactoryBot.rewind_sequences
    end

    context 'with attachments' do
      def match_with_switched_mimeparts(str1, str2, old_mimepart, new_mimepart)
        a = str1.gsub(new_mimepart, old_mimepart)

        expect(a).to eq(str2)
      end

      it 'creates a preneeds application', run_at: 'Thu, 13 Aug 2020 03:28:26 GMT' do
        multipart_matcher = lambda do |request_1, request_2|
          new_mimepart = request_1.headers['Content-Type'][0].split(';')[1].gsub(' boundary="', '').delete('"')
          old_mimepart = '--==_mimepart_5f34b35a5e675_690ae7d998184a8'

          expect(request_1.headers.keys).to eq(request_2.headers.keys)

          request_1.headers.each do |k, v|
            next if k == 'Content-Length'

            match_with_switched_mimeparts(v[0], request_2.headers[k][0], old_mimepart, new_mimepart)
          end

          match_with_switched_mimeparts(request_1.body, request_2.body, old_mimepart, new_mimepart)
        end

        expect(SecureRandom).to receive(:hex).twice.and_return(
          '10da04424190066fc1bb1fd6955008a4',
          '8734786de1fa56dafaef5a9f04beaed8'
        )
        expect_any_instance_of(Preneeds::BurialForm).to receive(:generate_tracking_number).and_return(
          'L46JGnr0DL2bqUXS9EVG'
        )

        VCR.use_cassette(
          'preneeds/burial_forms/burial_form_with_attachments',
          match_requests_on: [multipart_matcher, :uri, :method]
        ) do
          subject.receive_pre_need_application(burial_form)
        end
      end
    end

    context 'with no attachments' do
      it 'creates a preneeds application', run_at: 'Thu, 13 Aug 2020 03:25:19 GMT' do
        expect_any_instance_of(Preneeds::BurialForm).to receive(:generate_tracking_number).and_return(
          'u6HaIsaeE5DodpGD8nVG'
        )
        allow(burial_form).to receive(:preneed_attachments).and_return([])

        application = VCR.use_cassette(
          'preneeds/burial_forms/creates_a_pre_need_burial_form',
          match_requests_on: %i[method uri body headers]
        ) do
          subject.receive_pre_need_application burial_form
        end

        expect(application).to be_a(Preneeds::ReceiveApplication)
      end
    end

    context 'with foreign address' do
      let(:burial_form_foreign_address) { build(:burial_form_foreign_address) }

      it 'includes the <state> attribute in the request XML' do
        client = Savon.client(wsdl: Settings.preneeds.wsdl)
        soap = client.build_request(
          :receive_pre_need_application,
          message: {
            pre_need_request: burial_form_foreign_address.as_eoas
          }
        )
        expect(soap.body).to match(%r{<\/postalZip><state><\/state>})
      end
    end
  end

  describe 'build_multipart' do
    it 'builds a multipart request' do
      multipart = subject.send(:build_multipart, double(body: 'foo'), burial_form.attachments)
      expect(multipart.body.parts.map(&:content_type)).to eq(
        [
          'application/xop+xml; charset=UTF-8; type="text/xml"',
          'application/pdf',
          'application/pdf'
        ]
      )
    end
  end
end<|MERGE_RESOLUTION|>--- conflicted
+++ resolved
@@ -37,28 +37,6 @@
 
       expect(discharge_types).to be_a(Common::Collection)
       expect(discharge_types.type).to eq(Preneeds::DischargeType)
-    end
-  end
-
-<<<<<<< HEAD
-  describe 'get_attachment_types' do
-    it 'gets a collection of attachment_types' do
-      attachment_types = VCR.use_cassette('preneeds/attachment_types/gets_a_list_of_attachment_types') do
-        subject.get_attachment_types
-      end
-
-      expect(attachment_types).to be_a(Common::Collection)
-      expect(attachment_types.type).to eq(Preneeds::AttachmentType)
-=======
-  describe 'get_branches_of_service' do
-    it 'gets a collection of service branches' do
-      branches = VCR.use_cassette('preneeds/branches_of_service/gets_a_list_of_service_branches') do
-        subject.get_branches_of_service
-      end
-
-      expect(branches).to be_a(Common::Collection)
-      expect(branches.type).to eq(Preneeds::BranchesOfService)
->>>>>>> 309005d1
     end
   end
 
