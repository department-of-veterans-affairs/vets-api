--- conflicted
+++ resolved
@@ -1010,19 +1010,11 @@
   faraday_middleware
   fast_jsonapi
   fastimage
-<<<<<<< HEAD
-  fhir_client (~> 4.0.5)
+  fhir_client (~> 4.0.6)
   flipper (~> 0.21.0)
   flipper-active_record (~> 0.21.0)
   flipper-active_support_cache_store (~> 0.21.0)
   flipper-ui (~> 0.21.0)
-=======
-  fhir_client (~> 4.0.6)
-  flipper (~> 0.20.4)
-  flipper-active_record (~> 0.20.4)
-  flipper-active_support_cache_store (~> 0.20.4)
-  flipper-ui (~> 0.20.4)
->>>>>>> e558b341
   foreman
   fuubar
   google-api-client
