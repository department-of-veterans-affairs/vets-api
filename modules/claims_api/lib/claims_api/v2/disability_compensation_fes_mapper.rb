--- conflicted
+++ resolved
@@ -34,19 +34,11 @@
       def service_information
         info = @data[:serviceInformation]
 
-<<<<<<< HEAD
         map_service_periods(info&.dig(:servicePeriods))
         map_reserves(info[:reservesNationalGuardService]) if info&.dig(:reservesNationalGuardService).present?
         map_federal_activation_to_reserves(info[:federalActivation]) if info&.dig(:federalActivation).present?
         map_confinements(info[:confinements]) if info&.dig(:confinements).present?
-        map_separation_location(info[:separationLocationCode]) if info&.dig(:separationLocationCode).present?
-=======
-        map_service_periods(info)
-        map_federal_activation_to_reserves(info) if info&.dig(:federalActivation).present?
-        map_reserves_title_ten(info) if info&.dig(:reservesNationalGuardService, :title10Activation).present?
-        map_confinements(info) if info&.dig(:confinements).present?
         map_separation_location if separation_location_code_present?
->>>>>>> 84e2ae49
       end
 
       # servicePeriods are required via the schema
@@ -94,14 +86,8 @@
         )
       end
 
-<<<<<<< HEAD
-      def map_separation_location(separation_code)
-        @fes_claim[:serviceInformation] ||= {}
-        @fes_claim[:serviceInformation][:separationLocationCode] = separation_code
-=======
       def map_separation_location
         @fes_claim[:serviceInformation][:separationLocationCode] = return_separation_location_code
->>>>>>> 84e2ae49
       end
 
       def current_mailing_address
@@ -314,11 +300,7 @@
 
       def extract_veteran_participant_id
         @auto_claim.auth_headers&.dig('va_eauth_pid') ||
-<<<<<<< HEAD
           @auto_claim.auth_headers&.dig('participant_id')
-=======
-          @auto_claim.auth_headers&.dig('participant_id') ||
-          @auto_claim.veteran_icn # fallback, would need BGS lookup to convert
       end
 
       def return_separation_location_code
@@ -334,14 +316,6 @@
           Date.parse(period[:activeDutyBeginDate])
         end
       end
-
-      # Helper to handle both v1 and v2 form data structures
-      def veteran_mailing_address
-        # V2 format: veteranIdentification.mailingAddress
-        # V1 format: veteran.currentMailingAddress
-        @data.dig(:veteranIdentification, :mailingAddress) || @data.dig(:veteran, :currentMailingAddress)
->>>>>>> 84e2ae49
-      end
     end
   end
 end