# frozen_string_literal: true

require 'pdf_fill/hash_converter'
require 'pdf_fill/forms/form_base'
require 'pdf_fill/forms/form_helper'
require 'string_helpers'

# rubocop:disable Metrics/ClassLength
module PdfFill
  module Forms
    class Va21p530v2 < FormBase
      include FormHelper

      ITERATOR = PdfFill::HashConverter::ITERATOR

      PLACE_OF_DEATH_KEY = {
        'vaMedicalCenter' => 'VA MEDICAL CENTER',
        'stateVeteransHome' => 'STATE VETERANS HOME',
        'nursingHome' => 'NURSING HOME UNDER VA CONTRACT'
      }.freeze

      # rubocop:disable Layout/LineLength
      KEY = {
        'veteranFullName' => { # start veteran information
          'first' => {
            key: 'form1[0].#subform[82].VeteransFirstName[0]',
            limit: 12,
            question_num: 1,
            question_text: "DECEASED VETERAN'S FIRST NAME"
          },
          'middleInitial' => {
            key: 'form1[0].#subform[82].VeteransMiddleInitial1[0]',
            question_num: 1,
            limit: 1,
            question_text: "DECEASED VETERAN'S MIDDLE INITIAL"
          },
          'middle' => {
            key: 'form1[0].#subform[82].VeteransMiddleInitialNotReal[0]',
            question_num: 1,
            limit: 0,
            question_text: "DECEASED VETERAN'S MIDDLE NAME"
          },
          'last' => {
            key: 'form1[0].#subform[82].VeteransLastName[0]',
            limit: 18,
            question_num: 1,
            question_text: "DECEASED VETERAN'S LAST NAME"
          },
          'suffix' => {
            key: 'form1[0].#subform[82].Suffix[0]',
            question_num: 1,
            limit: 0,
            question_text: "DECEASED VETERAN'S SUFFIX"
          }
        },
        'veteranSocialSecurityNumber' => {
          'first' => {
            key: 'form1[0].#subform[82].VeteransSocialSecurityNumber_FirstThreeNumbers[0]'
          },
          'second' => {
            key: 'form1[0].#subform[82].VeteransSocialSecurityNumber_SecondTwoNumbers[0]'
          },
          'third' => {
            key: 'form1[0].#subform[82].VeteransSocialSecurityNumber_LastFourNumbers[0]'
          }
        },
        'vaFileNumber' => {
          key: 'form1[0].#subform[82].VAFileNumber[0]',
          question_num: 3
        },
        'veteranDateOfBirth' => {
          'month' => {
            key: 'form1[0].#subform[82].Veterans_DOBmonth[0]',
            limit: 2,
            question_num: 4,
            question_suffix: 'A',
            question_text: 'VETERAN/CLAIMANT\'S IDENTIFICATION INFORMATION > VETERAN\'S DATE OF BIRTH (MM-DD-YYYY)'
          },
          'day' => {
            key: 'form1[0].#subform[82].Veterans_DOBday[0]',
            limit: 2,
            question_num: 4,
            question_suffix: 'B',
            question_text: 'VETERAN/CLAIMANT\'S IDENTIFICATION INFORMATION > VETERAN\'S DATE OF BIRTH (MM-DD-YYYY)'
          },
          'year' => {
            key: 'form1[0].#subform[82].Veterans_DOByear[0]',
            limit: 4,
            question_num: 4,
            question_suffix: 'C',
            question_text: 'VETERAN/CLAIMANT\'S IDENTIFICATION INFORMATION > VETERAN\'S DATE OF BIRTH (MM-DD-YYYY)'
          }
        },
        'deathDate' => {
          'month' => {
            key: 'form1[0].#subform[82].Veterans_DateOfDeathmonth[0]',
            limit: 2,
            question_num: 5,
            question_suffix: 'A',
            question_text: 'VETERAN/CLAIMANT\'S IDENTIFICATION INFORMATION > VETERAN\'S DATE OF DEATH (MM-DD-YYYY)'
          },
          'day' => {
            key: 'form1[0].#subform[82].Veterans_DateofDeathday[0]',
            limit: 2,
            question_num: 5,
            question_suffix: 'B',
            question_text: 'VETERAN/CLAIMANT\'S IDENTIFICATION INFORMATION > VETERAN\'S DATE OF DEATH (MM-DD-YYYY)'
          },
          'year' => {
            key: 'form1[0].#subform[82].Veterans_DateofDeathyear[0]',
            limit: 4,
            question_num: 5,
            question_suffix: 'C',
            question_text: 'VETERAN/CLAIMANT\'S IDENTIFICATION INFORMATION > VETERAN\'S DATE OF DEATH (MM-DD-YYYY)'
          }
        },
        'burialDate' => {
          'month' => {
            key: 'form1[0].#subform[82].Veterans_Date_of_Burial_Month[0]',
            limit: 2,
            question_num: 6,
            question_suffix: 'A',
            question_text: 'VETERAN/CLAIMANT\'S IDENTIFICATION INFORMATION > VETERAN\'S DATE OF BURIAL (MM-DD-YYYY)'
          },
          'day' => {
            key: 'form1[0].#subform[82].Veterans_Date_of_Burial_Day[0]',
            limit: 2,
            question_num: 6,
            question_suffix: 'B',
            question_text: 'VETERAN/CLAIMANT\'S IDENTIFICATION INFORMATION > VETERAN\'S DATE OF BURIAL  (MM-DD-YYYY)'
          },
          'year' => {
            key: 'form1[0].#subform[82].Veterans_Date_of_Burial_Year[0]',
            limit: 4,
            question_num: 6,
            question_suffix: 'C',
            question_text: 'VETERAN/CLAIMANT\'S IDENTIFICATION INFORMATION > VETERAN\'S DATE OF BURIAL (MM-DD-YYYY)'
          }
        }, # end veteran information
        'claimantFullName' => { # start claimant information
          'first' => {
            key: 'form1[0].#subform[82].ClaimantsFirstName[0]',
            limit: 12,
            question_num: 7,
            question_text: "CLAIMANT'S FIRST NAME"
          },
          'middleInitial' => {
            key: 'form1[0].#subform[82].ClaimantsMiddleInitial1[0]'
          },
          'middle' => {
            key: 'form1[0].#subform[82].ClaimantsMiddleInitial1[0]',
            limit: 0,
            question_num: 7,
            question_text: "CLAIMANT'S MIDDLE NAME"
          },
          'last' => {
            key: 'form1[0].#subform[82].ClaimantsLastName[0]',
            limit: 18,
            question_num: 7,
            question_text: "CLAIMANT'S LAST NAME"
          },
          'suffix' => {
            key: 'form1[0].#subform[82].ClaimantSuffix[0]',
            question_num: 7,
            limit: 0,
            question_text: "CLAIMANT'S SUFFIX"
          }
        },
        'claimantSocialSecurityNumber' => {
          'first' => {
            key: 'form1[0].#subform[82].Claimants_SocialSecurityNumber_FirstThreeNumbers[0]'
          },
          'second' => {
            key: 'form1[0].#subform[82].Claimants_SocialSecurityNumber_SecondTwoNumbers[0]'
          },
          'third' => {
            key: 'form1[0].#subform[82].Claimants_SocialSecurityNumber_LastFourNumbers[0]'
          }
        },
        'claimantDateOfBirth' => {
          'month' => {
            key: 'form1[0].#subform[82].Claimants_DOBmonth[0]',
            limit: 2,
            question_num: 9,
            question_suffix: 'A',
            question_text: 'VETERAN/CLAIMANT\'S IDENTIFICATION INFORMATION > CLAIMANT\'S DATE OF BIRTH (MM-DD-YYYY)'
          },
          'day' => {
            key: 'form1[0].#subform[82].Claimants_DOBday[0]',
            limit: 2,
            question_num: 9,
            question_suffix: 'B',
            question_text: 'VETERAN/CLAIMANT\'S IDENTIFICATION INFORMATION > CLAIMANT\'S DATE OF BIRTH (MM-DD-YYYY)'
          },
          'year' => {
            key: 'form1[0].#subform[82].Claimants_DOByear[0]',
            limit: 4,
            question_num: 9,
            question_suffix: 'C',
            question_text: 'VETERAN/CLAIMANT\'S IDENTIFICATION INFORMATION > CLAIMANT\'S DATE OF BIRTH (MM-DD-YYYY)'
          }
        },
        'claimantAddress' => {
          'street' => {
            key: 'form1[0].#subform[82].CurrentMailingAddress_NumberAndStreet[0]',
            limit: 30,
            question_num: 10,
            question_text: "CLAIMANT'S ADDRESS - STREET"
          },
          'street2' => {
            key: 'form1[0].#subform[82].CurrentMailingAddress_ApartmentOrUnitNumber[0]',
            limit: 5,
            question_num: 10,
            question_text: "CLAIMANT'S ADDRESS - APT/UNIT NO."
          },
          'city' => {
            key: 'form1[0].#subform[82].CurrentMailingAddress_City[0]',
            limit: 18,
            question_num: 10,
            question_text: "CLAIMANT'S ADDRESS - CITY"
          },
          'state' => {
            key: 'form1[0].#subform[82].CurrentMailingAddress_StateOrProvince[0]',
            limit: 2,
            question_num: 10,
            question_text: "CLAIMANT'S ADDRESS - STATE"
          },
          'country' => {
            key: 'form1[0].#subform[82].CurrentMailingAddress_Country[0]',
            limit: 2,
            question_num: 10,
            question_text: "CLAIMANT'S ADDRESS - COUNTRY"
          },
          'postalCode' => {
            'firstFive' => {
              key: 'form1[0].#subform[82].CurrentMailingAddress_ZIPOrPostalCode_FirstFiveNumbers[0]',
              limit: 5,
              question_num: 10,
              question_text: "CLAIMANT'S ADDRESS - POSTAL CODE - FIRST FIVE"
            },
            'lastFour' => {
              key: 'form1[0].#subform[82].CurrentMailingAddress_ZIPOrPostalCode_LastFourNumbers[0]',
              limit: 4,
              question: 10,
              question_text: "CLAIMANT's ADDRESS - POSTAL CODE - LAST FOUR"
            }
          }
        },
        'claimantPhone' => {
          'first' => {
            key: 'form1[0].#subform[82].TelephoneNumber_AreaCode[0]'
          },
          'second' => {
            key: 'form1[0].#subform[82].TelephoneNumber_FirstThreeNumbers[0]'
          },
          'third' => {
            key: 'form1[0].#subform[82].TelephoneNumber_LastFourNumbers[0]'
          }
        },
        'claimantIntPhone' => {
          key: 'form1[0].#subform[82].IntTelephoneNumber[0]',
          question_num: 11,
          question_text: "CLAIMANT'S INTERNATIONAL PHONE NUMBER",
          limit: 0 # this will force this value that is not on the pdf to appear in the overflow
        },
        'claimantEmail' => {
          key: 'form1[0].#subform[82].E-Mail_Address[0]',
          limit: 31,
          question_num: 12,
          question_text: 'E-MAIL ADDRESS'
        },
        'relationshipToVeteran' => {
          'spouse' => {
            key: 'form1[0].#subform[82].CheckboxSpouse[0]'
          },
          'child' => {
            key: 'form1[0].#subform[82].CheckboxChild[0]'
          },
          'parent' => {
            key: 'form1[0].#subform[82].CheckboxParent[0]'
          },
          'executor' => {
            key: 'form1[0].#subform[82].CheckboxExecutor[0]'
          },
          'funeralHome' => {
            key: 'form1[0].#subform[82].CheckboxFuneralHome[0]'
          },
          'other' => {
            key: 'form1[0].#subform[82].CheckboxOther[0]'
          }
        },
        'toursOfDuty' => {
          limit: 3,
          first_key: 'rank',
          'dateRangeStart' => {
            key: "form1[0].#subform[82].DATE_ENTERED_SERVICE[#{ITERATOR}]",
            question_num: 14,
            question_suffix: 'A',
            question_text: 'ENTERED SERVICE (date)',
            format: 'date'
          },
          'placeOfEntry' => {
            key: "form1[0].#subform[82].PLACE[#{ITERATOR}]",
            limit: 14,
            question_num: 14,
            question_suffix: 'A',
            question_text: 'ENTERED SERVICE (place)'
          },
          'militaryServiceNumber' => {
            key: "form1[0].#subform[82].SERVICE_NUMBER[#{ITERATOR}]",
            limit: 12,
            question_num: 14,
            question_suffix: 'B',
            question_text: 'SERVICE NUMBER'
          },
          'dateRangeEnd' => {
            key: "form1[0].#subform[82].DATE_SEPARATED_SERVICE[#{ITERATOR}]",
            question_num: 14,
            question_suffix: 'C',
            question_text: 'SEPARATED FROM SERVICE (date)',
            format: 'date'
          },
          'placeOfSeparation' => {
            key: "form1[0].#subform[82].PLACE_SEPARATED[#{ITERATOR}]",
            question_num: 14,
            question_suffix: 'C',
            question_text: 'SEPARATED FROM SERVICE (place)',
            limit: 15
          },
          'rank' => {
            key: "form1[0].#subform[82].GRADE_RANK_OR_RATING[#{ITERATOR}]",
            question_num: 14,
            question_suffix: 'D',
            question_text: 'GRADE, RANK OR RATING, ORGANIZATION AND BRANCH OF SERVICE',
            limit: 31
          },
          'unit' => {
            key: "form1[0].#subform[82].GRADE_RANK_OR_RATING_UNIT[#{ITERATOR}]",
            question_num: 14,
            question_suffix: 'D',
            question_text: 'UNIT',
            limit: 0
          }
        },
        'previousNames' => {
          key: 'form1[0].#subform[82].OTHER_NAME_VETERAN_SERVED_UNDER[0]',
          question_num: 15,
          question_text: 'IF VETERAN SERVED UNDER NAME OTHER THAN THAT SHOWN IN ITEM 1, GIVE FULL NAME AND SERVICE RENDERED UNDER THAT NAME',
          limit: 180
        },
        'veteranSocialSecurityNumber2' => {
          'first' => {
            key: 'form1[0].#subform[83].#subform[84].VeteransSocialSecurityNumber_FirstThreeNumbers[1]'
          },
          'second' => {
            key: 'form1[0].#subform[83].#subform[84].VeteransSocialSecurityNumber_SecondTwoNumbers[1]'
          },
          'third' => {
            key: 'form1[0].#subform[83].#subform[84].VeteransSocialSecurityNumber_LastFourNumbers[1]'
          }
        },
        'finalRestingPlace' => { # break into yes/nos
          'location' => {
            'cemetery' => {
              key: 'form1[0].#subform[83].#subform[84].RestingPlaceCemetery[5]'
            },
            'privateResidence' => {
              key: 'form1[0].#subform[83].#subform[84].RestingPlacePrivateResidence[5]'
            },
            'mausoleum' => {
              key: 'form1[0].#subform[83].#subform[84].RestingPlaceMausoleum[5]'
            },
            'other' => {
              key: 'form1[0].#subform[83].#subform[84].RestingPlaceOther[5]'
            }
          },
          'other' => {
            limit: 58,
            question_num: 16,
            question_text: "PLACE OF BURIAL PLOT, INTERMENT SITE, OR FINAL RESTING PLACE OF DECEASED VETERAN'S REMAINS",
            key: 'form1[0].#subform[83].#subform[84].PLACE_OF_DEATH[0]'
          }
        },
        'hasNationalOrFederal' => {
          key: 'form1[0].#subform[37].FederalCemeteryYES[0]'
        },
        'noNationalOrFederal' => {
          key: 'form1[0].#subform[37].FederalCemeteryNo[0]'
        },
        'name' => {
          key: 'form1[0].#subform[37].FederalCemeteryName[0]',
          limit: 50
        },
        'cemetaryLocationQuestionCemetery' => {
          key: 'form1[0].#subform[37].HasStateCemetery[2]'
        },
        'cemetaryLocationQuestionTribal' => {
          key: 'form1[0].#subform[37].HasTribalTrust[2]'
        },
        'cemetaryLocationQuestionNone' => {
          key: 'form1[0].#subform[37].NoStateCemetery[2]'
        },
        'stateCemeteryOrTribalTrustName' => {
          key: 'form1[0].#subform[37].StateCemeteryOrTribalTrustName[2]',
          limit: 33
        },
        'stateCemeteryOrTribalTrustZip' => {
          key: 'form1[0].#subform[37].StateCemeteryOrTribalTrustZip[2]'
        },
        'hasGovtContributions' => {
          key: 'form1[0].#subform[37].GovContributionYES[0]'
        },
        'noGovtContributions' => {
          key: 'form1[0].#subform[37].GovContributionNo[0]'
        },
        'amountGovtContribution' => {
          key: 'form1[0].#subform[37].AmountGovtContribution[0]',
          question_num: 19,
          question_suffix: 'B',
          dollar: true,
          question_text: 'AMOUNT OF GOVERNMENT OR EMPLOYER CONTRIBUTION',
          limit: 5
        },
        'burialAllowanceRequested' => {
          'checkbox' => {
            'nonService' => {
              key: 'form1[0].#subform[83].Non-Service-Connected[0]'
            },
            'service' => {
              key: 'form1[0].#subform[83].Service-Connected[0]'
            },
            'unclaimed' => {
              key: 'form1[0].#subform[83].UnclaimedRemains[0]'
            }
          }
        },
        'locationOfDeath' => {
          'checkbox' => {
            'nursingHomeUnpaid' => {
              key: 'form1[0].#subform[83].NursingHomeOrResidenceNotPaid[1]'
            },
            'nursingHomePaid' => {
              key: 'form1[0].#subform[83].NursingHomeOrResidencePaid[1]'
            },
            'vaMedicalCenter' => {
              key: 'form1[0].#subform[83].VaMedicalCenter[1]'
            },
            'stateVeteransHome' => {
              key: 'form1[0].#subform[83].StateVeteransHome[1]'
            },
            'other' => {
              key: 'form1[0].#subform[83].DeathOccurredOther[1]'
            }
          },
          'other' => {
            key: 'form1[0].#subform[37].DeathOccurredOtherSpecify[1]',
            question_num: 20,
            question_suffix: 'B',
            question_text: "WHERE DID THE VETERAN'S DEATH OCCUR?",
            limit: 32
          },
          'placeAndLocation' => {
            limit: 75,
            question_num: 16,
            question_text: "PLEASE PROVIDE VETERAN'S SPECIFIC PLACE OF DEATH INCLUDING THE NAME AND LOCATION OF THE NURSING HOME, VA MEDICAL CENTER OR STATE VETERAN FACILITY.",
            key: 'form1[0].#subform[37].DeathOccurredPlaceAndLocation[1]'
          }
        },
        'hasPreviouslyReceivedAllowance' => {
          key: 'form1[0].#subform[83].PreviousAllowanceYes[0]'
        },
        'noPreviouslyReceivedAllowance' => {
          key: 'form1[0].#subform[83].PreviousAllowanceNo[0]'
        },
        'hasBurialExpenseResponsibility' => {
          key: 'form1[0].#subform[83].ResponsibleForBurialCostYes[0]'
        },
        'noBurialExpenseResponsibility' => {
          key: 'form1[0].#subform[83].ResponsibleForBurialCostNo[0]'
        },
        'hasConfirmation' => {
          key: 'form1[0].#subform[83].certifyUnclaimedYes[0]'
        },
        'noConfirmation' => {
          key: 'form1[0].#subform[83].certifyUnclaimedNo[0]'
        },
        'hasPlotExpenseResponsibility' => {
          key: 'form1[0].#subform[83].ResponsibleForPlotIntermentCostYes[0]'
        },
        'noPlotExpenseResponsibility' => {
          key: 'form1[0].#subform[83].ResponsibleForPlotIntermentCostNo[0]'
        },
        'hasTransportation' => {
          key: 'form1[0].#subform[83].ResponsibleForTransportationYes[0]'
        },
        'noTransportation' => {
          key: 'form1[0].#subform[83].ResponsibleForTransportationNo[0]'
        },
        'hasProcessOption' => {
          key: 'form1[0].#subform[83].WantClaimFDCProcessedYes[0]'
        },
        'noProcessOption' => {
          key: 'form1[0].#subform[83].WantClaimFDCProcessedNo[0]'
        },
        'signature' => {
          key: 'form1[0].#subform[83].CLAIMANT_SIGNATURE[0]',
          limit: 45,
          question_num: 25,
          question_text: 'SIGNATURE OF CLAIMANT',
          question_suffix: 'A'
        },
        'claimantPrintedName' => {
          key: 'form1[0].#subform[83].ClaimantPrintedName[0]',
          limit: 45,
          question_num: 25,
          question_text: 'Printed Name of Claimant',
          question_suffix: 'B'
        },
        'firmNameAndAddr' => {
          key: 'form1[0].#subform[83].FirmNameAndAddress[0]',
          limit: 90,
          question_num: 26,
          question_suffix: 'B',
          question_text: 'FULL NAME AND ADDRESS OF THE FIRM, CORPORATION, OR STATE AGENCY FILING AS CLAIMANT'
        },
        'officialPosition' => {
          key: 'form1[0].#subform[83].OfficialPosition[0]',
          limit: 90,
          question_num: 26,
          question_suffix: 'B',
          question_text: 'OFFICIAL POSITION OF PERSON SIGNING ON BEHALF OF FIRM, CORPORATION OR STATE AGENCY'
        },
        'veteranSocialSecurityNumber3' => {
          'first' => {
            key: 'form1[0].#subform[83].#subform[84].VeteransSocialSecurityNumber_FirstThreeNumbers[2]'
          },
          'second' => {
            key: 'form1[0].#subform[83].#subform[84].VeteransSocialSecurityNumber_SecondTwoNumbers[2]'
          },
          'third' => {
            key: 'form1[0].#subform[83].#subform[84].VeteransSocialSecurityNumber_LastFourNumbers[2]'
          }
        }
      }.freeze
      # rubocop:enable Layout/LineLength

      def sanitize_phone(phone)
        phone.gsub('-', '')
      end

      def split_phone(hash, key)
        phone = hash[key]
        return if phone.blank?

        phone = sanitize_phone(phone)
        hash[key] = {
          'first' => phone[0..2],
          'second' => phone[3..5],
          'third' => phone[6..9]
        }
      end

      def split_postal_code(hash)
        postal_code = hash['claimantAddress']['postalCode']
        return if postal_code.blank?

        hash['claimantAddress']['postalCode'] = {
          'firstFive' => postal_code[0..4],
          'lastFour' => postal_code[6..10]
        }
      end

      # override for how this pdf works, it needs the strings of yes/no
      def expand_checkbox(value, key)
        {
          "has#{key}" => value == true ? 'YES' : nil,
          "no#{key}" => value == false ? 'NO' : nil
        }
      end

      def expand_checkbox_in_place(hash, key)
        hash.merge!(expand_checkbox(hash[key], StringHelpers.capitalize_only(key)))
      end

      def expand_relationship(hash, key)
        expand_checkbox_as_hash(hash[key], 'type')
      end

      def expand_tours_of_duty(tours_of_duty)
        return if tours_of_duty.blank?

        tours_of_duty.each do |tour_of_duty|
          expand_date_range(tour_of_duty, 'dateRange')
          tour_of_duty['rank'] = combine_hash(tour_of_duty, %w[serviceBranch rank], ', ')
          tour_of_duty['militaryServiceNumber'] = @form_data['militaryServiceNumber']
        end
      end

      def convert_location_of_death
        location_of_death = @form_data['locationOfDeath']
        return if location_of_death.blank?

        if location_of_death[location_of_death['location']].present? && location_of_death['location'] != 'other'
          options = location_of_death[location_of_death['location']]
          location_of_death['placeAndLocation'] = "#{options['facilityName']} - #{options['facilityLocation']}"
        end

        location_of_death['location'] = 'nursingHomeUnpaid' if location_of_death['location'] == 'atHome'

        expand_checkbox_as_hash(@form_data['locationOfDeath'], 'location')
      end

      def expand_burial_allowance
        burial_allowance = @form_data['burialAllowanceRequested']
        return if burial_allowance.blank?

        burial_allowance.each do |key, value|
          burial_allowance[key] = value.present? ? 'On' : nil
        end

        @form_data['burialAllowanceRequested'] = {
          'checkbox' => burial_allowance
        }
      end

      def expand_cemetery_location
        cemetery_location = @form_data['cemeteryLocation']
        return if cemetery_location.blank?

        @form_data['stateCemeteryOrTribalTrustName'] = cemetery_location['name'] if cemetery_location['name'].present?
        @form_data['stateCemeteryOrTribalTrustZip'] = cemetery_location['zip'] if cemetery_location['zip'].present?
      end

      # VA file number can be up to 10 digits long; An optional leading 'c' or 'C' followed by
      # 7-9 digits. The file number field on the 4142 form has space for 9 characters so trim the
      # potential leading 'c' to ensure the file number will fit into the form without overflow.
      def extract_va_file_number(va_file_number)
        return va_file_number if va_file_number.blank? || va_file_number.length < 10

        va_file_number.sub(/^[Cc]/, '')
      end

      # override for on/off vs 1/off
      def select_checkbox(value)
        value ? 'On' : 'Off'
      end

      # override
      def expand_checkbox_as_hash(hash, key)
        value = hash.try(:[], key)
        return if value.blank?

        hash['checkbox'] = {
          value => 'On'
        }
      end

      def expand_confirmation_question
        if @form_data['confirmation'].present?
          confirmation = @form_data['confirmation']
          @form_data['confirmation'] = confirmation['checkBox']
          expand_checkbox_in_place(@form_data, 'confirmation')
        end
      end

      def expand_location_question
        cemetery_location = @form_data['cemetaryLocationQuestion']
        @form_data['cemetaryLocationQuestionCemetery'] = select_checkbox(cemetery_location == 'cemetery')
        @form_data['cemetaryLocationQuestionTribal'] = select_checkbox(cemetery_location == 'tribal')
        @form_data['cemetaryLocationQuestionNone'] = select_checkbox(cemetery_location == 'none')
      end

      def combine_previous_names_and_service(previous_names)
        return if previous_names.blank?

        previous_names.map do |previous_name|
          "#{combine_full_name(previous_name)} (#{previous_name['serviceBranch']})"
        end.join('; ')
      end

<<<<<<< HEAD
      def format_currency_spacing
        return if @form_data['amountGovtContribution'].blank?

        @form_data['amountGovtContribution'] = @form_data['amountGovtContribution'].rjust(5)
=======
      def set_state_to_no_if_national
        national = @form_data['nationalOrFederal']
        @form_data['cemetaryLocationQuestion'] = 'none' if national
>>>>>>> 3b3a6153
      end

      # rubocop:disable Metrics/MethodLength
      def merge_fields(_options = {})
        expand_signature(@form_data['claimantFullName'])

        %w[veteranFullName claimantFullName].each do |attr|
          extract_middle_i(@form_data, attr)
        end

        %w[veteranDateOfBirth deathDate burialDate claimantDateOfBirth].each do |attr|
          @form_data[attr] = split_date(@form_data[attr])
        end

        ssn = @form_data['veteranSocialSecurityNumber']
        ['', '2', '3'].each do |suffix|
          @form_data["veteranSocialSecurityNumber#{suffix}"] = split_ssn(ssn)
        end

        @form_data['claimantSocialSecurityNumber'] = split_ssn(@form_data['claimantSocialSecurityNumber'])

        relationship_to_veteran = @form_data['relationshipToVeteran']
        @form_data['relationshipToVeteran'] = {
          'spouse' => select_checkbox(relationship_to_veteran == 'spouse'),
          'child' => select_checkbox(relationship_to_veteran == 'child'),
          'executor' => select_checkbox(relationship_to_veteran == 'executor'),
          'parent' => select_checkbox(relationship_to_veteran == 'parent'),
          'funeralHome' => select_checkbox(relationship_to_veteran == 'funeralHome'),
          'other' => select_checkbox(relationship_to_veteran == 'other')
        }

        # special case for transportation being the only option selected.
        final_resting_place = @form_data.dig('finalRestingPlace', 'location')
        if final_resting_place.present?
          @form_data['finalRestingPlace']['location'] = {
            'cemetery' => select_checkbox(final_resting_place == 'cemetery'),
            'privateResidence' => select_checkbox(final_resting_place == 'privateResidence'),
            'mausoleum' => select_checkbox(final_resting_place == 'mausoleum'),
            'other' => select_checkbox(final_resting_place == 'other')
          }
        end

        expand_cemetery_location

        # special case: these fields were built as checkboxes instead of radios, so usual radio logic can't be used.
        burial_expense_responsibility = @form_data['burialExpenseResponsibility']
        @form_data['hasBurialExpenseResponsibility'] = burial_expense_responsibility ? 'On' : nil
        @form_data['noBurialExpenseResponsibility'] = burial_expense_responsibility ? nil : 'On'

        # special case: these fields were built as checkboxes instead of radios, so usual radio logic can't be used.
        plot_expense_responsibility = @form_data['plotExpenseResponsibility']
        @form_data['hasPlotExpenseResponsibility'] = plot_expense_responsibility ? 'On' : nil
        @form_data['noPlotExpenseResponsibility'] = plot_expense_responsibility ? nil : 'On'

        # special case: these fields were built as checkboxes instead of radios, so usual radio logic can't be used.
        process_option = @form_data['processOption']
        @form_data['hasProcessOption'] = process_option ? 'On' : nil
        @form_data['noProcessOption'] = process_option ? nil : 'On'

        expand_confirmation_question
        set_state_to_no_if_national
        expand_location_question

        split_phone(@form_data, 'claimantPhone')

        split_postal_code(@form_data)

        expand_tours_of_duty(@form_data['toursOfDuty'])

        @form_data['previousNames'] = combine_previous_names_and_service(@form_data['previousNames'])

        @form_data['vaFileNumber'] = extract_va_file_number(@form_data['vaFileNumber'])

        expand_burial_allowance

        convert_location_of_death

        format_currency_spacing

        %w[
          nationalOrFederal
          govtContributions
          previouslyReceivedAllowance
          allowanceStatementOfTruth
          transportation
        ].each do |attr|
          expand_checkbox_in_place(@form_data, attr)
        end

        @form_data
      end
      # rubocop:enable Metrics/MethodLength
    end
  end
end
# rubocop:enable Metrics/ClassLength<|MERGE_RESOLUTION|>--- conflicted
+++ resolved
@@ -678,16 +678,15 @@
         end.join('; ')
       end
 
-<<<<<<< HEAD
       def format_currency_spacing
         return if @form_data['amountGovtContribution'].blank?
 
         @form_data['amountGovtContribution'] = @form_data['amountGovtContribution'].rjust(5)
-=======
+      end
+
       def set_state_to_no_if_national
         national = @form_data['nationalOrFederal']
         @form_data['cemetaryLocationQuestion'] = 'none' if national
->>>>>>> 3b3a6153
       end
 
       # rubocop:disable Metrics/MethodLength
