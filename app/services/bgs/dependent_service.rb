# frozen_string_literal: true

module BGS
  class DependentService
<<<<<<< HEAD
    def initialize(user)
      @user = user
    end

    def get_dependents
      service
        .claimants
        .find_dependents_by_participant_id(
          @user.participant_id, @user.ssn
        )
    end
=======
    def get_dependents(current_user)
      service = BGS::Services.new(
        external_uid: current_user.icn,
        external_key: current_user.common_name
      )
>>>>>>> 41b3eb38

    private

    def service
      external_key = @user.common_name || @user.email

      @service ||= LighthouseBGS::Services.new(
        external_uid: @user.icn,
        external_key: external_key
      )
    end
  end
end<|MERGE_RESOLUTION|>--- conflicted
+++ resolved
@@ -2,7 +2,6 @@
 
 module BGS
   class DependentService
-<<<<<<< HEAD
     def initialize(user)
       @user = user
     end
@@ -14,21 +13,14 @@
           @user.participant_id, @user.ssn
         )
     end
-=======
-    def get_dependents(current_user)
-      service = BGS::Services.new(
-        external_uid: current_user.icn,
-        external_key: current_user.common_name
-      )
->>>>>>> 41b3eb38
 
     private
 
     def service
       external_key = @user.common_name || @user.email
 
-      @service ||= LighthouseBGS::Services.new(
-        external_uid: @user.icn,
+      @service ||= BGS::Services.new(
+        external_uid: current_user.icn,
         external_key: external_key
       )
     end
