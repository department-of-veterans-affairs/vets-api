--- conflicted
+++ resolved
@@ -6,26 +6,18 @@
 
 module ClaimsApi
   module DisabilityCompensation
-<<<<<<< HEAD
     class DockerContainerService < ServiceBase
       LOG_TAG = '526_v2_Docker_Container_service'
 
       def upload(auto_claim)
         log_job_progress(auto_claim.id,
                          'Docker container service started')
-=======
-    class DockerContainerService < ClaimsApi::Service
-      def upload(claim_id)
-        log_service_progress(claim_id, 'docker_service',
-                             'Docker container service started')
->>>>>>> c8f1a0d8
 
         auto_claim = get_claim(claim_id)
         update_auth_headers(auto_claim) if auto_claim.transaction_id.present?
 
         evss_data = get_evss_data(auto_claim)
 
-<<<<<<< HEAD
         log_job_progress(auto_claim.id,
                          'Submitting mapped data to Docker container')
 
@@ -33,15 +25,6 @@
 
         log_job_progress(auto_claim.id,
                          "Successfully submitted to Docker container with response: #{evss_res}")
-=======
-        log_service_progress(claim_id, 'docker_service',
-                             'Submitting mapped data to Docker container')
-
-        evss_res = evss_service.submit(auto_claim, evss_data, false)
-
-        log_service_progress(claim_id, 'docker_service',
-                             "Successfully submitted to Docker container with response: #{evss_res}")
->>>>>>> c8f1a0d8
         # update with the evss_id returned
         auto_claim.update!(evss_id: evss_res[:claimId])
       end
