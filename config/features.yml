--- conflicted
+++ resolved
@@ -973,55 +973,6 @@
   schema_contract_claims_and_appeals_get_claim:
     actor_type: user
     description: Enables schema validation for the claims and appeals service get claim fetch.
-<<<<<<< HEAD
-=======
-  search_representative:
-    actor_type: user
-    description: Enable frontend application and cta for Search Representative application
-    enable_in_development: true
-  search_gov_maintenance:
-    actor_type: user
-    description: Use when Search.gov system maintenance impacts sitewide search
-    enable_in_development: true
-  show526_wizard:
-    actor_type: user
-    description: This determines when the wizard should show up on the form 526 intro page
-    enable_in_development: true
-  show_edu_benefits_0994_wizard:
-    actor_type: user
-    description: This determines when the wizard should show up on the 0994 introduction page
-  show_edu_benefits_1990_wizard:
-    actor_type: user
-    description: This determines when the wizard should show up on the 1990 introduction page
-  show_edu_benefits_1990e_wizard:
-    actor_type: user
-    description: This determines when the wizard should show up on the 1990e introduction page
-  show_edu_benefits_1995_wizard:
-    actor_type: user
-    description: This determines when the wizard should show up on the 1995 introduction page
-  show_edu_benefits_5490_wizard:
-    actor_type: user
-    description: This determines when the wizard should show up on the 5490 introduction page
-  show_edu_benefits_5495_wizard:
-    actor_type: user
-    description: This determines when the wizard should show up on the 5495 introduction page
-  show_financial_status_report:
-    actor_type: user
-    description: Enables VA Form 5655 (Financial Status Report)
-    enable_in_development: true
-  show_financial_status_report_wizard:
-    actor_type: user
-    description: Enables the Wizard for VA Form 5655 (Financial Status Report)
-    enable_in_development: true
-  show_financial_status_report_streamlined_waiver:
-    actor_type: user
-    description: Enables the Streamlined Waiver for VA Form 5655 (Financial Status Report)
-    enable_in_development: true
-  show_form_i18n:
-    actor_type: user
-    description: Enables the internationalization features for forms
-    enable_in_development: true
->>>>>>> 173dd882
   show_dgi_direct_deposit_1990EZ:
     actor_type: user
     description: Displays prefill enabled direct deposit component on 1990EZ form.
