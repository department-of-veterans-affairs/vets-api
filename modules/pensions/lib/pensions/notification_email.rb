# frozen_string_literal: true

<<<<<<< HEAD
require 'pensions/notification_callback'
require 'va_notify/notification_email/saved_claim'

module Pensions
  # @see ::VANotify::NotificationEmail::SavedClaim
  class NotificationEmail < ::VANotify::NotificationEmail::SavedClaim
    # @see VANotify::NotificationEmail::SavedClaim#new
=======
require 'veteran_facing_services/notification_email/saved_claim'

module Pensions
  class NotificationEmail < ::VeteranFacingServices::NotificationEmail::SavedClaim
    # @see VeteranFacingServices::NotificationEmail::SavedClaim#new
>>>>>>> 5c8fa634
    def initialize(saved_claim_id)
      super(saved_claim_id, service_name: 'pensions')
    end

    private

    # @see VANotify::NotificationEmail::SavedClaim#claim_class
    def claim_class
      Pensions::SavedClaim
    end

    # @see VeteranFacingServices::NotificationEmail::SavedClaim#personalization
    def personalization
      default = super

      # confirmation, error
      pensions = {
        'first_name' => claim.first_name&.titleize,
        'date_received' => claim.form_submissions&.last&.form_submission_attempts&.last&.lighthouse_updated_at
      }

      default.merge(pensions)
    end

    # @see VANotify::NotificationEmail::SavedClaim#callback_class
    def callback_klass
      Pensions::NotificationCallback.to_s
    end
  end
end<|MERGE_RESOLUTION|>--- conflicted
+++ resolved
@@ -1,20 +1,12 @@
 # frozen_string_literal: true
 
-<<<<<<< HEAD
 require 'pensions/notification_callback'
-require 'va_notify/notification_email/saved_claim'
-
-module Pensions
-  # @see ::VANotify::NotificationEmail::SavedClaim
-  class NotificationEmail < ::VANotify::NotificationEmail::SavedClaim
-    # @see VANotify::NotificationEmail::SavedClaim#new
-=======
 require 'veteran_facing_services/notification_email/saved_claim'
 
 module Pensions
+  # @see VeteranFacingServices::NotificationEmail::SavedClaim
   class NotificationEmail < ::VeteranFacingServices::NotificationEmail::SavedClaim
     # @see VeteranFacingServices::NotificationEmail::SavedClaim#new
->>>>>>> 5c8fa634
     def initialize(saved_claim_id)
       super(saved_claim_id, service_name: 'pensions')
     end
