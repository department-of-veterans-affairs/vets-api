# frozen_string_literal: true

require 'bgs_service/manage_representative_service'
require 'claims_api/common/exceptions/lighthouse/bad_gateway'
require 'claims_api/v2/error/lighthouse_error_handler'
require 'claims_api/v2/json_format_validation'
require 'brd/brd'

module ClaimsApi
  module V2
    module Veterans
      class PowerOfAttorney::RequestController < ClaimsApi::V2::Veterans::PowerOfAttorney::BaseController
        FORM_NUMBER = 'POA_REQUEST'

        def index
          poa_codes = form_attributes['poaCodes']
          page_size = form_attributes['pageSize']
          page_index = form_attributes['pageIndex']
          filter = form_attributes['filter'] || {}

          unless poa_codes.is_a?(Array) && poa_codes.size.positive?
            raise ::Common::Exceptions::ParameterMissing.new('poaCodes',
                                                             detail: 'poaCodes is required and cannot be empty')
          end

          if page_index.present? && page_size.blank?
            raise ::Common::Exceptions::ParameterMissing.new('pageSize',
                                                             detail: 'pageSize is required when pageIndex is present')
          end

          validate_filter!(filter)

          service = ClaimsApi::PowerOfAttorneyRequestService::Index.new(poa_codes:, page_size:, page_index:, filter:)

          poa_list = service.get_poa_list

          raise Common::Exceptions::Lighthouse::BadGateway unless poa_list

          render json: ClaimsApi::V2::Blueprints::PowerOfAttorneyRequestBlueprint.render(
            poa_list, view: :index_or_show, root: :data
          ), status: :ok
        end

        def show
          poa_request = ClaimsApi::PowerOfAttorneyRequest.find_by(id: params[:id])

          unless poa_request
            raise Common::Exceptions::Lighthouse::ResourceNotFound.new(
              detail: "Could not find Power of Attorney Request with id: #{params[:id]}"
            )
          end

          params[:veteranId] = poa_request.veteran_icn # needed for target_veteran
          participant_id = target_veteran.participant_id

          service = ClaimsApi::PowerOfAttorneyRequestService::Show.new(participant_id)

          res = service.get_poa_request
          res['id'] = poa_request.id

          render json: ClaimsApi::V2::Blueprints::PowerOfAttorneyRequestBlueprint.render(res, view: :index_or_show,
                                                                                              root: :data),
                 status: :ok
        end

<<<<<<< HEAD
        def decide
          lighthouse_id = params[:lh_id]
          proc_id = form_attributes['procId']
=======
        def decide # rubocop:disable Metrics/MethodLength
          lighthouse_id = params[:id]
>>>>>>> c6c88f73
          decision = normalize(form_attributes['decision'])

          request = ClaimsApi::PowerOfAttorneyRequest.find_by(id: lighthouse_id)
          unless request
            raise ::ClaimsApi::Common::Exceptions::Lighthouse::ResourceNotFound.new(
              detail: "Could not find Power of Attorney request with id: #{lighthouse_id}"
            )
          end

          proc_id = request.proc_id
          vet_icn = request.veteran_icn
          claimant_icn = request.claimant_icn
          vet_ptcpnt_id = fetch_ptcpnt_id(vet_icn)
          claimant_pctpnt_id = fetch_ptcpnt_id(claimant_icn) if claimant_icn

          request = ClaimsApi::PowerOfAttorneyRequest.find_by(id: lighthouse_id)
          unless request
            raise ::ClaimsApi::Common::Exceptions::Lighthouse::ResourceNotFound.new(
              detail: "Could not find Power of Attorney request with id: #{lighthouse_id}"
            )
          end
          proc_id = request.proc_id
          vet_icn = request.veteran_icn

          validate_decide_params!(proc_id:, decision:)

          service = ClaimsApi::ManageRepresentativeService.new(external_uid: Settings.bgs.external_uid,
                                                               external_key: Settings.bgs.external_key)

          ptcpnt_id = fetch_ptcpnt_id(vet_icn)
          if decision == 'declined'
            poa_request = validate_ptcpnt_id!(ptcpnt_id:, proc_id:, representative_id:, service:)
          end

          first_name = poa_request['claimantFirstName'].presence || poa_request['vetFirstName'] if poa_request

          res = service.update_poa_request(proc_id:, secondary_status: decision,
                                           declined_reason: form_attributes['declinedReason'])

          raise Common::Exceptions::Lighthouse::BadGateway if res.blank?

          if decision == 'declined'
            send_declined_notification(ptcpnt_id:, first_name:, representative_id:)
          else
            ClaimsApi::V2::PoaAutoEstablishment.new.perform(proc_id,
              request.poa_code,
              request.metadata, 
              vet_ptcpnt_id, 
              claimant_pctpnt_id
            )
          end

          service = ClaimsApi::PowerOfAttorneyRequestService::Show.new(ptcpnt_id)
          res = service.get_poa_request
          res['id'] = lighthouse_id

          render json: ClaimsApi::V2::Blueprints::PowerOfAttorneyRequestBlueprint.render(res, view: :index_or_show,
                                                                                              root: :data),
                 status: :ok
        end

        def create # rubocop:disable Metrics/MethodLength
          validate_country_code
          # validate target veteran exists
          target_veteran

          poa_code = form_attributes.dig('poa', 'poaCode')
          # @claims_api_forms_validation_errors = validate_form_2122_and_2122a_submission_values(user_profile:)

          validate_json_schema(FORM_NUMBER)
          validate_accredited_representative(form_attributes.dig('poa', 'registrationNumber'),
                                             poa_code)
          validate_accredited_organization(poa_code)

          # if we get here, the only errors not raised are form value validation errors
          if @claims_api_forms_validation_errors
            raise ::ClaimsApi::Common::Exceptions::Lighthouse::JsonFormValidationError,
                  @claims_api_forms_validation_errors
          end

          bgs_form_attributes = build_bgs_attributes(form_attributes)

          # skip the BGS API calls in lower environments to prevent 3rd parties from creating data in external systems
          unless Flipper.enabled?(:lighthouse_claims_v2_poa_requests_skip_bgs)
            res = ClaimsApi::PowerOfAttorneyRequestService::Orchestrator.new(target_veteran.participant_id,
                                                                             bgs_form_attributes.deep_symbolize_keys,
                                                                             user_profile&.profile&.participant_id,
                                                                             :poa).submit_request
            claimant_icn = form_attributes.dig('claimant', 'claimantId')
            poa_request = ClaimsApi::PowerOfAttorneyRequest.create!(proc_id: res['procId'],
                                                                    veteran_icn: params[:veteranId],
                                                                    claimant_icn:, poa_code:,
                                                                    metadata: res['meta'])
            form_attributes['id'] = poa_request.id
          end

          response_data = ClaimsApi::V2::Blueprints::PowerOfAttorneyRequestBlueprint.render(form_attributes,
                                                                                            view: :create,
                                                                                            root: :data)

          options = { status: :created }
          if form_attributes['id'].present?
            options[:location] =
              url_for(controller: 'base', action: 'status', id: form_attributes['id'])
          end

          render json: response_data, **options
        end

        private

        def validate_country_code
          vet_cc = form_attributes.dig('veteran', 'address', 'countryCode')
          claimant_cc = form_attributes.dig('claimant', 'address', 'countryCode')

          if ClaimsApi::BRD::COUNTRY_CODES[vet_cc.to_s.upcase].blank?
            raise ::Common::Exceptions::UnprocessableEntity.new(
              detail: 'The country provided is not valid.'
            )
          end

          if claimant_cc.present? && ClaimsApi::BRD::COUNTRY_CODES[claimant_cc.to_s.upcase].blank?
            raise ::Common::Exceptions::UnprocessableEntity.new(
              detail: 'The country provided is not valid.'
            )
          end
        end

        def validate_decide_params!(proc_id:, decision:)
          if proc_id.blank?
            raise ::Common::Exceptions::ParameterMissing.new('procId',
                                                             detail: 'procId is required')
          end

          unless decision.present? && %w[accepted declined].include?(decision)
            raise ::Common::Exceptions::ParameterMissing.new(
              'decision',
              detail: 'decision is required and must be either "ACCEPTED" or "DECLINED"'
            )
          end
        end

        def send_declined_notification(ptcpnt_id:, first_name:, representative_id:)
          return unless Flipper.enabled?(:lighthouse_claims_api_v2_poa_va_notify)

          lockbox = Lockbox.new(key: Settings.lockbox.master_key)
          encrypted_ptcpnt_id = Base64.strict_encode64(lockbox.encrypt(ptcpnt_id))
          encrypted_first_name = Base64.strict_encode64(lockbox.encrypt(first_name))

          ClaimsApi::VANotifyDeclinedJob.perform_async(encrypted_ptcpnt_id, encrypted_first_name, representative_id)
        end

        def validate_ptcpnt_id!(ptcpnt_id:, proc_id:, representative_id:, service:)
          if ptcpnt_id.blank?
            raise ::Common::Exceptions::ParameterMissing.new('ptcpntId',
                                                             detail: 'ptcpntId is required if decision is declined')
          end

          if representative_id.blank?
            raise ::Common::Exceptions::ParameterMissing
              .new('representativeId', detail: 'representativeId is required if decision is declined')
          end

          res = service.read_poa_request_by_ptcpnt_id(ptcpnt_id:)

          raise ::Common::Exceptions::Lighthouse::BadGateway if res.blank?

          poa_requests = Array.wrap(res['poaRequestRespondReturnVOList'])

          matching_request = poa_requests.find { |poa_request| poa_request['procID'] == proc_id }

          detail = 'Participant ID/Process ID combination not found'
          raise ::Common::Exceptions::ResourceNotFound.new(detail:) if matching_request.nil?

          matching_request
        end

        def validate_accredited_representative(registration_number, poa_code)
          @representative = ::Veteran::Service::Representative.where('? = ANY(poa_codes) AND representative_id = ?',
                                                                     poa_code,
                                                                     registration_number).order(created_at: :desc).first
          # there must be a representative to appoint. This representative can be an accredited attorney, claims agent,
          #   or representative.
          if @representative.nil?
            raise ::Common::Exceptions::ResourceNotFound.new(
              detail: "Could not find an Accredited Representative with registration number: #{registration_number} " \
                      "and poa code: #{poa_code}"
            )
          end
        end

        def validate_accredited_organization(poa_code)
          # organization is not required. An attorney or claims agent appointment request would not have an accredited
          #   organization to associate with.
          @organization = ::Veteran::Service::Organization.find_by(poa: poa_code)
        end

        def build_bgs_attributes(form_attributes)
          bgs_form_attributes = form_attributes.deep_merge(veteran_data)
          bgs_form_attributes.deep_merge!(claimant_data) if user_profile&.status == :ok
          bgs_form_attributes.deep_merge!(representative_data)
          bgs_form_attributes.deep_merge!(organization_data) if @organization

          bgs_form_attributes
        end

        def validate_filter!(filter)
          return nil if filter.blank?

          valid_filters = %w[status state city country]

          invalid_filters = filter.keys - valid_filters

          if invalid_filters.any?
            raise ::Common::Exceptions::UnprocessableEntity.new(
              detail: "Invalid filter(s): #{invalid_filters.join(', ')}"
            )
          end

          validate_statuses!(filter['status'])
        end

        def validate_statuses!(statuses)
          return nil if statuses.blank?

          unless statuses.is_a?(Array)
            raise ::Common::Exceptions::UnprocessableEntity.new(
              detail: 'filter status must be an array'
            )
          end

          valid_statuses = ManageRepresentativeService::ALL_STATUSES

          if statuses.any? { |status| valid_statuses.exclude?(status.upcase) }
            raise ::Common::Exceptions::UnprocessableEntity.new(
              detail: "Status(es) must be one of: #{valid_statuses.join(', ')}"
            )
          end
        end

        def normalize(item)
          item.to_s.strip.downcase
        end

        def veteran_data
          {
            'veteran' => {
              'firstName' => target_veteran.first_name,
              'lastName' => target_veteran.last_name,
              'ssn' => target_veteran.ssn,
              'birthdate' => target_veteran.birth_date.to_time.iso8601,
              'va_file_number' => target_veteran.birls_id
            }
          }
        end

        def claimant_data
          {
            'claimant' => {
              'firstName' => user_profile.profile.given_names.first,
              'lastName' => user_profile.profile.family_name,
              'ssn' => user_profile.profile.ssn,
              'birthdate' => user_profile.profile.birth_date.to_time.iso8601,
              'va_file_number' => user_profile.profile.birls_id
            }
          }
        end

        def representative_data
          {
            'poa' => {
              'firstName' => @representative.first_name,
              'lastName' => @representative.last_name
            }
          }
        end

        def organization_data
          {
            'poa' => {
              'organizationName' => @organization.name
            }
          }
        end
      end
    end
  end
end<|MERGE_RESOLUTION|>--- conflicted
+++ resolved
@@ -63,15 +63,10 @@
                  status: :ok
         end
 
-<<<<<<< HEAD
-        def decide
+        def decide # rubocop:disable Metrics/MethodLength
           lighthouse_id = params[:lh_id]
-          proc_id = form_attributes['procId']
-=======
-        def decide # rubocop:disable Metrics/MethodLength
-          lighthouse_id = params[:id]
->>>>>>> c6c88f73
           decision = normalize(form_attributes['decision'])
+          representative_id = form_attributes['representativeId']
 
           request = ClaimsApi::PowerOfAttorneyRequest.find_by(id: lighthouse_id)
           unless request
@@ -85,15 +80,6 @@
           claimant_icn = request.claimant_icn
           vet_ptcpnt_id = fetch_ptcpnt_id(vet_icn)
           claimant_pctpnt_id = fetch_ptcpnt_id(claimant_icn) if claimant_icn
-
-          request = ClaimsApi::PowerOfAttorneyRequest.find_by(id: lighthouse_id)
-          unless request
-            raise ::ClaimsApi::Common::Exceptions::Lighthouse::ResourceNotFound.new(
-              detail: "Could not find Power of Attorney request with id: #{lighthouse_id}"
-            )
-          end
-          proc_id = request.proc_id
-          vet_icn = request.veteran_icn
 
           validate_decide_params!(proc_id:, decision:)
 
