--- conflicted
+++ resolved
@@ -1,11 +1,7 @@
 # frozen_string_literal: true
 
 module ClaimsApi
-<<<<<<< HEAD
-  class ApplicationController < ::ApplicationController
-=======
   class ApplicationController < ::OpenidApplicationController
->>>>>>> 6a08e68b
     skip_before_action :set_tags_and_extra_context, raise: false
     before_action :log_request
 
