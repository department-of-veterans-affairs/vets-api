# frozen_string_literal: true

# As a work of the United States Government, this project is in the
# public domain within the United States.
#
# Additionally, we waive copyright and related rights in the work
# worldwide through the CC0 1.0 Universal public domain dedication.

require 'claims_api/claim_logger'
require 'claims_api/error/soap_error_handler'
require 'claims_api/evss_bgs_mapper'

require 'bgs_service/local_bgs_refactored'

module ClaimsApi
  class LocalBGS
    CACHED_SERVICES = %w[
      ClaimantServiceBean/ClaimantWebService
      OrgWebServiceBean/OrgWebService
<<<<<<< HEAD
      PersonWebServiceBean/PersonWebService
=======
      IntentToFileWebServiceBean/IntentToFileWebService
>>>>>>> 39394368
      VDC/VeteranRepresentativeService
      VdcBean/ManageRepresentativeService
      VnpAtchmsWebServiceBean/VnpAtchmsService
      VnpPersonWebServiceBean/VnpPersonService
      VnpProcFormWebServiceBean/VnpProcFormService
      VnpProcWebServiceBeanV2/VnpProcServiceV2
      VnpPtcpntAddrsWebServiceBean/VnpPtcpntAddrsService
      VnpPtcpntPhoneWebServiceBean/VnpPtcpntPhoneService
      VnpPtcpntWebServiceBean/VnpPtcpntService
    ].freeze

    # rubocop:disable Metrics/MethodLength
    def initialize(external_uid:, external_key:)
      @client_ip =
        if Rails.env.test?
          # For all intents and purposes, BGS behaves identically no matter what
          # IP we provide it. So in a test environment, let's just give it a
          # fake so that cassette matching isn't defeated on CI and everyone's
          # computer.
          '127.0.0.1'
        else
          Socket
            .ip_address_list
            .detect(&:ipv4_private?)
            .ip_address
        end

      @ssl_verify_mode =
        if Settings.bgs.ssl_verify_mode == 'none'
          OpenSSL::SSL::VERIFY_NONE
        else
          OpenSSL::SSL::VERIFY_PEER
        end

      @application = Settings.bgs.application
      @client_station_id = Settings.bgs.client_station_id
      @client_username = Settings.bgs.client_username
      @env = Settings.bgs.env
      @mock_response_location = Settings.bgs.mock_response_location
      @mock_responses = Settings.bgs.mock_responses
      @external_uid = external_uid || Settings.bgs.external_uid
      @external_key = external_key || Settings.bgs.external_key
      @forward_proxy_url = Settings.bgs.url
      @timeout = Settings.bgs.timeout || 120
    end
    # rubocop:enable Metrics/MethodLength

    def self.breakers_service
      url = Settings.bgs.url
      path = URI.parse(url).path
      host = URI.parse(url).host
      port = URI.parse(url).port
      matcher = proc do |request_env|
        request_env.url.host == host &&
          request_env.url.port == port &&
          request_env.url.path =~ /^#{path}/
      end

      Breakers::Service.new(
        name: 'BGS/Claims',
        request_matcher: matcher
      )
    end

    def bean_name
      raise 'Not Implemented'
    end

    def healthcheck(endpoint)
      connection = Faraday::Connection.new(ssl: { verify_mode: @ssl_verify_mode })
      wsdl = connection.get("#{Settings.bgs.url}/#{endpoint}?WSDL")
      wsdl.status
    end

    def find_poa_by_participant_id(id)
      body = Nokogiri::XML::DocumentFragment.parse <<~EOXML
        <ptcpntId />
      EOXML

      { ptcpntId: id }.each do |k, v|
        body.xpath("./*[local-name()='#{k}']")[0].content = v
      end

      make_request(endpoint: 'ClaimantServiceBean/ClaimantWebService', action: 'findPOAByPtcpntId', body:,
                   key: 'return')
    end

    def find_by_ssn(ssn)
      body = Nokogiri::XML::DocumentFragment.parse <<~EOXML
        <ssn />
      EOXML

      { ssn: }.each do |k, v|
        body.xpath("./*[local-name()='#{k}']")[0].content = v
      end

      make_request(endpoint: 'PersonWebServiceBean/PersonWebService', action: 'findPersonBySSN', body:,
                   key: 'PersonDTO')
    end

    def find_poa_history_by_ptcpnt_id(id)
      body = Nokogiri::XML::DocumentFragment.parse <<~EOXML
        <ptcpntId />
      EOXML

      { ptcpntId: id }.each do |k, v|
        body.xpath("./*[local-name()='#{k}']")[0].content = v
      end

      make_request(endpoint: 'OrgWebServiceBean/OrgWebService', action: 'findPoaHistoryByPtcpntId', body:,
                   key: 'PoaHistory')
    end

    def find_benefit_claims_status_by_ptcpnt_id(id)
      body = Nokogiri::XML::DocumentFragment.parse <<~EOXML
        <ptcpntId />
      EOXML

      { ptcpntId: id }.each do |k, v|
        body.xpath("./*[local-name()='#{k}']")[0].content = v
      end

      make_request(endpoint: 'EBenefitsBnftClaimStatusWebServiceBean/EBenefitsBnftClaimStatusWebService',
                   action: 'findBenefitClaimsStatusByPtcpntId', body:)
    end

    def claims_count(id)
      find_benefit_claims_status_by_ptcpnt_id(id).count
    rescue ::Common::Exceptions::ResourceNotFound
      0
    end

    def find_benefit_claim_details_by_benefit_claim_id(id)
      body = Nokogiri::XML::DocumentFragment.parse <<~EOXML
        <bnftClaimId />
      EOXML

      { bnftClaimId: id }.each do |k, v|
        body.xpath("./*[local-name()='#{k}']")[0].content = v
      end

      make_request(endpoint: 'EBenefitsBnftClaimStatusWebServiceBean/EBenefitsBnftClaimStatusWebService',
                   action: 'findBenefitClaimDetailsByBnftClaimId', body:)
    end

    def insert_intent_to_file(options)
      request_body = construct_itf_body(options)
      body = Nokogiri::XML::DocumentFragment.parse <<~EOXML
        <intentToFileDTO>
        </intentToFileDTO>
      EOXML

      request_body.each do |k, z|
        node = Nokogiri::XML::Node.new k.to_s, body
        node.content = z.to_s
        opt = body.at('intentToFileDTO')
        node.parent = opt
      end
      make_request(endpoint: 'IntentToFileWebServiceBean/IntentToFileWebService', action: 'insertIntentToFile',
                   body:, key: 'IntentToFileDTO')
    end

    def find_tracked_items(id)
      body = Nokogiri::XML::DocumentFragment.parse <<~EOXML
        <claimId />
      EOXML

      { claimId: id }.each do |k, v|
        body.xpath("./*[local-name()='#{k}']")[0].content = v
      end

      make_request(endpoint: 'TrackedItemService/TrackedItemService', action: 'findTrackedItems', body:,
                   key: 'BenefitClaim')
    end

    def find_intent_to_file_by_ptcpnt_id_itf_type_cd(id, type)
      body = Nokogiri::XML::DocumentFragment.parse <<~EOXML
        <ptcpntId></ptcpntId><itfTypeCd></itfTypeCd>
      EOXML

      ptcpnt_id = body.at 'ptcpntId'
      ptcpnt_id.content = id.to_s
      itf_type_cd = body.at 'itfTypeCd'
      itf_type_cd.content = type.to_s

      response =
        make_request(
          endpoint: 'IntentToFileWebServiceBean/IntentToFileWebService',
          action: 'findIntentToFileByPtcpntIdItfTypeCd',
          body:
        )

      Array.wrap(response[:intent_to_file_dto])
    end

    # BEGIN: switching v1 from evss to bgs. Delete after EVSS is no longer available. Fix controller first.
    def update_from_remote(id)
      bgs_claim = find_benefit_claim_details_by_benefit_claim_id(id)
      transform_bgs_claim_to_evss(bgs_claim)
    end

    def all(id)
      claims = find_benefit_claims_status_by_ptcpnt_id(id)
      return [] if claims.count < 1 || claims[:benefit_claims_dto].blank?

      transform_bgs_claims_to_evss(claims)
    end
    # END: switching v1 from evss to bgs. Delete after EVSS is no longer available. Fix controller first.

    def header # rubocop:disable Metrics/MethodLength
      # Stock XML structure {{{
      header = Nokogiri::XML::DocumentFragment.parse <<~EOXML
        <env:Header>
          <wsse:Security xmlns:wsse="http://docs.oasis-open.org/wss/2004/01/oasis-200401-wss-wssecurity-secext-1.0.xsd">
            <wsse:UsernameToken>
              <wsse:Username></wsse:Username>
            </wsse:UsernameToken>
            <vaws:VaServiceHeaders xmlns:vaws="http://vbawebservices.vba.va.gov/vawss">
              <vaws:CLIENT_MACHINE></vaws:CLIENT_MACHINE>
              <vaws:STN_ID></vaws:STN_ID>
              <vaws:applicationName></vaws:applicationName>
              <vaws:ExternalUid ></vaws:ExternalUid>
              <vaws:ExternalKey></vaws:ExternalKey>
            </vaws:VaServiceHeaders>
          </wsse:Security>
        </env:Header>
      EOXML

      { Username: @client_username, CLIENT_MACHINE: @client_ip,
        STN_ID: @client_station_id, applicationName: @application,
        ExternalUid: @external_uid, ExternalKey: @external_key }.each do |k, v|
        header.xpath(".//*[local-name()='#{k}']")[0].content = v
      end
      header.to_s
    end

    def full_body(action:, body:, namespace:, namespaces:)
      namespaces =
        namespaces.map do |aliaz, path|
          uri = URI(namespace)
          uri.path = path
          %(xmlns:#{aliaz}="#{uri}")
        end

      body = Nokogiri::XML::DocumentFragment.parse <<~EOXML
        <?xml version="1.0" encoding="UTF-8"?>
          <env:Envelope
            xmlns:xsd="http://www.w3.org/2001/XMLSchema"
            xmlns:xsi="http://www.w3.org/2001/XMLSchema-instance"
            xmlns:tns="#{namespace}"
            xmlns:env="http://schemas.xmlsoap.org/soap/envelope/"
            #{namespaces.join("\n")}
          >
          #{header}
          <env:Body>
            <tns:#{action}>#{body}</tns:#{action}>
          </env:Body>
          </env:Envelope>
      EOXML
      body.to_s
    end

    def parsed_response(response, action:, key:, transform:)
      body = Hash.from_xml(response.body)
      keys = ['Envelope', 'Body', "#{action}Response"]
      keys << key if key.present?

      body.dig(*keys).to_h.tap do |value|
        if transform
          value.deep_transform_keys! do |key|
            key.underscore.to_sym
          end
        end
      end
    end

    def make_request(endpoint:, action:, body:, key: nil, namespaces: {}, transform_response: true) # rubocop:disable Metrics/MethodLength, Metrics/ParameterLists
      connection = log_duration event: 'establish_ssl_connection' do
        Faraday::Connection.new(ssl: { verify_mode: @ssl_verify_mode }) do |f|
          f.use :breakers
          f.adapter Faraday.default_adapter
        end
      end
      connection.options.timeout = @timeout

      begin
        url = "#{Settings.bgs.url}/#{endpoint}"
        body = full_body(action:, body:, namespace: namespace(connection, endpoint), namespaces:)
        headers = {
          'Content-Type' => 'text/xml;charset=UTF-8',
          'Host' => "#{@env}.vba.va.gov",
          'Soapaction' => %("#{action}")
        }

        response = log_duration(event: 'connection_post', endpoint:, action:) do
          connection.post(url, body, headers)
        end
      rescue Faraday::TimeoutError, Faraday::ConnectionFailed => e
        ClaimsApi::Logger.log('local_bgs',
                              retry: true,
                              detail: "local BGS Faraday Timeout: #{e.message}")
        raise ::Common::Exceptions::BadGateway
      end
      soap_error_handler.handle_errors(response) if response

      log_duration(event: 'parsed_response', key:) do
        parsed_response(response, action:, key:, transform: transform_response)
      end
    end

    def namespace(connection, endpoint)
      if CACHED_SERVICES.include?(endpoint) && Flipper.enabled?(:lighthouse_claims_api_hardcode_wsdl)
        begin
          ClaimsApi::LocalBGSRefactored::FindDefinition
            .for_service(endpoint)
            .bean.namespaces.target
        rescue => e
          unless e.is_a? ClaimsApi::LocalBGSRefactored::FindDefinition::NotDefinedError
            ClaimsApi::Logger.log('local_bgs', level: :error,
                                               detail: "local BGS FindDefinition Error: #{e.message}")
          end

          fetch_namespace(connection, endpoint)
        end
      else
        fetch_namespace(connection, endpoint)
      end
    end

    def fetch_namespace(connection, endpoint)
      wsdl = log_duration(event: 'connection_wsdl_get', endpoint:) do
        connection.get("#{Settings.bgs.url}/#{endpoint}?WSDL")
      end
      Hash.from_xml(wsdl.body).dig('definitions', 'targetNamespace').to_s
    end

    def construct_itf_body(options)
      request_body = {
        itfTypeCd: options[:intent_to_file_type_code],
        ptcpntVetId: options[:participant_vet_id],
        rcvdDt: options[:received_date],
        signtrInd: options[:signature_indicated],
        submtrApplcnTypeCd: options[:submitter_application_icn_type_code]
      }
      request_body[:ptcpntClmantId] = options[:participant_claimant_id] if options.key?(:participant_claimant_id)
      request_body[:clmantSsn] = options[:claimant_ssn] if options.key?(:claimant_ssn)
      request_body
    end

    def log_duration(event: 'default', **extra_params)
      # Who are we to question sidekiq's use of CLOCK_MONOTONIC to avoid negative durations?
      # https://github.com/sidekiq/sidekiq/issues/3999
      start_time = ::Process.clock_gettime(::Process::CLOCK_MONOTONIC)
      result = yield
      duration = (::Process.clock_gettime(::Process::CLOCK_MONOTONIC) - start_time).round(4)

      # event should be first key in log, duration last
      event_for_log = { event: }.merge(extra_params).merge({ duration: })
      ClaimsApi::Logger.log 'local_bgs', **event_for_log
      StatsD.measure("api.claims_api.local_bgs.#{event}.duration", duration, tags: {})
      result
    end

    def soap_error_handler
      ClaimsApi::SoapErrorHandler.new
    end

    def transform_bgs_claim_to_evss(claim)
      bgs_claim = ClaimsApi::EvssBgsMapper.new(claim[:benefit_claim_details_dto])
      return if bgs_claim.nil?

      bgs_claim.map_and_build_object
    end

    def transform_bgs_claims_to_evss(claims)
      claims_array = [claims[:benefit_claims_dto][:benefit_claim]].flatten
      claims_array&.map do |claim|
        bgs_claim = ClaimsApi::EvssBgsMapper.new(claim)
        bgs_claim.map_and_build_object
      end
    end

    def to_camelcase(claim:)
      claim.deep_transform_keys { |k| k.to_s.camelize(:lower) }
    end

    def convert_nil_values(options)
      arg_strg = ''
      options.each do |option|
        arg = option[0].to_s.camelize(:lower)
        arg_strg += (option[1].nil? ? "<#{arg} xsi:nil='true'/>" : "<#{arg}>#{option[1]}</#{arg}>")
      end
      arg_strg
    end

    def validate_opts!(opts, required_keys)
      keys = opts.keys.map(&:to_s)
      required_keys = required_keys.map(&:to_s)
      missing_keys = required_keys - keys
      raise ArgumentError, "Missing required keys: #{missing_keys.join(', ')}" if missing_keys.present?
    end

    def jrn
      {
        jrn_dt: Time.current.iso8601,
        jrn_lctn_id: Settings.bgs.client_station_id,
        jrn_status_type_cd: 'U',
        jrn_user_id: Settings.bgs.client_username,
        jrn_obj_id: Settings.bgs.application
      }
    end
  end
end<|MERGE_RESOLUTION|>--- conflicted
+++ resolved
@@ -16,12 +16,9 @@
   class LocalBGS
     CACHED_SERVICES = %w[
       ClaimantServiceBean/ClaimantWebService
+      IntentToFileWebServiceBean/IntentToFileWebService
       OrgWebServiceBean/OrgWebService
-<<<<<<< HEAD
       PersonWebServiceBean/PersonWebService
-=======
-      IntentToFileWebServiceBean/IntentToFileWebService
->>>>>>> 39394368
       VDC/VeteranRepresentativeService
       VdcBean/ManageRepresentativeService
       VnpAtchmsWebServiceBean/VnpAtchmsService
