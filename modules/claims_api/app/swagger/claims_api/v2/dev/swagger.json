--- conflicted
+++ resolved
@@ -1286,11 +1286,7 @@
               "application/json": {
                 "example": {
                   "data": {
-<<<<<<< HEAD
-                    "id": "36d7cd82-6eaa-40c9-811f-b80a5c83a51f",
-=======
-                    "id": "dcbb9b3a-7c92-48ce-829c-186b5b1aae9f",
->>>>>>> 97f2f6f6
+                    "id": "09613dae-974d-41bd-aff2-2f0de9ad8a12",
                     "type": "forms/526",
                     "attributes": {
                       "claimProcessType": "STANDARD_CLAIM_PROCESS",
@@ -1314,58 +1310,7 @@
                           "email": "valid@somedomain.com",
                           "agreeToEmailRelatedToClaim": true
                         },
-<<<<<<< HEAD
                         "currentVaEmployee": false
-=======
-                        "veteranNumber": {
-                          "telephone": "5555555555",
-                          "internationalTelephone": "+44 20 1234 5678"
-                        }
-                      },
-                      "serviceInformation": {
-                        "servicePeriods": [
-                          {
-                            "serviceBranch": "Public Health Service",
-                            "activeDutyBeginDate": "2008-11-14",
-                            "activeDutyEndDate": "2023-10-30",
-                            "serviceComponent": "Active",
-                            "separationLocationCode": "98282"
-                          }
-                        ],
-                        "confinements": [
-                          {
-                            "approximateBeginDate": "2018-06-04",
-                            "approximateEndDate": "2018-07-04"
-                          },
-                          {
-                            "approximateBeginDate": "2020-06",
-                            "approximateEndDate": "2020-07"
-                          }
-                        ],
-                        "federalActivation": {
-                          "anticipatedSeparationDate": "2024-01-05",
-                          "activationDate": "2023-10-01"
-                        },
-                        "reservesNationalGuardService": {
-                          "obligationTermsOfService": {
-                            "beginDate": "2019-06-04",
-                            "endDate": "2020-06-04"
-                          },
-                          "unitName": "National Guard Unit Name",
-                          "unitAddress": "1243 pine court",
-                          "component": "National Guard",
-                          "unitPhone": {
-                            "areaCode": "555",
-                            "phoneNumber": "5555555"
-                          },
-                          "receivingInactiveDutyTrainingPay": "YES"
-                        },
-                        "alternateNames": [
-                          "john jacob",
-                          "johnny smith"
-                        ],
-                        "servedInActiveCombatSince911": "NO"
->>>>>>> 97f2f6f6
                       },
                       "changeOfAddress": {
                         "typeOfAddressChange": "TEMPORARY",
@@ -1522,7 +1467,7 @@
                         },
                         "federalActivation": {
                           "activationDate": "2023-10-01",
-                          "anticipatedSeparationDate": "2023-12-30"
+                          "anticipatedSeparationDate": "2024-01-05"
                         },
                         "confinements": [
                           {
@@ -5727,11 +5672,7 @@
               "application/json": {
                 "example": {
                   "data": {
-<<<<<<< HEAD
-                    "id": "9e5417a4-6c71-420c-b392-338e7f09f0a0",
-=======
-                    "id": "b345476a-9e19-4b3a-829b-3972a657e8da",
->>>>>>> 97f2f6f6
+                    "id": "e8daf7d6-a8ad-4e60-adc1-8adecba10cd3",
                     "type": "forms/526",
                     "attributes": {
                       "veteran": {
@@ -5882,11 +5823,7 @@
                       "status": "404",
                       "detail": "Resource not found",
                       "source": {
-<<<<<<< HEAD
-                        "pointer": "modules/claims_api/app/controllers/claims_api/v2/veterans/disability_compensation_controller.rb:74:in `attachments'"
-=======
                         "pointer": "/modules/claims_api/app/controllers/claims_api/v2/veterans/disability_compensation_controller.rb:74:in `attachments'"
->>>>>>> 97f2f6f6
                       }
                     }
                   ]
@@ -7803,13 +7740,8 @@
                     "id": "1",
                     "type": "intent_to_file",
                     "attributes": {
-<<<<<<< HEAD
-                      "creationDate": "2023-12-28",
-                      "expirationDate": "2024-12-28",
-=======
                       "creationDate": "2024-01-03",
                       "expirationDate": "2025-01-03",
->>>>>>> 97f2f6f6
                       "type": "compensation",
                       "status": "active"
                     }
