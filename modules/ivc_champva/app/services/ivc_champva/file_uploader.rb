--- conflicted
+++ resolved
@@ -2,37 +2,23 @@
 
 module IvcChampva
   class FileUploader
-<<<<<<< HEAD
-    def initialize(form_id, metadata, file_paths, attachment_ids)
+    def initialize(form_id, metadata, file_paths, attachment_ids, insert_db_row = false)
       @form_id = form_id
       @metadata = metadata || {}
       @file_paths = Array(file_paths)
       @attachment_ids = attachment_ids
-    end
-
-    def handle_uploads
-      pdf_results = @attachment_ids.each_with_index.map do |attachment_id, index|
-        next unless attachment_id != 'Form ID'
-
-        file_path = @file_paths[index]
-        upload_pdf(attachment_id, file_path)
-      end.compact
-=======
-    def initialize(form_id, metadata, file_paths, insert_db_row = false) # rubocop:disable Style/OptionalBooleanParameter
-      @form_id = form_id
-      @metadata = metadata || {}
-      @file_paths = Array(file_paths)
       @insert_db_row = insert_db_row
     end
 
     def handle_uploads
-      pdf_results = @file_paths.map do |pdf_file_path|
-        response_status = upload_pdf(pdf_file_path)
-        insert_form(pdf_file_path.sub(%r{^tmp/}, ''), response_status.to_s) if @insert_db_row
+      pdf_results = @attachment_ids.zip(@file_paths).map do |attachment_id, file_path|
+        next unless attachment_id != 'Form ID'
+
+        response_status = upload_pdf(attachment_id, file_path)
+        insert_form(file_path.sub(%r{^tmp/}, ''), response_status.to_s) if @insert_db_row
 
         response_status
-      end
->>>>>>> cff6907b
+      end.compact
 
       all_pdf_success = pdf_results.all? { |(status, _)| status == 200 }
 
@@ -45,9 +31,6 @@
 
     private
 
-<<<<<<< HEAD
-    def upload_pdf(attachment_id, file_path)
-=======
     def insert_form(pdf_file_path, response_status)
       pega_status = response_status.first == 200 ? 'Submitted' : nil
       IvcChampvaForm.create!(
@@ -64,8 +47,7 @@
       Rails.logger.error("Database Insertion Error for #{@metadata['uuid']}: #{e.message}")
     end
 
-    def upload_pdf(file_path)
->>>>>>> cff6907b
+    def upload_pdf(attachment_id, file_path)
       file_name = file_path.gsub('tmp/', '').gsub('-tmp', '')
       upload(file_name, file_path, attachment_ids: [attachment_id])
     end
@@ -84,13 +66,8 @@
       end
     end
 
-<<<<<<< HEAD
     def upload(file_name, file_path, attachment_ids:)
-      case client.put_object(file_name, file_path, @metadata, attachment_ids)
-=======
-    def upload(file_name, file_path)
-      case client.put_object(file_name, file_path, @metadata.except('primary_contact_info'))
->>>>>>> cff6907b
+      case client.put_object(file_name, file_path, @metadata.except('primary_contact_info'), attachment_ids)
       in { success: true }
       [200]
       in { success: false, error_message: error_message }
