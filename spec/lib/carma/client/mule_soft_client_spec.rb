--- conflicted
+++ resolved
@@ -10,227 +10,172 @@
     allow(Rails.logger).to receive(:info)
   end
 
-  describe 'submitting 10-10CG' do
-    describe '#create_submission_v2' do
-      subject { client.create_submission_v2(payload) }
+  describe '#create_submission_v2' do
+    subject { client.create_submission_v2(payload) }
 
-      let(:config) { double('config') }
-      let(:exp_headers) { { client_id: '1234', client_secret: 'abcd' } }
-      let(:timeout) { 60 }
+    let(:config) { double('config') }
+    let(:exp_headers) { { client_id: '1234', client_secret: 'abcd' } }
+    let(:timeout) { 60 }
 
-      let(:resource) { 'v2/application/1010CG/submit' }
-      let(:payload) { {} }
+    let(:resource) { 'v2/application/1010CG/submit' }
+    let(:payload) { {} }
+
+    let(:mulesoft_auth_token_client) { instance_double(CARMA::Client::MuleSoftAuthTokenClient) }
+
+    before do
+      allow(client).to receive(:config).and_return(config)
+      allow(config).to receive_messages(base_request_headers: exp_headers, timeout: 10)
+      allow(CARMA::Client::MuleSoftAuthTokenClient).to receive(:new).and_return(mulesoft_auth_token_client)
+    end
+
+    context 'successfully gets token' do
+      let(:bearer_token) { 'my-bearer-token' }
+      let(:headers) do
+        {
+          'Authorization' => "Bearer #{bearer_token}",
+          'Content-Type' => 'application/json'
+        }
+      end
+
+      let(:has_errors) { false }
+      let(:results) { {} }
+
+      let(:response_body) do
+        {
+          data: {
+            carmacase: {
+              createdAt: '2022-08-04 16:44:37',
+              id: 'aB93S0000000FTqSAM'
+            }
+          },
+          record: {
+            hasErrors: has_errors,
+            results:
+          }
+        }.to_json
+      end
+
+      let(:status) { 201 }
+      let(:mock_response) { double('FaradayResponse', status:, body: response_body) }
 
       before do
-        allow(client).to receive(:config).and_return(config)
-        allow(config).to receive_messages(base_request_headers: exp_headers, timeout: 10,
-                                          settings: OpenStruct.new(
-                                            async_timeout: timeout
-                                          ))
+        allow(mulesoft_auth_token_client).to receive(:new_bearer_token).and_return(bearer_token)
+        allow(client).to receive(:perform)
+          .with(:post, resource, payload.to_json, headers)
+          .and_return(mock_response)
       end
 
-      context 'successfully gets token' do
-        let(:bearer_token) { 'my-bearer-token' }
-        let(:headers) do
-          {
-            'Authorization' => "Bearer #{bearer_token}",
-            'Content-Type' => 'application/json'
-          }
-        end
+      context 'successful response' do
+        [200, 201, 202].each do |status_code|
+          context "with a #{status_code} status code" do
+            let(:status) { status_code }
 
-        let(:has_errors) { false }
-        let(:results) { {} }
+            it 'logs submission and response code' do
+              expect(Rails.logger).to receive(:info).with(
+                "[Form 10-10CG] Submitting to '#{resource}' using bearer token"
+              )
+              expect(Rails.logger).to receive(:info)
+                .with("[Form 10-10CG] Submission to '#{resource}' resource resulted in response code #{status}")
+              expect(Sentry).to receive(:set_extras).with(response_body: mock_response.body)
 
-        let(:response_body) do
-          {
-            data: {
-              carmacase: {
-                createdAt: '2022-08-04 16:44:37',
-                id: 'aB93S0000000FTqSAM'
-              }
-            },
-            record: {
-              hasErrors: has_errors,
-              results:
-            }
-          }.to_json
-        end
-
-        let(:status) { 201 }
-        let(:mock_response) { double('FaradayResponse', status:, body: response_body) }
-
-        let(:mulesoft_auth_token_client) { instance_double(CARMA::Client::MuleSoftAuthTokenClient) }
-
-        before do
-<<<<<<< HEAD
-          allow(client).to receive(:perform)
-            .with(:post, resource, payload.to_json)
-            .and_return(mock_response)
-        end
-
-        context 'successful response' do
-          [200, 201, 202].each do |status_code|
-            context "with a #{status_code} status code" do
-              let(:status) { status_code }
-=======
-          allow(client).to receive(:config).and_return(config)
-          allow(config).to receive_messages(base_request_headers: exp_headers, timeout: 10,
-                                            settings: OpenStruct.new(
-                                              async_timeout: timeout
-                                            ))
-          allow(CARMA::Client::MuleSoftAuthTokenClient).to receive(:new).and_return(mulesoft_auth_token_client)
-        end
-
-        context 'successfully gets token' do
-          let(:bearer_token) { 'my-bearer-token' }
-          let(:headers) do
-            {
-              'Authorization' => "Bearer #{bearer_token}",
-              'Content-Type' => 'application/json'
-            }
-          end
-
-          let(:has_errors) { false }
-          let(:results) { {} }
-
-          let(:response_body) do
-            {
-              data: {
-                carmacase: {
-                  createdAt: '2022-08-04 16:44:37',
-                  id: 'aB93S0000000FTqSAM'
-                }
-              },
-              record: {
-                hasErrors: has_errors,
-                results:
-              }
-            }.to_json
-          end
-
-          let(:status) { 201 }
-          let(:mock_response) { double('FaradayResponse', status:, body: response_body) }
-
-          before do
-            allow(mulesoft_auth_token_client).to receive(:new_bearer_token).and_return(bearer_token)
-            allow(client).to receive(:perform)
-              .with(:post, resource, payload.to_json, headers)
-              .and_return(mock_response)
-          end
-
-          context 'successful response' do
-            [200, 201, 202].each do |status_code|
-              context "with a #{status_code} status code" do
-                let(:status) { status_code }
->>>>>>> 2705ad19
-
-              it 'logs submission and response code' do
-                expect(Rails.logger).to receive(:info).with(
-                  "[Form 10-10CG] Submitting to '#{resource}' using bearer token"
-                )
-                expect(Rails.logger).to receive(:info)
-                  .with("[Form 10-10CG] Submission to '#{resource}' resource resulted in response code #{status}")
-                expect(Sentry).to receive(:set_extras).with(response_body: mock_response.body)
-
-                subject
-              end
+              subject
             end
           end
         end
+      end
 
-        context 'non 200 response' do
-          let(:status) { 500 }
+      context 'non 200 response' do
+        let(:status) { 500 }
 
-          it 'raises SchemaValidationError' do
-            expect(Rails.logger).to receive(:info)
-              .with("[Form 10-10CG] Submitting to '#{resource}' using bearer token")
-            expect(Rails.logger).to receive(:info)
-              .with("[Form 10-10CG] Submission to '#{resource}' resource resulted in response code 500")
-            expect(Rails.logger).to receive(:error).with(
-              '[Form 10-10CG] Submission expected 200 status but received 500'
-            )
+        it 'raises SchemaValidationError' do
+          expect(Rails.logger).to receive(:info)
+            .with("[Form 10-10CG] Submitting to '#{resource}' using bearer token")
+          expect(Rails.logger).to receive(:info)
+            .with("[Form 10-10CG] Submission to '#{resource}' resource resulted in response code 500")
+          expect(Rails.logger).to receive(:error).with(
+            '[Form 10-10CG] Submission expected 200 status but received 500'
+          )
 
-            expect { subject }.to raise_error(Common::Exceptions::SchemaValidationErrors)
+          expect { subject }.to raise_error(Common::Exceptions::SchemaValidationErrors)
+        end
+      end
+
+      context 'hasErrors is true' do
+        let(:has_errors) { true }
+
+        context 'hasErrors in response is true' do
+          context 'results is empty' do
+            it 'logs carma response' do
+              expect(Rails.logger).to receive(:error)
+                .with('[Form 10-10CG] response contained attachment errors',
+                      {
+                        created_at: '2022-08-04 16:44:37',
+                        id: 'aB93S0000000FTqSAM',
+                        attachments: []
+                      })
+              expect { subject }.to raise_error(CARMA::Client::MuleSoftClient::RecordParseError)
+            end
           end
-        end
 
-        context 'hasErrors is true' do
-          let(:has_errors) { true }
-
-          context 'hasErrors in response is true' do
-            context 'results is empty' do
-              it 'logs carma response' do
-                expect(Rails.logger).to receive(:error)
-                  .with('[Form 10-10CG] response contained attachment errors',
-                        {
-                          created_at: '2022-08-04 16:44:37',
-                          id: 'aB93S0000000FTqSAM',
-                          attachments: []
-                        })
-                expect { subject }.to raise_error(CARMA::Client::MuleSoftClient::RecordParseError)
-              end
+          context 'results has attachment data' do
+            let(:errors) do
+              [
+                {
+                  duplicateResult: nil,
+                  message: 'Document Type: bad value for restricted picklist field: invalid',
+                  fields: [
+                    'CARMA_Document_Type__c'
+                  ],
+                  statusCode: 'INVALID_OR_NULL_FOR_RESTRICTED_PICKLIST'
+                }
+              ]
+            end
+            let(:results) do
+              [
+                {
+                  referenceId: '1010CG',
+                  title: '10-10CG_Jane Doe_Doe_06-25-2025',
+                  id: nil,
+                  errors:
+                }
+              ]
             end
 
-            context 'results has attachment data' do
-              let(:errors) do
-                [
-                  {
-                    duplicateResult: nil,
-                    message: 'Document Type: bad value for restricted picklist field: invalid',
-                    fields: [
-                      'CARMA_Document_Type__c'
-                    ],
-                    statusCode: 'INVALID_OR_NULL_FOR_RESTRICTED_PICKLIST'
-                  }
-                ]
-              end
-              let(:results) do
-                [
-                  {
-                    referenceId: '1010CG',
-                    title: '10-10CG_Jane Doe_Doe_06-25-2025',
-                    id: nil,
-                    errors:
-                  }
-                ]
-              end
-
-              it 'logs carma response' do
-                expect(Rails.logger).to receive(:error)
-                  .with('[Form 10-10CG] response contained attachment errors',
-                        {
-                          created_at: '2022-08-04 16:44:37',
-                          id: 'aB93S0000000FTqSAM',
-                          attachments: [{
-                            reference_id: '1010CG',
-                            id: '',
-                            errors: [
-                              {
-                                'duplicateResult' => nil,
-                                'message' => 'Document Type: bad value for restricted picklist field: invalid',
-                                'fields' => ['CARMA_Document_Type__c'],
-                                'statusCode' => 'INVALID_OR_NULL_FOR_RESTRICTED_PICKLIST'
-                              }
-                            ]
-                          }]
-                        })
-                expect { subject }.to raise_error(CARMA::Client::MuleSoftClient::RecordParseError)
-              end
+            it 'logs carma response' do
+              expect(Rails.logger).to receive(:error)
+                .with('[Form 10-10CG] response contained attachment errors',
+                      {
+                        created_at: '2022-08-04 16:44:37',
+                        id: 'aB93S0000000FTqSAM',
+                        attachments: [{
+                          reference_id: '1010CG',
+                          id: '',
+                          errors: [
+                            {
+                              'duplicateResult' => nil,
+                              'message' => 'Document Type: bad value for restricted picklist field: invalid',
+                              'fields' => ['CARMA_Document_Type__c'],
+                              'statusCode' => 'INVALID_OR_NULL_FOR_RESTRICTED_PICKLIST'
+                            }
+                          ]
+                        }]
+                      })
+              expect { subject }.to raise_error(CARMA::Client::MuleSoftClient::RecordParseError)
             end
-          end
-        end
-
-        context 'error getting token' do
-          it 'logs error' do
-            expect(mulesoft_auth_token_client).to receive(:new_bearer_token)
-              .and_raise(CARMA::Client::MuleSoftAuthTokenClient::GetAuthTokenError)
-
-            expect do
-              subject
-            end.to raise_error(CARMA::Client::MuleSoftAuthTokenClient::GetAuthTokenError)
           end
         end
       end
     end
+
+    context 'error getting token' do
+      it 'logs error' do
+        expect(mulesoft_auth_token_client).to receive(:new_bearer_token)
+          .and_raise(CARMA::Client::MuleSoftAuthTokenClient::GetAuthTokenError)
+
+        expect do
+          subject
+        end.to raise_error(CARMA::Client::MuleSoftAuthTokenClient::GetAuthTokenError)
+      end
+    end
   end
 end