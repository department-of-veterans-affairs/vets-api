# frozen_string_literal: true

require 'rails_helper'

describe VAOS::V2::AppointmentsService do
  include ActiveSupport::Testing::TimeHelpers

  subject { described_class.new(user) }

  let(:user) { build(:user, :jac) }
  let(:start_date) { Time.zone.parse('2021-06-04T04:00:00.000Z') }
  let(:end_date) { Time.zone.parse('2022-07-03T04:00:00.000Z') }
  let(:start_date2) { Time.zone.parse('2022-01-01T19:25:00Z') }
  let(:end_date2) { Time.zone.parse('2022-12-01T19:45:00Z') }
  let(:start_date3) { Time.zone.parse('2022-04-01T19:25:00Z') }
  let(:end_date3) { Time.zone.parse('2023-03-01T19:45:00Z') }
  let(:id) { '202006031600983000030800000000000000' }
  let(:appointment_id) { 123 }

  let(:appt_med) do
    { kind: 'clinic', service_category: [{ coding:
                                             [{ system: 'http://www.va.gov/terminology/vistadefinedterms/409_1', code: 'REGULAR' }] }] }
  end
  let(:appt_non) do
    { kind: 'clinic', service_category: [
                        { coding:
                                                               [{ system: 'http://www.va.gov/terminology/vistadefinedterms/409_1', code: 'SERVICE CONNECTED' }] }
                      ],
      service_type: 'SERVICE CONNECTED', service_types: [{ coding: [{ system: 'http://www.va.gov/terminology/vistadefinedterms/409_1', code: 'SERVICE CONNECTED' }] }] }
  end
  let(:appt_cnp) do
    { kind: 'clinic', service_category: [{ coding:
                                             [{ system: 'http://www.va.gov/terminology/vistadefinedterms/409_1', code: 'COMPENSATION & PENSION' }] }] }
  end
  let(:appt_cc) do
    { kind: 'cc', service_category: [{ coding:
                                         [{ system: 'http://www.va.gov/terminology/vistadefinedterms/409_1', code: 'REGULAR' }] }] }
  end
  let(:appt_telehealth) do
    { kind: 'telehealth', service_category: [{ coding:
                                                 [{ system: 'http://www.va.gov/terminology/vistadefinedterms/409_1', code: 'REGULAR' }] }] }
  end
  let(:appt_no_service_cat) { { kind: 'clinic' } }

  let(:provider_name) { 'TEST PROVIDER NAME' }

  mock_facility = {
    test: 'test',
    timezone: {
      time_zone_id: 'America/New_York'
    }
  }

  mock_facility2 = {
    test: 'test',
    timezone: {
      time_zone_id: 'America/Denver'
    }
  }

  before do
    allow_any_instance_of(VAOS::UserService).to receive(:session).and_return('stubbed_token')
    Flipper.enable_actor(:appointments_consolidation, user)
    Flipper.disable(:va_online_scheduling_vaos_alternate_route)
  end

  describe '#post_appointment' do
    let(:va_proposed_clinic_request_body) do
      FactoryBot.build(:appointment_form_v2, :va_proposed_clinic, user:).attributes
    end

    let(:va_proposed_phone_request_body) do
      FactoryBot.build(:appointment_form_v2, :va_proposed_phone, user:).attributes
    end

    let(:va_booked_request_body) do
      FactoryBot.build(:appointment_form_v2, :va_booked, user:).attributes
    end

    let(:community_cares_request_body) do
      FactoryBot.build(:appointment_form_v2, :community_cares, user:).attributes
    end

    context 'using VAOS' do
      before do
        Flipper.disable(:va_online_scheduling_use_vpg)
        Flipper.disable(:va_online_scheduling_enable_OH_requests)
      end

      context 'when va appointment create request is valid' do
        # appointment created using the Jacqueline Morgan user

        it 'returns the created appointment - va - booked' do
          VCR.use_cassette('vaos/v2/appointments/post_appointments_va_booked_200_JACQUELINE_M',
                           match_requests_on: %i[method path query]) do
            VCR.use_cassette('vaos/v2/mobile_facility_service/get_facility_200',
                             match_requests_on: %i[method path query]) do
              VCR.use_cassette('vaos/v2/mobile_facility_service/get_clinic_200',
                               match_requests_on: %i[method path query]) do
                allow(Rails.logger).to receive(:info).at_least(:once)
                response = subject.post_appointment(va_booked_request_body)
                expect(response[:id]).to be_a(String)
                expect(response[:local_start_time])
                  .to eq(DateTime.parse('2022-11-30T13:45:00-07:00'))
              end
            end
          end
        end

        it 'returns the created appointment and logs data' do
          VCR.use_cassette('vaos/v2/appointments/post_appointments_va_booked_200_and_logs_data',
                           match_requests_on: %i[method path query]) do
            VCR.use_cassette('vaos/v2/mobile_facility_service/get_facility_200',
                             match_requests_on: %i[method path query]) do
              VCR.use_cassette('vaos/v2/mobile_facility_service/get_clinic_200',
                               match_requests_on: %i[method path query]) do
                response = subject.post_appointment(va_booked_request_body)
                expect(response[:id]).to be_a(String)
                expect(response[:local_start_time])
                  .to eq(DateTime.parse('2022-11-30T13:45:00-07:00'))
              end
            end
          end
        end

        it 'returns the created appointment-va-proposed-clinic' do
          VCR.use_cassette('vaos/v2/appointments/post_appointments_va_proposed_clinic_200',
                           match_requests_on: %i[method path query]) do
            VCR.use_cassette('vaos/v2/mobile_facility_service/get_facility_200',
                             match_requests_on: %i[method path query]) do
              VCR.use_cassette('vaos/v2/mobile_facility_service/get_clinic_200',
                               match_requests_on: %i[method path query]) do
                response = subject.post_appointment(va_proposed_clinic_request_body)
                expect(response[:id]).to eq('70065')
              end
            end
          end
        end
      end

      context 'when cc appointment create request is valid' do
        it 'returns the created appointment - cc - proposed' do
          VCR.use_cassette('vaos/v2/appointments/post_appointments_cc_200_2222022',
                           match_requests_on: %i[method path query]) do
            VCR.use_cassette('vaos/v2/mobile_facility_service/get_facility_200',
                             match_requests_on: %i[method path query]) do
              response = subject.post_appointment(community_cares_request_body)
              expect(response[:id]).to be_a(String)
              expect(response.dig(:requested_periods, 0, :local_start_time))
                .to eq(DateTime.parse('2021-06-15T06:00:00-06:00'))
            end
          end
        end
      end

      context 'when the patientIcn is missing' do
        it 'raises a backend exception' do
          VCR.use_cassette('vaos/v2/appointments/post_appointments_400', match_requests_on: %i[method path query]) do
            expect { subject.post_appointment(community_cares_request_body) }.to raise_error(
              Common::Exceptions::BackendServiceException
            )
          end
        end
      end

      context 'when the patientIcn is missing on a direct scheduling submission' do
        it 'raises a backend exception and logs error details' do
          VCR.use_cassette('vaos/v2/appointments/post_appointments_400', match_requests_on: %i[method path query]) do
            allow(Rails.logger).to receive(:warn).at_least(:once)
            expect { subject.post_appointment(va_booked_request_body) }.to raise_error(
              Common::Exceptions::BackendServiceException
            )
            expect(Rails.logger).to have_received(:warn).with('Direct schedule submission error',
                                                              any_args).at_least(:once)
          end
        end
      end

      context 'when the upstream server returns a 500' do
        it 'raises a backend exception' do
          VCR.use_cassette('vaos/v2/appointments/post_appointments_500', match_requests_on: %i[method path query]) do
            expect { subject.post_appointment(community_cares_request_body) }.to raise_error(
              Common::Exceptions::BackendServiceException
            )
          end
        end
      end
    end

    context 'using VPG' do
      before do
        Flipper.enable(:va_online_scheduling_use_vpg)
        Flipper.enable(:va_online_scheduling_enable_OH_requests)
      end

      context 'when va appointment create request is valid' do
        # appointment created using the Jacqueline Morgan user

        it 'returns the created appointment - va - booked' do
          VCR.use_cassette('vaos/v2/appointments/post_appointments_va_booked_200_JACQUELINE_M_vpg',
                           match_requests_on: %i[method path query]) do
            VCR.use_cassette('vaos/v2/mobile_facility_service/get_facility_200',
                             match_requests_on: %i[method path query]) do
              VCR.use_cassette('vaos/v2/mobile_facility_service/get_clinic_200',
                               match_requests_on: %i[method path query]) do
                allow(Rails.logger).to receive(:info).at_least(:once)
                response = subject.post_appointment(va_booked_request_body)
                expect(response[:id]).to be_a(String)
                expect(response[:local_start_time])
                  .to eq(DateTime.parse('2022-11-30T13:45:00-07:00'))
              end
            end
          end
        end

        it 'returns the created appointment and logs data' do
          VCR.use_cassette('vaos/v2/appointments/post_appointments_va_booked_200_and_logs_data_vpg',
                           match_requests_on: %i[method path query]) do
            VCR.use_cassette('vaos/v2/mobile_facility_service/get_facility_200',
                             match_requests_on: %i[method path query]) do
              VCR.use_cassette('vaos/v2/mobile_facility_service/get_clinic_200',
                               match_requests_on: %i[method path query]) do
                response = subject.post_appointment(va_booked_request_body)
                expect(response[:id]).to be_a(String)
                expect(response[:local_start_time])
                  .to eq(DateTime.parse('2022-11-30T13:45:00-07:00'))
              end
            end
          end
        end

        it 'returns the created appointment-va-proposed-clinic' do
          VCR.use_cassette('vaos/v2/appointments/post_appointments_va_proposed_clinic_200_vpg',
                           match_requests_on: %i[method path query]) do
            VCR.use_cassette('vaos/v2/mobile_facility_service/get_facility_200',
                             match_requests_on: %i[method path query]) do
              VCR.use_cassette('vaos/v2/mobile_facility_service/get_clinic_200',
                               match_requests_on: %i[method path query]) do
                response = subject.post_appointment(va_proposed_clinic_request_body)
                expect(response[:id]).to eq('70065')
              end
            end
          end
        end
      end

      context 'when cc appointment create request is valid' do
        it 'returns the created appointment - cc - proposed' do
          VCR.use_cassette('vaos/v2/appointments/post_appointments_cc_200_2222022_vpg',
                           match_requests_on: %i[method path query]) do
            VCR.use_cassette('vaos/v2/mobile_facility_service/get_facility_200',
                             match_requests_on: %i[method path query]) do
              response = subject.post_appointment(community_cares_request_body)
              expect(response[:id]).to be_a(String)
              expect(response.dig(:requested_periods, 0, :local_start_time))
                .to eq(DateTime.parse('2021-06-15T06:00:00-06:00'))
            end
          end
        end
      end

      context 'when the patientIcn is missing' do
        it 'raises a backend exception' do
          VCR.use_cassette('vaos/v2/appointments/post_appointments_400_vpg',
                           match_requests_on: %i[method path query]) do
            expect { subject.post_appointment(community_cares_request_body) }.to raise_error(
              Common::Exceptions::BackendServiceException
            )
          end
        end
      end

      context 'when the patientIcn is missing on a direct scheduling submission' do
        it 'raises a backend exception and logs error details' do
          VCR.use_cassette('vaos/v2/appointments/post_appointments_400_vpg',
                           match_requests_on: %i[method path query]) do
            allow(Rails.logger).to receive(:warn).at_least(:once)
            expect { subject.post_appointment(va_booked_request_body) }.to raise_error(
              Common::Exceptions::BackendServiceException
            )
            expect(Rails.logger).to have_received(:warn).with('Direct schedule submission error',
                                                              any_args).at_least(:once)
          end
        end
      end

      context 'when the upstream server returns a 500' do
        it 'raises a backend exception' do
          VCR.use_cassette('vaos/v2/appointments/post_appointments_500_vpg',
                           match_requests_on: %i[method path query]) do
            expect { subject.post_appointment(community_cares_request_body) }.to raise_error(
              Common::Exceptions::BackendServiceException
            )
          end
        end
      end
    end
  end

  describe '#get_appointments' do
    context 'using VAOS' do
      before do
        Timecop.freeze(DateTime.parse('2021-09-02T14:00:00Z'))
        Flipper.disable(:va_online_scheduling_use_vpg)
      end

      after do
        Timecop.unfreeze
      end

      context 'when requesting a list of appointments given a date range' do
        it 'returns a 200 status with list of appointments' do
          VCR.use_cassette('vaos/v2/appointments/get_appointments_200_with_facilities_200',
                           match_requests_on: %i[method path query], allow_playback_repeats: true, tag: :force_utf8) do
            response = subject.get_appointments(start_date2, end_date2)
            expect(response[:data].size).to eq(16)
          end
        end

        it 'returns with list of appointments and appends local start time' do
          allow_any_instance_of(VAOS::V2::MobileFacilityService).to receive(:get_facility!).and_return(mock_facility2)
          VCR.use_cassette('vaos/v2/appointments/get_appointments_200_with_facilities_200',
                           match_requests_on: %i[method path query], allow_playback_repeats: true, tag: :force_utf8) do
            response = subject.get_appointments(start_date2, end_date2)
            expect(response[:data][0][:local_start_time]).to eq('Thu, 02 Sep 2021 08:00:00 -0600')
            expect(response[:data][6][:requested_periods][0][:local_start_time]).to eq(
              'Wed, 08 Sep 2021 06:00:00 -0600'
            )
          end
        end
      end

      context 'when partial success is returned and failures are returned with ICNs' do
        before do
          allow_any_instance_of(VAOS::V2::AppointmentProviderName)
            .to receive(:form_names_from_appointment_practitioners_list)
            .and_return(nil)
        end

        it 'does not anonymizes the ICNs in the response' do
          VCR.use_cassette('vaos/v2/appointments/get_appointments_200_with_facilities_200_and_log_data',
                           match_requests_on: %i[method path query]) do
            response = subject.get_appointments(start_date3, end_date3)
            expect(response.dig(:meta, :failures).to_json).to match(/\d{10}V\d{6}/)
          end
        end

        it 'logs the failures and anonymizes the ICNs sent to the log' do
          VCR.use_cassette('vaos/v2/appointments/get_appointments_200_with_facilities_200_and_log_data',
                           match_requests_on: %i[method path query]) do
            expected_msg = 'VAOS::V2::AppointmentService#get_appointments has response errors. : ' \
                           '{:failures=>"[{\\"system\\":\\"VSP\\",\\"status\\":\\"500\\",\\"code\\":10000,\\"' \
                           'message\\":\\"Could not fetch appointments from Vista Scheduling Provider\\",\\"' \
                           'detail\\":\\"icn=d12672eba61b7e9bc50bb6085a0697133a5fbadf195e6cade452ddaad7921c1d, ' \
                           'startDate=2022-04-01T19:25Z, endDate=2023-03-01T19:45Z\\"}]"}'

            allow(Rails.logger).to receive(:info)

            subject.get_appointments(start_date3, end_date3)

            expect(Rails.logger).to have_received(:info).with(expected_msg)
          end
        end
      end

      context 'when requesting a list of appointments given a date range and single status' do
        it 'returns a 200 status with list of appointments' do
          VCR.use_cassette('vaos/v2/appointments/get_appointments_single_status_200',
                           allow_playback_repeats: true, match_requests_on: %i[method path query], tag: :force_utf8) do
            response = subject.get_appointments(start_date2, end_date2, 'proposed')
            expect(response[:data].size).to eq(4)
            expect(response[:data][0][:status]).to eq('proposed')
          end
        end
      end

      context 'when an appointment is in the past' do
        let(:appointment) { { status: 'booked', start: '2022-09-01T10:00:00-07:00' } }

        it 'changes cancellable status to false' do
          expect(subject.send(:cannot_be_cancelled?, appointment)).to be false
          appointment[:start] = '2021-09-01T10:00:00-07:00'
          expect(subject.send(:cannot_be_cancelled?, appointment)).to be true
        end
      end

      context 'when there are CnP and covid appointments in the list' do
        it 'changes the cancellable status to false for CnP and covid appointments only' do
          VCR.use_cassette('vaos/v2/appointments/get_appointments_cnp_covid',
                           allow_playback_repeats: true, match_requests_on: %i[method path query], tag: :force_utf8) do
            response = subject.get_appointments(start_date2, end_date2, 'proposed')
            # telehealth appointments, cancellable changed to false
            expect(response[:data][0][:cancellable]).to eq(false)
            # non CC, telehealth, CnP, covid appointment, cancellable left as is
            expect(response[:data][1][:cancellable]).to eq(true)
            expect(response[:data][2][:cancellable]).to eq(true)
            expect(response[:data][3][:cancellable]).to eq(true)
            # CnP appointments, cancellable changed to false
            expect(response[:data][4][:cancellable]).to eq(false)
            # covid appointments, cancellable changed to false
            expect(response[:data][5][:cancellable]).to eq(false)
            expect(response[:data][6][:cancellable]).to eq(false)
            expect(response[:data][7][:cancellable]).to eq(false)
          end
        end
      end

      context 'when requesting a list of appointments given a date range and multiple statuses' do
        it 'returns a 200 status with list of appointments' do
          VCR.use_cassette('vaos/v2/appointments/get_appointments_multi_status_200',
                           allow_playback_repeats: true, match_requests_on: %i[method path query], tag: :force_utf8) do
            response = subject.get_appointments(start_date2, end_date2, 'proposed,booked')
            expect(response[:data].size).to eq(2)
            expect(response[:data][0][:status]).to eq('proposed')
            expect(response[:data][1][:status]).to eq('booked')
          end
        end
      end

      context 'when requesting a list of appointments containing a non-Med non-CnP non-CC appointment' do
        it 'removes the service type(s) from only the non-med non-cnp non-covid appointment' do
          VCR.use_cassette('vaos/v2/appointments/get_appointments_non_med',
                           allow_playback_repeats: true, match_requests_on: %i[method path query], tag: :force_utf8) do
            response = subject.get_appointments(start_date2, end_date2)
            expect(response[:data][0][:service_type]).to be_nil
            expect(response[:data][0][:service_types]).to be_nil
            expect(response[:data][1][:service_type]).not_to be_nil
            expect(response[:data][1][:service_types]).not_to be_nil
          end
        end
      end

      context 'when requesting a list of appointments containing a booked cerner appointment' do
        it 'sets the requested periods to nil' do
          VCR.use_cassette('vaos/v2/appointments/get_appointments_200_booked_cerner',
                           allow_playback_repeats: true, match_requests_on: %i[method path query], tag: :force_utf8) do
            response = subject.get_appointments(start_date2, end_date2)
            expect(response[:data][0][:requested_periods]).to be_nil
            expect(response[:data][1][:requested_periods]).not_to be_nil
          end
        end
      end

      context 'when requesting a list of appointments containing a booked cc appointment' do
        it 'sets cancellable to false' do
          Flipper.disable(:appointments_consolidation)
          allow_any_instance_of(VAOS::V2::MobileFacilityService).to receive(:get_facility!).and_return(mock_facility2)
          VCR.use_cassette('vaos/v2/appointments/get_appointments_200_cc_booked',
                           allow_playback_repeats: true, match_requests_on: %i[method path query], tag: :force_utf8) do
            response = subject.get_appointments(start_date2, end_date2)
            expect(response[:data][0][:kind]).to eq('cc')
            expect(response[:data][0][:status]).to eq('booked')
            expect(response[:data][0][:cancellable]).to eq(false)
            expect(response[:data][1][:kind]).to eq('cc')
            expect(response[:data][1][:status]).to eq('booked')
            expect(response[:data][1][:cancellable]).to eq(false)
          end
        end
      end

      context 'when requesting a list of appointments containing proposed or cancelled cc appointments' do
        it 'fetches provider info for a proposed cc appointment' do
          allow_any_instance_of(VAOS::V2::MobileFacilityService).to receive(:get_facility!).and_return(mock_facility2)
          allow_any_instance_of(VAOS::V2::AppointmentProviderName).to receive(
            :form_names_from_appointment_practitioners_list
          ).and_return(provider_name)
          VCR.use_cassette('vaos/v2/appointments/get_appointments_200_cc_proposed',
                           allow_playback_repeats: true, match_requests_on: %i[method path query], tag: :force_utf8) do
            response = subject.get_appointments(start_date2, end_date2)
            expect(response[:data][0][:preferred_provider_name]).not_to be_nil
          end
        end

        it 'fetches provider info for a cancelled cc appointment' do
          allow_any_instance_of(VAOS::V2::MobileFacilityService).to receive(:get_facility!).and_return(mock_facility2)
          allow_any_instance_of(VAOS::V2::AppointmentProviderName).to receive(
            :form_names_from_appointment_practitioners_list
          ).and_return(provider_name)
          VCR.use_cassette('vaos/v2/appointments/get_appointments_200_cc_cancelled',
                           allow_playback_repeats: true, match_requests_on: %i[method path query], tag: :force_utf8) do
            response = subject.get_appointments(start_date2, end_date2)
            expect(response[:data][0][:preferred_provider_name]).not_to be_nil
          end
        end
      end

      context '400' do
        it 'raises a 400 error' do
          VCR.use_cassette('vaos/v2/appointments/get_appointments_400',
                           match_requests_on: %i[method path query]) do
            expect { subject.get_appointments(start_date, end_date) }.to raise_error(
              Common::Exceptions::BackendServiceException
            )
          end
        end
      end

      context '401' do
        it 'raises a 401 error' do
          VCR.use_cassette('vaos/v2/appointments/get_appointments_401', match_requests_on: %i[method path query]) do
            expect { subject.get_appointments(start_date, end_date) }.to raise_error(
              Common::Exceptions::BackendServiceException
            )
          end
        end
      end

      context '403' do
        it 'raises a 403' do
          VCR.use_cassette('vaos/v2/appointments/get_appointments_403', match_requests_on: %i[method path query]) do
            expect { subject.get_appointments(start_date, end_date) }.to raise_error(
              Common::Exceptions::BackendServiceException
            )
          end
        end
      end

      context 'when the upstream server returns a 500' do
        it 'raises a backend exception' do
          VCR.use_cassette('vaos/v2/appointments/get_appointments_500', match_requests_on: %i[method path query]) do
            expect { subject.get_appointments(start_date, end_date) }.to raise_error(
              Common::Exceptions::BackendServiceException
            )
          end
        end
      end

      it 'validates schema' do
        VCR.use_cassette('vaos/v2/appointments/get_appointments_200_with_facilities_200',
                         match_requests_on: %i[method path query], allow_playback_repeats: true, tag: :force_utf8) do
          subject.get_appointments(start_date2, end_date2)
          SchemaContract::ValidationJob.drain
          expect(SchemaContract::Validation.last.status).to eq('success')
        end
      end
    end

    context 'when a MAP token error occurs' do
      it 'logs missing ICN error' do
        expected_error = MAP::SecurityToken::Errors::MissingICNError.new 'Missing ICN message'
        # Set up SessionService to raise the expected error. Although the error should be raised by
        # the MAP::SecurityToken::Service, it is easier to mock the behavior in this way for testing.
        # This is functionally equivalent since SessionService calls the MAP::SecurityToken::Service
        # in the :headers method.
        allow_any_instance_of(VAOS::SessionService).to receive(:headers).and_raise(expected_error)
        allow(Rails.logger).to receive(:warn).at_least(:once)
        result = subject.get_appointments(start_date, end_date)
        expect(Rails.logger).to have_received(:warn).with('VAOS::V2::AppointmentService#get_appointments missing ICN')
        expect(result[:data]).to eq({})
        expect(result[:meta][:failures]).to eq('Missing ICN message')
      end

      it 'logs application mismatch error' do
        expected_error = MAP::SecurityToken::Errors::ApplicationMismatchError.new 'Application Mismatch message'
        # Set up SessionService to raise the expected error. Although the error should be raised by
        # the MAP::SecurityToken::Service, it is easier to mock the behavior in this way for testing.
        # This is functionally equivalent since SessionService calls the MAP::SecurityToken::Service
        # in the :headers method.
        allow_any_instance_of(VAOS::SessionService).to receive(:headers).and_raise(expected_error)
        allow(Rails.logger).to receive(:warn).at_least(:once)
        result = subject.get_appointments(start_date, end_date)
        expect(Rails.logger).to have_received(:warn).with(
          'VAOS::V2::AppointmentService#get_appointments application mismatch',
          {
            icn: 'd12672eba61b7e9bc50bb6085a0697133a5fbadf195e6cade452ddaad7921c1d',
            context: 'Application Mismatch message'
          }
        )
        expect(result[:data]).to eq({})
        expect(result[:meta][:failures]).to eq('Application Mismatch message')
      end

      it 'logs gateway timeout error' do
        expected_error = Common::Exceptions::GatewayTimeout.new
        # Set up SessionService to raise the expected error. Although the error should be raised by
        # the MAP::SecurityToken::Service, it is easier to mock the behavior in this way for testing.
        # This is functionally equivalent since SessionService calls the MAP::SecurityToken::Service
        # in the :headers method.
        allow_any_instance_of(VAOS::SessionService).to receive(:headers).and_raise(expected_error)
        allow(Rails.logger).to receive(:warn).at_least(:once)
        result = subject.get_appointments(start_date, end_date)
        expect(Rails.logger).to have_received(:warn).with(
          'VAOS::V2::AppointmentService#get_appointments token failed, gateway timeout',
          {
            icn: 'd12672eba61b7e9bc50bb6085a0697133a5fbadf195e6cade452ddaad7921c1d'
          }
        )
        expect(result[:data]).to eq({})
        expect(result[:meta][:failures]).to eq('Gateway timeout')
      end

      it 'logs parsing error' do
        expected_error = Common::Client::Errors::ParsingError.new 'Parsing Error message'
        # Set up SessionService to raise the expected error. Although the error should be raised by
        # the MAP::SecurityToken::Service, it is easier to mock the behavior in this way for testing.
        # This is functionally equivalent since SessionService calls the MAP::SecurityToken::Service
        # in the :headers method.
        allow_any_instance_of(VAOS::SessionService).to receive(:headers).and_raise(expected_error)
        allow(Rails.logger).to receive(:warn).at_least(:once)
        result = subject.get_appointments(start_date, end_date)
        expect(Rails.logger).to have_received(:warn).with(
          'VAOS::V2::AppointmentService#get_appointments token failed, parsing error',
          {
            icn: 'd12672eba61b7e9bc50bb6085a0697133a5fbadf195e6cade452ddaad7921c1d',
            context: 'Parsing Error message'
          }
        )
        expect(result[:data]).to eq({})
        expect(result[:meta][:failures]).to eq('Parsing Error message')
      end

      it 'logs client error' do
        expected_error = Common::Client::Errors::ClientError.new 'Parsing Error message', 400, 'additional details'
        # Set up SessionService to raise the expected error. Although the error should be raised by
        # the MAP::SecurityToken::Service, it is easier to mock the behavior in this way for testing.
        # This is functionally equivalent since SessionService calls the MAP::SecurityToken::Service
        # in the :headers method.
        allow_any_instance_of(VAOS::SessionService).to receive(:headers).and_raise(expected_error)
        allow(Rails.logger).to receive(:warn).at_least(:once)
        result = subject.get_appointments(start_date, end_date)
        expect(Rails.logger).to have_received(:warn).with(
          'VAOS::V2::AppointmentService#get_appointments token failed, status: 400',
          {
            status: 400,
            icn: 'd12672eba61b7e9bc50bb6085a0697133a5fbadf195e6cade452ddaad7921c1d',
            context: 'additional details'
          }
        )
        expect(result[:data]).to eq({})
        expect(result[:meta][:failures])
          .to eq({
                   message: 'VAOS::V2::AppointmentService#get_appointments token failed, status: 400',
                   status: 400,
                   icn: 'd12672eba61b7e9bc50bb6085a0697133a5fbadf195e6cade452ddaad7921c1d',
                   context: 'additional details'
                 })
      end
    end
  end

  describe '#get_most_recent_visited_clinic_appointment' do
    subject { instance_of_class.get_most_recent_visited_clinic_appointment }

    let(:instance_of_class) { described_class.new(user) }
    let(:mock_appointment_one) { double('Appointment', kind: 'clinic', start: '2022-12-01') }
    let(:mock_appointment_two) { double('Appointment', kind: 'telehealth', start: '2022-12-01T21:38:01.476Z') }
    let(:mock_appointment_three) { double('Appointment', kind: 'clinic', start: '2022-12-09T21:38:01.476Z') }

    context 'when appointments are available' do
      before do
        allow(instance_of_class).to receive(:get_appointments).and_return({ data: [mock_appointment_one,
                                                                                   mock_appointment_two,
                                                                                   mock_appointment_three] })
      end

      it 'returns the most recent clinic appointment' do
        expect(subject).to eq(mock_appointment_three)
      end
    end

    context 'when no appointments are available' do
      before do
        allow(instance_of_class).to receive(:get_appointments).and_return({ data: [] })
      end

      it 'returns nil' do
        expect(subject).to be_nil
      end
    end

    context 'when there are no clinic appointments' do
      before do
        allow(instance_of_class).to receive(:get_appointments).and_return({ data: [mock_appointment_two] })
      end

      it 'returns nil' do
        expect(subject).to be_nil
      end
    end

    context 'when the second interval search returns an appointment' do
      before do
        allow(instance_of_class).to receive(:get_appointments).and_return({ data: [mock_appointment_two] },
                                                                          { data: [mock_appointment_one,
                                                                                   mock_appointment_two,
                                                                                   mock_appointment_three] })
      end

      it 'returns the most recent clinic appointment' do
        expect(subject).to eq(mock_appointment_three)
      end
    end
  end

  describe '#get_recent_sorted_clinic_appointments' do
    subject { instance_of_class.get_recent_sorted_clinic_appointments }

    let(:instance_of_class) { described_class.new(user) }
    let(:mock_appointment_one) { double('Appointment', kind: 'clinic', start: '2022-12-02') }
    let(:mock_appointment_two) { double('Appointment', kind: 'telehealth', start: '2022-12-01T21:38:01.476Z') }
    let(:mock_appointment_three) { double('Appointment', kind: 'clinic', start: '2022-12-09T21:38:01.476Z') }

    context 'when appointments are available' do
      before do
        allow(instance_of_class).to receive(:get_appointments).and_return({ data: [mock_appointment_one,
                                                                                   mock_appointment_two,
                                                                                   mock_appointment_three] })
      end

      it 'returns the recent sorted clinic appointments' do
        expect(subject).to eq([mock_appointment_two, mock_appointment_one, mock_appointment_three])
      end
    end

    context 'when no appointments are available' do
      before do
        allow(instance_of_class).to receive(:get_appointments).and_return({ data: [] })
      end

      it 'returns nil' do
        expect(subject.first).to be_nil
      end
    end
  end

  describe '#sort_recent_appointments' do
    subject { instance_of_class }

    let(:instance_of_class) { described_class.new(user) }
    let(:mock_appointment_one) { double('Appointment', id: '123', kind: 'clinic', start: '2022-12-02') }
    let(:mock_appointment_two) do
      double('Appointment', id: '124', kind: 'telehealth', start: '2022-12-01T21:38:01.476Z')
    end
    let(:mock_appointment_three) { double('Appointment', id: '125', kind: 'clinic', start: '2022-12-09T21:38:01.476Z') }
    let(:mock_appointment_four_no_start) { double('Appointment', id: '126', kind: 'clinic', start: nil) }
    let(:appointments_input_no_start) do
      [mock_appointment_one, mock_appointment_two, mock_appointment_three, mock_appointment_four_no_start]
    end
    let(:appointments_input) { [mock_appointment_one, mock_appointment_two, mock_appointment_three] }
    let(:filtered_sorted_appointments) { [mock_appointment_two, mock_appointment_one, mock_appointment_three] }

    context 'when appointments are available' do
      it 'sorts based on start time' do
        expect(subject.send(:sort_recent_appointments, appointments_input)).to eq(filtered_sorted_appointments)
        expect(Rails.logger).not_to receive(:info)
      end
    end

    context 'when appointments are available and at least one is missing a start time' do
      it 'filters before sorting and logs removed appointments' do
        allow(Rails.logger).to receive(:info)
        expect(subject.send(:sort_recent_appointments, appointments_input_no_start)).to eq(filtered_sorted_appointments)
        expect(Rails.logger).to have_received(:info)
          .with('VAOS appointment sorting filtered out id 126 due to missing start time.')
      end
    end
  end

  describe '#get_appointment' do
    context 'using VAOS' do
      before do
        Flipper.disable(:va_online_scheduling_use_vpg)
      end

      context 'with an appointment' do
        context 'with Jacqueline Morgan' do
          it 'returns a proposed appointment' do
            allow_any_instance_of(VAOS::V2::MobileFacilityService).to receive(:get_facility!).and_return(mock_facility)
            VCR.use_cassette('vaos/v2/appointments/get_appointment_200_with_facility_200',
                             match_requests_on: %i[method path query]) do
              response = subject.get_appointment('70060')
              expect(response[:id]).to eq('70060')
              expect(response[:kind]).to eq('clinic')
              expect(response[:status]).to eq('proposed')
              expect(response[:requested_periods][0][:local_start_time]).to eq('Sun, 19 Dec 2021 19:00:00 -0500')
            end
          end
        end
      end

      context 'when requesting a booked cerner appointment' do
        let(:user) { build(:user, :vaos) }

        it 'returns a booked cerner appointment with the requested periods set to nil' do
          VCR.use_cassette('vaos/v2/appointments/get_appointment_200_booked_cerner',
                           match_requests_on: %i[method path query]) do
            resp = subject.get_appointment('180402')
            expect(resp[:id]).to eq('180402')
            expect(resp[:requested_periods]).to be_nil
          end
        end
      end

      context 'when requesting a CnP appointment' do
        let(:user) { build(:user, :vaos) }

        it 'sets the cancellable attribute to false' do
          VCR.use_cassette('vaos/v2/appointments/get_appointment_200_CnP',
                           match_requests_on: %i[method path query]) do
            response = subject.get_appointment('159472')
            expect(response[:cancellable]).to eq(false)
          end
        end
      end

      context 'when requesting a proposed CC appointment' do
        let(:user) { build(:user, :vaos) }

        it 'does not set the cancellable attribute to false' do
          VCR.use_cassette('vaos/v2/appointments/get_appointment_200_cc',
                           match_requests_on: %i[method path query]) do
            response = subject.get_appointment('159472')
            expect(response[:cancellable]).not_to eq(false)
          end
        end
      end

      context 'when requesting a Telehealth appointment' do
        let(:user) { build(:user, :vaos) }

        it 'sets the cancellable attribute to false' do
          VCR.use_cassette('vaos/v2/appointments/get_appointment_200_telehealth',
                           match_requests_on: %i[method path query]) do
            response = subject.get_appointment('159472')
            expect(response[:cancellable]).to eq(false)
          end
        end
      end

      context 'when requesting a non-Med non-CnP appointment' do
        let(:user) { build(:user, :vaos) }

        it 'removes the appointments service type and service types attributes' do
          VCR.use_cassette('vaos/v2/appointments/get_appointment_200_non_med',
                           match_requests_on: %i[method path query]) do
            response = subject.get_appointment('159472')
            expect(response[:service_type]).to be_nil
            expect(response[:service_types]).to be_nil
          end
        end
      end

      context 'when the upstream server returns a 500' do
        it 'raises a backend exception' do
          VCR.use_cassette('vaos/v2/appointments/get_appointment_500', match_requests_on: %i[method path query]) do
            expect { subject.get_appointment('00000') }.to raise_error(
              Common::Exceptions::BackendServiceException
            )
          end
        end
      end
    end

    context 'using VPG' do
      before do
        Flipper.enable(:va_online_scheduling_use_vpg)
      end

      context 'with an appointment' do
        context 'with Jacqueline Morgan' do
          it 'returns a proposed appointment' do
            allow_any_instance_of(VAOS::V2::MobileFacilityService).to receive(:get_facility!).and_return(mock_facility)
            VCR.use_cassette('vaos/v2/appointments/get_appointment_200_with_facility_200_vpg',
                             match_requests_on: %i[method path query]) do
              response = subject.get_appointment('70060')
              expect(response[:id]).to eq('70060')
              expect(response[:kind]).to eq('clinic')
              expect(response[:status]).to eq('proposed')
              expect(response[:requested_periods][0][:local_start_time]).to eq('Sun, 19 Dec 2021 19:00:00 -0500')
            end
          end
        end
      end

      context 'when requesting a booked cerner appointment' do
        let(:user) { build(:user, :vaos) }

        it 'returns a booked cerner appointment with the requested periods set to nil' do
          VCR.use_cassette('vaos/v2/appointments/get_appointment_200_booked_cerner_vpg',
                           match_requests_on: %i[method path query]) do
            resp = subject.get_appointment('180402')
            expect(resp[:id]).to eq('180402')
            expect(resp[:requested_periods]).to be_nil
          end
        end
      end

      context 'when requesting a CnP appointment' do
        let(:user) { build(:user, :vaos) }

        it 'sets the cancellable attribute to false' do
          VCR.use_cassette('vaos/v2/appointments/get_appointment_200_CnP_vpg',
                           match_requests_on: %i[method path query]) do
            response = subject.get_appointment('159472')
            expect(response[:cancellable]).to eq(false)
          end
        end
      end

      context 'when requesting a Telehealth appointment' do
        let(:user) { build(:user, :vaos) }

        it 'sets the cancellable attribute to false' do
          VCR.use_cassette('vaos/v2/appointments/get_appointment_200_telehealth_vpg',
                           match_requests_on: %i[method path query]) do
            response = subject.get_appointment('159472')
            expect(response[:cancellable]).to eq(false)
          end
        end
      end

      context 'when requesting a proposed CC appointment' do
        let(:user) { build(:user, :vaos) }

        it 'does not set the cancellable attribute as false' do
          VCR.use_cassette('vaos/v2/appointments/get_appointment_200_cc_vpg',
                           match_requests_on: %i[method path query]) do
            response = subject.get_appointment('159472')
            expect(response[:cancellable]).not_to eq(false)
          end
        end
      end

      context 'when requesting a non-Med non-CnP appointment' do
        let(:user) { build(:user, :vaos) }

        it 'removes the appointments service type and service types attributes' do
          VCR.use_cassette('vaos/v2/appointments/get_appointment_200_non_med_vpg',
                           match_requests_on: %i[method path query]) do
            response = subject.get_appointment('159472')
            expect(response[:service_type]).to be_nil
            expect(response[:service_types]).to be_nil
          end
        end
      end

      context 'when the upstream server returns a 500' do
        it 'raises a backend exception' do
          VCR.use_cassette('vaos/v2/appointments/get_appointment_500_vpg', match_requests_on: %i[method path query]) do
            expect { subject.get_appointment('00000') }.to raise_error(
              Common::Exceptions::BackendServiceException
            )
          end
        end
      end
    end
  end

  describe '#cancel_appointment' do
    context 'when the upstream server attempts to cancel an appointment' do
      context 'with Jaqueline Morgan' do
        context 'using VPG' do
          before do
            Flipper.enable(:va_online_scheduling_enable_OH_cancellations)
            Flipper.enable(:va_online_scheduling_use_vpg)
          end

          it 'returns a cancelled status and the cancelled appointment information' do
            VCR.use_cassette('vaos/v2/appointments/cancel_appointments_vpg_204',
                             match_requests_on: %i[method path query body_as_json]) do
              VCR.use_cassette('vaos/v2/appointments/get_appointment_200_cancelled_vpg',
                               match_requests_on: %i[method path query body_as_json]) do
                VCR.use_cassette('vaos/v2/mobile_facility_service/get_facility_200',
                                 match_requests_on: %i[method path query]) do
                  response = subject.update_appointment('70060', 'cancelled')
                  expect(response.status).to eq('cancelled')
                end
              end
            end
          end

          it 'returns a 400 when the appointment is not cancellable' do
            VCR.use_cassette('vaos/v2/appointments/cancel_appointment_vpg_400',
                             match_requests_on: %i[method path query]) do
              expect { subject.update_appointment('42081', 'cancelled') }
                .to raise_error do |error|
                expect(error).to be_a(Common::Exceptions::BackendServiceException)
                expect(error.status_code).to eq(400)
              end
            end
          end
        end

        context 'using vaos-service' do
          before do
            Flipper.disable(:va_online_scheduling_enable_OH_cancellations)
          end

          it 'returns a cancelled status and the cancelled appointment information' do
            VCR.use_cassette('vaos/v2/appointments/cancel_appointments_200',
                             match_requests_on: %i[method path query]) do
              VCR.use_cassette('vaos/v2/mobile_facility_service/get_facility_200',
                               match_requests_on: %i[method path query]) do
                VCR.use_cassette('vaos/v2/mobile_facility_service/get_clinic_200',
                                 match_requests_on: %i[method path query]) do
                  response = subject.update_appointment('70060', 'cancelled')
                  expect(response.status).to eq('cancelled')
                end
              end
            end
          end

          it 'returns a 400 when the appointment is not cancellable' do
            VCR.use_cassette('vaos/v2/appointments/cancel_appointment_400', match_requests_on: %i[method path query]) do
              expect { subject.update_appointment('42081', 'cancelled') }
                .to raise_error do |error|
                expect(error).to be_a(Common::Exceptions::BackendServiceException)
                expect(error.status_code).to eq(400)
              end
            end
          end
        end
      end
    end

    context 'when there is a server error in updating an appointment' do
      before do
        Flipper.disable(:va_online_scheduling_enable_OH_cancellations)
      end

      it 'throws a BackendServiceException' do
        VCR.use_cassette('vaos/v2/appointments/cancel_appointment_500', match_requests_on: %i[method path query]) do
          expect { subject.update_appointment('35952', 'cancelled') }
            .to raise_error do |error|
            expect(error).to be_a(Common::Exceptions::BackendServiceException)
            expect(error.status_code).to eq(502)
          end
        end
      end
    end
  end

  describe '#get_facility_timezone' do
    let(:facility_location_id) { '983' }
    let(:facility_error_msg) { 'Error fetching facility details' }

    context 'with a facility location id' do
      it 'returns the facility timezone' do
        allow_any_instance_of(VAOS::V2::MobileFacilityService).to receive(:get_facility!).and_return(mock_facility)
        timezone = subject.send(:get_facility_timezone, facility_location_id)
        expect(timezone).to eq('America/New_York')
      end
    end

    context 'with an internal server error from the facilities call' do
      it 'returns nil for the timezone' do
        allow_any_instance_of(VAOS::V2::MobileFacilityService).to receive(:get_facility!)
          .and_raise(Common::Exceptions::BackendServiceException)
        timezone = subject.send(:get_facility_timezone, facility_location_id)
        expect(timezone).to eq(nil)
      end
    end
  end

  describe '#convert_appointment_time' do
    let(:manila_appt) do
      {
        id: '12345',
        location_id: '358',
        start: '2024-12-20T00:00:00Z'
      }
    end

    let(:manila_appt_req) do
      {
        id: '12345',
        location_id: '358',
        requested_periods: [{ start: '2024-12-20T00:00:00Z', end: '2024-12-20T11:59:59.999Z' }]
      }
    end

    context 'when appt location id is 358' do
      it 'logs the appt location id, timezone info, utc/local times of appt' do
        allow_any_instance_of(VAOS::V2::AppointmentsService)
          .to receive(:get_facility_timezone_memoized)
          .and_return('Asia/Manila')
        allow(Rails.logger).to receive(:info)

        subject.send(:convert_appointment_time, manila_appt)
        expect(Rails.logger).to have_received(:info).with('Timezone info for Manila Philippines location_id 358',
                                                          {
                                                            location_id: '358',
                                                            facility_timezone: 'Asia/Manila',
                                                            appt_start_time_utc: '2024-12-20T00:00:00Z',
                                                            appt_start_time_local: subject.send(
                                                              :convert_utc_to_local_time,
                                                              manila_appt[:start],
                                                              'Asia/Manila'
                                                            )
                                                          }.to_json)
      end

      it 'logs the appt location id, timezone info, utc/local times of appt request' do
        allow_any_instance_of(VAOS::V2::AppointmentsService)
          .to receive(:get_facility_timezone_memoized)
          .and_return('Asia/Manila')
        allow(Rails.logger).to receive(:info)

        subject.send(:convert_appointment_time, manila_appt_req)
        expect(Rails.logger).to have_received(:info).with('Timezone info for Manila Philippines location_id 358',
                                                          {
                                                            location_id: '358',
                                                            facility_timezone: 'Asia/Manila',
                                                            appt_start_time_utc: '2024-12-20T00:00:00Z',
                                                            appt_start_time_local: subject.send(
                                                              :convert_utc_to_local_time, manila_appt_req.dig(
                                                                                            :requested_periods,
                                                                                            0,
                                                                                            :start
                                                                                          ), 'Asia/Manila'
                                                            )
                                                          }.to_json)
      end
    end
  end

  describe '#convert_utc_to_local_time' do
    let(:start_datetime) { '2021-09-02T14:00:00Z'.to_datetime }

    context 'with a date and timezone' do
      it 'converts UTC to local time' do
        local_time = subject.send(:convert_utc_to_local_time, start_datetime, 'America/New_York')
        expect(local_time.to_s).to eq(start_datetime.to_time.utc.in_time_zone('America/New_York').to_datetime.to_s)
      end
    end

    context 'with a date and no timezone' do
      it 'returns warning message' do
        local_time = subject.send(:convert_utc_to_local_time, start_datetime, nil)
        expect(local_time.to_s).to eq('Unable to convert UTC to local time')
      end
    end

    context 'with a nil date' do
      it 'throws a ParameterMissing exception' do
        expect do
          subject.send(:convert_utc_to_local_time, nil, 'America/New_York')
        end.to raise_error(Common::Exceptions::ParameterMissing)
      end
    end
  end

  describe '#codes' do
    context 'when nil is passed in' do
      it 'returns an empty array' do
        expect(subject.send(:codes, nil)).to eq([])
      end
    end

    context 'when no codable concept code is present' do
      it 'returns an empty array' do
        x = [{ coding: [{ system: 'http://www.va.gov/terminology/vistadefinedterms/409_1', display: 'REGULAR' }],
               text: 'REGULAR' }]
        expect(subject.send(:codes, x)).to eq([])
      end
    end

    context 'when a codable concept code is present' do
      it 'returns an array of codable concept codes' do
        x = [{ coding: [{ system: 'http://www.va.gov/terminology/vistadefinedterms/409_1', code: 'REGULAR' }],
               text: 'REGULAR' }]
        expect(subject.send(:codes, x)).to eq(['REGULAR'])
      end
    end

    context 'when multiple codable concept codes are present' do
      it 'returns an array of codable concept codes' do
        x = [{ coding: [{ system: 'http://www.va.gov/terminology/vistadefinedterms/409_1', code: 'REGULAR' },
                        { system: 'http://www.va.gov/terminology/vistadefinedterms/409_1', code: 'TELEHEALTH' }],
               text: 'REGULAR' }]
        expect(subject.send(:codes, x)).to eq(%w[REGULAR TELEHEALTH])
      end
    end

    context 'when multiple codable concepts with single codes are present' do
      it 'returns an array of codable concept codes' do
        x = [{ coding: [{ system: 'http://www.va.gov/terminology/vistadefinedterms/409_1', code: 'REGULAR' }],
               text: 'REGULAR' },
             { coding: [{ system: 'http://www.va.gov/terminology/vistadefinedterms/409_1', code: 'TELEHEALTH' }],
               text: 'TELEHEALTH' }]
        expect(subject.send(:codes, x)).to eq(%w[REGULAR TELEHEALTH])
      end
    end
  end

  describe '#medical?' do
    it 'raises an ArgumentError if appt is nil' do
      expect { subject.send(:medical?, nil) }.to raise_error(ArgumentError, 'Appointment cannot be nil')
    end

    it 'returns true for medical appointments' do
      expect(subject.send(:medical?, appt_med)).to eq(true)
    end

    it 'returns false for non-medical appointments' do
      expect(subject.send(:medical?, appt_non)).to eq(false)
    end
  end

  describe '#cerner?' do
    it 'raises an ArgumentError if appt is nil' do
      expect { subject.send(:cerner?, nil) }.to raise_error(ArgumentError, 'Appointment cannot be nil')
    end

    it 'returns true for appointments with a "CERN" prefix' do
      expect(subject.send(:cerner?, { id: 'CERN99999' })).to eq(true)
    end

    it 'returns false for appointments without a "CERN" prefix' do
      expect(subject.send(:cerner?, { id: '99999' })).to eq(false)
    end
  end

  describe '#no_service_cat?' do
    it 'raises an ArgumentError if appt is nil' do
      expect { subject.send(:no_service_cat?, nil) }.to raise_error(ArgumentError, 'Appointment cannot be nil')
    end

    it 'returns true for appointments without a service category' do
      expect(subject.send(:no_service_cat?, appt_no_service_cat)).to eq(true)
    end

    it 'returns false for appointments with a service category' do
      expect(subject.send(:no_service_cat?, appt_non)).to eq(false)
    end
  end

  describe '#cnp?' do
    it 'raises an ArgumentError if appt is nil' do
      expect { subject.send(:cnp?, nil) }.to raise_error(ArgumentError, 'Appointment cannot be nil')
    end

    it 'returns true for compensation and pension appointments' do
      expect(subject.send(:cnp?, appt_cnp)).to eq(true)
    end

    it 'returns false for non compensation and pension appointments' do
      expect(subject.send(:cnp?, appt_non)).to eq(false)
    end
  end

  describe '#cc?' do
    it 'raises an ArgumentError if appt is nil' do
      expect { subject.send(:cc?, nil) }.to raise_error(ArgumentError, 'Appointment cannot be nil')
    end

    it 'returns true for community care appointments' do
      expect(subject.send(:cc?, appt_cc)).to eq(true)
    end

    it 'returns false for non community care appointments' do
      expect(subject.send(:cc?, appt_non)).to eq(false)
    end
  end

  describe '#telehealth?' do
    it 'raises an ArgumentError if appt is nil' do
      expect { subject.send(:telehealth?, nil) }.to raise_error(ArgumentError, 'Appointment cannot be nil')
    end

    it 'returns true for telehealth appointments' do
      expect(subject.send(:telehealth?, appt_telehealth)).to eq(true)
    end

    it 'returns false for telehealth appointments' do
      expect(subject.send(:telehealth?, appt_non)).to eq(false)
    end
  end

  describe '#remove_service_type' do
    it 'raises an ArgumentError if appt is nil' do
      expect { subject.send(:remove_service_type, nil) }.to raise_error(ArgumentError, 'Appointment cannot be nil')
    end

    it 'Modifies the appointment with service type(s) removed from appointment' do
      expect { subject.send(:remove_service_type, appt_non) }.to change(appt_non, :keys)
        .from(%i[kind service_category service_type
                 service_types])
        .to(%i[kind service_category])
    end
  end

  describe '#booked?' do
    it 'returns true when the appointment status is booked' do
      appt = {
        status: 'booked'
      }

      expect(subject.send(:booked?, appt)).to eq(true)
    end

    it 'returns false when the appointment status is not booked' do
      appt = {
        status: 'cancelled'
      }

      expect(subject.send(:booked?, appt)).to eq(false)
    end

    it 'returns false when the appointment does not contain status' do
      appt = {}

      expect(subject.send(:booked?, appt)).to eq(false)
    end

    it 'raises an ArgumentError when the appointment nil' do
      expect { subject.send(:booked?, nil) }.to raise_error(ArgumentError, 'Appointment cannot be nil')
    end
  end

  describe '#extract_station_and_ien' do
    it 'returns nil if the appointment does not have any identifiers' do
      appointment = {}

      expect(subject.send(:extract_station_and_ien, appointment)).to be_nil
    end

    it 'returns nil if the identifier with the system VistADefinedTerms/409_84 is not found' do
      appointment = { identifier: [{ system: 'some_other_system', value: 'some_value' }] }

      expect(subject.send(:extract_station_and_ien, appointment)).to be_nil
    end

    it 'returns the station id and ien if the identifier with the system VistADefinedTerms/409_84 is found' do
      appointment = { identifier: [{ system: '/Terminology/VistADefinedTerms/409_84', value: '983:12345678' }] }
      expected_result = %w[983 12345678]

      expect(subject.send(:extract_station_and_ien, appointment)).to eq(expected_result)
    end

    it 'returns the station id and ien if the identifier with the system VistADefinedTerms/409_85 is found' do
      appointment = { identifier: [{ system: '/Terminology/VistADefinedTerms/409_85', value: '983:12345678' }] }
      expected_result = %w[983 12345678]

      expect(subject.send(:extract_station_and_ien, appointment)).to eq(expected_result)
    end
  end

  describe '#avs_applicable?' do
    before { travel_to(DateTime.parse('2023-09-26T10:00:00-07:00')) }
    after { travel_back }

    let(:past_appointment) { { status: 'booked', start: '2023-09-25T10:00:00-07:00' } }
    let(:future_appointment) { { status: 'booked', start: '2023-09-27T11:00:00-07:00' } }
    let(:unbooked_appointment) { { status: 'pending', start: '2023-09-25T10:00:00-07:00' } }
    let(:avs_param_included) { true }
    let(:avs_param_excluded) { false }

    it 'returns true if the appointment is booked and is in the past and avs is included' do
      expect(subject.send(:avs_applicable?, past_appointment, avs_param_included)).to be true
    end

    it 'returns false if the appointment is not booked' do
      expect(subject.send(:avs_applicable?, unbooked_appointment, avs_param_included)).to be false
    end

    it 'returns false on a booked future appointment' do
      expect(subject.send(:avs_applicable?, future_appointment, avs_param_included)).to be false
    end

    it 'returns false if the avs param is not included' do
      expect(subject.send(:avs_applicable?, past_appointment, avs_param_excluded)).to be false
    end

    it 'returns false if the avs param is nil' do
      expect(subject.send(:avs_applicable?, past_appointment, nil)).to be false
    end
  end

  describe '#normalize_icn' do
    context 'when icn is nil' do
      it 'returns nil' do
        expect(subject.send(:normalize_icn, nil)).to be_nil
      end
    end

    context 'when icn is an empty string' do
      it 'returns an empty string' do
        expect(subject.send(:normalize_icn, '')).to eq('')
      end
    end

    context 'when icn does not end with "V" followed by six digits' do
      icn = '123456AA789012'

      it 'returns the same icn' do
        expect(subject.send(:normalize_icn, icn)).to eq(icn)
      end
    end

    context 'when icn ends with "V" followed by six digits' do
      icn = '1234567890V654321'

      it 'removes trailing "V" followed by six digits' do
        expect(subject.send(:normalize_icn, icn)).to eq('1234567890')
      end
    end
  end

  describe '#icns_match?' do
    context 'when either icn is nil' do
      it 'returns false' do
        expect(subject.send(:icns_match?, nil, '1234567890V123456')).to eq(false)
        expect(subject.send(:icns_match?, '1234567890V123456', nil)).to eq(false)
      end
    end

    context 'when both icns are not nil and match' do
      it 'returns true' do
        expect(subject.send(:icns_match?, '1234567890V654321', '1234567890V654321')).to eq(true)
      end
    end

    context 'when both icns are not nil and do not match' do
      it 'returns false' do
        expect(subject.send(:icns_match?, '1234567890V123456', '1234567899V123456')).to eq(false)
      end
    end
  end

  describe '#get_avs_link' do
    let(:user) { build(:user, :loa3, icn: '123498767V234859') }
    let(:expected_avs_link) do
      '/my-health/medical-records/summaries-and-notes/visit-summary/9A7AF40B2BC2471EA116891839113252'
    end
    let(:appt) do
      {
        identifier: [
          {
            system: 'Appointment/',
            value: '4139383338323131'
          },
          {
            system: 'http://www.va.gov/Terminology/VistADefinedTerms/409_84',
            value: '500:9876543'
          }
        ],
        ien: '9876543',
        station: '500'
      }
    end

    context 'with good station number and ien' do
      it 'returns avs link' do
        VCR.use_cassette('vaos/v2/appointments/avs-search-9876543', match_requests_on: %i[method path query]) do
          expect(subject.send(:get_avs_link, appt)).to eq(expected_avs_link)
        end
      end
    end

    context 'with mismatched icn' do
      it 'returns nil and logs mismatch' do
        VCR.use_cassette('vaos/v2/appointments/avs-search-9876543', match_requests_on: %i[method path query]) do
          allow(Rails.logger).to receive(:warn)
          user.identity.icn = '123'

          expect(subject.send(:get_avs_link, appt)).to be_nil
          expect(Rails.logger).to have_received(:warn).with('VAOS: AVS response ICN does not match user ICN')
        end
      end
    end

    context 'with non-hash body' do
      it 'returns nil' do
        VCR.use_cassette('vaos/v2/appointments/avs-search-error', match_requests_on: %i[method path query]) do
          expect(subject.send(:get_avs_link, appt)).to eq(nil)
        end
      end
    end
  end

  describe '#fetch_avs_and_update_appt_body' do
    let(:avs_resp) { double(body: [{ icn: '1012846043V576341', sid: '12345' }], status: 200) }
    let(:avs_link) { '/my-health/medical-records/summaries-and-notes/visit-summary/12345' }
    let(:appt) do
      { id: '12345', identifier: [{ system: '/Terminology/VistADefinedTerms/409_84', value: '983:12345678' }],
        ien: '12345678', station: '983' }
    end
    let(:avs_error_message) { 'Error retrieving AVS link' }

    context 'when AVS successfully retrieved the AVS link' do
      it 'fetches the avs link and updates the appt hash' do
        allow_any_instance_of(Avs::V0::AvsService).to receive(:get_avs_by_appointment).and_return(avs_resp)
        subject.send(:fetch_avs_and_update_appt_body, appt)
        expect(appt[:avs_path]).to eq(avs_link)
      end
    end

    context 'when an error occurs while retrieving AVS link' do
      it 'logs the error and sets the avs_path to an error message' do
        allow_any_instance_of(Avs::V0::AvsService).to receive(:get_avs_by_appointment)
          .and_raise(Common::Exceptions::BackendServiceException)
        expect(Rails.logger).to receive(:error)
        subject.send(:fetch_avs_and_update_appt_body, appt)
        expect(appt[:avs_path]).to eq(avs_error_message)
      end
    end

    context 'when there is no available after visit summary for the appointment' do
      let(:user) { build(:user, :vaos) }
      let(:appt_no_avs) { { id: '192308' } }

      it 'returns an error message in the avs field of the appointment response' do
        subject.send(:fetch_avs_and_update_appt_body, appt_no_avs)
        expect(appt_no_avs[:avs_path]).to be_nil
      end
    end
  end

  describe '#filter_reason_code_text' do
    let(:request_object_body) { { reason_code: { text: "This is\t a test\n\r" } } }
    let(:request_object_body_with_non_ascii) { { reason_code: { text: 'Thïs ïs ä tést' } } }
    let(:request_object_body_without_text) { { reason_code: {} } }

    context 'when the request object body reason code text contains ASCII characters only' do
      it 'returns the same text' do
        expect(subject.send(:filter_reason_code_text, request_object_body)).to eq("This is\t a test\n\r")
      end
    end

    context 'when the request object body reason code text contains non-ASCII characters' do
      it 'returns the text with non-ASCII characters filtered out' do
        expect(subject.send(:filter_reason_code_text, request_object_body_with_non_ascii)).to eq('Ths s  tst')
      end
    end

    context 'when the request object body reason code does not contain a text field' do
      it 'returns nil' do
        expect(subject.send(:filter_reason_code_text, request_object_body_without_text)).to be_nil
      end
    end

    context 'when nil is passed in for the request object body' do
      it 'returns nil' do
        expect(subject.send(:filter_reason_code_text, nil)).to be_nil
      end
    end
  end

  describe '#page_params' do
    context 'when per_page is positive' do
      context 'when per_page is positive' do
        let(:pagination_params) do
          { per_page: 3, page: 2 }
        end

        it 'returns pageSize and page' do
          result = subject.send(:page_params, pagination_params)

          expect(result).to eq({ pageSize: 3, page: 2 })
        end
      end
    end

    context 'when per_page is not positive' do
      let(:pagination_params) do
        { per_page: 0, page: 2 }
      end

      it 'returns pageSize only' do
        result = subject.send(:page_params, pagination_params)

        expect(result).to eq({ pageSize: 0 })
      end
    end

    context 'when per_page does not exist' do
      let(:pagination_params) do
        { page: 2 }
      end

      it 'returns pageSize as 0' do
        result = subject.send(:page_params, pagination_params)

        expect(result).to eq({ pageSize: 0 })
      end
    end
  end

  describe '#add_timezone_offset' do
    let(:desired_date) { '2022-09-21T00:00:00+00:00'.to_datetime }

    context 'with a date and timezone' do
      it 'adds the timezone offset to the date' do
        date_with_offset = subject.send(:add_timezone_offset, desired_date, 'America/New_York')
        expect(date_with_offset.to_s).to eq('2022-09-21T00:00:00-04:00')
      end
    end

    context 'with a date and nil timezone' do
      it 'leaves the date as is' do
        date_with_offset = subject.send(:add_timezone_offset, desired_date, nil)
        expect(date_with_offset.to_s).to eq(desired_date.to_s)
      end
    end

    context 'with a nil date' do
      it 'throws a ParameterMissing exception' do
        expect do
          subject.send(:add_timezone_offset, nil, 'America/New_York')
        end.to raise_error(Common::Exceptions::ParameterMissing)
      end
    end
  end

  describe '#modify_desired_date' do
    let(:va_booked_request_body) do
      FactoryBot.build(:appointment_form_v2, :va_booked).attributes
    end

    context 'with a request body and facility timezone' do
      it 'updates the direct scheduled appt desired date with facilities time zone offset' do
        subject.send(:modify_desired_date, va_booked_request_body, 'America/Denver')
        expect(va_booked_request_body[:extension][:desired_date].to_s).to eq('2022-11-30T00:00:00-07:00')
      end
    end
  end

  describe '#extract_appointment_fields' do
    it 'do not overwrite existing preferred dates' do
      # Note that the va_proposed appointment here contains both a reason code text and
      # requested periods which will not occur in a real scenario. However the example
      # demonstrates that the preferred dates from reason code text are not overwritten.
      appt = FactoryBot.build(:appointment_form_v2, :va_proposed_valid_reason_code_text, user:).attributes
      subject.send(:extract_appointment_fields, appt)
      expect(appt[:preferred_dates]).to eq(['Wed, June 26, 2024 in the morning',
                                            'Wed, June 26, 2024 in the afternoon'])
    end

    it 'extracts preferred dates if possible' do
      appt = FactoryBot.build(:appointment_form_v2, :community_cares_multiple_request_dates, user:).attributes
      subject.send(:extract_appointment_fields, appt)
      expect(appt[:preferred_dates]).to eq(['Wed, August 28, 2024 in the morning',
                                            'Wed, August 28, 2024 in the afternoon'])
    end

    it 'do not extract preferred dates if no requested periods' do
      appt = FactoryBot.build(:appointment_form_v2, :community_cares_no_request_dates, user:).attributes
      subject.send(:extract_appointment_fields, appt)
      expect(appt[:preferred_dates]).to be_nil
    end
  end

  describe '#extract_request_preferred_dates' do
    let(:appt_no_req_periods) do
      { id: '12345', requestedPeriods: [{ start: nil, end: nil }] }
    end

    it 'does not extract when requested period start is nil' do
      subject.send(:extract_request_preferred_dates, appt_no_req_periods)
      expect(appt_no_req_periods[:preferred_dates]).to be_nil
    end

    it 'extracts when requested period start is present' do
      appt = FactoryBot.build(:appointment_form_v2, :community_cares_multiple_request_dates, user:).attributes
      subject.send(:extract_request_preferred_dates, appt)
      expect(appt[:preferred_dates]).not_to be_nil
    end
  end

<<<<<<< HEAD
  describe '#set_modality' do
    it 'is vaInPersonVaccine for covid service_type' do
      appt = FactoryBot.build(:appointment_form_v2, :va_proposed_valid_reason_code_text).attributes
      appt[:service_type] = 'covid'
      subject.send(:set_modality, appt)
      expect(appt[:modality]).to eq('vaInPersonVaccine')
    end

    it 'is vaInPerson for clinic kind' do
      appt = FactoryBot.build(:appointment_form_v2, :va_proposed_valid_reason_code_text).attributes
      subject.send(:set_modality, appt)
      expect(appt[:modality]).to eq('vaInPerson')
    end

    it 'is vaVideoCareAtAVaLocation for CLINIC_BASED vvsKind' do
      appt = FactoryBot.build(:appointment_form_v2, :telehealth).attributes
      subject.send(:set_modality, appt)
      expect(appt[:modality]).to eq('vaVideoCareAtAVaLocation')
    end

    it 'is vaVideoCareAtAVaLocation for STORE_FORWARD vvsKind' do
      appt = FactoryBot.build(:appointment_form_v2, :telehealth).attributes
      appt[:telehealth][:vvs_kind] = 'STORE_FORWARD'
      subject.send(:set_modality, appt)
      expect(appt[:modality]).to eq('vaVideoCareAtAVaLocation')
    end

    it 'is vaVideoCareOnGfe for MOBILE_ANY/ADHOC vvsKind and patient has GFE' do
      appt = FactoryBot.build(:appointment_form_v2, :telehealth).attributes
      appt[:telehealth][:vvs_kind] = 'MOBILE_ANY/ADHOC'
      appt[:extension][:patient_has_mobile_gfe] = true
      subject.send(:set_modality, appt)
      expect(appt[:modality]).to eq('vaVideoCareOnGfe')
    end

    it 'is vaVideoCareAtHome for MOBILE_ANY/ADHOC vvsKind and patient does not have GFE' do
      appt = FactoryBot.build(:appointment_form_v2, :va_proposed_valid_reason_code_text, :telehealth).attributes
      appt[:telehealth][:vvs_kind] = 'MOBILE_ANY/ADHOC'
      appt[:extension][:patient_has_mobile_gfe] = false
      subject.send(:set_modality, appt)
      expect(appt[:modality]).to eq('vaVideoCareAtHome')
    end

    it 'is vaVideoCareAtAnAtlasLocation for telehealth appointment with atlas' do
      appt = FactoryBot.build(:appointment_form_v2, :telehealth).attributes
      appt[:telehealth][:atlas] = {}
      subject.send(:set_modality, appt)
      expect(appt[:modality]).to eq('vaVideoCareAtAnAtlasLocation')
    end

    it 'is vaPhone for phone kind' do
      appt = FactoryBot.build(:appointment_form_v2, :va_proposed_valid_reason_code_text).attributes
      appt[:kind] = 'phone'
      subject.send(:set_modality, appt)
      expect(appt[:modality]).to eq('vaPhone')
    end

    it 'is claimExamAppointment for comp & pen service_category' do
      appt = FactoryBot.build(:appointment_form_v2, :va_proposed_valid_reason_code_text).attributes
      appt[:service_category] = [{ text: 'COMPENSATION & PENSION' }]
      subject.send(:set_modality, appt)
      expect(appt[:modality]).to eq('claimExamAppointment')
    end

    it 'is communityCare for cc kind' do
      appt = FactoryBot.build(:appointment_form_v2, :va_proposed_valid_reason_code_text).attributes
      appt[:kind] = 'cc'
      subject.send(:set_modality, appt)
      expect(appt[:modality]).to eq('communityCare')
    end

    it 'logs failure to determine modality' do
      allow(Rails.logger).to receive(:error).at_least(:once)
      appt = FactoryBot.build(:appointment_form_v2, :va_proposed_valid_reason_code_text).attributes
      appt[:kind] = 'none'
      subject.send(:set_modality, appt)
      expect(appt[:modality]).to be_nil
      expect(Rails.logger).to have_received(:error).at_least(:once)
    end

    it 'requires appointment' do
      expect do
        subject.send(:set_modality)
      end.to raise_error(ArgumentError)
=======
  describe '#set_type' do
    it 'has a type of request for Cerner appointments without end dates' do
      appt = FactoryBot.build(:appointment_form_v2, :va_proposed_valid_reason_code_text).attributes
      appt[:id] = 'CERN1234'
      appt[:end] = nil
      subject.send(:set_type, appt)
      expect(appt[:type]).to eq('REQUEST')
    end

    it 'is a VA appointment for Cerner appointments with a valid end date' do
      appt = FactoryBot.build(:appointment_form_v2, :va_proposed_valid_reason_code_text).attributes
      appt[:id] = 'CERN1234'
      appt[:end] = :end_date
      subject.send(:set_type, appt)
      expect(appt[:type]).to eq('VA')
    end

    it 'is a cc appointment for appointments with kind = "cc" and a valid start date' do
      appt = FactoryBot.build(:appointment_form_v2, :va_proposed_valid_reason_code_text).attributes
      appt[:id] = :id
      appt[:start] = :start_date
      appt[:requested_periods] = []
      appt[:kind] = 'cc'
      subject.send(:set_type, appt)
      expect(appt[:type]).to eq('COMMUNITY_CARE_APPOINTMENT')
    end

    it 'is a cc request for appointments with kind = "cc" and at least one requested period' do
      appt = FactoryBot.build(:appointment_form_v2, :va_proposed_valid_reason_code_text).attributes
      appt[:id] = :id
      appt[:kind] = 'cc'
      appt[:requested_periods] = [{ start: '2024-06-26T12:00:00Z', end: '2024-06-26T13:00:00Z' }]
      subject.send(:set_type, appt)
      expect(appt[:type]).to eq('COMMUNITY_CARE_REQUEST')
    end

    it 'is a request for appointments with kind other than "cc" and at least one requested period' do
      appt = FactoryBot.build(:appointment_form_v2, :va_proposed_valid_reason_code_text).attributes
      appt[:id] = :id
      appt[:kind] = 'telehealth'
      appt[:requested_periods] = [{ start: '2024-06-26T12:00:00Z', end: '2024-06-26T13:00:00Z' }]
      subject.send(:set_type, appt)
      expect(appt[:type]).to eq('REQUEST')
    end

    it 'is a request for appointments with kind = "cc" and no start date or requested periods' do
      appt = FactoryBot.build(:appointment_form_v2, :va_proposed_valid_reason_code_text).attributes
      appt[:id] = :id
      appt[:kind] = 'cc'
      appt[:start] = nil
      appt[:requested_periods] = []
      subject.send(:set_type, appt)
      expect(appt[:type]).to eq('COMMUNITY_CARE_APPOINTMENT')
    end

    it 'is a cc request for Cerner with no start date or requested periods' do
      appt = FactoryBot.build(:appointment_form_v2, :va_proposed_valid_reason_code_text).attributes
      appt[:id] = 'CERN1234'
      appt[:kind] = 'cc'
      appt[:start] = nil
      appt[:requested_periods] = []
      subject.send(:set_type, appt)
      expect(appt[:type]).to eq('COMMUNITY_CARE_REQUEST')
>>>>>>> 8cd20716
    end
  end
end<|MERGE_RESOLUTION|>--- conflicted
+++ resolved
@@ -1658,7 +1658,6 @@
     end
   end
 
-<<<<<<< HEAD
   describe '#set_modality' do
     it 'is vaInPersonVaccine for covid service_type' do
       appt = FactoryBot.build(:appointment_form_v2, :va_proposed_valid_reason_code_text).attributes
@@ -1743,7 +1742,9 @@
       expect do
         subject.send(:set_modality)
       end.to raise_error(ArgumentError)
-=======
+    end
+  end
+
   describe '#set_type' do
     it 'has a type of request for Cerner appointments without end dates' do
       appt = FactoryBot.build(:appointment_form_v2, :va_proposed_valid_reason_code_text).attributes
@@ -1807,7 +1808,6 @@
       appt[:requested_periods] = []
       subject.send(:set_type, appt)
       expect(appt[:type]).to eq('COMMUNITY_CARE_REQUEST')
->>>>>>> 8cd20716
     end
   end
 end