--- conflicted
+++ resolved
@@ -121,11 +121,7 @@
     }
   end
 
-<<<<<<< HEAD
-  factory :va10203_full_form, class: 'SavedClaim::EducationBenefits::VA10203', parent: :education_benefits do
-=======
   trait :va10203_full_form do
->>>>>>> 0f76a5dc
     form { Rails.root.join('spec', 'fixtures', 'education_benefits_claims', '10203', 'kitchen_sink.json').read }
   end
 end