---
http_interactions:
<<<<<<< HEAD
- request:
    method: post
    uri: https://login.microsoftonline.us/test-tenant-id/oauth2/v2.0/token
    body:
      encoding: UTF-8
      string: client_id=test-client-id&client_secret=test-client-secret&scope=https://api.va.gov/.default&grant_type=client_credentials
    headers:
      Content-Type:
      - application/x-www-form-urlencoded
      Accept-Encoding:
      - gzip;q=1.0,deflate;q=0.6,identity;q=0.3
  response:
    status:
      code: 200
      message: OK
    headers:
      Content-Type:
      - application/json; charset=utf-8
      Cache-Control:
      - no-store, no-cache
      Pragma:
      - no-cache
    body:
      encoding: UTF-8
      string: '{"token_type":"Bearer","expires_in":3599,"ext_expires_in":3599,"access_token":"eyJ0eXAiOiJKV1QiLCJhbGciOiJSUzI1NiIsIng1dCI6InRlc3QifQ.eyJhdWQiOiJ0ZXN0IiwiaXNzIjoiaHR0cHM6Ly9zdHMud2luZG93cy5uZXQvdGVzdC8iLCJpYXQiOjE2MzAwMDAwMDAsIm5iZiI6MTYzMDAwMDAwMCwiZXhwIjoxNjMwMDAzNjAwfQ.test-signature"}'
  recorded_at: Thu, 26 Nov 2025 12:00:00 GMT
- request:
    method: post
    uri: https://api.vass.va.gov/api/AppointmentAvailability
    body:
      encoding: UTF-8
      string: '{"correlationId":"test-correlation-id","veteranId":"vet-123","dtStartUtc":"2025-11-27T00:00:00Z","dtEndUtc":"2025-12-04T23:59:59Z"}'
    headers:
      Content-Type:
      - application/json
      Authorization:
      - Bearer test-token
      Correlationid:
      - test-correlation-id
      Edipi:
      - '1234567890'
      Ocp-Apim-Subscription-Key:
      - test-subscription-key
  response:
    status:
      code: 200
      message: OK
    headers:
      Content-Type:
      - application/json; charset=utf-8
    body:
      encoding: UTF-8
      string: '{"success":true,"message":"Availability retrieved successfully","correlationId":"test-correlation-id","timeStamp":"2025-11-26T12:00:00Z","data":{"appointmentDuration":30,"availableTimeSlots":[{"timeStartUTC":"2025-11-27T10:00:00Z","timeEndUTC":"2025-11-27T10:30:00Z","capacity":5},{"timeStartUTC":"2025-11-27T11:00:00Z","timeEndUTC":"2025-11-27T11:30:00Z","capacity":3},{"timeStartUTC":"2025-11-28T14:00:00Z","timeEndUTC":"2025-11-28T14:30:00Z","capacity":4}]}}'
  recorded_at: Thu, 26 Nov 2025 12:00:00 GMT
=======
  - request:
      method: post
      uri: <VASS_API_URL>/api/AppointmentAvailability
      body:
        encoding: UTF-8
        string: '{"correlationId":"test-correlation-id","veteranId":"vet-123","dtStartUtc":"2025-11-27T00:00:00Z","dtEndUtc":"2025-12-04T23:59:59Z"}'
      headers:
        Content-Type:
          - application/json
        Authorization:
          - Bearer test-token
        Correlationid:
          - test-correlation-id
        Edipi:
          - "1234567890"
        Ocp-Apim-Subscription-Key:
          - test-subscription-key
    response:
      status:
        code: 200
        message: OK
      headers:
        Content-Type:
          - application/json; charset=utf-8
      body:
        encoding: UTF-8
        string: '{"success":true,"message":"Availability retrieved successfully","correlationId":"test-correlation-id","timeStamp":"2025-11-26T12:00:00Z","data":{"appointmentDuration":30,"availableTimeSlots":[{"timeStartUTC":"2025-11-27T10:00:00Z","timeEndUTC":"2025-11-27T10:30:00Z","capacity":5},{"timeStartUTC":"2025-11-27T11:00:00Z","timeEndUTC":"2025-11-27T11:30:00Z","capacity":3},{"timeStartUTC":"2025-11-28T14:00:00Z","timeEndUTC":"2025-11-28T14:30:00Z","capacity":4}]}}'
    recorded_at: Thu, 26 Nov 2025 12:00:00 GMT
>>>>>>> 4cd70684
recorded_with: VCR 6.0.0<|MERGE_RESOLUTION|>--- conflicted
+++ resolved
@@ -1,61 +1,5 @@
 ---
 http_interactions:
-<<<<<<< HEAD
-- request:
-    method: post
-    uri: https://login.microsoftonline.us/test-tenant-id/oauth2/v2.0/token
-    body:
-      encoding: UTF-8
-      string: client_id=test-client-id&client_secret=test-client-secret&scope=https://api.va.gov/.default&grant_type=client_credentials
-    headers:
-      Content-Type:
-      - application/x-www-form-urlencoded
-      Accept-Encoding:
-      - gzip;q=1.0,deflate;q=0.6,identity;q=0.3
-  response:
-    status:
-      code: 200
-      message: OK
-    headers:
-      Content-Type:
-      - application/json; charset=utf-8
-      Cache-Control:
-      - no-store, no-cache
-      Pragma:
-      - no-cache
-    body:
-      encoding: UTF-8
-      string: '{"token_type":"Bearer","expires_in":3599,"ext_expires_in":3599,"access_token":"eyJ0eXAiOiJKV1QiLCJhbGciOiJSUzI1NiIsIng1dCI6InRlc3QifQ.eyJhdWQiOiJ0ZXN0IiwiaXNzIjoiaHR0cHM6Ly9zdHMud2luZG93cy5uZXQvdGVzdC8iLCJpYXQiOjE2MzAwMDAwMDAsIm5iZiI6MTYzMDAwMDAwMCwiZXhwIjoxNjMwMDAzNjAwfQ.test-signature"}'
-  recorded_at: Thu, 26 Nov 2025 12:00:00 GMT
-- request:
-    method: post
-    uri: https://api.vass.va.gov/api/AppointmentAvailability
-    body:
-      encoding: UTF-8
-      string: '{"correlationId":"test-correlation-id","veteranId":"vet-123","dtStartUtc":"2025-11-27T00:00:00Z","dtEndUtc":"2025-12-04T23:59:59Z"}'
-    headers:
-      Content-Type:
-      - application/json
-      Authorization:
-      - Bearer test-token
-      Correlationid:
-      - test-correlation-id
-      Edipi:
-      - '1234567890'
-      Ocp-Apim-Subscription-Key:
-      - test-subscription-key
-  response:
-    status:
-      code: 200
-      message: OK
-    headers:
-      Content-Type:
-      - application/json; charset=utf-8
-    body:
-      encoding: UTF-8
-      string: '{"success":true,"message":"Availability retrieved successfully","correlationId":"test-correlation-id","timeStamp":"2025-11-26T12:00:00Z","data":{"appointmentDuration":30,"availableTimeSlots":[{"timeStartUTC":"2025-11-27T10:00:00Z","timeEndUTC":"2025-11-27T10:30:00Z","capacity":5},{"timeStartUTC":"2025-11-27T11:00:00Z","timeEndUTC":"2025-11-27T11:30:00Z","capacity":3},{"timeStartUTC":"2025-11-28T14:00:00Z","timeEndUTC":"2025-11-28T14:30:00Z","capacity":4}]}}'
-  recorded_at: Thu, 26 Nov 2025 12:00:00 GMT
-=======
   - request:
       method: post
       uri: <VASS_API_URL>/api/AppointmentAvailability
@@ -84,5 +28,4 @@
         encoding: UTF-8
         string: '{"success":true,"message":"Availability retrieved successfully","correlationId":"test-correlation-id","timeStamp":"2025-11-26T12:00:00Z","data":{"appointmentDuration":30,"availableTimeSlots":[{"timeStartUTC":"2025-11-27T10:00:00Z","timeEndUTC":"2025-11-27T10:30:00Z","capacity":5},{"timeStartUTC":"2025-11-27T11:00:00Z","timeEndUTC":"2025-11-27T11:30:00Z","capacity":3},{"timeStartUTC":"2025-11-28T14:00:00Z","timeEndUTC":"2025-11-28T14:30:00Z","capacity":4}]}}'
     recorded_at: Thu, 26 Nov 2025 12:00:00 GMT
->>>>>>> 4cd70684
 recorded_with: VCR 6.0.0