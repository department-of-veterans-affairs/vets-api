--- conflicted
+++ resolved
@@ -12,10 +12,7 @@
     put '/user/addresses', to: 'addresses#update'
     put '/user/emails', to: 'emails#update'
     put '/user/phones', to: 'phones#update'
-<<<<<<< HEAD
     put '/payment_information', to: 'payment_information#update'
-=======
     post '/letters/:type/download', to: 'letters#download'
->>>>>>> 8efd686a
   end
 end