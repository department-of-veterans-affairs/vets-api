--- conflicted
+++ resolved
@@ -1,4 +1,3 @@
-<<<<<<< HEAD
 FROM ruby:2.7.6-slim-bullseye
 
 # Allow for setting ENV vars via --build-arg
@@ -13,23 +12,6 @@
   && useradd --uid $USER_ID --gid nonroot --shell /bin/bash --create-home nonroot --home-dir /app
 
 WORKDIR /app
-
-RUN echo "deb http://ftp.debian.org/debian testing main contrib non-free" >> /etc/apt/sources.list
-RUN apt-get update
-RUN apt-get install -y -t testing poppler-utils
-RUN apt-get install -y build-essential libpq-dev git imagemagick curl wget pdftk file \
-  && apt-get clean \
-  && rm -rf /var/cache/apt/archives/* /var/lib/apt/lists/* /tmp/* /var/tmp/*
-
-=======
-# XXX: using stretch here for pdftk dep, which is not availible after
-#      stretch (or in alpine) and is switched automatically to pdftk-java in buster
-#      https://github.com/department-of-veterans-affairs/va.gov-team/issues/3032
-
-###
-# shared build/settings for all child images, reuse these layers yo
-###
-FROM ruby:2.7.6-slim-bullseye AS base
 
 ARG userid=993
 SHELL ["/bin/bash", "-c"]
@@ -47,17 +29,6 @@
 RUN DEBIAN_FRONTEND=noninteractive apt-get install -y -t testing \
     poppler-utils
 
-# The pki work below is for parity with the non-docker BRD deploys to mount certs into
-# the container, we need to get rid of it and refactor the configuration bits into
-# something more continer friendly in a later bunch of work
-RUN mkdir -p /srv/vets-api/{clamav/database,pki/tls,secure,src} && \
-    chown -R vets-api:vets-api /srv/vets-api && \
-    ln -s /srv/vets-api/pki /etc/pki
-# XXX: get rid of the CA trust manipulation when we have a better model for it
-COPY config/ca-trust/* /usr/local/share/ca-certificates/
-# rename .pem files to .crt because update-ca-certificates ignores files that are not .crt
-RUN cd /usr/local/share/ca-certificates ; for i in *.pem ; do mv $i ${i/pem/crt} ; done ; update-ca-certificates
->>>>>>> 94073e87
 # Relax ImageMagick PDF security. See https://stackoverflow.com/a/59193253.
 RUN sed -i '/rights="none" pattern="PDF"/d' /etc/ImageMagick-6/policy.xml
 
