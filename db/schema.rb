--- conflicted
+++ resolved
@@ -787,13 +787,8 @@
   create_table "nod_notifications", force: :cascade do |t|
     t.text "payload_ciphertext"
     t.text "encrypted_kms_key"
-<<<<<<< HEAD
-    t.datetime "created_at", null: false
-    t.datetime "updated_at", null: false
-=======
-    t.datetime "created_at", precision: 6, null: false
-    t.datetime "updated_at", precision: 6, null: false
->>>>>>> 99a47c0c
+    t.datetime "created_at", precision: 6, null: false
+    t.datetime "updated_at", precision: 6, null: false
   end
 
   create_table "oauth_sessions", force: :cascade do |t|
