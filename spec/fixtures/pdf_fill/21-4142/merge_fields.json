--- conflicted
+++ resolved
@@ -12,15 +12,6 @@
     "last": "Testerson",
     "middleInitial": "T"
   },
-<<<<<<< HEAD
-  "veteranFullName1": {
-    "first": "Testy",
-    "middle": "Tester",
-    "last": "Testerson",
-    "middleInitial": "T"
-  },
-=======
->>>>>>> a5975d74
   "veteranSocialSecurityNumber1": {
     "first": "123",
     "second": "45",
@@ -35,11 +26,7 @@
     "country": "US",
     "postalCode": {
       "firstFive": "21231",
-<<<<<<< HEAD
-      "lastFour": "0000"
-=======
       "lastFour": "1234"
->>>>>>> a5975d74
     },
     "veteranAddressLine1": "street",
     "apartmentOrUnitNumber": "1B",
@@ -50,7 +37,6 @@
     "day": "05",
     "year": "1981"
   },
-<<<<<<< HEAD
   "claimantPhone": "2123456789",
   "veteranSocialSecurityNumber2": {
     "first": "123",
@@ -92,7 +78,4 @@
       }
     }
   ]
-=======
-  "claimantPhone": "2123456789"
->>>>>>> a5975d74
 }