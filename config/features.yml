---
# Add a new feature toggle here to ensure that it is initialized in all environments.
#
# Features are enabled by default in the test environment and disabled by default in other environments.
# To default a feature to enabled in development, set the `enable_in_development` key to true.
#
# The description should contain any relevant information for an admin who may toggle the feature.
#
# The actor_type should be either `user` for features you want to be "sticky" for a logged in user (default)
#  or `cookie_id` of you wish to use the Google Analytics id as the unique identifier.

# Sorted using http://yaml-sorter.herokuapp.com/

features:
  this_is_only_a_test:
    actor_type: user
    description: Used in feature_toggles_controller_spec.
  accredited_representative_portal_frontend:
    actor_type: user
    description: Enables the frontend of the accredited representative portal
    enable_in_development: true
  accredited_representative_portal_api:
    actor_type: user
    description: Enables the endpoints of the accredited representative portal
    enable_in_development: true
  aedp_vadx:
    actor_type: user
    description: Enables the VADX experimental features in the AEDP application
    enable_in_development: true
  all_claims_add_disabilities_enhancement:
    actor_type: user
    description: Enables enhancement to the 21-526EZ "Add Disabilities" page being implemented by the Conditions Team.
    enable_in_development: true
  appointments_consolidation:
    actor_type: user
    description: For features being tested while merging logic for appointments between web and mobile
  ask_va_form_feature:
    actor_type: user
    description: show/hide experimental features for Ask VA 0873
    enable_in_development: true
  ask_va_dashboard_feature:
    actor_type: user
    description: show/hide experimental features for Ask VA 0873 dashboard feature
    enable_in_development: true
  ask_va_introduction_page_feature:
    actor_type: user
    description: show/hide experimental features for Ask VA 0873 introduction feature
    enable_in_development: true
  auth_exp_vba_downtime_message:
    actor_type: user
    description: Show downtime message on Profile and My VA for planned VBA maintenance
  avs_enabled:
    actor_type: user
    description: Enables the After Visit Summary API.
    enable_in_development: true
  bcas_letters_use_lighthouse:
    actor_type: user
    description: Use lighthouse instead of EVSS to view/download benefit letters.
    enable_in_development: true
  benefits_documents_use_lighthouse:
    actor_type: user
    description: Use lighthouse instead of EVSS to upload benefits documents.
    enable_in_development: false
  benefits_education_use_lighthouse:
    actor_type: user
    description: Use lighthouse instead of EVSS to retrieve GI Bill Statement of benefits
    enable_in_development: true
  benefits_require_gateway_origin:
    actor_type: user
    description: Requires that all requests made to endpoints in appeals_api and vba_documents be made through the gateway
  caregiver_use_facilities_API:
    actor_type: cookie_id
    description: Allow list of caregiver facilites to be fetched by way of the Facilities API.
  caregiver_browser_monitoring_enabled:
    actor_type: user
    description: Enables Datadog Real Time User Monitoring
  caregiver_carma_submitted_at:
    actor_type: user
    description: Enables sending CARMA the creation timestamp of a claim as a metadata submitted_at value
  caregiver1010:
    actor_type: user
    description: Enables new features while investigating 1010CG errors
  caregiver_use_va_notify_on_submission_failure:
    actor_type: user
    description: Send 10-10CG submission failure email to Veteran using VANotify.
    enable_in_development: true
  caregiver_retry_form_validation:
    actor_type: user
    description: Enables 1010CG to retry schema validation
  document_upload_validation_enabled:
    actor_type: user
    description: Enables stamped PDF validation on document upload
    enable_in_development: true
  hca_browser_monitoring_enabled:
    actor_type: user
    description: Enables browser monitoring for the health care application.
  hca_disable_bgs_service:
    actor_type: user
    description: Do not call the BGS Service when this is turned on. Instead return 0 for rating.
  hca_enrollment_status_override_enabled:
    actor_type: user
    description: Enables override of enrollment status for a user, to allow multiple submissions with same user.
  hca_ez_use_facilities_v2:
    actor_type: user
    description: Use Lighthouse Facilities API V2 for EZ queries
  hca_insurance_v2_enabled:
    actor_type: user
    description: Enables the the upgraded insurance section of the Health Care Application
    enable_in_development: true
  hca_performance_alert_enabled:
    actor_type: user
    description: Enables alert notifying users of a potential issue with application performance.
  hca_reg_only_enabled:
    actor_type: user
    description: Enables the registration-only path for the Health Care Application
    enable_in_development: true
  hca_log_form_attachment_create:
    actor_type: user
    description: Enable logging all successful-looking attachment creation calls to Sentry at info-level
  hca_retrieve_facilities_without_repopulating:
    actor_type: user
    description: Constrain facilities endpoint to only return existing facilities values - even if the table is empty, do not rerun the Job to populate it.
  hca_zero_silent_failures:
    actor_type: user
    description: Pass callback metadata to vanotify sidekiq job
  retry_form_validation:
    actor_type: user
    description: Enables concern to retry schema validation for 10-10EZ and 10-10CG
  cg1010_oauth_2_enabled:
    actor_type: user
    description: Use OAuth 2.0 Authentication for 10-10CG Form Mulesoft integration.
  ezr_prod_enabled:
    actor_type: user
    description: Enables access to the 10-10EZR application in prod for the purposes of conducting user reasearch
    enable_in_development: true
  ezr_upload_enabled:
    actor_type: user
    description: Enables Toxic Exposure File Upload for 10-10EZR applicants.
    enable_in_development: true
  ezr_auth_only_enabled:
    actor_type: user
    description: Enables the auth-only experience, allowing only authenticated users to view any part of the form.
    enable_in_development: true
  ezr_emergency_contacts_enabled:
    actor_type: user
    description: Enables emergency contact experience for 10-10EZR applicants.
    enable_in_development: true
  ezr_next_of_kin_enabled:
    actor_type: user
    description: Enables next of kin experience for 10-10EZR applicants.
    enable_in_development: true
  ezr_use_va_notify_on_submission_failure:
    actor_type: user
    description: Send submission failure email to Veteran using VANotify.
    enable_in_development: true
  ezr_use_correct_format_for_file_uploads:
    actor_type: user
    description: Correctly formats the `va:attachments` XML for file uploads
    enable_in_development: true
  cerner_override_653:
    actor_type: user
    description: This will show the Cerner facility 653 as `isCerner`.
  cerner_override_668:
    actor_type: user
    description: This will show the Cerner facility 668 as `isCerner`.
  cerner_override_687:
    actor_type: user
    description: This will show the Cerner facility 687 as `isCerner`.
  cerner_override_692:
    actor_type: user
    description: This will show the Cerner facility 692 as `isCerner`.
  cerner_override_757:
    actor_type: user
    description: This will show the Cerner facility 757 as `isCerner`.
  champva_vanotify_custom_callback:
    actor_type: user
    description: Enables the custom callback_klass when sending IVC CHAMPVA failure emails with VA Notify
  champva_vanotify_custom_confirmation_callback:
    actor_type: user
    description: Enables the custom callback_klass when sending IVC CHAMPVA confirmation emails with VA Notify
  champva_log_all_s3_uploads:
    actor_type: user
    description: Enables logging for all s3 uploads using UUID or keys for monitoring
  champva_failure_email_job_enabled:
    actor_type: user
    description: Enables sending failure notification emails for IVC CHAMPVA form submissions that lack a Pega status
  champva_confirmation_email_bugfix:
    actor_type: user
    description: Enables fix for a bug where confirmation emails may get sent when Pega reports a status of 'Not Processed'
  champva_enhanced_monitor_logging:
    actor_type: user
    description: Enables using the new IVC CHAMPVA Monitoring logging class for enhanced Stats D info.
  champva_pdf_decrypt:
    actor_type: user
    description: Enables unlocking password protected file submissions in IVC CHAMPVA forms.
  champva_require_all_s3_success:
    actor_type: user
    description: Enables raising a StandardError if any supporting documents fail to upload to S3 in IVC CHAMPVA forms.
  check_in_experience_enabled:
    actor_type: user
    description: Enables the health care check-in experiences
    enable_in_development: true
  check_in_experience_pre_check_in_enabled:
    actor_type: user
    description: Enables the health care check-in experiences to show the pre-check-in experience.
    enable_in_development: true
  check_in_experience_upcoming_appointments_enabled:
    actor_type: user
    description: Enables the feature to show upcoming appointments to the veterans
    enable_in_development: true
  check_in_experience_translation_disclaimer_spanish_enabled:
    actor_type: user
    description: Enables disclaimer for possible untranslated content on spanish pages
    enable_in_development: true
  check_in_experience_translation_disclaimer_tagalog_enabled:
    actor_type: user
    description: Enables disclaimer for possible untranslated content on tagalog pages
    enable_in_development: true
  check_in_experience_mock_enabled:
    actor_type: user
    description: Enables downstream responses to be returned via betamocks
    enable_in_development: false
  check_in_experience_travel_reimbursement:
    actor_type: user
    description: Enables travel reimbursement workflow for day-of check-in application.
    enable_in_development: true
  check_in_experience_cerner_travel_claims_enabled:
    actor_type: user
    description: Enables travel claims filing for Oracle Health (Cerner) sites
    enable_in_development: true
  check_in_experience_check_claim_status_on_timeout:
    actor_type: user
    description: Uses a background worker to check travel claim status when the submission times out
    enable_in_development: true
  check_in_experience_browser_monitoring:
    actor_type: user
    description: Enables browser monitoring for check-in applications.
    enable_in_development: false
  check_in_experience_medication_review_content:
    actor_type: cookie_id
    description: Enables the medication review content in pre-check-in.
    enable_in_development: true
  claim_letters_access:
    actor_type: user
    description: Enables users to access the claim letters page
    enable_in_development: true
  claims_api_special_issues_updater_uses_local_bgs:
    actor_type: user
    description: Enables special issues updater to use local_bgs
    enable_in_development: true
  claims_api_flash_updater_uses_local_bgs:
    actor_type: user
    description: Enables flash updater to use local_bgs
    enable_in_development: true
  claims_api_poa_vbms_updater_uses_local_bgs:
    actor_type: user
    description: Enables poa vbms updater to use local_bgs
    enable_in_development: true
  claims_api_bd_refactor:
    actor_type: user
    description: Diverts codepath to use refactored BD methods
    enable_in_development: true
  claims_api_ews_updater_enables_local_bgs:
    actor_type: user
    description: Uses local_bgs rather than bgs-ext
    enable_in_development: true
  claims_api_ews_uploads_bd_refactor:
    actor_type: user
    description: When enabled, sends ews forms to BD via the refactored logic
    enable_in_development: true
  claims_api_poa_uploads_bd_refactor:
    actor_type: user
    description: When enabled, sends poa forms to BD via the refactored logic
    enable_in_development: true
  claims_api_526_validations_v1_local_bgs:
    actor_type: user
    description: Enables the method calls in the v1 526 validations use local_bgs
    enable_in_development: true
  claims_api_use_person_web_service:
    actor_type: user
    description: Uses person web service rather than local bgs
    enable_in_development: true
  claims_api_use_update_poa_relationship:
    actor_type: user
    description: Uses local_bgs rather than bgs-ext
    enable_in_development: true
  claims_api_526_v2_uploads_bd_refactor:
    actor_type: user
    description: When enabled, sends 526 forms to BD via the refactored logic
    enable_in_development: true
  lighthouse_claims_api_add_person_proxy:
    actor_type: user
    description: When enabled, will allow for add_person_proxy call in both versions
    enable_in_development: true
  confirmation_page_new:
    actor_type: user
    description: Enables the 2024 version of the confirmation page view in simple forms
    enable_in_development: true
  lighthouse_claims_api_hardcode_wsdl:
    actor_type: user
    description: Use hardcoded namespaces for WSDL calls to BGS
    enable_in_development: true
  cst_5103_update_enabled:
    actor_type: user
    description: When enabled, claims status tool will use the new 5103 alert designs and hides the ask your claim decision section
    enable_in_development: true
  cst_show_document_upload_status:
    actor_type: user
    description: When enabled, claims status tool will display the upload status that comes from the evidence_submissions table.
    enable_in_development: true
  cst_claim_phases:
    actor_type: user
    description: When enabled, claims status tool uses the new claim phase designs
    enable_in_development: true
  cst_include_ddl_5103_letters:
    actor_type: user
    description: When enabled, the Download Decision Letters feature includes 5103 letters
    enable_in_development: true
  cst_include_ddl_boa_letters:
    actor_type: user
    description: When enabled, the Download Decision Letters feature includes Board of Appeals decision letters
    enable_in_development: true
  cst_include_ddl_sqd_letters:
    actor_type: user
    description: When enabled, the Download Decision Letters feature includes Subsequent Development Letters
    enable_in_development: true
  cst_send_evidence_failure_emails:
    actor_type: user
    description: When enabled, emails will be sent when evidence uploads from the CST fail
    enable_in_development: true
  cst_synchronous_evidence_uploads:
    actor_type: user
    description: When enabled, claims status tool uses synchronous evidence uploads
    enable_in_development: true
  cst_use_dd_rum:
    actor_type: user
    description: When enabled, claims status tool uses DataDog's Real User Monitoring logging
    enable_in_development: false
  cst_suppress_evidence_requests_website:
    actor_type: user
    description: When enabled, CST does not show Attorney Fees, Secondary Action Required, or Stage 2 Development on website
    enable_in_development: false
  cst_suppress_evidence_requests_mobile:
    actor_type: user
    description: When enabled, CST does not show Attorney Fees, Secondary Action Required, or Stage 2 Development on mobile
    enable_in_development: false
  cst_override_pmr_pending_tracked_items:
    actor_type: user
    description: When enabled, CST overrides PMR Pending tracked items to be NEEDED_FROM_OTHERS
    enable_in_development: true
  cst_override_reserve_records_website:
    actor_type: user
    description: When enabled, CST overrides RV1 - Reserve Records Request tracked items to be NEEDED_FROM_OTHERS on vets-website
    enable_in_development: true
  cst_override_reserve_records_mobile:
    actor_type: user
    description: When enabled, CST overrides RV1 - Reserve Records Request tracked items to be NEEDED_FROM_OTHERS on mobile app
    enable_in_development: true
  letters_hide_service_verification_letter:
    actor_type: user
    description: When enabled, CST does not include Service Verification in the list of letters on vets-website
    enable_in_development: true
  coe_access:
    actor_type: user
    description: Feature gates the certificate of eligibility application
    enable_in_development: true
  combined_debt_portal_access:
    actor_type: user
    description: Enables users to interact with combined debt portal experience
    enable_in_development: true
  combined_financial_status_report:
    actor_type: user
    description: Enables users to submit FSR forms for VHA and VBA debts
    enable_in_development: true
  communication_preferences:
    actor_type: user
    description: Allow user to access backend communication_preferences API
  claims_claim_uploader_use_bd:
    actor_type: user
    description: Use BDS instead of EVSS to upload to VBMS.
  claims_load_testing:
    actor_type: user
    description: Enables the ability to skip jobs for load testing
  claims_status_v1_bgs_enabled:
    actor_type: user
    description: enables calling BGS instead of EVSS for the claims status v1.
  claims_hourly_slack_error_report_enabled:
    actor: user
    description: Enable/disable the running of the hourly slack alert for errored submissions
    enable_in_development: false
  claims_status_v1_lh_auto_establish_claim_enabled:
    actor_type: user
    description: With feature flag enabled, v1 /526 should use Lighthouse Form526 docker container
  cst_send_evidence_submission_failure_emails:
    actor_type: user
    description: >
      If enabled and a user submits an evidence submission upload that fails to send, an email will be sent to the user and retried.
      When disabled and a user submits an evidence submission upload that fails to send, an email will be sent to the user and not retried.
    enable_in_development: true
  debt_letters_show_letters_vbms:
    actor_type: user
    description: Enables debt letter download from VBMS
  debts_cache_dmc_empty_response:
    actor_type: user
    description: Enables caching of empty DMC response
  debts_cache_vbs_copays_empty_response:
    actor_type: user
    description: Enables caching of empty VBS medical copay response
  debts_copay_logging:
    actor_type: user
    description: Logs copay request data
  debts_silent_failure_mailer:
    actor_type: user
    description: Enables silent failure mailer for the 5655
  debts_sharepoint_error_logging:
    actor_type: user
    description: Logs Sharepoint error data
  decision_review_hlr_email:
    actor_type: user
    description: Send email notification for successful HLR submission
  decision_review_nod_email:
    actor_type: user
    description: Send email notification for successful NOD submission
  decision_review_sc_email:
    actor_type: user
    description: Send email notification for successful SC submission
  decision_review_hlr_status_updater_enabled:
    actor_type: user
    description: Enables the Higher Level Review status update batch job
  decision_review_nod_status_updater_enabled:
    actor_type: user
    description: Enables the Notice of Disagreement status update batch job
  decision_review_sc_status_updater_enabled:
    actor_type: user
    description: Enables the Supplemental Claim status update batch job
  decision_review_icn_updater_enabled:
    actor_type: user
    description: Enables the ICN lookup job
  decision_review_weekly_error_report_enabled:
    actor_type: user
    description: Enables the weekly decision review text error report
  decision_review_daily_error_report_enabled:
    actor_type: user
    description: Enables the daily error report email
  decision_review_daily_stuck_records_report_enabled:
    actor_type: user
    description: Enables the daily decision review stuck records Slack report
  decision_review_monthly_stats_report_enabled:
    actor_type: user
    description: Enables the monthly decision review stats report email
  decision_review_delay_evidence:
    actor_type: user
    description: Ensures that NOD and SC evidence is not received in Central Mail before the appeal itself
  decision_review_hlr_form_v4_enabled:
    actor_type: user
    description: Enable using MAR 2024 revision of 200996 Higher Level Review form when submitting to EMMS for intake
    enable_in_development: false
  decision_review_sc_form_v4_enabled:
    actor_type: user
    description: Enable using MAY 2024 revision of 200995 Supplemental Claim form when submitting to EMMS for intake
    enable_in_development: false
  decision_review_saved_claim_hlr_status_updater_job_enabled:
    actor_type: user
    description: Enable job to set delete_date for completed SavedClaim::HigherLevelReviews
    enable_in_development: true
  decision_review_saved_claim_nod_status_updater_job_enabled:
    actor_type: user
    description: Enable job to set delete_date for completed SavedClaim::NoticeOfDisagreements
    enable_in_development: true
  decision_review_saved_claim_sc_status_updater_job_enabled:
    actor_type: user
    description: Enable job to set delete_date for completed SavedClaim::SupplementalClaims
    enable_in_development: true
  decision_review_delete_saved_claims_job_enabled:
    actor_type: user
    description: Enable job to delete SavedClaim records when the record has a delete_date and the date is in the past
    enable_in_development: true
  decision_review_failure_notification_email_job_enabled:
    actor_type: user
    description: Enable job to send form and evidence failure notification emails
    enable_in_development: true
  decision_review_track_4142_submissions:
    actor_type: user
    description: Enable saving record of 4142 forms submitted to Lighthouse as part of a Supplemental Claim
    enable_in_development: true
  decision_review_notify_4142_failures:
    actor_type: user
    description: Enable sending an email if a 4142 submission is not successful in Lighthouse
    enable_in_development: true
  decision_review_new_engine_4142_job:
    actor_type: user
    description: Enable to switch to new modularized Decision Review Form4142Submit job
  decision_review_new_engine_submit_upload_job:
    actor_type: user
    description: Enable to switch to new modularized Decision Review SubmitUpload job
  dependency_verification:
    actor_type: user
    description: Feature gates the dependency verification modal for updating the diaries service.
    enable_in_development: true
  dependents_enqueue_with_user_struct:
    actor_type: user
    description: Manage whether the enqueued job for 686c and 674 will be with a User model or the new User struct
    enable_in_development: true
  dependents_pension_check:
    actor_type: user
    description: Manage whether or not Pension check is enabled for the 686/674
    enable_in_development: true
  dependents_removal_check:
    actor_type: user
    description: Manage whether or not dependent removal claim codes are enabled for the 686
    enable_in_development: true
  dependents_management:
    actor_type: user
    description: Manage dependent removal from view dependent page
    enable_in_development: true
  dependents_trigger_action_needed_email:
    actor_type: user
    description: Set whether to enable VANotify email to Veteran for Dependents Backup Path failure exhaustion
  disability_526_form4142_polling_records:
    actor_type: user
    description: enables creation of, and tracking of, sent form 4142 documents, from the 526 flow, to the Lighthouse Benefits Intake API
    enable_in_development: true
  disability_526_form4142_polling_record_failure_email:
    actor_type: user
    description: enables failure email when explicit failure is detected downstream
    enable_in_development: true
  contention_classification_claim_linker:
    actor_type: user
    description: enables sending 526 claim id and vbms submitted claim id to Contention Classification service for linking/monitoring.
    enable_in_development: true
  disability_526_ee_process_als_flash:
    actor_type: user
    description: enables adding applicable flashes to disability_526 prior to submission.
    enable_in_development: true
  disability_526_call_received_email_from_polling:
    actor_type: user
    description: enables received email in poll_form526_pdf job and disables calling from form526_submission
  disability_526_improved_autosuggestions_add_disabilities_page:
    actor_type: user
    description: enables new version of add disabilities page, with updates to content and search functionality
    enable_in_development: true
  disability_526_migrate_contention_classification:
    actor_type: user
    description: Enables the migration of contention classification service from VRO to the VA.gov infrastructure.
    enable_in_development: true
  disability_526_max_cfi_service_switch:
    actor_type: user
    description: Enables the use of the new Max Ratings CFI service instead of the VRO client for fetching max ratings.
    enable_in_development: true
  disability_compensation_flashes:
    actor_type: user
    description: enables sending flashes to BGS for disability_compensation submissions.
    enable_in_development: true
  disability_compensation_temp_separation_location_code_string:
    actor_type: user
    description: enables forcing separation location code to be a string in submit_all_claim endpoint.
  disability_compensation_form4142_supplemental:
    actor_type: user
    description: Use Lighthouse API to submit supplemental Form 21-4142 from Form 526EZ submissions
    enable_in_development: true
  disability_compensation_pif_fail_notification:
    actor_type: user
    description: enables sending notifications to vets if their 526 claim submission fails with PIF in Use Error
    enable_in_development: true
  disability_compensation_production_tester:
    actor_type: user
    description: disable certain functionality for production testing of the 526 submission workflow. DO NOT TOGGLE THIS FLAG UNLESS YOU ARE A MEMBER OF DISABILITY BENEFITS EXPERIENCE TEAM.
    enable_in_development: true
  disability_compensation_fail_submission:
    actor_type: user
    description: enable to test the backup submission path. DO NOT TOGGLE THIS FLAG UNLESS YOU ARE A MEMBER OF DISABILITY BENEFITS EXPERIENCE TEAM.
    enable_in_development: true
  disability_compensation_sync_modern_0781_flow:
    actor_type: user
    description: enables a new form flow for 0781 and 0781a in the 526 submission workflow
    enable_in_development: true
  disability_526_send_form526_submitted_email:
    actor_type: user
    description: enables sending submitted email in both primary and backup paths
  disability_526_send_received_email_from_backup_path:
    actor_type: user
    description: enables received email in complete success state of backup path
  education_reports_cleanup:
    actor_type: user
    description: Updates to the daily education reports to remove old data that isn't needed in the new fiscal year
    enable_in_development: true
  enrollment_verification:
    actor_type: user
    description: Enables access to the Enrollment Verification app
    enable_in_development: true
  discharge_wizard_features:
    actor_type: user
    description: Iteration of new features for discharge wizard
    enable_in_development: true
  dispute_debt:
    actor_type: user
    description: Enables the Dispute Debt feature
    enable_in_development: true
  facilities_autosuggest_vamc_services_enabled:
    actor_type: user
    description: Allow use of the VA health facilities auto-suggest feature (versus static dropdown)
    enable_in_development: true
  facilities_use_address_typeahead:
    actor_type: user
    description: Use the address typeahead for the facility locator
    enable_in_development: true
  facilities_ppms_suppress_all:
    actor_type: user
    description: Hide all ppms search options
  facility_locator_mobile_map_update:
    actor_type: user
    description: Use new mobile map features for research
    enable_in_development: true
  facility_locator_predictive_location_search:
    actor_type: user
    description: Use predictive location search in the Facility Locator UI
  facilities_use_fl_progressive_disclosure:
    actor_type: user
    description: Use progressive disclosure in the Facility Locator UI
    enable_in_development: true
  file_upload_short_workflow_enabled:
    actor_type: user
    description: Enables shorter workflow enhancement for file upload component
  fsr_5655_server_side_transform:
    actor_type: user
    description: Update to use BE for business transform logic for Financial Status Report (FSR - 5655) form
    enable_in_development: true
  financial_status_report_debts_api_module:
    actor_type: user
    description: Points to debts-api module routes
    enable_in_development: true
  financial_status_report_expenses_update:
    actor_type: user
    description: Update expense lists in the Financial Status Report (FSR - 5655) form
    enable_in_development: true
  financial_status_report_review_page_navigation:
    actor_type: user
    description: Enables new review page navigation for users completing the Financial Status Report (FSR) form.
    enable_in_development: true
  find_a_representative_enabled:
    actor_type: cookie_id
    description: Generic toggle for gating Find a Rep
    enable_in_development: true
  find_a_representative_enable_api:
    actor_type: user
    description: Enables all Find a Representative api endpoints
    enable_in_development: true
  find_a_representative_enable_frontend:
    actor_type: cookie_id
    description: Enables Find a Representative frontend
    enable_in_development: true
  find_a_representative_flag_results_enabled:
    actor_type: user
    description: Enables flagging feature for Find a Representative frontend
    enable_in_development: true
  find_a_representative_use_accredited_models:
    actor_type: user
    description: Enables Find A Representative APIs using AccreditedX models
    enable_in_development: true
  representative_status_enabled:
    actor_type: cookie_id
    description: Enables flagging feature for Find a Representative frontend
    enable_in_development: true
  form526_include_document_upload_list_in_overflow_text:
    actor_type: user
    description: Appends a list of SupportingEvidenceAttachment filenames the veteran uploaded for a Form 526 into the overflow text in the form submission
  appoint_a_representative_enable_frontend:
    actor_type: cookie_id
    description: Enables Appoint a Representative frontend
    enable_in_development: true
  appoint_a_representative_enable_v2_features:
    actor_type: user
    description: Enables Appoint a Representative 2.0 features for frontend and backend
    enable_in_development: true
  appoint_a_representative_enable_pdf:
    actor_type: user
    description: Enables Appoint a Representative PDF generation endpoint
    enable_in_development: true
  form526_legacy:
    actor_type: user
    description: If true, points controllers to the legacy EVSS Form 526 instance. If false, the controllers will use the Dockerized instance running in DVP.
    enable_in_development: true
  form526_send_document_upload_failure_notification:
    actor_type: user
    description: Enables enqueuing a Form526DocumentUploadFailureEmail if a EVSS::DisabilityCompensationForm::SubmitUploads job exhausts its retries
    enable_in_development: true
  form526_send_backup_submission_polling_failure_email_notice:
    actor_type: user
    description: Enables enqueuing a Form526SubmissionFailureEmailJob if a submission is marked as unprocessable through polling of the Benefits Intake API.
    enable_in_development: true
  form526_send_backup_submission_exhaustion_email_notice:
    actor_type: user
    description: Enables enqueuing of a Form526SubmissionFailureEmailJob if a submission exhausts it's attempts to upload to the Benefits Intake API.
    enable_in_development: true
  form526_send_4142_failure_notification:
    actor_type: user
    description: Enables enqueuing of a Form4142DocumentUploadFailureEmail if a SubmitForm4142Job job exhausts its retries
    enable_in_development: true
  form526_send_0781_failure_notification:
    actor_type: user
    description: Enables enqueuing a Form0781DocumentUploadFailureEmail if a SubmitForm0781Job job exhausts its retries
    enable_in_development: true
  form0994_confirmation_email:
    actor_type: user
    description: Enables form 0994 email submission confirmation (VaNotify)
    enable_in_development: true
  form1990_confirmation_email:
    actor_type: user
    description: Enables form 1990 email submission confirmation (VaNotify)
    enable_in_development: true
  form1995_confirmation_email:
    actor_type: user
    description: Enables form 1995 email submission confirmation (VaNotify)
    enable_in_development: true
  form1990e_confirmation_email:
    actor_type: user
    description: Enables form 1990e email submission confirmation (VaNotify)
    enable_in_development: true
  form21_0966_confirmation_email:
    actor_type: user
    description: Enables form 21-0966 email submission confirmation (VaNotify)
    enable_in_development: true
  form21_0972_confirmation_email:
    actor_type: user
    description: Enables form 21-0972 email submission confirmation (VaNotify)
    enable_in_development: true
  form21_10203_confirmation_email:
    actor_type: user
    description: Enables form 21-10203 email submission confirmation (VaNotify)
  form21_10210_confirmation_email:
    actor_type: user
    description: Enables form 21-10210 email submission confirmation (VaNotify)
    enable_in_development: true
  form20_10206_confirmation_email:
    actor_type: user
    description: Enables form 20-10206 email submission confirmation (VaNotify)
    enable_in_development: true
  form20_10207_confirmation_email:
    actor_type: user
    description: Enables form 20-10207 email submission confirmation (VaNotify)
    enable_in_development: true
  form21_0845_confirmation_email:
    actor_type: user
    description: Enables form 21-0845 email submission confirmation (VaNotify)
    enable_in_development: true
  form21p_0847_confirmation_email:
    actor_type: user
    description: Enables form 21p-0847 email submission confirmation (VaNotify)
    enable_in_development: true
  form21_4142_confirmation_email:
    actor_type: user
    description: Enables form 21-4142 email submission confirmation (VaNotify)
  form22_10282_confirmation_email:
    actor_type: user
    description: Enables form 22-10282 email submission confirmation (VaNotify)
    enable_in_development: true
  form26_4555_confirmation_email:
    actor_type: user
    description: Enables form 26-4555 email submission confirmation (VaNotify)
    enable_in_development: true
  form_526_required_identifiers_in_user_object:
    actor_type: user
    description: includes a mapping of booleans in the profile section of a serialized user indicating which ids are nil for the user
  form40_0247_confirmation_email:
    actor_type: user
    description: Enables form 40-0247 email submission confirmation (VaNotify)
    enable_in_development: true
  form40_10007_confirmation_email:
    actor_type: user
    description: Enables form 40-10007 email submission error (VaNotify)
    enable_in_development: true
  form1990meb_confirmation_email:
    actor_type: user
    description: Enables form 1990 MEB email submission confirmation (VaNotify)
    enable_in_development: true
  form1990emeb_confirmation_email:
    actor_type: user
    description: Enables form 1990e MEB email submission confirmation (VaNotify)
    enable_in_development: true
  form5490_confirmation_email:
    actor_type: user
    description: Enables form 5490 email submission confirmation (VaNotify)
    enable_in_development: true
  form5495_confirmation_email:
    actor_type: user
    description: Enables form 5495 email submission confirmation (VaNotify)
    enable_in_development: true
  simple_forms_email_confirmations:
    actor_type: user
    description: Enables form email submission confirmations (for allowed email types via VaNotify)
    enable_in_development: true
  simple_forms_email_notifications:
    actor_type: user
    description: Enables form email notifications upon certain state changes (error and received)
    enable_in_development: true
  simple_forms_notification_callbacks:
    actor_type: user
    description: Enables form email notification callback for Simple Forms
    enable_in_development: true
  form2010206:
    actor_type: user
    description: If enabled shows the digital form experience for form 20-10206
  form2010207:
    actor_type: user
    description: If enabled shows the digital form experience for form 20-10207
  form210845:
    actor_type: user
    description: If enabled shows the digital form experience for form 21-0845
  form210966:
    actor_type: user
    description: If enabled shows the digital form experience for form 21-0966
  form210972:
    actor_type: user
    description: If enabled shows the digital form experience for form 21-0972
  form214142:
    actor_type: user
    description: If enabled shows the digital form experience for form 21-4142
  form2110210:
    actor_type: user
    description: If enabled shows the digital form experience for form 21-10210
  form21p0847:
    actor_type: user
    description: If enabled shows the digital form experience for form 21P-0847
  form264555:
    actor_type: user
    description: If enabled shows the digital form experience for form 26-4555
  form400247:
    actor_type: user
    description: If enabled shows the digital form experience for form 40-0247
  form1010d:
    actor_type: cookie_id
    description: If enabled shows the digital form experience for form 10-10d (IVC CHAMPVA)
  form1010d_browser_monitoring_enabled:
    actor_type: user
    description: Datadog RUM monitoring for form 10-10d (IVC CHAMPVA)
  form107959c:
    actor_type: user
    description: If enabled shows the digital form experience for form 10-7959c (IVC CHAMPVA other health insurance)
  form107959a:
    actor_type: user
    description: If enabled shows the digital form experience for form 10-7959a (IVC CHAMPVA claim form)
  form107959f2:
    actor_type: user
    description: If enabled shows the digital form experience for form 10-7959f-2 (Foreign Medical Program claim form)
  form_upload_flow:
    actor_type: user
    description: If enabled shows the find-a-form widget for the Form Upload Flow
  get_help_ask_form:
    actor_type: user
    description: Enables inquiry form for users to submit questions, suggestions, and complaints.
    enable_in_development: true
  get_help_messages:
    actor_type: user
    description: Enables secure messaging
    enable_in_development: true
  ha_cpap_supplies_cta:
    actor_type: user
    description: Toggle CTA for reordering Hearing Aid and CPAP supplies form within static pages.
  in_progress_form_custom_expiration:
    actor_type: user
    description: Enable/disable custom expiration dates for forms
    enable_in_development: true
  in_progress_form_reminder:
    actor_type: user
    description: Enable/disable in progress form reminders (sent via VaNotify)
    enable_in_development: true
  in_progress_form_reminder_age_param:
    actor_type: user
    description: Enable/disable in progress form reminder age param
    enable_in_development: true
  clear_stale_in_progress_reminders_sent:
    actor_type: user
    description: Enable/disable clearing of one-time in progress reminders after 60 days
    enable_in_development: true
  in_progress_1880_form_cron:
    actor_type: user
    description: Enable/disable scheduled cron for 1880 in progress form reminders (sent via VaNotify)
    enable_in_development: true
  in_progress_1880_form_reminder:
    actor_type: user
    description: Enable/disable 1880 in progress form reminders (sent via VaNotify)
    enable_in_development: true
  in_progress_form_reminder_1010ez:
    actor_type: user
    description: Enable/disable 1010ez in progress form reminders (sent via VaNotify)
    enable_in_development: true
  in_progress_form_reminder_526ez:
    actor_type: user
    description: Enable/disable 526ez in progress form reminders (sent via VaNotify)
    enable_in_development: true
  letters_check_discrepancies:
    actor_type: user
    description: Enables ability to log letter discrepancies between evss and lighthouse
    enable_in_development: true
  letters_page_new_design:
    actor_type: user
    description: Enables ability to show updated letter page design
    enable_in_development: true
  lighthouse_claims_api_v2_add_person_proxy:
    actor_type: user
    description: Lighthouse Benefits Claims API v2 uses add_person_proxy service when target Veteran is missing a Participant ID
    enable_in_development: true
  lighthouse_claims_api_poa_dependent_claimants:
    actor_type: user
    description: Enable/disable dependent claimant support for POA requests
    enable_in_development: true
  lighthouse_claims_api_v2_poa_va_notify:
    actor_type: user
    description: Enable/disable the VA notification emails in V2 POA
    enable_in_development: false
  lighthouse_claims_v2_poa_requests_skip_bgs:
    actor_type: user
    description: Enable/disable skipping BGS calls for POA Requests
    enable_in_development: true
  lighthouse_claims_api_poa_use_bd:
    actor_type: user
    description: Lighthouse Benefits Claims API uses Lighthouse Benefits Documents API to upload POA forms instead of VBMS
    enable_in_development: true
  lighthouse_claims_api_use_birls_id:
    actor_type: user
    description: Lighthouse Benefits Claims API uses MPI birls_id as filenumber parameter to BDS search
    enable_in_development: true
  loop_pages:
    actor_type: user
    description: Enable new list loop pattern
    enable_in_development: true
  show_mbs_preneed_change_va_4010007:
    actor_type: user
    description: Updates to text in form VA 40-10007
  medical_copays_six_mo_window:
    actor_type: user
    description: This will filter to only show medical copays within the last 6 months
    enable_in_development: true
  medical_copays_api_key_change:
    actor_type: user
    description: This will use new API key name when available
    enable_in_development: true
  medical_copay_notifications:
    actor_type: user
    description: Enables notifications to be sent for new copay statements
    enable_in_development: true
  mhv_account_creation_after_login:
    actor_type: user
    descriptiom: Enables access to MHV Account Creation API
    enable_in_development: true
  mhv_accelerated_delivery_enabled:
    actor_type: user
    description: Control whether vets-api allows fetching MR data from LightHouse
    enable_in_development: false
  mhv_accelerated_delivery_allergies_enabled:
    actor_type: user
    description: Control fetching OH allergies data
    enable_in_development: false
  mhv_accelerated_delivery_vital_signs_enabled:
    actor_type: user
    description: Control fetching OH vitals data
    enable_in_development: false
  mhv_va_health_chat_enabled:
    actor_type: user
    description: Enables the VA Health Chat link at /my-health
  mhv_landing_page_show_priority_group:
    actor_type: user
    description: Shows Veterans their Priority Group on the MHV Landing Page
    enable_in_development: true
  mhv_landing_page_personalization:
    actor_type: user
    description: Enables personalized content on the My HealtheVet landing page.
    enable_in_development: true
  mhv_transitional_medical_records_landing_page:
    actor_type: user
    description: Enables the transitional Medical Records page at /my-health/records
  mhv_integration_medical_records_to_phase_1:
    actor_type: user
    description: Enables MHV integration to point the Medical Records application on VA.gov
    enable_in_development: true
  mhv_interstitial_enabled:
    actor_type: user
    descriptiom: Enables interstitial for upcoming mhv deprecation
    enable_in_development: false
  mhv_secure_messaging_cerner_pilot:
    actor_type: user
    description: Enables/disables Secure Messaging Cerner Transition Pilot environment on VA.gov
    enable_in_development: true
  mhv_secure_messaging_filter_accordion:
    actor_type: user
    description: Enables/disables Secure Messaging Filter Accordion re-design updates on VA.gov
    enable_in_development: true
  mhv_secure_messaging_remove_lefthand_nav:
    actor_type: user
    description: Disables/Enables Secure Messaging lefthand navigation for new navigation solution
    enable_in_development: true
  mhv_secure_messaging_edit_contact_list:
    actor_type: user
    description: Disables/Enables Secure Messaging edit contact list page
  mhv_secure_messaging_triage_group_plain_language:
    actor_type: user
    description: Disables/Enables Secure Messaging recipients group plain language design
    enable_in_development: true
  mhv_secure_messaging_recipient_opt_groups:
    actor_type: user
    description: Disables/Enables Secure Messaging optgroups in recipient dropdown on Start a new message page
    enable_in_development: true
  mhv_secure_messaging_recipient_combobox:
    actor_type: user
    description: Disables/Enables Secure Messaging combobox in recipient dropdown on Start a new message page
  mhv_secure_messaging_remove_landing_page:
    actor_type: user
    description: Disables/Enables Secure Messaging Messages landing page and its components from view on VA.gov
    enable_in_development: true
  mhv_secure_messaging_signature_settings:
    actor_type: user
    description: Disables/Enables Secure Messaging Signature Settings in the VA Personal Information Settings
    enable_in_development: true
  mhv_medical_records_allow_txt_downloads:
    actor_type: user
    description: Allows users to download Medical Records data in TXT format
    enable_in_development: true
  mhv_medical_records_display_conditions:
    actor_type: user
    description: Show/hide content related to Health Conditions in Medical Records
    enable_in_development: true
  mhv_medical_records_display_domains:
    actor_type: user
    description: Show/hide in-progress Medical Records domains
    enable_in_development: true
  mhv_medical_records_display_labs_and_tests:
    actor_type: user
    description: Show/hide content related to Labs & Tests in Medical Records
    enable_in_development: true
  mhv_medical_records_display_notes:
    actor_type: user
    description: Show/hide content related to Notes in Medical Records
    enable_in_development: true
  mhv_medical_records_display_sidenav:
    actor_type: user
    description: Show/hide the Medical Records side navigation
    enable_in_development: true
  mhv_medical_records_display_vaccines:
    actor_type: user
    description: Show/hide content related to Vaccines in Medical Records
    enable_in_development: true
  mhv_medical_records_display_settings_page:
    actor_type: user
    description: Show/hide the Settings Page in Medical Records
    enable_in_development: true
  mhv_medical_records_display_vitals:
    actor_type: user
    description: Show/hide content related to Vitals in Medical Records
    enable_in_development: true
  mhv_medical_records_phr_refresh_on_login:
    actor_type: user
    description: Enables/disables the PHR refresh for MHV users when logging into VA.gov
    enable_in_development: true
  mhv_medical_records_redact_fhir_client_logs:
    actor_type: user
    description: Replaces IDs in fhir_client INFO-level logs with X's when enabled
    enable_in_development: true
  mhv_medical_records_to_va_gov_release:
    actor_type: user
    description: Enables/disables Medical Records on VA.gov (intial transition from MHV to VA.gov)
    enable_in_development: true
  mhv_medical_records_new_eligibility_check:
    actor_type: user
    description: Enables/disables Medical Records new access policy eligibility check endpoint
    enable_in_development: true
  mhv_medical_records_update_landing_page:
    actor_type: user
    description: Enables/disables Medical Records new landing page content
    enable_in_development: true
  mhv_medications_to_va_gov_release:
    actor_type: user
    description: Enables/disables Medications on VA.gov (intial transition from MHV to VA.gov)
    enable_in_development: true
  mhv_medications_display_refill_content:
    actor_type: user
    description: Enables/disables refill-related content for Medications on VA.gov
    enable_in_development: true
  mhv_medications_display_documentation_content:
    actor_type: user
    description: Enables/disables documentation-related content for Medications on VA.gov
    enable_in_development: true
  mhv_medications_display_allergies:
    actor_type: user
    description: Enables/disables allergies and reactions data
    enable_in_development: true
  mhv_medications_display_filter:
    actor_type: user
    description: Enables/disables filter feature for medications list
    enable_in_development: true
  mhv_medications_display_grouping:
    actor_type: user
    description: Enables/disables grouping medications related work
    enable_in_development: true
  mhv_modern_cta_links:
    actor_type: user
    description: CTA widget links point to va.gov services
  mhv_medications_display_pending_meds:
    actor_type: user
    description: Enables/disables pending medications related work
    enable_in_development: true
  mhv_medications_display_refill_progress:
    actor_type: user
    description: Enables/disables refill progress related work
    enable_in_development: true
  mhv_medications_remove_landing_page:
    actor_type: user
    description: Enables/disables removal of landing page
    enable_in_development: true
  mobile_allergy_intolerance_model:
    actor_type: user
    description: For mobile app, enalbes use of strict models for parsing allergy intolerance
  mobile_api:
    actor_type: user
    description: API endpoints consumed by the VA Mobile App (iOS/Android)
  mobile_filter_doc_27_decision_letters_out:
    actor_type: user
    description: filters out doc type 27 decision letters out of list of decision letters for mobile
    enable_in_development: false
  mobile_claims_log_decision_letter_sent:
    actor_type: user
    description: Logs decision letter info on both claims and decision letter endpoint
    enable_in_development: true
  multiple_address_10_10ez:
    actor_type: cookie_id
    description: >
      [Front-end only] When enabled, the 10-10EZ will collect a home and mailing address for the veteran
      vs only collecting a single, "permanent" address.
  organic_conversion_experiment:
    actor_type: user
    description: Toggle to enable login.gov create account experiment
  pcpg_trigger_action_needed_email:
    actor_type: user
    description: Set whether to enable VANotify email to Veteran for PCPG failure exhaustion
  pension_income_and_assets_clarification:
    actor_type: user
    description: >
      When enabled, 21P-527EZ will display additional explanations for the income and assets requirement.
  pension_medical_evidence_clarification:
    actor_type: user
    description: >
      [Front-end only] When enabled, 21P-527EZ will display additional explanations for the medical evidence requirement.
  pension_error_email_notification:
    actor_type: cookie_id
    description: Toggle sending of the Action Needed email notification
  pension_submitted_email_notification:
    actor_type: cookie_id
    description: Toggle sending of the Submission in Progress email notification
  pension_received_email_notification:
    actor_type: cookie_id
    description: Toggle sending of the Received email notification
  pre_entry_covid19_screener:
    actor_type: user
    description: >
      Toggle for the entire pre-entry covid 19 self-screener available at /covid19screener and to be used by visitors
      to VHA facilities in lieu of manual screening with a VHA employee.
      This toggle is owned by Patrick B. and the rest of the CTO Health Products team.
  profile_ppiu_reject_requests:
    actor_type: user
    description: When enabled, requests to the PPIU controller will return a routing error.
  profile_enhanced_military_info:
    actor_type: user
    description: When enabled, /v1/profile/military_info endpoint will return all military information for a user.
  profile_lighthouse_rating_info:
    actor_type: user
    description: When enabled, will request disability rating info data from lighthouse API.
  profile_user_claims:
    actor_type: user
    description: When enabled, /v0/user will return user profile claims for accessing service endpoints.
  profile_show_mhv_notification_settings_email_appointment_reminders:
    actor_type: user
    description: Show/Hide the email channel for Health appointment reminders notifications
  profile_show_mhv_notification_settings_email_rx_shipment:
    actor_type: user
    description: Show/Hide the email channel for Prescription shipping notifications
  profile_show_mhv_notification_settings_new_secure_messaging:
    actor_type: user
    description: Display MHV notification settings - New secure message notifications
  profile_show_mhv_notification_settings_medical_images:
    actor_type: user
    description: Display MHV notification settings - Medical images/reports notifications
  profile_show_military_academy_attendance:
    actor_type: user
    description: When enabled, profile service history will include military academy attendance.
    enable_in_development: true
  profile_hide_direct_deposit:
    actor_type: user
    description: Hides the Profile - Direct Deposit page content during a service outage
    enable_in_development: false
  profile_show_credential_retirement_messaging:
    actor_type: user
    description: Show/hide MHV and DS Logon credential retirement messaging in profile
  profile_show_payments_notification_setting:
    actor_type: user
    description: Show/Hide the payments section of notifications in profile
  profile_show_new_benefit_overpayment_debt_notification_setting:
    actor_type: user
    description: Show/Hide the Benefit overpayment debt notification item of notifications in profile
  profile_show_new_health_care_copay_bill_notification_setting:
    actor_type: user
    description: Show/Hide the Health care copay bill section of notifications in profile
  profile_show_privacy_policy:
    actor_type: user
    description: Show/Hide the privacy policy section on profile pages
  profile_show_pronouns_and_sexual_orientation:
    actor_type: user
    description: Show/hide Pronouns and Sexual Orientation fields on profile page
  profile_show_quick_submit_notification_setting:
    actor_type: user
    description: Show/Hide the quick submit section of notification settings in profile
  profile_show_no_validation_key_address_alert:
    actor_type: user
    description: Show/Hide alert messages when no validationKey is returned from the address_validation endpoint
  profile_use_experimental:
    description: Use experimental features for Profile application - Do not remove
    enable_in_development: true
    actor_type: user
  profile_use_vafsc:
    description: Use VA Forms System Core for forms instead of schema based forms
    actor_type: user
    enable_in_development: true
  pw_ehr_cta_use_slo:
    actor_type: user
    description: Use single-logout (SLO) paths for Public Websites-managed EHR CTAs
  my_va_experimental:
    actor_type: user
    description: Use for experimental features for My VA application (general)
  my_va_experimental_frontend:
    actor_type: user
    description: Use for experimental features for My VA application (frontend)
  my_va_experimental_fullstack:
    actor_type: user
    description: Use for experimental features for My VA application (fullstack)
    enable_in_development: true
  my_va_hide_notifications_section:
    actor_type: user
    description: Hides the Notifications section on My VA
    enable_in_development: true
  my_va_notification_component:
    actor_type: user
    description: Enable users to see va-notification component on My VA
    enable_in_development: true
  my_va_notification_dot_indicator:
    actor_type: user
    description: Enable dot indicator for notifications
  my_va_enable_mhv_link:
    actor_type: user
    description: Enables the "Visit MHV" CTA link under Health care section
  my_va_update_errors_warnings:
    actor_type: user
    description: Update all errors and warnings on My VA for consistency (will remove when va-notification component is released)
  my_va_lighthouse_uploads_report:
    actor_type: user
    description: Use lighthouse /uploads/report endpoint for Form status
  my_va_form_submission_pdf_link:
    actor_type: user
    description: Enables users to view PDF link within submitted forms cards
  rated_disabilities_detect_discrepancies:
    actor_type: user
    description:
      When enabled, the rated disabilities application will check for discrepancies between
      the number of rated disabilities returned by EVSS and Lighthouse
    enable_in_development: true
  rated_disabilities_sort_ab_test:
    actor_type: user
    description: Allows us to set up AB test of sorting on rated disabilities app
  rated_disabilities_use_lighthouse:
    actor_type: user
    description: When enabled, the rated disabilities application uses Lighthouse instead of EVSS
    enable_in_development: true
  schema_contract_appointments_index:
    actor_type: user
    description: Enables schema validation for the appointments service index fetch.
  search_representative:
    actor_type: user
    description: Enable frontend application and cta for Search Representative application
    enable_in_development: true
  search_gov_maintenance:
    actor_type: user
    description: Use when Search.gov system maintenance impacts sitewide search
    enable_in_development: true
  show526_wizard:
    actor_type: user
    description: This determines when the wizard should show up on the form 526 intro page
    enable_in_development: true
  show_edu_benefits_0994_wizard:
    actor_type: user
    description: This determines when the wizard should show up on the 0994 introduction page
  show_edu_benefits_1990_wizard:
    actor_type: user
    description: This determines when the wizard should show up on the 1990 introduction page
  show_edu_benefits_1990e_wizard:
    actor_type: user
    description: This determines when the wizard should show up on the 1990e introduction page
  show_edu_benefits_1990n_wizard:
    actor_type: user
    description: This determines when the wizard should show up on the 1990N introduction page
  show_edu_benefits_1995_wizard:
    actor_type: user
    description: This determines when the wizard should show up on the 1995 introduction page
  show_edu_benefits_5490_wizard:
    actor_type: user
    description: This determines when the wizard should show up on the 5490 introduction page
  show_edu_benefits_5495_wizard:
    actor_type: user
    description: This determines when the wizard should show up on the 5495 introduction page
  show_financial_status_report:
    actor_type: user
    description: Enables VA Form 5655 (Financial Status Report)
    enable_in_development: true
  show_financial_status_report_wizard:
    actor_type: user
    description: Enables the Wizard for VA Form 5655 (Financial Status Report)
    enable_in_development: true
  show_financial_status_report_streamlined_waiver:
    actor_type: user
    description: Enables the Streamlined Waiver for VA Form 5655 (Financial Status Report)
    enable_in_development: true
  show_form_i18n:
    actor_type: user
    description: Enables the internationalization features for forms
    enable_in_development: true
  show_dgi_direct_deposit_1990EZ:
    actor_type: user
    description: Displays prefill enabled direct deposit component on 1990EZ form.
    enable_in_development: false
  show_meb_1990EZ_maintenance_alert:
    actor_type: user
    description: Displays an alert to users on 1990EZ intro page that the Backend Service is Down.
    enable_in_development: false
  show_meb_1990EZ_R6_maintenance_message:
    actor_type: user
    description: Displays an alert to users on 1990EZ intro page that the Backend Service is Down.
    enable_in_development: false
  show_meb_1990E_maintenance_alert:
    actor_type: user
    description: Displays an alert to users on 1990E intro page that the Backend Service is Down.
    enable_in_development: false
  show_meb_1990E_R6_maintenance_message:
    actor_type: user
    description: Displays an alert to users on 1990E intro page that the Backend Service is Down.
    enable_in_development: false
  show_meb_letters_maintenance_alert:
    actor_type: user
    description: Displays an alert to users on Letters Inbox page that the Backend Service is Down.
    enable_in_development: false
  show_meb_enrollment_verification_maintenance_alert:
    actor_type: user
    description: Displays an alert to users on Enrollment Verification intro page that the Backend Service is Down.
    enable_in_development: false
  show_meb_international_address_prefill:
    actor_type: user
    description: Enhances form prefilling to include international address.
    enable_in_development: true
  show_meb_service_history_categorize_disagreement:
    actor_type: user
    enable_in_development: false
  show_meb_5490_maintenance_alert:
    actor_type: user
    description: Displays an alert to users on 5490 intro page that the Backend Service is Down.
    enable_in_development: false
  show_one_va_debt_letter:
    actor_type: user
    description: Enables the One VA Debt Letter feature
    enable_in_development: true
  show_payment_history_mvp:
    actor_type: user
    description: Enables the Payment History MVP features for development
    enable_in_development: true
  submission_pdf_s3_upload:
    actor_type: user
    description: Used to toggle use of uploading a submission pdf to S3 and returning a pre-signed url.
    enable_in_development: false
  meb_1606_30_automation:
    actor_type: user
    description: Enables MEB form to handle Chapter 1606/30 forms as well as Chapter 33.
  meb_exclusion_period_enabled:
    actor_type: user
    description: enables exclusion period checks
    enable_in_development: false
  meb_dpo_address_option_enabled:
    actor_type: user
    description: enables DPO option on address field
    enable_in_development: false
  meb_kicker_notification_enabled:
    actor_type: user
    description: enables kicker notification on additional consideration questions
    enable_in_development: false
  meb_auto_populate_relinquishment_date:
    actor_type: user
    description: Flag to autofill datepicker for reliinquishment date
    enable_in_development: true
  dgi_rudisill_hide_benefits_selection_step:
    actor_type: user
    description: Hides benefit selection page on original claims application.
    enable_in_development: false
  show_forms_app:
    actor_type: user
    description: Enables the TOE form to be displayed.
    enable_in_development: true
  sign_in_service_enabled:
    actor_type: cookie_id
    description: Enables the ability to use OAuth authentication via the Sign in Service (Identity)
    enable_in_development: true
  mhv_credential_button_disabled:
    actor_type: user
    description: Enables the ability to hide the My HealtheVet sign in button (Identity)
    enable_in_development: true
  sign_in_modal_v2:
    actor_type: user
    description: Enables new page design of Sign In modal and USiP
    enable_in_development: false
  medical_copays_zero_debt:
    actor_type: user
    description: Enables zero debt balances feature on the medical copays application
    enable_in_development: false
  show_healthcare_experience_questionnaire:
    actor_type: cookie_id
    description: Enables showing the pre-appointment questionnaire feature.
    enable_in_development: true
  show_new_refill_track_prescriptions_page:
    actor_type: user
    description: This will show the non-Cerner-user and Cerner-user content for the page /health-care/refill-track-prescriptions/
  show_new_schedule_view_appointments_page:
    actor_type: user
    description: This will show the non-Cerner-user and Cerner-user content for the page /health-care/schedule-view-va-appointments/
  show_updated_fry_dea_app:
    actor_type: user
    description: Show the new version of the Fry/DEA form.
  spool_testing_error_2:
    actor_type: user
    description: Enables Slack notifications for CreateDailySpoolFiles
  spool_testing_error_3:
    actor_type: user
    description: Enables email notifications for CreateDailySpoolFiles errors
  stem_automated_decision:
    actor_type: user
    description: Add automated decision to 10203 application workflow
    enable_in_development: true
  subform_8940_4192:
    actor_type: user
    description: Form 526 subforms for unemployability & connected employment information
    enable_in_development: true
  use_veteran_models_for_appoint:
    actor_type: user
    description: Use the original veteran_x models to power Appoint a Rep entity search
    enable_in_development: true
  va1010_forms_enrollment_system_service_enabled:
    actor_type: user
    description: Enables the VA1010Forms enrollment system service
    enable_in_development: true
  va_notify_custom_errors:
    actor_type: user
    description: Custom error classes instead of the generic Common::Exceptions::BackendServiceException
  va_notify_custom_bearer_tokens:
    actor_type: user
    description: Iterates through Settings.vanotify.service_callback_tokens for token matching
  va_notify_metadata_statsd_tags:
    actor_type: user
    description: Allow statsd tags in callback metadata to be a hash or array
  va_online_scheduling:
    actor_type: user
    description: Allows veterans to view their VA and Community Care appointments
    enable_in_development: true
  va_online_scheduling_booking_exclusion:
    actor_type: user
    description: Permits the exclusion of Lovell sites from being scheduled prior to Oracle Health cutover
    enable_in_development: true
  va_online_scheduling_cancellation_exclusion:
    actor_type: user
    description: Permits the exclusion of Lovell sites from cancellations prior to Oracle Health cutover
    enable_in_development: true
  va_online_scheduling_cancel:
    actor_type: user
    description: Allows veterans to cancel VA appointments
    enable_in_development: true
  va_online_scheduling_community_care:
    actor_type: user
    description: Allows veterans to submit requests for Community Care appointments
    enable_in_development: true
  va_online_scheduling_direct:
    actor_type: user
    description: Allows veterans to directly schedule VA appointments
    enable_in_development: true
  va_online_scheduling_requests:
    actor_type: user
    description: Allows veterans to submit requests for VA appointments
    enable_in_development: true
  va_online_scheduling_static_landing_page:
    actor_type: user
    description: Allows updates to the static landing widget on the Public Websites page
    enable_in_development: true
  va_online_scheduling_sts_oauth_token:
    actor_type: user
    description: Allows toggling of MAP STS OAuth token for VAOS
    enable_in_development: true
  va_online_scheduling_vaos_service_cc_appointments:
    actor_type: user
    description: Toggle for new vaos service cc appointments.
    enable_in_development: true
  va_online_scheduling_vaos_service_requests:
    actor_type: user
    description: Toggle for new vaos service requests.
    enable_in_development: true
  va_online_scheduling_vaos_service_va_appointments:
    actor_type: user
    description: Toggle for new vaos service va appointments.
    enable_in_development: true
  va_online_scheduling_vaos_v2_next:
    actor_type: user
    enable_in_development: true
    description: Toggle for tickets with the label vaos-v2-next will be behind this flag
  va_online_scheduling_vaos_alternate_route:
    actor_type: user
    enable_in_development: false
    description: Toggle for the vaos module to use an alternate vaos-service route
  va_online_scheduling_clinic_filter:
    actor_type: user
    enable_in_development: true
    description: Toggle for VAOS direct scheduling & appointment request clinic filtering
  va_online_scheduling_breadcrumb_url_update:
    actor_type: user
    enable_in_development: true
    description: Toggle for the breadcrumb and url changes for mhv
  va_online_scheduling_use_dsot:
    actor_type: user
    enable_in_development: true
    description: Toggle for querying Drupal Source of Truth for Acheron flag
  va_online_scheduling_poc_type_of_care:
    actor_type: user
    enable_in_development: true
    description: Toggle for proof of concept to help Veteran contact a facility when the type of care is not available
  va_dependents_v2:
    actor_type: user
    description: Allows us to toggle bewteen V1 and V2 of the 686c-674 forms.
  va_dependents_new_fields_for_pdf:
    actor_typer: user
    description: Allows us to toggle the new fields on the front end for 686C-674
  va_dependents_submit674:
    actor_type: user
    description: Allows submission of 674 without MANUAL_VAGOV flag
  va_online_scheduling_enable_OH_cancellations:
    actor_type: user
    enable_in_development: true
    description: Allows appointment cancellations to be routed to Oracle Health sites.
  va_online_scheduling_enable_OH_eligibility:
    actor_type: user
    enable_in_development: true
    description: Toggle for routing eligibility requests to the VetsAPI Gateway Service(VPG) instead of vaos-service
  va_online_scheduling_enable_OH_slots_search:
    actor_type: user
    enable_in_development: true
    description: Toggle for routing slots search requests to the VetsAPI Gateway Service(VPG) instead of vaos-service
  va_online_scheduling_datadog_RUM:
    actor_type: user
    description: Enables datadog Real User Monitoring.
    enable_in_development: true
  va_online_scheduling_cc_direct_scheduling:
    actor_type: user
    description: Enables CC direct scheduling.
    enable_in_development: true
  va_online_scheduling_use_vpg:
    actor_type: user
    enable_in_development: true
    description: Toggle for routing appointment requests to the VetsAPI Gateway Service(VPG) instead of vaos-service.
  va_online_scheduling_recent_locations_filter:
    actor_type: user
    enable_in_development: true
    description: Toggle for displaying the most recent facilities on the Choose your VA location page.
  va_online_scheduling_OH_direct_schedule:
    actor_type: user
    enable_in_development: true
    description: Toggle to enable direct scheduling workflow for Oracle Health appointments.
  va_online_scheduling_OH_request:
    actor_type: user
    enable_in_development: true
    description: Toggle to enable request workflow for Oracle Health appointments.
  va_online_scheduling_remove_podiatry:
    actor_type: user
    enable_in_development: true
    description: Toggle to remove Podiatry from the type of care list when scheduling an online appointment.
  vaos_online_scheduling_use_va_date:
    actor_type: user
    enable_in_development: true
    description: Toggle to use VaDate/VaDateField.
  va_online_scheduling_fe_source_of_truth:
    actor_type: user
    enable_in_development: true
    description: Toggle for changes made in the FE based on API source of truth changes.
  va_online_scheduling_past_appt_date_range:
    actor_type: user
    enable_in_development: true
    description: Toggle for modifying the date range selection on the Past appointments page.
  va_v2_person_service:
    actor_type: user
    description: When enabled, the VAProfile::V2::Person::Service will be enabled
    enable_in_development: true
  va_v3_contact_information_service:
    actor_type: user
    description: When enabled, the VAProfile::V3::ContactInformation will be enabled
    enable_in_development: true
  veteran_onboarding_beta_flow:
    actor_type: user
    description: Conditionally display the new veteran onboarding flow to user
  veteran_onboarding_contact_info_flow:
    actor_type: user
    description: Enables the complete your profile workflow
  veteran_onboarding_show_to_newly_onboarded:
    actor_type: user
    description: Conditionally display the new veteran onboarding flow to user, based upon number of days since verified
  veteran_onboarding_show_welcome_message_to_new_users:
    actor_type: user
    description: Conditionally display the "Welcome to VA" message to new (LOA1 or LOA3) users
    enable_in_development: false
  veteran_status_card_use_lighthouse:
    actor_type: user
    description: Enables the use of LH API instead of Profile API for the Veteran Status Card display
    enable_in_development: false
  veteran_status_card_use_lighthouse_frontend:
    actor_type: user
    description: Enables the use of LH API instead of Profile API for the Veteran Status Card display, story 1145
    enable_in_development: false
  vre_trigger_action_needed_email:
    actor_type: user
    description: Set whether to enable VANotify email to Veteran for VRE failure exhaustion
  show_edu_benefits_1990EZ_Wizard:
    actor_type: user
    description: Navigates user to 1990EZ or 1990 depending on form questions.
    enable_in_development: true
  show_dashboard_notifications:
    actor_type: user
    description: Enables on-site notifications
  check_va_inbox_enabled:
    actor_type: user
    description: Enables check inbox link
  dhp_connected_devices_fitbit:
    actor_type: user
    description: Enables linking between VA.gov account and fitbit account
  payment_history:
    actor_type: user
    description: Allows manual enabling/disabling payment history when BGS is acting up (5 min response times)
    enable_in_development: true
  cdp_payment_history_vba:
    actor_type: user
    description: Enables showing the overpayment and summary pages for the CDP Payment History
    enable_in_development: true
  show_digital_form_1095b:
    actor_type: user
    description: Enables access to digital 1095-B form download
    enable_in_development: true
  show_meb_dgi40_features:
    actor_type: user
    description: Enables the UI integration with the meb dgi
    enable_in_development: true
  show_meb_dgi42_features:
    actor_type: user
    description: Enables UI updates for meb dgi 42
    enable_in_development: true
  show_meb_enhancements:
    actor_type: user
    description: Provides a flag wrapper for minor code changes to be gated from Prod.
    enable_in_development: true
  show_meb_enhancements_06:
    actor_type: user
    description: Provides a flag wrapper for minor code changes to be gated from Prod.
  show_meb_enhancements_08:
    actor_type: user
    description: Provides a flag wrapper for minor code changes to be gated from Prod.
    enable_in_development: true
  show_meb_enhancements_09:
    actor_type: user
    description: Provides a flag wrapper for minor code changes to be gated from Prod.
    enable_in_development: true
  meb_gate_person_criteria:
    actor_type: user
    description: Flag to use Person Criteria on Submission service
    enable_in_development: true
  supply_reordering_sleep_apnea_enabled:
    actor_type: user
    description: Enables sleep apnea supplies to be ordered in the supply reorder tool / MDOT.
    enable_in_development: true
  toe_dup_contact_info_call:
    actor_type: user
    description: Flag to use contact info call and modal
    enable_in_development: true
  toe_short_circuit_bgs_failure:
    actor_type: user
    description: Flag to use begin rescue block for BGS call
    enable_in_development: true
  toe_high_school_info_change:
    actor_type: user
    description: Flag to change order of high school info page
    enable_in_development: false
  toe_light_house_dgi_direct_deposit:
    actor_type: user
    description: Uses lighthouse api for direct deposit information in TOE.
    enable_in_development: false
  move_form_back_button:
    actor_type: user
    description: Test moving form back button to the top of the page
  mobile_cerner_transition:
    actor_type: user
    description: For mobile app, a facility is being transitioned to cerner.
  mobile_lighthouse_letters:
    actor_type: user
    description: For mobile app, use Lighthouse instead of EVSS for our letters endpoints upstream service
  mobile_lighthouse_direct_deposit:
    actor_type: user
    description: For mobile app, use Lighthouse instead of EVSS for our direct deposit interactions
  mobile_lighthouse_claims:
    actor_type: user
    description: For mobile app, use Lighthouse instead of EVSS for our claims endpoints upstream service
  mobile_lighthouse_request_decision:
    actor_type: user
    description: For mobile app, use Lighthouse instead of EVSS for our request decision endpoints upstream service
  mobile_lighthouse_document_upload:
    actor_type: user
    description: For mobile app, use Lighthouse instead of EVSS for our document uploads
  mobile_lighthouse_disability_ratings:
    actor_type: user
    description: For mobile app, use Lighthouse instead of EVSS for our disability ratings endpoints upstream service
  mobile_military_indicator_logger:
    actor_type: user
    description: For mobile app, enables logging of military discharge codes
  mobile_appeal_model:
    actor_type: user
    description: For mobile app, enables use of strict models for parsing appeals
  mobile_v2_contact_info:
    actor_type: user
    description: For mobile app, enables ContactInformationV2 Service.
  mobile_push_register_logging:
    actor_type: user
    description: For mobile app, logs push register errors for debugging
  form526_backup_submission_temp_killswitch:
    actor_type: user
    description: Provide a temporary killswitch to disable form526 backup submission if something were to go awry
  virtual_agent_show_floating_chatbot:
    actor_type: user
    description: Enables a floating chatbot on the chatbot page - managed by virtual agent team
  disability_compensation_email_veteran_on_polled_lighthouse_doc_failure:
    actor_type: user
    description: Sends document upload failure emails when polled doc uploaded to Lighthouse has failed to process at Lighthouse
  disability_compensation_lighthouse_document_service_provider:
    actor_type: user
    description: If enabled uses the lighthouse documents service
  disability_compensation_lighthouse_intent_to_file_provider:
    actor_type: user
    description: If enabled uses the lighthouse intent to file endpoint
  disability_compensation_prevent_submission_job:
    actor_type: user
    description: If enabled, the submission form526 record will be created, but there will be submission job
  disability_compensation_remove_pciu:
    actor_type: user
    description: If enabled, VA Profile is used to populate contact information- without PCIU calls (status quo)
<<<<<<< HEAD
  disability_compensation_lighthouse_generate_pdf:
    actor_type: user
    description: If enabled uses the lighthouse Benefits Claims service to generate a 526 pdf
=======
>>>>>>> 66d879d1
  disability_compensation_use_api_provider_for_bdd_instructions:
    actor_type: user
    description: Provide a temporary killswitch for using the ApiProviderFactory to select an API for uploading BDD instructions
  disability_compensation_upload_bdd_instructions_to_lighthouse:
    actor_type: user
    description: If enabled uploads BDD instructions to Lighthouse Benefits Documents API instead of EVSS
  disability_compensation_use_api_provider_for_0781_uploads:
    actor_type: user
    description: Provide a temporary killswitch for using the ApiProviderFactory to select an API for uploading 0781/a forms
  disability_compensation_upload_0781_to_lighthouse:
    actor_type: user
    description: If enabled uploads 0781/a forms to Lighthouse Benefits Documents API instead of EVSS
  disability_compensation_use_api_provider_for_submit_veteran_upload:
    actor_type: user
    description: Provide a temporary killswitch for using the ApiProviderFactory to select an API for uploading Veteran Evidence
  disability_compensation_upload_veteran_evidence_to_lighthouse:
    actor_type: user
    description: If enabled uploads Veteran Evidence to Lighthouse Benefits Documents API instead of EVSS
  disablity_benefits_browser_monitoring_enabled:
    actor_type: user
    description: Datadog RUM monitoring for disability benefits applications
  virtual_agent_fetch_jwt_token:
    actor_type: user
    description: Enable the fetching of a JWT token to access MAP environment
  virtual_agent_lighthouse_claims:
    actor_type: user
    description: Use lighthouse instead of EVSS to view benefit claims for virtual agent chatbot application
  virtual_agent_voice:
    actor_type: user
    description: Enable the voice feature of the VA Chatbot
  notification_center:
    actor_type: user
    description: Enable Notification Center
    enable_in_development: true
  nod_part3_update:
    actor_type: user
    description: NOD update to latest form, part III box 11
    enable_in_development: true
  nod_browser_monitoring_enabled:
    actor_type: user
    description: NOD Datadog RUM monitoring
  nod_callbacks_endpoint:
    actor_type: user
    description: Enables Decision Review endpoint to process VANotify notification callbacks
    enable_in_development: true
  nod_confirmation_update:
    actor_type: user
    description: Show updated confirmation page with form data & downloadable PDF
    enable_in_development: true
  hlr_confirmation_update:
    actor_type: user
    description: Show updated confirmation page with form data & downloadable PDF
    enable_in_development: true
  sc_confirmation_update:
    actor_type: user
    description: Show updated confirmation page with form data & downloadable PDF
    enable_in_development: true
  sc_new_form:
    actor_type: user
    description: Supplemental Claim new form updates
    enable_in_development: true
  hlr_browser_monitoring_enabled:
    actor_type: user
    description: HLR Datadog RUM monitoring
  sc_browser_monitoring_enabled:
    actor_type: user
    description: Supplemental Claim Datadog RUM monitoring
  virtual_agent_enable_pva2_chatbot:
    actor_type: user
    description: If enabled, switches VA chatbot from PVA1 to PVA2
  virtual_agent_enable_root_bot:
    actor_type: user
    description: If enabled, switches VA chatbot from PVA to Root Bot
  virtual_agent_component_testing:
    actor_type: user
    description: If enabled, allows for testing of the chatbot components
  terms_of_use:
    actor_type: user
    description: This determines whether a user is redirected to the Terms of Use page
    enable_in_development: true
  burial_form_enabled:
    actor_type: user
    description: Enable the burial form
  burial_module_enabled:
    actor_type: user
    description: Enables new Burial module
    enable_in_development: true
  burial_document_upload_update:
    actor_type: user
    description: Show updated document upload page
  burial_location_of_death_update:
    actor_type: user
    description: Show updated location of death pattern
  burial_confirmation_page:
    actor_type: user
    description: Toggle showing the updated confirmation page
    enable_in_development: true
  burial_error_email_notification:
    actor_type: cookie_id
    description: Toggle sending of the Action Needed email notification
  burial_received_email_notification:
    actor_type: cookie_id
    description: Toggle sending of the Received email notification
  burial_submitted_email_notification:
    actor_type: cookie_id
    description: Toggle sending of the Burial Submission in Progress email notification
  burial_browser_monitoring_enabled:
    actor_type: user
    description: Burial Datadog RUM monitoring
  burial_form_profile_module_enabled:
    actor_type: user
    description: Use the module version of the FormProfile
  pension_form_enabled:
    actor_type: user
    description: Enable the pension form
  pension_browser_monitoring_enabled:
    actor_type: user
    description: Pension Datadog RUM monitoring
  pension_multiple_page_response:
    actor_type: user
    description: Implement multiple page response pattern
    enable_in_development: true
  pension_introduction_update:
    actor_type: user
    description: Show updated introduction page
  pension_supporting_documents_update:
    actor_type: user
    description: Show updated supporting documents page
  pension_document_upload_update:
    actor_type: user
    description: Show updated document upload page
  pension_confirmation_update:
    actor_type: user
    description: Show updated confirmation page
  pension_form_profile_module_enabled:
    actor_type: user
    description: Use the module version of the FormProfile
  income_and_assets_form_enabled:
    actor_type: user
    description: Enable form 21P-0969 Update Income and Assets Evidence Form
    enable_in_development: true
  intent_to_file_lighthouse_enabled:
    actor_type: user
    description: Enable new Lighthouse ITF logic
    enable_in_development: true
  central_mail_benefits_intake_submission:
    actor_type: user
    description: Enable central mail claims submission uses Benefits Intake API
  ecc_benefits_intake_submission:
    actor_type: user
    description: Enable education and career counseling claim submissions to use Benefits Intake API
  virtual_agent_enable_param_error_detection:
    actor_type: user
    description: If enabled, Allows for the detection of errors in the chatbot params
  virtual_agent_enable_msft_pva_testing:
    actor_type: user
    description: If enabled, allows for connecting to MSFT PVA
  virtual_agent_enable_nlu_pva_testing:
    actor_type: user
    description: If enabled, allows for connecting to NLU PVA
  vye_request_allowed:
    actor_type: user
    description: >-
      Master toggle for the VYE (Verify Your Enrollment) project.
      If enabled, requests will be allowed to reach the controllers, otherwise a 400 (Bad Request) will be returned.
  sob_updated_design:
    actor_type: user
    description: >-
      Controls how the GI Bill State of Benefits (SOB) application is presented.
      When enabled: it use the new SOB application that works 24/7.
      When disabled: it will use the old SOB application that only works from 0600 to 2200 hrs
  travel_pay_power_switch:
    actor_type: user
    enable_in_development: true
    description: >-
      Main switch for the Travel Pay feature on VA.gov using the new BTSSS (travel pay) API.
      Enabled - Requests are handled as normal.
      Disabled - Requests are not handled. Server returns a 503 (Service Unavailable) until re-enabled.
  travel_pay_view_claim_details:
    actor_type: user
    enable_in_development: true
    description: >-
      A frontend-focused switch that toggles visibility of and access to the Travel Pay claim details page and entry point (features toggled together).
      Enabled - Entry point link and claim details page are viewable.
      Disabled - Entry point link and claim details page are not viewable.
  travel_pay_submit_mileage_expense:
    actor_type: user
    enable_in_development: true
    description: >-
      A switch that toggles availability of the submit mileage expense feature.
      Enabled - Requests are handled as normal. Frontend features are available per toggle settings.
      Disabled - Requests are not handled. Server returns a 503 (Service Unavailable) until re-enabled. Frontend features are not available.
  yellow_ribbon_automated_date_on_school_search:
    actor_type: user
    description: Enable the automated date displayed in the Find a Yellow Ribbon school search results
  accredited_representative_portal_pilot:
    actor_type: user
    description: Enable the Accredited Representative Portal for the pilot
    enable_in_development: true
  toggle_vye_address_direct_deposit_forms:
    actor_type: user
    description: Enable mailing address and direct deposit for VYE
  veteran_readiness_employment_to_res:
    actor_type: user
    description: Enable RES platform for Veteran Readiness & Employment form submissions, disabled will use VRE email
    enable_in_development: true
  vye_login_widget:
    actor_type: user
    description: Enable Vye authentication widget
  toggle_vye_address_direct_deposit_forms_in_profile:
    actor_type: user
    description: Enable mailing address and direct deposit for VYE in profile page
  toggle_vye_application:
    actor_type: user
    description: Enable VYE
  military_benefit_estimates:
    actor_type: user
    description: swap order of the military details in GI search filters
  merge_1995_and_5490:
    actore_type: user
    description: Activating the combined 1995 and 5490 form
  mgib_verifications_maintenance:
    actor_type: user
    description: Used to show  maintenance alert for MGIB Verifications
  search_use_v2_gsa:
    actor_type: cookie_id
    description: Swaps the Search Service's for one with an updated api.gsa.gov address
    enable_in_development: true
  remove_pciu:
    actor_type: user
    description: If enabled, VA Profile is used to populate contact information with PCIU backup calls
  remove_pciu_2:
    actor_type: user
    description: If enabled, removes all PCIU requests in form pre-fill.
  show_yellow_ribbon_table:
    actor_type: user
    description: Used to show yellow ribbon table in Comparison Tool
  banner_update_alternative_banners:
    actor_type: user
    description: Used to toggle the DB updating of alternative banners
  banner_use_alternative_banners:
    actor_type: user
    description: Used to toggle use of alternative banners.
  fsr_wizard:
    actor_type: user
    description: Used to toggle the FSR wizard
  gi_comparison_tool_show_ratings:
    actor_type: user
    description: Display Veteran student ratings in GI comparison Tool
  gi_comparison_tool_programs_toggle_flag:
    actor_type: user
    description: Used to show links to programs page in comparison tool
  gi_comparison_tool_lce_toggle_flag:
    actor_type: user
    description: Used to show lce page in comparison tool
  va_notify_in_progress_metadata:
    actor_type: user
    description: If enabled, emails and sms sent through VaNotify::Service will be stored as notifications.
  va_notify_notification_creation:
    actor_type: user
    description: If enabled, emails and sms sent through VaNotify::Service will be stored as notifications.
  is_DGIB_endpoint:
    actor_type: user
    description: used to call data from DGIB endpoints for MGIB VYE application
  lighthouse_veterans_health_debug_logging:
    actor_type: user
    description: Enable debug logging for Lighthouse Veterans Health API
    enable_in_development: false
  benefits_non_disability_ch31_v2:
    actor_type: user
    description: If enabled, use new form and api endpoint for Ch31 VR&E form
  is_updated_gi:
    actor_type: user
    description: If enabled, use updated gi design
  show_rudisill_1995:
    actor_type: user
    description: If enabled, show rudisill review in 22-1995
  enable_lighthouse:
    actor_type: user
    description: If enabled, user will connect to lighthouse api in sob instead of evss
  benefits_intake_submission_status_job:
    actor_type: user
    description: Batch process FormSubmissionAttempts using ::BenefitsIntake::SubmissionStatusJob
  virtual_agent_enable_datadog_logging:
    actor_type: user
    description: If enabled, allows for the use of Datadog logging for the chatbot
  show_about_yellow_ribbon_program:
    actor_type: user
    description: If enabled, show additional info about the yellow ribbon program
  vba_documents_final_status_field:
    actor_type: user
    description: Include final_status boolean field in Benefits Intake "show," "report," and "create" endpoint responses<|MERGE_RESOLUTION|>--- conflicted
+++ resolved
@@ -1751,12 +1751,6 @@
   disability_compensation_remove_pciu:
     actor_type: user
     description: If enabled, VA Profile is used to populate contact information- without PCIU calls (status quo)
-<<<<<<< HEAD
-  disability_compensation_lighthouse_generate_pdf:
-    actor_type: user
-    description: If enabled uses the lighthouse Benefits Claims service to generate a 526 pdf
-=======
->>>>>>> 66d879d1
   disability_compensation_use_api_provider_for_bdd_instructions:
     actor_type: user
     description: Provide a temporary killswitch for using the ApiProviderFactory to select an API for uploading BDD instructions
