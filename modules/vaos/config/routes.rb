# frozen_string_literal: true

VAOS::Engine.routes.draw do
  namespace :v0, defaults: { format: :json } do
    resources :appointments, only: %i[index create] do
      put 'cancel', on: :collection
    end
    resources :appointment_requests, only: %i[index create update] do
      resources :messages, only: %i[index create]
    end
    get 'community_care/eligibility/:service_type', to: 'cc_eligibility#show'
    get 'community_care/supported_sites', to: 'cc_supported_sites#index'
    resources :systems, only: :index do
      resources :direct_scheduling_facilities, only: :index
      resources :pact, only: :index
      resources :clinic_institutions, only: :index
    end
    resources :facilities, only: :index do
      resources :clinics, only: :index
      resources :cancel_reasons, only: :index
      resources :available_appointments, only: :index
      resources :limits, only: :index
      get 'visits/:schedule_type', to: 'visits#index'
    end
    resource :preferences, only: %i[show update]
    get 'apidocs', to: 'apidocs#index'
  end

  namespace :v1, defaults: { format: :json } do
<<<<<<< HEAD
    resources :locations, only: %i[index show]
=======
    resources :organization, only: %i[show]
>>>>>>> 83914b04
  end
end<|MERGE_RESOLUTION|>--- conflicted
+++ resolved
@@ -27,10 +27,8 @@
   end
 
   namespace :v1, defaults: { format: :json } do
-<<<<<<< HEAD
-    resources :locations, only: %i[index show]
-=======
-    resources :organization, only: %i[show]
->>>>>>> 83914b04
+    get '/Location', to: 'locations#index'
+    get '/Location/:id', to: 'locations#show'
+    get '/Organization/:id', to: 'organizations#show'
   end
 end