# frozen_string_literal: true

require 'rails_helper'
require 'pdf_fill/hash_converter'

def basic_class
  PdfFill::Forms::Va210781a.new({})
end

describe PdfFill::Forms::Va210781a do
  let(:form_data) do
    {}
  end
  let(:new_form_class) do
    described_class.new(form_data)
  end
  def class_form_data
    new_form_class.instance_variable_get(:@form_data)
  end
  describe '#merge_fields' do
    it 'should merge the right fields', run_at: '2016-12-31 00:00:00 EDT' do
      expect(described_class.new(get_fixture('pdf_fill/21-0781a/simple')).merge_fields).to eq(
        get_fixture('pdf_fill/21-0781a/merge_fields')
      )
    end
  end

  describe '#expand_ssn' do
    context 'ssn is not blank' do
      let(:form_data) do
        {
          'veteranSocialSecurityNumber' => '123456789'
        }
      end
      it 'should expand the ssn correctly' do
        new_form_class.send(:expand_ssn)
        expect(
          JSON.parse(class_form_data.to_json)
        ).to eq(
          'veteranSocialSecurityNumber' => { 'first' => '123', 'second' => '45', 'third' => '6789' },
          'veteranSocialSecurityNumber1' => { 'first' => '123', 'second' => '45', 'third' => '6789' },
          'veteranSocialSecurityNumber2' => { 'first' => '123', 'second' => '45', 'third' => '6789' }
        )
      end
    end
  end

  describe '#expand_veteran_full_name' do
    context 'contains middle initial' do
      let :form_data do
        {
          'veteranFullName' => {
            'first' => 'Testy',
            'middle' => 'Tester',
            'last' => 'Testerson'
          }
        }
      end
      it 'should expand veteran full name correctly' do
        new_form_class.send(:expand_veteran_full_name)
        expect(
          JSON.parse(class_form_data.to_json)
        ).to eq(
          'veteranFullName' => {
            'first' => 'Testy',
            'middle' => 'Tester',
            'last' => 'Testerson',
            'middleInitial' => 'T'
          }
        )
      end
    end
  end

  describe '#expand_veteran_dob' do
    context 'dob is not blank' do
      let :form_data do
        {
          'veteranDateOfBirth' => '1981-11-05'
        }
      end
      it 'should expand the birth date correctly' do
        new_form_class.send(:expand_veteran_dob)
        expect(
          JSON.parse(class_form_data.to_json)
        ).to eq(
          'veteranDateOfBirth' => {
            'year' => '1981',
            'month' => '11',
            'day' => '05'
          }
        )
      end
    end
  end

  describe '#expand_incident_date' do
    incident = {
      'incidentDate' => '2000-01-01'
    }
    it 'should expand the incident date correctly' do
      expect(new_form_class.send(:expand_incident_date, incident)).to eq(
        'month' => '01',
        'day' => '01',
        'year' => '2000'
      )
    end
  end

  # rubocop:disable Metrics/LineLength
  describe '#expand_incident_location' do
    it 'should expand the incident location into three lines one word each' do
<<<<<<< HEAD
      expect(new_form_class.expand_incident_location(
               'incidentLocation' => 'abcdefghijklmnopqrs xxxxxxxxxxxxxxxxxx zzzzzzzzzzzzzzzzzzz'
      )).to eq(
        'row0' => 'abcdefghijklmnopqrs',
        'row1' => 'xxxxxxxxxxxxxxxxxx',
        'row2' => 'zzzzzzzzzzzzzzzzzzz'
      )
    end

    it 'should expand the incident location into three lines multiple words' do
      expect(new_form_class.expand_incident_location(
               'incidentLocation' => 'abcd defg hijk lmno pqrs xxxx yyyy zzzz aaaa bb cccc dddd eeee ffff ggg'
      )).to eq(
        'row0' => 'abcd defg hijk lmno pqrs xxxx',
        'row1' => 'yyyy zzzz aaaa bb cccc dddd',
        'row2' => 'eeee ffff ggg'
      )
    end

    it 'should parse more than 90 characters' do
      expect(JSON.parse(new_form_class.expand_incident_location(
        'incidentLocation' => 'abcdefghijklmno pqrstuvwxyz1234 abcdefghinopq rstuvwxyz1234 abcdefghijklmnopqrst uvwxyz1234'
      ).to_json)).to eq(
        'row0' => 'abcdefghijklmno',
        'row1' => 'pqrstuvwxyz1234 abcdefghinopq',
        'row2' => 'rstuvwxyz1234',
        'row3' => 'abcdefghijklmnopqrst',
        'row4' => 'uvwxyz1234'
      )
=======
      expect(new_form_class.send(:expand_incident_location,
                                 'incidentLocation' => 'abcdefghijklmnopqrs xxxxxxxxxxxxxxxxxx zzzzzzzzzzzzzzzzzzz')).to eq(
                                   'firstRow' => 'abcdefghijklmnopqrs',
                                   'secondRow' => 'xxxxxxxxxxxxxxxxxx',
                                   'thirdRow' => 'zzzzzzzzzzzzzzzzzzz'
                                 )
    end

    it 'should expand the incident location into three lines multiple words' do
      expect(new_form_class.send(:expand_incident_location,
                                 'incidentLocation' => 'abcd defg hijk lmno pqrs xxxx yyyy zzzz aaaa bb cccc dddd eeee ffff ggg')).to eq(
                                   'firstRow' => 'abcd defg hijk lmno pqrs xxxx',
                                   'secondRow' => 'yyyy zzzz aaaa bb cccc dddd',
                                   'thirdRow' => 'eeee ffff ggg'
                                 )
    end

    it 'should ignore more than 90 characters' do
      expect(JSON.parse(new_form_class.send(:expand_incident_location,
                                            'incidentLocation' => 'abcdefghijklmno pqrstuvwxyz1234 abcdefghinopq rstuvwxyz1234 abcdefghijklmnopqrst uvwxyz1234').to_json)).to eq(
                                              'value' => '',
                                              'extras_value' => 'abcdefghijklmno pqrstuvwxyz1234 abcdefghinopq rstuvwxyz1234 abcdefghijklmnopqrst uvwxyz1234'
                                            )
>>>>>>> 66140968
    end
  end
  # rubocop:enable Metrics/LineLength

  describe '#expand incident_unit_assignment' do
    it 'should expand the incident unit assignment into three lines one word each' do
<<<<<<< HEAD
      expect(new_form_class.expand_incident_unit_assignment(
               'unitAssigned' => 'abcdefghijklmnopqrs xxxxxxxxxxxxxxxxxx zzzzzzzzzzzzzzzzzzz'
      )).to eq(
        'row0' => 'abcdefghijklmnopqrs',
        'row1' => 'xxxxxxxxxxxxxxxxxx',
        'row2' => 'zzzzzzzzzzzzzzzzzzz'
      )
    end

    it 'should expand the incident unit assignment into three lines multiple words' do
      expect(new_form_class.expand_incident_unit_assignment(
               'unitAssigned' => 'abcd defg hijk lmno pqrs xxxx yyyy zzzz aaaa bb cccc dddd eeee ffff ggg'
      )).to eq(
        'row0' => 'abcd defg hijk lmno pqrs xxxx',
        'row1' => 'yyyy zzzz aaaa bb cccc dddd',
        'row2' => 'eeee ffff ggg'
      )
    end

    it 'should parse more than 90 characters' do
      expect(JSON.parse(new_form_class.expand_incident_unit_assignment(
        'unitAssigned' => 'abcdefghijklmno pqrstuvwxyz1234 abcdefghinopq rstuvwxyz1234 abcdefghijklmnopqrst uvwxyz1234'
=======
      expect(new_form_class.send(:expand_incident_unit_assignment,
                                 'unitAssigned' => 'abcdefghijklmnopqrs xxxxxxxxxxxxxxxxxx zzzzzzzzzzzzzzzzzzz')).to eq(
                                   'firstRow' => 'abcdefghijklmnopqrs',
                                   'secondRow' => 'xxxxxxxxxxxxxxxxxx',
                                   'thirdRow' => 'zzzzzzzzzzzzzzzzzzz'
                                 )
    end

    it 'should expand the incident unit assignment into three lines multiple words' do
      expect(new_form_class.send(:expand_incident_unit_assignment,
                                 'unitAssigned' =>
                                 'abcd defg hijk lmno pqrs xxxx yyyy zzzz aaaa bb cccc dddd eeee ffff ggg')).to eq(
                                   'firstRow' => 'abcd defg hijk lmno pqrs xxxx',
                                   'secondRow' => 'yyyy zzzz aaaa bb cccc dddd',
                                   'thirdRow' => 'eeee ffff ggg'
                                 )
    end

    it 'should ignore more than 90 characters' do
      expect(JSON.parse(new_form_class.send(
        :expand_incident_unit_assignment,
        'unitAssigned' =>
        'abcdefghijklmno pqrstuvwxyz1234 abcdefghinopq rstuvwxyz1234 abcdefghijklmnopqrst uvwxyz1234'
>>>>>>> 66140968
      ).to_json)).to eq(
        'row0' => 'abcdefghijklmno',
        'row1' => 'pqrstuvwxyz1234 abcdefghinopq',
        'row2' => 'rstuvwxyz1234',
        'row3' => 'abcdefghijklmnopqrst',
        'row4' => 'uvwxyz1234'
      )
    end
  end

  describe '#combine_source_name_address' do
    it 'should expand sources correctly' do
      incident = {
        'source' => [{
          'name' => {
            'first' => 'Testy',
            'middle' => 'T',
            'last' => 'Testerson'
          },
          'address' => {
            'street' => '123 Main Street',
            'street2' => '1B',
            'city' => 'Baltimore',
            'state' => 'MD',
            'country' => 'USA',
            'postalCode' => '21200-1111'
          }
        }]
      }

      expect(new_form_class.send(:combine_source_name_address, incident)).to eq(
        'combinedName0' => 'Testy T Testerson',
        'combinedAddress0' => '123 Main Street, 1B, Baltimore, MD, 21200-1111, USA'
      )
    end

    it 'should expand multiple sources correctly' do
      incident = {
        'source' => [{
          'name' => {
            'first' => 'Testy',
            'middle' => 'T',
            'last' => 'Testerson'
          },
          'address' => {
            'street' => '123 Main Street',
            'street2' => '1B',
            'city' => 'Baltimore',
            'state' => 'MD',
            'country' => 'USA',
            'postalCode' => '21200-1111'
          }
        },
                     {
                       'name' => {
                         'first' => 'Besty',
                         'middle' => 'B',
                         'last' => 'Besterson'
                       },
                       'address' => {
                         'street' => '456 Main Street',
                         'street2' => '1B',
                         'city' => 'Baltimore',
                         'state' => 'MD',
                         'country' => 'USA',
                         'postalCode' => '21200-1111'
                       }
                     }]
      }

      expect(new_form_class.send(:combine_source_name_address, incident)).to eq(
        'combinedName0' => 'Testy T Testerson',
        'combinedAddress0' => '123 Main Street, 1B, Baltimore, MD, 21200-1111, USA',
        'combinedName1' => 'Besty B Besterson',
        'combinedAddress1' => '456 Main Street, 1B, Baltimore, MD, 21200-1111, USA'
      )
    end
  end

  # rubocop:disable Metrics/LineLength
  describe '#expand_incident_extras' do
    it 'incident information should handle no data' do
      incident = {
        'incidentLocation' => 'abc'
      }

<<<<<<< HEAD
      expect(JSON.parse(new_form_class.expand_incident_extras(incident, 0).to_json)).to eq(
        'value' => '',
        'extras_value' => "Incident Number: 0\n\nIncident Date: \n\nDates of Unit Assignment: \n\nIncident Location: \n\nabc\n\nUnit Assignment During Incident: \n\n\n\nDescription of Incident: \n\n\n\nOther Sources of Information: \n\n"
=======
      expect(JSON.parse(new_form_class.send(:expand_incidents, incidents).to_json)).to eq(
        [{
          'incidentLocation' => {
            'incidentLocationOverflow' => {
              'value' => '',
              'extras_value' => 'abcdefghijklmno pqrstuvwxyz1234 abcdefghinopq rstuvwxyz1234 abcdefghijklmnopqrst uvwxyz1234'
            }
          },
          'unitAssigned' => {
            'unitAssignedOverflow' => {
              'value' => '',
              'extras_value' => 'abcdefghijklmno pqrstuvwxyz1234 abcdefghinopq rstuvwxyz1234 abcdefghijklmnopqrst uvwxyz1234'
            }
          },
          'unitAssignedDates' => {
            'fromMonth' => '01',
            'fromDay' => '01',
            'fromYear' => '2000',
            'toMonth' => '02',
            'toDay' => '02',
            'toYear' => '2005'
          },
          'source' => {
            'sourceOverflow' => {
              'value' => '',
              'extras_value' => 'Testy T Testerson\n123 Main Street, 1B, Baltimore, MD, 21200-1111, USA\n\nBesty B Besterson\n456 Main Street, 1B, Baltimore, MD, 21200-1111, USA\n\nDusty D Dusterson\n789 Main Street, 1B, Baltimore, MD, 21200-1111, USA\n\nFussy F Fusserson\n1111 Main Street, 1B, Baltimore, MD, 21200-1111, USA'
            }
          }
        }]
>>>>>>> 66140968
      )
    end
  end
  # rubocop:enable Metrics/LineLength
end<|MERGE_RESOLUTION|>--- conflicted
+++ resolved
@@ -110,96 +110,43 @@
   # rubocop:disable Metrics/LineLength
   describe '#expand_incident_location' do
     it 'should expand the incident location into three lines one word each' do
-<<<<<<< HEAD
-      expect(new_form_class.expand_incident_location(
-               'incidentLocation' => 'abcdefghijklmnopqrs xxxxxxxxxxxxxxxxxx zzzzzzzzzzzzzzzzzzz'
-      )).to eq(
-        'row0' => 'abcdefghijklmnopqrs',
-        'row1' => 'xxxxxxxxxxxxxxxxxx',
-        'row2' => 'zzzzzzzzzzzzzzzzzzz'
-      )
-    end
-
-    it 'should expand the incident location into three lines multiple words' do
-      expect(new_form_class.expand_incident_location(
-               'incidentLocation' => 'abcd defg hijk lmno pqrs xxxx yyyy zzzz aaaa bb cccc dddd eeee ffff ggg'
-      )).to eq(
-        'row0' => 'abcd defg hijk lmno pqrs xxxx',
-        'row1' => 'yyyy zzzz aaaa bb cccc dddd',
-        'row2' => 'eeee ffff ggg'
-      )
-    end
-
-    it 'should parse more than 90 characters' do
-      expect(JSON.parse(new_form_class.expand_incident_location(
-        'incidentLocation' => 'abcdefghijklmno pqrstuvwxyz1234 abcdefghinopq rstuvwxyz1234 abcdefghijklmnopqrst uvwxyz1234'
-      ).to_json)).to eq(
-        'row0' => 'abcdefghijklmno',
-        'row1' => 'pqrstuvwxyz1234 abcdefghinopq',
-        'row2' => 'rstuvwxyz1234',
-        'row3' => 'abcdefghijklmnopqrst',
-        'row4' => 'uvwxyz1234'
-      )
-=======
       expect(new_form_class.send(:expand_incident_location,
                                  'incidentLocation' => 'abcdefghijklmnopqrs xxxxxxxxxxxxxxxxxx zzzzzzzzzzzzzzzzzzz')).to eq(
-                                   'firstRow' => 'abcdefghijklmnopqrs',
-                                   'secondRow' => 'xxxxxxxxxxxxxxxxxx',
-                                   'thirdRow' => 'zzzzzzzzzzzzzzzzzzz'
+                                   'row0' => 'abcdefghijklmnopqrs',
+                                   'row1' => 'xxxxxxxxxxxxxxxxxx',
+                                   'row2' => 'zzzzzzzzzzzzzzzzzzz'
                                  )
     end
 
     it 'should expand the incident location into three lines multiple words' do
       expect(new_form_class.send(:expand_incident_location,
                                  'incidentLocation' => 'abcd defg hijk lmno pqrs xxxx yyyy zzzz aaaa bb cccc dddd eeee ffff ggg')).to eq(
-                                   'firstRow' => 'abcd defg hijk lmno pqrs xxxx',
-                                   'secondRow' => 'yyyy zzzz aaaa bb cccc dddd',
-                                   'thirdRow' => 'eeee ffff ggg'
+                                   'row0' => 'abcd defg hijk lmno pqrs xxxx',
+                                   'row1' => 'yyyy zzzz aaaa bb cccc dddd',
+                                   'row2' => 'eeee ffff ggg'
                                  )
     end
 
     it 'should ignore more than 90 characters' do
       expect(JSON.parse(new_form_class.send(:expand_incident_location,
-                                            'incidentLocation' => 'abcdefghijklmno pqrstuvwxyz1234 abcdefghinopq rstuvwxyz1234 abcdefghijklmnopqrst uvwxyz1234').to_json)).to eq(
-                                              'value' => '',
-                                              'extras_value' => 'abcdefghijklmno pqrstuvwxyz1234 abcdefghinopq rstuvwxyz1234 abcdefghijklmnopqrst uvwxyz1234'
-                                            )
->>>>>>> 66140968
+        'incidentLocation' => 'abcdefghijklmno pqrstuvwxyz1234 abcdefghinopq rstuvwxyz1234 abcdefghijklmnopqrst uvwxyz1234').to_json)).to eq(
+          'row0' => 'abcdefghijklmno',
+          'row1' => 'pqrstuvwxyz1234 abcdefghinopq',
+          'row2' => 'rstuvwxyz1234',
+          'row3' => 'abcdefghijklmnopqrst',
+          'row4' => 'uvwxyz1234'
+      )
     end
   end
   # rubocop:enable Metrics/LineLength
 
   describe '#expand incident_unit_assignment' do
     it 'should expand the incident unit assignment into three lines one word each' do
-<<<<<<< HEAD
-      expect(new_form_class.expand_incident_unit_assignment(
-               'unitAssigned' => 'abcdefghijklmnopqrs xxxxxxxxxxxxxxxxxx zzzzzzzzzzzzzzzzzzz'
-      )).to eq(
-        'row0' => 'abcdefghijklmnopqrs',
-        'row1' => 'xxxxxxxxxxxxxxxxxx',
-        'row2' => 'zzzzzzzzzzzzzzzzzzz'
-      )
-    end
-
-    it 'should expand the incident unit assignment into three lines multiple words' do
-      expect(new_form_class.expand_incident_unit_assignment(
-               'unitAssigned' => 'abcd defg hijk lmno pqrs xxxx yyyy zzzz aaaa bb cccc dddd eeee ffff ggg'
-      )).to eq(
-        'row0' => 'abcd defg hijk lmno pqrs xxxx',
-        'row1' => 'yyyy zzzz aaaa bb cccc dddd',
-        'row2' => 'eeee ffff ggg'
-      )
-    end
-
-    it 'should parse more than 90 characters' do
-      expect(JSON.parse(new_form_class.expand_incident_unit_assignment(
-        'unitAssigned' => 'abcdefghijklmno pqrstuvwxyz1234 abcdefghinopq rstuvwxyz1234 abcdefghijklmnopqrst uvwxyz1234'
-=======
       expect(new_form_class.send(:expand_incident_unit_assignment,
                                  'unitAssigned' => 'abcdefghijklmnopqrs xxxxxxxxxxxxxxxxxx zzzzzzzzzzzzzzzzzzz')).to eq(
-                                   'firstRow' => 'abcdefghijklmnopqrs',
-                                   'secondRow' => 'xxxxxxxxxxxxxxxxxx',
-                                   'thirdRow' => 'zzzzzzzzzzzzzzzzzzz'
+                                   'row0' => 'abcdefghijklmnopqrs',
+                                   'row1' => 'xxxxxxxxxxxxxxxxxx',
+                                   'row2' => 'zzzzzzzzzzzzzzzzzzz'
                                  )
     end
 
@@ -207,9 +154,9 @@
       expect(new_form_class.send(:expand_incident_unit_assignment,
                                  'unitAssigned' =>
                                  'abcd defg hijk lmno pqrs xxxx yyyy zzzz aaaa bb cccc dddd eeee ffff ggg')).to eq(
-                                   'firstRow' => 'abcd defg hijk lmno pqrs xxxx',
-                                   'secondRow' => 'yyyy zzzz aaaa bb cccc dddd',
-                                   'thirdRow' => 'eeee ffff ggg'
+                                   'row0' => 'abcd defg hijk lmno pqrs xxxx',
+                                   'row1' => 'yyyy zzzz aaaa bb cccc dddd',
+                                   'row2' => 'eeee ffff ggg'
                                  )
     end
 
@@ -218,7 +165,6 @@
         :expand_incident_unit_assignment,
         'unitAssigned' =>
         'abcdefghijklmno pqrstuvwxyz1234 abcdefghinopq rstuvwxyz1234 abcdefghijklmnopqrst uvwxyz1234'
->>>>>>> 66140968
       ).to_json)).to eq(
         'row0' => 'abcdefghijklmno',
         'row1' => 'pqrstuvwxyz1234 abcdefghinopq',
@@ -301,46 +247,7 @@
   # rubocop:disable Metrics/LineLength
   describe '#expand_incident_extras' do
     it 'incident information should handle no data' do
-      incident = {
-        'incidentLocation' => 'abc'
-      }
-
-<<<<<<< HEAD
-      expect(JSON.parse(new_form_class.expand_incident_extras(incident, 0).to_json)).to eq(
-        'value' => '',
-        'extras_value' => "Incident Number: 0\n\nIncident Date: \n\nDates of Unit Assignment: \n\nIncident Location: \n\nabc\n\nUnit Assignment During Incident: \n\n\n\nDescription of Incident: \n\n\n\nOther Sources of Information: \n\n"
-=======
-      expect(JSON.parse(new_form_class.send(:expand_incidents, incidents).to_json)).to eq(
-        [{
-          'incidentLocation' => {
-            'incidentLocationOverflow' => {
-              'value' => '',
-              'extras_value' => 'abcdefghijklmno pqrstuvwxyz1234 abcdefghinopq rstuvwxyz1234 abcdefghijklmnopqrst uvwxyz1234'
-            }
-          },
-          'unitAssigned' => {
-            'unitAssignedOverflow' => {
-              'value' => '',
-              'extras_value' => 'abcdefghijklmno pqrstuvwxyz1234 abcdefghinopq rstuvwxyz1234 abcdefghijklmnopqrst uvwxyz1234'
-            }
-          },
-          'unitAssignedDates' => {
-            'fromMonth' => '01',
-            'fromDay' => '01',
-            'fromYear' => '2000',
-            'toMonth' => '02',
-            'toDay' => '02',
-            'toYear' => '2005'
-          },
-          'source' => {
-            'sourceOverflow' => {
-              'value' => '',
-              'extras_value' => 'Testy T Testerson\n123 Main Street, 1B, Baltimore, MD, 21200-1111, USA\n\nBesty B Besterson\n456 Main Street, 1B, Baltimore, MD, 21200-1111, USA\n\nDusty D Dusterson\n789 Main Street, 1B, Baltimore, MD, 21200-1111, USA\n\nFussy F Fusserson\n1111 Main Street, 1B, Baltimore, MD, 21200-1111, USA'
-            }
-          }
-        }]
->>>>>>> 66140968
-      )
+      expect(new_form_class.send(:expand_incident_extras, {}, 0)).to be_nil
     end
   end
   # rubocop:enable Metrics/LineLength
