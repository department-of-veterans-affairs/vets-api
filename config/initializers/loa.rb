--- conflicted
+++ resolved
@@ -6,10 +6,6 @@
   TWO   = 2
   THREE = 3
 
-<<<<<<< HEAD
-  IDME_LOA1 = 'http://idmanagement.gov/ns/assurance/loa/1/vets'
-  IDME_LOA2 = 'http://idmanagement.gov/ns/assurance/loa/2/vets'
-=======
   # The AuthnContext values with "/vets" suffix are non-standard but
   # were used by ID.me to distinguish policies for Vets.gov from other
   # VA uses.
@@ -20,6 +16,5 @@
   # ID.me and VA are gradually consolidating on the standard LOA-based
   # authentication context values but currently only the LOA3 one is used
   # within vets-api
->>>>>>> 00441b9b
   IDME_LOA3 = 'http://idmanagement.gov/ns/assurance/loa/3'
 end