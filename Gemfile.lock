--- conflicted
+++ resolved
@@ -73,11 +73,7 @@
 
 GIT
   remote: https://github.com/department-of-veterans-affairs/vets-json-schema
-<<<<<<< HEAD
   revision: 4cb6bd2d2abe57dd1d48e83caca3d39562b5961f
-=======
-  revision: d11fa23200e236042ffab9230fa0f62f20054b09
->>>>>>> e3fa1226
   branch: master
   specs:
     vets_json_schema (20.35.1)
