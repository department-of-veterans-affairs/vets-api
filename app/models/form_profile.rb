# frozen_string_literal: true

require 'string_helpers'
require 'va_profile/configuration'
require 'va_profile/prefill/military_information'
require 'vets/model'
require 'vets/shared_logging'

# TODO(AJD): Virtus POROs for now, will become ActiveRecord when the profile is persisted
class FormFullName
  include Vets::Model

  attribute :first, String
  attribute :middle, String
  attribute :last, String
  attribute :suffix, String
end

class FormDate
  include Vets::Model

  attribute :from, Date
  attribute :to, Date
end

class FormMilitaryInformation
  include Vets::Model

  attribute :service_episodes_by_date, VAProfile::Models::ServiceHistory, array: true
  attribute :last_service_branch, String
  attribute :hca_last_service_branch, String
  attribute :last_entry_date, String
  attribute :last_discharge_date, String
  attribute :discharge_type, String
  attribute :post_nov111998_combat, Bool, default: false
  attribute :sw_asia_combat, Bool, default: false
  attribute :tours_of_duty, Hash, array: true
  attribute :currently_active_duty, Bool, default: false
  attribute :currently_active_duty_hash, Hash
  attribute :vic_verified, Bool, default: false
  attribute :service_branches, String, array: true
  attribute :service_periods, Hash, array: true
  attribute :guard_reserve_service_history, FormDate, array: true
  attribute :latest_guard_reserve_service_period, FormDate
end

class FormAddress
  include Vets::Model

  attribute :street, String
  attribute :street2, String
  attribute :city, String
  attribute :state, String
  attribute :country, String
  attribute :postal_code, String
end

class FormIdentityInformation
  include Vets::Model

  attribute :full_name, FormFullName
  attribute :date_of_birth, Date
  attribute :gender, String
  attribute :ssn, String

  def hyphenated_ssn
    StringHelpers.hyphenated_ssn(ssn)
  end

  def ssn_last_four
    ssn.last(4)
  end
end

class FormContactInformation
  include Vets::Model

  attribute :address, FormAddress
  attribute :home_phone, String
  attribute :us_phone, String
  attribute :mobile_phone, String
  attribute :email, String
end

class FormProfile
  include Vets::Model
  include Vets::SharedLogging

  MAPPINGS = Rails.root.glob('config/form_profile_mappings/*.yml').map { |f| File.basename(f, '.*') }

  ALL_FORMS = {
    acc_rep_management: %w[21-22 21-22A],
    adapted_housing: ['26-4555'],
    coe: ['26-1880'],
    decision_review: %w[20-0995 20-0996 10182],
    dependents: %w[686C-674 686C-674-V2],
    dependents_verification: %w[21-0538],
    dispute_debt: ['DISPUTE-DEBT'],
    edu: %w[22-1990 22-1990EMEB 22-1995 22-5490 22-5490E
            22-5495 22-0993 22-0994 FEEDBACK-TOOL 22-10203 22-1990EZ
            22-10297 22-0803],
    evss: ['21-526EZ'],
    form_mock_ae_design_patterns: ['FORM-MOCK-AE-DESIGN-PATTERNS'],
    form_upload: %w[
      21P-4185-UPLOAD
      21-651-UPLOAD
      21-0304-UPLOAD
      21-8960-UPLOAD
      21P-4706c-UPLOAD
      21-4140-UPLOAD
      21P-4718a-UPLOAD
      21-4193-UPLOAD
      21-0788-UPLOAD
      21-8951-2-UPLOAD
      21-674b-UPLOAD
      21-2680-UPLOAD
      21-0779-UPLOAD
      21-4192-UPLOAD
      21-509-UPLOAD
      21-8940-UPLOAD
      21P-0516-1-UPLOAD
      21P-0517-1-UPLOAD
      21P-0518-1-UPLOAD
      21P-0519C-1-UPLOAD
      21P-0519S-1-UPLOAD
      21P-530a-UPLOAD
      21P-8049-UPLOAD
    ],
    fsr: ['5655'],
    hca: %w[1010ez 10-10EZR],
    intent_to_file: ['21-0966'],
    ivc_champva: ['10-7959C'],
    mdot: ['MDOT'],
<<<<<<< HEAD
    memorials: %w[1330M],
    pension_burial: %w[21P-0969 21P-530EZ 21P-527EZ 21-2680 21P-601],
=======
    pension_burial: %w[21P-0969 21P-530EZ 21P-527EZ 21-2680 21P-601 21P-0537],
>>>>>>> cca09772
    vre_counseling: ['28-8832'],
    vre_readiness: %w[28-1900 28-1900-V2]
  }.freeze

  FORM_ID_TO_CLASS = {
    '0873' => ::FormProfiles::VA0873,
    '10-10EZR' => ::FormProfiles::VA1010ezr,
    '10-7959C' => ::FormProfiles::VHA107959c,
    '1010EZ' => ::FormProfiles::VA1010ez,
    '10182' => ::FormProfiles::VA10182,
    '20-0995' => ::FormProfiles::VA0995,
    '20-0996' => ::FormProfiles::VA0996,
    '21-0538' => DependentsVerification::FormProfiles::VA210538,
    '21-0966' => ::FormProfiles::VA210966,
    '21-22' => ::FormProfiles::VA2122,
    '21-22A' => ::FormProfiles::VA2122a,
    '21-526EZ' => ::FormProfiles::VA526ez,
    '21P-0537' => ::FormProfiles::VA21p0537,
    '21P-0969' => IncomeAndAssets::FormProfiles::VA21p0969,
    '21P-8416' => MedicalExpenseReports::FormProfiles::VA21p8416,
    '21P-527EZ' => Pensions::FormProfiles::VA21p527ez,
    '21P-530EZ' => Burials::FormProfiles::VA21p530ez,
    '21P-601' => ::FormProfiles::VA21p601,
    '22-0993' => ::FormProfiles::VA0993,
    '22-0994' => ::FormProfiles::VA0994,
    '22-0803' => ::FormProfiles::VA0803,
    '22-10203' => ::FormProfiles::VA10203,
    '22-10297' => ::FormProfiles::VA10297,
    '22-1990' => ::FormProfiles::VA1990,
    '22-1990EMEB' => ::FormProfiles::VA1990emeb,
    '22-1990EZ' => ::FormProfiles::VA1990ez,
    '22-1995' => ::FormProfiles::VA1995,
    '22-5490' => ::FormProfiles::VA5490,
    '22-5490E' => ::FormProfiles::VA5490e,
    '22-5495' => ::FormProfiles::VA5495,
    '26-1880' => ::FormProfiles::VA261880,
    '26-4555' => ::FormProfiles::VA264555,
    '28-1900' => ::FormProfiles::VA281900,
    '28-1900-V2' => ::FormProfiles::VA281900v2,
    '28-8832' => ::FormProfiles::VA288832,
    '40-10007' => ::FormProfiles::VA4010007,
    '1330M' => ::FormProfiles::VA1330m,
    '5655' => ::FormProfiles::VA5655,
    '686C-674-V2' => ::FormProfiles::VA686c674v2,
    '686C-674' => ::FormProfiles::VA686c674,
    '21-2680' => ::FormProfiles::VA212680,
    'DISPUTE-DEBT' => ::FormProfiles::DisputeDebt,
    'FEEDBACK-TOOL' => ::FormProfiles::FeedbackTool,
    'FORM-MOCK-AE-DESIGN-PATTERNS' => ::FormProfiles::FormMockAeDesignPatterns,
    'MDOT' => ::FormProfiles::MDOT,
    '21P-0519S-1-UPLOAD' => ::FormProfiles::FormUpload,
    '21-509-UPLOAD' => ::FormProfiles::FormUpload,
    '21P-530a-UPLOAD' => ::FormProfiles::FormUpload,
    '21-651-UPLOAD' => ::FormProfiles::FormUpload,
    '21-674b-UPLOAD' => ::FormProfiles::FormUpload,
    '21-0304-UPLOAD' => ::FormProfiles::FormUpload,
    '21-0779-UPLOAD' => ::FormProfiles::FormUpload,
    '21-0788-UPLOAD' => ::FormProfiles::FormUpload,
    '21-2680-UPLOAD' => ::FormProfiles::FormUpload,
    '21-4140-UPLOAD' => ::FormProfiles::FormUpload,
    '21P-4185-UPLOAD' => ::FormProfiles::FormUpload,
    '21-4192-UPLOAD' => ::FormProfiles::FormUpload,
    '21-4193-UPLOAD' => ::FormProfiles::FormUpload,
    '21P-4706c-UPLOAD' => ::FormProfiles::FormUpload,
    '21P-4718a-UPLOAD' => ::FormProfiles::FormUpload,
    '21P-8049-UPLOAD' => ::FormProfiles::FormUpload,
    '21-8940-UPLOAD' => ::FormProfiles::FormUpload,
    '21-8960-UPLOAD' => ::FormProfiles::FormUpload,
    '21P-0516-1-UPLOAD' => ::FormProfiles::FormUpload,
    '21P-0517-1-UPLOAD' => ::FormProfiles::FormUpload,
    '21P-0518-1-UPLOAD' => ::FormProfiles::FormUpload,
    '21P-0519C-1-UPLOAD' => ::FormProfiles::FormUpload,
    '21-8951-2-UPLOAD' => ::FormProfiles::FormUpload
  }.freeze

  APT_REGEX = /\S\s+((apt|apartment|unit|ste|suite).+)/i

  attr_reader :form_id, :user

  attribute :identity_information, FormIdentityInformation
  attribute :contact_information, FormContactInformation
  attribute :military_information, FormMilitaryInformation

  def self.prefill_enabled_forms
    forms = %w[40-10007 0873]
    ALL_FORMS.each { |type, form_list| forms += form_list if Settings[type].prefill }
    forms
  end

  # lookup FormProfile subclass by form_id and initialize (or use FormProfile if lookup fails)
  def self.for(form_id:, user:)
    form_id = form_id.upcase

    if form_id == '686C-674-V2' && Flipper.enabled?(:dependents_module_enabled, user)
      return DependentsBenefits::FormProfiles::VA686c674.new(form_id:, user:)
    end

    FORM_ID_TO_CLASS.fetch(form_id, self).new(form_id:, user:)
  end

  def initialize(form_id:, user:)
    @form_id = form_id
    @user = user
  end

  def metadata
    {}
  end

  def self.mappings_for_form(form_id)
    @mappings ||= {}
    @mappings[form_id] || (@mappings[form_id] = load_form_mapping(form_id))
  end

  def self.load_form_mapping(form_id)
    form_id = form_id.downcase if form_id == '1010EZ' # our first form. lessons learned.
    file = Rails.root.join('config', 'form_profile_mappings', "#{form_id}.yml")
    raise IOError, "Form profile mapping file is missing for form id #{form_id}" unless File.exist?(file)

    YAML.load_file(file)
  end

  # Collects data the VA has on hand for a user. The data may come from many databases/services.
  # In case of collisions, preference is given in this order:
  # * The form profile cache (the record for this class)
  # * ID.me
  # * MVI
  # * TODO(AJD): MIS (military history)
  #
  def prefill
    @identity_information = initialize_identity_information
    @contact_information = initialize_contact_information
    @military_information = initialize_military_information
    form = form_id == '1010EZ' ? '1010ez' : form_id

    if FormProfile.prefill_enabled_forms.include?(form)
      mappings = self.class.mappings_for_form(form_id)

      form_data = generate_prefill(mappings)

      { form_data:, metadata: }
    else
      { metadata: }
    end
  end

  def initialize_military_information
    return {} unless user.authorize :va_profile, :access?

    military_information_data = {}
    military_information_data.merge!(initialize_va_profile_prefill_military_information)
    military_information_data[:vic_verified] = user.can_access_id_card?

    FormMilitaryInformation.new(military_information_data)
  end

  private

  def initialize_va_profile_prefill_military_information
    military_information_data = {}
    military_information = VAProfile::Prefill::MilitaryInformation.new(user)

    VAProfile::Prefill::MilitaryInformation::PREFILL_METHODS.each do |attr|
      military_information_data[attr] = military_information.public_send(attr)
    end

    military_information_data
  rescue => e
    log_exception_to_sentry(e, {}, prefill: :va_profile_prefill_military_information)

    log_exception_to_rails(e)

    {}
  end

  def initialize_identity_information
    FormIdentityInformation.new(
      full_name: user.full_name_normalized,
      date_of_birth: user.birth_date,
      gender: user.gender,
      ssn: user.ssn_normalized
    )
  end

  def vet360_mailing_address_hash
    address = vet360_mailing_address
    {
      street: address.address_line1,
      street2: address.address_line2,
      city: address.city,
      state: address.state_code || address.province,
      country: address.country_code_iso3,
      postal_code: address.zip_plus_four || address.international_postal_code,
      zip_code: address.zip_code
    }.compact
  end

  def vets360_contact_info_hash
    return_val = {}
    return_val[:email] = vet360_contact_info&.email&.email_address

    return_val[:address] = vet360_mailing_address_hash if vet360_mailing_address.present?

    phone = vet360_contact_info&.home_phone&.formatted_phone
    return_val[:us_phone] = phone
    return_val[:home_phone] = phone
    return_val[:mobile_phone] = vet360_contact_info&.mobile_phone&.formatted_phone

    return_val
  end

  def initialize_contact_information
    opt = {}
    opt.merge!(vets360_contact_info_hash) if vet360_contact_info
    opt[:address] ||= user_address_hash

    format_for_schema_compatibility(opt)
    FormContactInformation.new(opt)
  end

  # doing this (below) instead of `@vet360_contact_info ||= Settings...` to cache nil too
  def vet360_contact_info
    return @vet360_contact_info if @vet360_contact_info_retrieved

    @vet360_contact_info_retrieved = true
    if user.icn.present? || user.vet360_id.present?
      @vet360_contact_info = VAProfileRedis::V2::ContactInformation.for_user(user)
    else
      Rails.logger.info('Vet360 Contact Info Null')
    end
    @vet360_contact_info
  end

  def vet360_mailing_address
    vet360_contact_info&.mailing_address
  end

  def user_address_hash
    {
      street: user.address[:street],
      street2: user.address[:street2],
      city: user.address[:city],
      state: user.address[:state],
      country: user.address[:country],
      postal_code: user.address[:postal_code]
    }
  end

  def format_for_schema_compatibility(opt)
    if opt.dig(:address, :street) && opt[:address][:street2].blank? && (apt = opt[:address][:street].match(APT_REGEX))
      opt[:address][:street2] = apt[1]
      opt[:address][:street] = opt[:address][:street].gsub(/\W?\s+#{apt[1]}/, '').strip
    end
    %i[home_phone us_phone mobile_phone].each do |phone|
      opt[phone] = opt[phone].gsub(/\D/, '') if opt[phone]
    end

    opt[:address][:postal_code] = opt[:address][:postal_code][0..4] if opt.dig(:address, :postal_code)
  end

  # returns the veteran's phone number as an object
  def phone_object
    mobile = vet360_contact_info&.mobile_phone
    return mobile if mobile&.area_code && mobile.phone_number

    home = vet360_contact_info&.home_phone
    return home if home&.area_code && home.phone_number

    phone_struct = Struct.new(:area_code, :phone_number)

    phone_struct.new
  end

  def convert_mapping(hash)
    prefilled = {}

    hash.each do |k, v|
      if v.is_a?(Array) && v.any?(Hash)
        prefilled[k.camelize(:lower)] = []

        v.each do |h|
          nested_prefill = {}

          h.each do |key, val|
            nested_prefill[key.camelize(:lower)] = convert_value(val)
          end

          prefilled[k.camelize(:lower)] << nested_prefill
        end
      else
        prefilled[k.camelize(:lower)] = convert_value(v)
      end
    end

    prefilled
  end

  def convert_value(val)
    val.is_a?(Hash) ? convert_mapping(val) : call_methods(val)
  end

  def generate_prefill(mappings)
    result = convert_mapping(mappings)
    clean!(result)
  end

  def call_methods(methods)
    methods.inject(self) { |a, e| a.send e }.as_json
  rescue NoMethodError
    nil
  end

  def clean!(value)
    case value
    when Hash
      clean_hash!(value)
    when Array
      value.map { |v| clean!(v) }.compact_blank!
    else
      value
    end
  end

  def clean_hash!(hash)
    hash.deep_transform_keys! { |k| k.to_s.camelize(:lower) }
    hash.each { |k, v| hash[k] = clean!(v) }
    hash.compact_blank!
  end
end<|MERGE_RESOLUTION|>--- conflicted
+++ resolved
@@ -131,12 +131,8 @@
     intent_to_file: ['21-0966'],
     ivc_champva: ['10-7959C'],
     mdot: ['MDOT'],
-<<<<<<< HEAD
     memorials: %w[1330M],
-    pension_burial: %w[21P-0969 21P-530EZ 21P-527EZ 21-2680 21P-601],
-=======
     pension_burial: %w[21P-0969 21P-530EZ 21P-527EZ 21-2680 21P-601 21P-0537],
->>>>>>> cca09772
     vre_counseling: ['28-8832'],
     vre_readiness: %w[28-1900 28-1900-V2]
   }.freeze
