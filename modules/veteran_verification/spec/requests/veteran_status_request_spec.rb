--- conflicted
+++ resolved
@@ -37,11 +37,7 @@
     end
 
     it 'should match the errors schema', :aggregate_failures do
-<<<<<<< HEAD
-      with_okta_configured do
-=======
       with_okta_user(scopes) do |auth_header|
->>>>>>> 6a08e68b
         get '/services/veteran_verification/v0/status', params: nil, headers: auth_header
 
         expect(response).to have_http_status(:bad_gateway)
