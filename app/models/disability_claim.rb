--- conflicted
+++ resolved
@@ -2,10 +2,7 @@
 require_dependency 'evss/documents_service'
 
 class DisabilityClaim < ActiveRecord::Base
-<<<<<<< HEAD
-=======
   attr_accessor :successful_sync
 
   scope :for_user, ->(user) { where(user_uuid: user.uuid) }
->>>>>>> c0619ca1
 end