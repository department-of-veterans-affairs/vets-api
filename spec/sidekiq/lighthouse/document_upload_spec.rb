# frozen_string_literal: true

require 'rails_helper'

require 'lighthouse/document_upload'
require 'va_notify/service'

RSpec.describe Lighthouse::DocumentUpload, type: :job do
  subject { described_class }

  let(:user_account) { create(:user_account) }
  let(:user_account_uuid) { user_account.id }
  let(:filename) { 'doctors-note.pdf' }

  let(:issue_instant) { Time.now.to_i }
  let(:args) do
    {
      'args' => [user_account.icn, { 'file_name' => filename, 'first_name' => 'Bob' }],
      'created_at' => issue_instant,
      'failed_at' => issue_instant
    }
  end
  let(:tags) { subject::DD_ZSF_TAGS }

  before do
    allow(Rails.logger).to receive(:info)
    allow(StatsD).to receive(:increment)
  end

  context 'when cst_send_evidence_failure_emails is enabled' do
    before do
      Flipper.enable(:cst_send_evidence_failure_emails)
      allow(Lighthouse::FailureNotification).to receive(:perform_async)
    end

    let(:formatted_submit_date) do
      # We want to return all times in EDT
      timestamp = Time.at(issue_instant).in_time_zone('America/New_York')

      # We display dates in mailers in the format "May 1, 2024 3:01 p.m. EDT"
      timestamp.strftime('%B %-d, %Y %-l:%M %P %Z').sub(/([ap])m/, '\1.m.')
    end

    it 'calls Lighthouse::FailureNotification' do
      subject.within_sidekiq_retries_exhausted_block(args) do
        expect(Lighthouse::FailureNotification).to receive(:perform_async).with(
          user_account.icn,
          'Bob', # first_name
          'docXXXX-XXte.pdf', # filename
          formatted_submit_date, # date_submitted
          formatted_submit_date # date_failed
        )

        expect(Rails.logger)
          .to receive(:info)
<<<<<<< HEAD
          .with('Lighthouse::DocumentUpload exhaustion handler email queued')
=======
          .with('Lighthouse::DocumentUpload exhaustion handler email sent')
        expect(StatsD).to receive(:increment).with('silent_failure_avoided_no_confirmation', tags:)
>>>>>>> 87133a05
      end
    end
  end

  context 'when cst_send_evidence_failure_emails is disabled' do
    before do
      Flipper.disable(:cst_send_evidence_failure_emails)
    end

    let(:issue_instant) { Time.now.to_i }

    it 'does not call Lighthouse::Failure Notification' do
      subject.within_sidekiq_retries_exhausted_block(args) do
        expect(Lighthouse::FailureNotification).not_to receive(:perform_async)
      end
    end
  end
end<|MERGE_RESOLUTION|>--- conflicted
+++ resolved
@@ -53,12 +53,8 @@
 
         expect(Rails.logger)
           .to receive(:info)
-<<<<<<< HEAD
           .with('Lighthouse::DocumentUpload exhaustion handler email queued')
-=======
-          .with('Lighthouse::DocumentUpload exhaustion handler email sent')
         expect(StatsD).to receive(:increment).with('silent_failure_avoided_no_confirmation', tags:)
->>>>>>> 87133a05
       end
     end
   end
