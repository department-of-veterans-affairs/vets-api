--- conflicted
+++ resolved
@@ -51,13 +51,9 @@
         post '/:veteranId/2122a', to: 'individual#submit'
         get '/:veteranId/power-of-attorney/:id', to: 'base#status'
         post '/:veteranId/power-of-attorney-request', to: 'request#request_representative'
-<<<<<<< HEAD
         # Power of Attorney Requests
         post '/power-of-attorney-requests', to: 'request#index'
         post '/power-of-attorney-requests/decide', to: 'request#decide'
-=======
-        post '/power-of-attorney-requests', to: 'request#index'
->>>>>>> c14efa4f
       end
       ## 0966 Forms
       get '/:veteranId/intent-to-file/:type', to: 'intent_to_file#type'
@@ -70,8 +66,6 @@
       post '/:veteranId/526/generatePDF/minimum-validations', to: 'disability_compensation#generate_pdf'
       post '/:veteranId/526/synchronous', to: 'disability_compensation#synchronous'
     end
-<<<<<<< HEAD
-=======
 
     # Deprecated
     resources :power_of_attorney_requests, path: 'power-of-attorney-requests', only: [:index] do
@@ -79,7 +73,6 @@
         resource :decision, only: [:create]
       end
     end
->>>>>>> c14efa4f
   end
 
   namespace :docs do
