--- conflicted
+++ resolved
@@ -5,17 +5,9 @@
   module API
     module TriageTeams
       # get_triage_teams: Retrieves a list of triage team members that can be messaged.
-<<<<<<< HEAD
-      # The set may be optionally paginated by specifying a page and a page_size (> 0).
-      def get_triage_teams(page = 1, page_size = -1)
-        json = perform(:get, 'triageteam', nil, token_headers).body
-        collection = Common::Collection.new(TriageTeam, json)
-        page_size.positive? ? collection.paginate(page: page, per_page: page_size) : collection
-=======
       def get_triage_teams
         json = perform(:get, 'triageteam', nil, token_headers)
         Common::Collection.new(TriageTeam, json)
->>>>>>> 09c8902e
       end
     end
   end
