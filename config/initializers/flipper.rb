# frozen_string_literal: true

require 'flipper'
require 'flipper/adapters/active_record'
require 'active_support/cache'
require 'flipper/adapters/active_support_cache_store'
require 'flipper/flipper_monkey_patch'

<<<<<<< HEAD
# Add new Feature toggles here.  They will be off until toggled int the UI
FLIPPER_FEATURES = ['profile_show_direct_deposit'].freeze
=======
FLIPPER_FEATURE_CONFIG = YAML.safe_load(File.read(Rails.root.join('config', 'features.yml')))
>>>>>>> 838570e0

# Flipper settings will be stored in postgres and cached in memory for 1 minute
Flipper.configure do |config|
  config.default do
    activerecord_adapter = Flipper::Adapters::ActiveRecord.new
    cache = ActiveSupport::Cache::MemoryStore.new
    adapter = Flipper::Adapters::ActiveSupportCacheStore.new(activerecord_adapter, cache, expires_in: 1.minute)

    # pass adapter to handy DSL instance
    Flipper.new(adapter)
  end
end

# Labeling what flipper calls "actors" as "users" in the UI
Flipper::UI.configure do |config|
  config.percentage_of_actors.title = 'Percentage of Logged in Users'
  config.percentage_of_actors.description = %(Percentage of users functions independently of percentage of time.
    If you enable 50% of Actors and 25% of Time then the feature will always be enabled for 50% of users and
    occasionally enabled 25% of the time for everyone.)
end

# A contrived example of how we might use a "group"
# (a method that can be evaluated at runtime to determine feature status)
#
# Flipper.register(:first_name_is_hector) do |user|
#   user.respond_to?(:first_name) && user.first_name == 'HECTOR'
# end

# Make sure that each feature we reference in code is present in the UI, as long as we have a Database already
FLIPPER_FEATURE_CONFIG['features'].each_key do |feature|
  begin
    unless Flipper.exist?(feature)
      Flipper.add(feature)
      # default feautures to enabled for development and test only
      Flipper.enable(feature) if Rails.env.development? || Rails.env.test?
    end
  rescue ActiveRecord::NoDatabaseError, ActiveRecord::StatementInvalid
    # make sure we can still run rake tasks before table has been created
    nil
  end
end

# Monkeypatch Flipper::UI to add descriptions
Flipper::UI::Actions::Features.prepend(FlipperExtensions::FeaturesMonkeyPatch)<|MERGE_RESOLUTION|>--- conflicted
+++ resolved
@@ -6,12 +6,7 @@
 require 'flipper/adapters/active_support_cache_store'
 require 'flipper/flipper_monkey_patch'
 
-<<<<<<< HEAD
-# Add new Feature toggles here.  They will be off until toggled int the UI
-FLIPPER_FEATURES = ['profile_show_direct_deposit'].freeze
-=======
 FLIPPER_FEATURE_CONFIG = YAML.safe_load(File.read(Rails.root.join('config', 'features.yml')))
->>>>>>> 838570e0
 
 # Flipper settings will be stored in postgres and cached in memory for 1 minute
 Flipper.configure do |config|
@@ -48,7 +43,7 @@
       # default feautures to enabled for development and test only
       Flipper.enable(feature) if Rails.env.development? || Rails.env.test?
     end
-  rescue ActiveRecord::NoDatabaseError, ActiveRecord::StatementInvalid
+  rescue StandardError
     # make sure we can still run rake tasks before table has been created
     nil
   end
