# frozen_string_literal: true

require 'rails_helper'
require 'pdf_fill/filler'
require 'lib/pdf_fill/fill_form_examples'

describe PdfFill::Filler, type: :model do
  include SchemaMatchers

  describe '#combine_extras' do
    subject do
      described_class.combine_extras(old_file_path, extras_generator)
    end

    let(:extras_generator) { double }
    let(:old_file_path) { 'tmp/pdfs/file_path.pdf' }

    context 'when extras_generator doesnt have text' do
      it 'returns the old_file_path' do
        expect(extras_generator).to receive(:text?).once.and_return(false)

        expect(subject).to eq(old_file_path)
      end
    end

    context 'when extras_generator has text' do
      before do
        expect(extras_generator).to receive(:text?).once.and_return(true)
      end

      it 'generates extras and combine the files' do
        file_path = 'tmp/pdfs/file_path_final.pdf'
        expect(extras_generator).to receive(:generate).once.and_return('extras.pdf')
        expect(described_class::PDF_FORMS).to receive(:cat).once.with(
          old_file_path,
          'extras.pdf',
          file_path
        )
        expect(File).to receive(:delete).once.with('extras.pdf')
        expect(File).to receive(:delete).once.with(old_file_path)

        expect(subject).to eq(file_path)
      end
    end
  end

  # see `fill_form_examples.rb` for documentation about options
  describe '#fill_form' do
    [
      {
        form_id: '21P-0969',
        factory: :income_and_assets_claim,
        use_vets_json_schema: true
      },
      {
        form_id: '10-10CG',
        factory: :caregivers_assistance_claim,
        input_data_fixture_dir: 'spec/fixtures/pdf_fill/10-10CG',
        output_pdf_fixture_dir: 'spec/fixtures/pdf_fill/10-10CG/signed',
        fill_options: {
          sign: true
        }
      },
      {
        form_id: '686C-674',
        factory: :dependency_claim
      },
      {
        form_id: '686C-674-V2',
<<<<<<< HEAD
        factory: :dependency_claim
=======
        factory: :dependency_claim_v2
>>>>>>> afbc84ba
      }
    ].each do |options|
      it_behaves_like 'a form filler', options
    end
  end

  describe '#fill_ancillary_form', run_at: '2017-07-25 00:00:00 -0400' do
    %w[
      21-4142 21-0781a 21-0781 21-0781V2 21-8940 28-8832
      28-1900 21-674 21-674-V2 21-0538 26-1880 5655 22-10216
    ].each do |form_id|
      context "form #{form_id}" do
        form_types = %w[simple kitchen_sink overflow].product([false])
        form_types << ['overflow', true] if form_id == '21-0781V2'
        form_types.each do |type, extras_redesign|
          context "with #{type} test data with extras_redesign #{extras_redesign}" do
            let(:form_data) do
              get_fixture("pdf_fill/#{form_id}/#{type}")
            end

            it 'fills the form correctly' do
              if type == 'overflow'
                # pdfs_fields_match? only compares based on filled fields, it doesn't read the extras page
                the_extras_generator = nil
                expect(described_class).to receive(:combine_extras).once do |old_file_path, extras_generator|
                  the_extras_generator = extras_generator
                  old_file_path
                end
              end

              file_path = described_class.fill_ancillary_form(form_data, 1, form_id, { extras_redesign: })

              if type == 'overflow'
                extras_path = the_extras_generator.generate
                fixture_pdf = extras_redesign ? 'overflow_redesign_extras.pdf' : 'overflow_extras.pdf'
                expect(
                  FileUtils.compare_file(extras_path, "spec/fixtures/pdf_fill/#{form_id}/#{fixture_pdf}")
                ).to be(true)

                File.delete(extras_path)
              end

              expect(
                pdfs_fields_match?(file_path, "spec/fixtures/pdf_fill/#{form_id}/#{type}.pdf")
              ).to be(true)

              File.delete(file_path)
            end
          end
        end
      end
    end
  end
end<|MERGE_RESOLUTION|>--- conflicted
+++ resolved
@@ -67,11 +67,7 @@
       },
       {
         form_id: '686C-674-V2',
-<<<<<<< HEAD
-        factory: :dependency_claim
-=======
         factory: :dependency_claim_v2
->>>>>>> afbc84ba
       }
     ].each do |options|
       it_behaves_like 'a form filler', options
