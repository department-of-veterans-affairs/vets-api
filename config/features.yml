--- conflicted
+++ resolved
@@ -1311,15 +1311,12 @@
   yellow_ribbon_search_enhancement:
     actor_type: user
     description: Enable changes to Find a Yellow Ribbon school search functionality
-<<<<<<< HEAD
   travel_pay_power_switch:
     actor_type: user
     description: >-
       Main switch for the Travel Pay feature on VA.gov using the new BTSSS (travel pay) API.
       Enabled - Requests are handled as normal.
       Disabled - Requests are not handled. Server returns a 503 (Service Unavailable) until re-enabled.
-=======
   yellow_ribbon_automated_date_on_school_search:
     actor_type: user
-    description: Enable the automated date displayed in the Find a Yellow Ribbon school search results
->>>>>>> a9599dfc
+    description: Enable the automated date displayed in the Find a Yellow Ribbon school search results