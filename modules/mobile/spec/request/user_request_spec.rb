--- conflicted
+++ resolved
@@ -28,11 +28,8 @@
     end
 
     before do
-<<<<<<< HEAD
       Flipper.enable_actor(:mobile_v1_lighthouse_facilities, user)
-=======
       Flipper.enable('va_online_scheduling')
->>>>>>> 0340dba4
       Timecop.freeze(Time.zone.parse('2017-05-01T19:25:00Z'))
       VCR.insert_cassette('sm_client/session')
     end
