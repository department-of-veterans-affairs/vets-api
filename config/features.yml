---
# Add a new feature toggle here to ensure that it is initialized in all environments.
#
# Features are enabled by default in the test environment and disabled by default in other environments.
# To default a feature to enabled in development, set the `enable_in_development` key to true.
#
# The description should contain any relevant information for an admin who may toggle the feature.
#
# The actor_type should be either `user` for features you want to be "sticky" for a logged in user (default)
#  or `cookie_id` of you wish to use the Google Analytics id as the unique identifier.

# Sorted using http://yaml-sorter.herokuapp.com/

features:
  this_is_only_a_test:
    actor_type: user
    description: Used in feature_toggles_controller_spec.
  this_is_only_a_test_two:
    actor_type: user
    description: Used in feature toggle specs.
  accredited_representative_portal_custom_login:
    actor_type: cookie_id
    description: Controls whether the ARP application uses its custom login page or the platform login.
    enable_in_development: true
  accredited_representative_portal_frontend:
    actor_type: user
    description: Enables the frontend of the accredited representative portal
    enable_in_development: true
  accredited_representative_portal_api:
    actor_type: user
    description: Enables the endpoints of the accredited representative portal
    enable_in_development: true
  accredited_representative_portal_intent_to_file_api:
    actor_type: user
    description: Enables the endpoints of the accredited representative portal intent to file
    enable_in_development: true
  accredited_representative_portal_search:
    actor_type: user
    description: Enables the people search of the accredited representative portal
    enable_in_development: true
  accredited_representative_portal_self_service_auth:
    actor_type: user
    description: Enables the self-service authorization of the accredited representative portal
  accredited_representative_portal_form_21a:
    actor_type: user
    description: >
      When enabled, shows form 21a in the accredited representative portal.
      NOTE: content-build is using "vagovprod: false" to also hide the form 21a in production.
    enable_in_development: true
  accredited_representative_portal_form_526ez:
    actor_type: user
    description: >
      When enabled, shows form 526ez in the accredited representative portal.
    enable_in_development: true
  accredited_representative_portal_submissions:
    actor_type: user
    description: Enables the form submissions view in the accredited representative portal
    enable_in_development: true
  accredited_representative_portal_email_delivery_callback:
    actor_type: user
    description: Enables a custom email delivery callback to track and log all notification statuses beyond errors
  aedp_vadx:
    actor_type: user
    description: Enables the VADX experimental features in the AEDP application
    enable_in_development: true
  all_claims_add_disabilities_enhancement:
    actor_type: user
    description: Enables enhancement to the 21-526EZ "Add Disabilities" page being implemented by the Conditions Team.
    enable_in_development: true
  appointments_consolidation:
    actor_type: user
    description: For features being tested while merging logic for appointments between web and mobile
  arm_use_datadog_real_user_monitoring:
    actor_type: user
    description: Enables Datadog Real User Monitoring for ARM apps (Find a Rep, Appoint a Rep)
  ar_poa_request_failure_claimant_notification:
    actor_type: user
    description: Enables sending POA failure notifications to claimants
  ar_poa_request_failure_rep_notification:
    actor_type: user
    description: Enables sending POA failure notifications to representatives
  ask_va_announcement_banner:
    actor_type: cookie_id
    description: >
      The Ask VA announcement banner displays message(s) to visitors
      from the CRM-managed, expirable notifications - as retrieved
      from the /ask_va_api/v0/announcements endpoint.
    enable_in_development: true
  ask_va_alert_link_to_old_portal:
    actor_type: user
    description: >
      The Ask VA form alert banner with a link to the old portal. To use while form is down for maintenance.
    enable_in_development: true
  ask_va_canary_release:
    actor_type: cookie_id
    description: >
      Percent of visitors to keep in the updated Ask VA experience on VA.gov.
      All other users are redirected to the legacy experience.
      To route or retain all users, set to 0% for legacy or 100% for the
      updated experience on VA.gov.
      NOTE: When ready for all users to be in the updated experience on
      VA.gov, set this toggle to "Enabled", rather than specifying 100%
      in the percentage.
    enable_in_development: true
  ask_va_mock_api_for_testing:
    actor_type: cookie_id
    description: >
      Use mock API responses in the Ask VA application UI.
      This is used for testing purposes only and should not be enabled in production.
      We need to remove this feature from the codebase ASAP.
      Mocks shouldn't live in the app logic. If needed, add at the API/middleware level.
    enable_in_development: true
  ask_va_api_maintenance_mode:
    actor_type: user
    description: >
      A system-wide control flag that governs the overall availability of Ask VA API endpoints.
      When enabled, the API restricts external access and returns a service unavailable response across all routes.
      Primarily used for coordinated maintenance windows or temporary system suspensions,
      allowing the team to manage API exposure dynamically without requiring a redeploy.
    enable_in_development: true
  ask_va_api_patsr_separation:
    actor_type: user
    description: >
      Use new CRM environments for Ask VA API
    enable_in_development: true
  auth_exp_vba_downtime_message:
    actor_type: user
    description: Show downtime message on Profile and My VA for planned VBA maintenance
  avs_enabled:
    actor_type: user
    description: Enables the After Visit Summary API.
    enable_in_development: true
  benefits_documents_use_lighthouse:
    actor_type: user
    description: Use lighthouse instead of EVSS to upload benefits documents.
    enable_in_development: false
  benefits_require_gateway_origin:
    actor_type: user
    description: Requires that all requests made to endpoints in appeals_api and vba_documents be made through the gateway
  bgs_param_logging_enabled:
    actor_type: user
    description: Enables logging of BGS parameters (filtered in production)
  bpds_service_enabled:
    actor_type: user
    description: Enables the BPDS service
  caregiver_use_facilities_API:
    actor_type: cookie_id
    description: Allow list of caregiver facilites to be fetched by way of the Facilities API.
  caregiver_browser_monitoring_enabled:
    actor_type: user
    description: Enables Datadog Real Time User Monitoring
  cerner_non_eligible_sis_enabled:
    actor_type: user
    description: Enables Sign in Service for cerner authentication
  decision_reviews_4142_banner:
    actor_type: user
    description: Enables the re-authorization banner on the 4142 legalese page
  document_upload_validation_enabled:
    actor_type: user
    description: Enables stamped PDF validation on document upload
    enable_in_development: true
  dv_email_notification:
    actor_type: user
    description: Enables dependents verification emails
  hca_browser_monitoring_enabled:
    actor_type: user
    description: Enables browser monitoring for the health care application.
  hca_disable_bgs_service:
    actor_type: user
    description: Do not call the BGS Service when this is turned on. Instead return 0 for rating.
  hca_enrollment_status_override_enabled:
    actor_type: user
    description: Enables override of enrollment status for a user, to allow multiple submissions with same user.
  hca_insurance_v2_enabled:
    actor_type: user
    description: Enables the the upgraded insurance section of the Health Care Application
    enable_in_development: true
  hca_performance_alert_enabled:
    actor_type: user
    description: Enables alert notifying users of a potential issue with application performance.
  hca_reg_only_enabled:
    actor_type: user
    description: Enables the registration-only path for the Health Care Application
    enable_in_development: true
  hca_ez_kafka_submission_enabled:
    actor_type: cookie_id
    description: Enables the 10-10EZ Kafka Event Bus submission
  ezr_prod_enabled:
    actor_type: user
    description: Enables access to the 10-10EZR application in prod for the purposes of conducting user reasearch
    enable_in_development: true
  ezr_download_pdf_enabled:
    actor_type: user
    description: Enables the download of a pre-filled 10-10EZR PDF form.
    enable_in_development: true
  ezr_upload_enabled:
    actor_type: user
    description: Enables Toxic Exposure File Upload for 10-10EZR applicants.
    enable_in_development: true
  ezr_auth_only_enabled:
    actor_type: user
    description: Enables the auth-only experience, allowing only authenticated users to view any part of the form.
    enable_in_development: true
  ezr_emergency_contacts_enabled:
    actor_type: user
    description: Enables emergency contact experience for 10-10EZR applicants.
    enable_in_development: true
  ezr_use_va_notify_on_submission_failure:
    actor_type: user
    description: Send submission failure email to Veteran using VANotify.
    enable_in_development: true
  ezr_route_guard_enabled:
    actor_type: user
    description: Enables the route guard authentication for 10-10EZR application
    enable_in_development: true
  ezr_form_prefill_with_providers_and_dependents:
    actor_type: user
    description: Adds insurance providers and dependents to ezr prefill data
    enable_in_development: true
  ezr_spouse_confirmation_flow_enabled:
    actor_type: user
    description: Enables the spouse (V2) confirmation flow in the 10-10EZR form.
    enable_in_development: true
  cerner_override_653:
    actor_type: user
    description: This will show the Cerner facility 653 as `isCerner`.
  cerner_override_668:
    actor_type: user
    description: This will show the Cerner facility 668 as `isCerner`.
  cerner_override_687:
    actor_type: user
    description: This will show the Cerner facility 687 as `isCerner`.
  cerner_override_692:
    actor_type: user
    description: This will show the Cerner facility 692 as `isCerner`.
  cerner_override_757:
    actor_type: user
    description: This will show the Cerner facility 757 as `isCerner`.
  champva_vanotify_custom_callback:
    actor_type: user
    description: Enables the custom callback_klass when sending IVC CHAMPVA failure emails with VA Notify
  champva_vanotify_custom_confirmation_callback:
    actor_type: user
    description: Enables the custom callback_klass when sending IVC CHAMPVA confirmation emails with VA Notify
  champva_log_all_s3_uploads:
    actor_type: user
    description: Enables logging for all s3 uploads using UUID or keys for monitoring
  champva_send_to_ves:
    actor_type: user
    description: Enables sending form submission data to the VES API.
  champva_enable_pega_report_check:
    actor_type: user
    description: Enables querying PEGA reporting API from MissingFormStatusJob to determine CHAMPVA form status
  champva_retry_logic_refactor:
    actor_type: user
    description: Enables refactored retry logic for IVC CHAMPVA form submissions
  champva_fmp_single_file_upload:
    actor_type: user
    description: Enables the ability to upload a single merged PDF file for FMP claims
  champva_mpi_validation:
    actor_type: user
    description: Enables MPI veteran and benefificiary validation for IVC CHAMPVA form submissions
  champva_old_records_cleanup_job:
    actor_type: user
    description: Enables the job to cleanup old IVC CHAMPVA form records
  champva_enable_claim_resubmit_question:
    actor_type: user
    description: Enables the claim resubmission screener question page on form 10-7959a
  champva_enable_ocr_on_submit:
    actor_type: user
    description: Enables background OCR scanning and logging on form submissions
  champva_enable_llm_on_submit:
    actor_type: user
    description: Enables background LLM validation and logging on form submissions
  champva_insights_datadog_job:
    actor_type: user
    description: Enables the job to publish insights to Datadog
  champva_claims_llm_validation:
    actor_type: user
    description: Enables LLM validation of claims on form submissions
  champva_resubmission_attachment_ids:
    actor_type: user
    description: Corrects attachment IDs for resubmission of form 10-7959a
  champva_foreign_address_fix:
    actor_type: user
    description: Enables the fix for foreign address fields on form submissions
  champva_ves_retry_failures_job:
    actor_type: user
    description: Enables the sidekiq job to retry VES submissions that failed
  check_in_experience_enabled:
    actor_type: user
    description: Enables the health care check-in experiences
    enable_in_development: true
  check_in_experience_pre_check_in_enabled:
    actor_type: user
    description: Enables the health care check-in experiences to show the pre-check-in experience.
    enable_in_development: true
  check_in_experience_upcoming_appointments_enabled:
    actor_type: user
    description: Enables the feature to show upcoming appointments to the veterans
    enable_in_development: true
  check_in_experience_translation_disclaimer_spanish_enabled:
    actor_type: user
    description: Enables disclaimer for possible untranslated content on spanish pages
    enable_in_development: true
  check_in_experience_translation_disclaimer_tagalog_enabled:
    actor_type: user
    description: Enables disclaimer for possible untranslated content on tagalog pages
    enable_in_development: true
  check_in_experience_mock_enabled:
    actor_type: user
    description: Enables downstream responses to be returned via betamocks
    enable_in_development: false
  check_in_experience_travel_reimbursement:
    actor_type: user
    description: Enables travel reimbursement workflow for day-of check-in application.
    enable_in_development: true
  check_in_experience_travel_pay_api:
    actor_type: user
    description: Enables the use of Travel Pay API for travel claim operations
    enable_in_development: true
  check_in_experience_lorota_travel_reimbursement:
    actor_type: user
    description: Enables the full LoROTA standalone mileage-only travel reimbursement feature
    enable_in_development: true
  check_in_experience_cerner_travel_claims_enabled:
    actor_type: user
    description: Enables travel claims filing for Oracle Health (Cerner) sites
    enable_in_development: true
  check_in_experience_check_claim_status_on_timeout:
    actor_type: user
    description: Uses a background worker to check travel claim status when the submission times out
    enable_in_development: true
  check_in_experience_travel_claim_notification_callback:
    actor_type: user
    description: Enables VA Notify delivery status callbacks for travel claim notifications
    enable_in_development: true
  check_in_experience_browser_monitoring:
    actor_type: user
    description: Enables browser monitoring for check-in applications.
    enable_in_development: false
  check_in_experience_medication_review_content:
    actor_type: cookie_id
    description: Enables the medication review content in pre-check-in.
    enable_in_development: true
  check_in_experience_use_vaec_cie_endpoints:
    actor_type: user
    description: Enables using VAEC-CIE AWS account endpoints for CHIP and LoROTA instead of VAEC-CMS endpoints.
    enable_in_development: false
  claim_letters_access:
    actor_type: user
    description: Enables users to access the claim letters page
    enable_in_development: true
  claims_api_special_issues_updater_uses_local_bgs:
    actor_type: user
    description: Enables special issues updater to use local_bgs
    enable_in_development: true
  claims_api_flash_updater_uses_local_bgs:
    actor_type: user
    description: Enables flash updater to use local_bgs
    enable_in_development: true
  claims_api_poa_vbms_updater_uses_local_bgs:
    actor_type: user
    description: Enables poa vbms updater to use local_bgs
    enable_in_development: true
  claims_api_bd_refactor:
    actor_type: user
    description: Diverts codepath to use refactored BD methods
    enable_in_development: true
  claims_api_ews_updater_enables_local_bgs:
    actor_type: user
    description: Uses local_bgs rather than bgs-ext
    enable_in_development: true
  claims_api_ews_uploads_bd_refactor:
    actor_type: user
    description: When enabled, sends ews forms to BD via the refactored logic
    enable_in_development: true
  claims_api_poa_uploads_bd_refactor:
    actor_type: user
    description: When enabled, sends poa forms to BD via the refactored logic
    enable_in_development: true
  claims_api_526_validations_v1_local_bgs:
    actor_type: user
    description: Enables the method calls in the v1 526 validations use local_bgs
    enable_in_development: true
  claims_api_use_person_web_service:
    actor_type: user
    description: Uses person web service rather than local bgs
    enable_in_development: true
  claims_api_use_update_poa_relationship:
    actor_type: user
    description: Uses local_bgs rather than bgs-ext
    enable_in_development: true
  claims_api_526_v2_uploads_bd_refactor:
    actor_type: user
    description: When enabled, sends 526 forms to BD via the refactored logic
    enable_in_development: true
  lighthouse_claims_api_add_person_proxy:
    actor_type: user
    description: When enabled, will allow for add_person_proxy call in both versions
    enable_in_development: true
  lighthouse_claims_api_v1_enable_FES:
    actor_type: user
    description: Use new Form526 Establishment Service (FES) for v1 disability compensation claims
    enable_in_development: true
  lighthouse_claims_api_v2_enable_FES:
    actor_type: user
    description: Use new Form526 Establishment Service (FES) for v2 disability compensation claims
    enable_in_development: true
  confirmation_page_new:
    actor_type: user
    description: Enables the 2024 version of the confirmation page view in simple forms
    enable_in_development: true
  lighthouse_claims_api_hardcode_wsdl:
    actor_type: user
    description: Use hardcoded namespaces for WSDL calls to BGS
    enable_in_development: true
  cst_show_document_upload_status:
    actor_type: user
    description: When enabled, claims status tool will display the upload status that comes from the evidence_submissions table.
    enable_in_development: true
  cst_claim_phases:
    actor_type: user
    description: When enabled, claims status tool uses the new claim phase designs
    enable_in_development: true
  cst_include_ddl_5103_letters:
    actor_type: user
    description: When enabled, the Download Decision Letters feature includes 5103 letters
    enable_in_development: true
  cst_include_ddl_boa_letters:
    actor_type: user
    description: When enabled, the Download Decision Letters feature includes Board of Appeals decision letters
    enable_in_development: true
  cst_include_ddl_sqd_letters:
    actor_type: user
    description: When enabled, the Download Decision Letters feature includes Subsequent Development Letters
    enable_in_development: true
  cst_send_evidence_failure_emails:
    actor_type: user
    description: When enabled, emails will be sent when evidence uploads from the CST fail
    enable_in_development: true
  cst_synchronous_evidence_uploads:
    actor_type: user
    description: When enabled, claims status tool uses synchronous evidence uploads
    enable_in_development: true
  cst_use_dd_rum:
    actor_type: user
    description: When enabled, claims status tool uses DataDog's Real User Monitoring logging
    enable_in_development: false
  cst_suppress_evidence_requests_website:
    actor_type: user
    description: When enabled, CST does not show Attorney Fees, Secondary Action Required, or Stage 2 Development on website
    enable_in_development: false
  cst_suppress_evidence_requests_mobile:
    actor_type: user
    description: When enabled, CST does not show Attorney Fees, Secondary Action Required, or Stage 2 Development on mobile
    enable_in_development: false
  cst_override_reserve_records_mobile:
    actor_type: user
    description: When enabled, CST overrides RV1 - Reserve Records Request tracked items to be NEEDED_FROM_OTHERS on mobile app
    enable_in_development: true
  cst_filter_ep_codes:
    actor_type: user
    description: When enabled, benefits_claims/get_claims service filters certain ep codes based on issue 90936 research from the response
  cst_smooth_loading_experience:
    actor_type: user
    description: When enabled, the UI of the CST app will have a smoother loading experience
    enable_in_development: true
  cst_claim_letters_use_lighthouse_api_provider:
    actor_type: user
    description: When enabled, claims_letters from the Lighthouse API Provider
  cst_claim_letters_use_lighthouse_api_provider_mobile:
    actor_type: user
    description: When enabled, claims_letters from the Lighthouse API Provider in mobile endpoints
  letters_hide_service_verification_letter:
    actor_type: user
    description: When enabled, CST does not include Service Verification in the list of letters on vets-website
    enable_in_development: true
  coe_access:
    actor_type: user
    description: Feature gates the certificate of eligibility application
    enable_in_development: true
  combined_debt_portal_access:
    actor_type: user
    description: Enables users to interact with combined debt portal experience
    enable_in_development: true
  combined_financial_status_report:
    actor_type: user
    description: Enables users to submit FSR forms for VHA and VBA debts
    enable_in_development: true
  fsr_zero_silent_errors_in_progress_email:
    actor_type: user
    description: Enables sending an email to the veteran when FSR form is in progress
    enable_in_development: true
  digital_dispute_email_notifications:
    actor_type: user
    description: Enables email notifications for digital dispute submissions
    enable_in_development: true
  communication_preferences:
    actor_type: user
    description: Allow user to access backend communication_preferences API
  claims_claim_uploader_use_bd:
    actor_type: user
    description: Use BDS instead of EVSS to upload to VBMS.
  claims_load_testing:
    actor_type: user
    description: Enables the ability to skip jobs for load testing
  claims_status_v1_bgs_enabled:
    actor_type: user
    description: enables calling BGS instead of EVSS for the claims status v1.
  claims_hourly_slack_error_report_enabled:
    actor: user
    description: Enable/disable the running of the hourly slack alert for errored submissions
    enable_in_development: false
  claims_status_v1_lh_auto_establish_claim_enabled:
    actor_type: user
    description: With feature flag enabled, v1 /526 should use Lighthouse Form526 docker container
  cst_send_evidence_submission_failure_emails:
    actor_type: user
    description: >
      If enabled and a user submits an evidence submission upload that fails to send, an email will be sent to the user and retried.
      When disabled and a user submits an evidence submission upload that fails to send, an email will be sent to the user and not retried.
    enable_in_development: true
  debt_letters_show_letters_vbms:
    actor_type: user
    description: Enables debt letter download from VBMS
  debts_cache_dmc_empty_response:
    actor_type: user
    description: Enables caching of empty DMC response
  debts_copay_logging:
    actor_type: user
    description: Logs copay request data
  debts_silent_failure_mailer:
    actor_type: user
    description: Enables silent failure mailer for the 5655
  debts_sharepoint_error_logging:
    actor_type: user
    description: Logs Sharepoint error data
  decision_review_hlr_email:
    actor_type: user
    description: Send email notification for successful HLR submission
  decision_review_nod_email:
    actor_type: user
    description: Send email notification for successful NOD submission
  decision_review_sc_email:
    actor_type: user
    description: Send email notification for successful SC submission
  decision_review_hlr_status_updater_enabled:
    actor_type: user
    description: Enables the Higher Level Review status update batch job
  decision_review_nod_status_updater_enabled:
    actor_type: user
    description: Enables the Notice of Disagreement status update batch job
  decision_review_sc_status_updater_enabled:
    actor_type: user
    description: Enables the Supplemental Claim status update batch job
  decision_review_icn_updater_enabled:
    actor_type: user
    description: Enables the ICN lookup job
  decision_review_weekly_error_report_enabled:
    actor_type: user
    description: Enables the weekly decision review text error report
  decision_review_daily_error_report_enabled:
    actor_type: user
    description: Enables the daily error report email
  decision_review_daily_stuck_records_report_enabled:
    actor_type: user
    description: Enables the daily decision review stuck records Slack report
  decision_review_monthly_stats_report_enabled:
    actor_type: user
    description: Enables the monthly decision review stats report email
  decision_review_delay_evidence:
    actor_type: user
    description: Ensures that NOD and SC evidence is not received in Central Mail before the appeal itself
  decision_review_hlr_form_v4_enabled:
    actor_type: user
    description: Enable using MAR 2024 revision of 200996 Higher Level Review form when submitting to EMMS for intake
    enable_in_development: false
  decision_review_sc_form_v4_enabled:
    actor_type: user
    description: Enable using MAY 2024 revision of 200995 Supplemental Claim form when submitting to EMMS for intake
    enable_in_development: false
  decision_review_saved_claim_hlr_status_updater_job_enabled:
    actor_type: user
    description: Enable job to set delete_date for completed SavedClaim::HigherLevelReviews
    enable_in_development: true
  decision_review_saved_claim_nod_status_updater_job_enabled:
    actor_type: user
    description: Enable job to set delete_date for completed SavedClaim::NoticeOfDisagreements
    enable_in_development: true
  decision_review_saved_claim_sc_status_updater_job_enabled:
    actor_type: user
    description: Enable job to set delete_date for completed SavedClaim::SupplementalClaims
    enable_in_development: true
  decision_review_delete_saved_claims_job_enabled:
    actor_type: user
    description: Enable job to delete SavedClaim records when the record has a delete_date and the date is in the past
    enable_in_development: true
  decision_review_failure_notification_email_job_enabled:
    actor_type: user
    description: Enable job to send form and evidence failure notification emails
    enable_in_development: true
  decision_review_track_4142_submissions:
    actor_type: user
    description: Enable saving record of 4142 forms submitted to Lighthouse as part of a Supplemental Claim
    enable_in_development: true
  decision_review_service_common_exceptions_enabled:
    actor_type: user
    description: Enable using Common::Exception classes instead of DecisionReviewV1::ServiceException
  decision_review_form4142_use_2024_template:
    actor_type: user
    description: Enables the use of the 2024 template for form 4142 in decision review applications
  decision_review_form4142_validate_schema:
    actor_type: user
    description: Enables the use of schema validation for form 4142 in decision review applications
    enable_in_development: true
  dependency_verification:
    actor_type: user
    description: Feature gates the dependency verification modal for updating the diaries service.
    enable_in_development: true
  dependents_enqueue_with_user_struct:
    actor_type: user
    description: Manage whether the enqueued job for 686c and 674 will be with a User model or the new User struct
    enable_in_development: true
  dependents_module_enabled:
    actor_type: user
    description: Enables new Dependents module
    enable_in_development: true
  dependents_pension_check:
    actor_type: user
    description: Manage whether or not Pension check is enabled for the 686/674
    enable_in_development: true
  dependents_removal_check:
    actor_type: user
    description: Manage whether or not dependent removal claim codes are enabled for the 686
    enable_in_development: true
  dependents_management:
    actor_type: user
    description: Manage dependent removal from view dependent page
    enable_in_development: true
  dependents_claims_evidence_api_upload:
    actor_type: user
    description: Enable using the ClaimsEvidenceAPI module to upload 686/674 documents to VBMS
  dependents_bypass_schema_validation:
    actor_type: user
    description: Bypasses vets_json_schema validation for dependency claims
  disability_526_form4142_polling_records:
    actor_type: user
    description: enables creation of, and tracking of, sent form 4142 documents, from the 526 flow, to the Lighthouse Benefits Intake API
    enable_in_development: true
  disability_526_form4142_polling_record_failure_email:
    actor_type: user
    description: enables failure email when explicit failure is detected downstream
    enable_in_development: true
  contention_classification_claim_linker:
    actor_type: user
    description: enables sending 526 claim id and vbms submitted claim id to Contention Classification service for linking/monitoring.
    enable_in_development: true
  disability_526_ee_mst_special_issue:
    actor_type: user
    description: enables adding MST special issue to disability_526 prior to submission.
    enable_in_development: true
  disability_526_ee_process_als_flash:
    actor_type: user
    description: enables adding applicable flashes to disability_526 prior to submission.
    enable_in_development: true
  disability_526_call_received_email_from_polling:
    actor_type: user
    description: enables received email in poll_form526_pdf job and disables calling from form526_submission
  disability_526_improved_autosuggestions_add_disabilities_page:
    actor_type: user
    description: enables new version of add disabilities page, with updates to content and search functionality
    enable_in_development: true
  disability_526_show_confirmation_review:
    actor_type: user
    description: enables showing a submission review section on the 526 confirmation page
    enable_in_development: true
  disability_compensation_flashes:
    actor_type: user
    description: enables sending flashes to BGS for disability_compensation submissions.
    enable_in_development: true
  disability_compensation_temp_separation_location_code_string:
    actor_type: user
    description: enables forcing separation location code to be a string in submit_all_claim endpoint.
  disability_compensation_temp_toxic_exposure_optional_dates_fix:
    actor_type: user
    description: enables removing malformed optional dates from the Toxic Exposure node of a Form526Submission at SavedClaim creation.
  disability_compensation_toxic_exposure_destruction_modal:
    actor_type: user
    description: enables confirmation modal when removing toxic exposure data from Form 526
    enable_in_development: true
  disability_compensation_form4142_supplemental:
    actor_type: user
    description: Use Lighthouse API to submit supplemental Form 21-4142 from Form 526EZ submissions
    enable_in_development: true
  disability_compensation_pif_fail_notification:
    actor_type: user
    description: enables sending notifications to vets if their 526 claim submission fails with PIF in Use Error
    enable_in_development: true
  disability_compensation_production_tester:
    actor_type: user
    description: disable certain functionality for production testing of the 526 submission workflow. DO NOT TOGGLE THIS FLAG UNLESS YOU ARE A MEMBER OF DISABILITY BENEFITS EXPERIENCE TEAM.
    enable_in_development: true
  disability_compensation_fail_submission:
    actor_type: user
    description: enable to test the backup submission path. DO NOT TOGGLE THIS FLAG UNLESS YOU ARE A MEMBER OF DISABILITY BENEFITS EXPERIENCE TEAM.
    enable_in_development: true
  disability_compensation_sync_modern_0781_flow:
    actor_type: user
    description: enables a new form flow for 0781 and 0781a in the 526 submission workflow
    enable_in_development: true
  disability_compensation_sync_modern0781_flow_metadata:
    actor_type: user
    description: enables adding new 0781 form indicator to in progress 526 forms and saved claim records for 526 submissions
  disability_compensation_0781_stats_job:
    actor_type: user
    description: enables a job to run that will check DB records and report stats as metrics, into Datadog
    enable_in_development: true
  disability_526_send_form526_submitted_email:
    actor_type: user
    description: enables sending submitted email in both primary and backup paths
  disability_526_send_mas_all_ancillaries:
    actor_type: user
    description: enables sending all 526 uploads and ancillary forms to MAS's APCAS API
  disability_526_send_received_email_from_backup_path:
    actor_type: user
    description: enables received email in complete success state of backup path
  disability_526_form4142_validate_schema:
    actor_type: user
    description: Enables the use of schema validation for form 4142 in disability 526 applications
  disability_526_form4142_use_2024_version:
    actor_type: user
    description: enables the 2024 version of form 4142 in the disability 526 submission frontend workflow
    enable_in_development: true
  disability_526_track_saved_claim_error:
    actor_type: user
    description: enables improved logging of SavedClaim::DisabilityCompensation::Form526AllClaim save failures
  education_reports_cleanup:
    actor_type: user
    description: Updates to the daily education reports to remove old data that isn't needed in the new fiscal year
    enable_in_development: true
  enrollment_verification:
    actor_type: user
    description: Enables access to the Enrollment Verification app
    enable_in_development: true
  discharge_wizard_features:
    actor_type: user
    description: Iteration of new features for discharge wizard
    enable_in_development: true
  dispute_debt:
    actor_type: user
    description: Enables the Dispute Debt feature
    enable_in_development: true
  digital_dispute_duplicate_prevention:
    actor_type: user
    description: Enables duplicate prevention for digital dispute submissions
    enable_in_development: false
  event_bus_gateway_retry_emails:
    actor_type: user
    description: When enabled, vets-api retries event bus gateway emails that VA Notify marks temporary-failure
    enable_in_development: true
  facilities_autosuggest_vamc_services_enabled:
    actor_type: user
    description: Allow use of the VA health facilities auto-suggest feature (versus static dropdown)
    enable_in_development: true
  facilities_ppms_suppress_all:
    actor_type: user
    description: Hide all ppms search options
  facility_locator_mobile_map_update:
    actor_type: user
    description: Use new mobile map features for research
    enable_in_development: true
  facility_locator_predictive_location_search:
    actor_type: user
    description: Use predictive location search in the Facility Locator UI
  facilities_use_fl_progressive_disclosure:
    actor_type: user
    description: Use progressive disclosure in the Facility Locator UI
    enable_in_development: true
  file_upload_short_workflow_enabled:
    actor_type: user
    description: Enables shorter workflow enhancement for file upload component
  fsr_5655_server_side_transform:
    actor_type: user
    description: Update to use BE for business transform logic for Financial Status Report (FSR - 5655) form
    enable_in_development: true
  financial_status_report_debts_api_module:
    actor_type: user
    description: Points to debts-api module routes
    enable_in_development: true
  financial_status_report_expenses_update:
    actor_type: user
    description: Update expense lists in the Financial Status Report (FSR - 5655) form
    enable_in_development: true
  financial_status_report_review_page_navigation:
    actor_type: user
    description: Enables new review page navigation for users completing the Financial Status Report (FSR) form.
    enable_in_development: true
  financial_management_vbs_only:
    actor_type: user
    description: Enables the Financial Management app to only use the VBS API
    enable_in_development: true
  find_a_representative_enabled:
    actor_type: cookie_id
    description: Generic toggle for gating Find a Rep
    enable_in_development: true
  find_a_representative_enable_api:
    actor_type: user
    description: Enables all Find a Representative api endpoints
    enable_in_development: true
  find_a_representative_enable_frontend:
    actor_type: cookie_id
    description: Enables Find a Representative frontend
    enable_in_development: true
  find_a_representative_flag_results_enabled:
    actor_type: user
    description: Enables flagging feature for Find a Representative frontend
    enable_in_development: true
  find_a_representative_use_accredited_models:
    actor_type: user
    description: Enables Find A Representative APIs using AccreditedX models
    enable_in_development: true
  representative_status_enabled:
    actor_type: cookie_id
    description: Enables flagging feature for Find a Representative frontend
    enable_in_development: true
  form526_include_document_upload_list_in_overflow_text:
    actor_type: user
    description: Appends a list of SupportingEvidenceAttachment filenames the veteran uploaded for a Form 526 into the overflow text in the form submission
  appoint_a_representative_enable_frontend:
    actor_type: cookie_id
    description: Enables Appoint a Representative frontend
    enable_in_development: true
  appoint_a_representative_enable_v2_features:
    actor_type: user
    description: Enables Appoint a Representative 2.0 features for frontend and backend
    enable_in_development: true
  appoint_a_representative_enable_pdf:
    actor_type: user
    description: Enables Appoint a Representative PDF generation endpoint
    enable_in_development: true
  representative_status_enable_v2_features:
    actor_type: user
    description: Enables Representative Status widget 2.0 features for frontend and backend
    enable_in_development: true
  accredited_representative_portal_declination:
    actor_type: user
    description: Enables declination reason feature for frontend and backend
    enable_in_development: true
  form526_legacy:
    actor_type: user
    description: If true, points controllers to the legacy EVSS Form 526 instance. If false, the controllers will use the Dockerized instance running in DVP.
    enable_in_development: true
  form526_send_document_upload_failure_notification:
    actor_type: user
    description: Enables enqueuing a Form526DocumentUploadFailureEmail if a EVSS::DisabilityCompensationForm::SubmitUploads job exhausts its retries
    enable_in_development: true
  form526_send_backup_submission_polling_failure_email_notice:
    actor_type: user
    description: Enables enqueuing a Form526SubmissionFailureEmailJob if a submission is marked as unprocessable through polling of the Benefits Intake API.
    enable_in_development: true
  form526_send_backup_submission_exhaustion_email_notice:
    actor_type: user
    description: Enables enqueuing of a Form526SubmissionFailureEmailJob if a submission exhausts it's attempts to upload to the Benefits Intake API.
    enable_in_development: true
  form526_send_4142_failure_notification:
    actor_type: user
    description: Enables enqueuing of a Form4142DocumentUploadFailureEmail if a SubmitForm4142Job job exhausts its retries
    enable_in_development: true
  form526_send_0781_failure_notification:
    actor_type: user
    description: Enables enqueuing a Form0781DocumentUploadFailureEmail if a SubmitForm0781Job job exhausts its retries
    enable_in_development: true
  form0994_confirmation_email:
    actor_type: user
    description: Enables form 0994 email submission confirmation (VaNotify)
    enable_in_development: true
  form1990_confirmation_email:
    actor_type: user
    description: Enables form 1990 email submission confirmation (VaNotify)
    enable_in_development: true
  form1995_confirmation_email:
    actor_type: user
    description: Enables form 1995 email submission confirmation (VaNotify)
    enable_in_development: true
  form1990e_confirmation_email:
    actor_type: user
    description: Enables form 1990e email submission confirmation (VaNotify)
    enable_in_development: true
  form21_0966_confirmation_email:
    actor_type: user
    description: Enables form 21-0966 email submission confirmation (VaNotify)
    enable_in_development: true
  form21_0966_confirmation_page:
    actor_type: user
    description: Enables form 21-0966 new confirmation page
    enable_in_development: true
  form21_0972_confirmation_email:
    actor_type: user
    description: Enables form 21-0972 email submission confirmation (VaNotify)
    enable_in_development: true
  form21_10203_confirmation_email:
    actor_type: user
    description: Enables form 21-10203 email submission confirmation (VaNotify)
  form21_10210_confirmation_email:
    actor_type: user
    description: Enables form 21-10210 email submission confirmation (VaNotify)
    enable_in_development: true
  form20_10206_confirmation_email:
    actor_type: user
    description: Enables form 20-10206 email submission confirmation (VaNotify)
    enable_in_development: true
  form20_10207_confirmation_email:
    actor_type: user
    description: Enables form 20-10207 email submission confirmation (VaNotify)
    enable_in_development: true
  form21_0845_confirmation_email:
    actor_type: user
    description: Enables form 21-0845 email submission confirmation (VaNotify)
    enable_in_development: true
  form21p_0847_confirmation_email:
    actor_type: user
    description: Enables form 21p-0847 email submission confirmation (VaNotify)
    enable_in_development: true
  form21_4138_confirmation_email:
    actor_type: user
    description: Enables form 21-4138 email submission confirmation (VaNotify)
  form21_4142_confirmation_email:
    actor_type: user
    description: Enables form 21-4142 email submission confirmation (VaNotify)
  form22_10282_confirmation_email:
    actor_type: user
    description: Enables form 22-10282 email submission confirmation (VaNotify)
    enable_in_development: true
  form22_10297_confirmation_email:
    actor_type: user
    description: Enables form 22-10297 email submission confirmation (VaNotify)
    enable_in_development: true
  form26_4555_confirmation_email:
    actor_type: user
    description: Enables form 26-4555 email submission confirmation (VaNotify)
    enable_in_development: true
  form_526_required_identifiers_in_user_object:
    actor_type: user
    description: includes a mapping of booleans in the profile section of a serialized user indicating which ids are nil for the user
  form40_0247_confirmation_email:
    actor_type: user
    description: Enables form 40-0247 email submission confirmation (VaNotify)
    enable_in_development: true
  form40_10007_confirmation_email:
    actor_type: user
    description: Enables form 40-10007 email submission error (VaNotify)
    enable_in_development: true
  form1990meb_confirmation_email:
    actor_type: user
    description: Enables form 1990 MEB email submission confirmation (VaNotify)
    enable_in_development: true
  form1990emeb_confirmation_email:
    actor_type: user
    description: Enables form 1990e MEB email submission confirmation (VaNotify)
    enable_in_development: true
  form5490_confirmation_email:
    actor_type: user
    description: Enables form 5490 email submission confirmation (VaNotify)
    enable_in_development: true
  form5495_confirmation_email:
    actor_type: user
    description: Enables form 5495 email submission confirmation (VaNotify)
    enable_in_development: true
  simple_forms_email_notifications:
    actor_type: user
    description: Enables form email notifications upon certain state changes (error and received)
    enable_in_development: true
  form2010206:
    actor_type: user
    description: If enabled shows the digital form experience for form 20-10206
  form2010207:
    actor_type: user
    description: If enabled shows the digital form experience for form 20-10207
  form210845:
    actor_type: user
    description: If enabled shows the digital form experience for form 21-0845
  form210966:
    actor_type: user
    description: If enabled shows the digital form experience for form 21-0966
  form210972:
    actor_type: user
    description: If enabled shows the digital form experience for form 21-0972
  form214138:
    actor_type: user
    description: If enabled shows the digital form experience for form 21-4138
  form214142:
    actor_type: user
    description: If enabled shows the digital form experience for form 21-4142
  form2110210:
    actor_type: user
    description: If enabled shows the digital form experience for form 21-10210
  form21p0847:
    actor_type: user
    description: If enabled shows the digital form experience for form 21P-0847
  form264555:
    actor_type: user
    description: If enabled shows the digital form experience for form 26-4555
  form400247:
    actor_type: user
    description: If enabled shows the digital form experience for form 40-0247
  form1010d_extended:
    actor_type: user
    description: If enabled shows the digital form experience for form 10-10d merged with form 10-7959c
  form1010d_browser_monitoring_enabled:
    actor_type: user
    description: Datadog RUM monitoring for form 10-10d (IVC CHAMPVA)
  form107959c_browser_monitoring_enabled:
    actor_type: user
    description: Datadog RUM monitoring for form 10-7959c (IVC CHAMPVA)
  form107959f1_browser_monitoring_enabled:
    actor_type: user
    description: Datadog RUM monitoring for form 10-7959f-1 (IVC CHAMPVA)
  form107959a_browser_monitoring_enabled:
    actor_type: user
    description: Datadog RUM monitoring for form 10-7959a (IVC CHAMPVA)
  form107959c:
    actor_type: cookie_id
    description: If enabled shows the digital form experience for form 10-7959c (IVC CHAMPVA other health insurance)
  form107959a:
    actor_type: user
    description: If enabled shows the digital form experience for form 10-7959a (IVC CHAMPVA claim form)
  form107959f2:
    actor_type: user
    description: If enabled shows the digital form experience for form 10-7959f-2 (Foreign Medical Program claim form)
  form_upload_flow:
    actor_type: user
    description: If enabled shows the find-a-form widget for the Form Upload Flow
  get_help_ask_form:
    actor_type: user
    description: Enables inquiry form for users to submit questions, suggestions, and complaints.
    enable_in_development: true
  get_help_messages:
    actor_type: user
    description: Enables secure messaging
    enable_in_development: true
  ha_cpap_supplies_cta:
    actor_type: user
    description: Toggle CTA for reordering Hearing Aid and CPAP supplies form within static pages.
  in_progress_form_custom_expiration:
    actor_type: user
    description: Enable/disable custom expiration dates for forms
    enable_in_development: true
  in_progress_form_reminder:
    actor_type: user
    description: Enable/disable in progress form reminders (sent via VaNotify)
    enable_in_development: true
  in_progress_form_reminder_age_param:
    actor_type: user
    description: Enable/disable in progress form reminder age param
    enable_in_development: true
  clear_stale_in_progress_reminders_sent:
    actor_type: user
    description: Enable/disable clearing of one-time in progress reminders after 60 days
    enable_in_development: true
  in_progress_1880_form_cron:
    actor_type: user
    description: Enable/disable scheduled cron for 1880 in progress form reminders (sent via VaNotify)
    enable_in_development: true
  in_progress_1880_form_reminder:
    actor_type: user
    description: Enable/disable 1880 in progress form reminders (sent via VaNotify)
    enable_in_development: true
  in_progress_form_reminder_1010ez:
    actor_type: user
    description: Enable/disable 1010ez in progress form reminders (sent via VaNotify)
    enable_in_development: true
  in_progress_form_reminder_526ez:
    actor_type: user
    description: Enable/disable 526ez in progress form reminders (sent via VaNotify)
    enable_in_development: true
  letters_page_new_design:
    actor_type: user
    description: Enables ability to show updated letter page design
    enable_in_development: true
  lighthouse_claims_api_v2_add_person_proxy:
    actor_type: user
    description: Lighthouse Benefits Claims API v2 uses add_person_proxy service when target Veteran is missing a Participant ID
    enable_in_development: true
  lighthouse_claims_api_poa_dependent_claimants:
    actor_type: user
    description: Enable/disable dependent claimant support for POA requests
    enable_in_development: true
  lighthouse_claims_api_v2_poa_va_notify:
    actor_type: user
    description: Enable/disable the VA notification emails in V2 POA
    enable_in_development: false
  lighthouse_claims_v2_poa_requests_skip_bgs:
    actor_type: user
    description: Enable/disable skipping BGS calls for POA Requests
    enable_in_development: true
  lighthouse_claims_api_poa_use_bd:
    actor_type: user
    description: Lighthouse Benefits Claims API uses Lighthouse Benefits Documents API to upload POA forms instead of VBMS
    enable_in_development: true
  lighthouse_claims_api_use_birls_id:
    actor_type: user
    description: Lighthouse Benefits Claims API uses MPI birls_id as filenumber parameter to BDS search
    enable_in_development: true
  log_eligible_benefits:
    actor_type: user
    description: Allows log_eligible_benefits_job.rb to run in background.
    enable_in_development: true
  loop_pages:
    actor_type: user
    description: Enable new list loop pattern
    enable_in_development: true
  show_mbs_preneed_change_va_4010007:
    actor_type: user
    description: Updates to text in form VA 40-10007
  medical_copays_six_mo_window:
    actor_type: user
    description: This will filter to only show medical copays within the last 6 months
    enable_in_development: true
  medical_copay_notifications:
    actor_type: user
    description: Enables notifications to be sent for new copay statements
    enable_in_development: true
  mhv_accelerated_delivery_enabled:
    actor_type: user
    description: Control whether vets-api allows fetching MR data from LightHouse
    enable_in_development: false
  mhv_accelerated_delivery_allergies_enabled:
    actor_type: user
    description: Control fetching OH allergies data
    enable_in_development: false
  mhv_accelerated_delivery_care_notes_enabled:
    actor_type: user
    description: Control fetching OH care summary and notes data
    enable_in_development: false
  mhv_accelerated_delivery_conditions_enabled:
    actor_type: user
    description: Control fetching OH health condition data
    enable_in_development: false
  mhv_accelerated_delivery_labs_and_tests_enabled:
    actor_type: user
    description: Control fetching lab and test data from UHD (SCDF) service (web)
    enable_in_development: false
  mhv_accelerated_delivery_vital_signs_enabled:
    actor_type: user
    description: Control fetching OH vitals data
    enable_in_development: false
  mhv_accelerated_delivery_uhd_enabled:
    actor_type: user
    description: Control whether vets-api allows fetching any MR data from MHV UHD
    enable_in_development: false
  mhv_accelerated_delivery_uhd_oh_lab_type_logging_enabled:
    actor_type: user
    description: Control whether vets-api logs lab types returned for OH patients
    enable_in_development: false
  mhv_accelerated_delivery_uhd_vista_lab_type_logging_enabled:
    actor_type: user
    description: Control whether vets-api logs lab types returned for VistA patients
    enable_in_development: false
  mhv_accelerated_delivery_uhd_sp_enabled:
    actor_type: user
    description: Control whether vets-api allows fetching Surgical Pathology data from MHV UHD
    enable_in_development: false
  mhv_accelerated_delivery_uhd_mb_enabled:
    actor_type: user
    description: Control whether vets-api allows fetching Microbiology data from MHV UHD
    enable_in_development: false
  mhv_accelerated_delivery_uhd_ch_enabled:
    actor_type: user
    description: Control whether vets-api allows fetching Chem/Hem data from MHV UHD
  mhv_accelerated_delivery_uhd_filtering_enabled:
    actor_type: user
    description: Control whether vets-api applies filtering logic to UHD lab records
    enable_in_development: false
  mhv_va_health_chat_enabled:
    actor_type: user
    description: Enables the VA Health Chat link at /my-health
  mhv_landing_page_show_priority_group:
    actor_type: user
    description: Shows Veterans their Priority Group on the MHV Landing Page
    enable_in_development: true
  mhv_landing_page_personalization:
    actor_type: user
    description: Enables personalized content on the My HealtheVet landing page.
    enable_in_development: true
  mhv_landing_page_show_share_my_health_data_link:
    actor_type: user
    description: Show Share My Health Data (SMHD) link on Medical Records card of the MHV landing page
  mhv_supply_reordering_enabled:
    actor_type: user
    description: Enables the launch of mhv supply reordering application at /my-health/order-medical-supplies
  mhv_secure_messaging_cerner_pilot:
    actor_type: user
    description: Enables/disables Secure Messaging Cerner Transition Pilot environment on VA.gov
  mhv_secure_messaging_filter_accordion:
    actor_type: user
    description: Enables/disables Secure Messaging Filter Accordion re-design updates on VA.gov
    enable_in_development: true
  mhv_secure_messaging_remove_lefthand_nav:
    actor_type: user
    description: Disables/Enables Secure Messaging lefthand navigation for new navigation solution
    enable_in_development: true
  mhv_secure_messaging_triage_group_plain_language:
    actor_type: user
    description: Disables/Enables Secure Messaging recipients group plain language design
    enable_in_development: true
  mhv_secure_messaging_recipient_opt_groups:
    actor_type: user
    description: Disables/Enables Secure Messaging optgroups in recipient dropdown on Start a new message page
    enable_in_development: true
  mhv_secure_messaging_recipient_combobox:
    actor_type: user
    description: Disables/Enables Secure Messaging combobox in recipient dropdown on Start a new message page
  mhv_secure_messaging_read_receipts:
    actor_type: user
    description: Disables/Enables Secure Messaging read receipts
    enable_in_development: true
  mhv_secure_messaging_milestone_2_aal:
    actor_type: user
    description: Disables/Enables Secure Messaging AAL Milestone 2
    enable_in_development: true
  mhv_secure_messaging_policy_va_patient:
    actor_type: user
    description: Disables/Enables Secure Messaging policy check for VA patient
  mhv_secure_messaging_custom_folders_redesign:
    actor_type: user
    description: Disables/Enables Secure Messaging Custom Folders Redesign
    enable_in_development: true
  mhv_secure_messaging_large_attachments:
    actor_type: user
    description: Disables/Enables Secure Messaging Custom Folders Redesign
    enable_in_development: true
  mhv_bypass_downtime_notification:
    actor_type: user
    description: When enabled, bypass the MHV downtime notification; intended for smoke testing in production
    enable_in_development: true
  mhv_medical_records_allow_txt_downloads:
    actor_type: user
    description: Allows users to download Medical Records data in TXT format
    enable_in_development: true
  mhv_medical_records_display_conditions:
    actor_type: user
    description: Show/hide content related to Health Conditions in Medical Records
    enable_in_development: true
  mhv_medical_records_display_domains:
    actor_type: user
    description: Show/hide in-progress Medical Records domains
    enable_in_development: true
  mhv_medical_records_display_labs_and_tests:
    actor_type: user
    description: Show/hide content related to Labs & Tests in Medical Records
    enable_in_development: true
  mhv_medical_records_display_notes:
    actor_type: user
    description: Show/hide content related to Notes in Medical Records
    enable_in_development: true
  mhv_medical_records_display_sidenav:
    actor_type: user
    description: Show/hide the Medical Records side navigation
    enable_in_development: true
  mhv_medical_records_display_vaccines:
    actor_type: user
    description: Show/hide content related to Vaccines in Medical Records
    enable_in_development: true
  mhv_medical_records_display_settings_page:
    actor_type: user
    description: Show/hide the Settings Page in Medical Records
    enable_in_development: true
  mhv_medical_records_display_vitals:
    actor_type: user
    description: Show/hide content related to Vitals in Medical Records
    enable_in_development: true
  mhv_medical_records_migrate_ccd_to_s3:
    actor_type: user
    description: Enables the switch to an s3 bucket for the CCD endpoints
    enable_in_development: true
  mhv_medical_records_migrate_dicom_to_s3:
    actor_type: user
    description: Enables the switch to an s3 bucket for the DICOM endpoint
    enable_in_development: true
  mhv_medical_records_migrate_to_api_gateway:
    actor_type: user
    description: Enables the switch to the new MHV API Gateway endpoints
    enable_in_development: true
  mhv_medical_records_phr_refresh_on_login:
    actor_type: user
    description: Enables/disables the PHR refresh for MHV users when logging into VA.gov
    enable_in_development: true
  mhv_medical_records_redact_fhir_client_logs:
    actor_type: user
    description: Replaces IDs in fhir_client INFO-level logs with X's when enabled
    enable_in_development: true
  mhv_medical_records_to_va_gov_release:
    actor_type: user
    description: Enables/disables Medical Records on VA.gov (intial transition from MHV to VA.gov)
    enable_in_development: true
  mhv_medical_records_new_eligibility_check:
    actor_type: user
    description: Enables/disables Medical Records new access policy eligibility check endpoint
    enable_in_development: true
  mhv_medical_records_update_landing_page:
    actor_type: user
    description: Enables/disables Medical Records new landing page content
    enable_in_development: true
  mhv_medical_records_filter_and_sort:
    actor_type: user
    description: Enables/disables Medical Records new filter and sort changes
    enable_in_development: true
  mhv_medical_records_use_unified_sei_api:
    actor_type: user
    description: Enables/disables use of the unified API call self-entered information
    enable_in_development: true
  mhv_medical_records_milestone_two:
    actor_type: user
    description: Enables/disables Medical Records new Milestone 2 changes
    enable_in_development: true
  mhv_medical_records_retry_next_page:
    actor_type: user
    description: Enables/disables with_retries when getting the next page
    enable_in_development: true
  mhv_medical_records_support_backend_pagination_allergy:
    actor_type: user
    description: Enables/disables backend caching/pagination for allergies
    enable_in_development: true
  mhv_medical_records_support_backend_pagination_care_summary_note:
    actor_type: user
    description: Enables/disables backend caching/pagination for care summaries & notes
    enable_in_development: true
  mhv_medical_records_support_backend_pagination_health_condition:
    actor_type: user
    description: Enables/disables backend caching/pagination for health conditions
    enable_in_development: true
  mhv_medical_records_support_backend_pagination_lab_test:
    actor_type: user
    description: Enables/disables backend caching/pagination for labs & tests
    enable_in_development: true
  mhv_medical_records_support_backend_pagination_vaccine:
    actor_type: user
    description: Enables/disables backend caching/pagination for vaccines
    enable_in_development: true
  mhv_medical_records_support_backend_pagination_vital:
    actor_type: user
    description: Enables/disables backend caching/pagination for vitals
    enable_in_development: true
  mhv_medical_records_support_new_model_allergy:
    actor_type: user
    description: Enables/disables the use of pre-transformed allergy objects
    enable_in_development: true
  mhv_medical_records_support_new_model_care_summary_note:
    actor_type: user
    description: Enables/disables the use of pre-transformed care summary/note objects
    enable_in_development: true
  mhv_medical_records_support_new_model_health_condition:
    actor_type: user
    description: Enables/disables the use of pre-transformed health condition objects
    enable_in_development: true
  mhv_accelerated_delivery_vaccines_enabled:
    actor_type: user
    description: Enables/disables the new immunizations v2 endpoint that uses LH as a datasource and aligns with data model that the mobile app uses
    enable_in_development: false
  mhv_medical_records_support_new_model_lab_test:
    actor_type: user
    description: Enables/disables the use of pre-transformed lab/test objects
    enable_in_development: true
  mhv_medical_records_support_new_model_vaccine:
    actor_type: user
    description: Enables/disables the use of pre-transformed vaccine objects
    enable_in_development: true
  mhv_medical_records_support_new_model_vital:
    actor_type: user
    description: Enables/disables the use of pre-transformed vital objects
    enable_in_development: true
  mhv_medications_display_documentation_content:
    actor_type: user
    description: Enables/disables documentation-related content for Medications on VA.gov
    enable_in_development: true
  mhv_medications_display_allergies:
    actor_type: user
    description: Enables/disables allergies and reactions data
    enable_in_development: true
  mhv_medications_display_filter:
    actor_type: user
    description: Enables/disables filter feature for medications list
    enable_in_development: true
  mhv_medications_display_grouping:
    actor_type: user
    description: Enables/disables grouping medications related work
    enable_in_development: true
  mhv_enable_aal_integration:
    actor_type: user
    description: Enables/disables integration with MHV's AAL-creation endpoint
    enable_in_development: true
  mhv_modern_cta_links:
    actor_type: user
    description: CTA widget links point to va.gov services
  mhv_medications_display_pending_meds:
    actor_type: user
    description: Enables/disables pending medications related work
    enable_in_development: true
  mhv_medications_display_refill_progress:
    actor_type: user
    description: Enables/disables refill progress related work
    enable_in_development: true
  mhv_medications_show_ipe_content:
    actor_type: user
    description: Enables/disables ipe content
    enable_in_development: true
  mhv_medications_dont_increment_ipe_count:
    actor_type: user
    description: when this flag is on the count will not be incremented for ipe
    enable_in_development: true
  mhv_medications_partial_fill_content:
    actor_type: user
    description: Enables/disables partial fill content
    enable_in_development: true
  mhv_medications_new_policy:
    actor_type: user
    description: Updates MHV Medications policy based on recent updates to MHV Account Creation API
  mhv_milestone_2_changes_enabled:
    actor_type: user
    description: Enables MHV Milestone 2 changes
  mhv_header_links:
    actor_type: user
    description: Display My HealtheVet and My VA links in the site header
    enable_in_development: true
  mobile_allergy_intolerance_model:
    actor_type: user
    description: For mobile app, enalbes use of strict models for parsing allergy intolerance
  mobile_api:
    actor_type: user
    description: API endpoints consumed by the VA Mobile App (iOS/Android)
  mobile_filter_doc_27_decision_letters_out:
    actor_type: user
    description: filters out doc type 27 decision letters out of list of decision letters for mobile
    enable_in_development: false
  mobile_claims_log_decision_letter_sent:
    actor_type: user
    description: Logs decision letter info on both claims and decision letter endpoint
    enable_in_development: true
  multiple_address_10_10ez:
    actor_type: cookie_id
    description: >
      [Front-end only] When enabled, the 10-10EZ will collect a home and mailing address for the veteran
      vs only collecting a single, "permanent" address.
  organic_conversion_experiment:
    actor_type: user
    description: Toggle to enable login.gov create account experiment
  profile_show_paperless_delivery:
    actor_type: user
    description: Toggle user's ability to see and modify paperless delivery settings page.
  pcpg_trigger_action_needed_email:
    actor_type: user
    description: Set whether to enable VANotify email to Veteran for PCPG failure exhaustion
  pdf_fill_redesign_form_jumplinks:
    actor_type: user
    description: Enable jumplinks from form to overflow page, when using v2 PDF overflow generator
  pdf_fill_redesign_overflow_jumplinks:
    actor_type: user
    description: Enable jumplinks from overflow page back to form, when using v2 PDF overflow generator
  pension_income_and_assets_clarification:
    actor_type: user
    description: >
      When enabled, 21P-527EZ will display additional explanations for the income and assets requirement.
  pension_medical_evidence_clarification:
    actor_type: user
    description: >
      [Front-end only] When enabled, 21P-527EZ will display additional explanations for the medical evidence requirement.
  pension_error_email_notification:
    actor_type: cookie_id
    description: Toggle sending of the Action Needed email notification
  pension_submitted_email_notification:
    actor_type: cookie_id
    description: Toggle sending of the Submission in Progress email notification
  pension_received_email_notification:
    actor_type: cookie_id
    description: Toggle sending of the Received email notification
  pension_persistent_attachment_error_email_notification:
    actor_type: cookie_id
    description: Toggle sending of the Persistent Attachment Error email notification
  pre_entry_covid19_screener:
    actor_type: user
    description: >
      Toggle for the entire pre-entry covid 19 self-screener available at /covid19screener and to be used by visitors
      to VHA facilities in lieu of manual screening with a VHA employee.
      This toggle is owned by Patrick B. and the rest of the CTO Health Products team.
  profile_contact_info_page_ui_refresh:
    actor_type: user
    description: Display updated UI/UX for the profile Contact Information page.
  profile_enhanced_military_info:
    actor_type: user
    description: When enabled, /v1/profile/military_info endpoint will return all military information for a user.
  profile_international_phone_numbers:
    actor_type: user
    description: Enables international phone number support on VA.gov profile.
  profile_lighthouse_rating_info:
    actor_type: user
    description: When enabled, will request disability rating info data from lighthouse API.
  profile_user_claims:
    actor_type: user
    description: When enabled, /v0/user will return user profile claims for accessing service endpoints.
  profile_show_mhv_notification_settings_email_appointment_reminders:
    actor_type: user
    description: Show/Hide the email channel for Health appointment reminders notifications
  profile_show_mhv_notification_settings_email_rx_shipment:
    actor_type: user
    description: Show/Hide the email channel for Prescription shipping notifications
  profile_show_mhv_notification_settings_new_secure_messaging:
    actor_type: user
    description: Display MHV notification settings - New secure message notifications
  profile_show_mhv_notification_settings_medical_images:
    actor_type: user
    description: Display MHV notification settings - Medical images/reports notifications
  profile_show_military_academy_attendance:
    actor_type: user
    description: When enabled, profile service history will include military academy attendance.
    enable_in_development: true
  profile_hide_direct_deposit:
    actor_type: user
    description: Hides the Profile - Direct Deposit page content during a service outage
    enable_in_development: false
  profile_limit_direct_deposit_for_non_beneficiaries:
    actor_type: user
    description: Limits the Direct Deposit page functionality based on the veteranStatus property.
    enable_in_development: true
  profile_show_credential_retirement_messaging:
    actor_type: user
    description: Show/hide MHV and DS Logon credential retirement messaging in profile
  profile_show_new_health_care_copay_bill_notification_setting:
    actor_type: user
    description: Show/Hide the Health care copay bill section of notifications in profile
  profile_show_privacy_policy:
    actor_type: user
    description: Show/Hide the privacy policy section on profile pages
  profile_show_pronouns_and_sexual_orientation:
    actor_type: user
    description: Show/hide Pronouns and Sexual Orientation fields on profile page
  profile_show_quick_submit_notification_setting:
    actor_type: user
    description: Show/Hide the quick submit section of notification settings in profile
  profile_show_no_validation_key_address_alert:
    actor_type: user
    description: Show/Hide alert messages when no validationKey is returned from the address_validation endpoint
  profile_use_experimental:
    description: Use experimental features for Profile application - Do not remove
    enable_in_development: true
    actor_type: user
  profile_use_vafsc:
    description: Use VA Forms System Core for forms instead of schema based forms
    actor_type: user
    enable_in_development: true
  pw_ehr_cta_use_slo:
    actor_type: user
    description: Use single-logout (SLO) paths for Public Websites-managed EHR CTAs
  my_va_experimental:
    actor_type: user
    description: Use for experimental features for My VA application (general)
  my_va_experimental_frontend:
    actor_type: user
    description: Use for experimental features for My VA application (frontend)
  my_va_experimental_fullstack:
    actor_type: user
    description: Use for experimental features for My VA application (fullstack)
    enable_in_development: true
  my_va_hide_notifications_section:
    actor_type: user
    description: Hides the Notifications section on My VA
    enable_in_development: true
  my_va_notification_component:
    actor_type: user
    description: Enable users to see va-notification component on My VA
    enable_in_development: true
  my_va_notification_dot_indicator:
    actor_type: user
    description: Enable dot indicator for notifications
  my_va_enable_mhv_link:
    actor_type: user
    description: Enables the "Visit MHV" CTA link under Health care section
  my_va_new_mhv_urls:
    actor_type: user
    description: Updates URLs for the "Health care" section of My VA
  my_va_mhv_link_design_update:
    actor_type: user
    description: Updates to hyperlink design for the "Health care" section of My VA
  my_va_update_errors_warnings:
    actor_type: user
    description: Update all errors and warnings on My VA for consistency (will remove when va-notification component is released)
  my_va_lighthouse_uploads_report:
    actor_type: user
    description: Use lighthouse /uploads/report endpoint for Form status
  my_va_form_submission_pdf_link:
    actor_type: user
    description: Enables users to view PDF link within submitted forms cards
  rated_disabilities_detect_discrepancies:
    actor_type: user
    description:
      When enabled, the rated disabilities application will check for discrepancies between
      the number of rated disabilities returned by EVSS and Lighthouse
    enable_in_development: true
  rated_disabilities_sort_ab_test:
    actor_type: user
    description: Allows us to set up AB test of sorting on rated disabilities app
  rated_disabilities_use_lighthouse:
    actor_type: user
    description: When enabled, the rated disabilities application uses Lighthouse instead of EVSS
    enable_in_development: true
  saved_claim_pdf_overflow_tracking:
    actor_type: user
    description: When enabled, record metrics for claims which have overflow in the generated pdf
    enable_in_development: true
  schema_contract_appointments_index:
    actor_type: user
    description: Enables schema validation for the appointments service index fetch.
  schema_contract_claims_and_appeals_get_claim:
    actor_type: user
    description: Enables schema validation for the claims and appeals service get claim fetch.
  search_representative:
    actor_type: user
    description: Enable frontend application and cta for Search Representative application
    enable_in_development: true
  search_gov_maintenance:
    actor_type: user
    description: Use when Search.gov system maintenance impacts sitewide search
    enable_in_development: true
  show526_wizard:
    actor_type: user
    description: This determines when the wizard should show up on the form 526 intro page
    enable_in_development: true
  show_edu_benefits_0994_wizard:
    actor_type: user
    description: This determines when the wizard should show up on the 0994 introduction page
  show_edu_benefits_1990_wizard:
    actor_type: user
    description: This determines when the wizard should show up on the 1990 introduction page
  show_edu_benefits_1990e_wizard:
    actor_type: user
    description: This determines when the wizard should show up on the 1990e introduction page
  show_edu_benefits_1990n_wizard:
    actor_type: user
    description: This determines when the wizard should show up on the 1990N introduction page
  show_edu_benefits_1995_wizard:
    actor_type: user
    description: This determines when the wizard should show up on the 1995 introduction page
  show_edu_benefits_5490_wizard:
    actor_type: user
    description: This determines when the wizard should show up on the 5490 introduction page
  show_edu_benefits_5495_wizard:
    actor_type: user
    description: This determines when the wizard should show up on the 5495 introduction page
  show_financial_status_report:
    actor_type: user
    description: Enables VA Form 5655 (Financial Status Report)
    enable_in_development: true
  show_financial_status_report_wizard:
    actor_type: user
    description: Enables the Wizard for VA Form 5655 (Financial Status Report)
    enable_in_development: true
  show_financial_status_report_streamlined_waiver:
    actor_type: user
    description: Enables the Streamlined Waiver for VA Form 5655 (Financial Status Report)
    enable_in_development: true
  show_form_i18n:
    actor_type: user
    description: Enables the internationalization features for forms
    enable_in_development: true
  show_dgi_direct_deposit_1990EZ:
    actor_type: user
    description: Displays prefill enabled direct deposit component on 1990EZ form.
    enable_in_development: false
  show_meb_1990EZ_maintenance_alert:
    actor_type: user
    description: Displays an alert to users on 1990EZ intro page that the Backend Service is Down.
    enable_in_development: false
  show_meb_1990EZ_R6_maintenance_message:
    actor_type: user
    description: Displays an alert to users on 1990EZ intro page that the Backend Service is Down.
    enable_in_development: false
  show_meb_1990E_maintenance_alert:
    actor_type: user
    description: Displays an alert to users on 1990E intro page that the Backend Service is Down.
    enable_in_development: false
  show_meb_1990E_R6_maintenance_message:
    actor_type: user
    description: Displays an alert to users on 1990E intro page that the Backend Service is Down.
    enable_in_development: false
  show_meb_letters_maintenance_alert:
    actor_type: user
    description: Displays an alert to users on Letters Inbox page that the Backend Service is Down.
    enable_in_development: false
  show_meb_enrollment_verification_maintenance_alert:
    actor_type: user
    description: Displays an alert to users on Enrollment Verification intro page that the Backend Service is Down.
    enable_in_development: false
  show_meb_international_address_prefill:
    actor_type: user
    description: Enhances form prefilling to include international address.
    enable_in_development: true
  show_meb_service_history_categorize_disagreement:
    actor_type: user
    enable_in_development: false
  show_meb_5490_maintenance_alert:
    actor_type: user
    description: Displays an alert to users on 5490 intro page that the Backend Service is Down.
    enable_in_development: false
  show_meb_5490_1990e_text_update:
    actor_type: user
    description: Displays updated text to more clearly explain who needs to fill out form
    enable_in_development: false
  show_one_va_debt_letter:
    actor_type: user
    description: Enables the One VA Debt Letter feature
    enable_in_development: true
  show_cdp_one_thing_per_page:
    actor_type: user
    description: Enables the Payment History MVP features for development
    enable_in_development: true
  vha_show_payment_history:
    actor_type: user
    description: Enables the VHA Payment history (including copay resolution) feature for combined debt portal
    enable_in_development: true
  meb_1606_30_automation:
    actor_type: user
    description: Enables MEB form to handle Chapter 1606/30 forms as well as Chapter 33.
  meb_exclusion_period_enabled:
    actor_type: user
    description: enables exclusion period checks
    enable_in_development: false
  meb_dpo_address_option_enabled:
    actor_type: user
    description: enables DPO option on address field
    enable_in_development: false
  meb_kicker_notification_enabled:
    actor_type: user
    description: enables kicker notification on additional consideration questions
    enable_in_development: false
  meb_auto_populate_relinquishment_date:
    actor_type: user
    description: Flag to autofill datepicker for reliinquishment date
    enable_in_development: true
  dgi_rudisill_hide_benefits_selection_step:
    actor_type: user
    description: Hides benefit selection page on original claims application.
    enable_in_development: false
  show_forms_app:
    actor_type: user
    description: Enables the TOE form to be displayed.
    enable_in_development: true
  sign_in_service_enabled:
    actor_type: cookie_id
    description: Enables the ability to use OAuth authentication via the Sign in Service (Identity)
    enable_in_development: true
  mhv_credential_button_disabled:
    actor_type: user
    description: Enables the ability to hide the My HealtheVet sign in button (Identity)
    enable_in_development: true
  sign_in_modal_v2:
    actor_type: user
    description: Enables new page design of Sign In modal and USiP
    enable_in_development: false
  dslogon_interstitial_redirect:
    actor_type: user
    description: Enables DS Logon users to be redirected to the DS Logon deprecation interstitial page (Identity)
    enable_in_development: false
  dslogon_button_disabled:
    actor_type: user
    description: Hides the DS Logon button credential on sign-in page + modal (Identity)
    enable_in_development: false
  medical_copays_zero_debt:
    actor_type: user
    description: Enables zero debt balances feature on the medical copays application
    enable_in_development: false
  show_healthcare_experience_questionnaire:
    actor_type: cookie_id
    description: Enables showing the pre-appointment questionnaire feature.
    enable_in_development: true
  show_generic_debt_card_myva:
    actor_type: user
    description: Enables the generic debt card on My VA
    enable_in_development: true
  show_new_refill_track_prescriptions_page:
    actor_type: user
    description: This will show the non-Cerner-user and Cerner-user content for the page /health-care/refill-track-prescriptions/
  show_new_schedule_view_appointments_page:
    actor_type: user
    description: This will show the non-Cerner-user and Cerner-user content for the page /health-care/schedule-view-va-appointments/
  show_preneed_mulesoft_integration:
    actor_type: user
    description: Show the va.gov to mulsoft work for Pre-Need form.
  show_updated_fry_dea_app:
    actor_type: user
    description: Show the new version of the Fry/DEA form.
  spool_testing_error_2:
    actor_type: user
    description: Enables Slack notifications for CreateDailySpoolFiles
  spool_testing_error_3:
    actor_type: user
    description: Enables email notifications for CreateDailySpoolFiles errors
  subform_8940_4192:
    actor_type: user
    description: Form 526 subforms for unemployability & connected employment information
    enable_in_development: true
  use_veteran_models_for_appoint:
    actor_type: user
    description: Use the original veteran_x models to power Appoint a Rep entity search
    enable_in_development: true
  va1010_forms_eesummary_rest_api_enabled:
    actor_type: user
    description: Utilizes the Enrollment System's eeSummary REST API
    enable_in_development: true
  va_notify_custom_errors:
    actor_type: user
    description: Custom error classes instead of the generic Common::Exceptions::BackendServiceException
  va_notify_custom_bearer_tokens:
    actor_type: user
    description: Iterates through Settings.vanotify.service_callback_tokens for token matching
  va_online_scheduling:
    actor_type: user
    description: Allows veterans to view their VA and Community Care appointments
    enable_in_development: true
  va_online_scheduling_booking_exclusion:
    actor_type: user
    description: Permits the exclusion of Lovell sites from being scheduled prior to Oracle Health cutover
    enable_in_development: true
  va_online_scheduling_cancellation_exclusion:
    actor_type: user
    description: Permits the exclusion of Lovell sites from cancellations prior to Oracle Health cutover
    enable_in_development: true
  va_online_scheduling_cancel:
    actor_type: user
    description: Allows veterans to cancel VA appointments
    enable_in_development: true
  va_online_scheduling_community_care:
    actor_type: user
    description: Allows veterans to submit requests for Community Care appointments
    enable_in_development: true
  va_online_scheduling_direct:
    actor_type: user
    description: Allows veterans to directly schedule VA appointments
    enable_in_development: true
  va_online_scheduling_requests:
    actor_type: user
    description: Allows veterans to submit requests for VA appointments
    enable_in_development: true
  va_online_scheduling_vaos_alternate_route:
    actor_type: user
    enable_in_development: false
    description: Toggle for the vaos module to use an alternate vaos-service route
  va_dependents_verification:
    actor_type: user
    description: Toggles new features for the dependents verification form
  va_dependents_v2:
    actor_type: user
    description: Allows us to toggle bewteen V1 and V2 of the 686c-674 forms.
  va_dependents_v2_banner:
    actor_type: user
    description: Allows us to toggle a form maintenance banner on the V1 form for pre-launch.
  va_dependents_browser_monitoring_enabled:
    actor_type: user
    description: Allows us to toggle Datadog RUM/LOG monitoring for the 686C-674
  va_dependents_net_worth_and_pension:
    actor_type: user
    description: Allows us to toggle the net worth and pension questions on the 686C-674
  va_dependents_new_fields_for_pdf:
    actor_type: user
    description: Allows us to toggle the new fields on the front end for 686C-674
  va_online_scheduling_enable_OH_cancellations:
    actor_type: user
    enable_in_development: true
    description: Allows appointment cancellations to be routed to Oracle Health sites.
  va_online_scheduling_enable_OH_eligibility:
    actor_type: user
    enable_in_development: true
    description: Toggle for routing eligibility requests to the VetsAPI Gateway Service(VPG) instead of vaos-service
  va_online_scheduling_enable_OH_slots_search:
    actor_type: user
    enable_in_development: true
    description: Toggle for routing slots search requests to the VetsAPI Gateway Service(VPG) instead of vaos-service
  va_online_scheduling_cc_direct_scheduling:
    actor_type: user
    description: Enables CC direct scheduling.
    enable_in_development: true
  va_online_scheduling_use_vpg:
    actor_type: user
    enable_in_development: true
    description: Toggle for routing appointment requests to the VetsAPI Gateway Service(VPG) instead of vaos-service.
  va_online_scheduling_recent_locations_filter:
    actor_type: user
    enable_in_development: true
    description: Toggle for displaying the most recent facilities on the Choose your VA location page.
  va_online_scheduling_OH_direct_schedule:
    actor_type: user
    enable_in_development: true
    description: Toggle to enable direct scheduling workflow for Oracle Health appointments.
  va_online_scheduling_OH_request:
    actor_type: user
    enable_in_development: true
    description: Toggle to enable request workflow for Oracle Health appointments.
  va_online_scheduling_remove_podiatry:
    actor_type: user
    enable_in_development: true
    description: Toggle to remove Podiatry from the type of care list when scheduling an online appointment.
  vaos_appointment_notification_callback:
    actor_type: user
    enable_in_development: true
    description: Enables custom email delivery callback for VAOS appointment status notifications
  vba_documents_virus_scan:
    actor_type: user
    description: ClamAV virus scanning for Benefits Intake API upload submissions
  veteran_onboarding_beta_flow:
    actor_type: user
    description: Conditionally display the new veteran onboarding flow to user
  veteran_onboarding_show_to_newly_onboarded:
    actor_type: user
    description: Conditionally display the new veteran onboarding flow to user, based upon number of days since verified
  veteran_onboarding_show_welcome_message_to_new_users:
    actor_type: user
    description: Conditionally display the "Welcome to VA" message to new (LOA1 or LOA3) users
    enable_in_development: false
  vet_status_pdf_logging:
    actor_type: user
    description: Enables the Veteran Status Card to log PDF download events/failures
  vet_status_stage_1:
    actor_type: user
    description: Enables the stage 1 features of the veteran status card
  vre_cutover_notice:
    actor_type: user
    description: Enables the cutover notice for VR&E users, indicating the timeframe for new form version
  vre_trigger_action_needed_email:
    actor_type: user
    description: Set whether to enable VANotify email to Veteran for VRE failure exhaustion
  vre_use_new_vfs_notification_library:
    actor_type: user
    description: Whether or not to use the VFS library for interacting with VA Notify
  vre_modular_api:
    actor_type: user
    description: Enables calls to the modularized VRE API
  priority_processing_request_apply_vsi_flash:
    actor_type: user
    description: Enables VSI (Very Seriously Injured) flash functionality for form 20-10207 submissions
    enable_in_development: false
  show_edu_benefits_1990EZ_Wizard:
    actor_type: user
    description: Navigates user to 1990EZ or 1990 depending on form questions.
    enable_in_development: true
  show_dashboard_notifications:
    actor_type: user
    description: Enables on-site notifications
  check_va_inbox_enabled:
    actor_type: user
    description: Enables check inbox link
  dhp_connected_devices_fitbit:
    actor_type: user
    description: Enables linking between VA.gov account and fitbit account
  payment_history:
    actor_type: user
    description: Allows manual enabling/disabling payment history when BGS is acting up (5 min response times)
    enable_in_development: true
  cdp_payment_history_vba:
    actor_type: user
    description: Enables showing the overpayment and summary pages for the CDP Payment History
    enable_in_development: true
  show_meb_dgi40_features:
    actor_type: user
    description: Enables the UI integration with the meb dgi
    enable_in_development: true
  show_meb_dgi42_features:
    actor_type: user
    description: Enables UI updates for meb dgi 42
    enable_in_development: true
  show_meb_enhancements:
    actor_type: user
    description: Provides a flag wrapper for minor code changes to be gated from Prod.
    enable_in_development: true
  show_meb_enhancements_06:
    actor_type: user
    description: Provides a flag wrapper for minor code changes to be gated from Prod.
  show_meb_enhancements_08:
    actor_type: user
    description: Provides a flag wrapper for minor code changes to be gated from Prod.
    enable_in_development: true
  show_meb_enhancements_09:
    actor_type: user
    description: Provides a flag wrapper for minor code changes to be gated from Prod.
    enable_in_development: true
  meb_gate_person_criteria:
    actor_type: user
    description: Flag to use Person Criteria on Submission service
    enable_in_development: true
  supply_reordering_sleep_apnea_enabled:
    actor_type: user
    description: Enables sleep apnea supplies to be ordered in the supply reorder tool / MDOT.
    enable_in_development: true
  toe_dup_contact_info_call:
    actor_type: user
    description: Flag to use contact info call and modal
    enable_in_development: true
  toe_short_circuit_bgs_failure:
    actor_type: user
    description: Flag to use begin rescue block for BGS call
    enable_in_development: true
  toe_high_school_info_change:
    actor_type: user
    description: Flag to change order of high school info page
    enable_in_development: false
  toe_light_house_dgi_direct_deposit:
    actor_type: user
    description: Uses lighthouse api for direct deposit information in TOE.
    enable_in_development: false
  move_form_back_button:
    actor_type: user
    description: Test moving form back button to the top of the page
  mobile_cerner_transition:
    actor_type: user
    description: For mobile app, a facility is being transitioned to cerner.
  mobile_iam_authentication_disabled:
    actor_type: user
    description: For mobile app, disable iam authentication method.
  mobile_military_indicator_logger:
    actor_type: user
    description: For mobile app, enables logging of military discharge codes
  mobile_appeal_model:
    actor_type: user
    description: For mobile app, enables use of strict models for parsing appeals
  mobile_push_register_logging:
    actor_type: user
    description: For mobile app, logs push register errors for debugging
  form526_backup_submission_temp_killswitch:
    actor_type: user
    description: Provide a temporary killswitch to disable form526 backup submission if something were to go awry
  virtual_agent_show_floating_chatbot:
    actor_type: user
    description: Enables a floating chatbot on the chatbot page - managed by virtual agent team
  disability_compensation_email_veteran_on_polled_lighthouse_doc_failure:
    actor_type: user
    description: Sends document upload failure emails when polled doc uploaded to Lighthouse has failed to process at Lighthouse
  disability_compensation_lighthouse_document_service_provider:
    actor_type: user
    description: If enabled uses the lighthouse documents service
  disability_compensation_prevent_submission_job:
    actor_type: user
    description: If enabled, the submission form526 record will be created, but there will be submission job
  disability_compensation_use_api_provider_for_bdd_instructions:
    actor_type: user
    description: Provide a temporary killswitch for using the ApiProviderFactory to select an API for uploading BDD instructions
  disability_compensation_upload_bdd_instructions_to_lighthouse:
    actor_type: user
    description: If enabled uploads BDD instructions to Lighthouse Benefits Documents API instead of EVSS
  disability_compensation_0781v2_extras_redesign:
    actor_type: user
    description: If enabled, the 0781v2 overflow page will use the new design
    enable_in_development: true
  disability_compensation_use_api_provider_for_0781_uploads:
    actor_type: user
    description: Provide a temporary killswitch for using the ApiProviderFactory to select an API for uploading 0781/a forms
  disability_compensation_upload_0781_to_lighthouse:
    actor_type: user
    description: If enabled uploads 0781/a forms to Lighthouse Benefits Documents API instead of EVSS
  disability_compensation_use_api_provider_for_submit_veteran_upload:
    actor_type: user
    description: Provide a temporary killswitch for using the ApiProviderFactory to select an API for uploading Veteran Evidence
  disability_compensation_upload_veteran_evidence_to_lighthouse:
    actor_type: user
    description: If enabled uploads Veteran Evidence to Lighthouse Benefits Documents API instead of EVSS
  disablity_benefits_browser_monitoring_enabled:
    actor_type: user
    description: Datadog RUM monitoring for disability benefits applications
  virtual_agent_use_sts_authentication:
    actor_type: user
    description: Use STS authentication for the virtual agent chatbot application
  notification_center:
    actor_type: user
    description: Enable Notification Center
    enable_in_development: true
  nod_part3_update:
    actor_type: user
    description: NOD update to latest form, part III box 11
    enable_in_development: true
  nod_browser_monitoring_enabled:
    actor_type: user
    description: NOD Datadog RUM monitoring
  sc_new_form:
    actor_type: user
    description: Supplemental Claim new form updates
    enable_in_development: true
  hlr_browser_monitoring_enabled:
    actor_type: user
    description: HLR Datadog RUM monitoring
  sc_browser_monitoring_enabled:
    actor_type: user
    description: Supplemental Claim Datadog RUM monitoring
  terms_of_use:
    actor_type: user
    description: This determines whether a user is redirected to the Terms of Use page
    enable_in_development: true
  burial_form_enabled:
    actor_type: user
    description: Enable the burial form
  burial_confirmation_page:
    actor_type: user
    description: Toggle showing the updated confirmation page
    enable_in_development: true
  burial_error_email_notification:
    actor_type: cookie_id
    description: Toggle sending of the Action Needed email notification
  burial_received_email_notification:
    actor_type: cookie_id
    description: Toggle sending of the Received email notification
  burial_submitted_email_notification:
    actor_type: cookie_id
    description: Toggle sending of the Burial Submission in Progress email notification
  burial_persistent_attachment_error_email_notification:
    actor_type: cookie_id
    description: Toggle sending of the Persistent Attachment Error email notification
  burial_browser_monitoring_enabled:
    actor_type: user
    description: Burial Datadog RUM monitoring
  pension_form_enabled:
    actor_type: user
    description: Enable the pension form
  pension_browser_monitoring_enabled:
    actor_type: user
    description: Pension Datadog RUM monitoring
  pension_multiple_page_response:
    actor_type: user
    description: Implement multiple page response pattern
    enable_in_development: true
  pension_form_profile_module_enabled:
    actor_type: user
    description: Use the module version of the FormProfile
  pension_kafka_event_bus_submission_enabled:
    actor_type: user
    description: Enable the EventBusSubmissionJob for Kafka
  pension_itf_enabled:
    actor_type: user
    description: Enable the Intent to File for Pension
    enable_in_development: true
  pension_itf_skip_missing_person_error_enabled:
    actor_type: user
    description: Enable ability to skip the missing person error when creating an ITF for Pension
    enable_in_development: true
  pension_itf_show_alert:
    actor_type: user
    description: Show the alert on frontend for the Intent to File for Pension
    enable_in_development: true
  income_and_assets_form_enabled:
    actor_type: user
    description: Enable form 21P-0969 Update Income and Assets Evidence Form
  income_and_assets_browser_monitoring_enabled:
    actor_type: user
    description: Income and Assets Datadog RUM monitoring
  income_and_assets_content_updates:
    actor_type: user
    description: Implement plain language and content updates
  income_and_assets_error_email_notification:
    actor_type: cookie_id
    description: Toggle sending of the Action Needed email notification
  income_and_assets_received_email_notification:
    actor_type: cookie_id
    description: Toggle sending of the Received email notification
  income_and_assets_submitted_email_notification:
    actor_type: user
    description: Toggle sending of the Submission in Progress email notification
  income_and_assets_persistent_attachment_error_email_notification:
    actor_type: cookie_id
    description: Toggle sending of the Persistent Attachment Error email notification
  intent_to_file_synchronous_enabled:
    actor_type: user
    description: Enable ITF synchronous call logic
  central_mail_benefits_intake_submission:
    actor_type: user
    description: Enable central mail claims submission uses Benefits Intake API
  ecc_benefits_intake_submission:
    actor_type: user
    description: Enable education and career counseling claim submissions to use Benefits Intake API
  sob_updated_design:
    actor_type: user
    description: >-
      Controls how the GI Bill State of Benefits (SOB) application is presented.
      When enabled: it use the new SOB application that works 24/7.
      When disabled: it will use the old SOB application that only works from 0600 to 2200 hrs
  travel_pay_power_switch:
    actor_type: user
    enable_in_development: true
    description: >-
      Main switch for the Travel Pay feature on VA.gov using the new BTSSS (travel pay) API.
      Enabled - Requests are handled as normal.
      Disabled - Requests are not handled. Server returns a 503 (Service Unavailable) until re-enabled.
  travel_pay_view_claim_details:
    actor_type: user
    enable_in_development: true
    description: >-
      A frontend-focused switch that toggles visibility of and access to the Travel Pay claim details page and entry point (features toggled together).
      Enabled - Entry point link and claim details page are viewable.
      Disabled - Entry point link and claim details page are not viewable.
  travel_pay_enable_complex_claims:
    actor_type: user
    enable_in_development: true
    description: >-
      A switch that toggles the availability of the expense and document submission features for travel pay claims. This feature flag can be retired when the feature is deployed to 100% of logged-in users in production for > 30 days.
      Enabled - Requests are handled as normal. Users can submit various types of expenses (mileage, lodging, meal, other) to their travel pay claims. Users can upload documents to their travel claims.
      Disabled - Requests are not handled. Server returns a 503 (Service Unavailable) until re-enabled.
  travel_pay_submit_mileage_expense:
    actor_type: user
    enable_in_development: true
    description: >-
      A switch that toggles availability of the submit mileage expense feature.
      Enabled - Requests are handled as normal. Frontend features are available per toggle settings.
      Disabled - Requests are not handled. Server returns a 503 (Service Unavailable) until re-enabled. Frontend features are not available.
  travel_pay_claims_management:
    actor_type: user
    enable_in_development: true
    description: >-
      A switch that toggles new claims management functionality.
  travel_pay_claims_management_decision_reason:
    actor_type: user
    enable_in_development: true
    description: >-
      A switch that toggles the front-end display of decision reason parsed from the decision letter document on the claim details page.
      Enabled - The Travel Pay FE will show a decision reason section on the claims details page if it receives decision reason text from the API.
      Disabled - The Travel Pay FE will hide the decision reason section on the claims details page.
  travel_pay_claims_management_decision_reason_api:
    actor_type: user
    enable_in_development: true
    description: >-
      A switch that toggles the decision reason API functionality, including finding decision letter documents and extracting decision reasons from them.
      The intention behind this flag is to be able deploy the decision reason parsing functionality ahead of the front-end display (travel_pay_claims_management_decision_reason) to gather data logs and ensure a working state.
      Enabled - Decision letter documents are parsed and the decision reason is extracted.
      Disabled - Decision letter documents are not parsed for the decision reason.
  yellow_ribbon_automated_date_on_school_search:
    actor_type: user
    description: Enable the automated date displayed in the Find a Yellow Ribbon school search results
  accredited_representative_portal_pilot:
    actor_type: user
    description: Enable the Accredited Representative Portal for the pilot
    enable_in_development: true
  toggle_vye_address_direct_deposit_forms:
    actor_type: user
    description: Enable mailing address and direct deposit for VYE
  vye_login_widget:
    actor_type: user
    description: Enable Vye authentication widget
  toggle_vye_address_direct_deposit_forms_in_profile:
    actor_type: user
    description: Enable mailing address and direct deposit for VYE in profile page
  toggle_vye_application:
    actor_type: user
    description: Enable VYE
  military_benefit_estimates:
    actor_type: user
    description: swap order of the military details in GI search filters
  merge_1995_and_5490:
    actore_type: user
    description: Activating the combined 1995 and 5490 form
  mgib_verifications_maintenance:
    actor_type: user
    description: Used to show  maintenance alert for MGIB Verifications
  search_use_v2_gsa:
    actor_type: cookie_id
    description: Swaps the Search Service's for one with an updated api.gsa.gov address
    enable_in_development: true
  remove_pciu:
    actor_type: user
    description: If enabled, VA Profile is used to populate contact information with PCIU backup calls
    enable_in_development: true
  override_address_pou:
    actor_type: user
    description: If enabled, ADDRESS_POU == RESIDENCE/CHOICE
    enable_in_development: true
  show_yellow_ribbon_table:
    actor_type: cookie_id
    description: Used to show yellow ribbon table in Comparison Tool
  banner_update_alternative_banners:
    actor_type: user
    description: Used to toggle the DB updating of alternative banners
  banner_use_alternative_banners:
    actor_type: user
    description: Used to toggle use of alternative banners.
  fsr_wizard:
    actor_type: user
    description: Used to toggle the FSR wizard
  gi_comparison_tool_show_ratings:
    actor_type: user
    description: Display Veteran student ratings in GI comparison Tool
  gi_comparison_tool_programs_toggle_flag:
    actor_type: user
    description: Used to show links to programs page in comparison tool
  gi_comparison_tool_lce_toggle_flag:
    actor_type: user
    description: Used to show lce page in comparison tool
  va_notify_in_progress_metadata:
    actor_type: user
    description: If enabled, emails and sms sent through VaNotify::Service will be stored as notifications.
  va_notify_notification_creation:
    actor_type: user
    description: If enabled, emails and sms sent through VaNotify::Service will be stored as notifications.
  is_DGIB_endpoint:
    actor_type: user
    description: used to call data from DGIB endpoints for MGIB VYE application
  lighthouse_veterans_health_debug_logging:
    actor_type: user
    description: Enable debug logging for Lighthouse Veterans Health API
    enable_in_development: false
  benefits_non_disability_ch31_v2:
    actor_type: user
    description: If enabled, use new form and api endpoint for Ch31 VR&E form
  is_updated_gi:
    actor_type: cookie_id
    description: If enabled, use updated gi design
  gi_ct_collab:
    actor_type: cookie_id
    description: If enabled, use VEBT/EDM team GI Comparison Tool homepage
  show_rudisill_1995:
    actor_type: user
    description: If enabled, show rudisill review in 22-1995
  enable_lighthouse:
    actor_type: user
    description: If enabled, user will connect to lighthouse api in sob instead of evss
  benefits_intake_submission_status_job:
    actor_type: user
    description: Batch process FormSubmissionAttempts using ::BenefitsIntake::SubmissionStatusJob
  kafka_producer:
    actor_type: cookie_id
    description: Enables the Kafka producer for the VA.gov platform
  show_about_yellow_ribbon_program:
    actor_type: user
    description: If enabled, show additional info about the yellow ribbon program
  meb_address_validation_api:
    actor_type: user
    description: If enabled, address will be validated against addres validation endpointå
    enable_in_development: false
  toe_address_validation_api:
    actor_type: user
    description: If enabled, address will be validated against addres validation endpoint
    enable_in_development: false
  dea_fry_address_validation_api:
    actor_type: user
    description: If enabled, address will be validated against addres validation endpoint
    enable_in_development: false
  accredited_representative_portal_sort_by:
    actor_type: user
    description: Enables sort by in POA Request Search page
  accredited_representative_portal_help:
    actor_type: user
    description: Enables Get Help link on navigation
  accredited_representative_portal_profile:
    actor_type: user
    description: Enables Profile link on navigation dropdown
  forms_10215_10216_release:
    actor_type: user
    description: If enabled, show links to new forms instead of download links on SCO page
  form_10282_sftp_upload:
    actor_type: user
    description: If enabled, run daily job to process 10282 form submissions and upload resulting data to SFTP
  disable_bdn_processing:
    actor_type: user
    description: If enabled, skip all BDN-related processing for VYE
  my_va_auth_exp_redesign_enabled:
    actor_type: user
    description: When enabled, a user will see the redesigned experience of MyVA.
  vff_force_unique_file_name_date_property:
    actor_type: user
    description: Forces the unique_file_name method to use the date property in submission_archive.rb
  gi_ct_mapbox_mitigation:
    actor_type: user
    description: If enabled, hides search by location feature affected by MapBox loss
  accredited_representative_portal_form:
    actor_type: user
    description: Enables form with new options for rep
  my_va_display_all_lighthouse_benefits_intake_forms:
    actor_type: user
    description: When enabled, a user will see all submitted Lighthouse Benefits Intake forms in My VA for form status.
  va_online_scheduling_mental_health_history_filtering:
    actor_type: user
    enable_in_development: true
    description: When enabled, allows past visit filtering for Mental Health
  is_dgib_call_only:
    actor_type: user
    description: If enabled, the DGIB endpoint will only be called for MGIB VYE application
  show_vye_downtime_alert:
    actor_type: user
    description: If enabled, show the VYE downtime alert on the VYE application
  accredited_representative_portal_full_poa_redaction:
    actor_type: user
    description: Enables redaction for the Accredited Representative Portal POA requests
  calculator_constants_versioning:
    actor_type:
    description: (gibct-data-service) If enabled, updates GIDS UI and includes calculator constants in GIDS version generation
  gi_feedback_tool_vet_tec_education_benefit:
    actor_type: user
    description: Includes the (VET TEC 2.0) option for selection under the Education Benefits question in the GI Bill® School Feedback Tool
  discover_your_benefits_browser_monitoring_enabled:
    actor_type: user
    description: Discover Your Benefits Datadog RUM monitoring
  accredited_representative_portal_homepage:
    actor_type: user
    description: Enables new homepage redesign for ARP
<<<<<<< HEAD
=======
  accredited_representative_portal_dashboard_link:
    actor_type: user
    description: Enables new dashboard link on nav
  gi_comparison_tool_cautionary_info_update:
    actor_type: user
    description: Enables updated cautionary info student feedback ui for GI Comparison Tool
>>>>>>> fe509f2c
<|MERGE_RESOLUTION|>--- conflicted
+++ resolved
@@ -2393,12 +2393,9 @@
   accredited_representative_portal_homepage:
     actor_type: user
     description: Enables new homepage redesign for ARP
-<<<<<<< HEAD
-=======
   accredited_representative_portal_dashboard_link:
     actor_type: user
     description: Enables new dashboard link on nav
   gi_comparison_tool_cautionary_info_update:
     actor_type: user
-    description: Enables updated cautionary info student feedback ui for GI Comparison Tool
->>>>>>> fe509f2c
+    description: Enables updated cautionary info student feedback ui for GI Comparison Tool