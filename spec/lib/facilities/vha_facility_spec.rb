# frozen_string_literal: true

require 'rails_helper'
require 'facilities/bulk_json_client'

RSpec.describe Facilities::VHAFacility do
  before(:each) { BaseFacility.validate_on_load = false }

  after(:each) { BaseFacility.validate_on_load = true }

  it 'should be a Facilities::VHAFacility object' do
    expect(described_class.new).to be_a(Facilities::VHAFacility)
  end

  describe 'pull_source_data' do
    it 'should pull data from a GIS endpoint' do
      VCR.use_cassette('facilities/va/vha_facilities_limit_results') do
        list = Facilities::VHAFacility.pull_source_data
        expect(list.size).to eq(4)
        expect(list.all? { |item| item.is_a?(Facilities::VHAFacility) })
      end
    end

<<<<<<< HEAD
    it 'should be able to have multiple DrivetimeBands' do
      create :vha_648
      create :thirty_mins
      create :sixty_mins

      bands = VHAFacility.first.drivetime_bands

      expect(bands.length).to eq(2)
    end

    describe 'pull_source_data' do
      it 'should pull data from ArcGIS endpoint' do
=======
    context 'with single facility' do
      let(:facilities) { Facilities::VHAFacility.pull_source_data }
      let(:facility) { facilities.first }
      let(:facility_2) { facilities.second }

      it 'should parse hours correctly' do
>>>>>>> 8b4c19c0
        VCR.use_cassette('facilities/va/vha_facilities_limit_results') do
          expect(facility.hours.values).to match_array(
            %w[730AM-430PM 730AM-430PM 730AM-430PM 730AM-430PM 730AM-430PM Closed Closed]
          )
        end
      end

      it 'should parse mailing address correctly' do
        VCR.use_cassette('facilities/va/vha_facilities_limit_results') do
          expect(facility.address['mailing']).to eq({})
        end
      end

      it 'should parse mailing address correctly' do
        VCR.use_cassette('facilities/va/vha_facilities_limit_results') do
          expect(facility.address['physical']).to eq('address_1' => '1501 Roxas Boulevard',
                                                     'address_2' => 'NOX3 Seafront Compound',
                                                     'address_3' => nil, 'city' => 'Pasay City',
                                                     'state' => 'PH', 'zip' => '01302')
        end
      end

      it 'should include just be 5 digit if zip +4 is empty' do
        VCR.use_cassette('facilities/va/vha_facilities_limit_results') do
          expect(facility.address['physical']['zip']).to eq('01302')
        end
      end

      it 'should include zip +4 when available' do
        VCR.use_cassette('facilities/va/vha_facilities_limit_results') do
          expect(facility_2.address['physical']['zip']).to eq('04330-6796')
        end
      end

      it 'should include websites for facilities' do
        VCR.use_cassette('facilities/va/vha_facilities_limit_results') do
          expect(facility_2.website).to eq('http://www.maine.va.gov/')
        end
      end

      it 'should include active status for facilities' do
        VCR.use_cassette('facilities/va/vha_facilities_limit_results') do
          expect(facility_2.active_status).to eq('A')
        end
      end

      it 'should indicate if a facility is mobile' do
        VCR.use_cassette('facilities/va/vha_facilities_limit_results') do
          expect(facility.mobile).to eq(false)
          expect(facility_2.mobile).to eq(true)
        end
      end

      it 'should get the correct classification name' do
        VCR.use_cassette('facilities/va/vha_facilities_limit_results') do
          expect(facility.classification).to eq('Other Outpatient Services (OOS)')
          expect(facility_2.classification).to eq('VA Medical Center (VAMC)')
        end
      end

      context 'with mental health data' do
        before(:each) do
          attrs1 = {
            station_number: '358',
            mh_phone: '407-123-1234',
            mh_ext: nil,
            modified: '2019-09-06T13:00:00.000',
            local_updated: Time.now.utc.iso8601
          }

          attrs2 = {
            station_number: '402',
            mh_phone: '321-987-6543',
            mh_ext: '0002',
            modified: '2019-09-06T13:00:00.000',
            local_updated: Time.now.utc.iso8601
          }

          FacilityMentalHealth.create(attrs1)
          FacilityMentalHealth.create(attrs2)
        end

        it 'should add mental health info for facilities' do
          VCR.use_cassette('facilities/va/vha_facilities_limit_results') do
            expect(facility.phone['mental_health_clinic']).to eq('407-123-1234')
            expect(facility_2.phone['mental_health_clinic']).to eq('321-987-6543 x 0002')
          end
        end
      end

      context 'with services' do
        let(:satisfaction_data) do
          fixture_file_name = Rails.root.join('spec', 'fixtures', 'facility_access', 'satisfaction_data.json')
          File.open(fixture_file_name, 'rb') do |f|
            JSON.parse(f.read)
          end
        end

        let(:wait_time_data) do
          fixture_file_name = Rails.root.join('spec', 'fixtures', 'facility_access', 'wait_time_data.json')
          File.open(fixture_file_name, 'rb') do |f|
            JSON.parse(f.read)
          end
        end

        let(:sat_client_stub) { instance_double('Facilities::AccessSatisfactionClient') }
        let(:wait_client_stub) { instance_double('Facilities::AccessWaitTimeClient') }

        before(:each) do
          allow(Facilities::AccessSatisfactionClient).to receive(:new) { sat_client_stub }
          allow(Facilities::AccessWaitTimeClient).to receive(:new) { wait_client_stub }
          allow(sat_client_stub).to receive(:download).and_return(satisfaction_data)
          allow(wait_client_stub).to receive(:download).and_return(wait_time_data)
          Facilities::AccessDataDownload.new.perform
          Facilities::DentalServiceReloadJob.new.perform
        end

        it 'should parse services' do
          VCR.use_cassette('facilities/va/vha_facilities_limit_results') do
            f2_services = facility_2.services
            f2_health = f2_services['health']

            expect(f2_services.keys).to match(%w[last_updated health other])
            expect(f2_services['last_updated']).to eq('2017-03-31')
            expect(f2_health.size).to eq(3)
            expect(f2_health.first.keys).to eq(%w[sl1 sl2])
            expect(f2_health.second.keys).to eq(%w[sl1 sl2])
            expect(f2_health.first.values).to eq([['PrimaryCare'], []])
            expect(f2_health.second.values).to eq([['MentalHealthCare'], []])
            expect(f2_health.third.keys).to eq(%w[sl1 sl2])
            expect(f2_health.third.values).to eq([['DentalServices'], []])
            expect(f2_services['other']).to be_empty
          end
        end
      end
    end
  end
end<|MERGE_RESOLUTION|>--- conflicted
+++ resolved
@@ -12,6 +12,16 @@
     expect(described_class.new).to be_a(Facilities::VHAFacility)
   end
 
+  it 'should be able to have multiple DrivetimeBands' do
+    create :vha_648
+    create :thirty_mins
+    create :sixty_mins
+
+    bands = VHAFacility.first.drivetime_bands
+
+    expect(bands.length).to eq(2)
+  end
+
   describe 'pull_source_data' do
     it 'should pull data from a GIS endpoint' do
       VCR.use_cassette('facilities/va/vha_facilities_limit_results') do
@@ -21,27 +31,12 @@
       end
     end
 
-<<<<<<< HEAD
-    it 'should be able to have multiple DrivetimeBands' do
-      create :vha_648
-      create :thirty_mins
-      create :sixty_mins
-
-      bands = VHAFacility.first.drivetime_bands
-
-      expect(bands.length).to eq(2)
-    end
-
-    describe 'pull_source_data' do
-      it 'should pull data from ArcGIS endpoint' do
-=======
     context 'with single facility' do
       let(:facilities) { Facilities::VHAFacility.pull_source_data }
       let(:facility) { facilities.first }
       let(:facility_2) { facilities.second }
 
       it 'should parse hours correctly' do
->>>>>>> 8b4c19c0
         VCR.use_cassette('facilities/va/vha_facilities_limit_results') do
           expect(facility.hours.values).to match_array(
             %w[730AM-430PM 730AM-430PM 730AM-430PM 730AM-430PM 730AM-430PM Closed Closed]
