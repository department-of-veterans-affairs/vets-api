--- conflicted
+++ resolved
@@ -7,16 +7,8 @@
   class PDFInspector
     attr_accessor :file, :pdf_data, :parts
 
-<<<<<<< HEAD
-    module Constants
-      DOC_TYPE_KEY = :doc_type
-      SOURCE_KEY = :source
-    end
-    include Constants
-=======
     DOC_TYPE_KEY = :doc_type
     SOURCE_KEY = :source
->>>>>>> 7dc8fc1a
 
     # If add_file_key is true the file is added to the returned hash as the parent key.
     # Useful for the rake task vba_documents:inspect_pdf
@@ -40,44 +32,6 @@
                total_documents: 0, total_pages: 0, content: {} }
 
       # read the PDF content
-<<<<<<< HEAD
-      parts_content = PdfInfo::Metadata.read(@parts['content'])
-      doc_page_total = parts_content.pages
-      data[:page_count] = doc_page_total
-      data[:total_documents] = 1
-      data[:total_pages] = doc_page_total
-      content = {}
-      data[:content] = content
-
-      # get the dimensions
-      doc_dim = parts_content.page_size_inches
-      doc_dim[:height] = doc_dim[:height].round(2)
-      doc_dim[:width] = doc_dim[:width].round(2)
-      data[:dimensions] = doc_dim
-      data[:oversized_pdf] = doc_dim[:height] >= 21 || doc_dim[:width] >= 21
-
-      # check if this PDF has attachments
-      attachment_names = @parts.keys.select { |k| k.match(/attachment\d+/) }
-      content[:attachments] = [] unless attachment_names.empty?
-
-      attachment_names.each do |att|
-        attach_content = PdfInfo::Metadata.read(@parts[att])
-        attach_dim = attach_content.page_size_inches
-        attach_dim[:height] = attach_dim[:height].round(2)
-        attach_dim[:width] = attach_dim[:width].round(2)
-        attach_pages = attach_content.pages
-
-        attach_data = Hash.new
-        attach_data[:page_count] = attach_pages
-        attach_data[:dimensions] = attach_dim
-        attach_data[:oversized_pdf] = attach_dim[:height] >= 21 || attach_dim[:width] >= 21
-        content[:attachments] << attach_data
-        doc_page_total += attach_pages
-      end
-      content[:total_pages] = doc_page_total
-      content[:total_documents] = attachment_names.size + 1
-      return {@file => data} if add_file_key
-=======
       data[:content].merge!(read_pdf_metadata(@parts['content']))
       data[:content][:attachments] = []
       total_pages = data[:content][:page_count]
@@ -96,7 +50,6 @@
       data[:total_pages] = total_pages
       return { @file => data } if add_file_key
 
->>>>>>> 7dc8fc1a
       data
     end
 
