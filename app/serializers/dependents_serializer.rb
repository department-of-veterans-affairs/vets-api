--- conflicted
+++ resolved
@@ -2,27 +2,15 @@
 
 class DependentsSerializer
   include JSONAPI::Serializer
-
-<<<<<<< HEAD
-  attribute :persons, each_serializer: DependentSerializer
-
-  def id
-    nil
-  end
-
-  def persons
-    @persons ||= object[:persons].instance_of?(Hash) ? [object[:persons]] : object[:persons]
-=======
   set_id { '' }
   set_type :dependents
 
   attribute :persons do |object|
     next [object[:persons]] if object[:persons].instance_of?(Hash)
->>>>>>> 08f85666
 
-    return @persons if dependency_decisions.blank?
+    next object if dependency_decisions.blank?
 
-    @persons.each do |person|
+    object.each do |person|
       person[:upcoming_removal] = upcoming_removals[person[:ptcpnt_id]]
       person[:dependent_benefit_type] = dependent_benefit_types[person[:ptcpnt_id]]
     end
