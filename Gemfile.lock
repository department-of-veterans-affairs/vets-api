GIT
<<<<<<< HEAD
  remote: https://github.com/adhocteam/fhir_client.git
  revision: a9de7e0e5b532c069dddacd2c4756046f95812fc
  tag: v6.0.1
  specs:
    fhir_client (6.0.0)
      activesupport (>= 3)
      addressable (>= 2.3)
      fhir_dstu2_models (>= 1.1.1)
      fhir_models (>= 4.2.1)
      fhir_stu3_models (>= 3.1.1)
      http (~> 5.1)
      nokogiri (>= 1.10.4)
      oauth2 (>= 1.1)
      rack (>= 1.5)
      tilt (>= 1.1)
=======
  remote: https://github.com/adhocteam/govdelivery-tms-ruby.git
  revision: 9a2070f5b3982bfd9fa55cd3d2c7cfc977a9a96d
  tag: v4.0.0
  specs:
    govdelivery-tms (4.0.0)
      activesupport (>= 5.2.4.3, < 8.0.0)
      faraday
      mime-types
>>>>>>> 56d02002

GIT
  remote: https://github.com/department-of-veterans-affairs/apivore
  revision: f8ccd476f6c5301f5ebe4e2dd5b30ff0e567ffc1
  tag: v2.0.0.vsp
  specs:
    apivore (2.0.0.vsp)
      actionpack (>= 4)
      hashie (~> 5.0)
      json-schema (~> 4.0)
      rspec (~> 3)
      rspec-expectations (~> 3.1)
      rspec-mocks (~> 3.1)

GIT
  remote: https://github.com/department-of-veterans-affairs/betamocks
  revision: 8233129def00c29b33e56ac5ad6d08f5442d665c
  branch: master
  specs:
    betamocks (0.11.0)
      activesupport (>= 4.2)
      adler32
      faraday (>= 1.2.0, < 3.0)

GIT
  remote: https://github.com/department-of-veterans-affairs/bgs-ext.git
  revision: dc1b6938a385f6ef2cf55b030ae94f06e08ccc9a
  specs:
    bgs_ext (0.21.3)
      httpclient
      nokogiri (>= 1.13.6)
      savon (= 2.12)

GIT
  remote: https://github.com/department-of-veterans-affairs/connect_vbms.git
  revision: 1834cf61310001c82e2e96d665518407c3bce947
  branch: master
  specs:
    connect_vbms (1.4.0)
      httpclient (~> 2.8.0)
      httpi (~> 2.4)
      mail
      nokogiri (>= 1.8.4)
      nori
      xmldsig (~> 0.3.1)
      xmlenc

GIT
<<<<<<< HEAD
  remote: https://github.com/department-of-veterans-affairs/govdelivery-tms-ruby.git
  revision: d58cc59ae47e5f5f642b3603224f42f518f92f56
  tag: v4.0.0
  specs:
    govdelivery-tms (4.0.0)
      activesupport (>= 5.2.4.3, < 8.0.0)
      faraday
      mime-types
=======
  remote: https://github.com/department-of-veterans-affairs/fhir_client.git
  revision: 52e0197dcb1f940a1f0b28bfa983699f0c199696
  tag: v6.0.0
  specs:
    fhir_client (6.0.0)
      activesupport (>= 3)
      addressable (>= 2.3)
      fhir_dstu2_models (>= 1.1.1)
      fhir_models (>= 4.2.1)
      fhir_stu3_models (>= 3.1.1)
      http (~> 5.1)
      nokogiri (>= 1.10.4)
      oauth2 (>= 1.1)
      rack (>= 1.5)
      tilt (>= 1.1)
>>>>>>> 56d02002

GIT
  remote: https://github.com/department-of-veterans-affairs/vets-json-schema
  revision: d11fa23200e236042ffab9230fa0f62f20054b09
  branch: master
  specs:
    vets_json_schema (20.35.1)
      multi_json (~> 1.0)
      script_utils (= 0.0.4)

PATH
  remote: modules
  specs:
    accredited_representatives (0.1.0)
    appeals_api (0.0.1)
      jsonapi-serializer (>= 2.2.0)
      sidekiq
    apps_api (0.0.1)
      faraday
      sidekiq
    ask_va_api (0.1.0)
    avs (0.1.0)
    check_in (0.1.0)
    claims_api (0.0.1)
    covid_research (0.1.0)
      rails
      sidekiq
    covid_vaccine (0.1.0)
      sidekiq
    debts_api (0.1.0)
    dhp_connected_devices (0.1.0)
    facilities_api (0.1.0)
    health_quest (0.1.0)
    income_limits (0.1.0)
    meb_api (0.1.0)
    mobile (0.1.0)
      dry-validation
    mocked_authentication (0.1.0)
      rails
    my_health (0.1.0)
      rails
    simple_forms_api (0.1.0)
    test_user_dashboard (0.1.0)
      rails
    travel_pay (0.1.0)
    va_forms (0.0.1)
      faraday
      nokogiri
      paper_trail
      sidekiq
    va_notify (0.1.0)
    vaos (0.1.0)
      sidekiq
    vba_documents (1.0.0)
      aws-sdk-s3 (~> 1)
      sidekiq
    veteran (0.0.1)
    veteran_confirmation (0.0.1)
    vye (0.1.0)

GEM
  remote: https://enterprise.contribsys.com/
  specs:
    sidekiq-ent (2.5.3)
      einhorn (>= 0.7.4)
      sidekiq (>= 6.5.0, < 7)
      sidekiq-pro (>= 5.5.0, < 6)
    sidekiq-pro (5.5.8)
      sidekiq (~> 6.0, >= 6.5.6)

GEM
  remote: https://rubygems.org/
  specs:
    Ascii85 (1.1.0)
    aasm (5.5.0)
      concurrent-ruby (~> 1.0)
    actioncable (7.0.8.1)
      actionpack (= 7.0.8.1)
      activesupport (= 7.0.8.1)
      nio4r (~> 2.0)
      websocket-driver (>= 0.6.1)
    actionmailbox (7.0.8.1)
      actionpack (= 7.0.8.1)
      activejob (= 7.0.8.1)
      activerecord (= 7.0.8.1)
      activestorage (= 7.0.8.1)
      activesupport (= 7.0.8.1)
      mail (>= 2.7.1)
      net-imap
      net-pop
      net-smtp
    actionmailer (7.0.8.1)
      actionpack (= 7.0.8.1)
      actionview (= 7.0.8.1)
      activejob (= 7.0.8.1)
      activesupport (= 7.0.8.1)
      mail (~> 2.5, >= 2.5.4)
      net-imap
      net-pop
      net-smtp
      rails-dom-testing (~> 2.0)
    actionpack (7.0.8.1)
      actionview (= 7.0.8.1)
      activesupport (= 7.0.8.1)
      rack (~> 2.0, >= 2.2.4)
      rack-test (>= 0.6.3)
      rails-dom-testing (~> 2.0)
      rails-html-sanitizer (~> 1.0, >= 1.2.0)
    actiontext (7.0.8.1)
      actionpack (= 7.0.8.1)
      activerecord (= 7.0.8.1)
      activestorage (= 7.0.8.1)
      activesupport (= 7.0.8.1)
      globalid (>= 0.6.0)
      nokogiri (>= 1.8.5)
    actionview (7.0.8.1)
      activesupport (= 7.0.8.1)
      builder (~> 3.1)
      erubi (~> 1.4)
      rails-dom-testing (~> 2.0)
      rails-html-sanitizer (~> 1.1, >= 1.2.0)
    active_model_serializers (0.10.14)
      actionpack (>= 4.1)
      activemodel (>= 4.1)
      case_transform (>= 0.2)
      jsonapi-renderer (>= 0.1.1.beta1, < 0.3)
    activejob (7.0.8.1)
      activesupport (= 7.0.8.1)
      globalid (>= 0.3.6)
    activemodel (7.0.8.1)
      activesupport (= 7.0.8.1)
    activerecord (7.0.8.1)
      activemodel (= 7.0.8.1)
      activesupport (= 7.0.8.1)
    activerecord-import (1.5.1)
      activerecord (>= 4.2)
    activerecord-postgis-adapter (8.0.3)
      activerecord (~> 7.0.0)
      rgeo-activerecord (~> 7.0.0)
    activestorage (7.0.8.1)
      actionpack (= 7.0.8.1)
      activejob (= 7.0.8.1)
      activerecord (= 7.0.8.1)
      activesupport (= 7.0.8.1)
      marcel (~> 1.0)
      mini_mime (>= 1.1.0)
    activesupport (7.0.8.1)
      concurrent-ruby (~> 1.0, >= 1.0.2)
      i18n (>= 1.6, < 2)
      minitest (>= 5.1)
      tzinfo (~> 2.0)
    addressable (2.8.6)
      public_suffix (>= 2.0.2, < 6.0)
    adler32 (0.0.2)
    afm (0.2.2)
    akami (1.3.1)
      gyoku (>= 0.4.0)
      nokogiri
    ast (2.4.2)
    attr_extras (7.1.0)
    awesome_print (1.9.2)
    aws-eventstream (1.3.0)
    aws-partitions (1.894.0)
    aws-sdk-core (3.191.2)
      aws-eventstream (~> 1, >= 1.3.0)
      aws-partitions (~> 1, >= 1.651.0)
      aws-sigv4 (~> 1.8)
      base64
      jmespath (~> 1, >= 1.6.1)
    aws-sdk-kms (1.77.0)
      aws-sdk-core (~> 3, >= 3.191.0)
      aws-sigv4 (~> 1.1)
    aws-sdk-s3 (1.143.0)
      aws-sdk-core (~> 3, >= 3.191.0)
      aws-sdk-kms (~> 1)
      aws-sigv4 (~> 1.8)
    aws-sdk-sns (1.72.0)
      aws-sdk-core (~> 3, >= 3.191.0)
      aws-sigv4 (~> 1.1)
    aws-sigv4 (1.8.0)
      aws-eventstream (~> 1, >= 1.0.2)
    axiom-types (0.1.1)
      descendants_tracker (~> 0.0.4)
      ice_nine (~> 0.11.0)
      thread_safe (~> 0.3, >= 0.3.1)
    base64 (0.2.0)
    bcp47 (0.3.3)
      i18n
    bigdecimal (3.1.6)
    bigdecimal (3.1.6-java)
    bindex (0.8.1)
    blueprinter (1.0.2)
    bootsnap (1.18.3)
      msgpack (~> 1.2)
    brakeman (6.1.2)
      racc
    breakers (0.7.1)
      faraday (>= 1.2.0, < 3.0)
      multi_json (~> 1.0)
    builder (3.2.4)
    bundler-audit (0.9.1)
      bundler (>= 1.2.0, < 3)
      thor (~> 1.0)
    byebug (11.1.3)
    carrierwave (3.0.5)
      activemodel (>= 6.0.0)
      activesupport (>= 6.0.0)
      addressable (~> 2.6)
      image_processing (~> 1.1)
      marcel (~> 1.0.0)
      ssrf_filter (~> 1.0)
    carrierwave-aws (1.6.0)
      aws-sdk-s3 (~> 1.0)
      carrierwave (>= 2.0, < 4)
    case_transform (0.2)
      activesupport
    claide (1.1.0)
    claide-plugins (0.9.2)
      cork
      nap
      open4 (~> 1.3)
    clam_scan (0.0.2)
    cliver (0.3.2)
    coderay (1.1.3)
    coercible (1.0.0)
      descendants_tracker (~> 0.0.1)
    colored2 (3.1.2)
    combine_pdf (1.0.26)
      matrix
      ruby-rc4 (>= 0.1.5)
    concurrent-ruby (1.2.3)
    config (5.1.0)
      deep_merge (~> 1.2, >= 1.2.1)
      dry-validation (~> 1.0, >= 1.0.0)
    connection_pool (2.4.1)
    content_disposition (1.0.0)
    cork (0.3.0)
      colored2 (~> 3.1)
    coverband (6.0.2)
      redis (>= 3.0)
    crack (1.0.0)
      bigdecimal
      rexml
    crass (1.0.6)
    danger (9.4.3)
      claide (~> 1.0)
      claide-plugins (>= 0.9.2)
      colored2 (~> 3.1)
      cork (~> 0.1)
      faraday (>= 0.9.0, < 3.0)
      faraday-http-cache (~> 2.0)
      git (~> 1.13)
      kramdown (~> 2.3)
      kramdown-parser-gfm (~> 1.0)
      no_proxy_fix
      octokit (>= 4.0)
      terminal-table (>= 1, < 4)
    database_cleaner (2.0.2)
      database_cleaner-active_record (>= 2, < 3)
    database_cleaner-active_record (2.1.0)
      activerecord (>= 5.a)
      database_cleaner-core (~> 2.0.0)
    database_cleaner-core (2.0.1)
    datadog-ci (0.6.0)
      msgpack
    date (3.3.4)
    date (3.3.4-java)
    date_time_precision (0.8.1)
    date_validator (0.12.0)
      activemodel (>= 3)
      activesupport (>= 3)
    ddtrace (1.19.0)
      datadog-ci (~> 0.6.0)
      debase-ruby_core_source (= 3.3.1)
      libdatadog (~> 5.0.0.1.0)
      libddwaf (~> 1.14.0.0.0)
      msgpack
    debase-ruby_core_source (3.3.1)
    declarative (0.0.20)
    deep_merge (1.2.2)
    descendants_tracker (0.0.4)
      thread_safe (~> 0.3, >= 0.3.1)
    diff-lcs (1.5.1)
    docile (1.4.0)
    dogstatsd-ruby (5.6.1)
    domain_name (0.6.20240107)
    down (5.4.1)
      addressable (~> 2.8)
    dry-configurable (1.1.0)
      dry-core (~> 1.0, < 2)
      zeitwerk (~> 2.6)
    dry-core (1.0.1)
      concurrent-ruby (~> 1.0)
      zeitwerk (~> 2.6)
    dry-inflector (1.0.0)
    dry-initializer (3.1.1)
    dry-logic (1.5.0)
      concurrent-ruby (~> 1.0)
      dry-core (~> 1.0, < 2)
      zeitwerk (~> 2.6)
    dry-schema (1.13.3)
      concurrent-ruby (~> 1.0)
      dry-configurable (~> 1.0, >= 1.0.1)
      dry-core (~> 1.0, < 2)
      dry-initializer (~> 3.0)
      dry-logic (>= 1.4, < 2)
      dry-types (>= 1.7, < 2)
      zeitwerk (~> 2.6)
    dry-struct (1.6.0)
      dry-core (~> 1.0, < 2)
      dry-types (>= 1.7, < 2)
      ice_nine (~> 0.11)
      zeitwerk (~> 2.6)
    dry-types (1.7.2)
      bigdecimal (~> 3.0)
      concurrent-ruby (~> 1.0)
      dry-core (~> 1.0)
      dry-inflector (~> 1.0)
      dry-logic (~> 1.4)
      zeitwerk (~> 2.6)
    dry-validation (1.10.0)
      concurrent-ruby (~> 1.0)
      dry-core (~> 1.0, < 2)
      dry-initializer (~> 3.0)
      dry-schema (>= 1.12, < 2)
      zeitwerk (~> 2.6)
    einhorn (1.0.0)
    erubi (1.12.0)
    et-orbi (1.2.7)
      tzinfo
    ethon (0.16.0)
      ffi (>= 1.15.0)
    factory_bot (6.4.5)
      activesupport (>= 5.0.0)
    factory_bot_rails (6.4.3)
      factory_bot (~> 6.4)
      railties (>= 5.0.0)
    faker (3.2.3)
      i18n (>= 1.8.11, < 2)
    fakeredis (0.9.2)
      redis (~> 4.8)
    faraday (2.9.0)
      faraday-net_http (>= 2.0, < 3.2)
    faraday-follow_redirects (0.3.0)
      faraday (>= 1, < 3)
    faraday-http-cache (2.5.1)
      faraday (>= 0.8)
    faraday-httpclient (2.0.1)
      httpclient (>= 2.2)
    faraday-multipart (1.0.4)
      multipart-post (~> 2)
    faraday-net_http (3.1.0)
      net-http
    faraday-retry (2.2.0)
      faraday (~> 2.0)
    faraday-typhoeus (1.1.0)
      faraday (~> 2.0)
      typhoeus (~> 1.4)
    faraday_curl (0.0.2)
      faraday (>= 0.9.0)
    fastimage (2.3.0)
    ffi (1.16.3)
    ffi-compiler (1.0.1)
      ffi (>= 1.0.0)
      rake
    fhir_dstu2_models (1.1.1)
      bcp47 (>= 0.3)
      date_time_precision (>= 0.8)
      mime-types (>= 3.0)
      nokogiri (>= 1.11.4)
    fhir_models (4.2.2)
      bcp47 (>= 0.3)
      date_time_precision (>= 0.8)
      mime-types (>= 3.0)
      nokogiri (>= 1.11.4)
    fhir_stu3_models (3.1.1)
      bcp47 (>= 0.3)
      date_time_precision (>= 0.8)
      mime-types (>= 3.0)
      nokogiri (>= 1.11.4)
    fitbit_api (1.0.0)
      oauth2 (~> 2.0)
    flipper (1.2.2)
      concurrent-ruby (< 2)
    flipper-active_record (1.2.2)
      activerecord (>= 4.2, < 8)
      flipper (~> 1.2.2)
    flipper-active_support_cache_store (1.2.2)
      activesupport (>= 4.2, < 8)
      flipper (~> 1.2.2)
    flipper-ui (1.2.2)
      erubi (>= 1.0.0, < 2.0.0)
      flipper (~> 1.2.2)
      rack (>= 1.4, < 4)
      rack-protection (>= 1.5.3, <= 4.0.0)
      sanitize (< 7)
    foreman (0.87.2)
    formatador (1.1.0)
    fugit (1.9.0)
      et-orbi (~> 1, >= 1.2.7)
      raabro (~> 1.4)
    fuubar (2.5.1)
      rspec-core (~> 3.0)
      ruby-progressbar (~> 1.4)
    gems (1.2.0)
    git (1.19.1)
      addressable (~> 2.8)
      rchardet (~> 1.8)
    globalid (1.2.1)
      activesupport (>= 6.1)
    google-api-client (0.53.0)
      google-apis-core (~> 0.1)
      google-apis-generator (~> 0.1)
    google-apis-core (0.13.0)
      addressable (~> 2.5, >= 2.5.1)
      googleauth (~> 1.9)
      httpclient (>= 2.8.1, < 3.a)
      mini_mime (~> 1.0)
      representable (~> 3.0)
      retriable (>= 2.0, < 4.a)
      rexml
    google-apis-discovery_v1 (0.15.0)
      google-apis-core (>= 0.12.0, < 2.a)
    google-apis-generator (0.13.1)
      activesupport (>= 5.0)
      gems (~> 1.2)
      google-apis-core (>= 0.12.0, < 2.a)
      google-apis-discovery_v1 (~> 0.14)
      thor (>= 0.20, < 2.a)
    google-cloud-env (2.1.1)
      faraday (>= 1.0, < 3.a)
    google-protobuf (3.25.2)
    googleauth (1.11.0)
      faraday (>= 1.0, < 3.a)
      google-cloud-env (~> 2.1)
      jwt (>= 1.4, < 3.0)
      multi_json (~> 1.11)
      os (>= 0.9, < 2.0)
      signet (>= 0.16, < 2.a)
    gserver (0.0.1)
    guard (2.18.1)
      formatador (>= 0.2.4)
      listen (>= 2.7, < 4.0)
      lumberjack (>= 1.0.12, < 2.0)
      nenv (~> 0.1)
      notiffany (~> 0.0)
      pry (>= 0.13.0)
      shellany (~> 0.0)
      thor (>= 0.18.1)
    guard-compat (1.2.1)
    guard-rspec (4.7.3)
      guard (~> 2.1)
      guard-compat (~> 1.1)
      rspec (>= 2.99.0, < 4.0)
    guard-rubocop (1.5.0)
      guard (~> 2.0)
      rubocop (< 2.0)
    gyoku (1.4.0)
      builder (>= 2.1.2)
      rexml (~> 3.0)
    hana (1.3.7)
    hashdiff (1.1.0)
    hashery (2.1.2)
    hashie (5.0.0)
    holidays (8.7.1)
    http (5.2.0)
      addressable (~> 2.8)
      base64 (~> 0.1)
      http-cookie (~> 1.0)
      http-form_data (~> 2.2)
      llhttp-ffi (~> 0.5.0)
    http-cookie (1.0.5)
      domain_name (~> 0.5)
    http-form_data (2.3.0)
    httpclient (2.8.3)
    httpi (2.5.0)
      rack
      socksify
    i18n (1.14.1)
      concurrent-ruby (~> 1.0)
    ice_nine (0.11.2)
    image_processing (1.12.2)
      mini_magick (>= 4.9.5, < 5)
      ruby-vips (>= 2.0.17, < 3)
    iso_country_codes (0.7.8)
    jmespath (1.6.2)
    json (2.7.1)
    json (2.7.1-java)
    json-schema (4.1.1)
      addressable (>= 2.8)
    json_schemer (2.1.1)
      hana (~> 1.3)
      regexp_parser (~> 2.0)
      simpleidn (~> 0.2)
    jsonapi-parser (0.1.1)
    jsonapi-renderer (0.2.2)
    jsonapi-serializer (2.2.0)
      activesupport (>= 4.2)
    jwe (0.4.0)
    jwt (2.7.1)
    kms_encrypted (1.5.1)
      activesupport (>= 6)
    kramdown (2.4.0)
      rexml
    kramdown-parser-gfm (1.1.0)
      kramdown (~> 2.0)
    language_server-protocol (3.17.0.3)
    libdatadog (5.0.0.1.0)
    libdatadog (5.0.0.1.0-x86_64-linux)
    libddwaf (1.14.0.0.0)
      ffi (~> 1.0)
    libddwaf (1.14.0.0.0-java)
      ffi (~> 1.0)
    libddwaf (1.14.0.0.0-x86_64-linux)
      ffi (~> 1.0)
    liquid (5.4.0)
    listen (3.8.0)
      rb-fsevent (~> 0.10, >= 0.10.3)
      rb-inotify (~> 0.9, >= 0.9.10)
    llhttp-ffi (0.5.0)
      ffi-compiler (~> 1.0)
      rake (~> 13.0)
    lockbox (1.3.0)
    loofah (2.22.0)
      crass (~> 1.0.2)
      nokogiri (>= 1.12.0)
    lumberjack (1.2.10)
    mail (2.8.1)
      mini_mime (>= 0.1.1)
      net-imap
      net-pop
      net-smtp
    marcel (1.0.2)
    matrix (0.4.2)
    memoist (0.16.2)
    method_source (1.0.0)
    mime-types (3.5.1)
      mime-types-data (~> 3.2015)
    mime-types-data (3.2023.1003)
    mimemagic (0.4.3)
      nokogiri (~> 1)
      rake
    mini_magick (4.12.0)
    mini_mime (1.1.5)
    mini_portile2 (2.8.5)
    minitest (5.22.2)
    msgpack (1.7.2)
    msgpack (1.7.2-java)
    multi_json (1.15.0)
    multi_xml (0.6.0)
    multipart-post (2.4.0)
    nap (1.1.0)
    nenv (0.3.0)
    net-http (0.4.1)
      uri
    net-imap (0.4.10)
      date
      net-protocol
    net-pop (0.1.2)
      net-protocol
    net-protocol (0.2.2)
      timeout
    net-sftp (4.0.0)
      net-ssh (>= 5.0.0, < 8.0.0)
    net-smtp (0.4.0.1)
      net-protocol
    net-ssh (7.2.0)
    nio4r (2.7.0)
    nio4r (2.7.0-java)
    no_proxy_fix (0.1.2)
    nokogiri (1.16.2)
      mini_portile2 (~> 2.8.2)
      racc (~> 1.4)
    nori (2.6.0)
    notiffany (0.1.3)
      nenv (~> 0.1)
      shellany (~> 0.0)
    notifications-ruby-client (6.0.0)
      jwt (>= 1.5, < 3)
    oauth2 (2.0.9)
      faraday (>= 0.17.3, < 3.0)
      jwt (>= 1.0, < 3.0)
      multi_xml (~> 0.5)
      rack (>= 1.2, < 4)
      snaky_hash (~> 2.0)
      version_gem (~> 1.1)
    octokit (8.1.0)
      base64
      faraday (>= 1, < 3)
      sawyer (~> 0.9)
    oj (3.16.3)
      bigdecimal (>= 3.0)
    okcomputer (1.18.5)
    olive_branch (4.0.1)
      multi_json
      rails (>= 4.0)
    open4 (1.3.4)
    operating_hours (0.1.0)
    optimist (3.1.0)
    os (1.1.4)
    ox (2.14.17)
    paper_trail (15.1.0)
      activerecord (>= 6.1)
      request_store (~> 1.4)
    parallel (1.24.0)
    parallel_tests (4.5.1)
      parallel
    parser (3.3.0.5)
      ast (~> 2.4.1)
      racc
    patience_diff (1.2.0)
      optimist (~> 3.0)
    pdf-core (0.9.0)
    pdf-forms (1.5.0)
      cliver (~> 0.3.2)
      rexml (~> 3.2, >= 3.2.6)
      safe_shell (>= 1.0.3, < 2.0)
    pdf-inspector (1.3.0)
      pdf-reader (>= 1.0, < 3.0.a)
    pdf-reader (2.12.0)
      Ascii85 (~> 1.0)
      afm (~> 0.2.1)
      hashery (~> 2.0)
      ruby-rc4
      ttfunk
    pg (1.5.5)
    pg_query (5.1.0)
      google-protobuf (>= 3.22.3)
    pg_search (2.3.6)
      activerecord (>= 5.2)
      activesupport (>= 5.2)
    pkce_challenge (1.0.0)
    prawn (2.4.0)
      pdf-core (~> 0.9.0)
      ttfunk (~> 1.7)
    prawn-markup (1.0.0)
      nokogiri
      prawn
      prawn-table
    prawn-table (0.2.2)
      prawn (>= 1.3.0, < 3.0.0)
    pry (0.14.2)
      coderay (~> 1.1)
      method_source (~> 1.0)
    pry (0.14.2-java)
      coderay (~> 1.1)
      method_source (~> 1.0)
      spoon (~> 0.0)
    pry-byebug (3.10.1)
      byebug (~> 11.0)
      pry (>= 0.13, < 0.15)
    public_suffix (5.0.4)
    puma (6.4.2)
      nio4r (~> 2.0)
    puma (6.4.2-java)
      nio4r (~> 2.0)
    pundit (2.3.1)
      activesupport (>= 3.0.0)
    raabro (1.4.0)
    racc (1.7.3)
    racc (1.7.3-java)
    rack (2.2.8.1)
    rack-attack (6.7.0)
      rack (>= 1.0, < 4)
    rack-cors (2.0.1)
      rack (>= 2.0.0)
    rack-protection (3.2.0)
      base64 (>= 0.1.0)
      rack (~> 2.2, >= 2.2.4)
    rack-test (2.1.0)
      rack (>= 1.3)
    rack-timeout (0.6.3)
    rack-vcr (0.1.6)
      vcr (>= 2.9)
    rails (7.0.8.1)
      actioncable (= 7.0.8.1)
      actionmailbox (= 7.0.8.1)
      actionmailer (= 7.0.8.1)
      actionpack (= 7.0.8.1)
      actiontext (= 7.0.8.1)
      actionview (= 7.0.8.1)
      activejob (= 7.0.8.1)
      activemodel (= 7.0.8.1)
      activerecord (= 7.0.8.1)
      activestorage (= 7.0.8.1)
      activesupport (= 7.0.8.1)
      bundler (>= 1.15.0)
      railties (= 7.0.8.1)
    rails-dom-testing (2.2.0)
      activesupport (>= 5.0.0)
      minitest
      nokogiri (>= 1.6)
    rails-html-sanitizer (1.6.0)
      loofah (~> 2.21)
      nokogiri (~> 1.14)
    rails-session_cookie (0.3.0)
      rails (>= 4.0)
    rails_semantic_logger (4.14.0)
      rack
      railties (>= 5.1)
      semantic_logger (~> 4.13)
    railties (7.0.8.1)
      actionpack (= 7.0.8.1)
      activesupport (= 7.0.8.1)
      method_source
      rake (>= 12.2)
      thor (~> 1.0)
      zeitwerk (~> 2.5)
    rainbow (3.1.1)
    rake (13.1.0)
    rb-fsevent (0.11.2)
    rb-inotify (0.10.1)
      ffi (~> 1.0)
    rchardet (1.8.0)
    redis (4.8.1)
    redis-namespace (1.11.0)
      redis (>= 4)
    regexp_parser (2.9.0)
    representable (3.2.0)
      declarative (< 0.1.0)
      trailblazer-option (>= 0.1.1, < 0.2.0)
      uber (< 0.2.0)
    request_store (1.6.0)
      rack (>= 1.4)
    restforce (7.3.0)
      faraday (>= 1.1.0, < 2.10.0)
      faraday-follow_redirects (<= 0.3.0, < 1.0.0)
      faraday-multipart (>= 1.0.0, < 2.0.0)
      faraday-net_http (< 4.0.0)
      hashie (>= 1.2.0, < 6.0)
      jwt (>= 1.5.6)
    retriable (3.1.2)
    rexml (3.2.6)
    rgeo (3.0.1)
    rgeo-activerecord (7.0.1)
      activerecord (>= 5.0)
      rgeo (>= 1.0.0)
    rgeo-geojson (2.1.1)
      rgeo (>= 1.0.0)
    roo (2.10.1)
      nokogiri (~> 1)
      rubyzip (>= 1.3.0, < 3.0.0)
    rspec (3.12.0)
      rspec-core (~> 3.12.0)
      rspec-expectations (~> 3.12.0)
      rspec-mocks (~> 3.12.0)
    rspec-core (3.12.2)
      rspec-support (~> 3.12.0)
    rspec-expectations (3.12.3)
      diff-lcs (>= 1.2.0, < 2.0)
      rspec-support (~> 3.12.0)
    rspec-instrumentation-matcher (0.0.9)
      activesupport
      rspec-expectations
    rspec-its (1.3.0)
      rspec-core (>= 3.0.0)
      rspec-expectations (>= 3.0.0)
    rspec-mocks (3.12.6)
      diff-lcs (>= 1.2.0, < 2.0)
      rspec-support (~> 3.12.0)
    rspec-rails (6.1.1)
      actionpack (>= 6.1)
      activesupport (>= 6.1)
      railties (>= 6.1)
      rspec-core (~> 3.12)
      rspec-expectations (~> 3.12)
      rspec-mocks (~> 3.12)
      rspec-support (~> 3.12)
    rspec-retry (0.6.2)
      rspec-core (> 3.3)
    rspec-sidekiq (4.1.0)
      rspec-core (~> 3.0)
      rspec-expectations (~> 3.0)
      rspec-mocks (~> 3.0)
      sidekiq (>= 5, < 8)
    rspec-support (3.12.1)
    rspec_junit_formatter (0.6.0)
      rspec-core (>= 2, < 4, != 2.12.0)
    rswag-specs (2.13.0)
      activesupport (>= 3.1, < 7.2)
      json-schema (>= 2.2, < 5.0)
      railties (>= 3.1, < 7.2)
      rspec-core (>= 2.14)
    rswag-ui (2.13.0)
      actionpack (>= 3.1, < 7.2)
      railties (>= 3.1, < 7.2)
    rubocop (1.60.2)
      json (~> 2.3)
      language_server-protocol (>= 3.17.0)
      parallel (~> 1.10)
      parser (>= 3.3.0.2)
      rainbow (>= 2.2.2, < 4.0)
      regexp_parser (>= 1.8, < 3.0)
      rexml (>= 3.2.5, < 4.0)
      rubocop-ast (>= 1.30.0, < 2.0)
      ruby-progressbar (~> 1.7)
      unicode-display_width (>= 2.4.0, < 3.0)
    rubocop-ast (1.30.0)
      parser (>= 3.2.1.0)
    rubocop-capybara (2.20.0)
      rubocop (~> 1.41)
    rubocop-factory_bot (2.25.1)
      rubocop (~> 1.41)
    rubocop-junit-formatter (0.1.4)
    rubocop-rails (2.23.1)
      activesupport (>= 4.2.0)
      rack (>= 1.1)
      rubocop (>= 1.33.0, < 2.0)
      rubocop-ast (>= 1.30.0, < 2.0)
    rubocop-rspec (2.26.1)
      rubocop (~> 1.40)
      rubocop-capybara (~> 2.17)
      rubocop-factory_bot (~> 2.22)
    rubocop-thread_safety (0.5.1)
      rubocop (>= 0.90.0)
    ruby-progressbar (1.13.0)
    ruby-rc4 (0.1.5)
    ruby-saml (1.16.0)
      nokogiri (>= 1.13.10)
      rexml
    ruby-vips (2.2.0)
      ffi (~> 1.12)
    rubyzip (2.3.2)
    rufus-scheduler (3.9.1)
      fugit (~> 1.1, >= 1.1.6)
    safe_shell (1.1.0)
    sanitize (6.1.0)
      crass (~> 1.0.2)
      nokogiri (>= 1.12.0)
    savon (2.12.0)
      akami (~> 1.2)
      builder (>= 2.1.2)
      gyoku (~> 1.2)
      httpi (~> 2.3)
      nokogiri (>= 1.8.1)
      nori (~> 2.4)
      wasabi (~> 3.4)
    sawyer (0.9.2)
      addressable (>= 2.3.5)
      faraday (>= 0.17.3, < 3)
    script_utils (0.0.4)
    seedbank (0.5.0)
      rake (>= 10.0)
    semantic_logger (4.15.0)
      concurrent-ruby (~> 1.0)
    sentry-ruby (5.16.1)
      concurrent-ruby (~> 1.0, >= 1.0.2)
    shellany (0.0.1)
    shoulda-matchers (6.1.0)
      activesupport (>= 5.2.0)
    shrine (3.5.0)
      content_disposition (~> 1.0)
      down (~> 5.1)
    sidekiq (6.5.12)
      connection_pool (>= 2.2.5, < 3)
      rack (~> 2.0)
      redis (>= 4.5.0, < 5)
    sidekiq_alive (2.4.0)
      gserver (~> 0.0.1)
      sidekiq (>= 5, < 8)
    signet (0.19.0)
      addressable (~> 2.8)
      faraday (>= 0.17.5, < 3.a)
      jwt (>= 1.5, < 3.0)
      multi_json (~> 1.10)
    simplecov (0.22.0)
      docile (~> 1.1)
      simplecov-html (~> 0.11)
      simplecov_json_formatter (~> 0.1)
    simplecov-html (0.12.3)
    simplecov_json_formatter (0.1.4)
    simpleidn (0.2.1)
      unf (~> 0.1.4)
    slack-notify (0.6.0)
      faraday (>= 0.9)
      json (>= 1.8)
    snaky_hash (2.0.1)
      hashie
      version_gem (~> 1.1, >= 1.1.1)
    socksify (1.7.1)
    spoon (0.0.6)
      ffi
    ssrf_filter (1.1.2)
    staccato (0.5.3)
    statsd-instrument (3.6.1)
    strong_migrations (1.7.0)
      activerecord (>= 5.2)
    super_diff (0.11.0)
      attr_extras (>= 6.2.4)
      diff-lcs
      patience_diff
    swagger-blocks (3.0.0)
    terminal-table (3.0.2)
      unicode-display_width (>= 1.1.1, < 3)
    thor (1.3.0)
    thread_safe (0.3.6)
    thread_safe (0.3.6-java)
    tilt (2.3.0)
    timecop (0.9.8)
    timeout (0.4.1)
    trailblazer-option (0.1.2)
    ttfunk (1.7.0)
    typhoeus (1.4.1)
      ethon (>= 0.9.0)
    tzinfo (2.0.6)
      concurrent-ruby (~> 1.0)
    tzinfo-data (1.2023.4)
      tzinfo (>= 1.0.0)
    uber (0.1.0)
    unf (0.1.4)
      unf_ext
    unf (0.1.4-java)
    unf_ext (0.0.9.1)
    unicode-display_width (2.5.0)
    uri (0.13.0)
    utf8-cleaner (1.0.0)
      activesupport
    vcr (6.2.0)
    version_gem (1.1.3)
    virtus (2.0.0)
      axiom-types (~> 0.1)
      coercible (~> 1.0)
      descendants_tracker (~> 0.0, >= 0.0.3)
    warden (1.2.9)
      rack (>= 2.0.9)
    warden-github (1.3.2)
      activesupport (> 3.0)
      octokit (> 2.1.0)
      warden (> 1.0)
    wasabi (3.7.0)
      addressable
      httpi (~> 2.0)
      nokogiri (>= 1.4.2)
    web-console (4.2.1)
      actionview (>= 6.0.0)
      activemodel (>= 6.0.0)
      bindex (>= 0.4.0)
      railties (>= 6.0.0)
    webmock (3.22.0)
      addressable (>= 2.8.0)
      crack (>= 0.3.2)
      hashdiff (>= 0.4.0, < 2.0.0)
    webrick (1.8.1)
    websocket-driver (0.7.6)
      websocket-extensions (>= 0.1.0)
    websocket-driver (0.7.6-java)
      websocket-extensions (>= 0.1.0)
    websocket-extensions (0.1.5)
    will_paginate (4.0.0)
    with_advisory_lock (5.1.0)
      activerecord (>= 6.1)
      zeitwerk (>= 2.6)
    xmldsig (0.3.2)
      nokogiri
    xmlenc (0.8.0)
      activemodel (>= 3.0.0)
      activesupport (>= 3.0.0)
      nokogiri (>= 1.6.0, < 2.0.0)
      xmlmapper (>= 0.7.3)
    xmlmapper (0.8.1)
      nokogiri (~> 1.11)
    yard (0.9.34)
    zeitwerk (2.6.13)

PLATFORMS
  java
  ruby
  x64-mingw32
  x86-mingw32
  x86-mswin32
  x86_64-linux

DEPENDENCIES
  aasm
  accredited_representatives!
  active_model_serializers
  activerecord-import
  activerecord-postgis-adapter
  addressable
  apivore!
  appeals_api!
  apps_api!
  ask_va_api!
  avs!
  awesome_print
  aws-sdk-kms
  aws-sdk-s3 (~> 1)
  aws-sdk-sns (~> 1)
  betamocks!
  bgs_ext!
  blueprinter
  bootsnap
  brakeman
  breakers
  bundler-audit
  byebug
  carrierwave
  carrierwave-aws
  check_in!
  claims_api!
  clam_scan
  combine_pdf
  config
  connect_vbms!
  coverband
  covid_research!
  covid_vaccine!
  danger
  database_cleaner
  date_validator
  ddtrace
  debts_api!
  dhp_connected_devices!
  dogstatsd-ruby (= 5.6.1)
  dry-struct
  dry-types
  ethon (>= 0.13.0)
  facilities_api!
  factory_bot_rails
  faker
  fakeredis
  faraday (~> 2.9)
  faraday-follow_redirects
  faraday-httpclient
  faraday-multipart
  faraday-retry
  faraday-typhoeus
  faraday_curl
  fastimage
  fhir_client!
  fitbit_api
  flipper
  flipper-active_record
  flipper-active_support_cache_store
  flipper-ui
  foreman
  fuubar
  google-api-client
  google-apis-core
  google-apis-generator
  google-protobuf
  googleauth
  govdelivery-tms!
  guard-rspec
  guard-rubocop
  gyoku
  health_quest!
  holidays
  httpclient
  ice_nine
  income_limits!
  iso_country_codes
  json
  json-schema
  json_schemer
  jsonapi-parser
  jsonapi-serializer
  jwe
  jwt
  kms_encrypted
  liquid
  lockbox
  mail
  meb_api!
  memoist
  mimemagic
  mini_magick
  mobile!
  mocked_authentication!
  my_health!
  net-sftp
  nokogiri
  notifications-ruby-client
  octokit
  oj
  okcomputer
  olive_branch
  operating_hours
  ox
  paper_trail
  parallel
  parallel_tests
  pdf-forms
  pdf-inspector
  pdf-reader
  pg
  pg_query
  pg_search
  pkce_challenge
  prawn
  prawn-markup
  prawn-table
  pry-byebug
  puma
  pundit
  rack
  rack-attack
  rack-cors
  rack-test (= 2.1.0)
  rack-timeout
  rack-vcr
  rails (~> 7.0.8)
  rails-session_cookie
  rails_semantic_logger
  rainbow
  redis
  redis-namespace
  request_store
  restforce
  rgeo-geojson
  roo
  rspec-instrumentation-matcher
  rspec-its
  rspec-rails
  rspec-retry
  rspec-sidekiq
  rspec_junit_formatter
  rswag-specs
  rswag-ui
  rubocop
  rubocop-junit-formatter
  rubocop-rails
  rubocop-rspec
  rubocop-thread_safety
  ruby-saml
  rubyzip
  rufus-scheduler
  savon
  seedbank
  sentry-ruby
  shoulda-matchers
  shrine
  sidekiq (>= 6.4.0)
  sidekiq-ent!
  sidekiq-pro!
  sidekiq_alive
  simple_forms_api!
  simplecov
  slack-notify
  staccato
  statsd-instrument
  strong_migrations
  super_diff
  swagger-blocks
  test_user_dashboard!
  timecop
  travel_pay!
  tzinfo-data
  utf8-cleaner
  va_forms!
  va_notify!
  vaos!
  vba_documents!
  vcr
  veteran!
  veteran_confirmation!
  vets_json_schema!
  virtus
  vye!
  warden-github
  web-console
  webmock
  webrick
  will_paginate
  with_advisory_lock
  yard

RUBY VERSION
   ruby 3.2.3p157

BUNDLED WITH
   2.4.9<|MERGE_RESOLUTION|>--- conflicted
+++ resolved
@@ -1,31 +1,3 @@
-GIT
-<<<<<<< HEAD
-  remote: https://github.com/adhocteam/fhir_client.git
-  revision: a9de7e0e5b532c069dddacd2c4756046f95812fc
-  tag: v6.0.1
-  specs:
-    fhir_client (6.0.0)
-      activesupport (>= 3)
-      addressable (>= 2.3)
-      fhir_dstu2_models (>= 1.1.1)
-      fhir_models (>= 4.2.1)
-      fhir_stu3_models (>= 3.1.1)
-      http (~> 5.1)
-      nokogiri (>= 1.10.4)
-      oauth2 (>= 1.1)
-      rack (>= 1.5)
-      tilt (>= 1.1)
-=======
-  remote: https://github.com/adhocteam/govdelivery-tms-ruby.git
-  revision: 9a2070f5b3982bfd9fa55cd3d2c7cfc977a9a96d
-  tag: v4.0.0
-  specs:
-    govdelivery-tms (4.0.0)
-      activesupport (>= 5.2.4.3, < 8.0.0)
-      faraday
-      mime-types
->>>>>>> 56d02002
-
 GIT
   remote: https://github.com/department-of-veterans-affairs/apivore
   revision: f8ccd476f6c5301f5ebe4e2dd5b30ff0e567ffc1
@@ -73,16 +45,6 @@
       xmlenc
 
 GIT
-<<<<<<< HEAD
-  remote: https://github.com/department-of-veterans-affairs/govdelivery-tms-ruby.git
-  revision: d58cc59ae47e5f5f642b3603224f42f518f92f56
-  tag: v4.0.0
-  specs:
-    govdelivery-tms (4.0.0)
-      activesupport (>= 5.2.4.3, < 8.0.0)
-      faraday
-      mime-types
-=======
   remote: https://github.com/department-of-veterans-affairs/fhir_client.git
   revision: 52e0197dcb1f940a1f0b28bfa983699f0c199696
   tag: v6.0.0
@@ -98,7 +60,16 @@
       oauth2 (>= 1.1)
       rack (>= 1.5)
       tilt (>= 1.1)
->>>>>>> 56d02002
+
+GIT
+  remote: https://github.com/department-of-veterans-affairs/govdelivery-tms-ruby.git
+  revision: d58cc59ae47e5f5f642b3603224f42f518f92f56
+  tag: v4.0.0
+  specs:
+    govdelivery-tms (4.0.0)
+      activesupport (>= 5.2.4.3, < 8.0.0)
+      faraday
+      mime-types
 
 GIT
   remote: https://github.com/department-of-veterans-affairs/vets-json-schema
