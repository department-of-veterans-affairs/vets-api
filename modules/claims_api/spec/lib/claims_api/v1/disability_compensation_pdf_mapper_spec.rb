--- conflicted
+++ resolved
@@ -224,7 +224,168 @@
     end
   end
 
-<<<<<<< HEAD
+  describe 'section 3, homeless information' do
+    describe '#set_pdf_data_for_homeless_information' do
+      context 'when homelessInformation key does not exist' do
+        before do
+          @pdf_data = pdf_data
+        end
+
+        it 'sets the homelessInformation key to an empty hash' do
+          res = mapper.send(:set_pdf_data_for_homeless_information)
+
+          expect(res).to eq({})
+        end
+      end
+
+      context 'when homelessInformation key already exists' do
+        before do
+          @pdf_data = pdf_data
+          @pdf_data[:data][:attributes][:homelessInformation] = {}
+        end
+
+        it 'returns early without modifying the existing data' do
+          res = mapper.send(:set_pdf_data_for_homeless_information)
+
+          expect(res).to be_nil
+        end
+      end
+    end
+
+    context 'when homeless information is included in the submission' do
+      context 'pointOfContact attributes' do
+        it 'maps the attributes if included' do
+          mapper.map_claim
+
+          homeless_base = pdf_data[:data][:attributes][:homelessInformation]
+
+          expect(homeless_base[:pointOfContact]).to eq('Firstname Lastname')
+          expect(homeless_base[:pointOfContactNumber]).to eq('123-555-1234')
+        end
+
+        it 'does not map anything if not included' do
+          form_attributes['veteran']['homelessness']['pointOfContact'] = nil
+          mapper.map_claim
+
+          homeless_base = pdf_data[:data][:attributes][:homelessInformation]
+
+          expect(homeless_base).not_to have_key(:pointOfContact)
+          expect(homeless_base).not_to have_key(:pointOfContactNumber)
+        end
+      end
+
+      context 'currentlyHomeless attributes' do
+        describe '#set_pdf_data_for_currently_homeless_information' do
+          context 'when currentlyHomeless key does not exist' do
+            before do
+              @pdf_data = pdf_data
+              @pdf_data[:data][:attributes][:homelessInformation] = {}
+            end
+
+            it 'sets the currentlyHomeless key to an empty hash' do
+              res = mapper.send(:set_pdf_data_for_currently_homeless_information)
+
+              expect(res).to eq({})
+            end
+          end
+
+          context 'when currentlyHomeless key already exists' do
+            before do
+              @pdf_data = pdf_data
+              @pdf_data[:data][:attributes][:homelessInformation] = {}
+              @pdf_data[:data][:attributes][:homelessInformation][:currentlyHomeless] = {}
+            end
+
+            it 'returns early without modifying the existing data' do
+              res = mapper.send(:set_pdf_data_for_currently_homeless_information)
+
+              expect(res).to be_nil
+            end
+          end
+        end
+
+        it 'maps the attributes if included' do
+          mapper.map_claim
+
+          currently_homeless_base = pdf_data[:data][:attributes][:homelessInformation][:currentlyHomeless]
+
+          expect(currently_homeless_base[:homelessSituationOptions]).to eq('fleeing')
+          expect(currently_homeless_base[:otherDescription]).to eq('none')
+        end
+
+        it 'does not map anything if not included' do
+          form_attributes['veteran']['homelessness']['currentlyHomeless'] = nil
+          mapper.map_claim
+
+          homeless_base = pdf_data[:data][:attributes][:homelessInformation]
+
+          expect(homeless_base).not_to have_key(:currentlyHomeless)
+        end
+      end
+
+      context 'riskOfBecomingHomeless attributes' do
+        describe '#set_pdf_data_for_homelessness_risk_information' do
+          context 'when riskOfBecomingHomeless key does not exist' do
+            before do
+              @pdf_data = pdf_data
+              @pdf_data[:data][:attributes][:homelessInformation] = {}
+            end
+
+            it 'sets the riskOfBecomingHomeless key to an empty hash' do
+              res = mapper.send(:set_pdf_data_for_homelessness_risk_information)
+
+              expect(res).to eq({})
+            end
+          end
+
+          context 'when riskOfBecomingHomeless key already exists' do
+            before do
+              @pdf_data = pdf_data
+              @pdf_data[:data][:attributes][:homelessInformation] = {}
+              @pdf_data[:data][:attributes][:homelessInformation][:riskOfBecomingHomeless] = {}
+            end
+
+            it 'returns early without modifying the existing data' do
+              res = mapper.send(:set_pdf_data_for_homelessness_risk_information)
+
+              expect(res).to be_nil
+            end
+          end
+        end
+
+        it 'maps the attributes if included' do
+          form_attributes['veteran']['homelessness']['homelessnessRisk'] = {}
+          form_attributes['veteran']['homelessness']['homelessnessRisk']['homelessnessRiskSituationType'] = 'other'
+          form_attributes['veteran']['homelessness']['homelessnessRisk']['otherLivingSituation'] = 'Other situation'
+          mapper.map_claim
+
+          risk_of_homeless_base = pdf_data[:data][:attributes][:homelessInformation][:riskOfBecomingHomeless]
+
+          expect(risk_of_homeless_base[:livingSituationOptions]).to eq('other')
+          expect(risk_of_homeless_base[:otherDescription]).to eq('Other situation')
+        end
+
+        it 'does not map anything if not included' do
+          form_attributes['veteran']['homelessness']['homelessnessRisk'] = nil
+          mapper.map_claim
+
+          homeless_base = pdf_data[:data][:attributes][:homelessInformation]
+
+          expect(homeless_base).not_to have_key(:riskOfBecomingHomeless)
+        end
+      end
+    end
+
+    context 'when homeless information is not included in the submission' do
+      it 'adds nothing to the pdf data' do
+        form_attributes['veteran']['homelessness'] = {}
+        mapper.map_claim
+
+        expect(pdf_data[:data][:attributes]).not_to have_key(:homelessInformation)
+      end
+    end
+  end
+  
   context 'section 5, disabilities' do
     let(:disabilities_object) do
       [
@@ -254,28 +415,17 @@
 
     describe '#set_pdf_data_for_claim_information' do
       context 'when the claimInformation key does not exist' do
-=======
-  describe 'section 3, homeless information' do
-    describe '#set_pdf_data_for_homeless_information' do
-      context 'when homelessInformation key does not exist' do
->>>>>>> ee905595
-        before do
-          @pdf_data = pdf_data
-        end
-
-<<<<<<< HEAD
+        before do
+          @pdf_data = pdf_data
+        end
+
         it 'sets the claimInformation key to an empty hash' do
           res = mapper.send(:set_pdf_data_for_claim_information)
-=======
-        it 'sets the homelessInformation key to an empty hash' do
-          res = mapper.send(:set_pdf_data_for_homeless_information)
->>>>>>> ee905595
 
           expect(res).to eq({})
         end
       end
 
-<<<<<<< HEAD
       context 'when the claimInformation key already exists' do
         before do
           @pdf_data = pdf_data
@@ -284,23 +434,12 @@
 
         it 'returns early without modifying the existing data' do
           res = mapper.send(:set_pdf_data_for_claim_information)
-=======
-      context 'when homelessInformation key already exists' do
-        before do
-          @pdf_data = pdf_data
-          @pdf_data[:data][:attributes][:homelessInformation] = {}
-        end
-
-        it 'returns early without modifying the existing data' do
-          res = mapper.send(:set_pdf_data_for_homeless_information)
->>>>>>> ee905595
 
           expect(res).to be_nil
         end
       end
     end
 
-<<<<<<< HEAD
     describe '#set_pdf_data_for_disabilities' do
       context 'when the disabilities key does not exist' do
         before do
@@ -326,133 +465,10 @@
           res = mapper.send(:set_pdf_data_for_disabilities)
 
           expect(res).to be_nil
-=======
-    context 'when homeless information is included in the submission' do
-      context 'pointOfContact attributes' do
-        it 'maps the attributes if included' do
-          mapper.map_claim
-
-          homeless_base = pdf_data[:data][:attributes][:homelessInformation]
-
-          expect(homeless_base[:pointOfContact]).to eq('Firstname Lastname')
-          expect(homeless_base[:pointOfContactNumber]).to eq('123-555-1234')
-        end
-
-        it 'does not map anything if not included' do
-          form_attributes['veteran']['homelessness']['pointOfContact'] = nil
-          mapper.map_claim
-
-          homeless_base = pdf_data[:data][:attributes][:homelessInformation]
-
-          expect(homeless_base).not_to have_key(:pointOfContact)
-          expect(homeless_base).not_to have_key(:pointOfContactNumber)
-        end
-      end
-
-      context 'currentlyHomeless attributes' do
-        describe '#set_pdf_data_for_currently_homeless_information' do
-          context 'when currentlyHomeless key does not exist' do
-            before do
-              @pdf_data = pdf_data
-              @pdf_data[:data][:attributes][:homelessInformation] = {}
-            end
-
-            it 'sets the currentlyHomeless key to an empty hash' do
-              res = mapper.send(:set_pdf_data_for_currently_homeless_information)
-
-              expect(res).to eq({})
-            end
-          end
-
-          context 'when currentlyHomeless key already exists' do
-            before do
-              @pdf_data = pdf_data
-              @pdf_data[:data][:attributes][:homelessInformation] = {}
-              @pdf_data[:data][:attributes][:homelessInformation][:currentlyHomeless] = {}
-            end
-
-            it 'returns early without modifying the existing data' do
-              res = mapper.send(:set_pdf_data_for_currently_homeless_information)
-
-              expect(res).to be_nil
-            end
-          end
-        end
-
-        it 'maps the attributes if included' do
-          mapper.map_claim
-
-          currently_homeless_base = pdf_data[:data][:attributes][:homelessInformation][:currentlyHomeless]
-
-          expect(currently_homeless_base[:homelessSituationOptions]).to eq('fleeing')
-          expect(currently_homeless_base[:otherDescription]).to eq('none')
-        end
-
-        it 'does not map anything if not included' do
-          form_attributes['veteran']['homelessness']['currentlyHomeless'] = nil
-          mapper.map_claim
-
-          homeless_base = pdf_data[:data][:attributes][:homelessInformation]
-
-          expect(homeless_base).not_to have_key(:currentlyHomeless)
-        end
-      end
-
-      context 'riskOfBecomingHomeless attributes' do
-        describe '#set_pdf_data_for_homelessness_risk_information' do
-          context 'when riskOfBecomingHomeless key does not exist' do
-            before do
-              @pdf_data = pdf_data
-              @pdf_data[:data][:attributes][:homelessInformation] = {}
-            end
-
-            it 'sets the riskOfBecomingHomeless key to an empty hash' do
-              res = mapper.send(:set_pdf_data_for_homelessness_risk_information)
-
-              expect(res).to eq({})
-            end
-          end
-
-          context 'when riskOfBecomingHomeless key already exists' do
-            before do
-              @pdf_data = pdf_data
-              @pdf_data[:data][:attributes][:homelessInformation] = {}
-              @pdf_data[:data][:attributes][:homelessInformation][:riskOfBecomingHomeless] = {}
-            end
-
-            it 'returns early without modifying the existing data' do
-              res = mapper.send(:set_pdf_data_for_homelessness_risk_information)
-
-              expect(res).to be_nil
-            end
-          end
-        end
-
-        it 'maps the attributes if included' do
-          form_attributes['veteran']['homelessness']['homelessnessRisk'] = {}
-          form_attributes['veteran']['homelessness']['homelessnessRisk']['homelessnessRiskSituationType'] = 'other'
-          form_attributes['veteran']['homelessness']['homelessnessRisk']['otherLivingSituation'] = 'Other situation'
-          mapper.map_claim
-
-          risk_of_homeless_base = pdf_data[:data][:attributes][:homelessInformation][:riskOfBecomingHomeless]
-
-          expect(risk_of_homeless_base[:livingSituationOptions]).to eq('other')
-          expect(risk_of_homeless_base[:otherDescription]).to eq('Other situation')
-        end
-
-        it 'does not map anything if not included' do
-          form_attributes['veteran']['homelessness']['homelessnessRisk'] = nil
-          mapper.map_claim
-
-          homeless_base = pdf_data[:data][:attributes][:homelessInformation]
-
-          expect(homeless_base).not_to have_key(:riskOfBecomingHomeless)
->>>>>>> ee905595
-        end
-      end
-    end
-
-<<<<<<< HEAD
+        end
+      end
+    end
+
     it 'maps the attributes' do
       form_attributes['disabilities'] = disabilities_object
       mapper.map_claim
@@ -468,15 +484,6 @@
       expect(disabilities_base[2][:disability]).to eq('Left Hip Pain secondary to: Left Knee Injury')
       expect(disabilities_base[2][:serviceRelevance]).to eq('Caused by a service-connected disability')
       expect(disabilities_base[2][:approximateDate]).to eq('05/02/2018')
-=======
-    context 'when homeless information is not included in the submission' do
-      it 'adds nothing to the pdf data' do
-        form_attributes['veteran']['homelessness'] = {}
-        mapper.map_claim
-
-        expect(pdf_data[:data][:attributes]).not_to have_key(:homelessInformation)
-      end
->>>>>>> ee905595
     end
   end
 end