--- conflicted
+++ resolved
@@ -44,11 +44,7 @@
   it 'retrieves the file and uploads to EVSS' do
     allow(EVSSClaimDocumentUploader).to receive(:new) { uploader_stub }
     allow(EVSS::DocumentsService).to receive(:new) { client_stub }
-<<<<<<< HEAD
-    file = File.read("#{Rails.root}/spec/fixtures/files/#{filename}")
-=======
     file = File.read(Rails.root.join("spec/fixtures/files/#{filename}").to_s)
->>>>>>> dbe154c4
     allow(uploader_stub).to receive(:retrieve_from_store!).with(filename) { file }
     allow(uploader_stub).to receive(:read_for_upload) { file }
     expect(uploader_stub).to receive(:remove!).once
