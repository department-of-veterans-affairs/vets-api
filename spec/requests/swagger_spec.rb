--- conflicted
+++ resolved
@@ -2752,7 +2752,6 @@
       end
     end
 
-<<<<<<< HEAD
     describe 'form 21-0779 nursing home information' do
       let(:saved_claim) { create(:va210779) }
 
@@ -2771,93 +2770,15 @@
           '/v0/form210779',
           422,
           json_headers.merge('_data' => { foo: :bar }.to_json)
-=======
-    describe '21-2680' do
-      let(:headers) do
-        {
-          '_headers' => {
-            'Accept' => 'application/json',
-            'Content-Type' => 'application/json'
-          }
-        }
-      end
-
-      context 'submitting form212680 claim form' do
-        it 'successfully downloads form212680 pdf', skip: 'need apivore update to accept binary response' do
-          expect(subject).to validate(
-            :post,
-            '/v0/form212680/download_pdf',
-            200,
-            headers.merge('_data' => {
-              'form' => VetsJsonSchema::EXAMPLES['21-2680']
-            }.to_json)
-          )
-        end
-
-        it 'handles 422' do
-          expect(subject).to validate(
-            :post,
-            '/v0/form212680/download_pdf',
-            422,
-            headers.merge('_data' => { 'form' => { foo: :bar } }.to_json)
-          )
-        end
-
-        it 'handles 400' do
-          expect(subject).to validate(
-            :post,
-            '/v0/form212680/download_pdf',
-            400,
-            headers.merge('_data' => {})
-          )
-        end
-      end
-    end
-
-    describe 'form 21-0779 nursing home information' do
-      it 'supports submitting a form 21-0779' do
-        expect(subject).to validate(
-          :post,
-          '/v0/form210779',
-          200,
-          json_headers.merge('_data' => { 'form' => VetsJsonSchema::EXAMPLES['21-0779'] }.to_json)
-        )
-      end
-
-      it 'handles 422' do
-        expect(subject).to validate(
-          :post,
-          '/v0/form210779',
-          422,
-          json_headers.merge('_data' => { 'form' => { foo: :bar } }.to_json)
-        )
-      end
-
-      it 'handles 400' do
-        expect(subject).to validate(
-          :post,
-          '/v0/form210779',
-          400,
-          json_headers.merge('_data' => {})
->>>>>>> 16b67d79
         )
       end
 
       it 'successfully downloads form210779 pdf', skip: 'need apivore update to accept binary response' do
         expect(subject).to validate(
-<<<<<<< HEAD
           :get,
           '/v0/form210779/download_pdf/{guid}',
           200,
           'guid' => saved_claim.guid
-=======
-          :post,
-          '/v0/form210779/download_pdf',
-          200,
-          headers.merge('_data' => {
-            'form' => VetsJsonSchema::EXAMPLES['21-0779']
-          }.to_json)
->>>>>>> 16b67d79
         )
       end
 
