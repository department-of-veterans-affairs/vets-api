--- conflicted
+++ resolved
@@ -271,20 +271,6 @@
         end
       end
 
-<<<<<<< HEAD
-      it 'increments statsd when job fails permanently' do
-        msg = {
-          'jid' => 'job_id',
-          'args' => [appeal_submission_upload.id],
-          'error_message' => 'An error occurred for sidekiq job'
-        }
-
-        tags = ['service:board-appeal', 'function: evidence submission to Lighthouse']
-
-        expect { described_class.new.sidekiq_retries_exhausted_block.call(msg) }
-          .to trigger_statsd_increment('worker.decision_review.submit_upload.permanent_error')
-          .and trigger_statsd_increment('silent_failure', tags:)
-=======
       context 'when job fails permanently' do
         let(:msg) do
           {
@@ -313,7 +299,6 @@
             .and trigger_statsd_increment('worker.decision_review.submit_upload.retries_exhausted.email_error',
                                           tags: ['appeal_type:NOD'])
         end
->>>>>>> bbdab6b7
       end
     end
 
