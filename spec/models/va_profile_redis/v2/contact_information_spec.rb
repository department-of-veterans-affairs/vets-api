# frozen_string_literal: true

require 'rails_helper'

describe VAProfileRedis::V2::ContactInformation do
  let(:user) { build(:user, :loa3) }
  let(:person_response) do
    raw_response = OpenStruct.new(status: 200, body: { 'bio' => person.to_hash })

    VAProfile::ContactInformation::V2::PersonResponse.from(raw_response)
  end
  let(:contact_info) { VAProfileRedis::V2::ContactInformation.for_user(user) }
  let(:person) { build(:person, telephones:) }
  let(:telephones) do
    [
      build(:telephone),
      build(:telephone, :home),
      build(:telephone, :work),
      build(:telephone, :temporary),
      build(:telephone, :fax)
    ]
  end

  before do
<<<<<<< HEAD
    allow(Flipper).to receive(:enabled?).with(:remove_pciu, instance_of(User)).and_return(true)
    allow(VAProfile::Models::Person).to receive(:build_from).and_return(person)
=======
    allow(VAProfile::Models::V3::Person).to receive(:build_from).and_return(person)
>>>>>>> cf20ffaa
  end

  [404, 400].each do |status|
    context "with a #{status} from get_person" do
      let(:get_person_calls) { 'once' }

      before do
        allow(VAProfile::Configuration::SETTINGS.contact_information).to receive(:cache_enabled).and_return(true)

        service = double
        allow(VAProfile::ContactInformation::V2::Service).to receive(:new).with(user).and_return(service)
        expect(service).to receive(:get_person).public_send(
          get_person_calls
        ).and_return(
          VAProfile::ContactInformation::V2::PersonResponse.new(status, person: nil)
        )
      end

      it 'caches the empty response' do
        VCR.use_cassette('va_profile/v2/contact_information/person', VCR::MATCH_EVERYTHING) do
          expect(contact_info.email).to be_nil
          expect(contact_info.home_phone).to be_nil
        end
      end

      context 'when the cache is destroyed' do
        let(:get_person_calls) { 'twice' }

        it 'makes a new request' do
          VCR.use_cassette('va_profile/v2/contact_information/person', VCR::MATCH_EVERYTHING) do
            expect(contact_info.email).to be_nil
          end
          VAProfileRedis::V2::Cache.invalidate(user)

          expect(VAProfileRedis::V2::ContactInformation.for_user(user).email).to be_nil
        end
      end
    end
  end

  describe '.new' do
    it 'creates an instance with user attributes' do
      VCR.use_cassette('va_profile/v2/contact_information/person', VCR::MATCH_EVERYTHING) do
        expect(contact_info.user).to eq(user)
      end
    end
  end

  describe '#response' do
    context 'when the cache is empty' do
      it 'caches and return the response', :aggregate_failures do
        allow_any_instance_of(
          VAProfile::ContactInformation::V2::Service
        ).to receive(:get_person).and_return(person_response)

        VCR.use_cassette('va_profile/v2/contact_information/person', VCR::MATCH_EVERYTHING) do
          if VAProfile::Configuration::SETTINGS.contact_information.cache_enabled
            expect(contact_info.redis_namespace).to receive(:set).once
          end
          expect_any_instance_of(VAProfile::ContactInformation::V2::Service).to receive(:get_person).once
          expect(contact_info.status).to eq 200
          expect(contact_info.response.person).to have_deep_attributes(person)
        end
      end
    end

    context 'when there is cached data' do
      it 'returns the cached data', :aggregate_failures do
        VCR.use_cassette('va_profile/v2/contact_information/person', VCR::MATCH_EVERYTHING) do
          contact_info.cache(user.icn, person_response)
          expect_any_instance_of(VAProfile::ContactInformation::V2::Service).not_to receive(:get_person)
          expect(contact_info.response.person).to have_deep_attributes(person)
        end
      end
    end
  end

  describe 'contact information attributes' do
    context 'with a successful response' do
      before do
        allow(VAProfile::Models::Person).to receive(:build_from).and_return(person)
        allow_any_instance_of(
          VAProfile::ContactInformation::V2::Service
        ).to receive(:get_person).and_return(person_response)
      end

      describe '#email' do
        it 'returns the users email address object', :aggregate_failures do
          VCR.use_cassette('va_profile/v2/contact_information/person', VCR::MATCH_EVERYTHING) do
            expect(contact_info.email).to eq person.emails.first
            expect(contact_info.email.class).to eq VAProfile::Models::Email
          end
        end
      end

      describe '#residential_address' do
        it 'returns the users residential address object', :aggregate_failures do
          residence = address_for VAProfile::Models::V3::Address::RESIDENCE
          VCR.use_cassette('va_profile/v2/contact_information/person', VCR::MATCH_EVERYTHING) do
            expect(contact_info.residential_address).to eq residence
            expect(contact_info.residential_address.class).to eq VAProfile::Models::V3::Address
          end
        end
      end

      describe '#mailing_address' do
        it 'returns the users mailing address object', :aggregate_failures do
          correspondence = address_for VAProfile::Models::V3::Address::CORRESPONDENCE
          VCR.use_cassette('va_profile/v2/contact_information/person', VCR::MATCH_EVERYTHING) do
            expect(contact_info.mailing_address).to eq correspondence
            expect(contact_info.mailing_address.class).to eq VAProfile::Models::V3::Address
          end
        end
      end

      describe '#home_phone' do
        it 'returns the users home phone object', :aggregate_failures do
          phone = phone_for VAProfile::Models::Telephone::HOME
          VCR.use_cassette('va_profile/v2/contact_information/person', VCR::MATCH_EVERYTHING) do
            expect(contact_info.home_phone).to eq phone
            expect(contact_info.home_phone.class).to eq VAProfile::Models::Telephone
          end
        end
      end

      describe '#mobile_phone' do
        it 'returns the users mobile phone object', :aggregate_failures do
          phone = phone_for VAProfile::Models::Telephone::MOBILE
          VCR.use_cassette('va_profile/v2/contact_information/person', VCR::MATCH_EVERYTHING) do
            expect(contact_info.mobile_phone).to eq phone
            expect(contact_info.mobile_phone.class).to eq VAProfile::Models::Telephone
          end
        end
      end

      describe '#work_phone' do
        it 'returns the users work phone object', :aggregate_failures do
          phone = phone_for VAProfile::Models::Telephone::WORK
          VCR.use_cassette('va_profile/v2/contact_information/person', VCR::MATCH_EVERYTHING) do
            expect(contact_info.work_phone).to eq phone
            expect(contact_info.work_phone.class).to eq VAProfile::Models::Telephone
          end
        end
      end

      describe '#temporary_phone' do
        it 'returns the users temporary phone object', :aggregate_failures do
          phone = phone_for VAProfile::Models::Telephone::TEMPORARY
          VCR.use_cassette('va_profile/v2/contact_information/person', VCR::MATCH_EVERYTHING) do
            expect(contact_info.temporary_phone).to eq phone
            expect(contact_info.temporary_phone.class).to eq VAProfile::Models::Telephone
          end
        end
      end

      describe '#fax_number' do
        it 'returns the users FAX object', :aggregate_failures do
          fax = phone_for VAProfile::Models::Telephone::FAX
          VCR.use_cassette('va_profile/v2/contact_information/person', VCR::MATCH_EVERYTHING) do
            expect(contact_info.fax_number).to eq fax
            expect(contact_info.fax_number.class).to eq VAProfile::Models::Telephone
          end
        end
      end
    end

    context 'with an error response' do
      before do
        allow_any_instance_of(VAProfile::ContactInformation::V2::Service).to receive(:get_person).and_raise(
          Common::Exceptions::BackendServiceException
        )
      end

      describe '#email' do
        it 'raises a Common::Exceptions::BackendServiceException error' do
          expect { contact_info.email }.to raise_error(
            Common::Exceptions::BackendServiceException
          )
        end
      end

      describe '#residential_address' do
        it 'raises a Common::Exceptions::BackendServiceException error' do
          expect { contact_info.residential_address }.to raise_error(
            Common::Exceptions::BackendServiceException
          )
        end
      end

      describe '#mailing_address' do
        it 'raises a Common::Exceptions::BackendServiceException error' do
          expect { contact_info.mailing_address }.to raise_error(
            Common::Exceptions::BackendServiceException
          )
        end
      end

      describe '#home_phone' do
        it 'raises a Common::Exceptions::BackendServiceException error' do
          expect { contact_info.home_phone }.to raise_error(
            Common::Exceptions::BackendServiceException
          )
        end
      end

      describe '#mobile_phone' do
        it 'raises a Common::Exceptions::BackendServiceException error' do
          expect { contact_info.mobile_phone }.to raise_error(
            Common::Exceptions::BackendServiceException
          )
        end
      end

      describe '#work_phone' do
        it 'raises a Common::Exceptions::BackendServiceException error' do
          expect { contact_info.work_phone }.to raise_error(
            Common::Exceptions::BackendServiceException
          )
        end
      end

      describe '#temporary_phone' do
        it 'raises a Common::Exceptions::BackendServiceException error' do
          expect { contact_info.temporary_phone }.to raise_error(
            Common::Exceptions::BackendServiceException
          )
        end
      end

      describe '#fax_number' do
        it 'raises a Common::Exceptions::BackendServiceException error' do
          expect { contact_info.fax_number }.to raise_error(
            Common::Exceptions::BackendServiceException
          )
        end
      end
    end

    context 'with an empty respose body' do
      let(:empty_response) do
        raw_response = OpenStruct.new(status: 500, body: nil)

        VAProfile::ContactInformation::V2::PersonResponse.from(raw_response)
      end

      before do
        allow(VAProfile::Models::Person).to receive(:build_from).and_return(nil)
        allow_any_instance_of(
          VAProfile::ContactInformation::V2::Service
        ).to receive(:get_person).and_return(empty_response)
      end

      describe '#email' do
        it 'returns nil' do
          expect(contact_info.email).to be_nil
        end
      end

      describe '#residential_address' do
        it 'returns nil' do
          expect(contact_info.residential_address).to be_nil
        end
      end

      describe '#mailing_address' do
        it 'returns nil' do
          expect(contact_info.mailing_address).to be_nil
        end
      end

      describe '#home_phone' do
        it 'returns nil' do
          expect(contact_info.home_phone).to be_nil
        end
      end

      describe '#mobile_phone' do
        it 'returns nil' do
          expect(contact_info.mobile_phone).to be_nil
        end
      end

      describe '#work_phone' do
        it 'returns nil' do
          expect(contact_info.work_phone).to be_nil
        end
      end

      describe '#temporary_phone' do
        it 'returns nil' do
          expect(contact_info.temporary_phone).to be_nil
        end
      end

      describe '#fax_number' do
        it 'returns nil' do
          expect(contact_info.fax_number).to be_nil
        end
      end
    end
  end
end

def address_for(address_type)
  person.addresses.find { |address| address.address_pou == address_type }
end

def phone_for(phone_type)
  person.telephones.find { |telephone| telephone.phone_type == phone_type }
end<|MERGE_RESOLUTION|>--- conflicted
+++ resolved
@@ -22,12 +22,7 @@
   end
 
   before do
-<<<<<<< HEAD
-    allow(Flipper).to receive(:enabled?).with(:remove_pciu, instance_of(User)).and_return(true)
     allow(VAProfile::Models::Person).to receive(:build_from).and_return(person)
-=======
-    allow(VAProfile::Models::V3::Person).to receive(:build_from).and_return(person)
->>>>>>> cf20ffaa
   end
 
   [404, 400].each do |status|
