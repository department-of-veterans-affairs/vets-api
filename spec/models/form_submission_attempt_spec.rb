--- conflicted
+++ resolved
@@ -36,17 +36,6 @@
           .to transition_from(:pending).to(:failure).on_event(:fail)
       end
 
-<<<<<<< HEAD
-      it 'sends an error email when it is a SimpleFormsApi supported form' do
-        notification_email = double
-        allow(notification_email).to receive(:send)
-        allow(SimpleFormsApi::NotificationEmail).to receive(:new).with(
-          config,
-          notification_type:,
-          user_account: anything
-        ).and_return(notification_email)
-        form_submission_attempt = create(:form_submission_attempt)
-=======
       context 'is a simple form' do
         let(:form_submission) { build(:form_submission, form_type: '21-4142') }
 
@@ -59,7 +48,6 @@
             user_account: anything
           ).and_return(notification_email)
           form_submission_attempt = create(:form_submission_attempt, form_submission:)
->>>>>>> 48aeb2f0
 
           form_submission_attempt.fail!
 
@@ -80,9 +68,9 @@
         end
       end
 
-      it 'sends an error email when it is not a SimpleFormsApi form and flippers are on' do
-        Flipper.enable(:form526_send_4142_failure_notification)
+      it 'sends an 4142 error email when it is not a SimpleFormsApi form and flippers are on' do
         Flipper.enable(CentralMail::SubmitForm4142Job::POLLING_FLIPPER_KEY)
+        Flipper.enable(CentralMail::SubmitForm4142Job::POLLED_FAILURE_EMAIL)
 
         email_klass = EVSS::DisabilityCompensationForm::Form4142DocumentUploadFailureEmail
         form_submission_attempt = FormSubmissionAttempt.create(form_submission: form526_form4142_form_submission)
