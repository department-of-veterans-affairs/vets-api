--- conflicted
+++ resolved
@@ -5,11 +5,6 @@
 
 module V0
   class SessionsController < ApplicationController
-<<<<<<< HEAD
-=======
-    REDIRECT_URLS = %w[signup mhv dslogon idme mfa verify slo].freeze
-
->>>>>>> e394a136
     STATSD_SSO_CALLBACK_KEY = 'api.auth.saml_callback'
     STATSD_SSO_CALLBACK_TOTAL_KEY = 'api.auth.login_callback.total'
     STATSD_SSO_CALLBACK_FAILED_KEY = 'api.auth.login_callback.failed'
@@ -19,7 +14,6 @@
     # @type is set automatically by the routes in config/routes.rb
     # For more details see SAML::SettingsService and SAML::URLService
     def new
-<<<<<<< HEAD
       type  = params[:signup] ? 'signup' : params[:type]
       if SessionActivity::SESSION_ACTIVITY_TYPES.include?(type)
         session_activity = SessionActivity.create(
@@ -30,17 +24,12 @@
           generated_url: url_service.send("#{type}_url")
         )
 
-        redirect_to session_activity.generated_url
-=======
-      type = params[:signup] ? 'signup' : params[:type]
-      if REDIRECT_URLS.include?(type)
-        url = url_service.send("#{type}_url")
         if type == 'slo'
           Rails.logger.info('SSO: LOGOUT', sso_logging_info)
           reset_session
         end
-        redirect_to url
->>>>>>> e394a136
+
+        redirect_to session_activity.generated_url
       else
         raise Common::Exceptions::RoutingError, params[:path]
       end
@@ -103,14 +92,11 @@
       end
     end
 
-<<<<<<< HEAD
     def session_activity
       return @session_activity if defined?(@session_activity)
       @session_activity = SessionActivity.find_by(id: session_activity_id, originating_request_id: originating_request_id)
     end
 
-=======
->>>>>>> e394a136
     def stats(status)
       case status
       when :success
@@ -136,17 +122,9 @@
       set_sso_cookie! # Sets a cookie "vagov_session_<env>" with attributes needed for SSO.
     end
 
-<<<<<<< HEAD
     def saml_login_redirect_url(auth: 'success', code: nil)
       if auth == 'fail'
         url_service.login_redirect_url(auth: 'fail', code: code)
-=======
-    def saml_login_redirect_url
-      if current_user.loa[:current] < current_user.loa[:highest]
-        url_service.verify_url
-      elsif Settings.session_cookie.enabled
-        url_service.login_redirect_url
->>>>>>> e394a136
       else
         if current_user.loa[:current] < current_user.loa[:highest]
           url_service.idme_loa3_url
