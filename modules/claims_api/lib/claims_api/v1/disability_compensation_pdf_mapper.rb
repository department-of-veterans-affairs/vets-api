# frozen_string_literal: true

require_relative '../pdf_mapper_base'
<<<<<<< HEAD
require_relative 'mapper_helpers/pdf_data_builder'
=======
require_relative 'mapper_helpers/auth_headers_lookup'
>>>>>>> 0a7db1a4

module ClaimsApi
  module V1
    class DisabilityCompensationPdfMapper
      include PdfMapperBase
<<<<<<< HEAD
      include PdfDataBuilder # build_pdf_path
=======
      include AuthHeadersLookup
>>>>>>> 0a7db1a4

      SECTIONS = %i[
        section_0_claim_attributes
        section_1_veteran_identification
        section_2_change_of_address
        section_3_homeless_information
        section_5_disabilities
        section_5_treatment_centers
        section_6_service_information
      ].freeze

      HOMELESSNESS_RISK_SITUATION_TYPES = {
        'fleeing' => 'FLEEING_CURRENT_RESIDENCE',
        'shelter' => 'LIVING_IN_A_HOMELESS_SHELTER',
        'notShelter' => 'NOT_CURRENTLY_IN_A_SHELTERED_ENVIRONMENT',
        'anotherPerson' => 'STAYING_WITH_ANOTHER_PERSON',
        'other' => 'OTHER'
      }.freeze

      RISK_OF_BECOMING_HOMELESS_TYPES = {
        'losingHousing' => 'HOUSING_WILL_BE_LOST_IN_30_DAYS',
        'leavingShelter' => 'LEAVING_PUBLICLY_FUNDED_SYSTEM_OF_CARE',
        'other' => 'OTHER'
      }.freeze

      def initialize(auto_claim, pdf_data, auth_headers, middle_initial)
        @auto_claim = auto_claim
        @pdf_data = pdf_data
        @auth_headers = auth_headers&.deep_symbolize_keys
        @middle_initial = middle_initial
      end

      def map_claim
        SECTIONS.each { |section| send(section) }

        @pdf_data
      end

      private

      def section_0_claim_attributes
        claim_process_type = @auto_claim['standardClaim'] ? 'STANDARD_CLAIM_PROCESS' : 'FDC_PROGRAM'
        claim_process_type = 'BDD_PROGRAM' if any_service_end_dates_in_bdd_window?

        @pdf_data[:data][:attributes][:claimProcessType] = claim_process_type
      end

      def any_service_end_dates_in_bdd_window?
        @auto_claim['serviceInformation']['servicePeriods'].each do |sp|
          end_date = sp['activeDutyEndDate'].to_date
          if end_date >= 90.days.from_now.to_date && end_date <= 180.days.from_now.to_date
            identification_info = build_pdf_path(:identification_info)

            future_date = make_date_string_month_first(sp['activeDutyEndDate'], sp['activeDutyEndDate'].length)
            identification_info[:dateOfReleaseFromActiveDuty] = future_date
            return true
          end
        end

        false
      end

      def section_1_veteran_identification
        identification_info_pdf_path = build_pdf_path(:identification_info)

        mailing_address
        va_employee_status(identification_info_pdf_path)
        veteran_ssn(identification_info_pdf_path)
        veteran_file_number(identification_info_pdf_path)
        veteran_name
        veteran_birth_date(identification_info_pdf_path)

        @pdf_data
      end

      def mailing_address
        mailing_addr = @auto_claim&.dig('veteran', 'currentMailingAddress')
        return if mailing_addr.blank?

        mailing_address_pdf_path = build_pdf_path(:identification_mailing_address)

        address_data = {
          numberAndStreet: concatenate_address(mailing_addr['addressLine1'], mailing_addr['addressLine2'],
                                               mailing_addr['addressLine3']),
          city: mailing_addr['city'],
          state: mailing_addr['state'],
          country: mailing_addr['country'],
          zip: concatenate_zip_code(mailing_addr)
        }.compact

        mailing_address_pdf_path.merge!(address_data)
      end

      def va_employee_status(identification_info_pdf_path)
        employee_status = @auto_claim&.dig('veteran', 'currentlyVAEmployee')
        return if employee_status.nil?

        identification_info_pdf_path[:currentVaEmployee] = employee_status
      end

<<<<<<< HEAD
      def veteran_ssn(identification_info_pdf_path)
        ssn = @auth_headers[:va_eauth_pnid]
        identification_info_pdf_path[:ssn] = format_ssn(ssn) if ssn.present?
      end

      def veteran_file_number(identification_info_pdf_path)
        file_number = @auth_headers[:va_eauth_birlsfilenumber]
        identification_info_pdf_path[:vaFileNumber] = file_number
=======
      def veteran_ssn
        ssn = get_auth_header(:pnid)
        @pdf_data[:data][:attributes][:identificationInformation][:ssn] = format_ssn(ssn) if ssn.present?
      end

      def veteran_file_number
        file_number = get_auth_header(:birls_file_number)
        @pdf_data[:data][:attributes][:identificationInformation][:vaFileNumber] = file_number
>>>>>>> 0a7db1a4
      end

      def veteran_name
        veteran_name_base = build_pdf_path(:identification_name)

        fname = get_auth_header(:first_name)
        lname = get_auth_header(:last_name)

        veteran_name_base[:firstName] = fname
        veteran_name_base[:lastName] = lname
        veteran_name_base[:middleInitial] = @middle_initial
      end

<<<<<<< HEAD
      def veteran_birth_date(identification_info_pdf_path)
        birth_date_data = @auth_headers[:va_eauth_birthdate]
=======
      def veteran_birth_date
        birth_date_data = get_auth_header(:birth_date)
>>>>>>> 0a7db1a4
        birth_date = format_birth_date(birth_date_data) if birth_date_data

        identification_info_pdf_path[:dateOfBirth] = birth_date
      end

      def section_2_change_of_address
        address_info = @auto_claim&.dig('veteran', 'changeOfAddress')
        return if address_info.blank?

        change_of_address_pdf_path = build_pdf_path(:change_of_address)

        change_of_address_dates(address_info)
        change_of_address_location(address_info)
        change_of_address_type(address_info, change_of_address_pdf_path)
      end

      def change_of_address_dates(address_info)
        change_of_address_dates_pdf_path = build_pdf_path(:change_of_address_dates)

        start_date = address_info&.dig('beginningDate')
        end_date = address_info&.dig('endingDate')

        if start_date.present? # This is required but checking to be safe anyways
          change_of_address_dates_pdf_path[:start] = make_date_object(start_date, start_date.length)
        end
        change_of_address_dates_pdf_path[:end] = make_date_object(end_date, end_date.length) if end_date.present?
      end

      def change_of_address_location(address_info)
        change_of_address_new_address_pdf_path = build_pdf_path(:change_of_address_new_address)

        number_and_street = concatenate_address(address_info['addressLine1'], address_info['addressLine2'])
        change_of_address_new_address_pdf_path[:numberAndStreet] = number_and_street

        city = address_info&.dig('city')
        change_of_address_new_address_pdf_path[:city] = city if city.present?

        state = address_info&.dig('state')
        change_of_address_new_address_pdf_path[:state] = state if state.present?

        zip = concatenate_zip_code(address_info)
        change_of_address_new_address_pdf_path[:zip] = zip if zip.present?

        # required
        country = address_info&.dig('country')
        change_of_address_new_address_pdf_path[:country] = format_country(country)
      end

      def change_of_address_type(address_info, change_of_address_pdf_path)
        change_of_address_pdf_path[:typeOfAddressChange] = address_info&.dig('addressChangeType')
      end

      def section_3_homeless_information
        homeless_info = @auto_claim&.dig('veteran', 'homelessness')
        return if homeless_info.blank?

        homeless_info_pdf_path = build_pdf_path(:homeless_info)

        point_of_contact(homeless_info_pdf_path)
        currently_homeless
        homelessness_risk
      end

      # If "pointOfContact" is on the form "pointOfContactName", "primaryPhone" are required via the schema
      # "primaryPhone" requires both "areaCode" and "phoneNumber" via the schema
      def point_of_contact(homeless_info_pdf_path)
        point_of_contact_info = @auto_claim&.dig('veteran', 'homelessness', 'pointOfContact')
        return if point_of_contact_info.blank?

        homeless_info_pdf_path[:pointOfContact] = point_of_contact_info&.dig('pointOfContactName')
        phone_object = point_of_contact_info&.dig('primaryPhone')
        phone_number = phone_object.values.join

        homeless_info_pdf_path[:pointOfContactNumber] = { telephone: convert_phone(phone_number) }
      end

      # if "currentlyHomeless" is present "homelessSituationType", "otherLivingSituation" are required by the schema
      def currently_homeless
        currently_homeless_info = @auto_claim&.dig('veteran', 'homelessness', 'currentlyHomeless')
        return if currently_homeless_info.blank?

        currnetly_homeless_pdf_path = build_pdf_path(:homeless_currently)

        currnetly_homeless_pdf_path[:homelessSituationOptions] =
          HOMELESSNESS_RISK_SITUATION_TYPES[currently_homeless_info['homelessSituationType']]
        currnetly_homeless_pdf_path[:otherDescription] = currently_homeless_info['otherLivingSituation']
      end

      # if "homelessnessRisk" is on the submission "homelessnessRiskSituationType", "otherLivingSituation" are required
      def homelessness_risk
        homelessness_risk_info = @auto_claim&.dig('veteran', 'homelessness', 'homelessnessRisk')
        return if homelessness_risk_info.blank?

        risk_of_homelessness_pdf_path = build_pdf_path(:homeless_risk)

        risk_of_homelessness_pdf_path[:livingSituationOptions] =
          RISK_OF_BECOMING_HOMELESS_TYPES[homelessness_risk_info['homelessnessRiskSituationType']]
        risk_of_homelessness_pdf_path[:otherDescription] = homelessness_risk_info['otherLivingSituation']
      end

      # Section 4 has no mapped properties in v1

      # "disabilities" are required
      # "disabilityActionType", "name" are required inside "disabilities" via the schema
      def section_5_disabilities
        disabilities_pdf_path = build_pdf_path(:claim_info)

        disabilities_pdf_path[:disabilities] = transform_disabilities
      end

      def transform_disabilities
        @auto_claim['disabilities'].flat_map do |disability|
          primary_disability = build_primary_disability(disability)
          secondary_disabilities = if disability['secondaryDisabilities'].present?
                                     build_secondary_disabilities(disability)
                                   end

          [primary_disability, *secondary_disabilities]
        end
      end

      def build_primary_disability(disability)
        dis_name = disability['name']
        dis_date = format_disability_date(disability['approximateBeginDate'])
        service_relevance = disability['serviceRelevance']

        build_disability_item(dis_name, dis_date, service_relevance)
      end

      def build_secondary_disabilities(disability)
        disability['secondaryDisabilities'].map do |secondary_disability|
          dis_name = "#{secondary_disability['name']} secondary to: #{disability['name']}"
          dis_date = format_disability_date(secondary_disability['approximateBeginDate'])
          service_relevance = secondary_disability['serviceRelevance']

          build_disability_item(dis_name, dis_date, service_relevance)
        end
      end

      def format_disability_date(begin_date)
        return nil if begin_date.blank?

        make_date_string_month_first(begin_date, begin_date.length)
      end

      # 'treatments' is optional
      # If 'treatments' is provided 'treatedDisabilityNames' and 'center' are required via the schema
      def section_5_treatment_centers
        treatment_info = @auto_claim&.dig('treatments')
        return if treatment_info.blank?

        treatments_pdf_path = build_pdf_path(:claim_info)

        treatments = get_treatments(treatment_info)
        treatment_details = treatments.map(&:deep_symbolize_keys)

        treatments_pdf_path[:treatments] = treatment_details
      end

      def get_treatments(treatment_info)
        [].tap do |treatments_list|
          treatment_info.map do |tx|
            treatment_details = build_treatment_details(tx)
            treatment_start_date = build_treatment_start_date(tx)
            do_not_have_date = treatment_start_date.blank? || nil

            treatments_list << build_treatment_item(treatment_details, treatment_start_date, do_not_have_date)
          end
        end.flatten
      end

      # String that is a composite of the treatment name and center name
      def build_treatment_details(treatment)
        if treatment['center'].present?
          center_data = treatment['center'].transform_keys(&:to_sym)
          center = center_data.values_at(:name, :country).compact.map(&:presence).compact.join(', ')
        end

        names = treatment['treatedDisabilityNames']
        name = names.join(', ') if names.present?
        [name, center].compact.join(' - ')
      end

      def build_treatment_start_date(treatment)
        return if treatment['startDate'].blank?

        start_date = parse_treatment_date(treatment['startDate'])
        make_date_object(start_date, start_date.length)
      end

      # The PDF Generator only wants month and year for this field
      # The date value sent in is in the format of YYYY-MM-DD
      def parse_treatment_date(date)
        date.length > 7 ? date[0..-4] : date
      end

      def build_treatment_item(treatment_details, treatment_start_date, do_not_have_date)
        { treatmentDetails: treatment_details, dateOfTreatment: treatment_start_date,
          doNotHaveDate: do_not_have_date }.compact
      end

      def section_6_service_information
        service_info_pdf_path = build_pdf_path(:service_info)

<<<<<<< HEAD
        service_periods(service_info_pdf_path)
=======
        service_periods

        confinements if @auto_claim.dig('serviceInformation', 'confinements')
>>>>>>> 0a7db1a4
        reserves_national_guard_service if @auto_claim.dig('serviceInformation', 'reservesNationalGuardService')
        alternate_names(service_info_pdf_path) if @auto_claim.dig('serviceInformation', 'alternateNames')
      end

      # 'serviceBranch', 'activeDutyBeginDate' & 'activeDutyEndDate' are required via the schema
      def service_periods(service_info_pdf_path)
        most_recent_pdf_path = build_pdf_path(:service_most_recent)
        service_periods_data = @auto_claim.dig('serviceInformation', 'servicePeriods')
<<<<<<< HEAD
        most_recent_period = service_periods_data.max_by do |sp|
          sp['activeDutyEndDate'].presence || {}
        end
        most_recent_branch = most_recent_period['serviceBranch']
        most_recent_service_period(most_recent_period, most_recent_branch, most_recent_pdf_path, service_info_pdf_path)
=======
        most_recent_service_period_data = service_periods_data.max_by do |sp|
          sp['activeDutyEndDate'].presence || {}
        end
        most_recent_branch = most_recent_service_period_data['serviceBranch']
        most_recent_service_period(most_recent_service_period_data, most_recent_branch)

        remaining_periods = service_periods_data - [most_recent_service_period_data]
        additional_service_periods(remaining_periods) if remaining_periods
      end

      def set_pdf_data_for_most_recent_service_period
        return if @pdf_data[:data][:attributes][:serviceInformation]&.key?(:mostRecentActiveService)
>>>>>>> 0a7db1a4

        remaining_periods = service_periods_data - [most_recent_period]
        additional_service_periods(remaining_periods, service_info_pdf_path) if remaining_periods
      end

      # 'separationLocationCode' is optional
      def most_recent_service_period(service_period, branch, most_recent_pdf_path, service_info_pdf_path)
        location_code = service_period['separationLocationCode']
        begin_date = service_period['activeDutyBeginDate']
        end_date = service_period['activeDutyEndDate']

        service_info_pdf_path[:branchOfService] = { branch: }
        service_info_pdf_path[:placeOfLastOrAnticipatedSeparation] = location_code if location_code
        most_recent_pdf_path[:start] = make_date_object(begin_date, begin_date.length)
        most_recent_pdf_path[:end] = make_date_object(end_date, end_date.length)
      end

      def additional_service_periods(remaining_periods, service_info_pdf_path)
        additional_periods = []
        remaining_periods.each do |rp|
          start_date = make_date_object(rp['activeDutyBeginDate'], rp['activeDutyBeginDate'].length)
          end_date = make_date_object(rp['activeDutyEndDate'], rp['activeDutyEndDate'].length)

          additional_periods << {
            start: start_date,
            end: end_date
          }
        end
        service_info_pdf_path[:additionalPeriodsOfService] = additional_periods
      end

      def confinements
        set_pdf_data_for_pow_confinement

        confinement_periods
      end

      def set_pdf_data_for_pow_confinement
        return if @pdf_data[:data][:attributes][:serviceInformation]&.key?(:prisonerOfWarConfinement)

        @pdf_data[:data][:attributes][:serviceInformation][:prisonerOfWarConfinement] = {}
      end

      # 'confinementBeginDate' & 'confinementEndDate' are required via the schema if confinements are present
      def confinement_periods
        confinements_data = @auto_claim.dig('serviceInformation', 'confinements')

        periods_of_confinement = []
        confinements_data.each do |c|
          begin_date = make_date_object(c['confinementBeginDate'], c['confinementBeginDate'].length)
          end_date = make_date_object(c['confinementEndDate'], c['confinementEndDate'].length)

          periods_of_confinement << { start: begin_date, end: end_date }
        end
        @pdf_data[:data][:attributes][:serviceInformation][:prisonerOfWarConfinement] =
          { confinementDates: periods_of_confinement }
      end

      # If reserves are present
      # 'obligationTermOfServiceFromDate', 'obligationTermOfServiceToDate' & 'unitName' are required via the schema
      def reserves_national_guard_service
        reserves_pdf_path = build_pdf_path(:service_reserves)

        required_reserves_data(reserves_pdf_path)
        optional_reserves_data(reserves_pdf_path)
      end

      def required_reserves_data(reserves_pdf_path)
        unit_name = @auto_claim.dig('serviceInformation', 'reservesNationalGuardService', 'unitName')
        begin_date = @auto_claim.dig('serviceInformation', 'reservesNationalGuardService',
                                     'obligationTermOfServiceFromDate')
        end_date = @auto_claim.dig('serviceInformation', 'reservesNationalGuardService',
                                   'obligationTermOfServiceToDate')

        reserves_pdf_path[:unitName] = unit_name
        reserves_pdf_path[:obligationTermsOfService] = {
          start: make_date_object(begin_date, begin_date.length),
          end: make_date_object(end_date, end_date.length)
        }
      end

      def optional_reserves_data(reserves_pdf_path)
        reserves_data = @auto_claim.dig('serviceInformation', 'reservesNationalGuardService')

        unit_phone(reserves_data, reserves_pdf_path) if reserves_data['unitPhone']
        if reserves_data.key?('receivingInactiveDutyTrainingPay')
          inactive_duty_training_pay(reserves_data,
                                     reserves_pdf_path)
        end
        title_10_activation(reserves_pdf_path) if reserves_data['title10Activation']
      end

      def unit_phone(reserves_data, reserves_pdf_path)
        if reserves_data&.dig('unitPhone')
          reserves_pdf_path[:unitPhoneNumber] = [
            reserves_data&.dig('unitPhone', 'areaCode'),
            reserves_data&.dig('unitPhone', 'phoneNumber')&.tr('-', '')
          ].compact.join
        end
      end

      def inactive_duty_training_pay(reserves_data, reserves_pdf_path)
        reserves_pdf_path[:receivingInactiveDutyTrainingPay] =
          handle_yes_no(reserves_data['receivingInactiveDutyTrainingPay'])
      end

      # if 'title_10_activation' is present
      # 'anticipatedSeparationDate' & 'title10ActivationDate'
      def title_10_activation(reserves_pdf_path)
        title_10_data = @auto_claim.dig('serviceInformation', 'reservesNationalGuardService', 'title10Activation')
        activation_date_data = title_10_data['title10ActivationDate']
        anticipated_separation_date_data = title_10_data['anticipatedSeparationDate']
        activation_date = make_date_object(activation_date_data, activation_date_data.length)
        anticipated_separation_date = make_date_object(
          anticipated_separation_date_data, anticipated_separation_date_data.length
        )

        reserves_pdf_path[:federalActivation] = {
          activationDate: activation_date,
          anticipatedSeparationDate: anticipated_separation_date
        }
      end

      def alternate_names(service_info_pdf_path)
        alt_names = @auto_claim.dig('serviceInformation', 'alternateNames')

        names = alt_names.map do |n|
          n.values_at('firstName', 'middleName', 'lastName').compact.join(' ')
        end

        service_info_pdf_path[:alternateNames] = names
      end
    end
  end
end<|MERGE_RESOLUTION|>--- conflicted
+++ resolved
@@ -1,21 +1,15 @@
 # frozen_string_literal: true
 
 require_relative '../pdf_mapper_base'
-<<<<<<< HEAD
+require_relative 'mapper_helpers/auth_headers_lookup'
 require_relative 'mapper_helpers/pdf_data_builder'
-=======
-require_relative 'mapper_helpers/auth_headers_lookup'
->>>>>>> 0a7db1a4
 
 module ClaimsApi
   module V1
     class DisabilityCompensationPdfMapper
       include PdfMapperBase
-<<<<<<< HEAD
+      include AuthHeadersLookup # get_auth_header
       include PdfDataBuilder # build_pdf_path
-=======
-      include AuthHeadersLookup
->>>>>>> 0a7db1a4
 
       SECTIONS = %i[
         section_0_claim_attributes
@@ -116,25 +110,14 @@
         identification_info_pdf_path[:currentVaEmployee] = employee_status
       end
 
-<<<<<<< HEAD
       def veteran_ssn(identification_info_pdf_path)
-        ssn = @auth_headers[:va_eauth_pnid]
+        ssn = get_auth_header(:pnid)
         identification_info_pdf_path[:ssn] = format_ssn(ssn) if ssn.present?
       end
 
       def veteran_file_number(identification_info_pdf_path)
-        file_number = @auth_headers[:va_eauth_birlsfilenumber]
+        file_number = get_auth_header(:birls_file_number)
         identification_info_pdf_path[:vaFileNumber] = file_number
-=======
-      def veteran_ssn
-        ssn = get_auth_header(:pnid)
-        @pdf_data[:data][:attributes][:identificationInformation][:ssn] = format_ssn(ssn) if ssn.present?
-      end
-
-      def veteran_file_number
-        file_number = get_auth_header(:birls_file_number)
-        @pdf_data[:data][:attributes][:identificationInformation][:vaFileNumber] = file_number
->>>>>>> 0a7db1a4
       end
 
       def veteran_name
@@ -148,13 +131,8 @@
         veteran_name_base[:middleInitial] = @middle_initial
       end
 
-<<<<<<< HEAD
       def veteran_birth_date(identification_info_pdf_path)
-        birth_date_data = @auth_headers[:va_eauth_birthdate]
-=======
-      def veteran_birth_date
         birth_date_data = get_auth_header(:birth_date)
->>>>>>> 0a7db1a4
         birth_date = format_birth_date(birth_date_data) if birth_date_data
 
         identification_info_pdf_path[:dateOfBirth] = birth_date
@@ -359,13 +337,9 @@
       def section_6_service_information
         service_info_pdf_path = build_pdf_path(:service_info)
 
-<<<<<<< HEAD
         service_periods(service_info_pdf_path)
-=======
-        service_periods
-
-        confinements if @auto_claim.dig('serviceInformation', 'confinements')
->>>>>>> 0a7db1a4
+
+        confinements(service_info_pdf_path) if @auto_claim.dig('serviceInformation', 'confinements')
         reserves_national_guard_service if @auto_claim.dig('serviceInformation', 'reservesNationalGuardService')
         alternate_names(service_info_pdf_path) if @auto_claim.dig('serviceInformation', 'alternateNames')
       end
@@ -374,28 +348,14 @@
       def service_periods(service_info_pdf_path)
         most_recent_pdf_path = build_pdf_path(:service_most_recent)
         service_periods_data = @auto_claim.dig('serviceInformation', 'servicePeriods')
-<<<<<<< HEAD
-        most_recent_period = service_periods_data.max_by do |sp|
-          sp['activeDutyEndDate'].presence || {}
-        end
-        most_recent_branch = most_recent_period['serviceBranch']
-        most_recent_service_period(most_recent_period, most_recent_branch, most_recent_pdf_path, service_info_pdf_path)
-=======
         most_recent_service_period_data = service_periods_data.max_by do |sp|
           sp['activeDutyEndDate'].presence || {}
         end
         most_recent_branch = most_recent_service_period_data['serviceBranch']
-        most_recent_service_period(most_recent_service_period_data, most_recent_branch)
+        most_recent_service_period(most_recent_service_period_data, most_recent_branch, most_recent_pdf_path,
+                                   service_info_pdf_path)
 
         remaining_periods = service_periods_data - [most_recent_service_period_data]
-        additional_service_periods(remaining_periods) if remaining_periods
-      end
-
-      def set_pdf_data_for_most_recent_service_period
-        return if @pdf_data[:data][:attributes][:serviceInformation]&.key?(:mostRecentActiveService)
->>>>>>> 0a7db1a4
-
-        remaining_periods = service_periods_data - [most_recent_period]
         additional_service_periods(remaining_periods, service_info_pdf_path) if remaining_periods
       end
 
@@ -425,20 +385,8 @@
         service_info_pdf_path[:additionalPeriodsOfService] = additional_periods
       end
 
-      def confinements
-        set_pdf_data_for_pow_confinement
-
-        confinement_periods
-      end
-
-      def set_pdf_data_for_pow_confinement
-        return if @pdf_data[:data][:attributes][:serviceInformation]&.key?(:prisonerOfWarConfinement)
-
-        @pdf_data[:data][:attributes][:serviceInformation][:prisonerOfWarConfinement] = {}
-      end
-
       # 'confinementBeginDate' & 'confinementEndDate' are required via the schema if confinements are present
-      def confinement_periods
+      def confinements(service_info_pdf_path)
         confinements_data = @auto_claim.dig('serviceInformation', 'confinements')
 
         periods_of_confinement = []
@@ -448,8 +396,7 @@
 
           periods_of_confinement << { start: begin_date, end: end_date }
         end
-        @pdf_data[:data][:attributes][:serviceInformation][:prisonerOfWarConfinement] =
-          { confinementDates: periods_of_confinement }
+        service_info_pdf_path[:prisonerOfWarConfinement] = { confinementDates: periods_of_confinement }
       end
 
       # If reserves are present
