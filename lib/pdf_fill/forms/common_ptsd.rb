# frozen_string_literal: true

<<<<<<< HEAD
require 'pdf_fill/forms/form_helper'

module PDFFill
=======
module PdfFill
>>>>>>> 3ca1c1a1
  module Forms
    module CommonPtsd
      include FormHelper

      def expand_ssn(hash)
        ssn = hash['veteranSocialSecurityNumber']
        return hash if ssn.blank?

        ['', '1', '2'].each do |suffix|
          hash["veteranSocialSecurityNumber#{suffix}"] = split_ssn(ssn)
        end
        hash
      end

      def expand_veteran_dob(hash)
        veteran_date_of_birth = hash['veteranDateOfBirth']
        return if veteran_date_of_birth.blank?

        split_date(veteran_date_of_birth)
      end

      def expand_incident_date(incident)
        incident_date = incident['incidentDate']
        return if incident_date.blank?

        split_approximate_date(incident_date)
      end

      def expand_incident_location(incident)
        incident_location = incident['incidentLocation']
        return if incident_location.blank?

        split_incident_location = {}
        s_location = incident_location.scan(/(.{1,30})(\s+|$)/)

        s_location.each_with_index do |row, index|
          split_incident_location["row#{index}"] = row[0]
        end

        split_incident_location
      end

      def expand_unit_assigned_dates(incident)
        incident_unit_assigned_dates = incident['unitAssignedDates']
        return if incident_unit_assigned_dates.blank?

        from_dates = split_approximate_date(incident_unit_assigned_dates['from'])
        to_dates = split_approximate_date(incident_unit_assigned_dates['to'])
        unit_assignment_dates = {
          'fromMonth' => from_dates['month'],
          'fromDay' => from_dates['day'],
          'fromYear' => from_dates['year'],
          'toMonth' => to_dates['month'],
          'toDay' => to_dates['day'],
          'toYear' => to_dates['year']
        }

        incident_unit_assigned_dates.except!('to')
        incident_unit_assigned_dates.except!('from')
        incident_unit_assigned_dates.merge!(unit_assignment_dates)
      end

      def split_approximate_date(date)
        # from/to are optional but need to be accounted for
        date = 'XXXX-XX-XX' if date.blank?
        year, month, day = date.split('-')

        # year/month/day are optional and can be XXed out
        year = nil if year == 'XXXX'
        month = nil if month == 'XX'
        day = nil if day == 'XX'

        {
          'year' => year,
          'month' => month,
          'day' => day
        }
      end

      def expand_incident_unit_assignment(incident)
        incident_unit_assignment = incident['unitAssigned']
        return if incident_unit_assignment.blank?

        split_incident_unit_assignment = {}
        s_incident_unit_assignment = incident_unit_assignment.scan(/(.{1,30})(\s+|$)/)

        s_incident_unit_assignment.each_with_index do |row, index|
          split_incident_unit_assignment["row#{index}"] = row[0]
        end

        split_incident_unit_assignment
      end

      def combine_date_range(date_range)
        return if date_range.nil?

        from = "from: #{date_range['from']}" if date_range['from'].present?
        to = "to: #{date_range['to']}" if date_range['to'].present?
        "#{from} #{to}".strip
      end

      def get_unit_date_overflow(unit_assigned_dates)
        unit_assigned_dates_overflow = combine_date_range(unit_assigned_dates)
        unit_assigned_dates_overflow || ''
      end

      def format_incident(incident, index)
        return if incident.blank?

        incident_overflow = ["Incident Number: #{index}"]

        incident_date = incident['incidentDate'] || ''
        incident_overflow.push('Incident Date: ' + incident_date)

        incident_overflow.push('Dates of Unit Assignment: ' + get_unit_date_overflow(incident['unitAssignedDates']))

        incident_location = incident['incidentLocation'] || ''
        incident_overflow.push("Incident Location: \n\n" + incident_location)

        incident_unit_assigned = incident['unitAssigned'] || ''
        incident_overflow.push("Unit Assignment During Incident: \n\n" + incident_unit_assigned)

        incident_description = incident['incidentDescription'] || ''
        incident_overflow.push("Description of Incident: \n\n" + incident_description)

        incident_overflow
      end
    end
  end
end<|MERGE_RESOLUTION|>--- conflicted
+++ resolved
@@ -1,12 +1,8 @@
 # frozen_string_literal: true
 
-<<<<<<< HEAD
 require 'pdf_fill/forms/form_helper'
 
-module PDFFill
-=======
 module PdfFill
->>>>>>> 3ca1c1a1
   module Forms
     module CommonPtsd
       include FormHelper
