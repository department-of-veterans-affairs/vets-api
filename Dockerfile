<<<<<<< HEAD
FROM ruby:3.2.2-slim-bullseye AS modules
=======
ARG RELEASE=bullseye
FROM ruby:3.2.2-slim-${RELEASE} as rubyimg

# XXX: using stretch here for pdftk dep, which is not availible after
#      stretch (or in alpine) and is switched automatically to pdftk-java in buster
#      https://github.com/department-of-veterans-affairs/va.gov-team/issues/3032

FROM rubyimg AS modules
>>>>>>> 7165e68b

WORKDIR /tmp

# Copy each module's Gemfile, gemspec, and version.rb files
COPY modules/ modules/
RUN find modules -type f ! \( -name Gemfile -o -name "*.gemspec" -o -path "*/lib/*/version.rb" \) -delete && \
    find modules -type d -empty -delete

<<<<<<< HEAD
FROM ruby:3.2.2-slim-bullseye

# Allow for setting ENV vars via --build-arg
ARG BUNDLE_ENTERPRISE__CONTRIBSYS__COM \
  RAILS_ENV=development \
  USER_ID=1000
ENV RAILS_ENV=$RAILS_ENV \
  BUNDLE_ENTERPRISE__CONTRIBSYS__COM=$BUNDLE_ENTERPRISE__CONTRIBSYS__COM \
  BUNDLER_VERSION=2.4.9

RUN groupadd --gid $USER_ID nonroot \
  && useradd --uid $USER_ID --gid nonroot --shell /bin/bash --create-home nonroot --home-dir /app

WORKDIR /app

RUN echo "deb http://ftp.debian.org/debian testing main contrib non-free" >> /etc/apt/sources.list
RUN apt-get update
RUN apt-get install -y -t testing poppler-utils
RUN apt-get install -y build-essential libpq-dev git imagemagick curl wget pdftk file \
  && apt-get clean \
  && rm -rf /var/cache/apt/archives/* /var/lib/apt/lists/* /tmp/* /var/tmp/*

=======
###
# shared build/settings for all child images, reuse these layers yo
###
FROM rubyimg AS base
ARG RELEASE
ENV RELEASE="$RELEASE"

ARG userid=993
SHELL ["/bin/bash", "-c"]
RUN groupadd -g $userid -r vets-api && \
    useradd -u $userid -r -m -d /srv/vets-api -g vets-api vets-api
RUN echo "APT::Default-Release \"${RELEASE}\";" >> /etc/apt/apt.conf.d/99defaultrelease
RUN mv /etc/apt/sources.list /etc/apt/sources.list.d/stable.list
RUN echo "deb http://ftp.debian.org/debian testing main contrib non-free" >> /etc/apt/sources.list.d/testing.list
RUN echo "deb http://deb.debian.org/debian unstable main" >> /etc/apt/sources.list.d/unstable.list
RUN apt-get update
RUN DEBIAN_FRONTEND=noninteractive apt-get install -y -t "${RELEASE}" \
    dumb-init imagemagick pdftk poppler-utils curl libpq5 vim libboost-all-dev
RUN DEBIAN_FRONTEND=noninteractive apt-get install -y -t unstable \
    clamav clamdscan clamav-daemon
RUN DEBIAN_FRONTEND=noninteractive apt-get install -y -t testing \
    poppler-utils

# The pki work below is for parity with the non-docker BRD deploys to mount certs into
# the container, we need to get rid of it and refactor the configuration bits into
# something more continer friendly in a later bunch of work
RUN mkdir -p /srv/vets-api/{clamav/database,pki/tls,secure,src} && \
    chown -R vets-api:vets-api /srv/vets-api && \
    ln -s /srv/vets-api/pki /etc/pki
# XXX: get rid of the CA trust manipulation when we have a better model for it
COPY config/ca-trust/* /usr/local/share/ca-certificates/
# rename .pem files to .crt because update-ca-certificates ignores files that are not .crt
RUN cd /usr/local/share/ca-certificates ; for i in *.pem ; do mv $i ${i/pem/crt} ; done ; update-ca-certificates
>>>>>>> 7165e68b
# Relax ImageMagick PDF security. See https://stackoverflow.com/a/59193253.
RUN sed -i '/rights="none" pattern="PDF"/d' /etc/ImageMagick-6/policy.xml


# Install fwdproxy.crt into trust store
# Relies on update-ca-certificates being run in following step
COPY config/ca-trust/*.crt /usr/local/share/ca-certificates/

# Download VA Certs
COPY ./import-va-certs.sh .
RUN ./import-va-certs.sh

COPY config/clamd.conf /etc/clamav/clamd.conf

RUN mkdir -p /clamav_tmp && \
    chown -R nonroot:nonroot /clamav_tmp && \
    chmod 777 /clamav_tmp


ENV LANG=C.UTF-8 \
   BUNDLE_JOBS=4 \
   BUNDLE_PATH=/usr/local/bundle/cache \
   BUNDLE_RETRY=3

RUN gem install bundler:${BUNDLER_VERSION} --no-document

COPY --from=modules /tmp/modules modules/
COPY Gemfile Gemfile.lock ./
RUN bundle install \
  && rm -rf /usr/local/bundle/cache/*.gem \
  && find /usr/local/bundle/gems/ -name "*.c" -delete \
  && find /usr/local/bundle/gems/ -name "*.o" -delete \
  && find /usr/local/bundle/gems/ -name ".git" -type d -prune -execdir rm -rf {} +
COPY --chown=nonroot:nonroot . .

EXPOSE 3000

USER nonroot

CMD ["bundle", "exec", "rails", "server", "-b", "0.0.0.0"]<|MERGE_RESOLUTION|>--- conflicted
+++ resolved
@@ -1,15 +1,5 @@
-<<<<<<< HEAD
-FROM ruby:3.2.2-slim-bullseye AS modules
-=======
-ARG RELEASE=bullseye
-FROM ruby:3.2.2-slim-${RELEASE} as rubyimg
-
-# XXX: using stretch here for pdftk dep, which is not availible after
-#      stretch (or in alpine) and is switched automatically to pdftk-java in buster
-#      https://github.com/department-of-veterans-affairs/va.gov-team/issues/3032
-
+FROM ruby:3.2.2-slim-bullseye AS rubyimg
 FROM rubyimg AS modules
->>>>>>> 7165e68b
 
 WORKDIR /tmp
 
@@ -18,8 +8,7 @@
 RUN find modules -type f ! \( -name Gemfile -o -name "*.gemspec" -o -path "*/lib/*/version.rb" \) -delete && \
     find modules -type d -empty -delete
 
-<<<<<<< HEAD
-FROM ruby:3.2.2-slim-bullseye
+FROM rubyimg
 
 # Allow for setting ENV vars via --build-arg
 ARG BUNDLE_ENTERPRISE__CONTRIBSYS__COM \
@@ -41,41 +30,6 @@
   && apt-get clean \
   && rm -rf /var/cache/apt/archives/* /var/lib/apt/lists/* /tmp/* /var/tmp/*
 
-=======
-###
-# shared build/settings for all child images, reuse these layers yo
-###
-FROM rubyimg AS base
-ARG RELEASE
-ENV RELEASE="$RELEASE"
-
-ARG userid=993
-SHELL ["/bin/bash", "-c"]
-RUN groupadd -g $userid -r vets-api && \
-    useradd -u $userid -r -m -d /srv/vets-api -g vets-api vets-api
-RUN echo "APT::Default-Release \"${RELEASE}\";" >> /etc/apt/apt.conf.d/99defaultrelease
-RUN mv /etc/apt/sources.list /etc/apt/sources.list.d/stable.list
-RUN echo "deb http://ftp.debian.org/debian testing main contrib non-free" >> /etc/apt/sources.list.d/testing.list
-RUN echo "deb http://deb.debian.org/debian unstable main" >> /etc/apt/sources.list.d/unstable.list
-RUN apt-get update
-RUN DEBIAN_FRONTEND=noninteractive apt-get install -y -t "${RELEASE}" \
-    dumb-init imagemagick pdftk poppler-utils curl libpq5 vim libboost-all-dev
-RUN DEBIAN_FRONTEND=noninteractive apt-get install -y -t unstable \
-    clamav clamdscan clamav-daemon
-RUN DEBIAN_FRONTEND=noninteractive apt-get install -y -t testing \
-    poppler-utils
-
-# The pki work below is for parity with the non-docker BRD deploys to mount certs into
-# the container, we need to get rid of it and refactor the configuration bits into
-# something more continer friendly in a later bunch of work
-RUN mkdir -p /srv/vets-api/{clamav/database,pki/tls,secure,src} && \
-    chown -R vets-api:vets-api /srv/vets-api && \
-    ln -s /srv/vets-api/pki /etc/pki
-# XXX: get rid of the CA trust manipulation when we have a better model for it
-COPY config/ca-trust/* /usr/local/share/ca-certificates/
-# rename .pem files to .crt because update-ca-certificates ignores files that are not .crt
-RUN cd /usr/local/share/ca-certificates ; for i in *.pem ; do mv $i ${i/pem/crt} ; done ; update-ca-certificates
->>>>>>> 7165e68b
 # Relax ImageMagick PDF security. See https://stackoverflow.com/a/59193253.
 RUN sed -i '/rights="none" pattern="PDF"/d' /etc/ImageMagick-6/policy.xml
 
