# frozen_string_literal: true

require_relative '../vaos/concerns/headers'

module VAOS
  class SystemsService < Common::Client::Base
    include Common::Client::Monitoring
    include VAOS::Headers

    configuration VAOS::Configuration

    STATSD_KEY_PREFIX = 'api.vaos'

    def get_systems(user)
      with_monitoring do
        response = perform(:get, '/mvi/v1/patients/session/identifiers.json', nil, headers(user))
        response.body.map { |system| OpenStruct.new(system) }
      end
    end

<<<<<<< HEAD
    def get_facilities(user, facility_codes)
=======
    def get_system_facilities(user, system_id, parent_code, type_of_care_id)
      with_monitoring do
        url = '/var/VeteranAppointmentRequestService/v4/rest/direct-scheduling/institutions'
        url_params = {
          'facility-code' => system_id,
          'parent-code' => parent_code,
          'clinical-service' => type_of_care_id
        }
        response = perform(:get, url, url_params, headers(user))
        response.body.map do |system|
          institution = system.delete(:institution)
          OpenStruct.new(system.merge!(institution))
        end
      end
    end

    def get_facilities(user, facility_code)
>>>>>>> f6fb8495
      with_monitoring do
        url = '/var/VeteranAppointmentRequestService/v4/rest/direct-scheduling/parent-sites'
        options = { params_encoder: Faraday::FlatParamsEncoder }
        response = perform(:get, url, { 'facility-code' => facility_codes }, headers(user), options)
        response.body.map { |facility| OpenStruct.new(facility) }
      end
    end

    def get_facility_clinics(user, facility_id, type_of_care_id, system_id)
      with_monitoring do
        url = "/var/VeteranAppointmentRequestService/v4/rest/clinical-services/patient/ICN/#{user.icn}/clinics"
        url_params = {
          'three-digit-code' => facility_id,
          'clinical-service' => type_of_care_id,
          'institution-code' => system_id
        }
        response = perform(:get, url, url_params, headers(user))
        response.body.map { |clinic| OpenStruct.new(clinic) }
      end
    end

    def get_facility_limits(user, facility_id, type_of_care_id)
      with_monitoring do
        url = "/var/VeteranAppointmentRequestService/v4/rest/direct-scheduling/patient/ICN/#{user.icn}/request-limit"
        url_params = {
          'institution-code' => facility_id,
          'clinical-service' => type_of_care_id
        }
        response = perform(:get, url, url_params, headers(user))
        OpenStruct.new(response.body.merge!(id: facility_id))
      end
    end

    def get_cancel_reasons(user, facility_id)
      with_monitoring do
        url = "/var/VeteranAppointmentRequestService/v4/rest/direct-scheduling/site/#{facility_id}" \
                "/patient/ICN/#{user.icn}/cancel-reasons-list"
        response = perform(:get, url, nil, headers(user))
        response.body[:cancel_reasons_list].map { |reason| OpenStruct.new(reason) }
      end
    end
  end
end<|MERGE_RESOLUTION|>--- conflicted
+++ resolved
@@ -18,9 +18,6 @@
       end
     end
 
-<<<<<<< HEAD
-    def get_facilities(user, facility_codes)
-=======
     def get_system_facilities(user, system_id, parent_code, type_of_care_id)
       with_monitoring do
         url = '/var/VeteranAppointmentRequestService/v4/rest/direct-scheduling/institutions'
@@ -37,8 +34,7 @@
       end
     end
 
-    def get_facilities(user, facility_code)
->>>>>>> f6fb8495
+    def get_facilities(user, facility_codes)
       with_monitoring do
         url = '/var/VeteranAppointmentRequestService/v4/rest/direct-scheduling/parent-sites'
         options = { params_encoder: Faraday::FlatParamsEncoder }
