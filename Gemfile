--- conflicted
+++ resolved
@@ -118,12 +118,7 @@
 gem 'rack-attack'
 gem 'rack-cors', require: 'rack/cors'
 gem 'rails-session_cookie'
-<<<<<<< HEAD
-gem 'rails_semantic_logger', '~> 4.5'
-
-=======
 gem 'rails_semantic_logger', '~> 4.6'
->>>>>>> 2ce8ea48
 gem 'redis'
 gem 'redis-namespace'
 gem 'request_store'
