# frozen_string_literal: true

# As a work of the United States Government, this project is in the
# public domain within the United States.
#
# Additionally, we waive copyright and related rights in the work
# worldwide through the CC0 1.0 Universal public domain dedication.

require 'claims_api/claim_logger'
require 'claims_api/error/soap_error_handler'
require 'claims_api/evss_bgs_mapper'

require 'bgs_service/local_bgs_refactored'

module ClaimsApi
  class LocalBGS
    CACHED_SERVICES = %w[
      ClaimantServiceBean/ClaimantWebService
      OrgWebServiceBean/OrgWebService
      VDC/VeteranRepresentativeService
      VdcBean/ManageRepresentativeService
      VnpAtchmsWebServiceBean/VnpAtchmsService
      VnpPersonWebServiceBean/VnpPersonService
<<<<<<< HEAD
      VnpPtcpntAddrsWebServiceBean/VnpPtcpntAddrsService
=======
      VnpProcFormWebServiceBean/VnpProcFormService
>>>>>>> 15122643
    ].freeze

    # rubocop:disable Metrics/MethodLength
    def initialize(external_uid:, external_key:)
      @client_ip =
        if Rails.env.test?
          # For all intents and purposes, BGS behaves identically no matter what
          # IP we provide it. So in a test environment, let's just give it a
          # fake so that cassette matching isn't defeated on CI and everyone's
          # computer.
          '127.0.0.1'
        else
          Socket
            .ip_address_list
            .detect(&:ipv4_private?)
            .ip_address
        end

      @ssl_verify_mode =
        if Settings.bgs.ssl_verify_mode == 'none'
          OpenSSL::SSL::VERIFY_NONE
        else
          OpenSSL::SSL::VERIFY_PEER
        end

      @application = Settings.bgs.application
      @client_station_id = Settings.bgs.client_station_id
      @client_username = Settings.bgs.client_username
      @env = Settings.bgs.env
      @mock_response_location = Settings.bgs.mock_response_location
      @mock_responses = Settings.bgs.mock_responses
      @external_uid = external_uid || Settings.bgs.external_uid
      @external_key = external_key || Settings.bgs.external_key
      @forward_proxy_url = Settings.bgs.url
      @timeout = Settings.bgs.timeout || 120
    end
    # rubocop:enable Metrics/MethodLength

    def self.breakers_service
      url = Settings.bgs.url
      path = URI.parse(url).path
      host = URI.parse(url).host
      port = URI.parse(url).port
      matcher = proc do |request_env|
        request_env.url.host == host &&
          request_env.url.port == port &&
          request_env.url.path =~ /^#{path}/
      end

      Breakers::Service.new(
        name: 'BGS/Claims',
        request_matcher: matcher
      )
    end

    def bean_name
      raise 'Not Implemented'
    end

    def healthcheck(endpoint)
      connection = Faraday::Connection.new(ssl: { verify_mode: @ssl_verify_mode })
      wsdl = connection.get("#{Settings.bgs.url}/#{endpoint}?WSDL")
      wsdl.status
    end

    def find_poa_by_participant_id(id)
      body = Nokogiri::XML::DocumentFragment.parse <<~EOXML
        <ptcpntId />
      EOXML

      { ptcpntId: id }.each do |k, v|
        body.xpath("./*[local-name()='#{k}']")[0].content = v
      end

      make_request(endpoint: 'ClaimantServiceBean/ClaimantWebService', action: 'findPOAByPtcpntId', body:,
                   key: 'return')
    end

    def find_by_ssn(ssn)
      body = Nokogiri::XML::DocumentFragment.parse <<~EOXML
        <ssn />
      EOXML

      { ssn: }.each do |k, v|
        body.xpath("./*[local-name()='#{k}']")[0].content = v
      end

      make_request(endpoint: 'PersonWebServiceBean/PersonWebService', action: 'findPersonBySSN', body:,
                   key: 'PersonDTO')
    end

    def find_poa_history_by_ptcpnt_id(id)
      body = Nokogiri::XML::DocumentFragment.parse <<~EOXML
        <ptcpntId />
      EOXML

      { ptcpntId: id }.each do |k, v|
        body.xpath("./*[local-name()='#{k}']")[0].content = v
      end

      make_request(endpoint: 'OrgWebServiceBean/OrgWebService', action: 'findPoaHistoryByPtcpntId', body:,
                   key: 'PoaHistory')
    end

    def find_benefit_claims_status_by_ptcpnt_id(id)
      body = Nokogiri::XML::DocumentFragment.parse <<~EOXML
        <ptcpntId />
      EOXML

      { ptcpntId: id }.each do |k, v|
        body.xpath("./*[local-name()='#{k}']")[0].content = v
      end

      make_request(endpoint: 'EBenefitsBnftClaimStatusWebServiceBean/EBenefitsBnftClaimStatusWebService',
                   action: 'findBenefitClaimsStatusByPtcpntId', body:)
    end

    def claims_count(id)
      find_benefit_claims_status_by_ptcpnt_id(id).count
    rescue ::Common::Exceptions::ResourceNotFound
      0
    end

    def find_benefit_claim_details_by_benefit_claim_id(id)
      body = Nokogiri::XML::DocumentFragment.parse <<~EOXML
        <bnftClaimId />
      EOXML

      { bnftClaimId: id }.each do |k, v|
        body.xpath("./*[local-name()='#{k}']")[0].content = v
      end

      make_request(endpoint: 'EBenefitsBnftClaimStatusWebServiceBean/EBenefitsBnftClaimStatusWebService',
                   action: 'findBenefitClaimDetailsByBnftClaimId', body:)
    end

    def insert_intent_to_file(options)
      request_body = construct_itf_body(options)
      body = Nokogiri::XML::DocumentFragment.parse <<~EOXML
        <intentToFileDTO>
        </intentToFileDTO>
      EOXML

      request_body.each do |k, z|
        node = Nokogiri::XML::Node.new k.to_s, body
        node.content = z.to_s
        opt = body.at('intentToFileDTO')
        node.parent = opt
      end
      make_request(endpoint: 'IntentToFileWebServiceBean/IntentToFileWebService', action: 'insertIntentToFile',
                   body:, key: 'IntentToFileDTO')
    end

    def find_tracked_items(id)
      body = Nokogiri::XML::DocumentFragment.parse <<~EOXML
        <claimId />
      EOXML

      { claimId: id }.each do |k, v|
        body.xpath("./*[local-name()='#{k}']")[0].content = v
      end

      make_request(endpoint: 'TrackedItemService/TrackedItemService', action: 'findTrackedItems', body:,
                   key: 'BenefitClaim')
    end

    def find_intent_to_file_by_ptcpnt_id_itf_type_cd(id, type)
      body = Nokogiri::XML::DocumentFragment.parse <<~EOXML
        <ptcpntId></ptcpntId><itfTypeCd></itfTypeCd>
      EOXML

      ptcpnt_id = body.at 'ptcpntId'
      ptcpnt_id.content = id.to_s
      itf_type_cd = body.at 'itfTypeCd'
      itf_type_cd.content = type.to_s

      response =
        make_request(
          endpoint: 'IntentToFileWebServiceBean/IntentToFileWebService',
          action: 'findIntentToFileByPtcpntIdItfTypeCd',
          body:
        )

      Array.wrap(response[:intent_to_file_dto])
    end

    # BEGIN: switching v1 from evss to bgs. Delete after EVSS is no longer available. Fix controller first.
    def update_from_remote(id)
      bgs_claim = find_benefit_claim_details_by_benefit_claim_id(id)
      transform_bgs_claim_to_evss(bgs_claim)
    end

    def all(id)
      claims = find_benefit_claims_status_by_ptcpnt_id(id)
      return [] if claims.count < 1 || claims[:benefit_claims_dto].blank?

      transform_bgs_claims_to_evss(claims)
    end
    # END: switching v1 from evss to bgs. Delete after EVSS is no longer available. Fix controller first.

    def header # rubocop:disable Metrics/MethodLength
      # Stock XML structure {{{
      header = Nokogiri::XML::DocumentFragment.parse <<~EOXML
        <env:Header>
          <wsse:Security xmlns:wsse="http://docs.oasis-open.org/wss/2004/01/oasis-200401-wss-wssecurity-secext-1.0.xsd">
            <wsse:UsernameToken>
              <wsse:Username></wsse:Username>
            </wsse:UsernameToken>
            <vaws:VaServiceHeaders xmlns:vaws="http://vbawebservices.vba.va.gov/vawss">
              <vaws:CLIENT_MACHINE></vaws:CLIENT_MACHINE>
              <vaws:STN_ID></vaws:STN_ID>
              <vaws:applicationName></vaws:applicationName>
              <vaws:ExternalUid ></vaws:ExternalUid>
              <vaws:ExternalKey></vaws:ExternalKey>
            </vaws:VaServiceHeaders>
          </wsse:Security>
        </env:Header>
      EOXML

      { Username: @client_username, CLIENT_MACHINE: @client_ip,
        STN_ID: @client_station_id, applicationName: @application,
        ExternalUid: @external_uid, ExternalKey: @external_key }.each do |k, v|
        header.xpath(".//*[local-name()='#{k}']")[0].content = v
      end
      header.to_s
    end

    def full_body(action:, body:, namespace:, namespaces:)
      namespaces =
        namespaces.map do |aliaz, path|
          uri = URI(namespace)
          uri.path = path
          %(xmlns:#{aliaz}="#{uri}")
        end

      body = Nokogiri::XML::DocumentFragment.parse <<~EOXML
        <?xml version="1.0" encoding="UTF-8"?>
          <env:Envelope
            xmlns:xsd="http://www.w3.org/2001/XMLSchema"
            xmlns:xsi="http://www.w3.org/2001/XMLSchema-instance"
            xmlns:tns="#{namespace}"
            xmlns:env="http://schemas.xmlsoap.org/soap/envelope/"
            #{namespaces.join("\n")}
          >
          #{header}
          <env:Body>
            <tns:#{action}>#{body}</tns:#{action}>
          </env:Body>
          </env:Envelope>
      EOXML
      body.to_s
    end

    def parsed_response(response, action:, key:, transform:)
      body = Hash.from_xml(response.body)
      keys = ['Envelope', 'Body', "#{action}Response"]
      keys << key if key.present?

      body.dig(*keys).to_h.tap do |value|
        if transform
          value.deep_transform_keys! do |key|
            key.underscore.to_sym
          end
        end
      end
    end

    def make_request(endpoint:, action:, body:, key: nil, namespaces: {}, transform_response: true) # rubocop:disable Metrics/MethodLength, Metrics/ParameterLists
      connection = log_duration event: 'establish_ssl_connection' do
        Faraday::Connection.new(ssl: { verify_mode: @ssl_verify_mode }) do |f|
          f.use :breakers
          f.adapter Faraday.default_adapter
        end
      end
      connection.options.timeout = @timeout

      begin
        url = "#{Settings.bgs.url}/#{endpoint}"
        body = full_body(action:, body:, namespace: namespace(connection, endpoint), namespaces:)
        headers = {
          'Content-Type' => 'text/xml;charset=UTF-8',
          'Host' => "#{@env}.vba.va.gov",
          'Soapaction' => %("#{action}")
        }

        response = log_duration(event: 'connection_post', endpoint:, action:) do
          connection.post(url, body, headers)
        end
      rescue Faraday::TimeoutError, Faraday::ConnectionFailed => e
        ClaimsApi::Logger.log('local_bgs',
                              retry: true,
                              detail: "local BGS Faraday Timeout: #{e.message}")
        raise ::Common::Exceptions::BadGateway
      end
      soap_error_handler.handle_errors(response) if response

      log_duration(event: 'parsed_response', key:) do
        parsed_response(response, action:, key:, transform: transform_response)
      end
    end

    def namespace(connection, endpoint)
      if CACHED_SERVICES.include?(endpoint) && Flipper.enabled?(:lighthouse_claims_api_hardcode_wsdl)
        begin
          ClaimsApi::LocalBGSRefactored::FindDefinition
            .for_service(endpoint)
            .bean.namespaces.target
        rescue => e
          unless e.is_a? ClaimsApi::LocalBGSRefactored::FindDefinition::NotDefinedError
            ClaimsApi::Logger.log('local_bgs', level: :error,
                                               detail: "local BGS FindDefinition Error: #{e.message}")
          end

          fetch_namespace(connection, endpoint)
        end
      else
        fetch_namespace(connection, endpoint)
      end
    end

    def fetch_namespace(connection, endpoint)
      wsdl = log_duration(event: 'connection_wsdl_get', endpoint:) do
        connection.get("#{Settings.bgs.url}/#{endpoint}?WSDL")
      end
      Hash.from_xml(wsdl.body).dig('definitions', 'targetNamespace').to_s
    end

    def construct_itf_body(options)
      request_body = {
        itfTypeCd: options[:intent_to_file_type_code],
        ptcpntVetId: options[:participant_vet_id],
        rcvdDt: options[:received_date],
        signtrInd: options[:signature_indicated],
        submtrApplcnTypeCd: options[:submitter_application_icn_type_code]
      }
      request_body[:ptcpntClmantId] = options[:participant_claimant_id] if options.key?(:participant_claimant_id)
      request_body[:clmantSsn] = options[:claimant_ssn] if options.key?(:claimant_ssn)
      request_body
    end

    def log_duration(event: 'default', **extra_params)
      # Who are we to question sidekiq's use of CLOCK_MONOTONIC to avoid negative durations?
      # https://github.com/sidekiq/sidekiq/issues/3999
      start_time = ::Process.clock_gettime(::Process::CLOCK_MONOTONIC)
      result = yield
      duration = (::Process.clock_gettime(::Process::CLOCK_MONOTONIC) - start_time).round(4)

      # event should be first key in log, duration last
      event_for_log = { event: }.merge(extra_params).merge({ duration: })
      ClaimsApi::Logger.log 'local_bgs', **event_for_log
      StatsD.measure("api.claims_api.local_bgs.#{event}.duration", duration, tags: {})
      result
    end

    def soap_error_handler
      ClaimsApi::SoapErrorHandler.new
    end

    def transform_bgs_claim_to_evss(claim)
      bgs_claim = ClaimsApi::EvssBgsMapper.new(claim[:benefit_claim_details_dto])
      return if bgs_claim.nil?

      bgs_claim.map_and_build_object
    end

    def transform_bgs_claims_to_evss(claims)
      claims_array = [claims[:benefit_claims_dto][:benefit_claim]].flatten
      claims_array&.map do |claim|
        bgs_claim = ClaimsApi::EvssBgsMapper.new(claim)
        bgs_claim.map_and_build_object
      end
    end

    def to_camelcase(claim:)
      claim.deep_transform_keys { |k| k.to_s.camelize(:lower) }
    end

    def convert_nil_values(options)
      arg_strg = ''
      options.each do |option|
        arg = option[0].to_s.camelize(:lower)
        arg_strg += (option[1].nil? ? "<#{arg} xsi:nil='true'/>" : "<#{arg}>#{option[1]}</#{arg}>")
      end
      arg_strg
    end

    def validate_opts!(opts, required_keys)
      keys = opts.keys.map(&:to_s)
      required_keys = required_keys.map(&:to_s)
      missing_keys = required_keys - keys
      raise ArgumentError, "Missing required keys: #{missing_keys.join(', ')}" if missing_keys.present?
    end

    def jrn
      {
        jrn_dt: Time.current.iso8601,
        jrn_lctn_id: Settings.bgs.client_station_id,
        jrn_status_type_cd: 'U',
        jrn_user_id: Settings.bgs.client_username,
        jrn_obj_id: Settings.bgs.application
      }
    end
  end
end<|MERGE_RESOLUTION|>--- conflicted
+++ resolved
@@ -21,11 +21,8 @@
       VdcBean/ManageRepresentativeService
       VnpAtchmsWebServiceBean/VnpAtchmsService
       VnpPersonWebServiceBean/VnpPersonService
-<<<<<<< HEAD
+      VnpProcFormWebServiceBean/VnpProcFormService
       VnpPtcpntAddrsWebServiceBean/VnpPtcpntAddrsService
-=======
-      VnpProcFormWebServiceBean/VnpProcFormService
->>>>>>> 15122643
     ].freeze
 
     # rubocop:disable Metrics/MethodLength
