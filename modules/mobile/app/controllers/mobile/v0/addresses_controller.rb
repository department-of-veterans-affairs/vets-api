--- conflicted
+++ resolved
@@ -14,10 +14,8 @@
       skip_after_action :invalidate_cache, only: [:validation]
 
       def create
-        write_to_vet360_and_render_transaction!(
-          'address',
-          address_params
-        )
+        transaction = service.save_and_await_response(resource_type: 'address', params: address_params)
+        render json: transaction, serializer: AsyncTransaction::BaseSerializer
       end
 
       def update
@@ -61,13 +59,12 @@
         )
       end
 
-<<<<<<< HEAD
+      def service
+        Mobile::V0::Profile::SyncUpdateService.new(@current_user)
+      end
+
       def validation_service
         @service ||= Vet360::AddressValidation::Service.new
-=======
-      def service
-        Mobile::V0::Profile::SyncUpdateService.new(@current_user)
->>>>>>> 50b9ef63
       end
     end
   end
