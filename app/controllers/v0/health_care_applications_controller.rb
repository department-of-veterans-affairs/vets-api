--- conflicted
+++ resolved
@@ -79,22 +79,9 @@
     end
 
     def facilities
-<<<<<<< HEAD
-      if Flipper.enabled?(:hca_cache_facilities)
-        import_facilities_if_empty
-        facilities = HealthFacility.where(postal_name: params[:state])
-        render json: facilities.map { |facility| { id: facility.station_number, name: facility.name } }
-      else
-        Rails.logger.info '~~~~~~~~~~~~~~~ facilities'
-        lighthouse_facilities = lighthouse_facilities_service.get_facilities(lighthouse_facilities_params)
-
-        render(json: active_facilities(lighthouse_facilities))
-      end
-=======
       import_facilities_if_empty
       facilities = HealthFacility.where(postal_name: params[:state])
       render json: facilities.map { |facility| { id: facility.station_number, name: facility.name } }
->>>>>>> 37a7bde7
     end
 
     def download_pdf
