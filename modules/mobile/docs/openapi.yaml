openapi: "3.0.0"
info:
  version: 0.0.0
  title: VA Mobile API
  license:
    name: MIT
  description: >
    The Department of Veterans Affairs mobile API. All paths are relative to https://api.va.gov/mobile.
servers:
  - url: https://api.va.gov/mobile
paths:
  /:
    get:
      summary: /
      description: Returns a welcome message.
      operationId: welcome
      responses:
        '200':
          description: OK
          content:
            application/json:
              schema:
                $ref: "#/components/schemas/Message"
  /v0/military-service-history:
    get:
      summary: /v0/military-service-history
      description: Returns user's service history
      operationId: getServiceHistory
      security:
        - Bearer: [ ]
      responses:
        '200':
          description: OK
          content:
            application/json:
              schema:
                $ref: "#/components/schemas/MilitaryHistory"
        '401':
          description: Authentication is possible but has failed or not yet been provided.
          content:
            application/json:
              schema:
                $ref: "#/components/schemas/Errors"
        '404':
          description: The requested resource could not be found.
          content:
            application/json:
              schema:
                $ref: "#/components/schemas/Errors"
        '408':
          description: The response from this API timed out.
          content:
            application/json:
              schema:
                $ref: "#/components/schemas/Errors"
        '500':
          description: An internal API error occured.
          content:
            application/json:
              schema:
                $ref: "#/components/schemas/Errors"
        '502':
          description: An upstream service the API depends on returned an error.
          content:
            application/json:
              schema:
                $ref: "#/components/schemas/Errors"
        '503':
          description: An upstream service is unavailable, or its circuit breaker may have been tripped.
          content:
            application/json:
              schema:
                $ref: "#/components/schemas/Errors"
        '504':
          description: A response from an upstream service timed out.
          content:
            application/json:
              schema:
                $ref: "#/components/schemas/Errors"
  /v0/letters:
    get:
      summary: /v0/letters
      description: Returns the list of letter names and types for the given user
      operationId: getLetters
      security:
        - Bearer: [ ]
      responses:
        '200':
          description: OK
          content:
            application/json:
              schema:
                $ref: "#/components/schemas/Letters"
        '401':
          description: Authentication is possible but has failed or not yet been provided.
          content:
            application/json:
              schema:
                $ref: "#/components/schemas/Errors"
        '404':
          description: The requested resource could not be found.
          content:
            application/json:
              schema:
                $ref: "#/components/schemas/Errors"
        '408':
          description: The response from this API timed out.
          content:
            application/json:
              schema:
                $ref: "#/components/schemas/Errors"
        '422':
          description: Failure in processing entity
          content:
            application/json:
              schema:
                $ref: "#/components/schemas/Errors"
        '500':
          description: An internal API error occured.
          content:
            application/json:
              schema:
                $ref: "#/components/schemas/Errors"
        '502':
          description: An upstream service the API depends on returned an error.
          content:
            application/json:
              schema:
                $ref: "#/components/schemas/Errors"
        '503':
          description: An upstream service is unavailable, or its circuit breaker may have been tripped.
          content:
            application/json:
              schema:
                $ref: "#/components/schemas/Errors"
        '504':
          description: A response from an upstream service timed out.
          content:
            application/json:
              schema:
                $ref: "#/components/schemas/Errors"
  /v0/letters/beneficiary:
    get:
      summary: /v0/letters/beneficiary
      description: Returns benefit info and options for the given user with or without a dependent
      operationId: getLettersBeneficiaryInfo
      security:
        - Bearer: [ ]
      responses:
        '200':
          description: OK
          content:
            application/json:
              schema:
                $ref: "#/components/schemas/LettersBenficiaryInfo"
        '401':
          description: Authentication is possible but has failed or not yet been provided.
          content:
            application/json:
              schema:
                $ref: "#/components/schemas/Errors"
        '404':
          description: The requested resource could not be found.
          content:
            application/json:
              schema:
                $ref: "#/components/schemas/Errors"
        '408':
          description: The response from this API timed out.
          content:
            application/json:
              schema:
                $ref: "#/components/schemas/Errors"
        '500':
          description: An internal API error occured.
          content:
            application/json:
              schema:
                $ref: "#/components/schemas/Errors"
        '502':
          description: An upstream service the API depends on returned an error.
          content:
            application/json:
              schema:
                $ref: "#/components/schemas/Errors"
        '503':
          description: An upstream service is unavailable, or its circuit breaker may have been tripped.
          content:
            application/json:
              schema:
                $ref: "#/components/schemas/Errors"
        '504':
          description: A response from an upstream service timed out.
          content:
            application/json:
              schema:
                $ref: "#/components/schemas/Errors"
  /v0/letters/{id}:
    post:
      summary: /v0/letters/{id}
      description: Returns requested letter for download
      operationId: downloadLetterWithOptions
      security:
        - Bearer: [ ]
      parameters:
        - in: path
          name: id
          required: true
          schema:
            type: string
          description: letter type
      requestBody:
        required: false
        content:
          application/json:
            schema:
              $ref: '#/components/schemas/letterOptions'
      responses:
        '200':
          description: OK
          content:
            application/pdf:
              schema:
                type: string
                format: binary
        '401':
          description: Authentication is possible but has failed or not yet been provided.
          content:
            application/json:
              schema:
                $ref: "#/components/schemas/Errors"
        '404':
          description: The requested resource could not be found.
          content:
            application/json:
              schema:
                $ref: "#/components/schemas/Errors"
        '408':
          description: The response from this API timed out.
          content:
            application/json:
              schema:
                $ref: "#/components/schemas/Errors"
        '500':
          description: An internal API error occured.
          content:
            application/json:
              schema:
                $ref: "#/components/schemas/Errors"
        '502':
          description: An upstream service the API depends on returned an error.
          content:
            application/json:
              schema:
                $ref: "#/components/schemas/Errors"
        '503':
          description: An upstream service is unavailable, or its circuit breaker may have been tripped.
          content:
            application/json:
              schema:
                $ref: "#/components/schemas/Errors"
        '504':
          description: A response from an upstream service timed out.
          content:
            application/json:
              schema:
                $ref: "#/components/schemas/Errors"
  /v0/user:
    get:
      summary: /v0/user
      description: >
        Returns the user profile, including the user's addresses and the services
        the user has the requisite ids to access. Meta data for this endpoint returns all the services available in the API.
      operationId: user.getProfile
      security:
        - Bearer: []
      parameters:
        - in: header
          name: X-Key-Inflection
          schema:
            type: string
            description: Allows the API to return camelCase keys rather than snake_case.
            example: 'camel'
      responses:
        '200':
          description: OK
          content:
            application/json:
              schema:
                properties:
                  data:
                    $ref: "#/components/schemas/User"
                  meta:
                    properties:
                      availableServices:
                        type: array
                        example:
                          - appeals
                          - appointments
                          - claims
                          - directDepositBenefits
                          - lettersAndDocuments
                          - militaryServiceHistory
                          - userProfileUpdate
        '401':
          description: Authentication is possible but has failed or not yet been provided.
          content:
            application/json:
              schema:
                $ref: "#/components/schemas/Errors"
        '404':
          description: The requested resource could not be found.
          content:
            application/json:
              schema:
                $ref: "#/components/schemas/Errors"
        '408':
          description: The response from this API timed out.
          content:
            application/json:
              schema:
                $ref: "#/components/schemas/Errors"
        '500':
          description: An internal API error occured.
          content:
            application/json:
              schema:
                $ref: "#/components/schemas/Errors"
        '502':
          description: An upstream service the API depends on returned an error.
          content:
            application/json:
              schema:
                $ref: "#/components/schemas/Errors"
        '503':
          description: An upstream service is unavailable, or its circuit breaker may have been tripped.
          content:
            application/json:
              schema:
                $ref: "#/components/schemas/Errors"
        '504':
          description: A response from an upstream service timed out.
          content:
            application/json:
              schema:
                $ref: "#/components/schemas/Errors"

  /v0/user/addresses:
    put:
      summary: /v0/user/addresses
      description: Updates a user's residential or mailing address
      operationId: user.updateAddress
      security:
        - Bearer: []
      parameters:
        - in: header
          name: X-Key-Inflection
          schema:
            type: string
            description: Allows the API to return camelCase keys rather than snake_case.
            example: 'camel'
      requestBody:
        description: A domestic, internation, or military address
        required: true
        content:
          application/json:
            schema:
              $ref: '#/components/schemas/AddressUpdate'
            example:
              validationKey: 0,
              addressLine1: "1493 Martin Luther King Rd"
              addressLine2: "string"
              addressLine3: "string"
              addressPou: "RESIDENCE/CHOICE"
              addressType: "DOMESTIC"
              city: "Fulton"
              countryName: "United States"
              stateCode: "MS"
              zipCode: "38843"
      responses:
        '200':
          description: OK
          content:
            application/json:
              schema:
                properties:
                  data:
                    required:
                      - id
                      - string
                    properties:
                      id:
                        type: string
                        example: "3be0c7de-bfe1-4101-a326-5567bcd98b63"
                      type:
                        type: string
                        example: "asyncTransactionVet360AddressTransactions"
                      attributes:
                        type: object
                        required:
                          - transactionId
                          - transactionStatus
                          - type
                        properties:
                          transactionId:
                            type: string
                            example: "3be0c7de-bfe1-4101-a326-5567bcd98b63"
                          transactionStatus:
                            type: string
                            example: "RECEIVED"
                          type:
                            type: string
                            example: "AsyncTransaction::Vet360::AddressTransaction"
        '401':
          description: Authentication is possible but has failed or not yet been provided.
          content:
            application/json:
              schema:
                $ref: "#/components/schemas/Errors"
        '408':
          description: The response from this API timed out.
          content:
            application/json:
              schema:
                $ref: "#/components/schemas/Errors"
        '422':
          description: Unprocessable Entity, usually because of one or more invalid parameters.
          content:
            application/json:
              schema:
                $ref: "#/components/schemas/Errors"
        '500':
          description: An internal API error occured.
          content:
            application/json:
              schema:
                $ref: "#/components/schemas/Errors"
        '502':
          description: An upstream service the API depends on returned an error.
          content:
            application/json:
              schema:
                $ref: "#/components/schemas/Errors"
        '503':
          description: An upstream service is unavailable, or its circuit breaker may have been tripped.
          content:
            application/json:
              schema:
                $ref: "#/components/schemas/Errors"
        '504':
          description: A response from an upstream service timed out.
          content:
            application/json:
              schema:
                $ref: "#/components/schemas/Errors"

  /v0/user/emails:
    put:
      summary: /v0/user/emails
      description: Updates a user's email address
      operationId: user.updateEmailAddress
      security:
        - Bearer: [ ]
      parameters:
        - in: header
          name: X-Key-Inflection
          schema:
            type: string
            description: Allows the API to return camelCase keys rather than snake_case.
            example: 'camel'
      requestBody:
        description: The new email address
        required: true
        content:
          application/json:
            schema:
              $ref: '#/components/schemas/EmailUpdate'
            example:
              id: 42,
              emailAddress: "person42@example.com"
      responses:
        '200':
          description: OK
          content:
            application/json:
              schema:
                properties:
                  data:
                    required:
                      - id
                      - string
                    properties:
                      id:
                        type: string
                        example: "3be0c7de-bfe1-4101-a326-5567bcd98b63"
                      type:
                        type: string
                        example: "asyncTransactionVet360AddressTransactions"
                      attributes:
                        type: object
                        required:
                          - transactionId
                          - transactionStatus
                          - type
                        properties:
                          transactionId:
                            type: string
                            example: "3be0c7de-bfe1-4101-a326-5567bcd98b63"
                          transactionStatus:
                            type: string
                            example: "RECEIVED"
                          type:
                            type: string
                            example: "AsyncTransaction::Vet360::AddressTransaction"
        '401':
          description: Authentication is possible but has failed or not yet been provided.
          content:
            application/json:
              schema:
                $ref: "#/components/schemas/Errors"
        '408':
          description: The response from this API timed out.
          content:
            application/json:
              schema:
                $ref: "#/components/schemas/Errors"
        '422':
          description: Unprocessable Entity, usually because of one or more invalid parameters.
          content:
            application/json:
              schema:
                $ref: "#/components/schemas/Errors"
        '500':
          description: An internal API error occured.
          content:
            application/json:
              schema:
                $ref: "#/components/schemas/Errors"
        '502':
          description: An upstream service the API depends on returned an error.
          content:
            application/json:
              schema:
                $ref: "#/components/schemas/Errors"
        '503':
          description: An upstream service is unavailable, or its circuit breaker may have been tripped.
          content:
            application/json:
              schema:
                $ref: "#/components/schemas/Errors"
        '504':
          description: A response from an upstream service timed out.
          content:
            application/json:
              schema:
                $ref: "#/components/schemas/Errors"

  /v0/user/transaction-status:
    get:
      summary: /v0/user/transaction-status/:transactionId
      description: \[Not implemented\] Returns the status of a user profile update (e.g. address update)
      operationId: user.updateAddress
      security:
        - Bearer: []
      parameters:
        - in: header
          name: X-Key-Inflection
          schema:
            type: string
            description: Allows the API to return camelCase keys rather than snake_case.
            example: 'camel'
        - in: query
          name: transactionId
          schema:
            type: string
            example: "3be0c7de-bfe1-4101-a326-5567bcd98b63"
          required: true
          description: The id of the transaction being looked up
      responses:
        '200':
          description: OK
          content:
            application/json:
              schema:
                properties:
                  data:
                    required:
                      - id
                      - string
                    properties:
                      id:
                        type: string
                        example: "3be0c7de-bfe1-4101-a326-5567bcd98b63"
                      type:
                        type: string
                        example: "asyncTransactionVet360AddressTransactions"
                      attributes:
                        type: object
                        required:
                          - transactionId
                          - transactionStatus
                          - type
                        properties:
                          transactionId:
                            type: string
                            example: "3be0c7de-bfe1-4101-a326-5567bcd98b63"
                          transactionStatus:
                            type: string
                            example: "COMPLETED_SUCCESS"
                          type:
                            type: string
                            example: "AsyncTransaction::Vet360::AddressTransaction"
        '401':
          description: Authentication is possible but has failed or not yet been provided.
          content:
            application/json:
              schema:
                $ref: "#/components/schemas/Errors"
        '404':
          description: The requested resource could not be found.
          content:
            application/json:
              schema:
                $ref: "#/components/schemas/Errors"
        '408':
          description: The response from this API timed out.
          content:
            application/json:
              schema:
                $ref: "#/components/schemas/Errors"
        '500':
          description: An internal API error occured.
          content:
            application/json:
              schema:
                $ref: "#/components/schemas/Errors"
        '502':
          description: An upstream service the API depends on returned an error.
          content:
            application/json:
              schema:
                $ref: "#/components/schemas/Errors"
        '503':
          description: An upstream service is unavailable, or its circuit breaker may have been tripped.
          content:
            application/json:
              schema:
                $ref: "#/components/schemas/Errors"
        '504':
          description: A response from an upstream service timed out.
          content:
            application/json:
              schema:
                $ref: "#/components/schemas/Errors"

components:
  securitySchemes:
    Bearer:
      type: apiKey
      name: Authorization
      in: header
      description: Authentication is via an access token returned from IAM's SSOe service. Pass the access token in the 'Authorization' Header in the format 'Bearer {accessToken}'. e.g. 'Bearer abcdefg1234567'.

  schemas:
    MilitaryHistory:
      required:
        - data
      properties:
        data:
          type: object
          required:
            - type
            - id
            - attributes
          properties:
            type:
              type: string
              example: "militaryInformation"
            id:
              type: string
              example: "abe3f152-90b0-45cb-8776-4958bad0e0ef"
            attributes:
              type: object
              required:
                - serviceHistory
              properties:
                serviceHistory:
                  type: array
                  items:
                    type: object
                    $ref: "#/components/schemas/ServiceHistory"
    ServiceHistory:
      required:
        - branchOfService
        - beginDate
        - endDate
        - formattedBeginDate
        - formattedEndDate
      properties:
        branchOfService:
          type: string
          example: "United States Marine Corps"
        beginDate:
          type: string
          example: "1997-09-17"
        endDate:
          type: string
          example: "2002-12-31"
        formattedBeginDate:
          type: string
          example: "September 17, 1997"
        formattedEndDate:
          type: string
          example: "December 31, 2002"
    Errors:
      required:
        - errors
      properties:
        errors:
          type: array
          items:
            $ref: "#/components/schemas/Error"
    Error:
      required:
        - title
        - detail
        - code
        - status
      properties:
        title:
          type: string
        detail:
          type: string
        code:
          type: string
        status:
          type: string
        source:
          type: string
        meta:
          type: object
          required:
            - messages
          properties:
            messages:
              type: array
              items:
                type: object
                required:
                  - key
                  - severity
                  - text
                properties:
                  key:
                    type: string
                  severity:
                    type: string
                  text:
                    type: string
    EVSSAuthError:
      required:
        - errors
      properties:
        errors:
          type: array
          items:
            required:
              - title
              - detail
              - code
              - status
            properties:
              title:
                type: string
                example: Not Found
              detail:
                type: string
                example: "The requested resource could not be found but may be available again in the future."
              code:
                type: string
                example: '404'
              status:
                type: string
                example: '404'
    Message:
      required:
        - attributes
      properties:
        attributes:
          type: object
          required:
            - message
          properties:
            message:
              type: string
              example: "Welcome to the mobile API"
    Letters:
      required:
        - data
      properties:
        data:
          type: object
          required:
            - type
            - id
            - fullName
            - attributes
          properties:
            type:
              type: string
              example: "letters"
            id:
              type: string
              example: "abe3f152-90b0-45cb-8776-4958bad0e0ef"
            fullName:
              type: string
              example: "MARK WEBB"
            attributes:
              type: object
              required:
                - letters
<<<<<<< HEAD
              properties:
=======
                - fullName
              properties:
                fullName:
                  type: string
                  example: "MARK WEBB"
>>>>>>> 1477e626
                letters:
                  type: array
                  items:
                    type: object
                    $ref: "#/components/schemas/LettersInfo"
    LettersInfo:
      required:
        - name
        - letterType
      properties:
        name:
          type: string
          example: "Commissary Letter"
        letterType:
          type: string
          example: "commissary"
    LettersBenficiaryInfo:
      required:
        - data
      properties:
        data:
          type: object
          required:
            - type
            - id
            - attributes
          properties:
            type:
              type: string
              example: "evssLettersBeneficiaryResponses"
            id:
              type: string
              example: ""
            attributes:
              type: object
              required:
                - letters
                - benefitInformation
              properties:
                benefitInformation:
                  type: object
                  required:
                    - awardEffectiveDate
                    - hasChapter35Eligibility
                    - monthlyAwardAmount
                    - serviceConnectedPercentage
                  properties:
                    awardEffectiveDate:
                      type: string
                      example: "2013-06-06T04:00:00.000+00:00"
                    hasChapter35Eligibility:
                      type: boolean
                      example: true
                    monthlyAwardAmount:
                      type: number
                      example: 123
                    serviceConnectedPercentage:
                      type: number
                      example: 2
                    hasDeathResultOfDisability:
                      type: boolean
                      example: false
                    hasSurvivorsIndemnityCompensationAward:
                      type: boolean
                      example: true
                    hasSurvivorsPensionAward:
                      type: boolean
                      example: false
                    hasAdaptedHousing:
                      type: boolean
                      example: true
                    hasIndividualUnemployabilityGranted:
                      type: boolean
                      example: false
                    hasNonServiceConnectedPension:
                      type: boolean
                      example: true
                    hasServiceConnectedDisabilities:
                      type: boolean
                      example: false
                    hasSpecialMonthlyCompensation:
                      type: boolean
                      example: true
                militaryService:
                  type: array
                  items:
                    type: object
                    required:
                      - branch
                      - characterOfService
                      - enteredDate
                      - releasedDate
                    properties:
                      branch:
                        type: string
                        example: "Army"
                      characterOfService:
                        type: string
                        example: "UNCHARACTERIZED_ENTRY_LEVEL"
                      enteredDate:
                        type: string
                        example: "1973-01-01T05:00:00.000+00:00"
                      releasedDate:
                        type: string
                        example: "1977-10-01T04:00:00.000+00:00"
    letterOptions:
      type: object
      required:
        - militaryService
        - serviceConnectedDisabilities
        - serviceConnectedEvaluation
        - nonServiceConnectedPension
        - monthlyAward
        - unemployable
        - specialMonthlyCompensation
        - adaptedHousing
        - chapter35Eligibility
        - deathResultOfDisability
        - survivorsAward
      properties:
        militaryService:
          type: boolean
        serviceConnectedDisabilities:
          type: boolean
        serviceConnectedEvaluation:
          type: boolean
        nonServiceConnectedPension:
          type: boolean
        monthlyAward:
          type: boolean
        unemployable:
          type: boolean
        specialMonthlyCompensation:
          type: boolean
        adaptedHousing:
          type: boolean
        chapter35Eligibility:
          type: boolean
        deathResultOfDisability:
          type: boolean
        survivorsAward:
          type: boolean
    User:
      required:
        - id
        - type
        - attributes
      properties:
        id:
          type: string
          example: "abe3f152-90b0-45cb-8776-4958bad0e0ef"
        type:
          type: string
          example: "user"
        attributes:
          type: object
          required:
            - profile
            - authorizedServices
          properties:
            profile:
              type: object
              required:
                - firstName
                - middleName
                - lastName
                - email
                - birthDate
                - gender
                - addresses
              properties:
                firstName:
                  type: string
                  example: "John"
                middleName:
                  type: string
                  example: "A"
                lastName:
                  type: string
                  example: "Smith"
                email:
                  type: string
                  example: "john.a.smith@domain.com"
                residential_address:
                  $ref: "#/components/schemas/Address"
                mailing_address:
                  $ref: "#/components/schemas/Address"
            authorizedServices:
              type: array
              items:
                type: string
              example:
                - appeals
                - directDepositBenefits
                - militaryServiceHistory
    Address:
      required:
        - addressLine1
        - addressLine2
        - addressLine3
        - addressPou
        - addressType
        - city
        - countryCode
        - internationalPostalCode
        - province
        - stateCode
        - zipCode
        - zipCodeSuffix
      properties:
        addressLine1:
          type: string
          example: "1493 Martin Luther King Rd"
        addressLine2:
          type: string, null
        addressLine3:
          type: string, null
        addressPou:
          type: string
          enum: [ "RESIDENCE/CHOICE", "CORRESPONDENCE" ]
          example: "RESIDENCE/CHOICE"
        addressType:
          type: string
          enum: ["DOMESTIC", "INTERNATIONAL"]
          example: "DOMESTIC"
        city:
          type: string
          example: "Fulton"
        countryCode:
          type: string
          example: "US"
        internationalPostalCode:
          type: string, null
          example: null
        province:
          type: string, null
          example: null
        stateCode:
          type: string
          example: "NY"
        zipCode:
          type: string
          example: "97062"
        zipCodeSuffix:
          type: string, null
          example: "1234"
    AddressUpdate:
      required:
        - validationKey
        - addressLine1
        - addressPou
        - addressType
        - city
        - countryCode
      properties:
        validationKey:
          type: integer
          example: 0
        addressLine1:
          type: string
          example: "1493 Martin Luther King Rd"
        addressLine2:
          type: string, null
        addressLine3:
          type: string, null
        addressPou:
          type: string
          enum: [ "RESIDENCE/CHOICE", "CORRESPONDENCE" ]
          example: "RESIDENCE/CHOICE"
        addressType:
          type: string
          enum: [ "DOMESTIC", "INTERNATIONAL" ]
          example: "DOMESTIC"
        city:
          type: string
          example: "Fulton"
        countryCode:
          type: string
          example: "US"
        internationalPostalCode:
          type: string, null
          example: null
        province:
          type: string, null
          example: null
        stateCode:
          type: string
          example: "NY"
        zipCode:
          type: string
          example: "97062"
        zipCodeSuffix:
          type: string, null
          example: "1234"

    EmailUpdate:
      required:
        - id
        - emailAddress
      properties:
        id:
          type: integer
          example: 42
        emailAddress:
          type: string
          example: "person42@example.com"<|MERGE_RESOLUTION|>--- conflicted
+++ resolved
@@ -819,15 +819,11 @@
               type: object
               required:
                 - letters
-<<<<<<< HEAD
-              properties:
-=======
                 - fullName
               properties:
                 fullName:
                   type: string
                   example: "MARK WEBB"
->>>>>>> 1477e626
                 letters:
                   type: array
                   items:
