--- conflicted
+++ resolved
@@ -121,7 +121,7 @@
             .with(final_data, id: power_of_attorney.id)
             .and_call_original
 
-          subject.new.perform(power_of_attorney.id, '2122A')
+          subject.new.perform(power_of_attorney.id, '2122A', rep.id)
         end
       end
 
@@ -139,7 +139,7 @@
 
           expect(ClaimsApi::PoaUpdater).to receive(:perform_async)
 
-          subject.new.perform(power_of_attorney.id, '2122A')
+          subject.new.perform(power_of_attorney.id, '2122A', rep.id)
         end
       end
     end
@@ -348,12 +348,8 @@
             .with(final_data, id: power_of_attorney.id)
             .and_call_original
 
-<<<<<<< HEAD
-        subject.new.perform(power_of_attorney.id, '2122A', rep.id)
-=======
-          subject.new.perform(power_of_attorney.id, '2122')
-        end
->>>>>>> 02ff64f3
+          subject.new.perform(power_of_attorney.id, '2122', rep.id)
+        end
       end
 
       it 'Calls the POA updater job upon successful upload to VBMS' do
@@ -369,14 +365,8 @@
         VCR.use_cassette('mpi/find_candidate/valid_icn_full') do
           expect(ClaimsApi::PoaUpdater).to receive(:perform_async)
 
-<<<<<<< HEAD
-        expect(ClaimsApi::PoaUpdater).to receive(:perform_async)
-
-        subject.new.perform(power_of_attorney.id, '2122A', rep.id)
-=======
           subject.new.perform(power_of_attorney.id, '2122')
         end
->>>>>>> 02ff64f3
       end
     end
 
@@ -467,30 +457,6 @@
         )
 
         allow_any_instance_of(BGS::PersonWebService).to receive(:find_by_ssn).and_return({ file_nbr: '123456789' })
-<<<<<<< HEAD
-        expect_any_instance_of(ClaimsApi::V2::PoaPdfConstructor::Organization)
-          .to receive(:construct)
-          .with(final_data, id: power_of_attorney.id)
-          .and_call_original
-
-        subject.new.perform(power_of_attorney.id, '2122', rep.id)
-      end
-
-      it 'Calls the POA updater job upon successful upload to VBMS' do
-        token_response = OpenStruct.new(upload_token: '<{573F054F-E9F7-4BF2-8C66-D43ADA5C62E7}')
-        document_response = OpenStruct.new(upload_document_response: {
-          '@new_document_version_ref_id' => '{52300B69-1D6E-43B2-8BEB-67A7C55346A2}',
-          '@document_series_ref_id' => '{A57EF6CC-2236-467A-BA4F-1FA1EFD4B374}'
-        }.with_indifferent_access)
-
-        allow_any_instance_of(ClaimsApi::VBMSUploader).to receive(:fetch_upload_token).and_return(token_response)
-        allow_any_instance_of(ClaimsApi::VBMSUploader).to receive(:upload_document).and_return(document_response)
-        allow_any_instance_of(BGS::PersonWebService).to receive(:find_by_ssn).and_return({ file_nbr: '123456789' })
-
-        expect(ClaimsApi::PoaUpdater).to receive(:perform_async)
-
-        subject.new.perform(power_of_attorney.id, '2122', rep.id)
-=======
         VCR.use_cassette('mpi/find_candidate/valid_icn_full') do
           expect_any_instance_of(ClaimsApi::V2::PoaPdfConstructor::Organization)
             .to receive(:construct)
@@ -499,7 +465,6 @@
 
           subject.new.perform(power_of_attorney.id, '2122')
         end
->>>>>>> 02ff64f3
       end
     end
   end
