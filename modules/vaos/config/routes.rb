--- conflicted
+++ resolved
@@ -44,11 +44,8 @@
 
   namespace :v2, defaults: { format: :json } do
     get '/appointments', to: 'appointments#index'
-<<<<<<< HEAD
+    get '/appointments/:appointment_id', to: 'appointments#show'
     put '/appointments/:id', to: 'appointments#update'
-=======
-    get '/appointments/:appointment_id', to: 'appointments#show'
->>>>>>> 55c2049c
     get '/locations/:location_id/clinics', to: 'clinics#index'
     get '/locations/:location_id/clinics/:clinic_id/slots', to: 'slots#index'
     get '/patients/', to: 'patients#index'
