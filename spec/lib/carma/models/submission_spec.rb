--- conflicted
+++ resolved
@@ -287,30 +287,6 @@
         expect(submission.submitted_at).to eq(nil)
         expect(submission.submitted?).to eq(false)
 
-<<<<<<< HEAD
-=======
-        expected_req_payload = {
-          'data' => submission.data,
-          'metadata' => {
-            # Note the camelCased property keys
-            'claimId' => nil,
-            'veteran' => {
-              'icn' => 'VET1234',
-              'isVeteran' => true
-            },
-            'primaryCaregiver' => {
-              'icn' => 'PC1234'
-            },
-            'secondaryCaregiverOne' => {
-              'icn' => 'SCO1234'
-            },
-            'secondaryCaregiverTwo' => {
-              'icn' => 'SCT1234'
-            }
-          }
-        }
-
->>>>>>> 26da7d7d
         expected_res_body = {
           'data' => {
             'carmacase' => {
