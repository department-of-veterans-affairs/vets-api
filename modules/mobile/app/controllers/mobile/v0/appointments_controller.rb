--- conflicted
+++ resolved
@@ -9,18 +9,12 @@
     class AppointmentsController < ApplicationController
       def index
         use_cache = params[:useCache] || false
-<<<<<<< HEAD
         start_date = params[:startDate] || (DateTime.now.utc.beginning_of_day - 3.months).iso8601
         end_date = params[:endDate] || (DateTime.now.utc.beginning_of_day + 6.months).iso8601
-        
+
         validated_params = Mobile::V0::Contracts::GetAppointments.new.call(
           start_date: start_date,
           end_date: end_date,
-=======
-        validated_params = Mobile::V0::Contracts::GetAppointments.new.call(
-          start_date: params[:startDate],
-          end_date: params[:endDate],
->>>>>>> e1b20d06
           use_cache: use_cache
         )
 
