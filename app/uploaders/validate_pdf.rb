--- conflicted
+++ resolved
@@ -19,20 +19,10 @@
   def validate(temp_file)
     pdf = Origami::PDF.read temp_file, decrypt: false
     if pdf.encrypted?
-<<<<<<< HEAD
-      raise Common::Exceptions::UnprocessableEntity.new(detail: I18n.t('uploads.pdf.locked'),
-                                                        source: 'ValidatePdf')
+      raise Common::Exceptions::UnprocessableEntity.new(detail: I18n.t('uploads.pdf.locked'), source: 'ValidatePdf')
     end
   rescue Origami::InvalidPDFError
-    raise Common::Exceptions::UnprocessableEntity.new(detail: I18n.t('uploads.pdf.invalid'),
-=======
-      raise Common::Exceptions::UnprocessableEntity.new(detail: 'The uploaded PDF file is encrypted and cannot be read',
-                                                        source: 'ValidatePdf')
-    end
-  rescue Origami::InvalidPDFError
-    raise Common::Exceptions::UnprocessableEntity.new(detail: 'The uploaded PDF file is invalid and cannot be read',
->>>>>>> 9bc00450
-                                                      source: 'ValidatePdf')
+    raise Common::Exceptions::UnprocessableEntity.new(detail: I18n.t('uploads.pdf.invalid'), source: 'ValidatePdf')
   end
 
   def validate_pdf(file)
