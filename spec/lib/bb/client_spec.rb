--- conflicted
+++ resolved
@@ -15,7 +15,6 @@
         vapathology vaproblemlist varadiology vahth wellness dodmilitaryservice ]
   end
 
-<<<<<<< HEAD
   let(:client) { @client }
 
   context 'using API Gateway endpoints' do
@@ -27,28 +26,15 @@
           client.authenticate
           client
         end
-=======
-  before do
-    allow(Flipper).to receive(:enabled?).with(:mhv_medical_records_migrate_to_api_gateway).and_return(false)
-    VCR.use_cassette 'bb_client/session' do
-      @client ||= begin
-        client = BB::Client.new(session: { user_id: '5751732' })
-        client.authenticate
-        client
->>>>>>> 2fd71109
       end
     end
 
-<<<<<<< HEAD
     before do
       Flipper.enable(:mhv_medical_records_migrate_to_api_gateway)
     end
 
     context 'with sentry enabled' do
       before { allow(Settings.sentry).to receive(:dsn).and_return('asdf') }
-=======
-  let(:client) { @client }
->>>>>>> 2fd71109
 
       it 'logs failed extract statuses', :vcr do
         VCR.use_cassette('bb_client/apigw_gets_a_list_of_extract_statuses') do
@@ -85,19 +71,15 @@
   end
 
   context 'using legacy endpoints' do
-    before(:all) do
+    before do
+      allow(Flipper).to receive(:enabled?).with(:mhv_medical_records_migrate_to_api_gateway).and_return(false)
       VCR.use_cassette 'bb_client/session' do
-        allow(Flipper).to receive(:enabled?).with(:mhv_medical_records_migrate_to_api_gateway).and_return(false)
         @client ||= begin
           client = BB::Client.new(session: { user_id: '5751732' })
           client.authenticate
           client
         end
       end
-    end
-
-    before do
-      allow(Flipper).to receive(:enabled?).with(:mhv_medical_records_migrate_to_api_gateway).and_return(false)
     end
 
     # Need to pull the last updated to determine the staleness / freshness of the data
