--- conflicted
+++ resolved
@@ -29,10 +29,7 @@
   namespace :v1, defaults: { format: :json } do
     get '/Organization', to: 'organizations#index'
     get '/Organization/:id', to: 'organizations#show'
-<<<<<<< HEAD
+    get '/Location/:id', to: 'locations#show'
     get '/HealthcareService', to: 'healthcare_services#index'
-=======
-    get '/Location/:id', to: 'locations#show'
->>>>>>> 70a385d6
   end
 end