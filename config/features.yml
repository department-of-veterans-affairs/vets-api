--- conflicted
+++ resolved
@@ -1405,15 +1405,12 @@
     actor_type: user
     description: Use the original veteran_x models to power Appoint a Rep entity search
     enable_in_development: true
-<<<<<<< HEAD
-=======
   va_notify_custom_errors:
     actor_type: user
     description: Custom error classes instead of the generic Common::Exceptions::BackendServiceException
   va_notify_metadata_statsd_tags:
     actor_type: user
     description: Allow statsd tags in callback metadata to be a hash or array
->>>>>>> 1c386dc5
   va_online_scheduling:
     actor_type: user
     description: Allows veterans to view their VA and Community Care appointments
