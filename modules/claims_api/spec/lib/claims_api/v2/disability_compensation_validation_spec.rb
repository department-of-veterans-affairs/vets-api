--- conflicted
+++ resolved
@@ -378,16 +378,14 @@
       end
     end
 
-<<<<<<< HEAD
     context 'conditional validations when the country is USA' do
       context 'zipfirstFive is not included' do
         it 'returns an error array' do
           subject.form_attributes['changeOfAddress']['zipFirstFive'] = ''
           address = subject.form_attributes['changeOfAddress']
           test_526_validation_instance.send(:validate_form_526_usa_coa_conditions, address)
-          errors = subject.instance_variable_get(:@errors)
-          expect(errors[0][:detail]).to eq('The zipFirstFive is required if the country is USA.')
-          expect(errors[0][:source]).to eq('/changeOfAddress')
+          expect(current_error_array[0][:detail]).to eq('The zipFirstFive is required if the country is USA.')
+          expect(current_error_array[0][:source]).to eq('/changeOfAddress')
         end
       end
 
@@ -396,11 +394,12 @@
           subject.form_attributes['changeOfAddress']['state'] = ''
           address = subject.form_attributes['changeOfAddress']
           test_526_validation_instance.send(:validate_form_526_usa_coa_conditions, address)
-          errors = subject.instance_variable_get(:@errors)
-          expect(errors[0][:detail]).to eq('The state is required if the country is USA.')
-          expect(errors[0][:source]).to eq('/changeOfAddress')
-        end
-=======
+          expect(current_error_array[0][:detail]).to eq('The state is required if the country is USA.')
+          expect(current_error_array[0][:source]).to eq('/changeOfAddress')
+        end
+      end
+    end
+
     context 'when the country is not provided' do
       it 'returns an error array' do
         subject.form_attributes['changeOfAddress']['country'] = ''
@@ -426,7 +425,6 @@
         )
         expect(res[0][:detail]).to eq('The city is required for /changeOfAddress.')
         expect(res[0][:source]).to eq('/changeOfAddress')
->>>>>>> 4a88293e
       end
     end
 
