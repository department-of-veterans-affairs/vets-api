--- conflicted
+++ resolved
@@ -705,32 +705,15 @@
       end
 
       def set_type(appointment)
-<<<<<<< HEAD
-        type = APPOINTMENT_TYPES[:request] if appointment[:kind] != 'cc' && appointment[:request_periods].present?
-
-        type ||= case appointment[:kind]
-                 when 'cc'
-                   if appointment[:start]
-                     APPOINTMENT_TYPES[:cc_appointment]
-                   else
-                     APPOINTMENT_TYPES[:cc_request]
-                   end
-                 else
-                   APPOINTMENT_TYPES[:va]
-                 end
-=======
         type = if cerner?(appointment)
                  cerner_type(appointment)
                else
                  non_cerner_type(appointment)
                end
->>>>>>> ef3c0288
 
         appointment[:type] = type
       end
 
-<<<<<<< HEAD
-=======
       # Determines the type of appointment for Cerner appointments.
       # @param appointment [Hash] the appointment to determine the type for
       #
@@ -763,7 +746,6 @@
         end
       end
 
->>>>>>> ef3c0288
       # Modifies the appointment, setting the cancellable flag to false
       #
       # @param appointment [Hash] the appointment to modify
