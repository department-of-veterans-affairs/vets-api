# frozen_string_literal: true

require 'flipper/admin_user_constraint'

Rails.application.routes.draw do
  match '/v0/*path', to: 'application#cors_preflight', via: [:options]
  match '/services/*path', to: 'application#cors_preflight', via: [:options]

  get '/saml/metadata', to: 'saml#metadata'
  get '/auth/saml/logout', to: 'v0/sessions#saml_logout_callback', as: 'saml_logout'
  post '/auth/saml/callback', to: 'v0/sessions#saml_callback', module: 'v0'
  get '/sessions/:type/new',
      to: 'v0/sessions#new',
      constraints: ->(request) { V0::SessionsController::REDIRECT_URLS.include?(request.path_parameters[:type]) }

  get '/v1/sessions/metadata', to: 'v1/sessions#metadata'
  post '/v1/sessions/callback', to: 'v1/sessions#saml_callback', module: 'v1'
  get '/v1/sessions/:type/new',
      to: 'v1/sessions#new',
      constraints: ->(request) { V1::SessionsController::REDIRECT_URLS.include?(request.path_parameters[:type]) }
  get '/v1/sessions/ssoe_logout', to: 'v1/sessions#ssoe_slo_callback'
  # don't use the word "tracker" in the url, as some ad blockers will prevent the call
  get '/v1/sessions/trace', to: 'v1/sessions#tracker'

  namespace :v0, defaults: { format: 'json' } do
    resources :appointments, only: :index
    resources :in_progress_forms, only: %i[index show update destroy]
    resources :disability_compensation_in_progress_forms, only: %i[index show update destroy]
    resource :claim_documents, only: [:create]
    resource :claim_attachments, only: [:create], controller: :claim_documents
    resources :debts, only: :index
    resources :debt_letters, only: %i[index show]
    resources :education_career_counseling_claims, only: :create
    resources :veteran_readiness_employment_claims, only: :create
    resource :virtual_agent_token, only: [:create], controller: :virtual_agent_token

    resources :preferred_facilities, only: %i[index create destroy]

    resources :apps, only: %i[index show]
    scope_default = { category: 'unknown_category' }
    get 'apps/scopes/:category', to: 'apps#scopes', defaults: scope_default
    get 'apps/scopes', to: 'apps#scopes', defaults: scope_default

    resources :letters, only: [:index] do
      collection do
        get 'beneficiary', to: 'letters#beneficiary'
        post ':id', to: 'letters#download'
      end
    end

    resource :disability_compensation_form, only: [] do
      get 'rated_disabilities'
      get 'rating_info'
      get 'submission_status/:job_id', to: 'disability_compensation_forms#submission_status', as: 'submission_status'
      post 'submit_all_claim'
      get 'suggested_conditions'
      get 'user_submissions'
      get 'separation_locations'
    end

    resources :financial_status_reports, only: %i[create] do
      collection do
        get :download_pdf
      end
    end

    post '/mvi_users/:id', to: 'mpi_users#submit'

    resource :decision_review_evidence, only: :create
    resource :upload_supporting_evidence, only: :create

    resource :sessions, only: [] do
      post :saml_callback, to: 'sessions#saml_callback'
      post :saml_slo_callback, to: 'sessions#saml_slo_callback'
    end

    resource :user, only: [:show]
    resource :post911_gi_bill_status, only: [:show]
    resource :vso_appointments, only: [:create]

    resource :education_benefits_claims, only: %i[create show] do
      collection do
        post(':form_type', action: :create, as: :form_type)
        get(:stem_claim_status)
      end
    end

    resources :health_care_applications, only: %i[create show] do
      collection do
        get(:healthcheck)
        get(:enrollment_status)
      end
    end

    resource :hca_attachments, only: :create

    resources :caregivers_assistance_claims, only: :create
    post 'caregivers_assistance_claims/download_pdf', to: 'caregivers_assistance_claims#download_pdf'

    namespace :form1010cg do
<<<<<<< HEAD
      resources :attachments, only: :create
=======
      resources :attachments, only: :create unless Settings.vsp_environment == 'production'
>>>>>>> 7cad3775
    end

    resources :dependents_applications, only: %i[create show] do
      collection do
        get(:disability_rating)
      end
    end

    resources :dependents_verifications, only: %i[create index]

    if Settings.central_mail.upload.enabled
      resources :pension_claims, only: %i[create show]
      resources :burial_claims, only: %i[create show]
    end

    resources :efolder, only: %i[index show]

    resources :evss_claims, only: %i[index show] do
      post :request_decision, on: :member
      resources :documents, only: [:create]
    end

    resources :evss_claims_async, only: %i[index show]

    get 'intent_to_file', to: 'intent_to_files#index'
    get 'intent_to_file/:type/active', to: 'intent_to_files#active'
    post 'intent_to_file/:type', to: 'intent_to_files#submit'

    get 'welcome', to: 'example#welcome', as: :welcome
    get 'limited', to: 'example#limited', as: :limited
    get 'status', to: 'admin#status'

    get 'ppiu/payment_information', to: 'ppiu#index'
    put 'ppiu/payment_information', to: 'ppiu#update'

    resources :maintenance_windows, only: [:index]

    resources :prescriptions, only: %i[index show], defaults: { format: :json } do
      get :active, to: 'prescriptions#index', on: :collection, defaults: { refill_status: 'active' }
      patch :refill, to: 'prescriptions#refill', on: :member
      resources :trackings, only: :index, controller: :trackings
      collection do
        resource :preferences, only: %i[show update], controller: 'prescription_preferences'
      end
    end

    resource :health_records, only: [:create], defaults: { format: :json } do
      get :refresh, to: 'health_records#refresh', on: :collection
      get :eligible_data_classes, to: 'health_records#eligible_data_classes', on: :collection
      get :show, controller: 'health_record_contents', on: :collection
    end

    resources :appeals, only: :index

    namespace :higher_level_reviews do
      get 'contestable_issues(/:benefit_type)', to: 'contestable_issues#index'
    end
    resources :higher_level_reviews, only: %i[create show]

    namespace :notice_of_disagreements do
      get 'contestable_issues', to: 'contestable_issues#index'
    end
    resources :notice_of_disagreements, only: %i[create show]

    scope :messaging do
      scope :health do
        resources :triage_teams, only: [:index], defaults: { format: :json }, path: 'recipients'

        resources :folders, only: %i[index show create destroy], defaults: { format: :json } do
          resources :messages, only: [:index], defaults: { format: :json }
        end

        resources :messages, only: %i[show create destroy], defaults: { format: :json } do
          get :thread, on: :member
          get :categories, on: :collection
          patch :move, on: :member
          post :reply, on: :member
          resources :attachments, only: [:show], defaults: { format: :json }
        end

        resources :message_drafts, only: %i[create update], defaults: { format: :json } do
          post ':reply_id/replydraft', on: :collection, action: :create_reply_draft, as: :create_reply
          put ':reply_id/replydraft/:draft_id', on: :collection, action: :update_reply_draft, as: :update_reply
        end

        resource :preferences, only: %i[show update], controller: 'messaging_preferences'
      end
    end

    scope :gi, module: 'gids' do
      resources :institutions, only: :show, defaults: { format: :json } do
        get :search, on: :collection
        get :autocomplete, on: :collection
        get :children, on: :member
      end

      resources :institution_programs, only: :index, defaults: { format: :json } do
        get :search, on: :collection
        get :autocomplete, on: :collection
      end

      resources :calculator_constants, only: :index, defaults: { format: :json }

      resources :yellow_ribbon_programs, only: :index, defaults: { format: :json }

      resources :zipcode_rates, only: :show, defaults: { format: :json }
    end

    scope :id_card do
      resource :attributes, only: [:show], controller: 'id_card_attributes'
      resource :announcement_subscription, only: [:create], controller: 'id_card_announcement_subscription'
    end

    namespace :mdot do
      resources :supplies, only: %i[create]
    end

    namespace :preneeds do
      resources :cemeteries, only: :index, defaults: { format: :json }
      resources :states, only: :index, defaults: { format: :json }
      resources :attachment_types, only: :index, defaults: { format: :json }
      resources :discharge_types, only: :index, defaults: { format: :json }
      resources :military_ranks, only: :index, defaults: { format: :json }
      resources :branches_of_service, only: :index, defaults: { format: :json }
      resources :burial_forms, only: %i[new create], defaults: { format: :json }
      resources :preneed_attachments, only: :create
    end

    namespace :vic do
      resources :profile_photo_attachments, only: %i[create show]
      resources :supporting_documentation_attachments, only: :create
    end

    resources :gi_bill_feedbacks, only: %i[create show]

    resource :address, only: %i[show update] do
      collection do
        get 'countries', to: 'addresses#countries'
        get 'states', to: 'addresses#states'
      end
    end

    namespace :profile do
      resource :alternate_phone, only: %i[show create]
      resource :email, only: %i[show create]
      resource :full_name, only: :show
      resource :personal_information, only: :show
      resource :primary_phone, only: %i[show create]
      resource :service_history, only: :show
      resources :connected_applications, only: %i[index destroy]
      resource :valid_va_file_number, only: %i[show]
      resources :payment_history, only: %i[index]

      # Vet360 Routes
      resource :addresses, only: %i[create update destroy]
      resource :email_addresses, only: %i[create update destroy]
      resource :telephones, only: %i[create update destroy]
      resource :permissions, only: %i[create update destroy]
      resources :address_validation, only: :create
      post 'initialize_vet360_id', to: 'persons#initialize_vet360_id'
      get 'person/status/:transaction_id', to: 'persons#status', as: 'person/status'
      get 'status/:transaction_id', to: 'transactions#status'
      get 'status', to: 'transactions#statuses'
      resources :communication_preferences, only: %i[index]
      put 'communication_preferences', to: 'communication_preferences#update_all'

      resources :ch33_bank_accounts, only: %i[index]
      put 'ch33_bank_accounts', to: 'ch33_bank_accounts#update'
    end

    resources :search, only: :index
    resources :search_typeahead, only: :index
    resources :search_click_tracking, only: :create

    get 'forms', to: 'forms#index'

    get 'profile/mailing_address', to: 'addresses#show'
    put 'profile/mailing_address', to: 'addresses#update'

    resources :backend_statuses, param: :service, only: %i[index show]

    resources :apidocs, only: [:index]

    get 'terms_and_conditions', to: 'terms_and_conditions#index'
    get 'terms_and_conditions/:name/versions/latest', to: 'terms_and_conditions#latest'
    get 'terms_and_conditions/:name/versions/latest/user_data', to: 'terms_and_conditions#latest_user_data'
    post 'terms_and_conditions/:name/versions/latest/user_data', to: 'terms_and_conditions#accept_latest'

    resource :mhv_account, only: %i[show create] do
      post :upgrade
    end

    resources :notifications, only: %i[create show update], param: :subject

    namespace :notifications do
      resources :dismissed_statuses, only: %i[show create update], param: :subject
    end

    resources :preferences, only: %i[index show], path: 'user/preferences/choices', param: :code
    resources :user_preferences, only: %i[create index], path: 'user/preferences', param: :code
    delete 'user/preferences/:code/delete_all', to: 'user_preferences#delete_all'
    get 'feature_toggles', to: 'feature_toggles#index'

    [
      'profile',
      'dashboard',
      'veteran_id_card',
      'all_claims',
      FormProfile::EMIS_PREFILL_KEY
    ].each do |feature|
      resource(
        :beta_registrations,
        path: "/beta_registration/#{feature}",
        only: %i[show create destroy],
        defaults: { feature: feature }
      )
    end

    namespace :coronavirus_chatbot do
      resource :tokens, only: :create
    end

    namespace :contact_us do
      resources :inquiries, only: %i[index create]
    end
  end

  namespace :v1, defaults: { format: 'json' } do
    resources :apidocs, only: [:index]

    resource :sessions, only: [] do
      post :saml_callback, to: 'sessions#saml_callback'
      post :saml_slo_callback, to: 'sessions#saml_slo_callback'
    end

    namespace :facilities, module: 'facilities' do
      resources :va, only: %i[index show]
      resources :ccp, only: %i[index show] do
        get 'specialties', on: :collection, to: 'ccp#specialties'
      end
      resources :va_ccp, only: [] do
        get 'urgent_care', on: :collection
      end
    end
  end

  root 'v0/example#index', module: 'v0'

  scope '/internal' do
    mount OpenidAuth::Engine, at: '/auth'
  end

  scope '/services' do
    mount AppsApi::Engine, at: '/apps'
    mount VBADocuments::Engine, at: '/vba_documents'
    mount AppealsApi::Engine, at: '/appeals'
    mount ClaimsApi::Engine, at: '/claims'
    mount Veteran::Engine, at: '/veteran'
    mount VAForms::Engine, at: '/va_forms'
    mount VeteranVerification::Engine, at: '/veteran_verification'
    mount VeteranConfirmation::Engine, at: '/veteran_confirmation'
  end

  # Modules
  mount CovidResearch::Engine, at: '/covid-research'
  mount CovidVaccine::Engine, at: '/covid_vaccine'
  mount FacilitiesApi::Engine, at: '/facilities_api'
  mount HealthQuest::Engine, at: '/health_quest'
  mount Mobile::Engine, at: '/mobile'
  mount VAOS::Engine, at: '/vaos'
  # End Modules

  if Rails.env.development? || Settings.sidekiq_admin_panel
    require 'sidekiq/web'
    require 'sidekiq-scheduler/web'
    require 'sidekiq/pro/web' if Gem.loaded_specs.key?('sidekiq-pro')
    require 'sidekiq-ent/web' if Gem.loaded_specs.key?('sidekiq-ent')
    mount Sidekiq::Web, at: '/sidekiq'
  end

  mount TestUserDashboard::Engine, at: '/test_user_dashboard' unless Rails.env.production?

  mount Flipper::UI.app(Flipper.instance) => '/flipper', constraints: Flipper::AdminUserConstraint.new

  # This globs all unmatched routes and routes them as routing errors
  match '*path', to: 'application#routing_error', via: %i[get post put patch delete]
end<|MERGE_RESOLUTION|>--- conflicted
+++ resolved
@@ -98,11 +98,7 @@
     post 'caregivers_assistance_claims/download_pdf', to: 'caregivers_assistance_claims#download_pdf'
 
     namespace :form1010cg do
-<<<<<<< HEAD
-      resources :attachments, only: :create
-=======
       resources :attachments, only: :create unless Settings.vsp_environment == 'production'
->>>>>>> 7cad3775
     end
 
     resources :dependents_applications, only: %i[create show] do
