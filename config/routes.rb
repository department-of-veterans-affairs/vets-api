--- conflicted
+++ resolved
@@ -219,12 +219,7 @@
     namespace :preneeds do
       resources :cemeteries, only: :index, defaults: { format: :json }
       resources :discharge_types, only: :index, defaults: { format: :json }
-<<<<<<< HEAD
-      resources :burial_forms, only: %i[new create], defaults: { format: :json }
-=======
-      resources :military_ranks, only: :index, defaults: { format: :json }
       resources :burial_forms, only: :create, defaults: { format: :json }
->>>>>>> 399c995c
       resources :preneed_attachments, only: :create
     end
 
