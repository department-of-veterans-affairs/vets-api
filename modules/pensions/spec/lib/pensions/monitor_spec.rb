# frozen_string_literal: true

require 'rails_helper'
require_relative '../../../lib/pensions/monitor'

RSpec.describe Pensions::Monitor do
  let(:monitor) { described_class.new }
  let(:claim_stats_key) { described_class::CLAIM_STATS_KEY }
  let(:submission_stats_key) { described_class::SUBMISSION_STATS_KEY }
  let(:claim) { create(:pensions_module_pension_claim) }
  let(:ipf) { create(:in_progress_form) }

  context 'with all params supplied' do
    let(:current_user) { create(:user) }
    let(:monitor_error) { create(:monitor_error) }
    let(:lh_service) { OpenStruct.new(uuid: 'uuid') }

    describe '#track_show404' do
      it 'logs a not found error' do
        log = '21P-527EZ submission not found'
        payload = {
          confirmation_number: claim.confirmation_number,
          user_account_uuid: current_user.user_account_uuid,
          message: monitor_error.message,
          tags: {
            form_id: '21P-527EZ'
          }
        }

        expect_any_instance_of(Logging::Monitor).to receive(:track_request).with(
          'error',
          log,
          claim_stats_key,
          payload,
          anything
        )

        monitor.track_show404(claim.confirmation_number, current_user, monitor_error)
      end
    end

    describe '#track_show_error' do
      it 'logs a submission failed error' do
        log = '21P-527EZ fetching submission failed'
        payload = {
          confirmation_number: claim.confirmation_number,
          user_account_uuid: current_user.user_account_uuid,
          message: monitor_error.message,
          tags: {
            form_id: '21P-527EZ'
          }
        }

        expect_any_instance_of(Logging::Monitor).to receive(:track_request).with(
          'error',
          log,
          claim_stats_key,
          payload,
          anything
        )

        monitor.track_show_error(claim.confirmation_number, current_user, monitor_error)
      end
    end

    describe '#track_create_attempt' do
      it 'logs sidekiq started' do
        log = '21P-527EZ submission to Sidekiq begun'
        payload = {
          confirmation_number: claim.confirmation_number,
          user_account_uuid: current_user.user_account_uuid,
          tags: {
            form_id: '21P-527EZ'
          }
        }

        expect_any_instance_of(Logging::Monitor).to receive(:track_request).with(
          'info',
          log,
          "#{claim_stats_key}.attempt",
          payload,
          anything
        )

        monitor.track_create_attempt(claim, current_user)
      end
    end

    describe '#track_create_validation_error' do
      it 'logs create failed' do
        log = '21P-527EZ submission validation error'
        payload = {
          confirmation_number: claim.confirmation_number,
          user_account_uuid: current_user.user_account_uuid,
          in_progress_form_id: ipf.id,
          errors: [], # mock claim does not have `errors`
          tags: {
            form_id: '21P-527EZ'
          }
        }

        expect_any_instance_of(Logging::Monitor).to receive(:track_request).with(
          'error',
          log,
          "#{claim_stats_key}.validation_error",
          payload,
          anything
        )

        monitor.track_create_validation_error(ipf, claim, current_user)
      end
    end

    describe '#track_process_attachment_error' do
      it 'logs process attachment failed' do
        log = '21P-527EZ process attachment error'
        payload = {
          confirmation_number: claim.confirmation_number,
          user_account_uuid: current_user.user_account_uuid,
          in_progress_form_id: ipf.id,
          errors: [], # mock claim does not have `errors`
          tags: {
            form_id: '21P-527EZ'
          }
        }

        expect_any_instance_of(Logging::Monitor).to receive(:track_request).with(
          'error',
          log,
          "#{claim_stats_key}.process_attachment_error",
          payload,
          anything
        )

        monitor.track_process_attachment_error(ipf, claim, current_user)
      end
    end

    describe '#track_create_error' do
      it 'logs sidekiq failed' do
        log = '21P-527EZ submission to Sidekiq failed'
        payload = {
          confirmation_number: claim.confirmation_number,
          user_account_uuid: current_user.user_account_uuid,
          in_progress_form_id: ipf.id,
          errors: [], # mock claim does not have `errors`
          message: monitor_error.message,
          tags: {
            form_id: '21P-527EZ'
          }
        }

        expect_any_instance_of(Logging::Monitor).to receive(:track_request).with(
          'error',
          log,
          "#{claim_stats_key}.failure",
          payload,
          anything
        )

        monitor.track_create_error(ipf, claim, current_user, monitor_error)
      end
    end

    describe '#track_create_success' do
      it 'logs sidekiq success' do
        log = '21P-527EZ submission to Sidekiq success'
        payload = {
          confirmation_number: claim.confirmation_number,
          user_account_uuid: current_user.user_account_uuid,
          in_progress_form_id: ipf.id,
          tags: {
            form_id: '21P-527EZ'
          }
        }
        claim.form_start_date = Time.zone.now

        expect_any_instance_of(Logging::Monitor).to receive(:track_request).with(
          'info',
          log,
          "#{claim_stats_key}.success",
          payload,
          anything
        )

        monitor.track_create_success(ipf, claim, current_user)
      end
    end

    describe '#track_submission_begun' do
      it 'logs sidekiq job started' do
        log = 'Lighthouse::PensionBenefitIntakeJob submission to LH begun'
        payload = {
          claim_id: claim.id,
          benefits_intake_uuid: lh_service.uuid,
          confirmation_number: claim.confirmation_number,
          user_account_uuid: current_user.uuid,
          tags: {
            form_id: '21P-527EZ'
          }
        }

        expect_any_instance_of(Logging::Monitor).to receive(:track_request).with(
          'info',
          log,
          "#{submission_stats_key}.begun",
          payload,
          anything
        )

        monitor.track_submission_begun(claim, lh_service, current_user.uuid)
      end
    end

    describe '#track_submission_attempted' do
      it 'logs sidekiq job upload attempt' do
        upload = {
          file: 'pdf-file-path',
          attachments: %w[pdf-attachment1 pdf-attachment2]
        }

        log = 'Lighthouse::PensionBenefitIntakeJob submission to LH attempted'
        payload = {
          claim_id: claim.id,
          benefits_intake_uuid: lh_service.uuid,
          confirmation_number: claim.confirmation_number,
          user_account_uuid: current_user.uuid,
          file: upload[:file],
          attachments: upload[:attachments],
          tags: {
            form_id: '21P-527EZ'
          }
        }

        expect_any_instance_of(Logging::Monitor).to receive(:track_request).with(
          'info',
          log,
          "#{submission_stats_key}.attempt",
          payload,
          anything
        )

        monitor.track_submission_attempted(claim, lh_service, current_user.uuid, upload)
      end
    end

    describe '#track_submission_success' do
      it 'logs sidekiq job successful' do
        log = 'Lighthouse::PensionBenefitIntakeJob submission to LH succeeded'
        payload = {
          claim_id: claim.id,
          benefits_intake_uuid: lh_service.uuid,
          confirmation_number: claim.confirmation_number,
          user_account_uuid: current_user.uuid,
          tags: {
            form_id: '21P-527EZ'
          }
        }

        expect_any_instance_of(Logging::Monitor).to receive(:track_request).with(
          'info',
          log,
          "#{submission_stats_key}.success",
          payload,
          anything
        )

        monitor.track_submission_success(claim, lh_service, current_user.uuid)
      end
    end

    describe '#track_submission_retry' do
      it 'logs sidekiq job failure and retry' do
        log = 'Lighthouse::PensionBenefitIntakeJob submission to LH failed, retrying'
        payload = {
          claim_id: claim.id,
          benefits_intake_uuid: lh_service.uuid,
          confirmation_number: claim.confirmation_number,
          user_account_uuid: current_user.uuid,
          message: monitor_error.message,
          tags: {
            form_id: '21P-527EZ'
          }
        }

        expect_any_instance_of(Logging::Monitor).to receive(:track_request).with(
          'warn',
          log,
          "#{submission_stats_key}.failure",
          payload,
          anything
        )

        monitor.track_submission_retry(claim, lh_service, current_user.uuid, monitor_error)
      end
    end

    describe '#track_submission_exhaustion' do
      context 'with a claim parameter' do
        it 'logs sidekiq job exhaustion' do
          notification = double(Pensions::NotificationEmail)
          msg = { 'args' => [claim.id, current_user.uuid] }

          log = 'Lighthouse::PensionBenefitIntakeJob submission to LH exhausted!'
          payload = {
            form_id: claim.form_id,
            claim_id: claim.id,
            confirmation_number: claim.confirmation_number,
            message: msg
          }

          expect(Pensions::NotificationEmail).to receive(:new).with(claim).and_return notification
          expect(notification).to receive(:deliver).with(:error)
          expect(monitor).to receive(:log_silent_failure_avoided).with(payload, current_user.uuid, anything)

          expect(StatsD).to receive(:increment).with("#{submission_stats_key}.exhausted")
          expect(Rails.logger).to receive(:error).with(log, user_uuid: current_user.uuid, **payload)

          monitor.track_submission_exhaustion(msg, claim)
        end
      end

<<<<<<< HEAD
      context 'without a claim parameter' do
        it 'logs sidekiq job exhaustion' do
          msg = { 'args' => [claim.id, current_user.uuid] }

          log = 'Lighthouse::PensionBenefitIntakeJob submission to LH exhausted!'
          payload = {
            form_id: nil,
            claim_id: claim.id, # pulled from msg.args
            confirmation_number: nil,
            message: msg
          }

          expect(Pensions::NotificationEmail).not_to receive(:new)
          expect(monitor).to receive(:log_silent_failure).with(payload, current_user.uuid, anything)

          expect(StatsD).to receive(:increment).with("#{submission_stats_key}.exhausted")
          expect(Rails.logger).to receive(:error).with(log, user_uuid: current_user.uuid, **payload)
=======
        log = 'Lighthouse::PensionBenefitIntakeJob submission to LH exhausted!'
        payload = {
          form_id: claim.form_id,
          claim_id: claim.id,
          user_account_uuid: current_user.uuid,
          confirmation_number: claim.confirmation_number,
          message: msg,
          tags: {
            form_id: '21P-527EZ'
          }
        }

        expect(monitor).to receive(:log_silent_failure).with(payload, current_user.uuid, anything)

        expect_any_instance_of(Logging::Monitor).to receive(:track_request).with(
          'error',
          log,
          "#{submission_stats_key}.exhausted",
          payload,
          anything
        )
>>>>>>> bca757f9

          monitor.track_submission_exhaustion(msg, nil)
        end
      end
    end

    describe '#track_send_confirmation_email_failure' do
      it 'logs sidekiq job send_confirmation_email error' do
        log = 'Lighthouse::PensionBenefitIntakeJob send_confirmation_email failed'
        payload = {
          claim_id: claim.id,
          benefits_intake_uuid: lh_service.uuid,
          confirmation_number: claim.confirmation_number,
          user_account_uuid: current_user.uuid,
          message: monitor_error.message,
          tags: {
            form_id: '21P-527EZ'
          }
        }

        expect_any_instance_of(Logging::Monitor).to receive(:track_request).with(
          'warn',
          log,
          claim_stats_key,
          payload,
          anything
        )

        monitor.track_send_confirmation_email_failure(claim, lh_service, current_user.uuid, monitor_error)
      end
    end

    describe '#track_file_cleanup_error' do
      it 'logs sidekiq job ensure file cleanup error' do
        log = 'Lighthouse::PensionBenefitIntakeJob cleanup failed'
        payload = {
          claim_id: claim.id,
          benefits_intake_uuid: lh_service.uuid,
          confirmation_number: claim.confirmation_number,
          user_account_uuid: current_user.uuid,
          error: monitor_error.message,
          tags: {
            form_id: '21P-527EZ'
          }
        }

        expect_any_instance_of(Logging::Monitor).to receive(:track_request).with(
          'error',
          log,
          "#{submission_stats_key}.cleanup_failed",
          payload,
          anything
        )

        monitor.track_file_cleanup_error(claim, lh_service, current_user.uuid, monitor_error)
      end
    end
  end
end<|MERGE_RESOLUTION|>--- conflicted
+++ resolved
@@ -27,12 +27,12 @@
           }
         }
 
-        expect_any_instance_of(Logging::Monitor).to receive(:track_request).with(
+        expect(monitor).to receive(:track_request).with(
           'error',
           log,
           claim_stats_key,
-          payload,
-          anything
+          call_location: anything,
+          **payload
         )
 
         monitor.track_show404(claim.confirmation_number, current_user, monitor_error)
@@ -51,12 +51,12 @@
           }
         }
 
-        expect_any_instance_of(Logging::Monitor).to receive(:track_request).with(
+        expect(monitor).to receive(:track_request).with(
           'error',
           log,
           claim_stats_key,
-          payload,
-          anything
+          call_location: anything,
+          **payload
         )
 
         monitor.track_show_error(claim.confirmation_number, current_user, monitor_error)
@@ -74,12 +74,12 @@
           }
         }
 
-        expect_any_instance_of(Logging::Monitor).to receive(:track_request).with(
+        expect(monitor).to receive(:track_request).with(
           'info',
           log,
           "#{claim_stats_key}.attempt",
-          payload,
-          anything
+          call_location: anything,
+          **payload
         )
 
         monitor.track_create_attempt(claim, current_user)
@@ -99,12 +99,12 @@
           }
         }
 
-        expect_any_instance_of(Logging::Monitor).to receive(:track_request).with(
+        expect(monitor).to receive(:track_request).with(
           'error',
           log,
           "#{claim_stats_key}.validation_error",
-          payload,
-          anything
+          call_location: anything,
+          **payload
         )
 
         monitor.track_create_validation_error(ipf, claim, current_user)
@@ -124,12 +124,12 @@
           }
         }
 
-        expect_any_instance_of(Logging::Monitor).to receive(:track_request).with(
+        expect(monitor).to receive(:track_request).with(
           'error',
           log,
           "#{claim_stats_key}.process_attachment_error",
-          payload,
-          anything
+          call_location: anything,
+          **payload
         )
 
         monitor.track_process_attachment_error(ipf, claim, current_user)
@@ -150,12 +150,12 @@
           }
         }
 
-        expect_any_instance_of(Logging::Monitor).to receive(:track_request).with(
+        expect(monitor).to receive(:track_request).with(
           'error',
           log,
           "#{claim_stats_key}.failure",
-          payload,
-          anything
+          call_location: anything,
+          **payload
         )
 
         monitor.track_create_error(ipf, claim, current_user, monitor_error)
@@ -175,12 +175,12 @@
         }
         claim.form_start_date = Time.zone.now
 
-        expect_any_instance_of(Logging::Monitor).to receive(:track_request).with(
+        expect(monitor).to receive(:track_request).with(
           'info',
           log,
           "#{claim_stats_key}.success",
-          payload,
-          anything
+          call_location: anything,
+          **payload
         )
 
         monitor.track_create_success(ipf, claim, current_user)
@@ -200,12 +200,12 @@
           }
         }
 
-        expect_any_instance_of(Logging::Monitor).to receive(:track_request).with(
+        expect(monitor).to receive(:track_request).with(
           'info',
           log,
           "#{submission_stats_key}.begun",
-          payload,
-          anything
+          call_location: anything,
+          **payload
         )
 
         monitor.track_submission_begun(claim, lh_service, current_user.uuid)
@@ -232,12 +232,12 @@
           }
         }
 
-        expect_any_instance_of(Logging::Monitor).to receive(:track_request).with(
+        expect(monitor).to receive(:track_request).with(
           'info',
           log,
           "#{submission_stats_key}.attempt",
-          payload,
-          anything
+          call_location: anything,
+          **payload
         )
 
         monitor.track_submission_attempted(claim, lh_service, current_user.uuid, upload)
@@ -257,12 +257,12 @@
           }
         }
 
-        expect_any_instance_of(Logging::Monitor).to receive(:track_request).with(
+        expect(monitor).to receive(:track_request).with(
           'info',
           log,
           "#{submission_stats_key}.success",
-          payload,
-          anything
+          call_location: anything,
+          **payload
         )
 
         monitor.track_submission_success(claim, lh_service, current_user.uuid)
@@ -283,12 +283,12 @@
           }
         }
 
-        expect_any_instance_of(Logging::Monitor).to receive(:track_request).with(
+        expect(monitor).to receive(:track_request).with(
           'warn',
           log,
           "#{submission_stats_key}.failure",
-          payload,
-          anything
+          call_location: anything,
+          **payload
         )
 
         monitor.track_submission_retry(claim, lh_service, current_user.uuid, monitor_error)
@@ -305,22 +305,30 @@
           payload = {
             form_id: claim.form_id,
             claim_id: claim.id,
+            user_account_uuid: current_user.uuid,
             confirmation_number: claim.confirmation_number,
-            message: msg
+            message: msg,
+            tags: {
+              form_id: '21P-527EZ'
+            }
           }
 
           expect(Pensions::NotificationEmail).to receive(:new).with(claim).and_return notification
           expect(notification).to receive(:deliver).with(:error)
           expect(monitor).to receive(:log_silent_failure_avoided).with(payload, current_user.uuid, anything)
 
-          expect(StatsD).to receive(:increment).with("#{submission_stats_key}.exhausted")
-          expect(Rails.logger).to receive(:error).with(log, user_uuid: current_user.uuid, **payload)
+          expect(monitor).to receive(:track_request).with(
+            'error',
+            log,
+            "#{submission_stats_key}.exhausted",
+            call_location: anything,
+            **payload
+          )
 
           monitor.track_submission_exhaustion(msg, claim)
         end
       end
 
-<<<<<<< HEAD
       context 'without a claim parameter' do
         it 'logs sidekiq job exhaustion' do
           msg = { 'args' => [claim.id, current_user.uuid] }
@@ -329,38 +337,27 @@
           payload = {
             form_id: nil,
             claim_id: claim.id, # pulled from msg.args
+            user_account_uuid: current_user.uuid,
             confirmation_number: nil,
-            message: msg
+            message: msg,
+            tags: {
+              form_id: '21P-527EZ'
+            }
           }
 
           expect(Pensions::NotificationEmail).not_to receive(:new)
           expect(monitor).to receive(:log_silent_failure).with(payload, current_user.uuid, anything)
 
+          expect(monitor).to receive(:track_request).with(
+            'error',
+            log,
+            "#{submission_stats_key}.exhausted",
+            call_location: anything,
+            **payload
+          )
+
           expect(StatsD).to receive(:increment).with("#{submission_stats_key}.exhausted")
           expect(Rails.logger).to receive(:error).with(log, user_uuid: current_user.uuid, **payload)
-=======
-        log = 'Lighthouse::PensionBenefitIntakeJob submission to LH exhausted!'
-        payload = {
-          form_id: claim.form_id,
-          claim_id: claim.id,
-          user_account_uuid: current_user.uuid,
-          confirmation_number: claim.confirmation_number,
-          message: msg,
-          tags: {
-            form_id: '21P-527EZ'
-          }
-        }
-
-        expect(monitor).to receive(:log_silent_failure).with(payload, current_user.uuid, anything)
-
-        expect_any_instance_of(Logging::Monitor).to receive(:track_request).with(
-          'error',
-          log,
-          "#{submission_stats_key}.exhausted",
-          payload,
-          anything
-        )
->>>>>>> bca757f9
 
           monitor.track_submission_exhaustion(msg, nil)
         end
@@ -381,12 +378,12 @@
           }
         }
 
-        expect_any_instance_of(Logging::Monitor).to receive(:track_request).with(
+        expect(monitor).to receive(:track_request).with(
           'warn',
           log,
           claim_stats_key,
-          payload,
-          anything
+          call_location: anything,
+          **payload
         )
 
         monitor.track_send_confirmation_email_failure(claim, lh_service, current_user.uuid, monitor_error)
@@ -407,12 +404,12 @@
           }
         }
 
-        expect_any_instance_of(Logging::Monitor).to receive(:track_request).with(
+        expect(monitor).to receive(:track_request).with(
           'error',
           log,
           "#{submission_stats_key}.cleanup_failed",
-          payload,
-          anything
+          call_location: anything,
+          **payload
         )
 
         monitor.track_file_cleanup_error(claim, lh_service, current_user.uuid, monitor_error)
