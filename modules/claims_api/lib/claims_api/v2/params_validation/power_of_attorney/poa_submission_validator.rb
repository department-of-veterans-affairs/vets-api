# frozen_string_literal: true

module ClaimsApi
  module V2
    module ParamsValidation
      module PowerOfAttorney
        class PoaSubmissionValidator < ActiveModel::Validator
          def validate(record)
            validate_poa_code(record)
          end

          private

          def validate_poa_code(record)
<<<<<<< HEAD
            value = record.data&.dig('representative', 'poaCode')
=======
            service_org = record.data[:data][:attributes][:serviceOrganization]
            value = service_org && service_org[:poaCode]
>>>>>>> dee4ff86
            record.errors.add :poaCode, 'blank' if value.blank?
          end

          def validate_signatures(record)
            record.data[:signatures] = { veteran: 'sign_here', representative: 'sign_here' }
            # TODO: setup signature method in controller
            value = record.data[:signatures]

            record.errors.add :signatures, 'blank' if value.blank?

            return if value.blank?

            record.errors.add :signatures, 'blank signatures.veteran' if value[:veteran].blank?
            record.errors.add :signatures, 'blank signatures.representative' if value[:representative].blank?
          end
        end
      end
    end
  end
end<|MERGE_RESOLUTION|>--- conflicted
+++ resolved
@@ -12,12 +12,8 @@
           private
 
           def validate_poa_code(record)
-<<<<<<< HEAD
-            value = record.data&.dig('representative', 'poaCode')
-=======
             service_org = record.data[:data][:attributes][:serviceOrganization]
             value = service_org && service_org[:poaCode]
->>>>>>> dee4ff86
             record.errors.add :poaCode, 'blank' if value.blank?
           end
 
