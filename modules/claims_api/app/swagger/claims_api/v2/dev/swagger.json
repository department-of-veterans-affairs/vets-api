{
  "openapi": "3.0.1",
  "info": {
    "title": "Benefits Claims",
    "version": "v2",
    "description": "## Background\n\nThe Benefits Claims API Version 2 lets internal consumers: \n\n-   Retrieve existing claim information, including status, by claim ID\n-   Automatically establish an Intent To File (21-0966) in VBMS\n-   Automatically establish a disability compensation claim (21-526EZ) in VBMS\n-   Digitally submit supporting documentation for disability compensation claims\n-   Retrieve the active Power of Attorney for a Veteran\n\nAdditional functionality will be added over time.\n\nYou should use the [Benefits Claims API Version 1](https://developer.va.gov/explore/benefits/docs/claims?version=current) if: \n\n-   You are a consumer outside of VA and do not have the necessary VA agreements to use this API, and/or\n-   You want automatic establishment of power of attorney (21-22 or 21-22a)\n    \n## Technical Overview\n\nThis API accepts a payload of requests and responses with the payload identifying the claim and Veteran. Responses provide the submission’s processing status. Responses also provide a unique ID which can be used with the appropriate GET endpoint to return detailed, end-to-end claims status tracking. \n\nEnd-to-end claims tracking provides the status of claims as they move through the submission process, but does not return whether the claim was approved or denied. \n\n### Claim statuses\n\nClaims are first submitted by this API and then established in Veterans Benefits Management System (VBMS). A 200 response means that the claim was successfully submitted by the API. It does not mean VA has received the claim. Use the appropriate GET endpoint and the ID returned with your submission response to confirm the status of the submission. Statuses are:\n\n-   Pending - the claim is successfully submitted for processing\n-   Errored -  the submission encountered upstream errors\n-   Canceled -  the claim was identified as a duplicate or another issue caused the claim to be canceled. For duplicate claims,  the tracking of the claim's progress happens under a different Claim ID . \n\nOther statuses this API returns align with the [VA.gov](http://va.gov/) [claim status descriptions](https://www.va.gov/resources/what-your-claim-status-means/), which are:\n\n-   Claim received\n-   Initial review\n-   Evidence gathering, review, and decision\n-   Preparation for notification\n-   Complete\n\n### Finding a Veteran's unique VA ID\n\nThis API uses a unique Veteran identifier to identify the subject of each API request. This Veteran identifier can be retrieved by passing the Veteran’s first name, last name, DOB, and SSN to the ‘/veteran-id’ endpoint. This identifier should then be used as the Veteran ID parameter in request URLs.\n\nNote: though Veteran identifiers are typically static, they may change over time. If a specific Veteran ID suddenly responds with a ‘404 not found’ error, the identifier may have changed. It’s a good idea to periodically check the identifier for each Veteran.\n\n### Authentication and authorization\n\nThe authentication model for the Benefits Claims Version 2 is based on OAuth 2.0 / OpenID Connect and supports the [client credentials grant](https://developer.va.gov/explore/authorization/docs/client-credentials?api=claims).\n\n**Important**: To get production access, you must either work for VA or have specific VA agreements in place. If you have questions, [contact us](https://developer.va.gov/support/contact-us).\n\n### Test data for sandbox environment use\n\nWe use mock [test data in the sandbox environment](https://github.com/department-of-veterans-affairs/vets-api-clients/blob/master/test_accounts.md). Sandbox test data and test users for the Benefits Claims API are valid for all versions of the API.\n"
  },
  "tags": [
    {
      "name": "Veteran Identifier",
      "description": "Allows authenticated veterans and veteran representatives to retrieve a veteran's id."
    },
    {
      "name": "Claims",
      "description": "Allows authenticated and authorized users to access claims data for a given Veteran. No data is returned if the user is not authenticated and authorized.\n"
    },
    {
      "name": "5103 Waiver",
      "description": "Allows authenticated and authorized users to file a 5103 Notice Response on a claim."
    },
    {
      "name": "Intent to File",
      "description": "Allows authenticated and authorized users to automatically establish an Intent to File (21-0966) in VBMS.\n"
    },
    {
      "name": "Disability Compensation Claims",
      "description": "Allows authenticated and authorized users to automatically establish a Disability Compensation Claim (21-526EZ) in VBMS\n"
    },
    {
      "name": "Power of Attorney",
      "description": "Allows authenticated and authorized users to retrieve the active power of attorney for a Veteran\n"
    }
  ],
  "components": {
    "securitySchemes": {
      "bearer_token": {
        "type": "http",
        "scheme": "bearer",
        "bearerFormat": "JWT"
      },
      "productionOauth": {
        "type": "oauth2",
        "description": "This API uses OAuth 2 with the client credential grant flow. [More info](https://developer.va.gov/explore/api/benefits-claims/client-credentials)",
        "flows": {
          "authorizationCode": {
            "authorizationUrl": "https://api.va.gov/oauth2/authorization",
            "tokenUrl": "https://api.va.gov/oauth2/token",
            "scopes": {
              "system/claim.read": "Retrieve claim data",
              "system/claim.write": "Submit claim data"
            }
          }
        }
      },
      "sandboxOauth": {
        "type": "oauth2",
        "description": "This API uses OAuth 2 with the client credential grant flow. [More info](https://developer.va.gov/explore/api/benefits-claims/client-credentials)",
        "flows": {
          "authorizationCode": {
            "authorizationUrl": "https://sandbox-api.va.gov/oauth2/authorization",
            "tokenUrl": "https://sandbox-api.va.gov/oauth2/token",
            "scopes": {
              "system/claim.read": "Retrieve claim data",
              "system/claim.write": "Submit claim data"
            }
          }
        }
      }
    }
  },
  "paths": {
    "/veteran-id:find": {
      "post": {
        "summary": "Retrieve Veteran ID.",
        "tags": [
          "Veteran Identifier"
        ],
        "operationId": "postVeteranId",
        "security": [
          {
            "productionOauth": [
              "system/claim.read"
            ]
          },
          {
            "sandboxOauth": [
              "system/claim.read"
            ]
          },
          {
            "bearer_token": [

            ]
          }
        ],
        "description": "Allows authenticated and authorized users to retrieve a Veteran's ID.",
        "parameters": [

        ],
        "responses": {
          "201": {
            "description": "Veteran's unique identifier",
            "content": {
              "application/json": {
                "example": {
                  "id": "1012667145V762142"
                },
                "schema": {
                  "additionalProperties": false,
                  "properties": {
                    "id": {
                      "type": "string",
                      "example": "1012667145V762142"
                    }
                  }
                }
              }
            }
          },
          "400": {
            "description": "Bad Request",
            "content": {
              "application/json": {
                "example": {
                  "errors": [
                    {
                      "title": "invalid value for SSN",
                      "detail": "blank is not valid for SSN"
                    }
                  ]
                },
                "schema": {
                  "required": [
                    "errors"
                  ],
                  "properties": {
                    "errors": {
                      "type": "array",
                      "items": {
                        "additionalProperties": false,
                        "required": [
                          "title",
                          "detail"
                        ],
                        "properties": {
                          "title": {
                            "type": "string",
                            "description": "HTTP error title"
                          },
                          "detail": {
                            "type": "string",
                            "description": "HTTP error detail"
                          },
                          "source": {
                            "type": "object",
                            "additionalProperties": false,
                            "description": "Source of error",
                            "properties": {
                              "pointer": {
                                "type": "string",
                                "description": "Pointer to source of error"
                              }
                            }
                          }
                        }
                      }
                    }
                  }
                }
              }
            }
          },
          "401": {
            "description": "Unauthorized",
            "content": {
              "application/json": {
                "example": {
                  "errors": [
                    {
                      "title": "Not authorized",
                      "detail": "Not authorized"
                    }
                  ]
                },
                "schema": {
                  "required": [
                    "errors"
                  ],
                  "properties": {
                    "errors": {
                      "type": "array",
                      "items": {
                        "additionalProperties": false,
                        "required": [
                          "title",
                          "detail"
                        ],
                        "properties": {
                          "title": {
                            "type": "string",
                            "description": "HTTP error title"
                          },
                          "detail": {
                            "type": "string",
                            "description": "HTTP error detail"
                          },
                          "source": {
                            "type": "object",
                            "additionalProperties": false,
                            "description": "Source of error",
                            "properties": {
                              "pointer": {
                                "type": "string",
                                "description": "Pointer to source of error"
                              }
                            }
                          }
                        }
                      }
                    }
                  }
                }
              }
            }
          },
          "404": {
            "description": "Resource not found",
            "content": {
              "application/json": {
                "example": {
                  "errors": [
                    {
                      "title": "Resource not found",
                      "detail": "Resource not found"
                    }
                  ]
                },
                "schema": {
                  "required": [
                    "errors"
                  ],
                  "properties": {
                    "errors": {
                      "type": "array",
                      "items": {
                        "additionalProperties": false,
                        "required": [
                          "title",
                          "detail"
                        ],
                        "properties": {
                          "title": {
                            "type": "string",
                            "description": "HTTP error title"
                          },
                          "detail": {
                            "type": "string",
                            "description": "HTTP error detail"
                          },
                          "source": {
                            "type": "object",
                            "additionalProperties": false,
                            "description": "Source of error",
                            "properties": {
                              "pointer": {
                                "type": "string",
                                "description": "Pointer to source of error"
                              }
                            }
                          }
                        }
                      }
                    }
                  }
                }
              }
            }
          }
        },
        "requestBody": {
          "content": {
            "application/json": {
              "schema": {
                "type": "object",
                "required": [
                  "ssn",
                  "birthdate",
                  "firstName",
                  "lastName"
                ],
                "properties": {
                  "ssn": {
                    "type": "string",
                    "example": "796130115",
                    "description": "SSN of Veteran being represented"
                  },
                  "firstName": {
                    "type": "string",
                    "example": "Tamara",
                    "description": "First name of Veteran being represented"
                  },
                  "lastName": {
                    "type": "string",
                    "example": "Ellis",
                    "description": "Last name of Veteran being represented"
                  },
                  "birthdate": {
                    "type": "string",
                    "example": "1967-06-19",
                    "description": "Date of birth of Veteran being represented, in iso8601 format"
                  }
                },
                "example": {
                  "ssn": "796130115",
                  "firstName": "Tamara",
                  "lastName": "Ellis",
                  "birthdate": "1967-06-19"
                }
              }
            }
          },
          "required": true
        }
      }
    },
    "/veterans/{veteranId}/claims": {
      "get": {
        "summary": "Find all benefits claims for a Veteran.",
        "tags": [
          "Claims"
        ],
        "operationId": "findClaims",
        "security": [
          {
            "productionOauth": [
              "system/claim.read"
            ]
          },
          {
            "sandboxOauth": [
              "system/claim.read"
            ]
          },
          {
            "bearer_token": [

            ]
          }
        ],
        "parameters": [
          {
            "name": "veteranId",
            "in": "path",
            "required": true,
            "example": "1012667145V762142",
            "description": "ID of Veteran",
            "schema": {
              "type": "string"
            }
          }
        ],
        "responses": {
          "200": {
            "description": "claim response",
            "content": {
              "application/json": {
                "example": {
                  "data": [
                    {
                      "id": "555555555",
                      "type": "claim",
                      "attributes": {
                        "baseEndProductCode": "400",
                        "claimDate": "2017-05-02",
                        "claimPhaseDates": {
                          "phaseChangeDate": "2017-10-18"
                        },
                        "claimType": "Compensation",
                        "closeDate": "2017-10-18",
                        "decisionLetterSent": false,
                        "developmentLetterSent": false,
                        "documentsNeeded": false,
                        "endProductCode": "404",
                        "evidenceWaiverSubmitted5103": false,
                        "lighthouseId": null,
                        "status": "COMPLETE"
                      }
                    }
                  ]
                },
                "schema": {
                  "$schema": "http://json-schema.org/draft-04/schema#",
                  "type": "object",
                  "required": [
                    "data"
                  ],
                  "properties": {
                    "data": {
                      "type": "array",
                      "items": {
                        "required": [
                          "id",
                          "type",
                          "attributes"
                        ],
                        "additionalProperties": false,
                        "description": "Claim details",
                        "properties": {
                          "id": {
                            "type": "string",
                            "nullable": true,
                            "description": "Claim ID in VBMS. If a claim was submitted with Lighthouse and not successfully established upstream, it could have a null claimId.",
                            "example": "600131328"
                          },
                          "type": {
                            "type": "string",
                            "example": "claim"
                          },
                          "attributes": {
                            "type": "object",
                            "required": [
                              "baseEndProductCode",
                              "claimType",
                              "claimDate",
                              "claimPhaseDates",
                              "closeDate",
                              "developmentLetterSent",
                              "decisionLetterSent",
                              "documentsNeeded",
                              "endProductCode",
                              "evidenceWaiverSubmitted5103",
                              "lighthouseId",
                              "status"
                            ],
                            "properties": {
                              "baseEndProductCode": {
                                "type": "string",
                                "description": "Base end product code for claim",
                                "example": "400"
                              },
                              "claimType": {
                                "type": "string",
                                "description": "Name of claim type",
                                "example": "Compensation"
                              },
                              "claimDate": {
                                "format": "date",
                                "type": "string",
                                "description": "Date the claim was first filed. In YYYY-MM-DD format.",
                                "example": "2018-06-04"
                              },
                              "claimPhaseDates": {
                                "type": "object",
                                "properties": {
                                  "phaseChangeDate": {
                                    "format": "date",
                                    "type": "string",
                                    "description": "The date that the claim changed to its current phase",
                                    "example": "2017-10-18"
                                  }
                                }
                              },
                              "closeDate": {
                                "format": "date",
                                "type": "string",
                                "description": "Date claim was closed",
                                "example": "2019-09-04"
                              },
                              "developmentLetterSent": {
                                "type": "boolean",
                                "description": "If true, a development letter has been sent to the claimant regarding a benefit claim",
                                "example": "false"
                              },
                              "decisionLetterSent": {
                                "type": "boolean",
                                "description": "If true, a decision letter has been sent to the claimant regarding a benefit claim",
                                "example": "false"
                              },
                              "documentsNeeded": {
                                "type": "boolean",
                                "description": "If true, the claim requires additional documents to be submitted",
                                "example": "false"
                              },
                              "endProductCode": {
                                "type": "string",
                                "description": "End product code of claim"
                              },
                              "evidenceWaiverSubmitted5103": {
                                "type": "boolean",
                                "nullable": true,
                                "description": "If true, indicates a decision has been requested and/or a Waiver 5103 has been submitted",
                                "example": "false"
                              },
                              "lighthouseId": {
                                "type": "string",
                                "nullable": true,
                                "description": "Claim ID in Lighthouse",
                                "example": "0BAEFC26-1CE4-4046-9B3C-3071055603DB"
                              },
                              "status": {
                                "type": "string",
                                "description": "Status of claim",
                                "enum": [
                                  "PENDING",
                                  "CLAIM_RECEIVED",
                                  "INITIAL_REVIEW",
                                  "EVIDENCE_GATHERING_REVIEW_DECISION",
                                  "PREPARATION_FOR_NOTIFICATION",
                                  "COMPLETE",
                                  "ERRORED",
                                  "CANCELED"
                                ]
                              }
                            }
                          }
                        }
                      }
                    }
                  }
                }
              }
            }
          },
          "401": {
            "description": "Unauthorized",
            "content": {
              "application/json": {
                "example": {
                  "errors": [
                    {
                      "title": "Not authorized",
                      "detail": "Not authorized"
                    }
                  ]
                },
                "schema": {
                  "required": [
                    "errors"
                  ],
                  "properties": {
                    "errors": {
                      "type": "array",
                      "items": {
                        "additionalProperties": false,
                        "required": [
                          "title",
                          "detail"
                        ],
                        "properties": {
                          "title": {
                            "type": "string",
                            "description": "HTTP error title"
                          },
                          "detail": {
                            "type": "string",
                            "description": "HTTP error detail"
                          },
                          "source": {
                            "type": "object",
                            "additionalProperties": false,
                            "description": "Source of error",
                            "properties": {
                              "pointer": {
                                "type": "string",
                                "description": "Pointer to source of error"
                              }
                            }
                          }
                        }
                      }
                    }
                  }
                }
              }
            }
          }
        }
      }
    },
    "/veterans/{veteranId}/claims/{id}": {
      "get": {
        "summary": "Find claim by ID.",
        "tags": [
          "Claims"
        ],
        "operationId": "findClaimById",
        "security": [
          {
            "productionOauth": [
              "system/claim.read"
            ]
          },
          {
            "sandboxOauth": [
              "system/claim.read"
            ]
          },
          {
            "bearer_token": [

            ]
          }
        ],
        "description": "Retrieves a specific claim for a Veteran",
        "parameters": [
          {
            "name": "id",
            "in": "path",
            "example": "600400703",
            "description": "The ID of the claim being requested",
            "required": true,
            "schema": {
              "type": "string"
            }
          },
          {
            "name": "veteranId",
            "in": "path",
            "required": true,
            "example": "1012667145V762142",
            "description": "ID of Veteran",
            "schema": {
              "type": "string"
            }
          }
        ],
        "responses": {
          "200": {
            "description": "claim response",
            "content": {
              "application/json": {
                "example": {
                  "data": {
                    "id": "555555555",
                    "type": "claim",
                    "attributes": {
                      "claimTypeCode": "400PREDSCHRG",
                      "claimDate": "2017-05-02",
                      "claimPhaseDates": {
                        "phaseChangeDate": "2017-10-18",
                        "currentPhaseBack": false,
                        "latestPhaseType": "COMPLETE",
                        "previousPhases": {
                          "phase7CompleteDate": "2017-10-18"
                        }
                      },
                      "claimType": "Compensation",
                      "closeDate": "2017-10-18",
                      "contentions": [
                        {
                          "name": "abnormal heart (New)"
                        },
                        {
                          "name": "abscess kidney (New)"
                        },
                        {
                          "name": "encephalitis lethargica residuals (New)"
                        },
                        {
                          "name": "dracunculiasis (New)"
                        },
                        {
                          "name": "gingivitis (New)"
                        },
                        {
                          "name": "abnormal weight loss (New)"
                        },
                        {
                          "name": "groin condition (New)"
                        },
                        {
                          "name": "metritis (New)"
                        }
                      ],
                      "decisionLetterSent": false,
                      "developmentLetterSent": false,
                      "documentsNeeded": false,
                      "endProductCode": "404",
                      "evidenceWaiverSubmitted5103": false,
                      "errors": [

                      ],
                      "jurisdiction": "National Work Queue",
                      "lighthouseId": null,
                      "maxEstClaimDate": null,
                      "minEstClaimDate": null,
                      "status": "COMPLETE",
                      "submitterApplicationCode": "EBN",
                      "submitterRoleCode": "VET",
                      "supportingDocuments": [
                        {
                          "documentId": "{54EF0C16-A9E7-4C3F-B876-B2C7BEC1F834}",
                          "documentTypeLabel": "Medical",
                          "originalFileName": null,
                          "trackedItemId": null,
                          "uploadDate": null
                        }
                      ],
                      "tempJurisdiction": null,
                      "trackedItems": [
                        {
                          "closedDate": "2021-06-04",
                          "description": null,
                          "displayName": "21-4142a",
                          "overdue": false,
                          "receivedDate": null,
                          "requestedDate": "2021-05-05",
                          "status": "NO_LONGER_REQUIRED",
                          "suspenseDate": "2021-06-04",
                          "id": 293440,
                          "uploadsAllowed": false
                        },
                        {
                          "closedDate": "2021-06-04",
                          "description": null,
                          "displayName": "Employment info needed",
                          "overdue": false,
                          "receivedDate": null,
                          "requestedDate": "2021-05-05",
                          "status": "NO_LONGER_REQUIRED",
                          "suspenseDate": "2021-06-04",
                          "id": 293443,
                          "uploadsAllowed": false
                        },
                        {
                          "closedDate": "2021-06-04",
                          "description": null,
                          "displayName": "Accidental injury - 21-4176 needed",
                          "overdue": false,
                          "receivedDate": null,
                          "requestedDate": "2021-05-05",
                          "status": "NO_LONGER_REQUIRED",
                          "suspenseDate": "2021-06-04",
                          "id": 293444,
                          "uploadsAllowed": false
                        },
                        {
                          "closedDate": "2021-06-04",
                          "description": null,
                          "displayName": "Buddy mentioned - No complete address",
                          "overdue": false,
                          "receivedDate": null,
                          "requestedDate": "2021-05-05",
                          "status": "NO_LONGER_REQUIRED",
                          "suspenseDate": "2021-06-04",
                          "id": 293446,
                          "uploadsAllowed": false
                        }
                      ]
                    }
                  }
                },
                "schema": {
                  "$schema": "http://json-schema.org/draft-04/schema#",
                  "type": "object",
                  "required": [
                    "data"
                  ],
                  "properties": {
                    "data": {
                      "type": "object",
                      "required": [
                        "id",
                        "type",
                        "attributes"
                      ],
                      "additionalProperties": false,
                      "description": "Claim details",
                      "properties": {
                        "id": {
                          "type": "string",
                          "nullable": true,
                          "description": "Claim ID in VBMS. If a claim was submitted with Lighthouse and not successfully established upstream, it could have a null claimId.",
                          "example": "600131328"
                        },
                        "type": {
                          "type": "string",
                          "example": "evss_claims"
                        },
                        "attributes": {
                          "type": "object",
                          "additionalProperties": false,
                          "required": [
                            "claimTypeCode",
                            "claimDate",
                            "claimPhaseDates",
                            "claimType",
                            "closeDate",
                            "contentions",
                            "decisionLetterSent",
                            "developmentLetterSent",
                            "documentsNeeded",
                            "endProductCode",
                            "evidenceWaiverSubmitted5103",
                            "errors",
                            "jurisdiction",
                            "lighthouseId",
                            "maxEstClaimDate",
                            "minEstClaimDate",
                            "status",
                            "submitterApplicationCode",
                            "submitterRoleCode",
                            "supportingDocuments",
                            "tempJurisdiction",
                            "trackedItems"
                          ],
                          "properties": {
                            "claimTypeCode": {
                              "type": "string",
                              "description": "Type code of benefit claim",
                              "example": "400PREDSCHRG"
                            },
                            "claimType": {
                              "type": "string",
                              "description": "Name of claim type",
                              "example": "Compensation"
                            },
                            "contentions": {
                              "type": "array",
                              "description": "The contentions being submitted with a claim",
                              "items": {
                                "type": "object",
                                "properties": {
                                  "name": {
                                    "type": "string",
                                    "example": "abscess kidney (New)"
                                  }
                                }
                              }
                            },
                            "claimDate": {
                              "format": "date",
                              "type": "string",
                              "nullable": true,
                              "description": "The date a claim was filed",
                              "example": "2017-10-18"
                            },
                            "claimPhaseDates": {
                              "type": "object",
                              "properties": {
                                "currentPhaseBack": {
                                  "type": "boolean",
                                  "description": "Indicates whether the current phase is moving backward."
                                },
                                "latestPhaseType": {
                                  "type": "string",
                                  "enum": [
                                    "CLAIM_RECEIVED",
                                    "UNDER_REVIEW",
                                    "GATHERING_OF_EVIDENCE",
                                    "REVIEW_OF_EVIDENCE",
                                    "PREPARATION_FOR_DECISION",
                                    "PENDING_DECISION_APPROVAL",
                                    "PREPARATION_FOR_NOTIFICATION",
                                    "COMPLETE"
                                  ],
                                  "nullable": true,
                                  "description": "The most current phase for the claim"
                                },
                                "phaseChangeDate": {
                                  "format": "date",
                                  "type": "string",
                                  "nullable": true,
                                  "description": "The date that the claim changed to its current phase",
                                  "example": "2017-10-18"
                                },
                                "previousPhases": {
                                  "type": "object",
                                  "properties": {
                                    "phase1CompleteDate": {
                                      "format": "date",
                                      "type": "string",
                                      "description": "Completed date of the claim received phase.",
                                      "example": "2017-10-18"
                                    },
                                    "phase2CompleteDate": {
                                      "format": "date",
                                      "type": "string",
                                      "description": "Completed date of the initial review phase.",
                                      "example": "2017-10-18"
                                    },
                                    "phase3CompleteDate": {
                                      "format": "date",
                                      "type": "string",
                                      "description": "Completed date of the gathering of evidence phase.",
                                      "example": "2017-10-18"
                                    },
                                    "phase4CompleteDate": {
                                      "format": "date",
                                      "type": "string",
                                      "description": "Completed date of the reviewing of evidence phase.",
                                      "example": "2017-10-18"
                                    },
                                    "phase5CompleteDate": {
                                      "format": "date",
                                      "type": "string",
                                      "description": "Completed date of the preparation for decision phase.",
                                      "example": "2017-10-18"
                                    },
                                    "phase6CompleteDate": {
                                      "format": "date",
                                      "type": "string",
                                      "description": "Completed date of the pending decision approval phase.",
                                      "example": "2017-10-18"
                                    },
                                    "phase7CompleteDate": {
                                      "format": "date",
                                      "type": "string",
                                      "description": "Completed date of the preparation for notification phase.",
                                      "example": "2017-10-18"
                                    },
                                    "phase8CompleteDate": {
                                      "format": "date",
                                      "type": "string",
                                      "description": "Completed date of the completed phase.",
                                      "example": "2017-10-18"
                                    }
                                  }
                                }
                              }
                            },
                            "closeDate": {
                              "format": "date",
                              "type": "string",
                              "nullable": true,
                              "description": "Date claim was closed",
                              "example": "2019-09-04"
                            },
                            "decisionLetterSent": {
                              "type": "boolean",
                              "description": "If true, a decision letter has been sent to the claimant regarding a benefit claim"
                            },
                            "developmentLetterSent": {
                              "type": "boolean",
                              "description": "If true, a development letter has been sent to the claimant regarding a benefit claim"
                            },
                            "documentsNeeded": {
                              "type": "boolean",
                              "description": "If true, the claim requires additional documents to be submitted"
                            },
                            "endProductCode": {
                              "type": "string",
                              "description": "End product code of claim",
                              "example": "930"
                            },
                            "evidenceWaiverSubmitted5103": {
                              "type": "boolean",
                              "nullable": true,
                              "description": "If true, indicates a decision has been requested and/or a Waiver 5103 has been submitted",
                              "example": "false"
                            },
                            "errors": {
                              "type": "array",
                              "description": "Error details if claim is in an errored state.",
                              "items": {
                                "properties": {
                                  "detail": {
                                    "type": "string",
                                    "example": "Something happened"
                                  },
                                  "source": {
                                    "type": "string",
                                    "example": "some/error/path"
                                  }
                                }
                              }
                            },
                            "jurisdiction": {
                              "type": "string",
                              "description": "Regional office to which the claim is currently assigned."
                            },
                            "lighthouseId": {
                              "type": "string",
                              "nullable": true,
                              "description": "Claim ID in Lighthouse",
                              "example": "0BAEFC26-1CE4-4046-9B3C-3071055603DB"
                            },
                            "minEstClaimDate": {
                              "format": "date",
                              "type": "string",
                              "nullable": true,
                              "description": "Minimum estimated claim completion date",
                              "example": "2019-06-04"
                            },
                            "maxEstClaimDate": {
                              "format": "date",
                              "type": "string",
                              "nullable": true,
                              "description": "Maximum estimated claim completion date",
                              "example": "2019-09-04"
                            },
                            "status": {
                              "type": "string",
                              "description": "Status of claim",
                              "enum": [
                                "PENDING",
                                "CLAIM_RECEIVED",
                                "INITIAL_REVIEW",
                                "EVIDENCE_GATHERING_REVIEW_DECISION",
                                "PREPARATION_FOR_NOTIFICATION",
                                "COMPLETE",
                                "ERRORED",
                                "CANCELED"
                              ]
                            },
                            "submitterApplicationCode": {
                              "type": "string",
                              "description": "Application code of benefit claim submitter",
                              "example": "EBN"
                            },
                            "submitterRoleCode": {
                              "type": "string",
                              "description": "Role code of benefit claim submitter",
                              "example": "VET"
                            },
                            "supportingDocuments": {
                              "type": "array",
                              "description": "Information regarding any supported documents attached to a claim",
                              "items": {
                                "properties": {
                                  "documentId": {
                                    "type": "string",
                                    "description": "Unique identifier of document"
                                  },
                                  "documentTypeLabel": {
                                    "type": "string",
                                    "nullable": true
                                  },
                                  "originalFileName": {
                                    "type": "string",
                                    "description": "Name of document",
                                    "nullable": true
                                  },
                                  "trackedItemId": {
                                    "type": "string",
                                    "nullable": true
                                  },
                                  "uploadDate": {
                                    "format": "date",
                                    "type": "string",
                                    "description": "Date and time document was uploaded",
                                    "nullable": true
                                  }
                                }
                              }
                            },
                            "tempJurisdiction": {
                              "type": "string",
                              "description": "Temporary jurisdiction of claim"
                            },
                            "trackedItems": {
                              "type": "array",
                              "description": "",
                              "items": {
                                "type": "object",
                                "additionalProperties": false,
                                "properties": {
                                  "closedDate": {
                                    "format": "date",
                                    "type": "string",
                                    "nullable": true,
                                    "description": "Date the tracked item was closed",
                                    "example": "2017-10-18"
                                  },
                                  "description": {
                                    "type": "string",
                                    "nullable": true,
                                    "description": "Description of the tracked item",
                                    "example": "You may also submit statements from individuals having knowledge of your claimed condition."
                                  },
                                  "requestedDate": {
                                    "format": "date",
                                    "type": "string",
                                    "nullable": true,
                                    "description": "Date the tracked item was requested",
                                    "example": "2017-10-18"
                                  },
                                  "id": {
                                    "type": "integer",
                                    "description": "ID of the tracked item",
                                    "example": 293454
                                  },
                                  "displayName": {
                                    "type": "string",
                                    "nullable": true,
                                    "description": "Description of the tracked item",
                                    "example": "Submit buddy statement(s)"
                                  },
                                  "receivedDate": {
                                    "format": "date",
                                    "type": "string",
                                    "nullable": true,
                                    "description": "Date the tracked item was received",
                                    "example": "2017-10-18"
                                  },
                                  "overdue": {
                                    "type": "boolean",
                                    "nullable": true,
                                    "description": "True if the item is overdue",
                                    "example": true
                                  },
                                  "status": {
                                    "type": "string",
                                    "nullable": true,
                                    "description": "Enum with the status of the tracked item",
                                    "example": "NO_LONGER_REQUIRED",
                                    "enum": [
                                      "ACCEPTED",
                                      "INITIAL_REVIEW_COMPLETE",
                                      "NEEDED_FROM_YOU",
                                      "NEEDED_FROM_OTHERS",
                                      "NO_LONGER_REQUIRED",
                                      "SUBMITTED_AWAITING_REVIEW"
                                    ]
                                  },
                                  "suspenseDate": {
                                    "format": "date",
                                    "type": "string",
                                    "nullable": true,
                                    "example": "2017-10-18"
                                  },
                                  "uploadsAllowed": {
                                    "type": "boolean",
                                    "example": true
                                  }
                                }
                              }
                            }
                          }
                        }
                      }
                    }
                  }
                }
              }
            }
          },
          "401": {
            "description": "Unauthorized",
            "content": {
              "application/json": {
                "example": {
                  "errors": [
                    {
                      "title": "Not authorized",
                      "detail": "Not authorized"
                    }
                  ]
                },
                "schema": {
                  "required": [
                    "errors"
                  ],
                  "properties": {
                    "errors": {
                      "type": "array",
                      "items": {
                        "additionalProperties": false,
                        "required": [
                          "title",
                          "detail"
                        ],
                        "properties": {
                          "title": {
                            "type": "string",
                            "description": "HTTP error title"
                          },
                          "detail": {
                            "type": "string",
                            "description": "HTTP error detail"
                          },
                          "source": {
                            "type": "object",
                            "additionalProperties": false,
                            "description": "Source of error",
                            "properties": {
                              "pointer": {
                                "type": "string",
                                "description": "Pointer to source of error"
                              }
                            }
                          }
                        }
                      }
                    }
                  }
                }
              }
            }
          },
          "404": {
            "description": "Resource not found",
            "content": {
              "application/json": {
                "example": {
                  "errors": [
                    {
                      "title": "Resource not found",
                      "detail": "Claim not found"
                    }
                  ]
                },
                "schema": {
                  "required": [
                    "errors"
                  ],
                  "properties": {
                    "errors": {
                      "type": "array",
                      "items": {
                        "additionalProperties": false,
                        "required": [
                          "title",
                          "detail"
                        ],
                        "properties": {
                          "title": {
                            "type": "string",
                            "description": "HTTP error title"
                          },
                          "detail": {
                            "type": "string",
                            "description": "HTTP error detail"
                          },
                          "source": {
                            "type": "object",
                            "additionalProperties": false,
                            "description": "Source of error",
                            "properties": {
                              "pointer": {
                                "type": "string",
                                "description": "Pointer to source of error"
                              }
                            }
                          }
                        }
                      }
                    }
                  }
                }
              }
            }
          }
        }
      }
    },
    "/veterans/{veteranId}/526": {
      "post": {
        "summary": "Submits form 526",
        "tags": [
          "Disability Compensation Claims"
        ],
        "operationId": "post526Claim",
        "security": [
          {
            "productionOauth": [
              "system/claim.read",
              "system/claim.write"
            ]
          },
          {
            "sandboxOauth": [
              "system/claim.read",
              "system/claim.write"
            ]
          },
          {
            "bearer_token": [

            ]
          }
        ],
        "description": "Automatically establishes a disability compensation claim (21-526EZ) in Veterans Benefits Management System (VBMS). \nThis endpoint generates a filled and electronically signed 526EZ form, establishes the disability claim in VBMS, and \nsubmits the form to the Veteran's eFolder.\n\nA 202 response indicates the API submission was accepted. The claim has not reached VBMS until it has a CLAIM_RECEIVED status. \nCheck claim status using the GET veterans/{veteranId}/claims/{id} endpoint.\n\n**A substantially complete 526EZ claim must include:**\n* Veteran's name\n* Sufficient service information for VA to verify the claimed service\n* At least one claimed disability or medical condition and how it relates to service\n* Veteran and/or Representative signature\n\n**Standard and fully developed claims (FDCs)**\n\n[Fully developed claims (FDCs)](https://www.va.gov/disability/how-to-file-claim/evidence-needed/fully-developed-claims/)\nare claims certified by the submitter to include all information needed for processing. These claims process faster \nthan claims submitted through the standard claim process. If a claim is certified for the FDC, but is missing needed information, \nit will be processed as a standard claim.\n\nTo certify a claim for the FDC process, set the claimProcessType to FDC_PROGRAM.\n",
        "parameters": [
          {
            "name": "veteranId",
            "in": "path",
            "required": true,
            "example": "1012667145V762142",
            "description": "ID of Veteran",
            "schema": {
              "type": "string"
            }
          }
        ],
        "responses": {
          "202": {
            "description": "Successful response with disability",
            "content": {
              "application/json": {
                "example": {
                  "data": {
<<<<<<< HEAD
                    "id": "d199fb36-cd86-480a-9dfc-d6e0f36f9fff",
=======
                    "id": "ffdfb467-a70e-48f7-9e1c-c81bbf03d83a",
>>>>>>> a8ddc666
                    "type": "forms/526",
                    "attributes": {
                      "claimProcessType": "STANDARD_CLAIM_PROCESS",
                      "veteranIdentification": {
                        "serviceNumber": "123456789",
                        "veteranNumber": {
                          "telephone": "5555555555",
                          "internationalTelephone": "+44 20 1234 5678"
                        },
                        "mailingAddress": {
                          "addressLine1": "1234 Couch Street",
                          "addressLine2": "Unit 4",
                          "addressLine3": "Room 1",
                          "city": "Portland",
                          "state": "OR",
                          "country": "USA",
                          "zipFirstFive": "41726",
                          "zipLastFour": "1234"
                        },
                        "emailAddress": {
                          "email": "valid@somedomain.com",
                          "agreeToEmailRelatedToClaim": true
                        },
                        "currentVaEmployee": false
                      },
                      "changeOfAddress": {
                        "typeOfAddressChange": "TEMPORARY",
                        "addressLine1": "10 Peach St",
                        "addressLine2": "Unit 4",
                        "addressLine3": "Room 1",
                        "city": "Atlanta",
                        "state": "GA",
                        "country": "USA",
                        "zipFirstFive": "42220",
                        "zipLastFour": "9897",
                        "dates": {
                          "beginDate": "2023-06-04",
                          "endDate": "2023-12-04"
                        }
                      },
                      "homeless": {
                        "currentlyHomeless": {
                          "homelessSituationOptions": "FLEEING_CURRENT_RESIDENCE",
                          "otherDescription": "ABCDEFGHIJKLM"
                        },
                        "pointOfContact": "john stewart",
                        "pointOfContactNumber": {
                          "telephone": "5555555555",
                          "internationalTelephone": "+44 20 1234 5678"
                        }
                      },
                      "toxicExposure": {
                        "gulfWarHazardService": {
                          "servedInGulfWarHazardLocations": "YES",
                          "serviceDates": {
                            "beginDate": "2018-07",
                            "endDate": "2018-08"
                          }
                        },
                        "herbicideHazardService": {
                          "servedInHerbicideHazardLocations": "YES",
                          "otherLocationsServed": "ABCDEFGHIJKLM",
                          "serviceDates": {
                            "beginDate": "2018-07",
                            "endDate": "2018-08"
                          }
                        },
                        "additionalHazardExposures": {
                          "additionalExposures": [
                            "ASBESTOS",
                            "SHIPBOARD_HAZARD_AND_DEFENSE"
                          ],
                          "specifyOtherExposures": "Other exposure details",
                          "exposureDates": {
                            "beginDate": "2018-07",
                            "endDate": "2018-08"
                          }
                        },
                        "multipleExposures": [
                          {
                            "hazardExposedTo": "RADIATION",
                            "exposureLocation": "Guam",
                            "exposureDates": {
                              "beginDate": "2012-12",
                              "endDate": "2013-07"
                            }
                          }
                        ]
                      },
                      "disabilities": [
                        {
                          "name": "Traumatic Brain Injury",
                          "exposureOrEventOrInjury": "EXPOSURE",
                          "serviceRelevance": "ABCDEFG",
                          "approximateDate": "2018-03-11",
                          "disabilityActionType": "NEW",
                          "classificationCode": "9014",
                          "ratedDisabilityId": "ABCDEFGHIJKLMNOPQRSTUVWX",
                          "diagnosticCode": 9020,
                          "isRelatedToToxicExposure": true,
                          "secondaryDisabilities": [
                            {
                              "name": "Post Traumatic Stress Disorder (PTSD) Combat - Mental Disorders",
                              "exposureOrEventOrInjury": "EXPOSURE",
                              "serviceRelevance": "ABCDEFGHIJKLMNOPQ",
                              "disabilityActionType": "SECONDARY",
                              "approximateDate": "2018-03-12",
                              "classificationCode": "9014"
                            }
                          ]
                        },
                        {
                          "name": "Cancer - Musculoskeletal - Elbow",
                          "exposureOrEventOrInjury": "EXPOSURE",
                          "approximateDate": "2018-03-02",
                          "serviceRelevance": "ABCDEFG",
                          "disabilityActionType": "NEW",
                          "classificationCode": "9014",
                          "ratedDisabilityId": "ABCDEFGHIJKLMNOPQRSTUVWX",
                          "diagnosticCode": 249470,
                          "isRelatedToToxicExposure": true
                        },
                        {
                          "name": "Cancer - Musculoskeletal - Knee",
                          "exposureOrEventOrInjury": "EXPOSURE",
                          "approximateDate": "2015",
                          "serviceRelevance": "ABCDEFG",
                          "disabilityActionType": "NEW",
                          "classificationCode": "9014",
                          "ratedDisabilityId": "ABCDEFGHIJKLMNOPQRSTUVWX",
                          "diagnosticCode": 249470,
                          "isRelatedToToxicExposure": true
                        }
                      ],
                      "treatments": [
                        {
                          "beginDate": "2009-03",
                          "treatedDisabilityNames": [
                            "Traumatic Brain Injury",
                            "Post Traumatic Stress Disorder (PTSD) Combat - Mental Disorders",
                            "Cancer - Musculoskeletal - Elbow"
                          ],
                          "center": {
                            "name": "Center One",
                            "city": "Decatur",
                            "state": "GA"
                          }
                        }
                      ],
                      "serviceInformation": {
                        "alternateNames": [
                          "john jacob",
                          "johnny smith"
                        ],
                        "servicePeriods": [
                          {
                            "serviceBranch": "Public Health Service",
                            "serviceComponent": "Active",
                            "activeDutyBeginDate": "2008-11-14",
                            "activeDutyEndDate": "2023-10-30",
                            "separationLocationCode": "98282"
                          }
                        ],
                        "servedInActiveCombatSince911": "NO",
                        "reservesNationalGuardService": {
                          "component": "National Guard",
                          "obligationTermsOfService": {
                            "beginDate": "2019-06-04",
                            "endDate": "2020-06-04"
                          },
                          "unitName": "National Guard Unit Name",
                          "unitAddress": "1243 pine court",
                          "unitPhone": {
                            "areaCode": "555",
                            "phoneNumber": "5555555"
                          },
                          "receivingInactiveDutyTrainingPay": "YES"
                        },
                        "federalActivation": {
                          "activationDate": "2023-10-01",
                          "anticipatedSeparationDate": "2024-01-21"
                        },
                        "confinements": [
                          {
                            "approximateBeginDate": "2018-06-04",
                            "approximateEndDate": "2018-07-04"
                          },
                          {
                            "approximateBeginDate": "2020-06",
                            "approximateEndDate": "2020-07"
                          }
                        ]
                      },
                      "servicePay": {
                        "receivingMilitaryRetiredPay": "NO",
                        "futureMilitaryRetiredPay": "YES",
                        "futureMilitaryRetiredPayExplanation": "ABCDEFGHIJKLMNOPQRSTUVW",
                        "militaryRetiredPay": {
                          "branchOfService": "Army",
                          "monthlyAmount": 840.75
                        },
                        "retiredStatus": "PERMANENT_DISABILITY_RETIRED_LIST",
                        "favorMilitaryRetiredPay": false,
                        "receivedSeparationOrSeverancePay": "NO",
                        "separationSeverancePay": {
                          "datePaymentReceived": "2022-03-12",
                          "branchOfService": "Naval Academy",
                          "preTaxAmountReceived": 379.25
                        },
                        "favorTrainingPay": true
                      },
                      "directDeposit": {
                        "noAccount": false,
                        "accountNumber": "ABCDEF",
                        "accountType": "CHECKING",
                        "financialInstitutionName": "Chase",
                        "routingNumber": "123123123"
                      },
                      "claimantCertification": true
                    }
                  }
                },
                "schema": {
                  "name": "data",
                  "required": [
                    "data"
                  ],
                  "properties": {
                    "data": {
                      "type": "object",
                      "required": [
                        "id",
                        "type",
                        "attributes"
                      ],
                      "properties": {
                        "id": {
                          "type": "string",
                          "example": "7d0de77e-b7bd-4db7-a8d9-69a25482c80a"
                        },
                        "type": {
                          "type": "string",
                          "example": "form/526"
                        },
                        "attributes": {
                          "description": "Claims API 526 Schema",
                          "type": "object",
                          "additionalProperties": false,
                          "required": [
                            "claimantCertification",
                            "claimProcessType",
                            "disabilities",
                            "serviceInformation",
                            "veteranIdentification"
                          ],
                          "properties": {
                            "claimProcessType": {
                              "type": "string",
                              "description": "Select type of claim program/process that applies to the Veteran.",
                              "enum": [
                                "STANDARD_CLAIM_PROCESS",
                                "FDC_PROGRAM",
                                "BDD_PROGRAM"
                              ]
                            },
                            "veteranIdentification": {
                              "type": "object",
                              "additionalProperties": false,
                              "required": [
                                "mailingAddress",
                                "currentVaEmployee"
                              ],
                              "properties": {
                                "serviceNumber": {
                                  "type": "string",
                                  "description": "Service identification number",
                                  "nullable": true
                                },
                                "veteranNumber": {
                                  "description": "If there is no phone number in VBMS for the Veteran, the exams will not be ordered. Including the phone number is recommended to avoid claim processing delays.",
                                  "type": "object",
                                  "nullable": true,
                                  "properties": {
                                    "telephone": {
                                      "description": "Veteran's phone number.",
                                      "type": "string",
                                      "pattern": "^\\d{10}?$",
                                      "example": "5555555",
                                      "minLength": 10,
                                      "maxLength": 10,
                                      "nullable": true
                                    },
                                    "internationalTelephone": {
                                      "type": "string",
                                      "description": "Veteran's international phone number.",
                                      "example": "+44 20 1234 5678",
                                      "nullable": true
                                    }
                                  }
                                },
                                "mailingAddress": {
                                  "type": "object",
                                  "additionalProperties": false,
                                  "required": [
                                    "addressLine1",
                                    "city",
                                    "state",
                                    "zipFirstFive",
                                    "country"
                                  ],
                                  "properties": {
                                    "addressLine1": {
                                      "description": "Address line 1 for the Veteran's current mailing address.",
                                      "type": "string",
                                      "pattern": "^([-a-zA-Z0-9'.,&#]([-a-zA-Z0-9'.,&# ])?)+$",
                                      "maxLength": 20,
                                      "example": "1234 Couch Street"
                                    },
                                    "addressLine2": {
                                      "description": "Address line 2 for the Veteran's current mailing address.",
                                      "type": "string",
                                      "pattern": "^([-a-zA-Z0-9'.,&#]([-a-zA-Z0-9'.,&# ])?)+$",
                                      "maxLength": 20,
                                      "example": "Unit 4",
                                      "nullable": true
                                    },
                                    "addressLine3": {
                                      "description": "Address line 3 for the Veteran's current mailing address.",
                                      "type": "string",
                                      "pattern": "^([-a-zA-Z0-9'.,&#]([-a-zA-Z0-9'.,&# ])?)+$",
                                      "maxLength": 20,
                                      "example": "Room 1",
                                      "nullable": true
                                    },
                                    "city": {
                                      "description": "City for the Veteran's current mailing address.",
                                      "type": "string",
                                      "pattern": "^([-a-zA-Z0-9'.#]([-a-zA-Z0-9'.# ])?)+$",
                                      "example": "Portland"
                                    },
                                    "state": {
                                      "description": "State for the Veteran's current mailing address.",
                                      "type": "string",
                                      "pattern": "^[a-z,A-Z]{2}$",
                                      "example": "OR"
                                    },
                                    "country": {
                                      "description": "Country for the Veteran's current mailing address.  Must match the values returned by the /countries endpoint on the [Benefits Reference Data API](https://developer.va.gov/explore/benefits/docs/benefits_reference_data?version=current).",
                                      "type": "string",
                                      "example": "USA"
                                    },
                                    "zipFirstFive": {
                                      "description": "Zip code (First 5 digits) for the Veteran's current mailing address.",
                                      "type": "string",
                                      "pattern": "^\\d{5}?$",
                                      "example": "12345"
                                    },
                                    "zipLastFour": {
                                      "description": "Zip code (Last 4 digits) for the Veteran's current mailing address.",
                                      "type": "string",
                                      "pattern": "^\\d{4}?$",
                                      "example": "6789",
                                      "nullable": true
                                    }
                                  }
                                },
                                "emailAddress": {
                                  "description": "Information associated with the Veteran's email address.",
                                  "type": "object",
                                  "nullable": true,
                                  "properties": {
                                    "email": {
                                      "type": "string",
                                      "pattern": "^\\w+([\\.-]?\\w+)*@\\w+([\\.-]?\\w+)*(\\.\\w{2,3})+$",
                                      "description": "The most current email address of the Veteran.",
                                      "maxLength": 50,
                                      "nullable": true
                                    },
                                    "agreeToEmailRelatedToClaim": {
                                      "type": "boolean",
                                      "description": "Agreement to email information relating to this claim.",
                                      "example": true,
                                      "default": false,
                                      "nullable": true
                                    }
                                  }
                                },
                                "currentVaEmployee": {
                                  "type": "boolean",
                                  "description": "Set to true if Veteran is a VA employee.",
                                  "nullable": false
                                }
                              }
                            },
                            "changeOfAddress": {
                              "description": "If 'changeOfAddress' is included, the following attributes are required: 'typeOfAddressChange', 'dates.beginDate', 'addressLine1', 'city', 'state', 'country', 'zipFirstFive'.",
                              "type": "object",
                              "nullable": true,
                              "additionalProperties": false,
                              "properties": {
                                "typeOfAddressChange": {
                                  "description": "Temporary or Permanent change of address. If 'TEMPORARY', 'beginDate' and 'endDate' are required.",
                                  "type": "string",
                                  "enum": [
                                    "TEMPORARY",
                                    "PERMANENT"
                                  ],
                                  "example": "PERMANENT"
                                },
                                "addressLine1": {
                                  "description": "Address line 1 for the Veteran's new address.",
                                  "type": "string",
                                  "pattern": "^$|^([-a-zA-Z0-9'.,&#]([-a-zA-Z0-9'.,&# ])?)+$",
                                  "maxLength": 20,
                                  "example": "1234 Couch Street"
                                },
                                "addressLine2": {
                                  "description": "Address line 2 for the Veteran's new address.",
                                  "type": "string",
                                  "maxLength": 20,
                                  "example": "Unit 4",
                                  "nullable": true
                                },
                                "addressLine3": {
                                  "description": "Address line 3 for the Veteran's new address.",
                                  "type": "string",
                                  "maxLength": 20,
                                  "example": "Room 1",
                                  "nullable": true
                                },
                                "city": {
                                  "description": "City for the Veteran's new address.",
                                  "type": "string",
                                  "pattern": "^$|^([-a-zA-Z0-9'.#]([-a-zA-Z0-9'.# ])?)+$",
                                  "example": "Portland"
                                },
                                "state": {
                                  "description": "State for the Veteran's new address.",
                                  "type": "string",
                                  "pattern": "^$|^[a-z,A-Z]{2}$",
                                  "example": "OR"
                                },
                                "country": {
                                  "description": "Country for the Veteran's new address. Value must match the values returned by the /countries endpoint on the [Benefits Reference Data API](https://developer.va.gov/explore/benefits/docs/benefits_reference_data?version=current).",
                                  "type": "string",
                                  "example": "USA"
                                },
                                "zipFirstFive": {
                                  "description": "Zip code (First 5 digits) for the Veteran's new address.",
                                  "type": "string",
                                  "pattern": "^$|^\\d{5}?$",
                                  "example": "12345"
                                },
                                "zipLastFour": {
                                  "description": "Zip code (Last 4 digits) for the Veteran's new address.",
                                  "type": "string",
                                  "nullable": true,
                                  "pattern": "^$|^\\d{4}?$",
                                  "example": "6789"
                                },
                                "dates": {
                                  "type": "object",
                                  "properties": {
                                    "beginDate": {
                                      "description": "Begin date for the Veteran's new address.",
                                      "pattern": "^(?:[0-9]{4})-(?:0[1-9]|1[0-2])-(?:0[1-9]|[1-2][0-9]|3[0-1])$",
                                      "type": "string",
                                      "example": "2018-06-04"
                                    },
                                    "endDate": {
                                      "description": "Date in YYYY-MM-DD the changed address expires, if change is temporary.",
                                      "type": "string",
                                      "nullable": true,
                                      "pattern": "^(?:[0-9]{4})-(?:0[1-9]|1[0-2])-(?:0[1-9]|[1-2][0-9]|3[0-1])$",
                                      "example": "2018-06-04"
                                    }
                                  }
                                }
                              }
                            },
                            "homeless": {
                              "type": "object",
                              "nullable": true,
                              "additionalProperties": false,
                              "properties": {
                                "currentlyHomeless": {
                                  "type": "object",
                                  "nullable": true,
                                  "additionalProperties": false,
                                  "properties": {
                                    "homelessSituationOptions": {
                                      "description": "Veteran's living situation.",
                                      "type": "string",
                                      "nullable": true,
                                      "default": "other",
                                      "enum": [
                                        "LIVING_IN_A_HOMELESS_SHELTER",
                                        "NOT_CURRENTLY_IN_A_SHELTERED_ENVIRONMENT",
                                        "STAYING_WITH_ANOTHER_PERSON",
                                        "FLEEING_CURRENT_RESIDENCE",
                                        "OTHER"
                                      ],
                                      "example": "FLEEING_CURRENT_RESIDENCE"
                                    },
                                    "otherDescription": {
                                      "description": "Explanation of living situation. Required if 'homelessSituationOptions' is 'OTHER'.",
                                      "type": "string",
                                      "nullable": true,
                                      "maxLength": 500,
                                      "example": "other living situation"
                                    }
                                  }
                                },
                                "riskOfBecomingHomeless": {
                                  "type": "object",
                                  "nullable": true,
                                  "additionalProperties": false,
                                  "properties": {
                                    "livingSituationOptions": {
                                      "type": "string",
                                      "nullable": true,
                                      "default": "HOUSING_WILL_BE_LOST_IN_30_DAYS",
                                      "enum": [
                                        "HOUSING_WILL_BE_LOST_IN_30_DAYS",
                                        "LEAVING_PUBLICLY_FUNDED_SYSTEM_OF_CARE",
                                        "OTHER"
                                      ]
                                    },
                                    "otherDescription": {
                                      "description": "Explanation of living situation. Required if 'livingSituationOptions' is 'OTHER'.",
                                      "type": "string",
                                      "nullable": true,
                                      "maxLength": 500,
                                      "example": "other living situation"
                                    }
                                  }
                                },
                                "pointOfContact": {
                                  "description": "Individual in direct contact with Veteran.",
                                  "type": "string",
                                  "nullable": true,
                                  "minLength": 1,
                                  "maxLength": 100,
                                  "pattern": "^([-a-zA-Z0-9/']+( ?))*$",
                                  "example": "Jane Doe"
                                },
                                "pointOfContactNumber": {
                                  "type": "object",
                                  "nullable": true,
                                  "additionalProperties": false,
                                  "properties": {
                                    "telephone": {
                                      "description": "Primary phone of point of contact.",
                                      "type": "string",
                                      "pattern": "^\\d{10}?$",
                                      "example": "5555555",
                                      "minLength": 10,
                                      "maxLength": 10,
                                      "nullable": true
                                    },
                                    "internationalTelephone": {
                                      "description": "International phone of point of contact.",
                                      "type": "string",
                                      "example": "+44 20 1234 5678",
                                      "nullable": true
                                    }
                                  }
                                }
                              }
                            },
                            "toxicExposure": {
                              "type": "object",
                              "nullable": true,
                              "properties": {
                                "gulfWarHazardService": {
                                  "type": "object",
                                  "nullable": true,
                                  "description": "Toxic exposure related to the Gulf war.",
                                  "properties": {
                                    "servedInGulfWarHazardLocations": {
                                      "type": "string",
                                      "description": "Set to true if the Veteran served in any of the following Gulf War hazard locations: Iraq; Kuwait; Saudi Arabia; the neutral zone between Iraq and Saudi Arabia; Bahrain; Qatar; the United Arab Emirates; Oman; Yemen; Lebanon; Somalia; Afghanistan; Israel; Egypt; Turkey; Syria; Jordan; Djibouti; Uzbekistan; the Gulf of Aden; the Gulf of Oman; the Persian Gulf; the Arabian Sea; and the Red Sea.",
                                      "example": "YES",
                                      "enum": [
                                        "NO",
                                        "YES"
                                      ],
                                      "nullable": true
                                    },
                                    "serviceDates": {
                                      "type": "object",
                                      "nullable": true,
                                      "description": "Date range for when the exposure happened.",
                                      "properties": {
                                        "beginDate": {
                                          "type": "string",
                                          "nullable": true,
                                          "description": "Approximate begin date for serving in Gulf War hazard location.",
                                          "example": "2018-06 or 2018"
                                        },
                                        "endDate": {
                                          "type": "string",
                                          "nullable": true,
                                          "description": "Approximate end date for serving in Gulf War hazard location.",
                                          "example": "2018-06 or 2018"
                                        }
                                      }
                                    }
                                  }
                                },
                                "herbicideHazardService": {
                                  "description": "Toxic exposure related to herbicide (Agent Orange) hazards.",
                                  "type": "object",
                                  "nullable": true,
                                  "properties": {
                                    "servedInHerbicideHazardLocations": {
                                      "type": "string",
                                      "description": "Set to true if the Veteran served in any of the following herbicide/Agent Orange locations: Republic of Vietnam to include the 12 nautical mile territorial waters; Thailand at any United States or Royal Thai base; Laos; Cambodia at Mimot or Krek; Kampong Cham Province; Guam or American Samoa; or in the territorial waters thereof; Johnston Atoll or a ship that called at Johnston Atoll; Korean demilitarized zone; aboard (to include repeated operations and maintenance with) a C-123 aircraft known to have been used to spray an herbicide agent (during service in the Air Force and Air Force Reserves).",
                                      "example": "YES",
                                      "enum": [
                                        "NO",
                                        "YES"
                                      ],
                                      "nullable": true
                                    },
                                    "otherLocationsServed": {
                                      "type": "string",
                                      "nullable": true,
                                      "pattern": "^([-a-zA-Z0-9'.,&#]([-a-zA-Z0-9'.,&# ])?)+$",
                                      "description": "Other location(s) where Veteran served."
                                    },
                                    "serviceDates": {
                                      "description": "Date range for exposure in herbicide hazard location.",
                                      "type": "object",
                                      "nullable": true,
                                      "properties": {
                                        "beginDate": {
                                          "type": "string",
                                          "nullable": true,
                                          "description": "Approximate begin date for serving in herbicide location.",
                                          "pattern": "^(?:19|20)[0-9][0-9]$|^(?:19|20)[0-9][0-9]-(0[1-9]|1[0-2])$",
                                          "example": "2018-06 or 2018"
                                        },
                                        "endDate": {
                                          "type": "string",
                                          "nullable": true,
                                          "description": "Approximate end date for serving in herbicide location.",
                                          "pattern": "^(?:19|20)[0-9][0-9]$|^(?:19|20)[0-9][0-9]-(0[1-9]|1[0-2])$",
                                          "example": "2018-06 or 2018"
                                        }
                                      }
                                    }
                                  }
                                },
                                "additionalHazardExposures": {
                                  "type": "object",
                                  "nullable": true,
                                  "description": "Additional hazardous exposures.",
                                  "properties": {
                                    "additionalExposures": {
                                      "description": "Additional exposure incidents.",
                                      "type": "array",
                                      "nullable": true,
                                      "uniqueItems": true,
                                      "items": {
                                        "type": "string",
                                        "additionalProperties": false,
                                        "enum": [
                                          "ASBESTOS",
                                          "MUSTARD_GAS",
                                          "RADIATION",
                                          "SHIPBOARD_HAZARD_AND_DEFENSE",
                                          "MILITARY_OCCUPATIONAL_SPECIALTY_RELATED_TOXIN",
                                          "CONTAMINATED_WATER_AT_CAMP_LEJEUNE",
                                          "OTHER"
                                        ]
                                      }
                                    },
                                    "specifyOtherExposures": {
                                      "type": "string",
                                      "nullable": true,
                                      "pattern": "^([-a-zA-Z0-9'.,&#]([-a-zA-Z0-9'.,&# ])?)+$",
                                      "description": "Exposure to asbestos."
                                    },
                                    "exposureDates": {
                                      "type": "object",
                                      "nullable": true,
                                      "description": "Date range for when the exposure happened.",
                                      "properties": {
                                        "beginDate": {
                                          "type": "string",
                                          "nullable": true,
                                          "description": "Approximate begin date for exposure.",
                                          "pattern": "^(?:19|20)[0-9][0-9]$|^(?:19|20)[0-9][0-9]-(0[1-9]|1[0-2])$",
                                          "example": "2018-06 or 2018"
                                        },
                                        "endDate": {
                                          "type": "string",
                                          "nullable": true,
                                          "description": "Approximate end date for exposure.",
                                          "pattern": "^(?:19|20)[0-9][0-9]$|^(?:19|20)[0-9][0-9]-(0[1-9]|1[0-2])$",
                                          "example": "2018-06 or 2018"
                                        }
                                      }
                                    }
                                  }
                                },
                                "multipleExposures": {
                                  "type": "array",
                                  "nullable": true,
                                  "minItems": 1,
                                  "uniqueItems": true,
                                  "items": {
                                    "type": "object",
                                    "additionalProperties": false,
                                    "properties": {
                                      "hazardExposedTo": {
                                        "type": "string",
                                        "nullable": true,
                                        "pattern": "^([-a-zA-Z0-9'.,&#]([-a-zA-Z0-9'.,&# ])?)+$",
                                        "description": "Hazard the Veteran was exposed to."
                                      },
                                      "exposureLocation": {
                                        "type": "string",
                                        "nullable": true,
                                        "pattern": "^([-a-zA-Z0-9'.,&#]([-a-zA-Z0-9'.,&# ])?)+$",
                                        "description": "Location where the exposure happened."
                                      },
                                      "exposureDates": {
                                        "type": "object",
                                        "nullable": true,
                                        "description": "Date range for when the exposure happened.",
                                        "properties": {
                                          "beginDate": {
                                            "type": "string",
                                            "nullable": true,
                                            "description": "Approximate begin date for exposure.",
                                            "pattern": "^(?:19|20)[0-9][0-9]$|^(?:19|20)[0-9][0-9]-(0[1-9]|1[0-2])$",
                                            "example": "2018-06 or 2018"
                                          },
                                          "endDate": {
                                            "type": "string",
                                            "nullable": true,
                                            "description": "Approximate end date for exposure.",
                                            "pattern": "^(?:19|20)[0-9][0-9]$|^(?:19|20)[0-9][0-9]-(0[1-9]|1[0-2])$",
                                            "example": "2018-06 or 2018"
                                          }
                                        }
                                      }
                                    }
                                  }
                                }
                              }
                            },
                            "disabilities": {
                              "description": "Any current disabilities or symptoms the Veteran is claiming are related to their military service and/or are service-connected.",
                              "type": "array",
                              "minItems": 1,
                              "items": {
                                "type": "object",
                                "additionalProperties": false,
                                "required": [
                                  "disabilityActionType",
                                  "name"
                                ],
                                "properties": {
                                  "name": {
                                    "description": "Name of the disability. The /disabilities endpoint on the [Benefits Reference Data API](https://developer.va.gov/explore/benefits/docs/benefits_reference_data?version=current) may be used to retrieve possible disability names.",
                                    "type": "string",
                                    "pattern": "^$|([a-zA-Z0-9\"\\/&\\(\\)\\-'.,# ]([a-zA-Z0-9(\\)\\-'.,# ])?)+$",
                                    "example": "PTSD (post traumatic stress disorder)",
                                    "maxLength": 255
                                  },
                                  "exposureOrEventOrInjury": {
                                    "type": "string",
                                    "description": "What caused the disability?",
                                    "nullable": true,
                                    "examples": [
                                      "Agent Orange",
                                      "radiation",
                                      "burn pits"
                                    ]
                                  },
                                  "serviceRelevance": {
                                    "description": "Explanation of how the disability(ies) relates to the in-service event/exposure/injury. If the disabilityActionType is 'NEW', the serviceRelevance is required.",
                                    "type": "string",
                                    "nullable": true,
                                    "example": "Heavy equipment operator in service."
                                  },
                                  "approximateDate": {
                                    "description": "Approximate date disability began. Date must be in the past. \n Format can be either YYYY-MM-DD or YYYY-MM or YYYY",
                                    "type": "string",
                                    "pattern": "^(?:[0-9]{4}(?:-(?!00)(?:0[1-9]|1[0-2])(?:-(?:0[1-9]|[1-2][0-9]|3[0-1]))?)?)$",
                                    "example": "2018-03-02 or 2018-03 or 2018",
                                    "nullable": true
                                  },
                                  "disabilityActionType": {
                                    "description": "Action type requested for the disability. If 'INCREASE' or 'NONE', then 'ratedDisabilityId' and 'diagnosticCode' should be included. 'NONE' should be used when including a secondary disability.",
                                    "type": "string",
                                    "enum": [
                                      "NONE",
                                      "NEW",
                                      "INCREASE"
                                    ],
                                    "example": "NEW"
                                  },
                                  "classificationCode": {
                                    "type": "string",
                                    "description": "Classification code for the associated body system. Must match an active code returned by the /disabilities endpoint on the [Benefits Reference Data API](https://developer.va.gov/explore/benefits/docs/benefits_reference_data?version=current).",
                                    "example": "249470",
                                    "nullable": true
                                  },
                                  "ratedDisabilityId": {
                                    "description": "When submitting a contention with action type 'INCREASE', the previously rated disability id may be included.",
                                    "type": "string",
                                    "example": "1100583",
                                    "nullable": true
                                  },
                                  "diagnosticCode": {
                                    "description": "If the disabilityActionType is 'NONE' or 'INCREASE', the diagnosticCode should correspond to an existing rated disability.",
                                    "type": "integer",
                                    "example": 9999,
                                    "nullable": true
                                  },
                                  "isRelatedToToxicExposure": {
                                    "type": "boolean",
                                    "description": "Is the disability related to toxic exposures? If true, related 'toxicExposure' must be included.",
                                    "example": true,
                                    "default": false,
                                    "nullable": true
                                  },
                                  "secondaryDisabilities": {
                                    "description": "If secondaryDisability is included, the following attributes are required: 'secondaryDisability.name', 'secondaryDisability.disabilityActionType' and 'secondaryDisability.serviceRelevance'",
                                    "type": "array",
                                    "items": {
                                      "type": "object",
                                      "additionalProperties": false,
                                      "properties": {
                                        "name": {
                                          "description": "Name of the disability. The /disabilities endpoint on the [Benefits Reference Data API](https://developer.va.gov/explore/benefits/docs/benefits_reference_data?version=current) may be used to retrieve possible disability names.",
                                          "type": "string",
                                          "pattern": "^$|([a-zA-Z0-9\"\\/&\\(\\)\\-'.,# ]([a-zA-Z0-9(\\)\\-'.,# ])?)+$",
                                          "example": "PTSD (post traumatic stress disorder)",
                                          "maxLength": 255
                                        },
                                        "exposureOrEventOrInjury": {
                                          "type": "string",
                                          "description": "What caused the disability?",
                                          "nullable": true,
                                          "examples": [
                                            "Agent Orange",
                                            "radiation",
                                            "burn pits"
                                          ]
                                        },
                                        "serviceRelevance": {
                                          "description": "Explanation of how the disability(ies) relates to the in-service event/exposure/injury.",
                                          "type": "string",
                                          "nullable": true,
                                          "example": "Heavy equipment operator in service."
                                        },
                                        "disabilityActionType": {
                                          "description": "The status of the secondary disability.",
                                          "type": "string",
                                          "example": "SECONDARY",
                                          "enum": [
                                            "SECONDARY"
                                          ]
                                        },
                                        "approximateDate": {
                                          "description": "Approximate date disability began. Date must be in the past. \n Format can be either YYYY-MM-DD or YYYY-MM or YYYY",
                                          "type": "string",
                                          "pattern": "^(?:[0-9]{4}(?:-(?!00)(?:0[1-9]|1[0-2])(?:-(?:0[1-9]|[1-2][0-9]|3[0-1]))?)?)$",
                                          "example": "2018-03-02 or 2018-03 or 2018",
                                          "nullable": true
                                        },
                                        "classificationCode": {
                                          "type": "string",
                                          "description": "Classification code for the associated body system. Must match an active code returned by the /disabilities endpoint on the [Benefits Reference Data API](https://developer.va.gov/explore/benefits/docs/benefits_reference_data?version=current).",
                                          "example": "249470",
                                          "nullable": true
                                        }
                                      }
                                    }
                                  }
                                }
                              }
                            },
                            "treatments": {
                              "description": "Identifies the Service Treatment information of the Veteran.",
                              "type": "array",
                              "nullable": true,
                              "uniqueItems": true,
                              "items": {
                                "type": "object",
                                "additionalProperties": false,
                                "properties": {
                                  "beginDate": {
                                    "description": "Begin date for treatment. If treatment began from 2005 to present, you do not need to provide dates. Each treatment begin date must be after the first 'servicePeriod.activeDutyBeginDate'.",
                                    "type": "string",
                                    "pattern": "^(?:19|20)[0-9][0-9]$|^(?:19|20)[0-9][0-9]-(0[1-9]|1[0-2])$",
                                    "example": "2018-06 or 2018",
                                    "nullable": true
                                  },
                                  "treatedDisabilityNames": {
                                    "description": "Name(s) of disabilities treated in this time frame. Name must match 'name' of a disability included on this claim.",
                                    "type": "array",
                                    "nullable": true,
                                    "maxItems": 101,
                                    "items": {
                                      "type": "string",
                                      "additionalProperties": false,
                                      "example": [
                                        "PTSD (post traumatic stress disorder)",
                                        "Trauma"
                                      ]
                                    }
                                  },
                                  "center": {
                                    "description": "VA Medical Center(s) and Department of Defense Military Treatment Facilities where the Veteran received treatment after discharge for any claimed disabilities.",
                                    "type": "object",
                                    "nullable": true,
                                    "additionalProperties": false,
                                    "properties": {
                                      "name": {
                                        "description": "Name of facility Veteran was treated in. The /treatment-centers endpoint on the [Benefits Reference Data API](https://developer.va.gov/explore/benefits/docs/benefits_reference_data?version=current) may be used to retrieve possible treatment center names.",
                                        "type": "string",
                                        "nullable": true,
                                        "pattern": "^$|(?!(?: )$)([a-zA-Z0-9\"\\/&\\(\\)\\-'.,# ]([a-zA-Z0-9(\\)\\-'.,# ])?)+$",
                                        "example": "Private Facility 2",
                                        "maxLength": 100
                                      },
                                      "city": {
                                        "description": "City of treatment facility.",
                                        "type": "string",
                                        "pattern": "^$|^([-a-zA-Z'.#]([-a-zA-Z'.# ])?)+$",
                                        "example": "Portland",
                                        "nullable": true
                                      },
                                      "state": {
                                        "description": "State of treatment facility.",
                                        "type": "string",
                                        "pattern": "^$|^[a-z,A-Z]{2}$",
                                        "example": "OR",
                                        "nullable": true
                                      }
                                    }
                                  }
                                }
                              }
                            },
                            "serviceInformation": {
                              "type": "object",
                              "additionalProperties": false,
                              "required": [
                                "servicePeriods"
                              ],
                              "properties": {
                                "alternateNames": {
                                  "description": "List any other names under which the Veteran served, if applicable.",
                                  "type": "array",
                                  "nullable": true,
                                  "maxItems": 100,
                                  "uniqueItems": true,
                                  "items": {
                                    "type": "string",
                                    "additionalProperties": false,
                                    "examples": [
                                      "jane",
                                      "janey lee",
                                      "jane lee MacDonald"
                                    ]
                                  }
                                },
                                "servicePeriods": {
                                  "description": "Identifies the Service dates and Branch the Veteran served in.",
                                  "type": "array",
                                  "minItems": 1,
                                  "uniqueItems": true,
                                  "items": {
                                    "type": "object",
                                    "required": [
                                      "serviceBranch",
                                      "serviceComponent",
                                      "activeDutyBeginDate",
                                      "activeDutyEndDate"
                                    ],
                                    "properties": {
                                      "serviceBranch": {
                                        "description": "Branch of service during period. The /service-branches endpoint on the [Benefits Reference Data API](https://developer.va.gov/explore/benefits/docs/benefits_reference_data?version=current) may be used to retrieve list of possible service branches.",
                                        "type": "string",
                                        "example": "Air Force"
                                      },
                                      "serviceComponent": {
                                        "type": "string",
                                        "description": "",
                                        "enum": [
                                          "Active",
                                          "Reserves",
                                          "National Guard"
                                        ]
                                      },
                                      "activeDutyBeginDate": {
                                        "description": "Date started active duty.",
                                        "type": "string",
                                        "pattern": "^(?:[0-9]{4})-(?:0[1-9]|1[0-2])-(?:0[1-9]|[1-2][0-9]|3[0-1])$",
                                        "example": "2018-06-06"
                                      },
                                      "activeDutyEndDate": {
                                        "description": "Date completed active duty.  If in the future, 'separationLocationCode' is required.",
                                        "type": "string",
                                        "pattern": "^(?:[0-9]{4})-(?:0[1-9]|1[0-2])-(?:0[1-9]|[1-2][0-9]|3[0-1])$",
                                        "example": "2018-06-06"
                                      },
                                      "separationLocationCode": {
                                        "description": "Location code for the facility the Veteran plans to separate from. Required if 'servicePeriod.activeDutyEndDate' is in the future. Code must match the values returned by the /intake-sites endpoint on the [Benefits reference Data API](https://developer.va.gov/explore/benefits/docs/benefits_reference_data?version=current).",
                                        "type": "string",
                                        "nullable": true,
                                        "example": "98283"
                                      }
                                    }
                                  }
                                },
                                "servedInActiveCombatSince911": {
                                  "type": "string",
                                  "enum": [
                                    "YES",
                                    "NO"
                                  ],
                                  "description": "Did Veteran serve in a combat zone since 9-11-2001?",
                                  "example": "YES",
                                  "nullable": true
                                },
                                "reservesNationalGuardService": {
                                  "type": "object",
                                  "nullable": true,
                                  "additionalProperties": false,
                                  "properties": {
                                    "component": {
                                      "type": "string",
                                      "nullable": true,
                                      "description": "",
                                      "enum": [
                                        "Reserves",
                                        "National Guard"
                                      ]
                                    },
                                    "obligationTermsOfService": {
                                      "type": "object",
                                      "nullable": true,
                                      "description": "If 'obligationTermsOfService' is included, the following attributes are required: 'beginDate ' and 'endDate'.",
                                      "additionalProperties": false,
                                      "properties": {
                                        "beginDate": {
                                          "type": "string",
                                          "nullable": true,
                                          "pattern": "^(?:[0-9]{4})-(?:0[1-9]|1[0-2])-(?:0[1-9]|[1-2][0-9]|3[0-1])$",
                                          "example": "2018-06-06"
                                        },
                                        "endDate": {
                                          "type": "string",
                                          "nullable": true,
                                          "pattern": "^(?:[0-9]{4})-(?:0[1-9]|1[0-2])-(?:0[1-9]|[1-2][0-9]|3[0-1])$",
                                          "example": "2018-06-06"
                                        }
                                      }
                                    },
                                    "unitName": {
                                      "type": "string",
                                      "nullable": true,
                                      "pattern": "^$|([a-zA-Z0-9\\-'.,# ][a-zA-Z0-9\\-'.,# ]?)*$"
                                    },
                                    "unitAddress": {
                                      "type": "string",
                                      "pattern": "^$|^([-a-zA-Z0-9'.,&#]([-a-zA-Z0-9'.,&# ])?)+$",
                                      "nullable": true
                                    },
                                    "unitPhone": {
                                      "type": "object",
                                      "nullable": true,
                                      "additionalProperties": false,
                                      "properties": {
                                        "areaCode": {
                                          "type": "string",
                                          "nullable": true,
                                          "maxLength": 3,
                                          "pattern": "^$|^\\d{3}$",
                                          "example": "555"
                                        },
                                        "phoneNumber": {
                                          "type": "string",
                                          "nullable": true,
                                          "maxLength": 20,
                                          "example": "5555555"
                                        }
                                      }
                                    },
                                    "receivingInactiveDutyTrainingPay": {
                                      "type": "string",
                                      "enum": [
                                        "YES",
                                        "NO"
                                      ],
                                      "nullable": true,
                                      "example": "YES"
                                    }
                                  }
                                },
                                "federalActivation": {
                                  "type": "object",
                                  "nullable": true,
                                  "additionalProperties": false,
                                  "properties": {
                                    "activationDate": {
                                      "description": "Date cannot be in the future and must be after the earliest servicePeriod.activeDutyBeginDate.",
                                      "type": "string",
                                      "pattern": "^(?:[0-9]{4})-(?:0[1-9]|1[0-2])-(?:0[1-9]|[1-2][0-9]|3[0-1])$",
                                      "example": "2018-06-06",
                                      "nullable": true
                                    },
                                    "anticipatedSeparationDate": {
                                      "description": "Anticipated date of separation. Date must be in the future.",
                                      "type": "string",
                                      "pattern": "^(?:[0-9]{4})-(?:0[1-9]|1[0-2])-(?:0[1-9]|[1-2][0-9]|3[0-1])$",
                                      "example": "2018-06-06",
                                      "nullable": true
                                    }
                                  }
                                },
                                "confinements": {
                                  "type": "array",
                                  "nullable": true,
                                  "uniqueItems": true,
                                  "items": {
                                    "additionalProperties": false,
                                    "type": "object",
                                    "properties": {
                                      "approximateBeginDate": {
                                        "description": "The approximateBeginDate must be after the earliest servicePeriod activeDutyBeginDate.",
                                        "type": "string",
                                        "nullable": true,
                                        "pattern": "^(?:[0-9]{4})-(?:0[1-9]|1[0-2])-(?:0[1-9]|[1-2][0-9]|3[0-1])$|(?:[0-9]{4})-(?:0[1-9]|1[0-2])$",
                                        "example": "2018-06-06 or 2018-06"
                                      },
                                      "approximateEndDate": {
                                        "type": "string",
                                        "nullable": true,
                                        "pattern": "^(?:[0-9]{4})-(?:0[1-9]|1[0-2])-(?:0[1-9]|[1-2][0-9]|3[0-1])$|(?:[0-9]{4})-(?:0[1-9]|1[0-2])$",
                                        "example": "2018-06-06 or 2018-06"
                                      }
                                    }
                                  }
                                }
                              }
                            },
                            "servicePay": {
                              "type": "object",
                              "nullable": true,
                              "additionalProperties": false,
                              "properties": {
                                "receivingMilitaryRetiredPay": {
                                  "description": "Is the Veteran receiving military retired pay?",
                                  "type": "string",
                                  "enum": [
                                    "YES",
                                    "NO"
                                  ],
                                  "example": "YES",
                                  "nullable": true
                                },
                                "futureMilitaryRetiredPay": {
                                  "description": "Will the Veteran receive military retired pay pay in future? \n If true, then 'futurePayExplanation' is required.",
                                  "type": "string",
                                  "enum": [
                                    "YES",
                                    "NO"
                                  ],
                                  "example": "YES",
                                  "nullable": true
                                },
                                "futureMilitaryRetiredPayExplanation": {
                                  "description": "Explains why future pay will be received.",
                                  "type": "string",
                                  "example": "Will be retiring soon.",
                                  "nullable": true
                                },
                                "militaryRetiredPay": {
                                  "type": "object",
                                  "nullable": true,
                                  "description": "",
                                  "properties": {
                                    "branchOfService": {
                                      "description": "Branch of service. The /service-branches endpoint on the [Benefits Reference Data API](https://developer.va.gov/explore/benefits/docs/benefits_reference_data?version=current) may be used to retrieve list of possible service branches.",
                                      "type": "string",
                                      "nullable": true,
                                      "example": "Air Force"
                                    },
                                    "monthlyAmount": {
                                      "description": "Amount being received.",
                                      "type": "number",
                                      "nullable": true,
                                      "minimum": 1,
                                      "maximum": 999999,
                                      "example": 100
                                    }
                                  }
                                },
                                "retiredStatus": {
                                  "type": "string",
                                  "nullable": true,
                                  "description": "",
                                  "enum": [
                                    "RETIRED",
                                    "TEMPORARY_DISABILITY_RETIRED_LIST",
                                    "PERMANENT_DISABILITY_RETIRED_LIST"
                                  ]
                                },
                                "favorMilitaryRetiredPay": {
                                  "description": "Is the Veteran waiving VA benefits to retain military retired pay? See item 26 on form 21-526EZ for more details.",
                                  "type": "boolean",
                                  "nullable": true,
                                  "example": true,
                                  "default": false
                                },
                                "receivedSeparationOrSeverancePay": {
                                  "description": "Has the Veteran ever received separation pay, disability severance pay, or any other lump sum payment from their branch of service?",
                                  "type": "string",
                                  "enum": [
                                    "YES",
                                    "NO"
                                  ],
                                  "example": "YES",
                                  "nullable": true
                                },
                                "separationSeverancePay": {
                                  "type": "object",
                                  "nullable": true,
                                  "description": "",
                                  "properties": {
                                    "datePaymentReceived": {
                                      "description": "Approximate date separation pay was received. \n Format can be either YYYY-MM-DD or YYYY-MM or YYYY",
                                      "type": "string",
                                      "pattern": "^(?:[0-9]{4})-(?:0[1-9]|1[0-2])-(?:0[1-9]|[1-2][0-9]|3[0-1])$|(?:[0-9]{4})$|(?:[0-9]{4})-(?:0[1-9]|1[0-2])$",
                                      "example": "2018-03-02 or 2018-03 or 2018"
                                    },
                                    "branchOfService": {
                                      "description": "Branch of service. The /service-branches endpoint on the [Benefits Reference Data API](https://developer.va.gov/explore/benefits/docs/benefits_reference_data?version=current) may be used to retrieve list of possible service branches.",
                                      "type": "string",
                                      "nullable": true,
                                      "example": "Air Force"
                                    },
                                    "preTaxAmountReceived": {
                                      "description": "Amount being received.",
                                      "type": "number",
                                      "nullable": true,
                                      "minimum": 1,
                                      "maximum": 999999,
                                      "example": 100
                                    }
                                  }
                                },
                                "favorTrainingPay": {
                                  "description": "Is the Veteran waiving VA benefits to retain training pay? See item 28 on form 21-526EZ for more details. ",
                                  "type": "boolean",
                                  "nullable": true,
                                  "example": true,
                                  "default": false
                                }
                              }
                            },
                            "directDeposit": {
                              "type": "object",
                              "nullable": true,
                              "additionalProperties": false,
                              "description": "If direct deposit information is included, the following attributes are required: accountType, accountNumber, routingNumber.",
                              "properties": {
                                "noAccount": {
                                  "type": "boolean",
                                  "nullable": true,
                                  "description": "Claimant certifies that they do not have an account with a financial institution or certified payment agent.",
                                  "default": false
                                },
                                "accountNumber": {
                                  "description": "Account number for the direct deposit.",
                                  "pattern": "^(?:[a-zA-Z0-9]{4,17})?$",
                                  "type": "string",
                                  "nullable": true,
                                  "example": "123123123123"
                                },
                                "accountType": {
                                  "description": "Account type for the direct deposit.",
                                  "type": "string",
                                  "nullable": true,
                                  "example": "CHECKING",
                                  "enum": [
                                    "CHECKING",
                                    "SAVINGS"
                                  ]
                                },
                                "financialInstitutionName": {
                                  "description": "Provide the name of the financial institution where the Veteran wants the direct deposit.",
                                  "maxLength": 35,
                                  "type": "string",
                                  "nullable": true,
                                  "example": "Some Bank"
                                },
                                "routingNumber": {
                                  "description": "Routing number for the direct deposit.",
                                  "type": "string",
                                  "nullable": true,
                                  "pattern": "^(?:\\d{9})?$",
                                  "example": "123123123"
                                }
                              }
                            },
                            "claimantCertification": {
                              "type": "boolean",
                              "description": "Claimant certifies and authorizes release of information.",
                              "default": false
                            }
                          }
                        }
                      }
                    }
                  }
                }
              }
            }
          },
          "401": {
            "description": "Unauthorized",
            "content": {
              "application/json": {
                "example": {
                  "errors": [
                    {
                      "title": "Not authorized",
                      "status": "401",
                      "detail": "Not authorized"
                    }
                  ]
                },
                "schema": {
                  "required": [
                    "errors"
                  ],
                  "properties": {
                    "errors": {
                      "type": "array",
                      "items": {
                        "additionalProperties": false,
                        "required": [
                          "title",
                          "detail"
                        ],
                        "properties": {
                          "title": {
                            "type": "string",
                            "description": "HTTP error title"
                          },
                          "detail": {
                            "type": "string",
                            "description": "HTTP error detail"
                          },
                          "status": {
                            "type": "string",
                            "description": "HTTP error status code"
                          },
                          "source": {
                            "type": "object",
                            "additionalProperties": false,
                            "description": "Source of error",
                            "properties": {
                              "pointer": {
                                "type": "string",
                                "description": "Pointer to source of error"
                              }
                            }
                          }
                        }
                      }
                    }
                  }
                }
              }
            }
          },
          "422": {
            "description": "Unprocessable entity",
            "content": {
              "application/json": {
                "examples": {
                  "Violates JSON Schema": {
                    "value": {
                      "errors": [
                        {
                          "title": "Unprocessable entity",
                          "detail": "The property / did not contain the required key claimProcessType",
                          "status": "422",
                          "source": {
                            "pointer": "data/attributes/"
                          }
                        },
                        {
                          "title": "Unprocessable entity",
                          "detail": "The property / did not contain the required key disabilities",
                          "status": "422",
                          "source": {
                            "pointer": "data/attributes/"
                          }
                        },
                        {
                          "title": "Unprocessable entity",
                          "detail": "The property / did not contain the required key serviceInformation",
                          "status": "422",
                          "source": {
                            "pointer": "data/attributes/"
                          }
                        },
                        {
                          "title": "Unprocessable entity",
                          "detail": "The property / did not contain the required key veteranIdentification",
                          "status": "422",
                          "source": {
                            "pointer": "data/attributes/"
                          }
                        }
                      ]
                    }
                  },
                  "Not a JSON Object": {
                    "value": {
                      "errors": [
                        {
                          "title": "Unprocessable entity",
                          "status": "422",
                          "detail": "The request body is not a valid JSON object: This is not valid JSON",
                          "source": {
                            "pointer": null
                          }
                        }
                      ]
                    }
                  }
                },
                "schema": {
                  "required": [
                    "errors"
                  ],
                  "properties": {
                    "errors": {
                      "type": "array",
                      "items": {
                        "additionalProperties": false,
                        "required": [
                          "title",
                          "status",
                          "detail"
                        ],
                        "properties": {
                          "status": {
                            "type": "string",
                            "description": "HTTP error code"
                          },
                          "detail": {
                            "type": "string",
                            "description": "HTTP error detail"
                          },
                          "source": {
                            "type": "object",
                            "pointer": {
                              "type": "string"
                            }
                          },
                          "title": {
                            "type": "string"
                          }
                        }
                      }
                    }
                  }
                }
              }
            }
          }
        },
        "requestBody": {
          "content": {
            "application/json": {
              "schema": {
                "type": "object",
                "required": [
                  "data"
                ],
                "properties": {
                  "data": {
                    "type": "object",
                    "required": [
                      "attributes",
                      null
                    ],
                    "properties": {
                      "attributes": {
                        "$schema": "http://json-schema.org/draft-07/schema#",
                        "description": "Claims API 526 Schema",
                        "type": "object",
                        "additionalProperties": false,
                        "required": [
                          "claimantCertification",
                          "claimProcessType",
                          "disabilities",
                          "serviceInformation",
                          "veteranIdentification"
                        ],
                        "properties": {
                          "claimProcessType": {
                            "type": "string",
                            "description": "Select type of claim program/process that applies to the Veteran.",
                            "enum": [
                              "STANDARD_CLAIM_PROCESS",
                              "FDC_PROGRAM",
                              "BDD_PROGRAM"
                            ]
                          },
                          "veteranIdentification": {
                            "type": "object",
                            "additionalProperties": false,
                            "required": [
                              "mailingAddress",
                              "currentVaEmployee"
                            ],
                            "properties": {
                              "serviceNumber": {
                                "type": "string",
                                "description": "Service identification number",
                                "nullable": true
                              },
                              "veteranNumber": {
                                "description": "If there is no phone number in VBMS for the Veteran, the exams will not be ordered. Including the phone number is recommended to avoid claim processing delays.",
                                "type": "object",
                                "nullable": true,
                                "properties": {
                                  "telephone": {
                                    "description": "Veteran's phone number.",
                                    "type": "string",
                                    "pattern": "^\\d{10}?$",
                                    "example": "5555555",
                                    "minLength": 10,
                                    "maxLength": 10,
                                    "nullable": true
                                  },
                                  "internationalTelephone": {
                                    "type": "string",
                                    "description": "Veteran's international phone number.",
                                    "example": "+44 20 1234 5678",
                                    "nullable": true
                                  }
                                }
                              },
                              "mailingAddress": {
                                "type": "object",
                                "additionalProperties": false,
                                "required": [
                                  "addressLine1",
                                  "city",
                                  "state",
                                  "zipFirstFive",
                                  "country"
                                ],
                                "properties": {
                                  "addressLine1": {
                                    "description": "Address line 1 for the Veteran's current mailing address.",
                                    "type": "string",
                                    "pattern": "^([-a-zA-Z0-9'.,&#]([-a-zA-Z0-9'.,&# ])?)+$",
                                    "maxLength": 20,
                                    "example": "1234 Couch Street"
                                  },
                                  "addressLine2": {
                                    "description": "Address line 2 for the Veteran's current mailing address.",
                                    "type": "string",
                                    "pattern": "^([-a-zA-Z0-9'.,&#]([-a-zA-Z0-9'.,&# ])?)+$",
                                    "maxLength": 20,
                                    "example": "Unit 4",
                                    "nullable": true
                                  },
                                  "addressLine3": {
                                    "description": "Address line 3 for the Veteran's current mailing address.",
                                    "type": "string",
                                    "pattern": "^([-a-zA-Z0-9'.,&#]([-a-zA-Z0-9'.,&# ])?)+$",
                                    "maxLength": 20,
                                    "example": "Room 1",
                                    "nullable": true
                                  },
                                  "city": {
                                    "description": "City for the Veteran's current mailing address.",
                                    "type": "string",
                                    "pattern": "^([-a-zA-Z0-9'.#]([-a-zA-Z0-9'.# ])?)+$",
                                    "example": "Portland"
                                  },
                                  "state": {
                                    "description": "State for the Veteran's current mailing address.",
                                    "type": "string",
                                    "pattern": "^[a-z,A-Z]{2}$",
                                    "example": "OR"
                                  },
                                  "country": {
                                    "description": "Country for the Veteran's current mailing address.  Must match the values returned by the /countries endpoint on the [Benefits Reference Data API](https://developer.va.gov/explore/benefits/docs/benefits_reference_data?version=current).",
                                    "type": "string",
                                    "example": "USA"
                                  },
                                  "zipFirstFive": {
                                    "description": "Zip code (First 5 digits) for the Veteran's current mailing address.",
                                    "type": "string",
                                    "pattern": "^\\d{5}?$",
                                    "example": "12345"
                                  },
                                  "zipLastFour": {
                                    "description": "Zip code (Last 4 digits) for the Veteran's current mailing address.",
                                    "type": "string",
                                    "pattern": "^\\d{4}?$",
                                    "example": "6789",
                                    "nullable": true
                                  }
                                }
                              },
                              "emailAddress": {
                                "description": "Information associated with the Veteran's email address.",
                                "type": "object",
                                "nullable": true,
                                "properties": {
                                  "email": {
                                    "type": "string",
                                    "pattern": "^\\w+([\\.-]?\\w+)*@\\w+([\\.-]?\\w+)*(\\.\\w{2,3})+$",
                                    "description": "The most current email address of the Veteran.",
                                    "maxLength": 50,
                                    "nullable": true
                                  },
                                  "agreeToEmailRelatedToClaim": {
                                    "type": "boolean",
                                    "description": "Agreement to email information relating to this claim.",
                                    "example": true,
                                    "default": false,
                                    "nullable": true
                                  }
                                }
                              },
                              "currentVaEmployee": {
                                "type": "boolean",
                                "description": "Set to true if Veteran is a VA employee.",
                                "nullable": false
                              }
                            }
                          },
                          "changeOfAddress": {
                            "description": "If 'changeOfAddress' is included, the following attributes are required: 'typeOfAddressChange', 'dates.beginDate', 'addressLine1', 'city', 'state', 'country', 'zipFirstFive'.",
                            "type": "object",
                            "nullable": true,
                            "additionalProperties": false,
                            "properties": {
                              "typeOfAddressChange": {
                                "description": "Temporary or Permanent change of address. If 'TEMPORARY', 'beginDate' and 'endDate' are required.",
                                "type": "string",
                                "enum": [
                                  "TEMPORARY",
                                  "PERMANENT"
                                ],
                                "example": "PERMANENT"
                              },
                              "addressLine1": {
                                "description": "Address line 1 for the Veteran's new address.",
                                "type": "string",
                                "pattern": "^$|^([-a-zA-Z0-9'.,&#]([-a-zA-Z0-9'.,&# ])?)+$",
                                "maxLength": 20,
                                "example": "1234 Couch Street"
                              },
                              "addressLine2": {
                                "description": "Address line 2 for the Veteran's new address.",
                                "type": "string",
                                "maxLength": 20,
                                "example": "Unit 4",
                                "nullable": true
                              },
                              "addressLine3": {
                                "description": "Address line 3 for the Veteran's new address.",
                                "type": "string",
                                "maxLength": 20,
                                "example": "Room 1",
                                "nullable": true
                              },
                              "city": {
                                "description": "City for the Veteran's new address.",
                                "type": "string",
                                "pattern": "^$|^([-a-zA-Z0-9'.#]([-a-zA-Z0-9'.# ])?)+$",
                                "example": "Portland"
                              },
                              "state": {
                                "description": "State for the Veteran's new address.",
                                "type": "string",
                                "pattern": "^$|^[a-z,A-Z]{2}$",
                                "example": "OR"
                              },
                              "country": {
                                "description": "Country for the Veteran's new address. Value must match the values returned by the /countries endpoint on the [Benefits Reference Data API](https://developer.va.gov/explore/benefits/docs/benefits_reference_data?version=current).",
                                "type": "string",
                                "example": "USA"
                              },
                              "zipFirstFive": {
                                "description": "Zip code (First 5 digits) for the Veteran's new address.",
                                "type": "string",
                                "pattern": "^$|^\\d{5}?$",
                                "example": "12345"
                              },
                              "zipLastFour": {
                                "description": "Zip code (Last 4 digits) for the Veteran's new address.",
                                "type": "string",
                                "nullable": true,
                                "pattern": "^$|^\\d{4}?$",
                                "example": "6789"
                              },
                              "dates": {
                                "type": "object",
                                "properties": {
                                  "beginDate": {
                                    "description": "Begin date for the Veteran's new address.",
                                    "pattern": "^(?:[0-9]{4})-(?:0[1-9]|1[0-2])-(?:0[1-9]|[1-2][0-9]|3[0-1])$",
                                    "type": "string",
                                    "example": "2018-06-04"
                                  },
                                  "endDate": {
                                    "description": "Date in YYYY-MM-DD the changed address expires, if change is temporary.",
                                    "type": "string",
                                    "nullable": true,
                                    "pattern": "^(?:[0-9]{4})-(?:0[1-9]|1[0-2])-(?:0[1-9]|[1-2][0-9]|3[0-1])$",
                                    "example": "2018-06-04"
                                  }
                                }
                              }
                            }
                          },
                          "homeless": {
                            "type": "object",
                            "nullable": true,
                            "additionalProperties": false,
                            "properties": {
                              "currentlyHomeless": {
                                "type": "object",
                                "nullable": true,
                                "additionalProperties": false,
                                "properties": {
                                  "homelessSituationOptions": {
                                    "description": "Veteran's living situation.",
                                    "type": "string",
                                    "nullable": true,
                                    "default": "other",
                                    "enum": [
                                      "LIVING_IN_A_HOMELESS_SHELTER",
                                      "NOT_CURRENTLY_IN_A_SHELTERED_ENVIRONMENT",
                                      "STAYING_WITH_ANOTHER_PERSON",
                                      "FLEEING_CURRENT_RESIDENCE",
                                      "OTHER"
                                    ],
                                    "example": "FLEEING_CURRENT_RESIDENCE"
                                  },
                                  "otherDescription": {
                                    "description": "Explanation of living situation. Required if 'homelessSituationOptions' is 'OTHER'.",
                                    "type": "string",
                                    "nullable": true,
                                    "maxLength": 500,
                                    "example": "other living situation"
                                  }
                                }
                              },
                              "riskOfBecomingHomeless": {
                                "type": "object",
                                "nullable": true,
                                "additionalProperties": false,
                                "properties": {
                                  "livingSituationOptions": {
                                    "type": "string",
                                    "nullable": true,
                                    "default": "HOUSING_WILL_BE_LOST_IN_30_DAYS",
                                    "enum": [
                                      "HOUSING_WILL_BE_LOST_IN_30_DAYS",
                                      "LEAVING_PUBLICLY_FUNDED_SYSTEM_OF_CARE",
                                      "OTHER"
                                    ]
                                  },
                                  "otherDescription": {
                                    "description": "Explanation of living situation. Required if 'livingSituationOptions' is 'OTHER'.",
                                    "type": "string",
                                    "nullable": true,
                                    "maxLength": 500,
                                    "example": "other living situation"
                                  }
                                }
                              },
                              "pointOfContact": {
                                "description": "Individual in direct contact with Veteran.",
                                "type": "string",
                                "nullable": true,
                                "minLength": 1,
                                "maxLength": 100,
                                "pattern": "^([-a-zA-Z0-9/']+( ?))*$",
                                "example": "Jane Doe"
                              },
                              "pointOfContactNumber": {
                                "type": "object",
                                "nullable": true,
                                "additionalProperties": false,
                                "properties": {
                                  "telephone": {
                                    "description": "Primary phone of point of contact.",
                                    "type": "string",
                                    "pattern": "^\\d{10}?$",
                                    "example": "5555555",
                                    "minLength": 10,
                                    "maxLength": 10,
                                    "nullable": true
                                  },
                                  "internationalTelephone": {
                                    "description": "International phone of point of contact.",
                                    "type": "string",
                                    "example": "+44 20 1234 5678",
                                    "nullable": true
                                  }
                                }
                              }
                            }
                          },
                          "toxicExposure": {
                            "type": "object",
                            "nullable": true,
                            "properties": {
                              "gulfWarHazardService": {
                                "type": "object",
                                "nullable": true,
                                "description": "Toxic exposure related to the Gulf war.",
                                "properties": {
                                  "servedInGulfWarHazardLocations": {
                                    "type": "string",
                                    "description": "Set to true if the Veteran served in any of the following Gulf War hazard locations: Iraq; Kuwait; Saudi Arabia; the neutral zone between Iraq and Saudi Arabia; Bahrain; Qatar; the United Arab Emirates; Oman; Yemen; Lebanon; Somalia; Afghanistan; Israel; Egypt; Turkey; Syria; Jordan; Djibouti; Uzbekistan; the Gulf of Aden; the Gulf of Oman; the Persian Gulf; the Arabian Sea; and the Red Sea.",
                                    "example": "YES",
                                    "enum": [
                                      "NO",
                                      "YES"
                                    ],
                                    "nullable": true
                                  },
                                  "serviceDates": {
                                    "type": "object",
                                    "nullable": true,
                                    "description": "Date range for when the exposure happened.",
                                    "properties": {
                                      "beginDate": {
                                        "type": "string",
                                        "nullable": true,
                                        "description": "Approximate begin date for serving in Gulf War hazard location.",
                                        "example": "2018-06 or 2018"
                                      },
                                      "endDate": {
                                        "type": "string",
                                        "nullable": true,
                                        "description": "Approximate end date for serving in Gulf War hazard location.",
                                        "example": "2018-06 or 2018"
                                      }
                                    }
                                  }
                                }
                              },
                              "herbicideHazardService": {
                                "description": "Toxic exposure related to herbicide (Agent Orange) hazards.",
                                "type": "object",
                                "nullable": true,
                                "properties": {
                                  "servedInHerbicideHazardLocations": {
                                    "type": "string",
                                    "description": "Set to true if the Veteran served in any of the following herbicide/Agent Orange locations: Republic of Vietnam to include the 12 nautical mile territorial waters; Thailand at any United States or Royal Thai base; Laos; Cambodia at Mimot or Krek; Kampong Cham Province; Guam or American Samoa; or in the territorial waters thereof; Johnston Atoll or a ship that called at Johnston Atoll; Korean demilitarized zone; aboard (to include repeated operations and maintenance with) a C-123 aircraft known to have been used to spray an herbicide agent (during service in the Air Force and Air Force Reserves).",
                                    "example": "YES",
                                    "enum": [
                                      "NO",
                                      "YES"
                                    ],
                                    "nullable": true
                                  },
                                  "otherLocationsServed": {
                                    "type": "string",
                                    "nullable": true,
                                    "pattern": "^([-a-zA-Z0-9'.,&#]([-a-zA-Z0-9'.,&# ])?)+$",
                                    "description": "Other location(s) where Veteran served."
                                  },
                                  "serviceDates": {
                                    "description": "Date range for exposure in herbicide hazard location.",
                                    "type": "object",
                                    "nullable": true,
                                    "properties": {
                                      "beginDate": {
                                        "type": "string",
                                        "nullable": true,
                                        "description": "Approximate begin date for serving in herbicide location.",
                                        "pattern": "^(?:19|20)[0-9][0-9]$|^(?:19|20)[0-9][0-9]-(0[1-9]|1[0-2])$",
                                        "example": "2018-06 or 2018"
                                      },
                                      "endDate": {
                                        "type": "string",
                                        "nullable": true,
                                        "description": "Approximate end date for serving in herbicide location.",
                                        "pattern": "^(?:19|20)[0-9][0-9]$|^(?:19|20)[0-9][0-9]-(0[1-9]|1[0-2])$",
                                        "example": "2018-06 or 2018"
                                      }
                                    }
                                  }
                                }
                              },
                              "additionalHazardExposures": {
                                "type": "object",
                                "nullable": true,
                                "description": "Additional hazardous exposures.",
                                "properties": {
                                  "additionalExposures": {
                                    "description": "Additional exposure incidents.",
                                    "type": "array",
                                    "nullable": true,
                                    "uniqueItems": true,
                                    "items": {
                                      "type": "string",
                                      "additionalProperties": false,
                                      "enum": [
                                        "ASBESTOS",
                                        "MUSTARD_GAS",
                                        "RADIATION",
                                        "SHIPBOARD_HAZARD_AND_DEFENSE",
                                        "MILITARY_OCCUPATIONAL_SPECIALTY_RELATED_TOXIN",
                                        "CONTAMINATED_WATER_AT_CAMP_LEJEUNE",
                                        "OTHER"
                                      ]
                                    }
                                  },
                                  "specifyOtherExposures": {
                                    "type": "string",
                                    "nullable": true,
                                    "pattern": "^([-a-zA-Z0-9'.,&#]([-a-zA-Z0-9'.,&# ])?)+$",
                                    "description": "Exposure to asbestos."
                                  },
                                  "exposureDates": {
                                    "type": "object",
                                    "nullable": true,
                                    "description": "Date range for when the exposure happened.",
                                    "properties": {
                                      "beginDate": {
                                        "type": "string",
                                        "nullable": true,
                                        "description": "Approximate begin date for exposure.",
                                        "pattern": "^(?:19|20)[0-9][0-9]$|^(?:19|20)[0-9][0-9]-(0[1-9]|1[0-2])$",
                                        "example": "2018-06 or 2018"
                                      },
                                      "endDate": {
                                        "type": "string",
                                        "nullable": true,
                                        "description": "Approximate end date for exposure.",
                                        "pattern": "^(?:19|20)[0-9][0-9]$|^(?:19|20)[0-9][0-9]-(0[1-9]|1[0-2])$",
                                        "example": "2018-06 or 2018"
                                      }
                                    }
                                  }
                                }
                              },
                              "multipleExposures": {
                                "type": "array",
                                "nullable": true,
                                "minItems": 1,
                                "uniqueItems": true,
                                "items": {
                                  "type": "object",
                                  "additionalProperties": false,
                                  "properties": {
                                    "hazardExposedTo": {
                                      "type": "string",
                                      "nullable": true,
                                      "pattern": "^([-a-zA-Z0-9'.,&#]([-a-zA-Z0-9'.,&# ])?)+$",
                                      "description": "Hazard the Veteran was exposed to."
                                    },
                                    "exposureLocation": {
                                      "type": "string",
                                      "nullable": true,
                                      "pattern": "^([-a-zA-Z0-9'.,&#]([-a-zA-Z0-9'.,&# ])?)+$",
                                      "description": "Location where the exposure happened."
                                    },
                                    "exposureDates": {
                                      "type": "object",
                                      "nullable": true,
                                      "description": "Date range for when the exposure happened.",
                                      "properties": {
                                        "beginDate": {
                                          "type": "string",
                                          "nullable": true,
                                          "description": "Approximate begin date for exposure.",
                                          "pattern": "^(?:19|20)[0-9][0-9]$|^(?:19|20)[0-9][0-9]-(0[1-9]|1[0-2])$",
                                          "example": "2018-06 or 2018"
                                        },
                                        "endDate": {
                                          "type": "string",
                                          "nullable": true,
                                          "description": "Approximate end date for exposure.",
                                          "pattern": "^(?:19|20)[0-9][0-9]$|^(?:19|20)[0-9][0-9]-(0[1-9]|1[0-2])$",
                                          "example": "2018-06 or 2018"
                                        }
                                      }
                                    }
                                  }
                                }
                              }
                            }
                          },
                          "disabilities": {
                            "description": "Any current disabilities or symptoms the Veteran is claiming are related to their military service and/or are service-connected.",
                            "type": "array",
                            "minItems": 1,
                            "items": {
                              "type": "object",
                              "additionalProperties": false,
                              "required": [
                                "disabilityActionType",
                                "name"
                              ],
                              "properties": {
                                "name": {
                                  "description": "Name of the disability. The /disabilities endpoint on the [Benefits Reference Data API](https://developer.va.gov/explore/benefits/docs/benefits_reference_data?version=current) may be used to retrieve possible disability names.",
                                  "type": "string",
                                  "pattern": "^$|([a-zA-Z0-9\"\\/&\\(\\)\\-'.,# ]([a-zA-Z0-9(\\)\\-'.,# ])?)+$",
                                  "example": "PTSD (post traumatic stress disorder)",
                                  "maxLength": 255
                                },
                                "exposureOrEventOrInjury": {
                                  "type": "string",
                                  "description": "What caused the disability?",
                                  "nullable": true,
                                  "examples": [
                                    "Agent Orange",
                                    "radiation",
                                    "burn pits"
                                  ]
                                },
                                "serviceRelevance": {
                                  "description": "Explanation of how the disability(ies) relates to the in-service event/exposure/injury. If the disabilityActionType is 'NEW', the serviceRelevance is required.",
                                  "type": "string",
                                  "nullable": true,
                                  "example": "Heavy equipment operator in service."
                                },
                                "approximateDate": {
                                  "description": "Approximate date disability began. Date must be in the past. \n Format can be either YYYY-MM-DD or YYYY-MM or YYYY",
                                  "type": "string",
                                  "pattern": "^(?:[0-9]{4}(?:-(?!00)(?:0[1-9]|1[0-2])(?:-(?:0[1-9]|[1-2][0-9]|3[0-1]))?)?)$",
                                  "example": "2018-03-02 or 2018-03 or 2018",
                                  "nullable": true
                                },
                                "disabilityActionType": {
                                  "description": "Action type requested for the disability. If 'INCREASE' or 'NONE', then 'ratedDisabilityId' and 'diagnosticCode' should be included. 'NONE' should be used when including a secondary disability.",
                                  "type": "string",
                                  "enum": [
                                    "NONE",
                                    "NEW",
                                    "INCREASE"
                                  ],
                                  "example": "NEW"
                                },
                                "classificationCode": {
                                  "type": "string",
                                  "description": "Classification code for the associated body system. Must match an active code returned by the /disabilities endpoint on the [Benefits Reference Data API](https://developer.va.gov/explore/benefits/docs/benefits_reference_data?version=current).",
                                  "example": "249470",
                                  "nullable": true
                                },
                                "ratedDisabilityId": {
                                  "description": "When submitting a contention with action type 'INCREASE', the previously rated disability id may be included.",
                                  "type": "string",
                                  "example": "1100583",
                                  "nullable": true
                                },
                                "diagnosticCode": {
                                  "description": "If the disabilityActionType is 'NONE' or 'INCREASE', the diagnosticCode should correspond to an existing rated disability.",
                                  "type": "integer",
                                  "example": 9999,
                                  "nullable": true
                                },
                                "isRelatedToToxicExposure": {
                                  "type": "boolean",
                                  "description": "Is the disability related to toxic exposures? If true, related 'toxicExposure' must be included.",
                                  "example": true,
                                  "default": false,
                                  "nullable": true
                                },
                                "secondaryDisabilities": {
                                  "description": "If secondaryDisability is included, the following attributes are required: 'secondaryDisability.name', 'secondaryDisability.disabilityActionType' and 'secondaryDisability.serviceRelevance'",
                                  "type": "array",
                                  "items": {
                                    "type": "object",
                                    "additionalProperties": false,
                                    "properties": {
                                      "name": {
                                        "description": "Name of the disability. The /disabilities endpoint on the [Benefits Reference Data API](https://developer.va.gov/explore/benefits/docs/benefits_reference_data?version=current) may be used to retrieve possible disability names.",
                                        "type": "string",
                                        "pattern": "^$|([a-zA-Z0-9\"\\/&\\(\\)\\-'.,# ]([a-zA-Z0-9(\\)\\-'.,# ])?)+$",
                                        "example": "PTSD (post traumatic stress disorder)",
                                        "maxLength": 255
                                      },
                                      "exposureOrEventOrInjury": {
                                        "type": "string",
                                        "description": "What caused the disability?",
                                        "nullable": true,
                                        "examples": [
                                          "Agent Orange",
                                          "radiation",
                                          "burn pits"
                                        ]
                                      },
                                      "serviceRelevance": {
                                        "description": "Explanation of how the disability(ies) relates to the in-service event/exposure/injury.",
                                        "type": "string",
                                        "nullable": true,
                                        "example": "Heavy equipment operator in service."
                                      },
                                      "disabilityActionType": {
                                        "description": "The status of the secondary disability.",
                                        "type": "string",
                                        "example": "SECONDARY",
                                        "enum": [
                                          "SECONDARY"
                                        ]
                                      },
                                      "approximateDate": {
                                        "description": "Approximate date disability began. Date must be in the past. \n Format can be either YYYY-MM-DD or YYYY-MM or YYYY",
                                        "type": "string",
                                        "pattern": "^(?:[0-9]{4}(?:-(?!00)(?:0[1-9]|1[0-2])(?:-(?:0[1-9]|[1-2][0-9]|3[0-1]))?)?)$",
                                        "example": "2018-03-02 or 2018-03 or 2018",
                                        "nullable": true
                                      },
                                      "classificationCode": {
                                        "type": "string",
                                        "description": "Classification code for the associated body system. Must match an active code returned by the /disabilities endpoint on the [Benefits Reference Data API](https://developer.va.gov/explore/benefits/docs/benefits_reference_data?version=current).",
                                        "example": "249470",
                                        "nullable": true
                                      }
                                    }
                                  }
                                }
                              }
                            }
                          },
                          "treatments": {
                            "description": "Identifies the Service Treatment information of the Veteran.",
                            "type": "array",
                            "nullable": true,
                            "uniqueItems": true,
                            "items": {
                              "type": "object",
                              "additionalProperties": false,
                              "properties": {
                                "beginDate": {
                                  "description": "Begin date for treatment. If treatment began from 2005 to present, you do not need to provide dates. Each treatment begin date must be after the first 'servicePeriod.activeDutyBeginDate'.",
                                  "type": "string",
                                  "pattern": "^(?:19|20)[0-9][0-9]$|^(?:19|20)[0-9][0-9]-(0[1-9]|1[0-2])$",
                                  "example": "2018-06 or 2018",
                                  "nullable": true
                                },
                                "treatedDisabilityNames": {
                                  "description": "Name(s) of disabilities treated in this time frame. Name must match 'name' of a disability included on this claim.",
                                  "type": "array",
                                  "nullable": true,
                                  "maxItems": 101,
                                  "items": {
                                    "type": "string",
                                    "additionalProperties": false,
                                    "example": [
                                      "PTSD (post traumatic stress disorder)",
                                      "Trauma"
                                    ]
                                  }
                                },
                                "center": {
                                  "description": "VA Medical Center(s) and Department of Defense Military Treatment Facilities where the Veteran received treatment after discharge for any claimed disabilities.",
                                  "type": "object",
                                  "nullable": true,
                                  "additionalProperties": false,
                                  "properties": {
                                    "name": {
                                      "description": "Name of facility Veteran was treated in. The /treatment-centers endpoint on the [Benefits Reference Data API](https://developer.va.gov/explore/benefits/docs/benefits_reference_data?version=current) may be used to retrieve possible treatment center names.",
                                      "type": "string",
                                      "nullable": true,
                                      "pattern": "^$|(?!(?: )$)([a-zA-Z0-9\"\\/&\\(\\)\\-'.,# ]([a-zA-Z0-9(\\)\\-'.,# ])?)+$",
                                      "example": "Private Facility 2",
                                      "maxLength": 100
                                    },
                                    "city": {
                                      "description": "City of treatment facility.",
                                      "type": "string",
                                      "pattern": "^$|^([-a-zA-Z'.#]([-a-zA-Z'.# ])?)+$",
                                      "example": "Portland",
                                      "nullable": true
                                    },
                                    "state": {
                                      "description": "State of treatment facility.",
                                      "type": "string",
                                      "pattern": "^$|^[a-z,A-Z]{2}$",
                                      "example": "OR",
                                      "nullable": true
                                    }
                                  }
                                }
                              }
                            }
                          },
                          "serviceInformation": {
                            "type": "object",
                            "additionalProperties": false,
                            "required": [
                              "servicePeriods"
                            ],
                            "properties": {
                              "alternateNames": {
                                "description": "List any other names under which the Veteran served, if applicable.",
                                "type": "array",
                                "nullable": true,
                                "maxItems": 100,
                                "uniqueItems": true,
                                "items": {
                                  "type": "string",
                                  "additionalProperties": false,
                                  "examples": [
                                    "jane",
                                    "janey lee",
                                    "jane lee MacDonald"
                                  ]
                                }
                              },
                              "servicePeriods": {
                                "description": "Identifies the Service dates and Branch the Veteran served in.",
                                "type": "array",
                                "minItems": 1,
                                "uniqueItems": true,
                                "items": {
                                  "type": "object",
                                  "required": [
                                    "serviceBranch",
                                    "serviceComponent",
                                    "activeDutyBeginDate",
                                    "activeDutyEndDate"
                                  ],
                                  "properties": {
                                    "serviceBranch": {
                                      "description": "Branch of service during period. The /service-branches endpoint on the [Benefits Reference Data API](https://developer.va.gov/explore/benefits/docs/benefits_reference_data?version=current) may be used to retrieve list of possible service branches.",
                                      "type": "string",
                                      "example": "Air Force"
                                    },
                                    "serviceComponent": {
                                      "type": "string",
                                      "description": "",
                                      "enum": [
                                        "Active",
                                        "Reserves",
                                        "National Guard"
                                      ]
                                    },
                                    "activeDutyBeginDate": {
                                      "description": "Date started active duty.",
                                      "type": "string",
                                      "pattern": "^(?:[0-9]{4})-(?:0[1-9]|1[0-2])-(?:0[1-9]|[1-2][0-9]|3[0-1])$",
                                      "example": "2018-06-06"
                                    },
                                    "activeDutyEndDate": {
                                      "description": "Date completed active duty.  If in the future, 'separationLocationCode' is required.",
                                      "type": "string",
                                      "pattern": "^(?:[0-9]{4})-(?:0[1-9]|1[0-2])-(?:0[1-9]|[1-2][0-9]|3[0-1])$",
                                      "example": "2018-06-06"
                                    },
                                    "separationLocationCode": {
                                      "description": "Location code for the facility the Veteran plans to separate from. Required if 'servicePeriod.activeDutyEndDate' is in the future. Code must match the values returned by the /intake-sites endpoint on the [Benefits reference Data API](https://developer.va.gov/explore/benefits/docs/benefits_reference_data?version=current).",
                                      "type": "string",
                                      "nullable": true,
                                      "example": "98283"
                                    }
                                  }
                                }
                              },
                              "servedInActiveCombatSince911": {
                                "type": "string",
                                "enum": [
                                  "YES",
                                  "NO"
                                ],
                                "description": "Did Veteran serve in a combat zone since 9-11-2001?",
                                "example": "YES",
                                "nullable": true
                              },
                              "reservesNationalGuardService": {
                                "type": "object",
                                "nullable": true,
                                "additionalProperties": false,
                                "properties": {
                                  "component": {
                                    "type": "string",
                                    "nullable": true,
                                    "description": "",
                                    "enum": [
                                      "Reserves",
                                      "National Guard"
                                    ]
                                  },
                                  "obligationTermsOfService": {
                                    "type": "object",
                                    "nullable": true,
                                    "description": "If 'obligationTermsOfService' is included, the following attributes are required: 'beginDate ' and 'endDate'.",
                                    "additionalProperties": false,
                                    "properties": {
                                      "beginDate": {
                                        "type": "string",
                                        "nullable": true,
                                        "pattern": "^(?:[0-9]{4})-(?:0[1-9]|1[0-2])-(?:0[1-9]|[1-2][0-9]|3[0-1])$",
                                        "example": "2018-06-06"
                                      },
                                      "endDate": {
                                        "type": "string",
                                        "nullable": true,
                                        "pattern": "^(?:[0-9]{4})-(?:0[1-9]|1[0-2])-(?:0[1-9]|[1-2][0-9]|3[0-1])$",
                                        "example": "2018-06-06"
                                      }
                                    }
                                  },
                                  "unitName": {
                                    "type": "string",
                                    "nullable": true,
                                    "pattern": "^$|([a-zA-Z0-9\\-'.,# ][a-zA-Z0-9\\-'.,# ]?)*$"
                                  },
                                  "unitAddress": {
                                    "type": "string",
                                    "pattern": "^$|^([-a-zA-Z0-9'.,&#]([-a-zA-Z0-9'.,&# ])?)+$",
                                    "nullable": true
                                  },
                                  "unitPhone": {
                                    "type": "object",
                                    "nullable": true,
                                    "additionalProperties": false,
                                    "properties": {
                                      "areaCode": {
                                        "type": "string",
                                        "nullable": true,
                                        "maxLength": 3,
                                        "pattern": "^$|^\\d{3}$",
                                        "example": "555"
                                      },
                                      "phoneNumber": {
                                        "type": "string",
                                        "nullable": true,
                                        "maxLength": 20,
                                        "example": "5555555"
                                      }
                                    }
                                  },
                                  "receivingInactiveDutyTrainingPay": {
                                    "type": "string",
                                    "enum": [
                                      "YES",
                                      "NO"
                                    ],
                                    "nullable": true,
                                    "example": "YES"
                                  }
                                }
                              },
                              "federalActivation": {
                                "type": "object",
                                "nullable": true,
                                "additionalProperties": false,
                                "properties": {
                                  "activationDate": {
                                    "description": "Date cannot be in the future and must be after the earliest servicePeriod.activeDutyBeginDate.",
                                    "type": "string",
                                    "pattern": "^(?:[0-9]{4})-(?:0[1-9]|1[0-2])-(?:0[1-9]|[1-2][0-9]|3[0-1])$",
                                    "example": "2018-06-06",
                                    "nullable": true
                                  },
                                  "anticipatedSeparationDate": {
                                    "description": "Anticipated date of separation. Date must be in the future.",
                                    "type": "string",
                                    "pattern": "^(?:[0-9]{4})-(?:0[1-9]|1[0-2])-(?:0[1-9]|[1-2][0-9]|3[0-1])$",
                                    "example": "2018-06-06",
                                    "nullable": true
                                  }
                                }
                              },
                              "confinements": {
                                "type": "array",
                                "nullable": true,
                                "uniqueItems": true,
                                "items": {
                                  "additionalProperties": false,
                                  "type": "object",
                                  "properties": {
                                    "approximateBeginDate": {
                                      "description": "The approximateBeginDate must be after the earliest servicePeriod activeDutyBeginDate.",
                                      "type": "string",
                                      "nullable": true,
                                      "pattern": "^(?:[0-9]{4})-(?:0[1-9]|1[0-2])-(?:0[1-9]|[1-2][0-9]|3[0-1])$|(?:[0-9]{4})-(?:0[1-9]|1[0-2])$",
                                      "example": "2018-06-06 or 2018-06"
                                    },
                                    "approximateEndDate": {
                                      "type": "string",
                                      "nullable": true,
                                      "pattern": "^(?:[0-9]{4})-(?:0[1-9]|1[0-2])-(?:0[1-9]|[1-2][0-9]|3[0-1])$|(?:[0-9]{4})-(?:0[1-9]|1[0-2])$",
                                      "example": "2018-06-06 or 2018-06"
                                    }
                                  }
                                }
                              }
                            }
                          },
                          "servicePay": {
                            "type": "object",
                            "nullable": true,
                            "additionalProperties": false,
                            "properties": {
                              "receivingMilitaryRetiredPay": {
                                "description": "Is the Veteran receiving military retired pay?",
                                "type": "string",
                                "enum": [
                                  "YES",
                                  "NO"
                                ],
                                "example": "YES",
                                "nullable": true
                              },
                              "futureMilitaryRetiredPay": {
                                "description": "Will the Veteran receive military retired pay pay in future? \n If true, then 'futurePayExplanation' is required.",
                                "type": "string",
                                "enum": [
                                  "YES",
                                  "NO"
                                ],
                                "example": "YES",
                                "nullable": true
                              },
                              "futureMilitaryRetiredPayExplanation": {
                                "description": "Explains why future pay will be received.",
                                "type": "string",
                                "example": "Will be retiring soon.",
                                "nullable": true
                              },
                              "militaryRetiredPay": {
                                "type": "object",
                                "nullable": true,
                                "description": "",
                                "properties": {
                                  "branchOfService": {
                                    "description": "Branch of service. The /service-branches endpoint on the [Benefits Reference Data API](https://developer.va.gov/explore/benefits/docs/benefits_reference_data?version=current) may be used to retrieve list of possible service branches.",
                                    "type": "string",
                                    "nullable": true,
                                    "example": "Air Force"
                                  },
                                  "monthlyAmount": {
                                    "description": "Amount being received.",
                                    "type": "number",
                                    "nullable": true,
                                    "minimum": 1,
                                    "maximum": 999999,
                                    "example": 100
                                  }
                                }
                              },
                              "retiredStatus": {
                                "type": "string",
                                "nullable": true,
                                "description": "",
                                "enum": [
                                  "RETIRED",
                                  "TEMPORARY_DISABILITY_RETIRED_LIST",
                                  "PERMANENT_DISABILITY_RETIRED_LIST"
                                ]
                              },
                              "favorMilitaryRetiredPay": {
                                "description": "Is the Veteran waiving VA benefits to retain military retired pay? See item 26 on form 21-526EZ for more details.",
                                "type": "boolean",
                                "nullable": true,
                                "example": true,
                                "default": false
                              },
                              "receivedSeparationOrSeverancePay": {
                                "description": "Has the Veteran ever received separation pay, disability severance pay, or any other lump sum payment from their branch of service?",
                                "type": "string",
                                "enum": [
                                  "YES",
                                  "NO"
                                ],
                                "example": "YES",
                                "nullable": true
                              },
                              "separationSeverancePay": {
                                "type": "object",
                                "nullable": true,
                                "description": "",
                                "properties": {
                                  "datePaymentReceived": {
                                    "description": "Approximate date separation pay was received. \n Format can be either YYYY-MM-DD or YYYY-MM or YYYY",
                                    "type": "string",
                                    "pattern": "^(?:[0-9]{4})-(?:0[1-9]|1[0-2])-(?:0[1-9]|[1-2][0-9]|3[0-1])$|(?:[0-9]{4})$|(?:[0-9]{4})-(?:0[1-9]|1[0-2])$",
                                    "example": "2018-03-02 or 2018-03 or 2018"
                                  },
                                  "branchOfService": {
                                    "description": "Branch of service. The /service-branches endpoint on the [Benefits Reference Data API](https://developer.va.gov/explore/benefits/docs/benefits_reference_data?version=current) may be used to retrieve list of possible service branches.",
                                    "type": "string",
                                    "nullable": true,
                                    "example": "Air Force"
                                  },
                                  "preTaxAmountReceived": {
                                    "description": "Amount being received.",
                                    "type": "number",
                                    "nullable": true,
                                    "minimum": 1,
                                    "maximum": 999999,
                                    "example": 100
                                  }
                                }
                              },
                              "favorTrainingPay": {
                                "description": "Is the Veteran waiving VA benefits to retain training pay? See item 28 on form 21-526EZ for more details. ",
                                "type": "boolean",
                                "nullable": true,
                                "example": true,
                                "default": false
                              }
                            }
                          },
                          "directDeposit": {
                            "type": "object",
                            "nullable": true,
                            "additionalProperties": false,
                            "description": "If direct deposit information is included, the following attributes are required: accountType, accountNumber, routingNumber.",
                            "properties": {
                              "noAccount": {
                                "type": "boolean",
                                "nullable": true,
                                "description": "Claimant certifies that they do not have an account with a financial institution or certified payment agent.",
                                "default": false
                              },
                              "accountNumber": {
                                "description": "Account number for the direct deposit.",
                                "pattern": "^(?:[a-zA-Z0-9]{4,17})?$",
                                "type": "string",
                                "nullable": true,
                                "example": "123123123123"
                              },
                              "accountType": {
                                "description": "Account type for the direct deposit.",
                                "type": "string",
                                "nullable": true,
                                "example": "CHECKING",
                                "enum": [
                                  "CHECKING",
                                  "SAVINGS"
                                ]
                              },
                              "financialInstitutionName": {
                                "description": "Provide the name of the financial institution where the Veteran wants the direct deposit.",
                                "maxLength": 35,
                                "type": "string",
                                "nullable": true,
                                "example": "Some Bank"
                              },
                              "routingNumber": {
                                "description": "Routing number for the direct deposit.",
                                "type": "string",
                                "nullable": true,
                                "pattern": "^(?:\\d{9})?$",
                                "example": "123123123"
                              }
                            }
                          },
                          "claimantCertification": {
                            "type": "boolean",
                            "description": "Claimant certifies and authorizes release of information.",
                            "default": false
                          }
                        }
                      }
                    }
                  }
                },
                "example": {
                  "data": {
                    "type": "form/526",
                    "attributes": {
                      "claimProcessType": "STANDARD_CLAIM_PROCESS",
                      "veteranIdentification": {
                        "serviceNumber": "123456789",
                        "veteranNumber": {
                          "telephone": "5555555555"
                        },
                        "mailingAddress": {
                          "addressLine1": "123 Main Street",
                          "addressLine2": "Unit 1",
                          "addressLine3": "Room 2",
                          "city": "Portland",
                          "state": "OR",
                          "country": "USA",
                          "zipFirstFive": "41726",
                          "zipLastFour": "1234"
                        },
                        "emailAddress": {
                          "email": "valid@somedomain.com",
                          "agreeToEmailRelatedToClaim": true
                        },
                        "currentVaEmployee": false
                      },
                      "changeOfAddress": {
                        "typeOfAddressChange": "TEMPORARY",
                        "addressLine1": "456 Main Street",
                        "addressLine2": "Unit 3",
                        "addressLine3": "Room 4",
                        "city": "Atlanta",
                        "state": "GA",
                        "country": "USA",
                        "zipFirstFive": "42220",
                        "zipLastFour": "9897",
                        "dates": {
                          "beginDate": "2025-06-04",
                          "endDate": "2026-06-04"
                        }
                      },
                      "homeless": {
                        "currentlyHomeless": {
                          "homelessSituationOptions": "OTHER",
                          "otherDescription": "Other living situation"
                        },
                        "pointOfContact": "John Doe",
                        "pointOfContactNumber": {
                          "telephone": "5555555555"
                        }
                      },
                      "toxicExposure": {
                        "gulfWarHazardService": {
                          "servedInGulfWarHazardLocations": "NO"
                        },
                        "herbicideHazardService": {
                          "servedInHerbicideHazardLocations": "YES",
                          "otherLocationsServed": "Other locations served",
                          "serviceDates": {
                            "beginDate": "1972-05",
                            "endDate": "1980-10"
                          }
                        },
                        "additionalHazardExposures": {
                          "additionalExposures": [
                            "OTHER"
                          ],
                          "specifyOtherExposures": "Agent Orange",
                          "exposureDates": {
                            "beginDate": "1972-05",
                            "endDate": "1980-10"
                          }
                        },
                        "multipleExposures": [
                          {
                            "hazardExposedTo": "Agent Orange",
                            "exposureLocation": "Vietnam",
                            "exposureDates": {
                              "beginDate": "1972-05",
                              "endDate": "1973-01"
                            }
                          },
                          {
                            "hazardExposedTo": "Agent Orange",
                            "exposureLocation": "Vietnam",
                            "exposureDates": {
                              "beginDate": "1979-04",
                              "endDate": "1980-10"
                            }
                          }
                        ]
                      },
                      "disabilities": [
                        {
                          "name": "Diabetes",
                          "exposureOrEventOrInjury": "Agent Orange",
                          "serviceRelevance": "Service in Vietnam War",
                          "approximateDate": "1975-05",
                          "disabilityActionType": "NEW",
                          "isRelatedToToxicExposure": true
                        },
                        {
                          "name": "Hearing Loss",
                          "exposureOrEventOrInjury": "Noise",
                          "serviceRelevance": "Heavy equipment operator in service",
                          "approximateDate": "1968-07",
                          "disabilityActionType": "INCREASE",
                          "classificationCode": "8987",
                          "ratedDisabilityId": "1234567",
                          "diagnosticCode": 5678,
                          "isRelatedToToxicExposure": false
                        }
                      ],
                      "treatments": [
                        {
                          "beginDate": "2021-04",
                          "treatedDisabilityNames": [
                            "Diabetes"
                          ],
                          "center": {
                            "name": "ATLANTA VA MEDICAL CENTER",
                            "state": "GA",
                            "city": "ATLANTA"
                          }
                        },
                        {
                          "beginDate": "1996-03",
                          "treatedDisabilityNames": [
                            "Hearing Loss"
                          ],
                          "center": {
                            "name": "ATLANTA VA MEDICAL CENTER",
                            "state": "GA",
                            "city": "ATLANTA"
                          }
                        }
                      ],
                      "serviceInformation": {
                        "alternateNames": [
                          "Jon Doe",
                          "Jane Doe"
                        ],
                        "servicePeriods": [
                          {
                            "serviceBranch": "Air Force",
                            "serviceComponent": "Active",
                            "activeDutyBeginDate": "1964-11-14",
                            "activeDutyEndDate": "1980-10-30",
                            "separationLocationCode": "98289"
                          }
                        ],
                        "servedInActiveCombatSince911": "NO",
                        "reservesNationalGuardService": {
                          "component": "National Guard",
                          "obligationTermsOfService": {
                            "beginDate": "1990-11-24",
                            "endDate": "1995-11-17"
                          },
                          "unitName": "National Guard Unit Name",
                          "unitAddress": "1243 Main Street",
                          "unitPhone": {
                            "areaCode": "555",
                            "phoneNumber": "5555555"
                          },
                          "receivingInactiveDutyTrainingPay": "YES"
                        },
                        "confinements": [
                          {
                            "approximateBeginDate": "1970-06-11",
                            "approximateEndDate": "1970-09-11"
                          }
                        ]
                      },
                      "servicePay": {
                        "receivingMilitaryRetiredPay": "NO",
                        "futureMilitaryRetiredPay": "NO",
                        "futureMilitaryRetiredPayExplanation": "Explanation of future military retired pay",
                        "militaryRetiredPay": {
                          "branchOfService": "Air Force",
                          "monthlyAmount": 240.75
                        },
                        "retiredStatus": "PERMANENT_DISABILITY_RETIRED_LIST",
                        "favorMilitaryRetiredPay": false,
                        "receivedSeparationOrSeverancePay": "YES",
                        "separationSeverancePay": {
                          "datePaymentReceived": "2018-07-31",
                          "branchOfService": "Air Force",
                          "preTaxAmountReceived": 179.25
                        },
                        "favorTrainingPay": false
                      },
                      "directDeposit": {
                        "accountNumber": "123123123123",
                        "accountType": "CHECKING",
                        "financialInstitutionName": "Chase",
                        "routingNumber": "123456789"
                      },
                      "claimantCertification": true
                    }
                  }
                }
              }
            }
          },
          "required": true
        }
      }
    },
    "/veterans/{veteranId}/526/validate": {
      "post": {
        "summary": "Validates a 526 claim form submission.",
        "tags": [
          "Disability Compensation Claims"
        ],
        "operationId": "post526ClaimValidate",
        "security": [
          {
            "productionOauth": [
              "system/claim.read",
              "system/claim.write"
            ]
          },
          {
            "sandboxOauth": [
              "system/claim.read",
              "system/claim.write"
            ]
          },
          {
            "bearer_token": [

            ]
          }
        ],
        "description": "Validates a request for a disability compensation claim submission (21-526EZ).\nThis endpoint can be used to test the request parameters for your /526 submission.\n",
        "parameters": [
          {
            "name": "veteranId",
            "in": "path",
            "required": true,
            "example": "1012667145V762142",
            "description": "ID of Veteran",
            "schema": {
              "type": "string"
            }
          }
        ],
        "responses": {
          "200": {
            "description": "Successful response with disability",
            "content": {
              "application/json": {
                "example": {
                  "data": {
                    "type": "claims_api_auto_established_claim_validation",
                    "attributes": {
                      "status": "valid"
                    }
                  }
                },
                "schema": {
                  "$schema": "http://json-schema.org/draft-04/schema#",
                  "type": "object",
                  "required": [
                    "data"
                  ],
                  "properties": {
                    "data": {
                      "type": "object",
                      "additionalProperties": false,
                      "required": [
                        "type",
                        "attributes"
                      ],
                      "properties": {
                        "type": {
                          "type": "string"
                        },
                        "attributes": {
                          "type": "object",
                          "additionalProperties": false,
                          "required": [
                            "status"
                          ],
                          "properties": {
                            "status": {
                              "type": "string",
                              "enum": [
                                "valid"
                              ],
                              "description": "Return whether or not whether or not the payload is valid"
                            }
                          }
                        }
                      }
                    }
                  }
                }
              }
            }
          },
          "401": {
            "description": "Unauthorized",
            "content": {
              "application/json": {
                "example": {
                  "errors": [
                    {
                      "title": "Not authorized",
                      "status": "401",
                      "detail": "Not authorized"
                    }
                  ]
                },
                "schema": {
                  "required": [
                    "errors"
                  ],
                  "properties": {
                    "errors": {
                      "type": "array",
                      "items": {
                        "additionalProperties": false,
                        "required": [
                          "title",
                          "detail"
                        ],
                        "properties": {
                          "title": {
                            "type": "string",
                            "description": "HTTP error title"
                          },
                          "detail": {
                            "type": "string",
                            "description": "HTTP error detail"
                          },
                          "status": {
                            "type": "string",
                            "description": "HTTP error status code"
                          },
                          "source": {
                            "type": "object",
                            "additionalProperties": false,
                            "description": "Source of error",
                            "properties": {
                              "pointer": {
                                "type": "string",
                                "description": "Pointer to source of error"
                              }
                            }
                          }
                        }
                      }
                    }
                  }
                }
              }
            }
          },
          "422": {
            "description": "Unprocessable entity",
            "content": {
              "application/json": {
                "example": {
                  "errors": [
                    {
                      "title": "Unprocessable entity",
                      "detail": "The property / did not contain the required key claimProcessType",
                      "status": "422",
                      "source": {
                        "pointer": "data/attributes/"
                      }
                    },
                    {
                      "title": "Unprocessable entity",
                      "detail": "The property / did not contain the required key disabilities",
                      "status": "422",
                      "source": {
                        "pointer": "data/attributes/"
                      }
                    },
                    {
                      "title": "Unprocessable entity",
                      "detail": "The property / did not contain the required key serviceInformation",
                      "status": "422",
                      "source": {
                        "pointer": "data/attributes/"
                      }
                    },
                    {
                      "title": "Unprocessable entity",
                      "detail": "The property / did not contain the required key veteranIdentification",
                      "status": "422",
                      "source": {
                        "pointer": "data/attributes/"
                      }
                    }
                  ]
                },
                "schema": {
                  "required": [
                    "errors"
                  ],
                  "properties": {
                    "errors": {
                      "type": "array",
                      "items": {
                        "additionalProperties": false,
                        "required": [
                          "title",
                          "status",
                          "detail"
                        ],
                        "properties": {
                          "status": {
                            "type": "string",
                            "description": "HTTP error code"
                          },
                          "detail": {
                            "type": "string",
                            "description": "HTTP error detail"
                          },
                          "source": {
                            "type": "object",
                            "pointer": {
                              "type": "string"
                            }
                          },
                          "title": {
                            "type": "string"
                          }
                        }
                      }
                    }
                  }
                }
              }
            }
          }
        },
        "requestBody": {
          "content": {
            "application/json": {
              "schema": {
                "type": "object",
                "required": [
                  "data"
                ],
                "properties": {
                  "data": {
                    "type": "object",
                    "required": [
                      "attributes",
                      null
                    ],
                    "properties": {
                      "attributes": {
                        "$schema": "http://json-schema.org/draft-07/schema#",
                        "description": "Claims API 526 Schema",
                        "type": "object",
                        "additionalProperties": false,
                        "required": [
                          "claimantCertification",
                          "claimProcessType",
                          "disabilities",
                          "serviceInformation",
                          "veteranIdentification"
                        ],
                        "properties": {
                          "claimProcessType": {
                            "type": "string",
                            "description": "Select type of claim program/process that applies to the Veteran.",
                            "enum": [
                              "STANDARD_CLAIM_PROCESS",
                              "FDC_PROGRAM",
                              "BDD_PROGRAM"
                            ]
                          },
                          "veteranIdentification": {
                            "type": "object",
                            "additionalProperties": false,
                            "required": [
                              "mailingAddress",
                              "currentVaEmployee"
                            ],
                            "properties": {
                              "serviceNumber": {
                                "type": "string",
                                "description": "Service identification number",
                                "nullable": true
                              },
                              "veteranNumber": {
                                "description": "If there is no phone number in VBMS for the Veteran, the exams will not be ordered. Including the phone number is recommended to avoid claim processing delays.",
                                "type": "object",
                                "nullable": true,
                                "properties": {
                                  "telephone": {
                                    "description": "Veteran's phone number.",
                                    "type": "string",
                                    "pattern": "^\\d{10}?$",
                                    "example": "5555555",
                                    "minLength": 10,
                                    "maxLength": 10,
                                    "nullable": true
                                  },
                                  "internationalTelephone": {
                                    "type": "string",
                                    "description": "Veteran's international phone number.",
                                    "example": "+44 20 1234 5678",
                                    "nullable": true
                                  }
                                }
                              },
                              "mailingAddress": {
                                "type": "object",
                                "additionalProperties": false,
                                "required": [
                                  "addressLine1",
                                  "city",
                                  "state",
                                  "zipFirstFive",
                                  "country"
                                ],
                                "properties": {
                                  "addressLine1": {
                                    "description": "Address line 1 for the Veteran's current mailing address.",
                                    "type": "string",
                                    "pattern": "^([-a-zA-Z0-9'.,&#]([-a-zA-Z0-9'.,&# ])?)+$",
                                    "maxLength": 20,
                                    "example": "1234 Couch Street"
                                  },
                                  "addressLine2": {
                                    "description": "Address line 2 for the Veteran's current mailing address.",
                                    "type": "string",
                                    "pattern": "^([-a-zA-Z0-9'.,&#]([-a-zA-Z0-9'.,&# ])?)+$",
                                    "maxLength": 20,
                                    "example": "Unit 4",
                                    "nullable": true
                                  },
                                  "addressLine3": {
                                    "description": "Address line 3 for the Veteran's current mailing address.",
                                    "type": "string",
                                    "pattern": "^([-a-zA-Z0-9'.,&#]([-a-zA-Z0-9'.,&# ])?)+$",
                                    "maxLength": 20,
                                    "example": "Room 1",
                                    "nullable": true
                                  },
                                  "city": {
                                    "description": "City for the Veteran's current mailing address.",
                                    "type": "string",
                                    "pattern": "^([-a-zA-Z0-9'.#]([-a-zA-Z0-9'.# ])?)+$",
                                    "example": "Portland"
                                  },
                                  "state": {
                                    "description": "State for the Veteran's current mailing address.",
                                    "type": "string",
                                    "pattern": "^[a-z,A-Z]{2}$",
                                    "example": "OR"
                                  },
                                  "country": {
                                    "description": "Country for the Veteran's current mailing address.  Must match the values returned by the /countries endpoint on the [Benefits Reference Data API](https://developer.va.gov/explore/benefits/docs/benefits_reference_data?version=current).",
                                    "type": "string",
                                    "example": "USA"
                                  },
                                  "zipFirstFive": {
                                    "description": "Zip code (First 5 digits) for the Veteran's current mailing address.",
                                    "type": "string",
                                    "pattern": "^\\d{5}?$",
                                    "example": "12345"
                                  },
                                  "zipLastFour": {
                                    "description": "Zip code (Last 4 digits) for the Veteran's current mailing address.",
                                    "type": "string",
                                    "pattern": "^\\d{4}?$",
                                    "example": "6789",
                                    "nullable": true
                                  }
                                }
                              },
                              "emailAddress": {
                                "description": "Information associated with the Veteran's email address.",
                                "type": "object",
                                "nullable": true,
                                "properties": {
                                  "email": {
                                    "type": "string",
                                    "pattern": "^\\w+([\\.-]?\\w+)*@\\w+([\\.-]?\\w+)*(\\.\\w{2,3})+$",
                                    "description": "The most current email address of the Veteran.",
                                    "maxLength": 50,
                                    "nullable": true
                                  },
                                  "agreeToEmailRelatedToClaim": {
                                    "type": "boolean",
                                    "description": "Agreement to email information relating to this claim.",
                                    "example": true,
                                    "default": false,
                                    "nullable": true
                                  }
                                }
                              },
                              "currentVaEmployee": {
                                "type": "boolean",
                                "description": "Set to true if Veteran is a VA employee.",
                                "nullable": false
                              }
                            }
                          },
                          "changeOfAddress": {
                            "description": "If 'changeOfAddress' is included, the following attributes are required: 'typeOfAddressChange', 'dates.beginDate', 'addressLine1', 'city', 'state', 'country', 'zipFirstFive'.",
                            "type": "object",
                            "nullable": true,
                            "additionalProperties": false,
                            "properties": {
                              "typeOfAddressChange": {
                                "description": "Temporary or Permanent change of address. If 'TEMPORARY', 'beginDate' and 'endDate' are required.",
                                "type": "string",
                                "enum": [
                                  "TEMPORARY",
                                  "PERMANENT"
                                ],
                                "example": "PERMANENT"
                              },
                              "addressLine1": {
                                "description": "Address line 1 for the Veteran's new address.",
                                "type": "string",
                                "pattern": "^$|^([-a-zA-Z0-9'.,&#]([-a-zA-Z0-9'.,&# ])?)+$",
                                "maxLength": 20,
                                "example": "1234 Couch Street"
                              },
                              "addressLine2": {
                                "description": "Address line 2 for the Veteran's new address.",
                                "type": "string",
                                "maxLength": 20,
                                "example": "Unit 4",
                                "nullable": true
                              },
                              "addressLine3": {
                                "description": "Address line 3 for the Veteran's new address.",
                                "type": "string",
                                "maxLength": 20,
                                "example": "Room 1",
                                "nullable": true
                              },
                              "city": {
                                "description": "City for the Veteran's new address.",
                                "type": "string",
                                "pattern": "^$|^([-a-zA-Z0-9'.#]([-a-zA-Z0-9'.# ])?)+$",
                                "example": "Portland"
                              },
                              "state": {
                                "description": "State for the Veteran's new address.",
                                "type": "string",
                                "pattern": "^$|^[a-z,A-Z]{2}$",
                                "example": "OR"
                              },
                              "country": {
                                "description": "Country for the Veteran's new address. Value must match the values returned by the /countries endpoint on the [Benefits Reference Data API](https://developer.va.gov/explore/benefits/docs/benefits_reference_data?version=current).",
                                "type": "string",
                                "example": "USA"
                              },
                              "zipFirstFive": {
                                "description": "Zip code (First 5 digits) for the Veteran's new address.",
                                "type": "string",
                                "pattern": "^$|^\\d{5}?$",
                                "example": "12345"
                              },
                              "zipLastFour": {
                                "description": "Zip code (Last 4 digits) for the Veteran's new address.",
                                "type": "string",
                                "nullable": true,
                                "pattern": "^$|^\\d{4}?$",
                                "example": "6789"
                              },
                              "dates": {
                                "type": "object",
                                "properties": {
                                  "beginDate": {
                                    "description": "Begin date for the Veteran's new address.",
                                    "pattern": "^(?:[0-9]{4})-(?:0[1-9]|1[0-2])-(?:0[1-9]|[1-2][0-9]|3[0-1])$",
                                    "type": "string",
                                    "example": "2018-06-04"
                                  },
                                  "endDate": {
                                    "description": "Date in YYYY-MM-DD the changed address expires, if change is temporary.",
                                    "type": "string",
                                    "nullable": true,
                                    "pattern": "^(?:[0-9]{4})-(?:0[1-9]|1[0-2])-(?:0[1-9]|[1-2][0-9]|3[0-1])$",
                                    "example": "2018-06-04"
                                  }
                                }
                              }
                            }
                          },
                          "homeless": {
                            "type": "object",
                            "nullable": true,
                            "additionalProperties": false,
                            "properties": {
                              "currentlyHomeless": {
                                "type": "object",
                                "nullable": true,
                                "additionalProperties": false,
                                "properties": {
                                  "homelessSituationOptions": {
                                    "description": "Veteran's living situation.",
                                    "type": "string",
                                    "nullable": true,
                                    "default": "other",
                                    "enum": [
                                      "LIVING_IN_A_HOMELESS_SHELTER",
                                      "NOT_CURRENTLY_IN_A_SHELTERED_ENVIRONMENT",
                                      "STAYING_WITH_ANOTHER_PERSON",
                                      "FLEEING_CURRENT_RESIDENCE",
                                      "OTHER"
                                    ],
                                    "example": "FLEEING_CURRENT_RESIDENCE"
                                  },
                                  "otherDescription": {
                                    "description": "Explanation of living situation. Required if 'homelessSituationOptions' is 'OTHER'.",
                                    "type": "string",
                                    "nullable": true,
                                    "maxLength": 500,
                                    "example": "other living situation"
                                  }
                                }
                              },
                              "riskOfBecomingHomeless": {
                                "type": "object",
                                "nullable": true,
                                "additionalProperties": false,
                                "properties": {
                                  "livingSituationOptions": {
                                    "type": "string",
                                    "nullable": true,
                                    "default": "HOUSING_WILL_BE_LOST_IN_30_DAYS",
                                    "enum": [
                                      "HOUSING_WILL_BE_LOST_IN_30_DAYS",
                                      "LEAVING_PUBLICLY_FUNDED_SYSTEM_OF_CARE",
                                      "OTHER"
                                    ]
                                  },
                                  "otherDescription": {
                                    "description": "Explanation of living situation. Required if 'livingSituationOptions' is 'OTHER'.",
                                    "type": "string",
                                    "nullable": true,
                                    "maxLength": 500,
                                    "example": "other living situation"
                                  }
                                }
                              },
                              "pointOfContact": {
                                "description": "Individual in direct contact with Veteran.",
                                "type": "string",
                                "nullable": true,
                                "minLength": 1,
                                "maxLength": 100,
                                "pattern": "^([-a-zA-Z0-9/']+( ?))*$",
                                "example": "Jane Doe"
                              },
                              "pointOfContactNumber": {
                                "type": "object",
                                "nullable": true,
                                "additionalProperties": false,
                                "properties": {
                                  "telephone": {
                                    "description": "Primary phone of point of contact.",
                                    "type": "string",
                                    "pattern": "^\\d{10}?$",
                                    "example": "5555555",
                                    "minLength": 10,
                                    "maxLength": 10,
                                    "nullable": true
                                  },
                                  "internationalTelephone": {
                                    "description": "International phone of point of contact.",
                                    "type": "string",
                                    "example": "+44 20 1234 5678",
                                    "nullable": true
                                  }
                                }
                              }
                            }
                          },
                          "toxicExposure": {
                            "type": "object",
                            "nullable": true,
                            "properties": {
                              "gulfWarHazardService": {
                                "type": "object",
                                "nullable": true,
                                "description": "Toxic exposure related to the Gulf war.",
                                "properties": {
                                  "servedInGulfWarHazardLocations": {
                                    "type": "string",
                                    "description": "Set to true if the Veteran served in any of the following Gulf War hazard locations: Iraq; Kuwait; Saudi Arabia; the neutral zone between Iraq and Saudi Arabia; Bahrain; Qatar; the United Arab Emirates; Oman; Yemen; Lebanon; Somalia; Afghanistan; Israel; Egypt; Turkey; Syria; Jordan; Djibouti; Uzbekistan; the Gulf of Aden; the Gulf of Oman; the Persian Gulf; the Arabian Sea; and the Red Sea.",
                                    "example": "YES",
                                    "enum": [
                                      "NO",
                                      "YES"
                                    ],
                                    "nullable": true
                                  },
                                  "serviceDates": {
                                    "type": "object",
                                    "nullable": true,
                                    "description": "Date range for when the exposure happened.",
                                    "properties": {
                                      "beginDate": {
                                        "type": "string",
                                        "nullable": true,
                                        "description": "Approximate begin date for serving in Gulf War hazard location.",
                                        "example": "2018-06 or 2018"
                                      },
                                      "endDate": {
                                        "type": "string",
                                        "nullable": true,
                                        "description": "Approximate end date for serving in Gulf War hazard location.",
                                        "example": "2018-06 or 2018"
                                      }
                                    }
                                  }
                                }
                              },
                              "herbicideHazardService": {
                                "description": "Toxic exposure related to herbicide (Agent Orange) hazards.",
                                "type": "object",
                                "nullable": true,
                                "properties": {
                                  "servedInHerbicideHazardLocations": {
                                    "type": "string",
                                    "description": "Set to true if the Veteran served in any of the following herbicide/Agent Orange locations: Republic of Vietnam to include the 12 nautical mile territorial waters; Thailand at any United States or Royal Thai base; Laos; Cambodia at Mimot or Krek; Kampong Cham Province; Guam or American Samoa; or in the territorial waters thereof; Johnston Atoll or a ship that called at Johnston Atoll; Korean demilitarized zone; aboard (to include repeated operations and maintenance with) a C-123 aircraft known to have been used to spray an herbicide agent (during service in the Air Force and Air Force Reserves).",
                                    "example": "YES",
                                    "enum": [
                                      "NO",
                                      "YES"
                                    ],
                                    "nullable": true
                                  },
                                  "otherLocationsServed": {
                                    "type": "string",
                                    "nullable": true,
                                    "pattern": "^([-a-zA-Z0-9'.,&#]([-a-zA-Z0-9'.,&# ])?)+$",
                                    "description": "Other location(s) where Veteran served."
                                  },
                                  "serviceDates": {
                                    "description": "Date range for exposure in herbicide hazard location.",
                                    "type": "object",
                                    "nullable": true,
                                    "properties": {
                                      "beginDate": {
                                        "type": "string",
                                        "nullable": true,
                                        "description": "Approximate begin date for serving in herbicide location.",
                                        "pattern": "^(?:19|20)[0-9][0-9]$|^(?:19|20)[0-9][0-9]-(0[1-9]|1[0-2])$",
                                        "example": "2018-06 or 2018"
                                      },
                                      "endDate": {
                                        "type": "string",
                                        "nullable": true,
                                        "description": "Approximate end date for serving in herbicide location.",
                                        "pattern": "^(?:19|20)[0-9][0-9]$|^(?:19|20)[0-9][0-9]-(0[1-9]|1[0-2])$",
                                        "example": "2018-06 or 2018"
                                      }
                                    }
                                  }
                                }
                              },
                              "additionalHazardExposures": {
                                "type": "object",
                                "nullable": true,
                                "description": "Additional hazardous exposures.",
                                "properties": {
                                  "additionalExposures": {
                                    "description": "Additional exposure incidents.",
                                    "type": "array",
                                    "nullable": true,
                                    "uniqueItems": true,
                                    "items": {
                                      "type": "string",
                                      "additionalProperties": false,
                                      "enum": [
                                        "ASBESTOS",
                                        "MUSTARD_GAS",
                                        "RADIATION",
                                        "SHIPBOARD_HAZARD_AND_DEFENSE",
                                        "MILITARY_OCCUPATIONAL_SPECIALTY_RELATED_TOXIN",
                                        "CONTAMINATED_WATER_AT_CAMP_LEJEUNE",
                                        "OTHER"
                                      ]
                                    }
                                  },
                                  "specifyOtherExposures": {
                                    "type": "string",
                                    "nullable": true,
                                    "pattern": "^([-a-zA-Z0-9'.,&#]([-a-zA-Z0-9'.,&# ])?)+$",
                                    "description": "Exposure to asbestos."
                                  },
                                  "exposureDates": {
                                    "type": "object",
                                    "nullable": true,
                                    "description": "Date range for when the exposure happened.",
                                    "properties": {
                                      "beginDate": {
                                        "type": "string",
                                        "nullable": true,
                                        "description": "Approximate begin date for exposure.",
                                        "pattern": "^(?:19|20)[0-9][0-9]$|^(?:19|20)[0-9][0-9]-(0[1-9]|1[0-2])$",
                                        "example": "2018-06 or 2018"
                                      },
                                      "endDate": {
                                        "type": "string",
                                        "nullable": true,
                                        "description": "Approximate end date for exposure.",
                                        "pattern": "^(?:19|20)[0-9][0-9]$|^(?:19|20)[0-9][0-9]-(0[1-9]|1[0-2])$",
                                        "example": "2018-06 or 2018"
                                      }
                                    }
                                  }
                                }
                              },
                              "multipleExposures": {
                                "type": "array",
                                "nullable": true,
                                "minItems": 1,
                                "uniqueItems": true,
                                "items": {
                                  "type": "object",
                                  "additionalProperties": false,
                                  "properties": {
                                    "hazardExposedTo": {
                                      "type": "string",
                                      "nullable": true,
                                      "pattern": "^([-a-zA-Z0-9'.,&#]([-a-zA-Z0-9'.,&# ])?)+$",
                                      "description": "Hazard the Veteran was exposed to."
                                    },
                                    "exposureLocation": {
                                      "type": "string",
                                      "nullable": true,
                                      "pattern": "^([-a-zA-Z0-9'.,&#]([-a-zA-Z0-9'.,&# ])?)+$",
                                      "description": "Location where the exposure happened."
                                    },
                                    "exposureDates": {
                                      "type": "object",
                                      "nullable": true,
                                      "description": "Date range for when the exposure happened.",
                                      "properties": {
                                        "beginDate": {
                                          "type": "string",
                                          "nullable": true,
                                          "description": "Approximate begin date for exposure.",
                                          "pattern": "^(?:19|20)[0-9][0-9]$|^(?:19|20)[0-9][0-9]-(0[1-9]|1[0-2])$",
                                          "example": "2018-06 or 2018"
                                        },
                                        "endDate": {
                                          "type": "string",
                                          "nullable": true,
                                          "description": "Approximate end date for exposure.",
                                          "pattern": "^(?:19|20)[0-9][0-9]$|^(?:19|20)[0-9][0-9]-(0[1-9]|1[0-2])$",
                                          "example": "2018-06 or 2018"
                                        }
                                      }
                                    }
                                  }
                                }
                              }
                            }
                          },
                          "disabilities": {
                            "description": "Any current disabilities or symptoms the Veteran is claiming are related to their military service and/or are service-connected.",
                            "type": "array",
                            "minItems": 1,
                            "items": {
                              "type": "object",
                              "additionalProperties": false,
                              "required": [
                                "disabilityActionType",
                                "name"
                              ],
                              "properties": {
                                "name": {
                                  "description": "Name of the disability. The /disabilities endpoint on the [Benefits Reference Data API](https://developer.va.gov/explore/benefits/docs/benefits_reference_data?version=current) may be used to retrieve possible disability names.",
                                  "type": "string",
                                  "pattern": "^$|([a-zA-Z0-9\"\\/&\\(\\)\\-'.,# ]([a-zA-Z0-9(\\)\\-'.,# ])?)+$",
                                  "example": "PTSD (post traumatic stress disorder)",
                                  "maxLength": 255
                                },
                                "exposureOrEventOrInjury": {
                                  "type": "string",
                                  "description": "What caused the disability?",
                                  "nullable": true,
                                  "examples": [
                                    "Agent Orange",
                                    "radiation",
                                    "burn pits"
                                  ]
                                },
                                "serviceRelevance": {
                                  "description": "Explanation of how the disability(ies) relates to the in-service event/exposure/injury. If the disabilityActionType is 'NEW', the serviceRelevance is required.",
                                  "type": "string",
                                  "nullable": true,
                                  "example": "Heavy equipment operator in service."
                                },
                                "approximateDate": {
                                  "description": "Approximate date disability began. Date must be in the past. \n Format can be either YYYY-MM-DD or YYYY-MM or YYYY",
                                  "type": "string",
                                  "pattern": "^(?:[0-9]{4}(?:-(?!00)(?:0[1-9]|1[0-2])(?:-(?:0[1-9]|[1-2][0-9]|3[0-1]))?)?)$",
                                  "example": "2018-03-02 or 2018-03 or 2018",
                                  "nullable": true
                                },
                                "disabilityActionType": {
                                  "description": "Action type requested for the disability. If 'INCREASE' or 'NONE', then 'ratedDisabilityId' and 'diagnosticCode' should be included. 'NONE' should be used when including a secondary disability.",
                                  "type": "string",
                                  "enum": [
                                    "NONE",
                                    "NEW",
                                    "INCREASE"
                                  ],
                                  "example": "NEW"
                                },
                                "classificationCode": {
                                  "type": "string",
                                  "description": "Classification code for the associated body system. Must match an active code returned by the /disabilities endpoint on the [Benefits Reference Data API](https://developer.va.gov/explore/benefits/docs/benefits_reference_data?version=current).",
                                  "example": "249470",
                                  "nullable": true
                                },
                                "ratedDisabilityId": {
                                  "description": "When submitting a contention with action type 'INCREASE', the previously rated disability id may be included.",
                                  "type": "string",
                                  "example": "1100583",
                                  "nullable": true
                                },
                                "diagnosticCode": {
                                  "description": "If the disabilityActionType is 'NONE' or 'INCREASE', the diagnosticCode should correspond to an existing rated disability.",
                                  "type": "integer",
                                  "example": 9999,
                                  "nullable": true
                                },
                                "isRelatedToToxicExposure": {
                                  "type": "boolean",
                                  "description": "Is the disability related to toxic exposures? If true, related 'toxicExposure' must be included.",
                                  "example": true,
                                  "default": false,
                                  "nullable": true
                                },
                                "secondaryDisabilities": {
                                  "description": "If secondaryDisability is included, the following attributes are required: 'secondaryDisability.name', 'secondaryDisability.disabilityActionType' and 'secondaryDisability.serviceRelevance'",
                                  "type": "array",
                                  "items": {
                                    "type": "object",
                                    "additionalProperties": false,
                                    "properties": {
                                      "name": {
                                        "description": "Name of the disability. The /disabilities endpoint on the [Benefits Reference Data API](https://developer.va.gov/explore/benefits/docs/benefits_reference_data?version=current) may be used to retrieve possible disability names.",
                                        "type": "string",
                                        "pattern": "^$|([a-zA-Z0-9\"\\/&\\(\\)\\-'.,# ]([a-zA-Z0-9(\\)\\-'.,# ])?)+$",
                                        "example": "PTSD (post traumatic stress disorder)",
                                        "maxLength": 255
                                      },
                                      "exposureOrEventOrInjury": {
                                        "type": "string",
                                        "description": "What caused the disability?",
                                        "nullable": true,
                                        "examples": [
                                          "Agent Orange",
                                          "radiation",
                                          "burn pits"
                                        ]
                                      },
                                      "serviceRelevance": {
                                        "description": "Explanation of how the disability(ies) relates to the in-service event/exposure/injury.",
                                        "type": "string",
                                        "nullable": true,
                                        "example": "Heavy equipment operator in service."
                                      },
                                      "disabilityActionType": {
                                        "description": "The status of the secondary disability.",
                                        "type": "string",
                                        "example": "SECONDARY",
                                        "enum": [
                                          "SECONDARY"
                                        ]
                                      },
                                      "approximateDate": {
                                        "description": "Approximate date disability began. Date must be in the past. \n Format can be either YYYY-MM-DD or YYYY-MM or YYYY",
                                        "type": "string",
                                        "pattern": "^(?:[0-9]{4}(?:-(?!00)(?:0[1-9]|1[0-2])(?:-(?:0[1-9]|[1-2][0-9]|3[0-1]))?)?)$",
                                        "example": "2018-03-02 or 2018-03 or 2018",
                                        "nullable": true
                                      },
                                      "classificationCode": {
                                        "type": "string",
                                        "description": "Classification code for the associated body system. Must match an active code returned by the /disabilities endpoint on the [Benefits Reference Data API](https://developer.va.gov/explore/benefits/docs/benefits_reference_data?version=current).",
                                        "example": "249470",
                                        "nullable": true
                                      }
                                    }
                                  }
                                }
                              }
                            }
                          },
                          "treatments": {
                            "description": "Identifies the Service Treatment information of the Veteran.",
                            "type": "array",
                            "nullable": true,
                            "uniqueItems": true,
                            "items": {
                              "type": "object",
                              "additionalProperties": false,
                              "properties": {
                                "beginDate": {
                                  "description": "Begin date for treatment. If treatment began from 2005 to present, you do not need to provide dates. Each treatment begin date must be after the first 'servicePeriod.activeDutyBeginDate'.",
                                  "type": "string",
                                  "pattern": "^(?:19|20)[0-9][0-9]$|^(?:19|20)[0-9][0-9]-(0[1-9]|1[0-2])$",
                                  "example": "2018-06 or 2018",
                                  "nullable": true
                                },
                                "treatedDisabilityNames": {
                                  "description": "Name(s) of disabilities treated in this time frame. Name must match 'name' of a disability included on this claim.",
                                  "type": "array",
                                  "nullable": true,
                                  "maxItems": 101,
                                  "items": {
                                    "type": "string",
                                    "additionalProperties": false,
                                    "example": [
                                      "PTSD (post traumatic stress disorder)",
                                      "Trauma"
                                    ]
                                  }
                                },
                                "center": {
                                  "description": "VA Medical Center(s) and Department of Defense Military Treatment Facilities where the Veteran received treatment after discharge for any claimed disabilities.",
                                  "type": "object",
                                  "nullable": true,
                                  "additionalProperties": false,
                                  "properties": {
                                    "name": {
                                      "description": "Name of facility Veteran was treated in. The /treatment-centers endpoint on the [Benefits Reference Data API](https://developer.va.gov/explore/benefits/docs/benefits_reference_data?version=current) may be used to retrieve possible treatment center names.",
                                      "type": "string",
                                      "nullable": true,
                                      "pattern": "^$|(?!(?: )$)([a-zA-Z0-9\"\\/&\\(\\)\\-'.,# ]([a-zA-Z0-9(\\)\\-'.,# ])?)+$",
                                      "example": "Private Facility 2",
                                      "maxLength": 100
                                    },
                                    "city": {
                                      "description": "City of treatment facility.",
                                      "type": "string",
                                      "pattern": "^$|^([-a-zA-Z'.#]([-a-zA-Z'.# ])?)+$",
                                      "example": "Portland",
                                      "nullable": true
                                    },
                                    "state": {
                                      "description": "State of treatment facility.",
                                      "type": "string",
                                      "pattern": "^$|^[a-z,A-Z]{2}$",
                                      "example": "OR",
                                      "nullable": true
                                    }
                                  }
                                }
                              }
                            }
                          },
                          "serviceInformation": {
                            "type": "object",
                            "additionalProperties": false,
                            "required": [
                              "servicePeriods"
                            ],
                            "properties": {
                              "alternateNames": {
                                "description": "List any other names under which the Veteran served, if applicable.",
                                "type": "array",
                                "nullable": true,
                                "maxItems": 100,
                                "uniqueItems": true,
                                "items": {
                                  "type": "string",
                                  "additionalProperties": false,
                                  "examples": [
                                    "jane",
                                    "janey lee",
                                    "jane lee MacDonald"
                                  ]
                                }
                              },
                              "servicePeriods": {
                                "description": "Identifies the Service dates and Branch the Veteran served in.",
                                "type": "array",
                                "minItems": 1,
                                "uniqueItems": true,
                                "items": {
                                  "type": "object",
                                  "required": [
                                    "serviceBranch",
                                    "serviceComponent",
                                    "activeDutyBeginDate",
                                    "activeDutyEndDate"
                                  ],
                                  "properties": {
                                    "serviceBranch": {
                                      "description": "Branch of service during period. The /service-branches endpoint on the [Benefits Reference Data API](https://developer.va.gov/explore/benefits/docs/benefits_reference_data?version=current) may be used to retrieve list of possible service branches.",
                                      "type": "string",
                                      "example": "Air Force"
                                    },
                                    "serviceComponent": {
                                      "type": "string",
                                      "description": "",
                                      "enum": [
                                        "Active",
                                        "Reserves",
                                        "National Guard"
                                      ]
                                    },
                                    "activeDutyBeginDate": {
                                      "description": "Date started active duty.",
                                      "type": "string",
                                      "pattern": "^(?:[0-9]{4})-(?:0[1-9]|1[0-2])-(?:0[1-9]|[1-2][0-9]|3[0-1])$",
                                      "example": "2018-06-06"
                                    },
                                    "activeDutyEndDate": {
                                      "description": "Date completed active duty.  If in the future, 'separationLocationCode' is required.",
                                      "type": "string",
                                      "pattern": "^(?:[0-9]{4})-(?:0[1-9]|1[0-2])-(?:0[1-9]|[1-2][0-9]|3[0-1])$",
                                      "example": "2018-06-06"
                                    },
                                    "separationLocationCode": {
                                      "description": "Location code for the facility the Veteran plans to separate from. Required if 'servicePeriod.activeDutyEndDate' is in the future. Code must match the values returned by the /intake-sites endpoint on the [Benefits reference Data API](https://developer.va.gov/explore/benefits/docs/benefits_reference_data?version=current).",
                                      "type": "string",
                                      "nullable": true,
                                      "example": "98283"
                                    }
                                  }
                                }
                              },
                              "servedInActiveCombatSince911": {
                                "type": "string",
                                "enum": [
                                  "YES",
                                  "NO"
                                ],
                                "description": "Did Veteran serve in a combat zone since 9-11-2001?",
                                "example": "YES",
                                "nullable": true
                              },
                              "reservesNationalGuardService": {
                                "type": "object",
                                "nullable": true,
                                "additionalProperties": false,
                                "properties": {
                                  "component": {
                                    "type": "string",
                                    "nullable": true,
                                    "description": "",
                                    "enum": [
                                      "Reserves",
                                      "National Guard"
                                    ]
                                  },
                                  "obligationTermsOfService": {
                                    "type": "object",
                                    "nullable": true,
                                    "description": "If 'obligationTermsOfService' is included, the following attributes are required: 'beginDate ' and 'endDate'.",
                                    "additionalProperties": false,
                                    "properties": {
                                      "beginDate": {
                                        "type": "string",
                                        "nullable": true,
                                        "pattern": "^(?:[0-9]{4})-(?:0[1-9]|1[0-2])-(?:0[1-9]|[1-2][0-9]|3[0-1])$",
                                        "example": "2018-06-06"
                                      },
                                      "endDate": {
                                        "type": "string",
                                        "nullable": true,
                                        "pattern": "^(?:[0-9]{4})-(?:0[1-9]|1[0-2])-(?:0[1-9]|[1-2][0-9]|3[0-1])$",
                                        "example": "2018-06-06"
                                      }
                                    }
                                  },
                                  "unitName": {
                                    "type": "string",
                                    "nullable": true,
                                    "pattern": "^$|([a-zA-Z0-9\\-'.,# ][a-zA-Z0-9\\-'.,# ]?)*$"
                                  },
                                  "unitAddress": {
                                    "type": "string",
                                    "pattern": "^$|^([-a-zA-Z0-9'.,&#]([-a-zA-Z0-9'.,&# ])?)+$",
                                    "nullable": true
                                  },
                                  "unitPhone": {
                                    "type": "object",
                                    "nullable": true,
                                    "additionalProperties": false,
                                    "properties": {
                                      "areaCode": {
                                        "type": "string",
                                        "nullable": true,
                                        "maxLength": 3,
                                        "pattern": "^$|^\\d{3}$",
                                        "example": "555"
                                      },
                                      "phoneNumber": {
                                        "type": "string",
                                        "nullable": true,
                                        "maxLength": 20,
                                        "example": "5555555"
                                      }
                                    }
                                  },
                                  "receivingInactiveDutyTrainingPay": {
                                    "type": "string",
                                    "enum": [
                                      "YES",
                                      "NO"
                                    ],
                                    "nullable": true,
                                    "example": "YES"
                                  }
                                }
                              },
                              "federalActivation": {
                                "type": "object",
                                "nullable": true,
                                "additionalProperties": false,
                                "properties": {
                                  "activationDate": {
                                    "description": "Date cannot be in the future and must be after the earliest servicePeriod.activeDutyBeginDate.",
                                    "type": "string",
                                    "pattern": "^(?:[0-9]{4})-(?:0[1-9]|1[0-2])-(?:0[1-9]|[1-2][0-9]|3[0-1])$",
                                    "example": "2018-06-06",
                                    "nullable": true
                                  },
                                  "anticipatedSeparationDate": {
                                    "description": "Anticipated date of separation. Date must be in the future.",
                                    "type": "string",
                                    "pattern": "^(?:[0-9]{4})-(?:0[1-9]|1[0-2])-(?:0[1-9]|[1-2][0-9]|3[0-1])$",
                                    "example": "2018-06-06",
                                    "nullable": true
                                  }
                                }
                              },
                              "confinements": {
                                "type": "array",
                                "nullable": true,
                                "uniqueItems": true,
                                "items": {
                                  "additionalProperties": false,
                                  "type": "object",
                                  "properties": {
                                    "approximateBeginDate": {
                                      "description": "The approximateBeginDate must be after the earliest servicePeriod activeDutyBeginDate.",
                                      "type": "string",
                                      "nullable": true,
                                      "pattern": "^(?:[0-9]{4})-(?:0[1-9]|1[0-2])-(?:0[1-9]|[1-2][0-9]|3[0-1])$|(?:[0-9]{4})-(?:0[1-9]|1[0-2])$",
                                      "example": "2018-06-06 or 2018-06"
                                    },
                                    "approximateEndDate": {
                                      "type": "string",
                                      "nullable": true,
                                      "pattern": "^(?:[0-9]{4})-(?:0[1-9]|1[0-2])-(?:0[1-9]|[1-2][0-9]|3[0-1])$|(?:[0-9]{4})-(?:0[1-9]|1[0-2])$",
                                      "example": "2018-06-06 or 2018-06"
                                    }
                                  }
                                }
                              }
                            }
                          },
                          "servicePay": {
                            "type": "object",
                            "nullable": true,
                            "additionalProperties": false,
                            "properties": {
                              "receivingMilitaryRetiredPay": {
                                "description": "Is the Veteran receiving military retired pay?",
                                "type": "string",
                                "enum": [
                                  "YES",
                                  "NO"
                                ],
                                "example": "YES",
                                "nullable": true
                              },
                              "futureMilitaryRetiredPay": {
                                "description": "Will the Veteran receive military retired pay pay in future? \n If true, then 'futurePayExplanation' is required.",
                                "type": "string",
                                "enum": [
                                  "YES",
                                  "NO"
                                ],
                                "example": "YES",
                                "nullable": true
                              },
                              "futureMilitaryRetiredPayExplanation": {
                                "description": "Explains why future pay will be received.",
                                "type": "string",
                                "example": "Will be retiring soon.",
                                "nullable": true
                              },
                              "militaryRetiredPay": {
                                "type": "object",
                                "nullable": true,
                                "description": "",
                                "properties": {
                                  "branchOfService": {
                                    "description": "Branch of service. The /service-branches endpoint on the [Benefits Reference Data API](https://developer.va.gov/explore/benefits/docs/benefits_reference_data?version=current) may be used to retrieve list of possible service branches.",
                                    "type": "string",
                                    "nullable": true,
                                    "example": "Air Force"
                                  },
                                  "monthlyAmount": {
                                    "description": "Amount being received.",
                                    "type": "number",
                                    "nullable": true,
                                    "minimum": 1,
                                    "maximum": 999999,
                                    "example": 100
                                  }
                                }
                              },
                              "retiredStatus": {
                                "type": "string",
                                "nullable": true,
                                "description": "",
                                "enum": [
                                  "RETIRED",
                                  "TEMPORARY_DISABILITY_RETIRED_LIST",
                                  "PERMANENT_DISABILITY_RETIRED_LIST"
                                ]
                              },
                              "favorMilitaryRetiredPay": {
                                "description": "Is the Veteran waiving VA benefits to retain military retired pay? See item 26 on form 21-526EZ for more details.",
                                "type": "boolean",
                                "nullable": true,
                                "example": true,
                                "default": false
                              },
                              "receivedSeparationOrSeverancePay": {
                                "description": "Has the Veteran ever received separation pay, disability severance pay, or any other lump sum payment from their branch of service?",
                                "type": "string",
                                "enum": [
                                  "YES",
                                  "NO"
                                ],
                                "example": "YES",
                                "nullable": true
                              },
                              "separationSeverancePay": {
                                "type": "object",
                                "nullable": true,
                                "description": "",
                                "properties": {
                                  "datePaymentReceived": {
                                    "description": "Approximate date separation pay was received. \n Format can be either YYYY-MM-DD or YYYY-MM or YYYY",
                                    "type": "string",
                                    "pattern": "^(?:[0-9]{4})-(?:0[1-9]|1[0-2])-(?:0[1-9]|[1-2][0-9]|3[0-1])$|(?:[0-9]{4})$|(?:[0-9]{4})-(?:0[1-9]|1[0-2])$",
                                    "example": "2018-03-02 or 2018-03 or 2018"
                                  },
                                  "branchOfService": {
                                    "description": "Branch of service. The /service-branches endpoint on the [Benefits Reference Data API](https://developer.va.gov/explore/benefits/docs/benefits_reference_data?version=current) may be used to retrieve list of possible service branches.",
                                    "type": "string",
                                    "nullable": true,
                                    "example": "Air Force"
                                  },
                                  "preTaxAmountReceived": {
                                    "description": "Amount being received.",
                                    "type": "number",
                                    "nullable": true,
                                    "minimum": 1,
                                    "maximum": 999999,
                                    "example": 100
                                  }
                                }
                              },
                              "favorTrainingPay": {
                                "description": "Is the Veteran waiving VA benefits to retain training pay? See item 28 on form 21-526EZ for more details. ",
                                "type": "boolean",
                                "nullable": true,
                                "example": true,
                                "default": false
                              }
                            }
                          },
                          "directDeposit": {
                            "type": "object",
                            "nullable": true,
                            "additionalProperties": false,
                            "description": "If direct deposit information is included, the following attributes are required: accountType, accountNumber, routingNumber.",
                            "properties": {
                              "noAccount": {
                                "type": "boolean",
                                "nullable": true,
                                "description": "Claimant certifies that they do not have an account with a financial institution or certified payment agent.",
                                "default": false
                              },
                              "accountNumber": {
                                "description": "Account number for the direct deposit.",
                                "pattern": "^(?:[a-zA-Z0-9]{4,17})?$",
                                "type": "string",
                                "nullable": true,
                                "example": "123123123123"
                              },
                              "accountType": {
                                "description": "Account type for the direct deposit.",
                                "type": "string",
                                "nullable": true,
                                "example": "CHECKING",
                                "enum": [
                                  "CHECKING",
                                  "SAVINGS"
                                ]
                              },
                              "financialInstitutionName": {
                                "description": "Provide the name of the financial institution where the Veteran wants the direct deposit.",
                                "maxLength": 35,
                                "type": "string",
                                "nullable": true,
                                "example": "Some Bank"
                              },
                              "routingNumber": {
                                "description": "Routing number for the direct deposit.",
                                "type": "string",
                                "nullable": true,
                                "pattern": "^(?:\\d{9})?$",
                                "example": "123123123"
                              }
                            }
                          },
                          "claimantCertification": {
                            "type": "boolean",
                            "description": "Claimant certifies and authorizes release of information.",
                            "default": false
                          }
                        }
                      }
                    }
                  }
                },
                "example": {
                  "data": {
                    "type": "form/526",
                    "attributes": {
                      "claimProcessType": "STANDARD_CLAIM_PROCESS",
                      "veteranIdentification": {
                        "serviceNumber": "123456789",
                        "veteranNumber": {
                          "telephone": "5555555555"
                        },
                        "mailingAddress": {
                          "addressLine1": "123 Main Street",
                          "addressLine2": "Unit 1",
                          "addressLine3": "Room 2",
                          "city": "Portland",
                          "state": "OR",
                          "country": "USA",
                          "zipFirstFive": "41726",
                          "zipLastFour": "1234"
                        },
                        "emailAddress": {
                          "email": "valid@somedomain.com",
                          "agreeToEmailRelatedToClaim": true
                        },
                        "currentVaEmployee": false
                      },
                      "changeOfAddress": {
                        "typeOfAddressChange": "TEMPORARY",
                        "addressLine1": "456 Main Street",
                        "addressLine2": "Unit 3",
                        "addressLine3": "Room 4",
                        "city": "Atlanta",
                        "state": "GA",
                        "country": "USA",
                        "zipFirstFive": "42220",
                        "zipLastFour": "9897",
                        "dates": {
                          "beginDate": "2025-06-04",
                          "endDate": "2026-06-04"
                        }
                      },
                      "homeless": {
                        "currentlyHomeless": {
                          "homelessSituationOptions": "OTHER",
                          "otherDescription": "Other living situation"
                        },
                        "pointOfContact": "John Doe",
                        "pointOfContactNumber": {
                          "telephone": "5555555555"
                        }
                      },
                      "toxicExposure": {
                        "gulfWarHazardService": {
                          "servedInGulfWarHazardLocations": "NO"
                        },
                        "herbicideHazardService": {
                          "servedInHerbicideHazardLocations": "YES",
                          "otherLocationsServed": "Other locations served",
                          "serviceDates": {
                            "beginDate": "1972-05",
                            "endDate": "1980-10"
                          }
                        },
                        "additionalHazardExposures": {
                          "additionalExposures": [
                            "OTHER"
                          ],
                          "specifyOtherExposures": "Agent Orange",
                          "exposureDates": {
                            "beginDate": "1972-05",
                            "endDate": "1980-10"
                          }
                        },
                        "multipleExposures": [
                          {
                            "hazardExposedTo": "Agent Orange",
                            "exposureLocation": "Vietnam",
                            "exposureDates": {
                              "beginDate": "1972-05",
                              "endDate": "1973-01"
                            }
                          },
                          {
                            "hazardExposedTo": "Agent Orange",
                            "exposureLocation": "Vietnam",
                            "exposureDates": {
                              "beginDate": "1979-04",
                              "endDate": "1980-10"
                            }
                          }
                        ]
                      },
                      "disabilities": [
                        {
                          "name": "Diabetes",
                          "exposureOrEventOrInjury": "Agent Orange",
                          "serviceRelevance": "Service in Vietnam War",
                          "approximateDate": "1975-05",
                          "disabilityActionType": "NEW",
                          "isRelatedToToxicExposure": true
                        },
                        {
                          "name": "Hearing Loss",
                          "exposureOrEventOrInjury": "Noise",
                          "serviceRelevance": "Heavy equipment operator in service",
                          "approximateDate": "1968-07",
                          "disabilityActionType": "INCREASE",
                          "classificationCode": "8987",
                          "ratedDisabilityId": "1234567",
                          "diagnosticCode": 5678,
                          "isRelatedToToxicExposure": false
                        }
                      ],
                      "treatments": [
                        {
                          "beginDate": "2021-04",
                          "treatedDisabilityNames": [
                            "Diabetes"
                          ],
                          "center": {
                            "name": "ATLANTA VA MEDICAL CENTER",
                            "state": "GA",
                            "city": "ATLANTA"
                          }
                        },
                        {
                          "beginDate": "1996-03",
                          "treatedDisabilityNames": [
                            "Hearing Loss"
                          ],
                          "center": {
                            "name": "ATLANTA VA MEDICAL CENTER",
                            "state": "GA",
                            "city": "ATLANTA"
                          }
                        }
                      ],
                      "serviceInformation": {
                        "alternateNames": [
                          "Jon Doe",
                          "Jane Doe"
                        ],
                        "servicePeriods": [
                          {
                            "serviceBranch": "Air Force",
                            "serviceComponent": "Active",
                            "activeDutyBeginDate": "1964-11-14",
                            "activeDutyEndDate": "1980-10-30",
                            "separationLocationCode": "98289"
                          }
                        ],
                        "servedInActiveCombatSince911": "NO",
                        "reservesNationalGuardService": {
                          "component": "National Guard",
                          "obligationTermsOfService": {
                            "beginDate": "1990-11-24",
                            "endDate": "1995-11-17"
                          },
                          "unitName": "National Guard Unit Name",
                          "unitAddress": "1243 Main Street",
                          "unitPhone": {
                            "areaCode": "555",
                            "phoneNumber": "5555555"
                          },
                          "receivingInactiveDutyTrainingPay": "YES"
                        },
                        "confinements": [
                          {
                            "approximateBeginDate": "1970-06-11",
                            "approximateEndDate": "1970-09-11"
                          }
                        ]
                      },
                      "servicePay": {
                        "receivingMilitaryRetiredPay": "NO",
                        "futureMilitaryRetiredPay": "NO",
                        "futureMilitaryRetiredPayExplanation": "Explanation of future military retired pay",
                        "militaryRetiredPay": {
                          "branchOfService": "Air Force",
                          "monthlyAmount": 240.75
                        },
                        "retiredStatus": "PERMANENT_DISABILITY_RETIRED_LIST",
                        "favorMilitaryRetiredPay": false,
                        "receivedSeparationOrSeverancePay": "YES",
                        "separationSeverancePay": {
                          "datePaymentReceived": "2018-07-31",
                          "branchOfService": "Air Force",
                          "preTaxAmountReceived": 179.25
                        },
                        "favorTrainingPay": false
                      },
                      "directDeposit": {
                        "accountNumber": "123123123123",
                        "accountType": "CHECKING",
                        "financialInstitutionName": "Chase",
                        "routingNumber": "123456789"
                      },
                      "claimantCertification": true
                    }
                  }
                }
              }
            }
          },
          "required": true
        }
      }
    },
    "/veterans/{veteranId}/526/{id}/attachments": {
      "post": {
        "summary": "Upload documents supporting a 526 claim",
        "tags": [
          "Disability Compensation Claims"
        ],
        "operationId": "upload526Attachments",
        "security": [
          {
            "productionOauth": [
              "system/claim.read",
              "system/claim.write"
            ]
          },
          {
            "sandboxOauth": [
              "system/claim.read",
              "system/claim.write"
            ]
          },
          {
            "bearer_token": [

            ]
          }
        ],
        "description": "Uploads supporting documents related to a disability compensation claim. This endpoint accepts a document binary PDF as part of a multi-part payload.\n",
        "parameters": [
          {
            "name": "id",
            "in": "path",
            "required": true,
            "description": "UUID given when Disability Claim was submitted",
            "schema": {
              "type": "string"
            }
          },
          {
            "name": "veteranId",
            "in": "path",
            "required": true,
            "example": "1012667145V762142",
            "description": "ID of Veteran",
            "schema": {
              "type": "string"
            }
          }
        ],
        "responses": {
          "202": {
            "description": "upload response",
            "content": {
              "application/json": {
                "example": {
                  "data": {
<<<<<<< HEAD
                    "id": "dac27ff5-ec03-4d99-8498-577f4188a47b",
=======
                    "id": "64597fb2-b897-47d1-88c7-662103e42b1d",
>>>>>>> a8ddc666
                    "type": "forms/526",
                    "attributes": {
                      "veteran": {
                        "flashes": [
                          "Hardship",
                          "Homeless"
                        ],
                        "currentlyVAEmployee": false,
                        "currentMailingAddress": {
                          "city": "Portland",
                          "country": "USA",
                          "zipFirstFive": "12345",
                          "addressLine1": "1234 Couch Street",
                          "addressLine2": "Apt. 22",
                          "type": "DOMESTIC",
                          "zipLastFour": "6789",
                          "state": "OR"
                        },
                        "homelessness": {
                          "currentlyHomeless": {
                            "homelessSituationType": "fleeing",
                            "otherLivingSituation": "none"
                          },
                          "pointOfContact": {
                            "pointOfContactName": "Firstname Lastname",
                            "primaryPhone": {
                              "areaCode": "123",
                              "phoneNumber": "5551234"
                            }
                          }
                        }
                      },
                      "claimantCertification": true,
                      "disabilities": [
                        {
                          "ratedDisabilityId": "1100583",
                          "diagnosticCode": 9999,
                          "disabilityActionType": "NEW",
                          "name": "PTSD (post traumatic stress disorder)",
                          "specialIssues": [
                            "Fully Developed Claim",
                            "PTSD/2"
                          ],
                          "secondaryDisabilities": [
                            {
                              "name": "PTSD personal trauma",
                              "disabilityActionType": "SECONDARY",
                              "serviceRelevance": "Caused by a service-connected disability\\nLengthy description"
                            }
                          ]
                        }
                      ],
                      "standardClaim": false,
                      "autoCestPDFGenerationDisabled": true,
                      "claimDate": "1990-01-03",
                      "applicationExpirationDate": "2055-08-28T19:53:45+00:00",
                      "serviceInformation": {
                        "servicePeriods": [
                          {
                            "activeDutyEndDate": "1990-01-02",
                            "serviceBranch": "Air Force",
                            "activeDutyBeginDate": "1980-02-05"
                          },
                          {
                            "activeDutyEndDate": "1999-01-01",
                            "serviceBranch": "Air Force",
                            "activeDutyBeginDate": "1990-04-05"
                          }
                        ],
                        "reservesNationalGuardService": {
                          "obligationTermOfServiceFromDate": "2000-01-01",
                          "obligationTermOfServiceToDate": "2000-01-02",
                          "unitName": "A name, with commas, and  double  spaces"
                        }
                      }
                    }
                  }
                }
              }
            }
          },
          "401": {
            "description": "Unauthorized",
            "content": {
              "application/json": {
                "example": {
                  "errors": [
                    {
                      "title": "Not authorized",
                      "status": "401",
                      "detail": "Not authorized"
                    }
                  ]
                },
                "schema": {
                  "required": [
                    "errors"
                  ],
                  "properties": {
                    "errors": {
                      "type": "array",
                      "items": {
                        "additionalProperties": false,
                        "required": [
                          "title",
                          "detail"
                        ],
                        "properties": {
                          "title": {
                            "type": "string",
                            "description": "HTTP error title"
                          },
                          "detail": {
                            "type": "string",
                            "description": "HTTP error detail"
                          },
                          "status": {
                            "type": "string",
                            "description": "HTTP error status code"
                          },
                          "source": {
                            "type": "object",
                            "additionalProperties": false,
                            "description": "Source of error",
                            "properties": {
                              "pointer": {
                                "type": "string",
                                "description": "Pointer to source of error"
                              }
                            }
                          }
                        }
                      }
                    }
                  }
                }
              }
            }
          },
          "404": {
            "description": "Resource not found",
            "content": {
              "application/json": {
                "example": {
                  "errors": [
                    {
                      "title": "Resource not found",
                      "status": "404",
                      "detail": "Resource not found",
                      "source": {
                        "pointer": "/modules/claims_api/app/controllers/claims_api/v2/veterans/disability_compensation_controller.rb:66:in `attachments'"
                      }
                    }
                  ]
                },
                "schema": {
                  "required": [
                    "errors"
                  ],
                  "properties": {
                    "errors": {
                      "type": "array",
                      "items": {
                        "additionalProperties": false,
                        "required": [
                          "title",
                          "detail"
                        ],
                        "properties": {
                          "title": {
                            "type": "string",
                            "description": "HTTP error title"
                          },
                          "detail": {
                            "type": "string",
                            "description": "HTTP error detail"
                          },
                          "status": {
                            "type": "string",
                            "description": "HTTP error status code"
                          },
                          "source": {
                            "type": "object",
                            "additionalProperties": false,
                            "description": "Source of error",
                            "properties": {
                              "pointer": {
                                "type": "string",
                                "description": "Pointer to source of error"
                              }
                            }
                          }
                        }
                      }
                    }
                  }
                }
              }
            }
          }
        },
        "requestBody": {
          "content": {
            "multipart/form-data": {
              "schema": {
                "type": "object",
                "properties": {
                  "attachment1": {
                    "type": "file",
                    "description": "Attachment contents. Must be provided in binary PDF or [base64 string](https://raw.githubusercontent.com/department-of-veterans-affairs/vets-api/master/modules/claims_api/spec/fixtures/base64pdf) format and less than 11 in x 11 in.\n"
                  },
                  "attachment2": {
                    "type": "file",
                    "description": "Attachment contents. Must be provided in binary PDF or [base64 string](https://raw.githubusercontent.com/department-of-veterans-affairs/vets-api/master/modules/claims_api/spec/fixtures/base64pdf) format and less than 11 in x 11 in.\n"
                  }
                }
              }
            }
          }
        }
      }
    },
    "/veterans/{veteranId}/526/generatePDF": {
      "post": {
        "summary": "Returns filled out 526EZ form as PDF",
        "tags": [
          "Disability Compensation Claims"
        ],
        "operationId": "post526Pdf",
        "security": [
          {
            "productionOauth": [
              "system/claim.read",
              "system/claim.write"
            ]
          },
          {
            "sandboxOauth": [
              "system/claim.read",
              "system/claim.write"
            ]
          },
          {
            "bearer_token": [

            ]
          }
        ],
        "parameters": [
          {
            "name": "veteranId",
            "in": "path",
            "required": true,
            "example": "1012667145V762142",
            "description": "ID of Veteran",
            "schema": {
              "type": "string"
            }
          }
        ],
        "description": "Returns a filled out 526EZ form for a disability compensation claim (21-526EZ).\n\nThis endpoint can be used to generate the PDF based on the request data in the case that the submission was not able to be successfully auto-established. The PDF can then be uploaded via the [Benefits Intake API](https://developer.va.gov/explore/api/benefits-intake) to digitally submit directly to the Veterans Benefits Administration's (VBA) claims intake process.\n",
        "responses": {
          "200": {
            "description": "post pdf response",
            "content": {
              "application/json": {
                "example": {
                  "data": {
                    "attributes": {
                    }
                  }
                }
              }
            }
          },
          "401": {
            "description": "Unauthorized",
            "content": {
              "application/json": {
                "example": {
                  "errors": [
                    {
                      "title": "Not authorized",
                      "status": "401",
                      "detail": "Not authorized"
                    }
                  ]
                }
              }
            }
          }
        },
        "requestBody": {
          "content": {
            "application/json": {
              "schema": {
                "type": "object",
                "required": [
                  "data"
                ],
                "properties": {
                  "data": {
                    "type": "object",
                    "required": [
                      "attributes",
                      null
                    ],
                    "properties": {
                      "attributes": {
                        "$schema": "http://json-schema.org/draft-07/schema#",
                        "description": "Claims API 526 Schema",
                        "type": "object",
                        "additionalProperties": false,
                        "required": [
                          "claimantCertification",
                          "claimProcessType",
                          "disabilities",
                          "serviceInformation",
                          "veteranIdentification"
                        ],
                        "properties": {
                          "claimProcessType": {
                            "type": "string",
                            "description": "Select type of claim program/process that applies to the Veteran.",
                            "enum": [
                              "STANDARD_CLAIM_PROCESS",
                              "FDC_PROGRAM",
                              "BDD_PROGRAM"
                            ]
                          },
                          "veteranIdentification": {
                            "type": "object",
                            "additionalProperties": false,
                            "required": [
                              "mailingAddress",
                              "currentVaEmployee"
                            ],
                            "properties": {
                              "serviceNumber": {
                                "type": "string",
                                "description": "Service identification number",
                                "nullable": true
                              },
                              "veteranNumber": {
                                "description": "If there is no phone number in VBMS for the Veteran, the exams will not be ordered. Including the phone number is recommended to avoid claim processing delays.",
                                "type": "object",
                                "nullable": true,
                                "properties": {
                                  "telephone": {
                                    "description": "Veteran's phone number.",
                                    "type": "string",
                                    "pattern": "^\\d{10}?$",
                                    "example": "5555555",
                                    "minLength": 10,
                                    "maxLength": 10,
                                    "nullable": true
                                  },
                                  "internationalTelephone": {
                                    "type": "string",
                                    "description": "Veteran's international phone number.",
                                    "example": "+44 20 1234 5678",
                                    "nullable": true
                                  }
                                }
                              },
                              "mailingAddress": {
                                "type": "object",
                                "additionalProperties": false,
                                "required": [
                                  "addressLine1",
                                  "city",
                                  "state",
                                  "zipFirstFive",
                                  "country"
                                ],
                                "properties": {
                                  "addressLine1": {
                                    "description": "Address line 1 for the Veteran's current mailing address.",
                                    "type": "string",
                                    "pattern": "^([-a-zA-Z0-9'.,&#]([-a-zA-Z0-9'.,&# ])?)+$",
                                    "maxLength": 20,
                                    "example": "1234 Couch Street"
                                  },
                                  "addressLine2": {
                                    "description": "Address line 2 for the Veteran's current mailing address.",
                                    "type": "string",
                                    "pattern": "^([-a-zA-Z0-9'.,&#]([-a-zA-Z0-9'.,&# ])?)+$",
                                    "maxLength": 20,
                                    "example": "Unit 4",
                                    "nullable": true
                                  },
                                  "addressLine3": {
                                    "description": "Address line 3 for the Veteran's current mailing address.",
                                    "type": "string",
                                    "pattern": "^([-a-zA-Z0-9'.,&#]([-a-zA-Z0-9'.,&# ])?)+$",
                                    "maxLength": 20,
                                    "example": "Room 1",
                                    "nullable": true
                                  },
                                  "city": {
                                    "description": "City for the Veteran's current mailing address.",
                                    "type": "string",
                                    "pattern": "^([-a-zA-Z0-9'.#]([-a-zA-Z0-9'.# ])?)+$",
                                    "example": "Portland"
                                  },
                                  "state": {
                                    "description": "State for the Veteran's current mailing address.",
                                    "type": "string",
                                    "pattern": "^[a-z,A-Z]{2}$",
                                    "example": "OR"
                                  },
                                  "country": {
                                    "description": "Country for the Veteran's current mailing address.  Must match the values returned by the /countries endpoint on the [Benefits Reference Data API](https://developer.va.gov/explore/benefits/docs/benefits_reference_data?version=current).",
                                    "type": "string",
                                    "example": "USA"
                                  },
                                  "zipFirstFive": {
                                    "description": "Zip code (First 5 digits) for the Veteran's current mailing address.",
                                    "type": "string",
                                    "pattern": "^\\d{5}?$",
                                    "example": "12345"
                                  },
                                  "zipLastFour": {
                                    "description": "Zip code (Last 4 digits) for the Veteran's current mailing address.",
                                    "type": "string",
                                    "pattern": "^\\d{4}?$",
                                    "example": "6789",
                                    "nullable": true
                                  }
                                }
                              },
                              "emailAddress": {
                                "description": "Information associated with the Veteran's email address.",
                                "type": "object",
                                "nullable": true,
                                "properties": {
                                  "email": {
                                    "type": "string",
                                    "pattern": "^\\w+([\\.-]?\\w+)*@\\w+([\\.-]?\\w+)*(\\.\\w{2,3})+$",
                                    "description": "The most current email address of the Veteran.",
                                    "maxLength": 50,
                                    "nullable": true
                                  },
                                  "agreeToEmailRelatedToClaim": {
                                    "type": "boolean",
                                    "description": "Agreement to email information relating to this claim.",
                                    "example": true,
                                    "default": false,
                                    "nullable": true
                                  }
                                }
                              },
                              "currentVaEmployee": {
                                "type": "boolean",
                                "description": "Set to true if Veteran is a VA employee.",
                                "nullable": false
                              }
                            }
                          },
                          "changeOfAddress": {
                            "description": "If 'changeOfAddress' is included, the following attributes are required: 'typeOfAddressChange', 'dates.beginDate', 'addressLine1', 'city', 'state', 'country', 'zipFirstFive'.",
                            "type": "object",
                            "nullable": true,
                            "additionalProperties": false,
                            "properties": {
                              "typeOfAddressChange": {
                                "description": "Temporary or Permanent change of address. If 'TEMPORARY', 'beginDate' and 'endDate' are required.",
                                "type": "string",
                                "enum": [
                                  "TEMPORARY",
                                  "PERMANENT"
                                ],
                                "example": "PERMANENT"
                              },
                              "addressLine1": {
                                "description": "Address line 1 for the Veteran's new address.",
                                "type": "string",
                                "pattern": "^$|^([-a-zA-Z0-9'.,&#]([-a-zA-Z0-9'.,&# ])?)+$",
                                "maxLength": 20,
                                "example": "1234 Couch Street"
                              },
                              "addressLine2": {
                                "description": "Address line 2 for the Veteran's new address.",
                                "type": "string",
                                "maxLength": 20,
                                "example": "Unit 4",
                                "nullable": true
                              },
                              "addressLine3": {
                                "description": "Address line 3 for the Veteran's new address.",
                                "type": "string",
                                "maxLength": 20,
                                "example": "Room 1",
                                "nullable": true
                              },
                              "city": {
                                "description": "City for the Veteran's new address.",
                                "type": "string",
                                "pattern": "^$|^([-a-zA-Z0-9'.#]([-a-zA-Z0-9'.# ])?)+$",
                                "example": "Portland"
                              },
                              "state": {
                                "description": "State for the Veteran's new address.",
                                "type": "string",
                                "pattern": "^$|^[a-z,A-Z]{2}$",
                                "example": "OR"
                              },
                              "country": {
                                "description": "Country for the Veteran's new address. Value must match the values returned by the /countries endpoint on the [Benefits Reference Data API](https://developer.va.gov/explore/benefits/docs/benefits_reference_data?version=current).",
                                "type": "string",
                                "example": "USA"
                              },
                              "zipFirstFive": {
                                "description": "Zip code (First 5 digits) for the Veteran's new address.",
                                "type": "string",
                                "pattern": "^$|^\\d{5}?$",
                                "example": "12345"
                              },
                              "zipLastFour": {
                                "description": "Zip code (Last 4 digits) for the Veteran's new address.",
                                "type": "string",
                                "nullable": true,
                                "pattern": "^$|^\\d{4}?$",
                                "example": "6789"
                              },
                              "dates": {
                                "type": "object",
                                "properties": {
                                  "beginDate": {
                                    "description": "Begin date for the Veteran's new address.",
                                    "pattern": "^(?:[0-9]{4})-(?:0[1-9]|1[0-2])-(?:0[1-9]|[1-2][0-9]|3[0-1])$",
                                    "type": "string",
                                    "example": "2018-06-04"
                                  },
                                  "endDate": {
                                    "description": "Date in YYYY-MM-DD the changed address expires, if change is temporary.",
                                    "type": "string",
                                    "nullable": true,
                                    "pattern": "^(?:[0-9]{4})-(?:0[1-9]|1[0-2])-(?:0[1-9]|[1-2][0-9]|3[0-1])$",
                                    "example": "2018-06-04"
                                  }
                                }
                              }
                            }
                          },
                          "homeless": {
                            "type": "object",
                            "nullable": true,
                            "additionalProperties": false,
                            "properties": {
                              "currentlyHomeless": {
                                "type": "object",
                                "nullable": true,
                                "additionalProperties": false,
                                "properties": {
                                  "homelessSituationOptions": {
                                    "description": "Veteran's living situation.",
                                    "type": "string",
                                    "nullable": true,
                                    "default": "other",
                                    "enum": [
                                      "LIVING_IN_A_HOMELESS_SHELTER",
                                      "NOT_CURRENTLY_IN_A_SHELTERED_ENVIRONMENT",
                                      "STAYING_WITH_ANOTHER_PERSON",
                                      "FLEEING_CURRENT_RESIDENCE",
                                      "OTHER"
                                    ],
                                    "example": "FLEEING_CURRENT_RESIDENCE"
                                  },
                                  "otherDescription": {
                                    "description": "Explanation of living situation. Required if 'homelessSituationOptions' is 'OTHER'.",
                                    "type": "string",
                                    "nullable": true,
                                    "maxLength": 500,
                                    "example": "other living situation"
                                  }
                                }
                              },
                              "riskOfBecomingHomeless": {
                                "type": "object",
                                "nullable": true,
                                "additionalProperties": false,
                                "properties": {
                                  "livingSituationOptions": {
                                    "type": "string",
                                    "nullable": true,
                                    "default": "HOUSING_WILL_BE_LOST_IN_30_DAYS",
                                    "enum": [
                                      "HOUSING_WILL_BE_LOST_IN_30_DAYS",
                                      "LEAVING_PUBLICLY_FUNDED_SYSTEM_OF_CARE",
                                      "OTHER"
                                    ]
                                  },
                                  "otherDescription": {
                                    "description": "Explanation of living situation. Required if 'livingSituationOptions' is 'OTHER'.",
                                    "type": "string",
                                    "nullable": true,
                                    "maxLength": 500,
                                    "example": "other living situation"
                                  }
                                }
                              },
                              "pointOfContact": {
                                "description": "Individual in direct contact with Veteran.",
                                "type": "string",
                                "nullable": true,
                                "minLength": 1,
                                "maxLength": 100,
                                "pattern": "^([-a-zA-Z0-9/']+( ?))*$",
                                "example": "Jane Doe"
                              },
                              "pointOfContactNumber": {
                                "type": "object",
                                "nullable": true,
                                "additionalProperties": false,
                                "properties": {
                                  "telephone": {
                                    "description": "Primary phone of point of contact.",
                                    "type": "string",
                                    "pattern": "^\\d{10}?$",
                                    "example": "5555555",
                                    "minLength": 10,
                                    "maxLength": 10,
                                    "nullable": true
                                  },
                                  "internationalTelephone": {
                                    "description": "International phone of point of contact.",
                                    "type": "string",
                                    "example": "+44 20 1234 5678",
                                    "nullable": true
                                  }
                                }
                              }
                            }
                          },
                          "toxicExposure": {
                            "type": "object",
                            "nullable": true,
                            "properties": {
                              "gulfWarHazardService": {
                                "type": "object",
                                "nullable": true,
                                "description": "Toxic exposure related to the Gulf war.",
                                "properties": {
                                  "servedInGulfWarHazardLocations": {
                                    "type": "string",
                                    "description": "Set to true if the Veteran served in any of the following Gulf War hazard locations: Iraq; Kuwait; Saudi Arabia; the neutral zone between Iraq and Saudi Arabia; Bahrain; Qatar; the United Arab Emirates; Oman; Yemen; Lebanon; Somalia; Afghanistan; Israel; Egypt; Turkey; Syria; Jordan; Djibouti; Uzbekistan; the Gulf of Aden; the Gulf of Oman; the Persian Gulf; the Arabian Sea; and the Red Sea.",
                                    "example": "YES",
                                    "enum": [
                                      "NO",
                                      "YES"
                                    ],
                                    "nullable": true
                                  },
                                  "serviceDates": {
                                    "type": "object",
                                    "nullable": true,
                                    "description": "Date range for when the exposure happened.",
                                    "properties": {
                                      "beginDate": {
                                        "type": "string",
                                        "nullable": true,
                                        "description": "Approximate begin date for serving in Gulf War hazard location.",
                                        "example": "2018-06 or 2018"
                                      },
                                      "endDate": {
                                        "type": "string",
                                        "nullable": true,
                                        "description": "Approximate end date for serving in Gulf War hazard location.",
                                        "example": "2018-06 or 2018"
                                      }
                                    }
                                  }
                                }
                              },
                              "herbicideHazardService": {
                                "description": "Toxic exposure related to herbicide (Agent Orange) hazards.",
                                "type": "object",
                                "nullable": true,
                                "properties": {
                                  "servedInHerbicideHazardLocations": {
                                    "type": "string",
                                    "description": "Set to true if the Veteran served in any of the following herbicide/Agent Orange locations: Republic of Vietnam to include the 12 nautical mile territorial waters; Thailand at any United States or Royal Thai base; Laos; Cambodia at Mimot or Krek; Kampong Cham Province; Guam or American Samoa; or in the territorial waters thereof; Johnston Atoll or a ship that called at Johnston Atoll; Korean demilitarized zone; aboard (to include repeated operations and maintenance with) a C-123 aircraft known to have been used to spray an herbicide agent (during service in the Air Force and Air Force Reserves).",
                                    "example": "YES",
                                    "enum": [
                                      "NO",
                                      "YES"
                                    ],
                                    "nullable": true
                                  },
                                  "otherLocationsServed": {
                                    "type": "string",
                                    "nullable": true,
                                    "pattern": "^([-a-zA-Z0-9'.,&#]([-a-zA-Z0-9'.,&# ])?)+$",
                                    "description": "Other location(s) where Veteran served."
                                  },
                                  "serviceDates": {
                                    "description": "Date range for exposure in herbicide hazard location.",
                                    "type": "object",
                                    "nullable": true,
                                    "properties": {
                                      "beginDate": {
                                        "type": "string",
                                        "nullable": true,
                                        "description": "Approximate begin date for serving in herbicide location.",
                                        "pattern": "^(?:19|20)[0-9][0-9]$|^(?:19|20)[0-9][0-9]-(0[1-9]|1[0-2])$",
                                        "example": "2018-06 or 2018"
                                      },
                                      "endDate": {
                                        "type": "string",
                                        "nullable": true,
                                        "description": "Approximate end date for serving in herbicide location.",
                                        "pattern": "^(?:19|20)[0-9][0-9]$|^(?:19|20)[0-9][0-9]-(0[1-9]|1[0-2])$",
                                        "example": "2018-06 or 2018"
                                      }
                                    }
                                  }
                                }
                              },
                              "additionalHazardExposures": {
                                "type": "object",
                                "nullable": true,
                                "description": "Additional hazardous exposures.",
                                "properties": {
                                  "additionalExposures": {
                                    "description": "Additional exposure incidents.",
                                    "type": "array",
                                    "nullable": true,
                                    "uniqueItems": true,
                                    "items": {
                                      "type": "string",
                                      "additionalProperties": false,
                                      "enum": [
                                        "ASBESTOS",
                                        "MUSTARD_GAS",
                                        "RADIATION",
                                        "SHIPBOARD_HAZARD_AND_DEFENSE",
                                        "MILITARY_OCCUPATIONAL_SPECIALTY_RELATED_TOXIN",
                                        "CONTAMINATED_WATER_AT_CAMP_LEJEUNE",
                                        "OTHER"
                                      ]
                                    }
                                  },
                                  "specifyOtherExposures": {
                                    "type": "string",
                                    "nullable": true,
                                    "pattern": "^([-a-zA-Z0-9'.,&#]([-a-zA-Z0-9'.,&# ])?)+$",
                                    "description": "Exposure to asbestos."
                                  },
                                  "exposureDates": {
                                    "type": "object",
                                    "nullable": true,
                                    "description": "Date range for when the exposure happened.",
                                    "properties": {
                                      "beginDate": {
                                        "type": "string",
                                        "nullable": true,
                                        "description": "Approximate begin date for exposure.",
                                        "pattern": "^(?:19|20)[0-9][0-9]$|^(?:19|20)[0-9][0-9]-(0[1-9]|1[0-2])$",
                                        "example": "2018-06 or 2018"
                                      },
                                      "endDate": {
                                        "type": "string",
                                        "nullable": true,
                                        "description": "Approximate end date for exposure.",
                                        "pattern": "^(?:19|20)[0-9][0-9]$|^(?:19|20)[0-9][0-9]-(0[1-9]|1[0-2])$",
                                        "example": "2018-06 or 2018"
                                      }
                                    }
                                  }
                                }
                              },
                              "multipleExposures": {
                                "type": "array",
                                "nullable": true,
                                "minItems": 1,
                                "uniqueItems": true,
                                "items": {
                                  "type": "object",
                                  "additionalProperties": false,
                                  "properties": {
                                    "hazardExposedTo": {
                                      "type": "string",
                                      "nullable": true,
                                      "pattern": "^([-a-zA-Z0-9'.,&#]([-a-zA-Z0-9'.,&# ])?)+$",
                                      "description": "Hazard the Veteran was exposed to."
                                    },
                                    "exposureLocation": {
                                      "type": "string",
                                      "nullable": true,
                                      "pattern": "^([-a-zA-Z0-9'.,&#]([-a-zA-Z0-9'.,&# ])?)+$",
                                      "description": "Location where the exposure happened."
                                    },
                                    "exposureDates": {
                                      "type": "object",
                                      "nullable": true,
                                      "description": "Date range for when the exposure happened.",
                                      "properties": {
                                        "beginDate": {
                                          "type": "string",
                                          "nullable": true,
                                          "description": "Approximate begin date for exposure.",
                                          "pattern": "^(?:19|20)[0-9][0-9]$|^(?:19|20)[0-9][0-9]-(0[1-9]|1[0-2])$",
                                          "example": "2018-06 or 2018"
                                        },
                                        "endDate": {
                                          "type": "string",
                                          "nullable": true,
                                          "description": "Approximate end date for exposure.",
                                          "pattern": "^(?:19|20)[0-9][0-9]$|^(?:19|20)[0-9][0-9]-(0[1-9]|1[0-2])$",
                                          "example": "2018-06 or 2018"
                                        }
                                      }
                                    }
                                  }
                                }
                              }
                            }
                          },
                          "disabilities": {
                            "description": "Any current disabilities or symptoms the Veteran is claiming are related to their military service and/or are service-connected.",
                            "type": "array",
                            "minItems": 1,
                            "items": {
                              "type": "object",
                              "additionalProperties": false,
                              "required": [
                                "disabilityActionType",
                                "name"
                              ],
                              "properties": {
                                "name": {
                                  "description": "Name of the disability. The /disabilities endpoint on the [Benefits Reference Data API](https://developer.va.gov/explore/benefits/docs/benefits_reference_data?version=current) may be used to retrieve possible disability names.",
                                  "type": "string",
                                  "pattern": "^$|([a-zA-Z0-9\"\\/&\\(\\)\\-'.,# ]([a-zA-Z0-9(\\)\\-'.,# ])?)+$",
                                  "example": "PTSD (post traumatic stress disorder)",
                                  "maxLength": 255
                                },
                                "exposureOrEventOrInjury": {
                                  "type": "string",
                                  "description": "What caused the disability?",
                                  "nullable": true,
                                  "examples": [
                                    "Agent Orange",
                                    "radiation",
                                    "burn pits"
                                  ]
                                },
                                "serviceRelevance": {
                                  "description": "Explanation of how the disability(ies) relates to the in-service event/exposure/injury. If the disabilityActionType is 'NEW', the serviceRelevance is required.",
                                  "type": "string",
                                  "nullable": true,
                                  "example": "Heavy equipment operator in service."
                                },
                                "approximateDate": {
                                  "description": "Approximate date disability began. Date must be in the past. \n Format can be either YYYY-MM-DD or YYYY-MM or YYYY",
                                  "type": "string",
                                  "pattern": "^(?:[0-9]{4}(?:-(?!00)(?:0[1-9]|1[0-2])(?:-(?:0[1-9]|[1-2][0-9]|3[0-1]))?)?)$",
                                  "example": "2018-03-02 or 2018-03 or 2018",
                                  "nullable": true
                                },
                                "disabilityActionType": {
                                  "description": "Action type requested for the disability. If 'INCREASE' or 'NONE', then 'ratedDisabilityId' and 'diagnosticCode' should be included. 'NONE' should be used when including a secondary disability.",
                                  "type": "string",
                                  "enum": [
                                    "NONE",
                                    "NEW",
                                    "INCREASE"
                                  ],
                                  "example": "NEW"
                                },
                                "classificationCode": {
                                  "type": "string",
                                  "description": "Classification code for the associated body system. Must match an active code returned by the /disabilities endpoint on the [Benefits Reference Data API](https://developer.va.gov/explore/benefits/docs/benefits_reference_data?version=current).",
                                  "example": "249470",
                                  "nullable": true
                                },
                                "ratedDisabilityId": {
                                  "description": "When submitting a contention with action type 'INCREASE', the previously rated disability id may be included.",
                                  "type": "string",
                                  "example": "1100583",
                                  "nullable": true
                                },
                                "diagnosticCode": {
                                  "description": "If the disabilityActionType is 'NONE' or 'INCREASE', the diagnosticCode should correspond to an existing rated disability.",
                                  "type": "integer",
                                  "example": 9999,
                                  "nullable": true
                                },
                                "isRelatedToToxicExposure": {
                                  "type": "boolean",
                                  "description": "Is the disability related to toxic exposures? If true, related 'toxicExposure' must be included.",
                                  "example": true,
                                  "default": false,
                                  "nullable": true
                                },
                                "secondaryDisabilities": {
                                  "description": "If secondaryDisability is included, the following attributes are required: 'secondaryDisability.name', 'secondaryDisability.disabilityActionType' and 'secondaryDisability.serviceRelevance'",
                                  "type": "array",
                                  "items": {
                                    "type": "object",
                                    "additionalProperties": false,
                                    "properties": {
                                      "name": {
                                        "description": "Name of the disability. The /disabilities endpoint on the [Benefits Reference Data API](https://developer.va.gov/explore/benefits/docs/benefits_reference_data?version=current) may be used to retrieve possible disability names.",
                                        "type": "string",
                                        "pattern": "^$|([a-zA-Z0-9\"\\/&\\(\\)\\-'.,# ]([a-zA-Z0-9(\\)\\-'.,# ])?)+$",
                                        "example": "PTSD (post traumatic stress disorder)",
                                        "maxLength": 255
                                      },
                                      "exposureOrEventOrInjury": {
                                        "type": "string",
                                        "description": "What caused the disability?",
                                        "nullable": true,
                                        "examples": [
                                          "Agent Orange",
                                          "radiation",
                                          "burn pits"
                                        ]
                                      },
                                      "serviceRelevance": {
                                        "description": "Explanation of how the disability(ies) relates to the in-service event/exposure/injury.",
                                        "type": "string",
                                        "nullable": true,
                                        "example": "Heavy equipment operator in service."
                                      },
                                      "disabilityActionType": {
                                        "description": "The status of the secondary disability.",
                                        "type": "string",
                                        "example": "SECONDARY",
                                        "enum": [
                                          "SECONDARY"
                                        ]
                                      },
                                      "approximateDate": {
                                        "description": "Approximate date disability began. Date must be in the past. \n Format can be either YYYY-MM-DD or YYYY-MM or YYYY",
                                        "type": "string",
                                        "pattern": "^(?:[0-9]{4}(?:-(?!00)(?:0[1-9]|1[0-2])(?:-(?:0[1-9]|[1-2][0-9]|3[0-1]))?)?)$",
                                        "example": "2018-03-02 or 2018-03 or 2018",
                                        "nullable": true
                                      },
                                      "classificationCode": {
                                        "type": "string",
                                        "description": "Classification code for the associated body system. Must match an active code returned by the /disabilities endpoint on the [Benefits Reference Data API](https://developer.va.gov/explore/benefits/docs/benefits_reference_data?version=current).",
                                        "example": "249470",
                                        "nullable": true
                                      }
                                    }
                                  }
                                }
                              }
                            }
                          },
                          "treatments": {
                            "description": "Identifies the Service Treatment information of the Veteran.",
                            "type": "array",
                            "nullable": true,
                            "uniqueItems": true,
                            "items": {
                              "type": "object",
                              "additionalProperties": false,
                              "properties": {
                                "beginDate": {
                                  "description": "Begin date for treatment. If treatment began from 2005 to present, you do not need to provide dates. Each treatment begin date must be after the first 'servicePeriod.activeDutyBeginDate'.",
                                  "type": "string",
                                  "pattern": "^(?:19|20)[0-9][0-9]$|^(?:19|20)[0-9][0-9]-(0[1-9]|1[0-2])$",
                                  "example": "2018-06 or 2018",
                                  "nullable": true
                                },
                                "treatedDisabilityNames": {
                                  "description": "Name(s) of disabilities treated in this time frame. Name must match 'name' of a disability included on this claim.",
                                  "type": "array",
                                  "nullable": true,
                                  "maxItems": 101,
                                  "items": {
                                    "type": "string",
                                    "additionalProperties": false,
                                    "example": [
                                      "PTSD (post traumatic stress disorder)",
                                      "Trauma"
                                    ]
                                  }
                                },
                                "center": {
                                  "description": "VA Medical Center(s) and Department of Defense Military Treatment Facilities where the Veteran received treatment after discharge for any claimed disabilities.",
                                  "type": "object",
                                  "nullable": true,
                                  "additionalProperties": false,
                                  "properties": {
                                    "name": {
                                      "description": "Name of facility Veteran was treated in. The /treatment-centers endpoint on the [Benefits Reference Data API](https://developer.va.gov/explore/benefits/docs/benefits_reference_data?version=current) may be used to retrieve possible treatment center names.",
                                      "type": "string",
                                      "nullable": true,
                                      "pattern": "^$|(?!(?: )$)([a-zA-Z0-9\"\\/&\\(\\)\\-'.,# ]([a-zA-Z0-9(\\)\\-'.,# ])?)+$",
                                      "example": "Private Facility 2",
                                      "maxLength": 100
                                    },
                                    "city": {
                                      "description": "City of treatment facility.",
                                      "type": "string",
                                      "pattern": "^$|^([-a-zA-Z'.#]([-a-zA-Z'.# ])?)+$",
                                      "example": "Portland",
                                      "nullable": true
                                    },
                                    "state": {
                                      "description": "State of treatment facility.",
                                      "type": "string",
                                      "pattern": "^$|^[a-z,A-Z]{2}$",
                                      "example": "OR",
                                      "nullable": true
                                    }
                                  }
                                }
                              }
                            }
                          },
                          "serviceInformation": {
                            "type": "object",
                            "additionalProperties": false,
                            "required": [
                              "servicePeriods"
                            ],
                            "properties": {
                              "alternateNames": {
                                "description": "List any other names under which the Veteran served, if applicable.",
                                "type": "array",
                                "nullable": true,
                                "maxItems": 100,
                                "uniqueItems": true,
                                "items": {
                                  "type": "string",
                                  "additionalProperties": false,
                                  "examples": [
                                    "jane",
                                    "janey lee",
                                    "jane lee MacDonald"
                                  ]
                                }
                              },
                              "servicePeriods": {
                                "description": "Identifies the Service dates and Branch the Veteran served in.",
                                "type": "array",
                                "minItems": 1,
                                "uniqueItems": true,
                                "items": {
                                  "type": "object",
                                  "required": [
                                    "serviceBranch",
                                    "serviceComponent",
                                    "activeDutyBeginDate",
                                    "activeDutyEndDate"
                                  ],
                                  "properties": {
                                    "serviceBranch": {
                                      "description": "Branch of service during period. The /service-branches endpoint on the [Benefits Reference Data API](https://developer.va.gov/explore/benefits/docs/benefits_reference_data?version=current) may be used to retrieve list of possible service branches.",
                                      "type": "string",
                                      "example": "Air Force"
                                    },
                                    "serviceComponent": {
                                      "type": "string",
                                      "description": "",
                                      "enum": [
                                        "Active",
                                        "Reserves",
                                        "National Guard"
                                      ]
                                    },
                                    "activeDutyBeginDate": {
                                      "description": "Date started active duty.",
                                      "type": "string",
                                      "pattern": "^(?:[0-9]{4})-(?:0[1-9]|1[0-2])-(?:0[1-9]|[1-2][0-9]|3[0-1])$",
                                      "example": "2018-06-06"
                                    },
                                    "activeDutyEndDate": {
                                      "description": "Date completed active duty.  If in the future, 'separationLocationCode' is required.",
                                      "type": "string",
                                      "pattern": "^(?:[0-9]{4})-(?:0[1-9]|1[0-2])-(?:0[1-9]|[1-2][0-9]|3[0-1])$",
                                      "example": "2018-06-06"
                                    },
                                    "separationLocationCode": {
                                      "description": "Location code for the facility the Veteran plans to separate from. Required if 'servicePeriod.activeDutyEndDate' is in the future. Code must match the values returned by the /intake-sites endpoint on the [Benefits reference Data API](https://developer.va.gov/explore/benefits/docs/benefits_reference_data?version=current).",
                                      "type": "string",
                                      "nullable": true,
                                      "example": "98283"
                                    }
                                  }
                                }
                              },
                              "servedInActiveCombatSince911": {
                                "type": "string",
                                "enum": [
                                  "YES",
                                  "NO"
                                ],
                                "description": "Did Veteran serve in a combat zone since 9-11-2001?",
                                "example": "YES",
                                "nullable": true
                              },
                              "reservesNationalGuardService": {
                                "type": "object",
                                "nullable": true,
                                "additionalProperties": false,
                                "properties": {
                                  "component": {
                                    "type": "string",
                                    "nullable": true,
                                    "description": "",
                                    "enum": [
                                      "Reserves",
                                      "National Guard"
                                    ]
                                  },
                                  "obligationTermsOfService": {
                                    "type": "object",
                                    "nullable": true,
                                    "description": "If 'obligationTermsOfService' is included, the following attributes are required: 'beginDate ' and 'endDate'.",
                                    "additionalProperties": false,
                                    "properties": {
                                      "beginDate": {
                                        "type": "string",
                                        "nullable": true,
                                        "pattern": "^(?:[0-9]{4})-(?:0[1-9]|1[0-2])-(?:0[1-9]|[1-2][0-9]|3[0-1])$",
                                        "example": "2018-06-06"
                                      },
                                      "endDate": {
                                        "type": "string",
                                        "nullable": true,
                                        "pattern": "^(?:[0-9]{4})-(?:0[1-9]|1[0-2])-(?:0[1-9]|[1-2][0-9]|3[0-1])$",
                                        "example": "2018-06-06"
                                      }
                                    }
                                  },
                                  "unitName": {
                                    "type": "string",
                                    "nullable": true,
                                    "pattern": "^$|([a-zA-Z0-9\\-'.,# ][a-zA-Z0-9\\-'.,# ]?)*$"
                                  },
                                  "unitAddress": {
                                    "type": "string",
                                    "pattern": "^$|^([-a-zA-Z0-9'.,&#]([-a-zA-Z0-9'.,&# ])?)+$",
                                    "nullable": true
                                  },
                                  "unitPhone": {
                                    "type": "object",
                                    "nullable": true,
                                    "additionalProperties": false,
                                    "properties": {
                                      "areaCode": {
                                        "type": "string",
                                        "nullable": true,
                                        "maxLength": 3,
                                        "pattern": "^$|^\\d{3}$",
                                        "example": "555"
                                      },
                                      "phoneNumber": {
                                        "type": "string",
                                        "nullable": true,
                                        "maxLength": 20,
                                        "example": "5555555"
                                      }
                                    }
                                  },
                                  "receivingInactiveDutyTrainingPay": {
                                    "type": "string",
                                    "enum": [
                                      "YES",
                                      "NO"
                                    ],
                                    "nullable": true,
                                    "example": "YES"
                                  }
                                }
                              },
                              "federalActivation": {
                                "type": "object",
                                "nullable": true,
                                "additionalProperties": false,
                                "properties": {
                                  "activationDate": {
                                    "description": "Date cannot be in the future and must be after the earliest servicePeriod.activeDutyBeginDate.",
                                    "type": "string",
                                    "pattern": "^(?:[0-9]{4})-(?:0[1-9]|1[0-2])-(?:0[1-9]|[1-2][0-9]|3[0-1])$",
                                    "example": "2018-06-06",
                                    "nullable": true
                                  },
                                  "anticipatedSeparationDate": {
                                    "description": "Anticipated date of separation. Date must be in the future.",
                                    "type": "string",
                                    "pattern": "^(?:[0-9]{4})-(?:0[1-9]|1[0-2])-(?:0[1-9]|[1-2][0-9]|3[0-1])$",
                                    "example": "2018-06-06",
                                    "nullable": true
                                  }
                                }
                              },
                              "confinements": {
                                "type": "array",
                                "nullable": true,
                                "uniqueItems": true,
                                "items": {
                                  "additionalProperties": false,
                                  "type": "object",
                                  "properties": {
                                    "approximateBeginDate": {
                                      "description": "The approximateBeginDate must be after the earliest servicePeriod activeDutyBeginDate.",
                                      "type": "string",
                                      "nullable": true,
                                      "pattern": "^(?:[0-9]{4})-(?:0[1-9]|1[0-2])-(?:0[1-9]|[1-2][0-9]|3[0-1])$|(?:[0-9]{4})-(?:0[1-9]|1[0-2])$",
                                      "example": "2018-06-06 or 2018-06"
                                    },
                                    "approximateEndDate": {
                                      "type": "string",
                                      "nullable": true,
                                      "pattern": "^(?:[0-9]{4})-(?:0[1-9]|1[0-2])-(?:0[1-9]|[1-2][0-9]|3[0-1])$|(?:[0-9]{4})-(?:0[1-9]|1[0-2])$",
                                      "example": "2018-06-06 or 2018-06"
                                    }
                                  }
                                }
                              }
                            }
                          },
                          "servicePay": {
                            "type": "object",
                            "nullable": true,
                            "additionalProperties": false,
                            "properties": {
                              "receivingMilitaryRetiredPay": {
                                "description": "Is the Veteran receiving military retired pay?",
                                "type": "string",
                                "enum": [
                                  "YES",
                                  "NO"
                                ],
                                "example": "YES",
                                "nullable": true
                              },
                              "futureMilitaryRetiredPay": {
                                "description": "Will the Veteran receive military retired pay pay in future? \n If true, then 'futurePayExplanation' is required.",
                                "type": "string",
                                "enum": [
                                  "YES",
                                  "NO"
                                ],
                                "example": "YES",
                                "nullable": true
                              },
                              "futureMilitaryRetiredPayExplanation": {
                                "description": "Explains why future pay will be received.",
                                "type": "string",
                                "example": "Will be retiring soon.",
                                "nullable": true
                              },
                              "militaryRetiredPay": {
                                "type": "object",
                                "nullable": true,
                                "description": "",
                                "properties": {
                                  "branchOfService": {
                                    "description": "Branch of service. The /service-branches endpoint on the [Benefits Reference Data API](https://developer.va.gov/explore/benefits/docs/benefits_reference_data?version=current) may be used to retrieve list of possible service branches.",
                                    "type": "string",
                                    "nullable": true,
                                    "example": "Air Force"
                                  },
                                  "monthlyAmount": {
                                    "description": "Amount being received.",
                                    "type": "number",
                                    "nullable": true,
                                    "minimum": 1,
                                    "maximum": 999999,
                                    "example": 100
                                  }
                                }
                              },
                              "retiredStatus": {
                                "type": "string",
                                "nullable": true,
                                "description": "",
                                "enum": [
                                  "RETIRED",
                                  "TEMPORARY_DISABILITY_RETIRED_LIST",
                                  "PERMANENT_DISABILITY_RETIRED_LIST"
                                ]
                              },
                              "favorMilitaryRetiredPay": {
                                "description": "Is the Veteran waiving VA benefits to retain military retired pay? See item 26 on form 21-526EZ for more details.",
                                "type": "boolean",
                                "nullable": true,
                                "example": true,
                                "default": false
                              },
                              "receivedSeparationOrSeverancePay": {
                                "description": "Has the Veteran ever received separation pay, disability severance pay, or any other lump sum payment from their branch of service?",
                                "type": "string",
                                "enum": [
                                  "YES",
                                  "NO"
                                ],
                                "example": "YES",
                                "nullable": true
                              },
                              "separationSeverancePay": {
                                "type": "object",
                                "nullable": true,
                                "description": "",
                                "properties": {
                                  "datePaymentReceived": {
                                    "description": "Approximate date separation pay was received. \n Format can be either YYYY-MM-DD or YYYY-MM or YYYY",
                                    "type": "string",
                                    "pattern": "^(?:[0-9]{4})-(?:0[1-9]|1[0-2])-(?:0[1-9]|[1-2][0-9]|3[0-1])$|(?:[0-9]{4})$|(?:[0-9]{4})-(?:0[1-9]|1[0-2])$",
                                    "example": "2018-03-02 or 2018-03 or 2018"
                                  },
                                  "branchOfService": {
                                    "description": "Branch of service. The /service-branches endpoint on the [Benefits Reference Data API](https://developer.va.gov/explore/benefits/docs/benefits_reference_data?version=current) may be used to retrieve list of possible service branches.",
                                    "type": "string",
                                    "nullable": true,
                                    "example": "Air Force"
                                  },
                                  "preTaxAmountReceived": {
                                    "description": "Amount being received.",
                                    "type": "number",
                                    "nullable": true,
                                    "minimum": 1,
                                    "maximum": 999999,
                                    "example": 100
                                  }
                                }
                              },
                              "favorTrainingPay": {
                                "description": "Is the Veteran waiving VA benefits to retain training pay? See item 28 on form 21-526EZ for more details. ",
                                "type": "boolean",
                                "nullable": true,
                                "example": true,
                                "default": false
                              }
                            }
                          },
                          "directDeposit": {
                            "type": "object",
                            "nullable": true,
                            "additionalProperties": false,
                            "description": "If direct deposit information is included, the following attributes are required: accountType, accountNumber, routingNumber.",
                            "properties": {
                              "noAccount": {
                                "type": "boolean",
                                "nullable": true,
                                "description": "Claimant certifies that they do not have an account with a financial institution or certified payment agent.",
                                "default": false
                              },
                              "accountNumber": {
                                "description": "Account number for the direct deposit.",
                                "pattern": "^(?:[a-zA-Z0-9]{4,17})?$",
                                "type": "string",
                                "nullable": true,
                                "example": "123123123123"
                              },
                              "accountType": {
                                "description": "Account type for the direct deposit.",
                                "type": "string",
                                "nullable": true,
                                "example": "CHECKING",
                                "enum": [
                                  "CHECKING",
                                  "SAVINGS"
                                ]
                              },
                              "financialInstitutionName": {
                                "description": "Provide the name of the financial institution where the Veteran wants the direct deposit.",
                                "maxLength": 35,
                                "type": "string",
                                "nullable": true,
                                "example": "Some Bank"
                              },
                              "routingNumber": {
                                "description": "Routing number for the direct deposit.",
                                "type": "string",
                                "nullable": true,
                                "pattern": "^(?:\\d{9})?$",
                                "example": "123123123"
                              }
                            }
                          },
                          "claimantCertification": {
                            "type": "boolean",
                            "description": "Claimant certifies and authorizes release of information.",
                            "default": false
                          }
                        }
                      }
                    }
                  }
                },
                "example": {
                  "data": {
                    "type": "form/526",
                    "attributes": {
                      "claimProcessType": "STANDARD_CLAIM_PROCESS",
                      "veteranIdentification": {
                        "serviceNumber": "123456789",
                        "veteranNumber": {
                          "telephone": "5555555555"
                        },
                        "mailingAddress": {
                          "addressLine1": "123 Main Street",
                          "addressLine2": "Unit 1",
                          "addressLine3": "Room 2",
                          "city": "Portland",
                          "state": "OR",
                          "country": "USA",
                          "zipFirstFive": "41726",
                          "zipLastFour": "1234"
                        },
                        "emailAddress": {
                          "email": "valid@somedomain.com",
                          "agreeToEmailRelatedToClaim": true
                        },
                        "currentVaEmployee": false
                      },
                      "changeOfAddress": {
                        "typeOfAddressChange": "TEMPORARY",
                        "addressLine1": "456 Main Street",
                        "addressLine2": "Unit 3",
                        "addressLine3": "Room 4",
                        "city": "Atlanta",
                        "state": "GA",
                        "country": "USA",
                        "zipFirstFive": "42220",
                        "zipLastFour": "9897",
                        "dates": {
                          "beginDate": "2025-06-04",
                          "endDate": "2026-06-04"
                        }
                      },
                      "homeless": {
                        "currentlyHomeless": {
                          "homelessSituationOptions": "OTHER",
                          "otherDescription": "Other living situation"
                        },
                        "pointOfContact": "John Doe",
                        "pointOfContactNumber": {
                          "telephone": "5555555555"
                        }
                      },
                      "toxicExposure": {
                        "gulfWarHazardService": {
                          "servedInGulfWarHazardLocations": "NO"
                        },
                        "herbicideHazardService": {
                          "servedInHerbicideHazardLocations": "YES",
                          "otherLocationsServed": "Other locations served",
                          "serviceDates": {
                            "beginDate": "1972-05",
                            "endDate": "1980-10"
                          }
                        },
                        "additionalHazardExposures": {
                          "additionalExposures": [
                            "OTHER"
                          ],
                          "specifyOtherExposures": "Agent Orange",
                          "exposureDates": {
                            "beginDate": "1972-05",
                            "endDate": "1980-10"
                          }
                        },
                        "multipleExposures": [
                          {
                            "hazardExposedTo": "Agent Orange",
                            "exposureLocation": "Vietnam",
                            "exposureDates": {
                              "beginDate": "1972-05",
                              "endDate": "1973-01"
                            }
                          },
                          {
                            "hazardExposedTo": "Agent Orange",
                            "exposureLocation": "Vietnam",
                            "exposureDates": {
                              "beginDate": "1979-04",
                              "endDate": "1980-10"
                            }
                          }
                        ]
                      },
                      "disabilities": [
                        {
                          "name": "Diabetes",
                          "exposureOrEventOrInjury": "Agent Orange",
                          "serviceRelevance": "Service in Vietnam War",
                          "approximateDate": "1975-05",
                          "disabilityActionType": "NEW",
                          "isRelatedToToxicExposure": true
                        },
                        {
                          "name": "Hearing Loss",
                          "exposureOrEventOrInjury": "Noise",
                          "serviceRelevance": "Heavy equipment operator in service",
                          "approximateDate": "1968-07",
                          "disabilityActionType": "INCREASE",
                          "classificationCode": "8987",
                          "ratedDisabilityId": "1234567",
                          "diagnosticCode": 5678,
                          "isRelatedToToxicExposure": false
                        }
                      ],
                      "treatments": [
                        {
                          "beginDate": "2021-04",
                          "treatedDisabilityNames": [
                            "Diabetes"
                          ],
                          "center": {
                            "name": "ATLANTA VA MEDICAL CENTER",
                            "state": "GA",
                            "city": "ATLANTA"
                          }
                        },
                        {
                          "beginDate": "1996-03",
                          "treatedDisabilityNames": [
                            "Hearing Loss"
                          ],
                          "center": {
                            "name": "ATLANTA VA MEDICAL CENTER",
                            "state": "GA",
                            "city": "ATLANTA"
                          }
                        }
                      ],
                      "serviceInformation": {
                        "alternateNames": [
                          "Jon Doe",
                          "Jane Doe"
                        ],
                        "servicePeriods": [
                          {
                            "serviceBranch": "Air Force",
                            "serviceComponent": "Active",
                            "activeDutyBeginDate": "1964-11-14",
                            "activeDutyEndDate": "1980-10-30",
                            "separationLocationCode": "98289"
                          }
                        ],
                        "servedInActiveCombatSince911": "NO",
                        "reservesNationalGuardService": {
                          "component": "National Guard",
                          "obligationTermsOfService": {
                            "beginDate": "1990-11-24",
                            "endDate": "1995-11-17"
                          },
                          "unitName": "National Guard Unit Name",
                          "unitAddress": "1243 Main Street",
                          "unitPhone": {
                            "areaCode": "555",
                            "phoneNumber": "5555555"
                          },
                          "receivingInactiveDutyTrainingPay": "YES"
                        },
                        "confinements": [
                          {
                            "approximateBeginDate": "1970-06-11",
                            "approximateEndDate": "1970-09-11"
                          }
                        ]
                      },
                      "servicePay": {
                        "receivingMilitaryRetiredPay": "NO",
                        "futureMilitaryRetiredPay": "NO",
                        "futureMilitaryRetiredPayExplanation": "Explanation of future military retired pay",
                        "militaryRetiredPay": {
                          "branchOfService": "Air Force",
                          "monthlyAmount": 240.75
                        },
                        "retiredStatus": "PERMANENT_DISABILITY_RETIRED_LIST",
                        "favorMilitaryRetiredPay": false,
                        "receivedSeparationOrSeverancePay": "YES",
                        "separationSeverancePay": {
                          "datePaymentReceived": "2018-07-31",
                          "branchOfService": "Air Force",
                          "preTaxAmountReceived": 179.25
                        },
                        "favorTrainingPay": false
                      },
                      "directDeposit": {
                        "accountNumber": "123123123123",
                        "accountType": "CHECKING",
                        "financialInstitutionName": "Chase",
                        "routingNumber": "123456789"
                      },
                      "claimantCertification": true
                    }
                  }
                }
              }
            }
          },
          "required": true
        }
      }
    },
    "/veterans/{veteranId}/claims/{id}/5103": {
      "post": {
        "summary": "Submit Evidence Waiver 5103",
        "tags": [
          "5103 Waiver"
        ],
        "operationId": "submitEvidenceWaiver5103",
        "security": [
          {
            "productionOauth": [
              "system/claim.write"
            ]
          },
          {
            "sandboxOauth": [
              "system/claim.write"
            ]
          },
          {
            "bearer_token": [

            ]
          }
        ],
        "description": "Submit Evidence Waiver 5103 for Veteran.",
        "parameters": [
          {
            "name": "id",
            "in": "path",
            "example": "1234",
            "description": "The ID of the claim being requested",
            "required": true,
            "schema": {
              "type": "string"
            }
          },
          {
            "name": "veteranId",
            "in": "path",
            "required": true,
            "example": "1012667145V762142",
            "description": "ID of Veteran",
            "schema": {
              "type": "string"
            }
          },
          {
            "name": "sponsorIcn",
            "in": "query",
            "required": false,
            "example": "1012861229V078999",
            "description": "ICN of the veteran affiliated with the dependent",
            "schema": {
              "type": "string"
            }
          }
        ],
        "responses": {
          "200": {
            "description": "Successful response",
            "content": {
              "application/json": {
                "example": {
                  "success": true
                },
                "schema": {
                  "type": "object",
                  "additionalProperties": true,
                  "properties": {
                    "success": {
                      "type": "boolean",
                      "example": "true"
                    }
                  }
                }
              }
            }
          },
          "401": {
            "description": "Unauthorized",
            "content": {
              "application/json": {
                "example": {
                  "errors": [
                    {
                      "title": "Not authorized",
                      "detail": "Not authorized"
                    }
                  ]
                },
                "schema": {
                  "required": [
                    "errors"
                  ],
                  "properties": {
                    "errors": {
                      "type": "array",
                      "items": {
                        "additionalProperties": false,
                        "required": [
                          "title",
                          "detail"
                        ],
                        "properties": {
                          "title": {
                            "type": "string",
                            "description": "HTTP error title"
                          },
                          "detail": {
                            "type": "string",
                            "description": "HTTP error detail"
                          },
                          "source": {
                            "type": "object",
                            "additionalProperties": false,
                            "description": "Source of error",
                            "properties": {
                              "pointer": {
                                "type": "string",
                                "description": "Pointer to source of error"
                              }
                            }
                          }
                        }
                      }
                    }
                  }
                }
              }
            }
          },
          "404": {
            "description": "NotFound",
            "content": {
              "application/json": {
                "example": {
                  "errors": [
                    {
                      "title": "Resource not found",
                      "detail": "Claim not found"
                    }
                  ]
                },
                "schema": {
                  "required": [
                    "errors"
                  ],
                  "properties": {
                    "errors": {
                      "type": "array",
                      "items": {
                        "additionalProperties": false,
                        "required": [
                          "title",
                          "detail"
                        ],
                        "properties": {
                          "title": {
                            "type": "string",
                            "description": "HTTP error title"
                          },
                          "detail": {
                            "type": "string",
                            "description": "HTTP error detail"
                          },
                          "source": {
                            "type": "object",
                            "additionalProperties": false,
                            "description": "Source of error",
                            "properties": {
                              "pointer": {
                                "type": "string",
                                "description": "Pointer to source of error"
                              }
                            }
                          }
                        }
                      }
                    }
                  }
                }
              }
            }
          }
        }
      }
    },
    "/veterans/{veteranId}/intent-to-file/{type}": {
      "get": {
        "summary": "Returns Veteran's last active Intent to File submission for given benefit type.",
        "tags": [
          "Intent to File"
        ],
        "operationId": "active0966itf",
        "security": [
          {
            "productionOauth": [
              "system/claim.read"
            ]
          },
          {
            "sandboxOauth": [
              "system/claim.read"
            ]
          },
          {
            "bearer_token": [

            ]
          }
        ],
        "description": "Returns Veteran's last active Intent to File submission for given benefit type of compensation, pension, or survivor.",
        "parameters": [
          {
            "name": "veteranId",
            "in": "path",
            "required": true,
            "example": "1012667145V762142",
            "description": "ID of Veteran",
            "schema": {
              "type": "string"
            }
          },
          {
            "name": "type",
            "in": "path",
            "required": true,
            "example": "compensation",
            "description": "Type of Intent to File to return. Available values - compensation, pension, survivor.",
            "schema": {
              "type": "string"
            }
          }
        ],
        "responses": {
          "200": {
            "description": "Successful response with active Intent to File",
            "content": {
              "application/json": {
                "example": {
                  "data": {
                    "id": "193685",
                    "type": "intent_to_file",
                    "attributes": {
                      "creationDate": "2021-03-16T19:15:21.000-05:00",
                      "expirationDate": "2022-03-16T19:15:20.000-05:00",
                      "type": "compensation",
                      "status": "active"
                    }
                  }
                },
                "schema": {
                  "$schema": "http://json-schema.org/draft-04/schema#",
                  "required": [
                    "data"
                  ],
                  "properties": {
                    "data": {
                      "type": "object",
                      "additionalProperties": false,
                      "required": [
                        "id",
                        "type",
                        "attributes"
                      ],
                      "properties": {
                        "id": {
                          "type": "string",
                          "description": "Intent To File ID",
                          "example": "600131328"
                        },
                        "type": {
                          "type": "string",
                          "example": "intent_to_file"
                        },
                        "attributes": {
                          "required": [
                            "creationDate",
                            "expirationDate",
                            "status",
                            "type"
                          ],
                          "properties": {
                            "creationDate": {
                              "type": "string",
                              "format": "date",
                              "description": "Date the Intent to File was received at VA"
                            },
                            "expirationDate": {
                              "type": "string",
                              "format": "date",
                              "description": "Date the Intent to File expires, this is 1 year from the createdDate"
                            },
                            "status": {
                              "type": "string",
                              "description": "The status of the Intent to File",
                              "example": "active"
                            },
                            "type": {
                              "type": "string",
                              "description": "The type of Intent to File filed",
                              "example": "compensation"
                            }
                          }
                        }
                      }
                    }
                  }
                }
              }
            }
          },
          "401": {
            "description": "Unauthorized",
            "content": {
              "application/json": {
                "example": {
                  "errors": [
                    {
                      "title": "Not authorized",
                      "detail": "Not authorized"
                    }
                  ]
                },
                "schema": {
                  "required": [
                    "errors"
                  ],
                  "properties": {
                    "errors": {
                      "type": "array",
                      "items": {
                        "additionalProperties": false,
                        "required": [
                          "title",
                          "detail"
                        ],
                        "properties": {
                          "title": {
                            "type": "string",
                            "description": "HTTP error title"
                          },
                          "detail": {
                            "type": "string",
                            "description": "HTTP error detail"
                          },
                          "source": {
                            "type": "object",
                            "additionalProperties": false,
                            "description": "Source of error",
                            "properties": {
                              "pointer": {
                                "type": "string",
                                "description": "Pointer to source of error"
                              }
                            }
                          }
                        }
                      }
                    }
                  }
                }
              }
            }
          },
          "404": {
            "description": "Resource not found",
            "content": {
              "application/json": {
                "example": {
                  "errors": [
                    {
                      "title": "Resource not found",
                      "detail": "No active 'C' intent to file found."
                    }
                  ]
                },
                "schema": {
                  "required": [
                    "errors"
                  ],
                  "properties": {
                    "errors": {
                      "type": "array",
                      "items": {
                        "additionalProperties": false,
                        "required": [
                          "title",
                          "detail"
                        ],
                        "properties": {
                          "title": {
                            "type": "string",
                            "description": "HTTP error title"
                          },
                          "detail": {
                            "type": "string",
                            "description": "HTTP error detail"
                          },
                          "source": {
                            "type": "object",
                            "additionalProperties": false,
                            "description": "Source of error",
                            "properties": {
                              "pointer": {
                                "type": "string",
                                "description": "Pointer to source of error"
                              }
                            }
                          }
                        }
                      }
                    }
                  }
                }
              }
            }
          }
        }
      }
    },
    "/veterans/{veteranId}/intent-to-file": {
      "post": {
        "summary": "Submit form 0966 Intent to File.",
        "tags": [
          "Intent to File"
        ],
        "operationId": "post0966itf",
        "security": [
          {
            "productionOauth": [
              "system/claim.read",
              "system/claim.write"
            ]
          },
          {
            "sandboxOauth": [
              "system/claim.read",
              "system/claim.write"
            ]
          },
          {
            "bearer_token": [

            ]
          }
        ],
        "description": "Establishes an Intent to File for disability compensation, pension, and survivor claims.",
        "parameters": [
          {
            "name": "veteranId",
            "in": "path",
            "required": true,
            "example": "1012667145V762142",
            "description": "ID of Veteran",
            "schema": {
              "type": "string"
            }
          }
        ],
        "responses": {
          "200": {
            "description": "0966 Response",
            "content": {
              "application/json": {
                "example": {
                  "data": {
                    "id": "1",
                    "type": "intent_to_file",
                    "attributes": {
                      "creationDate": "2024-01-19",
                      "expirationDate": "2025-01-19",
                      "type": "compensation",
                      "status": "active"
                    }
                  }
                },
                "schema": {
                  "$schema": "http://json-schema.org/draft-04/schema#",
                  "required": [
                    "data"
                  ],
                  "properties": {
                    "data": {
                      "type": "object",
                      "additionalProperties": false,
                      "required": [
                        "id",
                        "type",
                        "attributes"
                      ],
                      "properties": {
                        "id": {
                          "type": "string",
                          "description": "Intent To File ID",
                          "example": "600131328"
                        },
                        "type": {
                          "type": "string",
                          "example": "intent_to_file"
                        },
                        "attributes": {
                          "required": [
                            "creationDate",
                            "expirationDate",
                            "status",
                            "type"
                          ],
                          "properties": {
                            "creationDate": {
                              "type": "string",
                              "format": "date",
                              "description": "Date the Intent to File was received at VA"
                            },
                            "expirationDate": {
                              "type": "string",
                              "format": "date",
                              "description": "Date the Intent to File expires, this is 1 year from the createdDate"
                            },
                            "status": {
                              "type": "string",
                              "description": "The status of the Intent to File",
                              "example": "active"
                            },
                            "type": {
                              "type": "string",
                              "description": "The type of Intent to File filed",
                              "example": "compensation"
                            }
                          }
                        }
                      }
                    }
                  }
                }
              }
            }
          },
          "400": {
            "description": "Bad Request",
            "content": {
              "application/json": {
                "example": {
                  "errors": [
                    {
                      "title": "invalid value for type",
                      "detail": "some-invalid-value is not valid for type"
                    }
                  ]
                },
                "schema": {
                  "required": [
                    "errors"
                  ],
                  "properties": {
                    "errors": {
                      "type": "array",
                      "items": {
                        "additionalProperties": false,
                        "required": [
                          "title",
                          "detail"
                        ],
                        "properties": {
                          "title": {
                            "type": "string",
                            "description": "HTTP error title"
                          },
                          "detail": {
                            "type": "string",
                            "description": "HTTP error detail"
                          },
                          "source": {
                            "type": "object",
                            "additionalProperties": false,
                            "description": "Source of error",
                            "properties": {
                              "pointer": {
                                "type": "string",
                                "description": "Pointer to source of error"
                              }
                            }
                          }
                        }
                      }
                    }
                  }
                }
              }
            }
          },
          "401": {
            "description": "Unauthorized",
            "content": {
              "application/json": {
                "example": {
                  "errors": [
                    {
                      "title": "Not authorized",
                      "detail": "Not authorized"
                    }
                  ]
                },
                "schema": {
                  "required": [
                    "errors"
                  ],
                  "properties": {
                    "errors": {
                      "type": "array",
                      "items": {
                        "additionalProperties": false,
                        "required": [
                          "title",
                          "detail"
                        ],
                        "properties": {
                          "title": {
                            "type": "string",
                            "description": "HTTP error title"
                          },
                          "detail": {
                            "type": "string",
                            "description": "HTTP error detail"
                          },
                          "source": {
                            "type": "object",
                            "additionalProperties": false,
                            "description": "Source of error",
                            "properties": {
                              "pointer": {
                                "type": "string",
                                "description": "Pointer to source of error"
                              }
                            }
                          }
                        }
                      }
                    }
                  }
                }
              }
            }
          },
          "422": {
            "description": "Unprocessable entity",
            "content": {
              "application/json": {
                "example": {
                  "errors": [
                    {
                      "title": "Unprocessable Entity",
                      "detail": "Invalid claimantSsn parameter"
                    }
                  ]
                },
                "schema": {
                  "required": [
                    "errors"
                  ],
                  "properties": {
                    "errors": {
                      "type": "array",
                      "items": {
                        "additionalProperties": false,
                        "required": [
                          "title",
                          "detail"
                        ],
                        "properties": {
                          "title": {
                            "type": "string",
                            "description": "HTTP error title"
                          },
                          "detail": {
                            "type": "string",
                            "description": "HTTP error detail"
                          },
                          "source": {
                            "type": "object",
                            "additionalProperties": false,
                            "description": "Source of error",
                            "properties": {
                              "pointer": {
                                "type": "string",
                                "description": "Pointer to source of error"
                              }
                            }
                          }
                        }
                      }
                    }
                  }
                }
              }
            }
          }
        },
        "requestBody": {
          "content": {
            "application/json": {
              "schema": {
                "type": "object",
                "required": [
                  "data"
                ],
                "properties": {
                  "data": {
                    "type": "object",
                    "required": [
                      "attributes"
                    ],
                    "properties": {
                      "attributes": {
                        "required": [
                          "type"
                        ],
                        "properties": {
                          "type": {
                            "type": "string",
                            "example": "compensation",
                            "description": "Type of Intent To File being submitted. For type \"survivor\", the request must include claimantSsn and be made by a valid Veteran Representative. If the Representative is not a Veteran or a VA employee, this method is currently not available to them, and they should use the Benefits Intake API as an alternative.",
                            "enum": [
                              "compensation",
                              "pension",
                              "survivor"
                            ]
                          },
                          "claimantSsn": {
                            "type": "string",
                            "example": "001122334",
                            "description": "SSN of the Claimant."
                          }
                        },
                        "example": {
                          "type": "compensation"
                        }
                      }
                    }
                  }
                },
                "example": {
                  "data": {
                    "type": "intent_to_file",
                    "attributes": {
                      "type": "compensation"
                    }
                  }
                }
              }
            }
          },
          "required": true
        }
      }
    },
    "/veterans/{veteranId}/intent-to-file/validate": {
      "post": {
        "summary": "Validate form 0966 Intent to File.",
        "tags": [
          "Intent to File"
        ],
        "operationId": "validate0966itf",
        "security": [
          {
            "productionOauth": [
              "system/claim.read",
              "system/claim.write"
            ]
          },
          {
            "sandboxOauth": [
              "system/claim.read",
              "system/claim.write"
            ]
          },
          {
            "bearer_token": [

            ]
          }
        ],
        "description": "Validates an Intent to File for disability compensation, pension, and survivor claims.",
        "parameters": [
          {
            "name": "veteranId",
            "in": "path",
            "required": true,
            "example": "1012667145V762142",
            "description": "ID of Veteran",
            "schema": {
              "type": "string"
            }
          }
        ],
        "responses": {
          "200": {
            "description": "0966 Response",
            "content": {
              "application/json": {
                "example": {
                  "data": {
                    "type": "intent_to_file_validation",
                    "attributes": {
                      "status": "valid"
                    }
                  }
                },
                "schema": {
                  "required": [
                    "data"
                  ],
                  "properties": {
                    "data": {
                      "type": "object",
                      "additionalProperties": false,
                      "required": [
                        "type",
                        "attributes"
                      ],
                      "properties": {
                        "type": {
                          "type": "string"
                        },
                        "attributes": {
                          "type": "object",
                          "additionalProperties": false,
                          "required": [
                            "status"
                          ],
                          "properties": {
                            "status": {
                              "type": "string",
                              "description": "The status of the Intent to File",
                              "enum": [
                                "valid"
                              ]
                            }
                          }
                        }
                      }
                    }
                  }
                }
              }
            }
          },
          "400": {
            "description": "Bad Request",
            "content": {
              "application/json": {
                "example": {
                  "errors": [
                    {
                      "title": "invalid value for type",
                      "detail": "some-invalid-value is not valid for type"
                    }
                  ]
                },
                "schema": {
                  "required": [
                    "errors"
                  ],
                  "properties": {
                    "errors": {
                      "type": "array",
                      "items": {
                        "additionalProperties": false,
                        "required": [
                          "title",
                          "detail"
                        ],
                        "properties": {
                          "title": {
                            "type": "string",
                            "description": "HTTP error title"
                          },
                          "detail": {
                            "type": "string",
                            "description": "HTTP error detail"
                          },
                          "source": {
                            "type": "object",
                            "additionalProperties": false,
                            "description": "Source of error",
                            "properties": {
                              "pointer": {
                                "type": "string",
                                "description": "Pointer to source of error"
                              }
                            }
                          }
                        }
                      }
                    }
                  }
                }
              }
            }
          },
          "401": {
            "description": "Unauthorized",
            "content": {
              "application/json": {
                "example": {
                  "errors": [
                    {
                      "title": "Not authorized",
                      "detail": "Not authorized"
                    }
                  ]
                },
                "schema": {
                  "required": [
                    "errors"
                  ],
                  "properties": {
                    "errors": {
                      "type": "array",
                      "items": {
                        "additionalProperties": false,
                        "required": [
                          "title",
                          "detail"
                        ],
                        "properties": {
                          "title": {
                            "type": "string",
                            "description": "HTTP error title"
                          },
                          "detail": {
                            "type": "string",
                            "description": "HTTP error detail"
                          },
                          "source": {
                            "type": "object",
                            "additionalProperties": false,
                            "description": "Source of error",
                            "properties": {
                              "pointer": {
                                "type": "string",
                                "description": "Pointer to source of error"
                              }
                            }
                          }
                        }
                      }
                    }
                  }
                }
              }
            }
          }
        },
        "requestBody": {
          "content": {
            "application/json": {
              "schema": {
                "type": "object",
                "required": [
                  "data"
                ],
                "properties": {
                  "data": {
                    "type": "object",
                    "required": [
                      "attributes"
                    ],
                    "properties": {
                      "attributes": {
                        "required": [
                          "type"
                        ],
                        "properties": {
                          "type": {
                            "type": "string",
                            "example": "compensation",
                            "description": "Type of Intent To File being submitted. For type \"survivor\", the request must include claimantSsn and be made by a valid Veteran Representative. If the Representative is not a Veteran or a VA employee, this method is currently not available to them, and they should use the Benefits Intake API as an alternative.",
                            "enum": [
                              "compensation",
                              "pension",
                              "survivor"
                            ]
                          },
                          "claimantSsn": {
                            "type": "string",
                            "example": "001122334",
                            "description": "SSN of the Claimant."
                          }
                        },
                        "example": {
                          "type": "compensation"
                        }
                      }
                    }
                  }
                },
                "example": {
                  "data": {
                    "type": "intent_to_file",
                    "attributes": {
                      "type": "compensation"
                    }
                  }
                }
              }
            }
          },
          "required": true
        }
      }
    },
    "/veterans/{veteranId}/power-of-attorney": {
      "get": {
        "summary": "Find current Power of Attorney for a Veteran.",
        "tags": [
          "Power of Attorney"
        ],
        "operationId": "findPowerOfAttorney",
        "security": [
          {
            "productionOauth": [
              "system/claim.read",
              "system/system/claim.write"
            ]
          },
          {
            "sandboxOauth": [
              "system/claim.read",
              "system/system/claim.write"
            ]
          },
          {
            "bearer_token": [

            ]
          }
        ],
        "description": "Retrieves current Power of Attorney for Veteran or empty data if no POA is assigned.",
        "parameters": [
          {
            "name": "veteranId",
            "in": "path",
            "required": true,
            "description": "ID of Veteran",
            "schema": {
              "type": "string"
            }
          }
        ],
        "responses": {
          "200": {
            "description": "Successful response with a current Power of Attorney",
            "content": {
              "application/json": {
                "example": {
                  "data": {
                    "id": null,
                    "type": "individual",
                    "attributes": {
                      "code": "A1Q",
                      "name": "Firstname Lastname",
                      "phoneNumber": "555-555-5555"
                    }
                  }
                },
                "schema": {
                  "type": "object",
                  "required": [
                    "data"
                  ],
                  "properties": {
                    "data": {
                      "type": "object",
                      "additionalProperties": false,
                      "required": [
                        "id",
                        "type",
                        "attributes"
                      ],
                      "properties": {
                        "id": {
                          "type": "string",
                          "nullable": true
                        },
                        "type": {
                          "type": "string",
                          "nullable": true,
                          "description": "Type of representative, organization or individual",
                          "example": "individual"
                        },
                        "attributes": {
                          "type": "object",
                          "additionalProperties": false,
                          "required": [
                            "code",
                            "name",
                            "phoneNumber"
                          ],
                          "properties": {
                            "code": {
                              "type": "string",
                              "nullable": true,
                              "description": "Power of Attorney Code currently assigned to Veteran"
                            },
                            "name": {
                              "description": "Name of individual representative or organization",
                              "type": "string",
                              "nullable": true,
                              "example": "Jane Smith"
                            },
                            "phoneNumber": {
                              "description": "Phone number of representative. Can be organization or individual phone number.",
                              "type": "string",
                              "nullable": true,
                              "example": "555-555-5555"
                            }
                          }
                        }
                      }
                    }
                  }
                }
              }
            }
          },
          "401": {
            "description": "Unauthorized",
            "content": {
              "application/json": {
                "example": {
                  "errors": [
                    {
                      "title": "Not authorized",
                      "status": "401",
                      "detail": "Not authorized"
                    }
                  ]
                },
                "schema": {
                  "required": [
                    "errors"
                  ],
                  "properties": {
                    "errors": {
                      "type": "array",
                      "items": {
                        "additionalProperties": false,
                        "required": [
                          "title",
                          "detail"
                        ],
                        "properties": {
                          "title": {
                            "type": "string",
                            "description": "HTTP error title"
                          },
                          "detail": {
                            "type": "string",
                            "description": "HTTP error detail"
                          },
                          "status": {
                            "type": "string",
                            "description": "HTTP error status code"
                          },
                          "source": {
                            "type": "object",
                            "additionalProperties": false,
                            "description": "Source of error",
                            "properties": {
                              "pointer": {
                                "type": "string",
                                "description": "Pointer to source of error"
                              }
                            }
                          }
                        }
                      }
                    }
                  }
                }
              }
            }
          },
          "422": {
            "description": "Unprocessable Entity",
            "content": {
              "application/json": {
                "example": {
                  "errors": [
                    {
                      "title": "Unprocessable entity",
                      "status": "422",
                      "detail": "Could not retrieve Power of Attorney due to multiple representatives with code: A1Q",
                      "source": {
                        "pointer": "/modules/claims_api/app/controllers/claims_api/v2/veterans/power_of_attorney_controller.rb:85:in `representative'"
                      }
                    }
                  ]
                },
                "schema": {
                  "required": [
                    "errors"
                  ],
                  "properties": {
                    "errors": {
                      "type": "array",
                      "items": {
                        "additionalProperties": false,
                        "required": [
                          "title",
                          "detail"
                        ],
                        "properties": {
                          "title": {
                            "type": "string",
                            "description": "HTTP error title"
                          },
                          "detail": {
                            "type": "string",
                            "description": "HTTP error detail"
                          },
                          "status": {
                            "type": "string",
                            "description": "HTTP error status code"
                          },
                          "source": {
                            "type": "object",
                            "additionalProperties": false,
                            "description": "Source of error",
                            "properties": {
                              "pointer": {
                                "type": "string",
                                "description": "Pointer to source of error"
                              }
                            }
                          }
                        }
                      }
                    }
                  }
                }
              }
            }
          }
        }
      }
    },
    "/veterans/{veteranId}/2122a/validate": {
      "post": {
        "summary": "Validates a 2122a form submission.",
        "tags": [
          "Power of Attorney"
        ],
        "operationId": "post2122aValidate",
        "security": [
          {
            "productionOauth": [
              "system/claim.read",
              "system/claim.write"
            ]
          },
          {
            "sandboxOauth": [
              "system/claim.read",
              "system/claim.write"
            ]
          },
          {
            "bearer_token": [

            ]
          }
        ],
        "parameters": [
          {
            "name": "veteranId",
            "in": "path",
            "required": true,
            "example": "1012667145V762142",
            "description": "ID of Veteran",
            "schema": {
              "type": "string"
            }
          }
        ],
        "description": "Validates a request appointing an individual as Power of Attorney (21-22a).\n",
        "responses": {
          "200": {
            "description": "Valid request response"
          },
          "401": {
            "description": "Unauthorized"
          }
        }
      }
    },
    "/veterans/{veteranId}/2122a": {
      "post": {
        "summary": "Appoint an individual as Power of Attorney.",
        "tags": [
          "Power of Attorney"
        ],
        "operationId": "post2122a",
        "security": [
          {
            "productionOauth": [
              "system/claim.read",
              "system/claim.write"
            ]
          },
          {
            "sandboxOauth": [
              "system/claim.read",
              "system/claim.write"
            ]
          },
          {
            "bearer_token": [

            ]
          }
        ],
        "parameters": [
          {
            "name": "veteranId",
            "in": "path",
            "required": true,
            "example": "1012667145V762142",
            "description": "ID of Veteran",
            "schema": {
              "type": "string"
            }
          }
        ],
        "description": "Validates a request appointing an individual as Power of Attorney (21-22a).\n",
        "responses": {
          "200": {
            "description": "Valid request response"
          },
          "401": {
            "description": "Unauthorized"
          }
        }
      }
    },
    "/veterans/{veteranId}/2122/validate": {
      "post": {
        "summary": "Validates a 2122 form submission.",
        "tags": [
          "Power of Attorney"
        ],
        "operationId": "post2122Validate",
        "security": [
          {
            "productionOauth": [
              "system/claim.read",
              "system/claim.write"
            ]
          },
          {
            "sandboxOauth": [
              "system/claim.read",
              "system/claim.write"
            ]
          },
          {
            "bearer_token": [

            ]
          }
        ],
        "parameters": [
          {
            "name": "veteranId",
            "in": "path",
            "required": true,
            "example": "1012667145V762142",
            "description": "ID of Veteran",
            "schema": {
              "type": "string"
            }
          }
        ],
        "description": "Validates a request appointing an organization as Power of Attorney (21-22).\n",
        "responses": {
          "200": {
            "description": "Valid request response"
          },
          "401": {
            "description": "Unauthorized"
          }
        }
      }
    },
    "/veterans/{veteranId}/2122": {
      "post": {
        "summary": "Appoint an organization as Power of Attorney",
        "tags": [
          "Power of Attorney"
        ],
        "operationId": "post2122",
        "security": [
          {
            "productionOauth": [
              "system/claim.read",
              "system/claim.write"
            ]
          },
          {
            "sandboxOauth": [
              "system/claim.read",
              "system/claim.write"
            ]
          },
          {
            "bearer_token": [

            ]
          }
        ],
        "parameters": [
          {
            "name": "veteranId",
            "in": "path",
            "required": true,
            "example": "1012667145V762142",
            "description": "ID of Veteran",
            "schema": {
              "type": "string"
            }
          }
        ],
        "description": "Validates a request appointing an organization as Power of Attorney (21-22).\n",
        "responses": {
          "200": {
            "description": "Valid request response"
          },
          "401": {
            "description": "Unauthorized"
          }
        }
      }
    },
    "/veterans/{veteranId}/power-of-attorney/{id}": {
      "get": {
        "summary": "Checks status of Power of Attorney appointment form submission",
        "tags": [
          "Power of Attorney"
        ],
        "operationId": "getPowerOfAttorneyStatus",
        "security": [
          {
            "productionOauth": [
              "system/claim.read",
              "system/claim.write"
            ]
          },
          {
            "sandboxOauth": [
              "system/claim.read",
              "system/claim.write"
            ]
          },
          {
            "bearer_token": [

            ]
          }
        ],
        "parameters": [
          {
            "name": "veteranId",
            "in": "path",
            "required": true,
            "example": "1012667145V762142",
            "description": "ID of Veteran",
            "schema": {
              "type": "string"
            }
          },
          {
            "name": "id",
            "in": "path",
            "required": true,
            "example": "12e13134-7229-4e44-90ae-bcea2a4525fa",
            "description": "Power of Attorney appointment request id",
            "schema": {
              "type": "string"
            }
          }
        ],
        "description": "Gets the Power of Attorney appointment request status (21-22/21-22a)\n",
        "responses": {
          "200": {
            "description": "Successful response"
          },
          "401": {
            "description": "Unauthorized"
          }
        }
      }
    }
  },
  "servers": [
    {
      "url": "https://sandbox-api.va.gov/services/claims/{version}",
      "description": "VA.gov API sandbox environment",
      "variables": {
        "version": {
          "default": "v2"
        }
      }
    },
    {
      "url": "https://api.va.gov/services/claims/{version}",
      "description": "VA.gov API production environment",
      "variables": {
        "version": {
          "default": "v2"
        }
      }
    }
  ]
}<|MERGE_RESOLUTION|>--- conflicted
+++ resolved
@@ -1290,11 +1290,7 @@
               "application/json": {
                 "example": {
                   "data": {
-<<<<<<< HEAD
-                    "id": "d199fb36-cd86-480a-9dfc-d6e0f36f9fff",
-=======
-                    "id": "ffdfb467-a70e-48f7-9e1c-c81bbf03d83a",
->>>>>>> a8ddc666
+                    "id": "e88807d4-4b1f-40a5-9938-cef9761413b9",
                     "type": "forms/526",
                     "attributes": {
                       "claimProcessType": "STANDARD_CLAIM_PROCESS",
@@ -1475,7 +1471,7 @@
                         },
                         "federalActivation": {
                           "activationDate": "2023-10-01",
-                          "anticipatedSeparationDate": "2024-01-21"
+                          "anticipatedSeparationDate": "2024-01-24"
                         },
                         "confinements": [
                           {
@@ -5680,11 +5676,7 @@
               "application/json": {
                 "example": {
                   "data": {
-<<<<<<< HEAD
-                    "id": "dac27ff5-ec03-4d99-8498-577f4188a47b",
-=======
-                    "id": "64597fb2-b897-47d1-88c7-662103e42b1d",
->>>>>>> a8ddc666
+                    "id": "1ec5a3cf-2d55-48b3-ad38-38cfadae8ab4",
                     "type": "forms/526",
                     "attributes": {
                       "veteran": {
@@ -7753,8 +7745,8 @@
                     "id": "1",
                     "type": "intent_to_file",
                     "attributes": {
-                      "creationDate": "2024-01-19",
-                      "expirationDate": "2025-01-19",
+                      "creationDate": "2024-01-22",
+                      "expirationDate": "2025-01-22",
                       "type": "compensation",
                       "status": "active"
                     }
