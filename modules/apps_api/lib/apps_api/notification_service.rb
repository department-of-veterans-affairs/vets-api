--- conflicted
+++ resolved
@@ -15,12 +15,7 @@
       @disconnection_template = Settings.vanotify.services.lighthouse.template_id.disconnection_template
       @notify_client = VaNotify::Service.new(Settings.vanotify.services.lighthouse.api_key)
       @connection_event = 'app.oauth2.as.consent.grant'
-<<<<<<< HEAD
-      @disconnection_event = 'app.oauth2.as.token.revoke'
-=======
       @disconnection_event = 'app.oauth2.as.consent.revoke'
-      @staging_flag = Settings.directory.staging_flag
->>>>>>> ff9ae4f4
     end
 
     def handle_event(event_type, template)
