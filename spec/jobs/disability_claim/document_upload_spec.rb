--- conflicted
+++ resolved
@@ -6,18 +6,12 @@
 RSpec.describe DisabilityClaim::DocumentUpload, type: :job do
   let(:client_stub) { instance_double('EVSS::DocumentsService') }
   let(:uploader_stub) { instance_double('DisabilityClaimDocumentUploader') }
-<<<<<<< HEAD
   let(:user) { FactoryGirl.create(:mvi_user) }
-  let(:claim_id) { 189_625 }
-  let(:tracked_item_id) { 33 }
-=======
-  let(:user) { User.sample_claimant }
->>>>>>> 2adce5e0
   let(:filename) { 'doctors-note.pdf' }
   let(:document_data) do
     DisabilityClaimDocument.new(
       evss_claim_id: 189_625,
-      file_name: 'doctors-note.pdf',
+      file_name: filename,
       tracked_item_id: 33,
       document_type: 'L023'
     )
