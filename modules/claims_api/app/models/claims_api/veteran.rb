# frozen_string_literal: true

module ClaimsApi
  class Veteran
    SSN_REGEX = /\d{3}-\d{2}-\d{4}|\d{9}/

    include Virtus.model
    %i[ssn
       first_name
       middle_name
       last_name
       edipi
<<<<<<< HEAD
       gender
       birls_file_number
       uuid
       mhv_icn
       pid].each do |attr|
=======
       birls_id
       gender
       participant_id].each do |attr|
>>>>>>> 9d8507c9
      attribute attr, String
    end

    attribute :loa, Hash
    attribute :va_profile, OpenStruct
    attribute :last_signed_in, Time

    delegate :birls_id, to: :mvi, allow_nil: true
    delegate :participant_id, to: :mvi, allow_nil: true

    def birth_date
      va_profile[:birth_date]
    end

    # Virtus doesnt provide a valid? method, but MVI requires it
    def valid?(*)
      true
    end

    def loa3?
      loa[:current] == 3
    end

    def mvi
      @mvi ||= Mvi.for_user(self)
    end

    def ssn=(new_ssn)
      raise Common::Exceptions::ParameterMissing 'X-VA-SSN' unless SSN_REGEX.match(new_ssn)
      super(new_ssn)
    end

    def va_profile=(new_va_profile)
      matches = Date.parse(new_va_profile.birth_date).iso8601
      raise Common::Exceptions::ParameterMissing 'X-VA-Birth-Date' unless matches
      super(new_va_profile)
    end

<<<<<<< HEAD
    def loa3_user
      loa3?
    end

    def authn_context
      'authn'
    end

    def dslogon_edipi
      edipi
    end

    def self.from_headers(headers, with_gender: false)
      veteran = new(
        uuid: ensure_header(headers, 'X-VA-SSN'),
=======
    def self.from_headers(headers, with_gender: false)
      veteran = new(
>>>>>>> 9d8507c9
        ssn: ensure_header(headers, 'X-VA-SSN'),
        first_name: ensure_header(headers, 'X-VA-First-Name'),
        last_name: ensure_header(headers, 'X-VA-Last-Name'),
        va_profile: build_profile(headers),
        edipi: ensure_header(headers, 'X-VA-EDIPI'),
        last_signed_in: Time.now.utc
      )
<<<<<<< HEAD
      # commenting this out until we decide on LOA
      # veteran.loa = { current: 3, highest: 3 }
      veteran.gender = ensure_header(headers, 'X-VA-Gender') if with_gender
=======
      veteran.gender = ensure_header(headers, 'X-VA-Gender') if with_gender

>>>>>>> 9d8507c9
      veteran
    end

    def self.build_profile(headers)
      OpenStruct.new(
        birth_date: ensure_header(headers, 'X-VA-Birth-Date')
      )
    end

    def self.ensure_header(headers, key)
      raise Common::Exceptions::ParameterMissing, key unless headers[key]
      headers[key]
    end
  end
end<|MERGE_RESOLUTION|>--- conflicted
+++ resolved
@@ -10,17 +10,11 @@
        middle_name
        last_name
        edipi
-<<<<<<< HEAD
        gender
        birls_file_number
        uuid
        mhv_icn
        pid].each do |attr|
-=======
-       birls_id
-       gender
-       participant_id].each do |attr|
->>>>>>> 9d8507c9
       attribute attr, String
     end
 
@@ -59,7 +53,6 @@
       super(new_va_profile)
     end
 
-<<<<<<< HEAD
     def loa3_user
       loa3?
     end
@@ -75,10 +68,6 @@
     def self.from_headers(headers, with_gender: false)
       veteran = new(
         uuid: ensure_header(headers, 'X-VA-SSN'),
-=======
-    def self.from_headers(headers, with_gender: false)
-      veteran = new(
->>>>>>> 9d8507c9
         ssn: ensure_header(headers, 'X-VA-SSN'),
         first_name: ensure_header(headers, 'X-VA-First-Name'),
         last_name: ensure_header(headers, 'X-VA-Last-Name'),
@@ -86,14 +75,10 @@
         edipi: ensure_header(headers, 'X-VA-EDIPI'),
         last_signed_in: Time.now.utc
       )
-<<<<<<< HEAD
       # commenting this out until we decide on LOA
       # veteran.loa = { current: 3, highest: 3 }
       veteran.gender = ensure_header(headers, 'X-VA-Gender') if with_gender
-=======
-      veteran.gender = ensure_header(headers, 'X-VA-Gender') if with_gender
 
->>>>>>> 9d8507c9
       veteran
     end
 
