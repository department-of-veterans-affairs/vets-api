--- conflicted
+++ resolved
@@ -89,11 +89,7 @@
     # Converts a value to a radio button-compatible 0 or 1.
     #
     # @param value [Any]
-<<<<<<< HEAD
-    # @return [String] 0 for 'yes', 1 for 'no'
-=======
     # @return [Integer] 0 for 'yes', 1 for 'no'
->>>>>>> 7abcb71c
     #
     def radio_yesno(value)
       value ? 0 : 1
