--- conflicted
+++ resolved
@@ -78,22 +78,11 @@
     let(:address_exists) { true }
 
     before do
-<<<<<<< HEAD
       allow(Flipper).to receive(:enabled?).with(:va_v3_contact_information_service).and_return(true)
-=======
-      Flipper.enable(:va_v3_contact_information_service)
->>>>>>> ef3c0288
       create_flagged_records(flag_type)
       allow(VAProfile::V3::AddressValidation::Service).to receive(:new).and_return(double('VAProfile::V3::AddressValidation::Service', candidate: nil)) # rubocop:disable Layout/LineLength
     end
 
-<<<<<<< HEAD
-=======
-    after do
-      Flipper.disable(:va_v3_contact_information_service)
-    end
-
->>>>>>> ef3c0288
     it "updates the #{flag_type} and the associated flagged records" do
       flagged_records =
         RepresentationManagement::FlaggedVeteranRepresentativeContactData
@@ -231,6 +220,7 @@
 
     before do
       Flipper.disable(:va_v3_contact_information_service)
+      Flipper.disable(:va_v3_contact_information_service)
       allow_any_instance_of(VAProfile::AddressValidation::Service).to receive(:candidate).and_return(api_response)
     end
 
@@ -272,6 +262,7 @@
 
       before do
         Flipper.disable(:va_v3_contact_information_service)
+        Flipper.disable(:va_v3_contact_information_service)
         create_flagged_records('address')
       end
 
@@ -306,6 +297,7 @@
 
       before do
         Flipper.disable(:va_v3_contact_information_service)
+        Flipper.disable(:va_v3_contact_information_service)
         create_flagged_records('address')
       end
 
@@ -339,6 +331,7 @@
       let!(:representative) { create_representative }
 
       before do
+        Flipper.disable(:va_v3_contact_information_service)
         Flipper.disable(:va_v3_contact_information_service)
         create_flagged_records('address')
       end
@@ -738,11 +731,7 @@
       end
 
       before do
-<<<<<<< HEAD
         allow(Flipper).to receive(:enabled?).with(:va_v3_contact_information_service).and_return(true)
-=======
-        Flipper.enable(:va_v3_contact_information_service)
->>>>>>> ef3c0288
         allow_any_instance_of(VAProfile::V3::AddressValidation::Service).to receive(:candidate).and_return(api_response)
       end
 
