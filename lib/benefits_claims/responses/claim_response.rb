# frozen_string_literal: true

require 'vets/model'

module BenefitsClaims
  module Responses
    class ClaimPhaseDates
      include Vets::Model

      attribute :phase_change_date, String
      attribute :current_phase_back, Bool
      attribute :phase_type, String
      attribute :latest_phase_type, String
      attribute :previous_phases, Hash
    end

    class TrackedItem
      include Vets::Model

      # Core fields from Lighthouse API
      attribute :id, Integer
      attribute :display_name, String
      attribute :status, String
      attribute :suspense_date, String
      attribute :type, String
<<<<<<< HEAD

      # Friendly language fields added by Lighthouse service transformation
      attribute :can_upload_file, Bool
      attribute :friendly_name, String
      attribute :activity_description, String
      attribute :short_description, String
      attribute :support_aliases, Array
=======
      attribute :closed_date, String
      attribute :description, String
      attribute :overdue, Bool
      attribute :received_date, String
      attribute :requested_date, String
      attribute :uploads_allowed, Bool
      attribute :uploaded, Bool
      attribute :friendly_name, String
      attribute :friendly_description, String
      attribute :can_upload_file, Bool
      attribute :support_aliases, String, array: true
      attribute :documents, String
      attribute :date, String
>>>>>>> 1f05e2ac
    end

    class SupportingDocument
      include Vets::Model

      attribute :document_id, String
      attribute :document_type_label, String
      attribute :original_file_name, String
      attribute :tracked_item_id, Integer
      attribute :upload_date, String
    end

    class Contention
      include Vets::Model

      attribute :name, String
    end

    class Event
      include Vets::Model

      attribute :date, String
      attribute :type, String
    end

    class Issue
      include Vets::Model

      attribute :active, Bool
      attribute :description, String
      attribute :diagnostic_code, String
      attribute :last_action, String
      attribute :date, String
    end

    class Evidence
      include Vets::Model

      attribute :date, String
      attribute :description, String
      attribute :type, String
    end

    class EvidenceSubmission
      include Vets::Model

      attribute :acknowledgement_date, String
      attribute :claim_id, Integer
      attribute :created_at, String
      attribute :delete_date, String
      attribute :document_type, String
      attribute :failed_date, String
      attribute :file_name, String
      attribute :id, Integer
      attribute :lighthouse_upload, Bool
      attribute :tracked_item_id, Integer
      attribute :tracked_item_display_name, String
      attribute :tracked_item_friendly_name, String
      attribute :upload_status, String
      attribute :va_notify_status, String
    end

    # Data Transfer Object for standardized claim responses across all providers
    #
    # This DTO defines the canonical claim structure expected by frontend clients
    # (vets-website and VA.gov mobile app). All claim providers must return Hash
    # structures matching this format.
    #
    # The structure matches the existing Lighthouse format to maintain backward
    # compatibility with frontend consumers.

    class ClaimResponse
      include Vets::Model

      attribute :id, String
      attribute :type, String, default: 'claim'
      attribute :base_end_product_code, String
      attribute :claim_date, String
      attribute :claim_phase_dates, ClaimPhaseDates
      attribute :claim_type, String
      attribute :claim_type_code, String
      attribute :display_title, String
      attribute :claim_type_base, String
      attribute :close_date, String
      attribute :decision_letter_sent, Bool
      attribute :development_letter_sent, Bool
      attribute :documents_needed, Bool
      attribute :end_product_code, String
      attribute :evidence_waiver_submitted5103, Bool
      attribute :lighthouse_id, String
      attribute :status, String
      attribute :supporting_documents, SupportingDocument, array: true
      attribute :evidence_submissions, EvidenceSubmission, array: true
      attribute :contentions, Contention, array: true
      attribute :events, Event, array: true
      attribute :issues, Issue, array: true
      attribute :evidence, Evidence, array: true
      attribute :tracked_items, TrackedItem, array: true
    end
  end
end<|MERGE_RESOLUTION|>--- conflicted
+++ resolved
@@ -23,15 +23,6 @@
       attribute :status, String
       attribute :suspense_date, String
       attribute :type, String
-<<<<<<< HEAD
-
-      # Friendly language fields added by Lighthouse service transformation
-      attribute :can_upload_file, Bool
-      attribute :friendly_name, String
-      attribute :activity_description, String
-      attribute :short_description, String
-      attribute :support_aliases, Array
-=======
       attribute :closed_date, String
       attribute :description, String
       attribute :overdue, Bool
@@ -45,7 +36,6 @@
       attribute :support_aliases, String, array: true
       attribute :documents, String
       attribute :date, String
->>>>>>> 1f05e2ac
     end
 
     class SupportingDocument
