--- conflicted
+++ resolved
@@ -151,12 +151,8 @@
               'type' => 'appointment',
               'attributes' => {
                 'appointmentType' => 'COMMUNITY_CARE',
-<<<<<<< HEAD
                 'comment' => 'Test',
                 'clinicId' => nil,
-=======
-                'comment' => '',
->>>>>>> 6d11c32a
                 'facilityId' => nil,
                 'healthcareService' => 'rtt',
                 'location' => {
