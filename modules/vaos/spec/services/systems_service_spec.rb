# frozen_string_literal: true

require 'rails_helper'

describe VAOS::SystemsService do
  let(:user) { build(:user, :mhv) }

  before { allow_any_instance_of(VAOS::UserService).to receive(:session).and_return('stubbed_token') }

  describe '#get_systems' do
    context 'with 10 system identifiers' do
      it 'returns an array of size 10' do
        VCR.use_cassette('vaos/systems/get_systems', match_requests_on: %i[method uri]) do
          response = subject.get_systems(user)
          expect(response.size).to eq(10)
        end
      end

      it 'increments metrics total' do
        VCR.use_cassette('vaos/systems/get_systems', match_requests_on: %i[method uri]) do
          expect { subject.get_systems(user) }.to trigger_statsd_increment(
            'api.vaos.get_systems.total', times: 1, value: 1
          )
        end
      end
    end

    context 'when the upstream server returns a 500' do
      it 'raises a backend exception' do
        VCR.use_cassette('vaos/systems/get_systems_500', match_requests_on: %i[method uri]) do
          expect { subject.get_systems(user) }.to trigger_statsd_increment(
            'api.vaos.get_systems.total', times: 1, value: 1
          ).and trigger_statsd_increment(
            'api.vaos.get_systems.fail', times: 1, value: 1
          ).and raise_error(Common::Exceptions::BackendServiceException)
        end
      end
    end

    context 'when the upstream server returns a 403' do
      it 'raises a backend exception' do
        VCR.use_cassette('vaos/systems/get_systems_403', match_requests_on: %i[method uri]) do
          expect { subject.get_systems(user) }.to trigger_statsd_increment(
            'api.vaos.get_systems.fail', times: 1, value: 1
          ).and raise_error(Common::Exceptions::BackendServiceException)
        end
      end
    end
  end

  describe '#get_facilities' do
    context 'with 141 facilities' do
      it 'returns an array of size 141' do
        VCR.use_cassette('vaos/systems/get_facilities', match_requests_on: %i[method uri]) do
          response = subject.get_facilities(user, '688')
          expect(response.size).to eq(141)
        end
      end
    end

    context 'when the upstream server returns a 500' do
      it 'raises a backend exception' do
        VCR.use_cassette('vaos/systems/get_facilities_500', match_requests_on: %i[method uri]) do
          expect { subject.get_facilities(user, '688') }.to raise_error(
            Common::Exceptions::BackendServiceException
          )
        end
      end
    end
  end

  describe '#get_facility_clinics' do
    context 'with 1 clinic' do
      it 'returns an array of size 1' do
        VCR.use_cassette('vaos/systems/get_facility_clinics', match_requests_on: %i[method uri]) do
          response = subject.get_facility_clinics(user, '983', '323', '983')
          expect(response.size).to eq(4)
        end
      end
    end

    context 'when the upstream server returns a 500' do
      it 'raises a backend exception' do
        VCR.use_cassette('vaos/systems/get_facility_clinics_500', match_requests_on: %i[method uri]) do
          expect { subject.get_facility_clinics(user, '984', '323', '984GA') }.to raise_error(
            Common::Exceptions::BackendServiceException
          )
        end
      end
    end
  end

  describe '#get_cancel_reasons' do
    context 'with a 200 response' do
      it 'returns an array of size 6' do
        VCR.use_cassette('vaos/systems/get_cancel_reasons', match_requests_on: %i[method uri]) do
          response = subject.get_cancel_reasons(user, '984')
          expect(response.size).to eq(6)
        end
      end
    end

    context 'when the upstream server returns a 500' do
      it 'raises a backend exception' do
        VCR.use_cassette('vaos/systems/get_cancel_reasons_500', match_requests_on: %i[method uri]) do
          expect { subject.get_cancel_reasons(user, '984') }.to raise_error(
            Common::Exceptions::BackendServiceException
          )
        end
      end
    end
  end

<<<<<<< HEAD
  describe '#get_system_facilities' do
    context 'with a 200 response' do
      it 'returns the six facilities for the system with id of 688' do
        VCR.use_cassette('vaos/systems/get_system_facilities', match_requests_on: %i[method uri]) do
          response = subject.get_system_facilities(user, '688', '688', '323')
          expect(response.size).to eq(6)
        end
      end

      it 'flattens the facility data' do
        VCR.use_cassette('vaos/systems/get_system_facilities', match_requests_on: %i[method uri]) do
          response = subject.get_system_facilities(user, '688', '688', '323')
          facility = response.first.to_h
          expect(facility).to eq(
            request_supported: true,
            direct_scheduling_supported: true,
            express_times: nil,
            institution_timezone: 'America/New_York',
            institution_code: '688',
            name: 'Washington VA Medical Center',
            city: 'Washington',
            state_abbrev: 'DC',
            authoritative_name: 'Washington VA Medical Center',
            root_station_code: '688',
            admin_parent: true, parent_station_code: '688'
          )
=======
  describe '#get_facility_limits' do
    context 'with a 200 response' do
      it 'returns the number of requests and limits for a facility' do
        VCR.use_cassette('vaos/systems/get_facility_limits', match_requests_on: %i[method uri]) do
          response = subject.get_facility_limits(user, '688', '323')
          expect(response.number_of_requests).to eq(0)
          expect(response.request_limit).to eq(1)
>>>>>>> 8a18e51c
        end
      end
    end

    context 'when the upstream server returns a 500' do
      it 'raises a backend exception' do
<<<<<<< HEAD
        VCR.use_cassette('vaos/systems/get_system_facilities_500', match_requests_on: %i[method uri]) do
          expect { subject.get_system_facilities(user, '688', '688', '323') }.to raise_error(
=======
        VCR.use_cassette('vaos/systems/get_facility_limits_500', match_requests_on: %i[method uri]) do
          expect { subject.get_facility_limits(user, '688', '323') }.to raise_error(
>>>>>>> 8a18e51c
            Common::Exceptions::BackendServiceException
          )
        end
      end
    end
  end
end<|MERGE_RESOLUTION|>--- conflicted
+++ resolved
@@ -111,7 +111,6 @@
     end
   end
 
-<<<<<<< HEAD
   describe '#get_system_facilities' do
     context 'with a 200 response' do
       it 'returns the six facilities for the system with id of 688' do
@@ -138,7 +137,21 @@
             root_station_code: '688',
             admin_parent: true, parent_station_code: '688'
           )
-=======
+        end
+      end
+    end
+
+    context 'when the upstream server returns a 500' do
+      it 'raises a backend exception' do
+        VCR.use_cassette('vaos/systems/get_system_facilities_500', match_requests_on: %i[method uri]) do
+          expect { subject.get_system_facilities(user, '688', '688', '323') }.to raise_error(
+            Common::Exceptions::BackendServiceException
+          )
+        end
+      end
+    end
+  end
+
   describe '#get_facility_limits' do
     context 'with a 200 response' do
       it 'returns the number of requests and limits for a facility' do
@@ -146,20 +159,14 @@
           response = subject.get_facility_limits(user, '688', '323')
           expect(response.number_of_requests).to eq(0)
           expect(response.request_limit).to eq(1)
->>>>>>> 8a18e51c
         end
       end
     end
 
     context 'when the upstream server returns a 500' do
       it 'raises a backend exception' do
-<<<<<<< HEAD
-        VCR.use_cassette('vaos/systems/get_system_facilities_500', match_requests_on: %i[method uri]) do
-          expect { subject.get_system_facilities(user, '688', '688', '323') }.to raise_error(
-=======
         VCR.use_cassette('vaos/systems/get_facility_limits_500', match_requests_on: %i[method uri]) do
           expect { subject.get_facility_limits(user, '688', '323') }.to raise_error(
->>>>>>> 8a18e51c
             Common::Exceptions::BackendServiceException
           )
         end
