--- conflicted
+++ resolved
@@ -104,17 +104,8 @@
             response_handler(response)
             send_post_evss_notifications(submission, true)
           rescue => e
-<<<<<<< HEAD
-            send_notifications = false
-            if submission.claims_api?
-              handle_lighthouse_errors(submission, e)
-            else
-              handle_errors(submission, e)
-            end
-=======
             send_post_evss_notifications(submission, false)
             handle_errors(submission, e)
->>>>>>> 7e837e7b
           end
         end
       end
