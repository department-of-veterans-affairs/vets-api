## Background

The Benefits Claims API Version 2 lets internal consumers: 

-   Retrieve existing claim information, including status, by claim ID.
-   Automatically establish an Intent To File (21-0966) in VBMS.
-   Automatically establish a disability compensation claim (21-526EZ) in VBMS.
-   Digitally submit supporting documentation for disability compensation claims.
-   Retrieve the active Power of Attorney organization of individual with power of attorney for a claimant.
-   Automatically establish a power of attorney appointment in VBMS for an accredited organization (VA Form 21-22).
-   Automatically establish a power of attorney appointment in VBMS for an accredited individual (VA Form 21-22a).

You should use the [Benefits Claims API Version 1](https://developer.va.gov/explore/benefits/docs/claims?version=current) if you are a consumer outside of VA and do not have the necessary VA agreements to use this API.
    
## Appointing an accredited representative for dependents

Dependents of Veterans, such as spouses, children (biological and step), and parents (biological and foster) may be eligible for VA benefits and can request representation by an accredited representative.

To file claims through an accredited representative, dependents must appoint their own. Once appointed, the representative will have power of attorney (POA) to assist with the dependentʼs VA claims.

Before appointing a representative, the dependentʼs relationship to the Veteran must be established. If a new representative is being appointed, the dependentʼs relationship to the Veteran will be validated first. The representative will be appointed to the dependent, not the Veteran.

## Technical Overview

This API accepts a payload of requests and responses with the payload identifying the claim and Veteran. Responses provide the submission’s processing status. Responses also provide a unique ID which can be used with the appropriate GET endpoint to return detailed, end-to-end claims status tracking. 

End-to-end claims tracking provides the status of claims as they move through the submission process, but does not return whether the claim was approved or denied. 

### Claim statuses

<<<<<<< HEAD
After you submit a disability compensation claim with the `POST /veterans/{veteranId}/526` synchronous endpoint, it is then established in Veterans Benefits Management System (VBMS). A `202` response means that the claim was successfully submitted by the API. However, it does not mean VA has received the required 526EZ PDF. 
=======
After you submit a disability compensation claim with the `POST /veterans/{veteranId}/526/synchronous` endpoint, it is then established in Veterans Benefits Management System (VBMS). A `202` response means that the claim was successfully submitted by the API. However, it does not mean VA has received the required 526EZ PDF. 
>>>>>>> ef3c0288

To confirm the status of your submission, use the `GET /veterans/{veteranId}/claims/{id}` endpoint and the ID returned with your submission response. Statuses are: 

*  **Pending**: The claim is successfully submitted for processing
*   **Errored**: The submission encountered upstream errors
*   **Canceled**: The claim was identified as a duplicate, or another issue caused the claim to be canceled. 
    *   For duplicate claims, the claim's progress is tracked under a different Claim ID than the one returned in your submission response. 
*   **Claim received**: The claim was received, but hasn't been assigned to a reviewer yet.
*   **Initial review**: The claim has been assigned to a reviewer, who will determine if more information is needed.
*   **Evidence gathering, review, and decision**: VA is gathering evidence to make a decision from health care providers, government agencies, and other sources.
*   **Preparation for notification**: VA has made a decision on the claim, and is getting a decision letter ready to mail.
*   **Complete**: VA has sent a decision letter by U.S. mail.

### Finding a Veteran's unique VA ID

This API uses Inegration Control Number (ICN) as a unique Veteran identifier to identify the subject of each API request. This identifier should be used as the `{veteranId}` parameter in request URLs.

**Note**: though ICNs are typically static, they may change over time. If a specific ICN suddenly responds with a `404 not found` error, it may have changed. It’s a good idea to periodically check the ICN for each Veteran.

### Authentication and authorization

The authentication model for the Benefits Claims Version 2 is based on OAuth 2.0 / OpenID Connect and supports the [client credentials grant](https://developer.va.gov/explore/authorization/docs/client-credentials?api=claims).

**Important**: To get production access, you must either work for VA or have specific VA agreements in place. If you have questions, [contact us](https://developer.va.gov/support/contact-us).

### Test data for sandbox environment use

We use mock [test data in the sandbox environment](https://github.com/department-of-veterans-affairs/vets-api-clients/blob/master/test_accounts.md). Sandbox test data and test users for the Benefits Claims API are valid for all versions of the API.<|MERGE_RESOLUTION|>--- conflicted
+++ resolved
@@ -1,6 +1,6 @@
 ## Background
 
-The Benefits Claims API Version 2 lets internal consumers: 
+The Benefits Claims API Version 2 lets internal consumers:
 
 -   Retrieve existing claim information, including status, by claim ID.
 -   Automatically establish an Intent To File (21-0966) in VBMS.
@@ -11,7 +11,7 @@
 -   Automatically establish a power of attorney appointment in VBMS for an accredited individual (VA Form 21-22a).
 
 You should use the [Benefits Claims API Version 1](https://developer.va.gov/explore/benefits/docs/claims?version=current) if you are a consumer outside of VA and do not have the necessary VA agreements to use this API.
-    
+
 ## Appointing an accredited representative for dependents
 
 Dependents of Veterans, such as spouses, children (biological and step), and parents (biological and foster) may be eligible for VA benefits and can request representation by an accredited representative.
@@ -28,18 +28,14 @@
 
 ### Claim statuses
 
-<<<<<<< HEAD
-After you submit a disability compensation claim with the `POST /veterans/{veteranId}/526` synchronous endpoint, it is then established in Veterans Benefits Management System (VBMS). A `202` response means that the claim was successfully submitted by the API. However, it does not mean VA has received the required 526EZ PDF. 
-=======
-After you submit a disability compensation claim with the `POST /veterans/{veteranId}/526/synchronous` endpoint, it is then established in Veterans Benefits Management System (VBMS). A `202` response means that the claim was successfully submitted by the API. However, it does not mean VA has received the required 526EZ PDF. 
->>>>>>> ef3c0288
+After you submit a disability compensation claim with the `POST /veterans/{veteranId}/526/synchronous` endpoint, it is then established in Veterans Benefits Management System (VBMS). A `202` response means that the claim was successfully submitted by the API. However, it does not mean VA has received the required 526EZ PDF.
 
-To confirm the status of your submission, use the `GET /veterans/{veteranId}/claims/{id}` endpoint and the ID returned with your submission response. Statuses are: 
+To confirm the status of your submission, use the `GET /veterans/{veteranId}/claims/{id}` endpoint and the ID returned with your submission response. Statuses are:
 
 *  **Pending**: The claim is successfully submitted for processing
 *   **Errored**: The submission encountered upstream errors
-*   **Canceled**: The claim was identified as a duplicate, or another issue caused the claim to be canceled. 
-    *   For duplicate claims, the claim's progress is tracked under a different Claim ID than the one returned in your submission response. 
+*   **Canceled**: The claim was identified as a duplicate, or another issue caused the claim to be canceled.
+    *   For duplicate claims, the claim's progress is tracked under a different Claim ID than the one returned in your submission response.
 *   **Claim received**: The claim was received, but hasn't been assigned to a reviewer yet.
 *   **Initial review**: The claim has been assigned to a reviewer, who will determine if more information is needed.
 *   **Evidence gathering, review, and decision**: VA is gathering evidence to make a decision from health care providers, government agencies, and other sources.
