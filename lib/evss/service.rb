--- conflicted
+++ resolved
@@ -10,7 +10,6 @@
       EVSS::AuthHeaders.new(user).to_h
     end
 
-<<<<<<< HEAD
     def perform_with_user_headers(method, path, body, headers = {}, &block)
       perform(
         method,
@@ -18,14 +17,15 @@
         body,
         headers_for_user(@current_user).merge(headers),
         &block
-=======
+      )
+    end
+
     def raise_backend_exception(key, source, error = nil)
       raise Common::Exceptions::BackendServiceException.new(
         key,
         { source: "EVSS::#{source}" },
         error&.status,
         error&.body
->>>>>>> 9e34a831
       )
     end
   end
