--- conflicted
+++ resolved
@@ -58,13 +58,10 @@
         {
           instructions: medication['sig'],
           facility_phone_number: medication['cmopDivisionPhone'],
-<<<<<<< HEAD
           cmop_division_phone: medication['cmopDivisionPhone'],
           prescription_source: medication['prescriptionSource']
-=======
           prescription_source: medication['prescriptionSource'],
           remarks: medication['remarks']
->>>>>>> 609b1b8e
         }
       end
 
