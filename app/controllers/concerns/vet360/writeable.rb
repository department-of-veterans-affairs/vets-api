# frozen_string_literal: true

require 'common/exceptions/validation_errors'
require 'va_profile/contact_information/service'
require 'va_profile/profile_information/service'

module Vet360
  module Writeable
    extend ActiveSupport::Concern

    # For the passed VAProfile model type and params, it:
    #   - builds and validates a VAProfile models
    #   - POSTs/PUTs the model data to VAProfile
    #   - creates a new AsyncTransaction db record, based on the type
    #   - renders the transaction through the base serializer
    #
    # @param type [String] the VAProfile::Models type (i.e. 'Email', 'Address', etc.)
    # @param params [ActionController::Parameters ] The strong params from the controller
    # @param http_verb [String] The type of write request being made to VAProfile ('post' or 'put')
    # @return [Response] Normal controller `render json:` response with a response.body, .status, etc.
    #
    def write_to_vet360_and_render_transaction!(type, params, http_verb: 'post')
      record = build_record(type, params)
      validate!(record)
      if Flipper.enabled?(:va_profile_information_v3_service, @current_user) && http_verb == ('update')
        http_verb = build_http_verb(record)
      end

      response = write_valid_record!(http_verb, type, record)
      render_new_transaction!(type, response)
    end

    def invalidate_cache
      VAProfileRedis::Cache.invalidate(@current_user)
    end

    private

    def build_record(type, params)
      "VAProfile::Models::#{type.capitalize}"
        .constantize
        .new(params)
        .set_defaults(@current_user)
    end

    def validate!(record)
      return if record.valid?

      PersonalInformationLog.create!(
        data: record.to_h,
        error_class: "#{record.class} ValidationError"
      )
      raise Common::Exceptions::ValidationErrors, record
    end

    def service
      if Flipper.enabled?(:va_profile_information_v3_service, @current_user)
        VAProfile::ProfileInformation::Service.new @current_user
      else
        VAProfile::ContactInformation::Service.new @current_user
      end
    end

    def write_valid_record!(http_verb, type, record)
      if Flipper.enabled?(:va_profile_information_v3_service, @current_user)
        service.send('create_or_update_info', http_verb.to_sym, record)
      else
        service.send("#{http_verb}_#{type.downcase}", record)
      end
<<<<<<< HEAD
=======
    end

    def build_http_verb(record)
      contact_info = VAProfileRedis::ContactInformation.for_user(@current_user)
      attr = record.contact_info_attr(contact_info: true)
      raise "invalid #{record.model} VAProfile::ProfileInformation" if attr.nil?

      record.id = contact_info.public_send(attr)&.id
      record.id.present? ? :put : :post
>>>>>>> d9ab0fa3
    end

    def render_new_transaction!(type, response)
      transaction = "AsyncTransaction::VAProfile::#{type.capitalize}Transaction".constantize.start(
        @current_user, response
      )
      render json: AsyncTransaction::BaseSerializer.new(transaction).serializable_hash
    end

    def add_effective_end_date(params)
      params[:effective_end_date] = Time.now.utc.iso8601
      params
    end
  end
end<|MERGE_RESOLUTION|>--- conflicted
+++ resolved
@@ -67,8 +67,6 @@
       else
         service.send("#{http_verb}_#{type.downcase}", record)
       end
-<<<<<<< HEAD
-=======
     end
 
     def build_http_verb(record)
@@ -78,7 +76,6 @@
 
       record.id = contact_info.public_send(attr)&.id
       record.id.present? ? :put : :post
->>>>>>> d9ab0fa3
     end
 
     def render_new_transaction!(type, response)
