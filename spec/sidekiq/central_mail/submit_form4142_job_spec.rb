# frozen_string_literal: true

require 'rails_helper'
require 'evss/disability_compensation_auth_headers' # required to build a Form526Submission

RSpec.describe CentralMail::SubmitForm4142Job, type: :job do
  subject { described_class }

  before do
    Sidekiq::Job.clear_all
  end

  let(:user) { FactoryBot.create(:user, :loa3) }
  let(:auth_headers) do
    EVSS::DisabilityCompensationAuthHeaders.new(user).add_headers(EVSS::AuthHeaders.new(user).to_h)
  end
  let(:evss_claim_id) { 123_456_789 }
  let(:saved_claim) { FactoryBot.create(:va526ez) }

  describe '.perform_async' do
    let(:form_json) do
      File.read('spec/support/disability_compensation_form/submissions/with_4142.json')
    end
    let(:submission) do
      Form526Submission.create(user_uuid: user.uuid,
                               auth_headers_json: auth_headers.to_json,
                               saved_claim_id: saved_claim.id,
                               form_json:,
                               submitted_claim_id: evss_claim_id)
    end
    let(:metadata_hash) do
      form4142 = submission.form[Form526Submission::FORM_4142]
      form4142['veteranFullName'].update('first' => "Bey'oncé", 'last' => 'Knowle$-Carter')
      form4142['veteranAddress'].update('postalCode' => '123456789')
      subject.perform_async(submission.id)
      jid = subject.jobs.last['jid']
      processor = EVSS::DisabilityCompensationForm::Form4142Processor.new(submission, jid)
      request_body = processor.request_body
      JSON.parse(request_body['metadata'])
    end

    context 'with a successful submission job' do
      it 'queues a job for submit' do
        expect do
          subject.perform_async(submission.id)
        end.to change(subject.jobs, :size).by(1)
      end

      it 'submits successfully' do
        VCR.use_cassette('central_mail/submit_4142') do
          subject.perform_async(submission.id)
          jid = subject.jobs.last['jid']
          described_class.drain
          expect(jid).not_to be_empty
        end
      end

<<<<<<< HEAD
      context 'metadata is formatted properly' do
        let(:metadata_hash) do
          subject.perform_async(submission.id)
          jid = subject.jobs.last['jid']
          processor = EVSS::DisabilityCompensationForm::Form4142Processor.new(submission, jid)
          request_body = processor.request_body
          JSON.parse(request_body['metadata'])
        end

        it 'corrects for invalid characters in generated metadata' do
          submission.form[Form526Submission::FORM_4142]['veteranFullName']
                    .update('first' => 'Beyoncé', 'last' => 'Knowle$')
          veteran_first_name = metadata_hash['veteranFirstName']
          veteran_last_name = metadata_hash['veteranLastName']
          transliterated_chars_regex = /[^\x00-\x7F]/

          expect(veteran_first_name).not_to match(transliterated_chars_regex)
          expect(veteran_last_name).not_to match(transliterated_chars_regex)
        end

        it 'uses proper submission creation date for the received date' do
          received_date = metadata_hash['receiveDt'].to_date
          # TODO: update this expectation to use time once we know what timezone to use
          expect(submission.created_at.to_date).to eq(received_date)
        end
=======
      it 'corrects for invalid characters in generated metadata' do
        veteran_first_name = metadata_hash['veteranFirstName']
        veteran_last_name = metadata_hash['veteranLastName']
        allowed_chars_regex = %r{^[a-zA-Z\/\-\s]}
        expect(veteran_first_name).to match(allowed_chars_regex)
        expect(veteran_last_name).to match(allowed_chars_regex)
      end

      it 'reformats zip code in generated metadata' do
        zip_code = metadata_hash['zipCode']
        expected_zip_format = /\A[0-9]{5}(?:-[0-9]{4})?\z/
        expect(zip_code).to match(expected_zip_format)
>>>>>>> 3e19d25d
      end
    end

    context 'with a submission timeout' do
      before do
        allow_any_instance_of(Faraday::Connection).to receive(:post).and_raise(Faraday::TimeoutError)
      end

      it 'raises a gateway timeout error' do
        subject.perform_async(submission.id)
        expect { described_class.drain }.to raise_error(Common::Exceptions::GatewayTimeout)
      end
    end

    context 'with an unexpected error' do
      before do
        allow_any_instance_of(Faraday::Connection).to receive(:post).and_raise(StandardError.new('foo'))
      end

      it 'raises a standard error' do
        subject.perform_async(submission.id)
        expect { described_class.drain }.to raise_error(StandardError)
      end
    end
  end

  describe '.perform_async for client error' do
    let(:missing_postalcode_form_json) do
      File.read 'spec/support/disability_compensation_form/submissions/with_4142_missing_postalcode.json'
    end
    let(:submission) do
      Form526Submission.create(user_uuid: user.uuid,
                               auth_headers_json: auth_headers.to_json,
                               saved_claim_id: saved_claim.id,
                               form_json: missing_postalcode_form_json,
                               submitted_claim_id: evss_claim_id)
    end

    context 'with a client error' do
      it 'raises a central mail response error' do
        VCR.use_cassette('central_mail/submit_4142_400') do
          subject.perform_async(submission.id)
          expect { described_class.drain }.to raise_error(CentralMail::SubmitForm4142Job::CentralMailResponseError)
        end
      end
    end
  end

  context 'catastrophic failure state' do
    describe 'when all retries are exhausted' do
      let!(:form526_submission) { create(:form526_submission) }
      let!(:form526_job_status) { create(:form526_job_status, :retryable_error, form526_submission:, job_id: 1) }

      it 'updates a StatsD counter and updates the status on an exhaustion event' do
        subject.within_sidekiq_retries_exhausted_block({ 'jid' => form526_job_status.job_id }) do
          expect(StatsD).to receive(:increment).with("#{subject::STATSD_KEY_PREFIX}.exhausted")
          expect(Rails).to receive(:logger).and_call_original
        end
        form526_job_status.reload
        expect(form526_job_status.status).to eq(Form526JobStatus::STATUS[:exhausted])
      end
    end
  end
end<|MERGE_RESOLUTION|>--- conflicted
+++ resolved
@@ -55,33 +55,12 @@
         end
       end
 
-<<<<<<< HEAD
-      context 'metadata is formatted properly' do
-        let(:metadata_hash) do
-          subject.perform_async(submission.id)
-          jid = subject.jobs.last['jid']
-          processor = EVSS::DisabilityCompensationForm::Form4142Processor.new(submission, jid)
-          request_body = processor.request_body
-          JSON.parse(request_body['metadata'])
-        end
+      it 'uses proper submission creation date for the received date' do
+        received_date = metadata_hash['receiveDt'].to_date
+        # TODO: update this expectation to use time once we know what timezone to use
+        expect(submission.created_at.to_date).to eq(received_date)
+      end
 
-        it 'corrects for invalid characters in generated metadata' do
-          submission.form[Form526Submission::FORM_4142]['veteranFullName']
-                    .update('first' => 'Beyoncé', 'last' => 'Knowle$')
-          veteran_first_name = metadata_hash['veteranFirstName']
-          veteran_last_name = metadata_hash['veteranLastName']
-          transliterated_chars_regex = /[^\x00-\x7F]/
-
-          expect(veteran_first_name).not_to match(transliterated_chars_regex)
-          expect(veteran_last_name).not_to match(transliterated_chars_regex)
-        end
-
-        it 'uses proper submission creation date for the received date' do
-          received_date = metadata_hash['receiveDt'].to_date
-          # TODO: update this expectation to use time once we know what timezone to use
-          expect(submission.created_at.to_date).to eq(received_date)
-        end
-=======
       it 'corrects for invalid characters in generated metadata' do
         veteran_first_name = metadata_hash['veteranFirstName']
         veteran_last_name = metadata_hash['veteranLastName']
@@ -94,7 +73,6 @@
         zip_code = metadata_hash['zipCode']
         expected_zip_format = /\A[0-9]{5}(?:-[0-9]{4})?\z/
         expect(zip_code).to match(expected_zip_format)
->>>>>>> 3e19d25d
       end
     end
 
