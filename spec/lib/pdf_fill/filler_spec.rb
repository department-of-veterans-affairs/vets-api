# frozen_string_literal: true

<<<<<<< HEAD
require 'rails_helper'
require 'pdf_fill/filler'

PDF_FORMS = PdfForms.new(Settings.binaries.pdftk)

describe PdfFill::Filler do
=======
describe PdfFill::Filler, type: :model do
>>>>>>> ee29c2d0
  include SchemaMatchers

  describe '#combine_extras' do
    subject do
      described_class.combine_extras(old_file_path, extras_generator)
    end

    let(:extras_generator) { double }
    let(:old_file_path) { 'tmp/pdfs/file_path.pdf' }

    context 'when extras_generator doesnt have text' do
      it 'returns the old_file_path' do
        expect(extras_generator).to receive(:text?).once.and_return(false)

        expect(subject).to eq(old_file_path)
      end
    end

    context 'when extras_generator has text' do
      before do
        expect(extras_generator).to receive(:text?).once.and_return(true)
      end

      it 'generates extras and combine the files' do
        file_path = 'tmp/pdfs/file_path_final.pdf'
        expect(extras_generator).to receive(:generate).once.and_return('extras.pdf')
        expect(described_class::PDF_FORMS).to receive(:cat).once.with(
          old_file_path,
          'extras.pdf',
          file_path
        )
        expect(File).to receive(:delete).once.with('extras.pdf')
        expect(File).to receive(:delete).once.with(old_file_path)

        expect(subject).to eq(file_path)
      end
    end
  end

  describe '#fill_form', run_at: '2017-07-25 00:00:00 -0400' do
    %w[21P-530 21P-527EZ 10-10CG 686C-674].each do |form_id|
      context "form #{form_id}" do
        %w[simple kitchen_sink overflow].each do |type|
          context "with #{type} test data" do
            let(:form_data) do
              get_fixture("pdf_fill/#{form_id}/#{type}")
            end

            it 'fills the form correctly' do
              fact_names = {
                '21P-527EZ' => :pension_claim,
                '21P-530' => :burial_claim,
                '10-10CG' => :caregivers_assistance_claim,
                '686C-674' => :dependency_claim
              }

              saved_claim = create(fact_names[form_id], form: form_data.to_json)

              if type == 'overflow'
                # pdfs_fields_match? only compares based on filled fields, it doesn't read the extras page
                the_extras_generator = nil

                expect(described_class).to receive(:combine_extras).once do |old_file_path, extras_generator|
                  the_extras_generator = extras_generator
                  old_file_path
                end
              end

              file_path = described_class.fill_form(saved_claim)

              if type == 'overflow'
                extras_path = the_extras_generator.generate

                expect(
                  FileUtils.compare_file(extras_path, "spec/fixtures/pdf_fill/#{form_id}/overflow_extras.pdf")
                ).to eq(true)

                File.delete(extras_path)
              end

              expect(
                pdfs_fields_match?(file_path, "spec/fixtures/pdf_fill/#{form_id}/#{type}.pdf")
              ).to eq(true)

              File.delete(file_path)
            end
          end
        end
      end
    end
  end

  describe '#fill_ancillary_form', run_at: '2017-07-25 00:00:00 -0400' do
    %w[21-4142 21-0781a 21-0781 21-8940].each do |form_id|
      context "form #{form_id}" do
        %w[simple kitchen_sink overflow].each do |type|
          context "with #{type} test data" do
            let(:form_data) do
              get_fixture("pdf_fill/#{form_id}/#{type}")
            end

            it 'fills the form correctly' do
              if type == 'overflow'
                # pdfs_fields_match? only compares based on filled fields, it doesn't read the extras page
                the_extras_generator = nil
                expect(described_class).to receive(:combine_extras).once do |old_file_path, extras_generator|
                  the_extras_generator = extras_generator
                  old_file_path
                end
              end

              file_path = described_class.fill_ancillary_form(form_data, 1, form_id)

              if type == 'overflow'
                extras_path = the_extras_generator.generate

                expect(
                  FileUtils.compare_file(extras_path, "spec/fixtures/pdf_fill/#{form_id}/overflow_extras.pdf")
                ).to eq(true)

                File.delete(extras_path)
              end

              expect(
                pdfs_fields_match?(file_path, "spec/fixtures/pdf_fill/#{form_id}/#{type}.pdf")
              ).to eq(true)

              File.delete(file_path)
            end
          end
        end
      end
    end
  end
end<|MERGE_RESOLUTION|>--- conflicted
+++ resolved
@@ -1,15 +1,11 @@
 # frozen_string_literal: true
 
-<<<<<<< HEAD
 require 'rails_helper'
 require 'pdf_fill/filler'
 
 PDF_FORMS = PdfForms.new(Settings.binaries.pdftk)
 
-describe PdfFill::Filler do
-=======
 describe PdfFill::Filler, type: :model do
->>>>>>> ee29c2d0
   include SchemaMatchers
 
   describe '#combine_extras' do
