--- conflicted
+++ resolved
@@ -91,7 +91,6 @@
 
   # there are approx. 46 tests here which is deceptive.
   describe '#fill_ancillary_form', run_at: '2017-07-25 00:00:00 -0400' do
-<<<<<<< HEAD
     # performance tweaks to speed up tests. Timestamping the methods in filler.rb
     # identified these as being the bottlenecks
     before do
@@ -125,12 +124,12 @@
         File.write(output, "%PDF-1.4\n% Fake combined PDF of #{File.basename(a)} + #{File.basename(b)}\n%%EOF")
         output
       end
-=======
+    end
+
     def overflow_file_suffix(extras_redesign, show_jumplinks)
       return '_extras.pdf' unless extras_redesign
 
       show_jumplinks ? '_redesign_extras_jumplinks.pdf' : '_redesign_extras.pdf'
->>>>>>> 4bf9edc7
     end
 
     %w[21-4142 21-0781a 21-0781 21-0781V2 21-8940 28-8832 28-1900 28-1900-V2 21-674 21-674-V2 26-1880 5655
