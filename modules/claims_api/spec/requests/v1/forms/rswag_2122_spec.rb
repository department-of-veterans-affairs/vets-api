# frozen_string_literal: true

require 'swagger_helper'
require Rails.root.join('spec', 'rswag_override.rb').to_s
require 'rails_helper'
require_relative '../../../rails_helper'
require_relative '../../../support/swagger_shared_components/v1'
require 'bgs/power_of_attorney_verifier'
require 'bgs_service/person_web_service'

Rspec.describe 'Power of Attorney', openapi_spec: 'modules/claims_api/app/swagger/claims_api/v1/swagger.json' do
  let(:pws) { ClaimsApi::PersonWebService }

  path '/forms/2122' do
    get 'Gets schema for POA form.' do
      deprecated true
      tags 'Power of Attorney'
      operationId 'get2122JsonSchema'
      produces 'application/json'
      description 'Returns schema to automatically generate a POA form.'
      let(:Authorization) { 'Bearer token' }

      describe 'Getting a successful response' do
        response '200', 'schema response' do
          before do |example|
            submit_request(example.metadata)
          end

          after do |example|
            example.metadata[:response][:content] = {
              'application/json' => {
                example: JSON.parse(response.body, symbolize_names: true)
              }
            }
          end

          it 'returns a valid 200 response' do |example|
            assert_response_matches_metadata(example.metadata)
          end
        end
      end
    end
    post 'Submit a POA form.' do
      tags 'Power of Attorney'
      operationId 'post2122'
      security [
        { productionOauth: ['claim.read', 'claim.write'] },
        { sandboxOauth: ['claim.read', 'claim.write'] },
        { bearer_token: [] }
      ]
      consumes 'application/json'
      produces 'application/json'
      post_description = <<~VERBIAGE
        Signature images\n\n

        If the request includes signature images for both the Veteran and the representative, the API will:\n
           - Generate VA Form 21-22 PDF for organizations or VA Form 21-22a PDF for individual representatives.\n
           - Automatically establish POA for the representative.\n\n

        The signature can be provided in either of these formats:\n
           - Base64-encoded image or signature block. This allows the API to auto-populate and attach the VA Form
           21-22 without requiring a manual PDF upload.\n
           - PDF of VA Form 21-22 with an ink signature. This should be attached using the PUT /forms/2122/{id}
           endpoint.\n\n

           If signature images are not included in the initial request, the response will return an id which must be
           used to submit the signed PDF via the PUT /forms/2122/{id} endpoint.\n\n

        Dependent claimant information:\n
<<<<<<< HEAD
           - If dependent claimant information is included in the request, the dependent relationship to the Veteran
=======
           - If dependent claimant information is included in the request, the dependentʼs relationship to the Veteran
>>>>>>> bbdab6b7
           will be validated.\n
           - In this case, the representative will be appointed to the dependent claimant, not the Veteran.\n\n

        Response information:\n
           - A successful submission returns a 200 response, indicating that the request was successfully processed.\n
           - A 200 response does not confirm that the POA has been appointed.\n
           - To check the status of a POA submission, use the GET /forms/2122/{id} endpoint.\n
      VERBIAGE
      description post_description

      parameter SwaggerSharedComponents::V1.header_params[:veteran_ssn_header]
      let(:'X-VA-SSN') { '796-04-3735' }

      parameter SwaggerSharedComponents::V1.header_params[:veteran_first_name_header]
      let(:'X-VA-First-Name') { 'WESLEY' }

      parameter SwaggerSharedComponents::V1.header_params[:veteran_last_name_header]
      let(:'X-VA-Last-Name') { 'FORD' }

      parameter SwaggerSharedComponents::V1.header_params[:veteran_birth_date_header]
      let(:'X-VA-Birth-Date') { '1986-05-06T00:00:00+00:00' }
      let(:Authorization) { 'Bearer token' }

      claimant_data = {
        'firstName' => 'Mary',
        'lastName' => 'Lincoln',
        'address' => {
          'numberAndStreet' => '123 anystreet',
          'city' => 'anytown',
          'state' => 'OR',
          'country' => 'USA',
          'zipFirstFive' => '12345'
        },
        'relationship' => 'Spouse'
      }

      request_template = JSON.parse(Rails.root.join('modules', 'claims_api', 'spec', 'fixtures',
                                                    'form_2122_json_api.json').read)

      request_template_with_dependent = JSON.parse(Rails.root.join('modules', 'claims_api', 'spec', 'fixtures',
                                                                   'form_2122_json_api.json').read)
      request_template_with_dependent['data']['attributes']['claimant'] = claimant_data

      parameter name: :power_of_attorney_request, in: :body,
                schema: SwaggerSharedComponents::V1.body_examples[:power_of_attorney][:schema]

      parameter in: :body, examples: {
        'POA for Veteran' => {
          value: request_template
        },
        'POA for Dependent Claimant' => {
          value: request_template_with_dependent
        }
      }

      describe 'Getting a successful response' do
        response '200', '2122 Response' do
          schema JSON.parse(Rails.root.join('spec', 'support', 'schemas', 'claims_api', 'forms',
                                            'power_of_attorney', 'submission.json').read)

          let(:scopes) { %w[claim.read claim.write] }
          let(:data) do
            temp = Rails.root.join('modules', 'claims_api', 'spec', 'fixtures', 'form_2122_json_api.json').read
            temp = JSON.parse(temp)

            temp
          end

          let(:power_of_attorney_request) do
            data
          end

          let(:bgs_poa_verifier) { BGS::PowerOfAttorneyVerifier.new(nil) }

          before do |example|
            allow_any_instance_of(ClaimsApi::V1::Forms::PowerOfAttorneyController)
              .to receive(:validate_poa_code!).and_return(true)
            allow_any_instance_of(ClaimsApi::V1::Forms::PowerOfAttorneyController)
              .to receive(:validate_poa_code_for_current_user!).and_return(true)
            stub_poa_verification
            allow_any_instance_of(pws)
              .to receive(:find_by_ssn).and_return({ file_nbr: '123456789' })
            allow_any_instance_of(ClaimsApi::V1::Forms::PowerOfAttorneyController)
              .to receive(:check_request_ssn_matches_mpi).and_return(nil)
            allow(BGS::PowerOfAttorneyVerifier).to receive(:new).and_return(bgs_poa_verifier)
            allow(bgs_poa_verifier).to receive(:current_poa_code).and_return(nil)

            mock_acg(scopes) do
              submit_request(example.metadata)
            end
          end

          after do |example|
            example.metadata[:response][:content] = {
              'application/json' => {
                example: JSON.parse(response.body, symbolize_names: true)
              }
            }
          end

          it 'returns a valid 200 response' do |example|
            assert_response_matches_metadata(example.metadata)
          end
        end
      end

      describe 'Getting a 401 response' do
        response '401', 'Unauthorized' do
          schema JSON.parse(Rails.root.join('spec', 'support', 'schemas', 'claims_api', 'errors',
                                            'default.json').read)

          let(:scopes) { %w[claim.read claim.write] }
          let(:data) do
            temp = Rails.root.join('modules', 'claims_api', 'spec', 'fixtures', 'form_2122_json_api.json').read
            temp = JSON.parse(temp)

            temp
          end
          let(:Authorization) { nil }

          let(:power_of_attorney_request) do
            data
          end

          before do |example|
            stub_poa_verification

            mock_acg(scopes) do
              allow(ClaimsApi::ValidatedToken).to receive(:new).and_return(nil)
              submit_request(example.metadata)
            end
          end

          after do |example|
            example.metadata[:response][:content] = {
              'application/json' => {
                example: JSON.parse(response.body, symbolize_names: true)
              }
            }
          end

          it 'returns a 401 response' do |example|
            assert_response_matches_metadata(example.metadata)
          end
        end
      end

      describe 'Getting a 422 response' do
        response '422', 'Unprocessable entity' do
          schema JSON.parse(Rails.root.join('spec', 'support', 'schemas', 'claims_api', 'errors',
                                            'default_with_source.json').read)

          let(:scopes) { %w[claim.read claim.write] }
          let(:data) do
            temp = Rails.root.join('modules', 'claims_api', 'spec', 'fixtures', 'form_2122_json_api.json').read
            temp = JSON.parse(temp)
            temp['data']['attributes']['serviceOrganization']['poaCode'] = nil

            temp
          end

          let(:power_of_attorney_request) do
            data
          end

          before do |example|
            allow_any_instance_of(ClaimsApi::V1::Forms::PowerOfAttorneyController)
              .to receive(:check_request_ssn_matches_mpi).and_return(nil)
            stub_poa_verification
            mock_acg(scopes) do
              submit_request(example.metadata)
            end
          end

          after do |example|
            example.metadata[:response][:content] = {
              'application/json' => {
                example: JSON.parse(response.body, symbolize_names: true)
              }
            }
          end

          it 'returns a 422 response' do |example|
            assert_response_matches_metadata(example.metadata)
          end
        end
      end
    end
  end

  path '/forms/2122/{id}' do
    put 'Upload a signed 21-22 document.' do
      tags 'Power of Attorney'
      operationId 'upload2122Attachment'
      security [
        { productionOauth: ['claim.read', 'claim.write'] },
        { sandboxOauth: ['claim.read', 'claim.write'] },
        { bearer_token: [] }
      ]
      consumes 'multipart/form-data'
      produces 'application/json'
      put_description = <<~VERBIAGE
        Accepts a document binary as part of a multipart payload.
        Use this PUT endpoint after the POST endpoint for uploading the signed 21-22 PDF form.\n
      VERBIAGE
      description put_description

      parameter name: :id, in: :path, type: :string, description: 'UUID given when Power of Attorney was submitted'

      parameter SwaggerSharedComponents::V1.header_params[:veteran_ssn_header]
      let(:'X-VA-SSN') { '796-04-3735' }

      parameter SwaggerSharedComponents::V1.header_params[:veteran_first_name_header]
      let(:'X-VA-First-Name') { 'WESLEY' }

      parameter SwaggerSharedComponents::V1.header_params[:veteran_last_name_header]
      let(:'X-VA-Last-Name') { 'FORD' }

      parameter SwaggerSharedComponents::V1.header_params[:veteran_birth_date_header]
      let(:'X-VA-Birth-Date') { '1986-05-06T00:00:00+00:00' }
      let(:Authorization) { 'Bearer token' }

      attachment_description = <<~VERBIAGE
        Attachment contents. Must be provided in binary PDF or [base64 string](https://raw.githubusercontent.com/department-of-veterans-affairs/vets-api/master/modules/claims_api/spec/fixtures/base64pdf) format and less than 11 in x 11 in.
      VERBIAGE
      parameter name: :attachment,
                in: :formData,
                required: true,
                schema: {
                  type: :object,
                  properties: {
                    attachment: {
                      type: :file,
                      description: attachment_description
                    }
                  }
                }

      describe 'Getting a successful response' do
        response '200', '2122 Response' do
          schema JSON.parse(Rails.root.join('spec', 'support', 'schemas', 'claims_api', 'forms',
                                            'power_of_attorney', 'upload.json').read)

          let(:scopes) { %w[claim.read claim.write] }
          let(:power_of_attorney) { create(:power_of_attorney) }
          let(:attachment) do
            Rack::Test::UploadedFile.new(Rails.root.join(*'/modules/claims_api/spec/fixtures/extras.pdf'.split('/'))
                                                     .to_s)
          end
          let(:id) { power_of_attorney.id }

          before do |example|
            stub_poa_verification

            mock_acg(scopes) do
              allow_any_instance_of(pws)
                .to receive(:find_by_ssn).and_return({ file_nbr: '123456789' })
              allow_any_instance_of(ClaimsApi::V1::Forms::PowerOfAttorneyController)
                .to receive(:check_request_ssn_matches_mpi).and_return(nil)
              allow_any_instance_of(ClaimsApi::PowerOfAttorneyUploader).to receive(:store!)
              submit_request(example.metadata)
            end
          end

          after do |example|
            example.metadata[:response][:content] = {
              'application/json' => {
                example: JSON.parse(response.body, symbolize_names: true)
              }
            }
          end

          it 'returns a valid 200 response' do |example|
            assert_response_matches_metadata(example.metadata)
          end
        end
      end

      describe 'Getting a 401 response' do
        response '401', 'Unauthorized' do
          schema JSON.parse(Rails.root.join('spec', 'support', 'schemas', 'claims_api', 'errors',
                                            'default.json').read)

          let(:scopes) { %w[claim.read claim.write] }
          let(:power_of_attorney) { create(:power_of_attorney) }
          let(:attachment) do
            Rack::Test::UploadedFile.new(Rails.root.join(*'/modules/claims_api/spec/fixtures/extras.pdf'.split('/'))
                                                     .to_s)
          end
          let(:id) { power_of_attorney.id }
          let(:Authorization) { nil }

          before do |example|
            allow_any_instance_of(ClaimsApi::V1::Forms::PowerOfAttorneyController)
              .to receive(:check_request_ssn_matches_mpi).and_return(nil)
            stub_poa_verification

            mock_acg(scopes) do
              allow_any_instance_of(ClaimsApi::PowerOfAttorneyUploader).to receive(:store!)
              allow_any_instance_of(pws)
                .to receive(:find_by_ssn).and_return({ file_nbr: '123456789' })
              allow(ClaimsApi::ValidatedToken).to receive(:new).and_return(nil)
              submit_request(example.metadata)
            end
          end

          after do |example|
            example.metadata[:response][:content] = {
              'application/json' => {
                example: JSON.parse(response.body, symbolize_names: true)
              }
            }
          end

          it 'returns a 401 response' do |example|
            assert_response_matches_metadata(example.metadata)
          end
        end
      end

      describe 'Getting a 404 response' do
        response '404', 'Resource not found' do
          schema JSON.parse(Rails.root.join('spec', 'support', 'schemas', 'claims_api', 'errors',
                                            'default.json').read)

          let(:scopes) { %w[claim.read claim.write] }
          let(:attachment) do
            Rack::Test::UploadedFile.new(Rails.root.join(*'/modules/claims_api/spec/fixtures/extras.pdf'.split('/'))
                                                     .to_s)
          end
          let(:id) { 999_999_999 }

          before do |example|
            allow_any_instance_of(ClaimsApi::V1::Forms::PowerOfAttorneyController)
              .to receive(:check_request_ssn_matches_mpi).and_return(nil)
            stub_poa_verification

            mock_acg(scopes) do
              allow_any_instance_of(ClaimsApi::PowerOfAttorneyUploader).to receive(:store!)
              submit_request(example.metadata)
            end
          end

          after do |example|
            example.metadata[:response][:content] = {
              'application/json' => {
                example: JSON.parse(response.body, symbolize_names: true)
              }
            }
          end

          it 'returns a 404 response' do |example|
            assert_response_matches_metadata(example.metadata)
          end
        end
      end

      describe 'Getting a 422 response' do
        response '422', 'Unprocessable Entity' do
          schema JSON.parse(Rails.root.join('spec', 'support', 'schemas', 'claims_api', 'errors',
                                            'default.json').read)

          let(:scopes) { %w[claim.read claim.write] }
          let(:power_of_attorney) { create(:power_of_attorney) }
          let(:attachment) do
            Rack::Test::UploadedFile.new(Rails.root.join(*'/modules/claims_api/spec/fixtures/extras.pdf'.split('/'))
                                                     .to_s)
          end
          let(:id) { power_of_attorney.id }

          before do |example|
            stub_poa_verification

            mock_acg(scopes) do
              allow_any_instance_of(pws)
                .to receive(:find_by_ssn).and_return(nil)
              submit_request(example.metadata)
            end
          end

          after do |example|
            example.metadata[:response][:content] = {
              'application/json' => {
                example: JSON.parse(response.body, symbolize_names: true)
              }
            }
          end

          it 'returns a valid 422 response' do |example|
            assert_response_matches_metadata(example.metadata)
          end
        end
      end

      describe 'Getting a 424 response' do
        response '424', 'Failed Dependency' do
          schema JSON.parse(Rails.root.join('spec', 'support', 'schemas', 'claims_api', 'errors',
                                            'default.json').read)

          let(:scopes) { %w[claim.read claim.write] }
          let(:power_of_attorney) { create(:power_of_attorney) }
          let(:attachment) do
            Rack::Test::UploadedFile.new(Rails.root.join(*'/modules/claims_api/spec/fixtures/extras.pdf'.split('/'))
                                                     .to_s)
          end
          let(:id) { power_of_attorney.id }

          before do |example|
            allow_any_instance_of(ClaimsApi::V1::Forms::PowerOfAttorneyController)
              .to receive(:check_request_ssn_matches_mpi).and_return(nil)
            stub_poa_verification

            mock_acg(scopes) do
              allow_any_instance_of(pws)
                .to receive(:find_by_ssn).and_raise(BGS::ShareError.new('HelloWorld'))
              submit_request(example.metadata)
            end
          end

          after do |example|
            example.metadata[:response][:content] = {
              'application/json' => {
                example: JSON.parse(response.body, symbolize_names: true)
              }
            }
          end

          it 'returns a valid 424 response' do |example|
            assert_response_matches_metadata(example.metadata)
          end
        end
      end

      describe 'Getting a 400 response' do
        response '400', 'Bad Request' do
          schema JSON.parse(Rails.root.join('spec', 'support', 'schemas', 'claims_api', 'errors',
                                            'default.json').read)
          let(:scopes) { %w[claim.read claim.write] }
          let(:power_of_attorney) { create(:power_of_attorney) }
          let(:attachment) { nil }
          let(:id) { power_of_attorney.id }

          before do |example|
            allow_any_instance_of(ClaimsApi::V1::Forms::PowerOfAttorneyController)
              .to receive(:check_request_ssn_matches_mpi).and_return(nil)
            stub_poa_verification

            mock_acg(scopes) do
              allow_any_instance_of(BGS::PersonWebService)
                .to receive(:find_by_ssn).and_raise(BGS::ShareError.new('HelloWorld'))
              submit_request(example.metadata)
            end
          end

          after do |example|
            example.metadata[:response][:content] = {
              'application/json' => {
                example: JSON.parse(response.body, symbolize_names: true)
              }
            }
          end

          it 'returns a 400 response' do |example|
            assert_response_matches_metadata(example.metadata)
          end
        end
      end
    end
  end

  path '/forms/2122/{id}' do
    get 'Check POA status by ID.' do
      tags 'Power of Attorney'
      operationId 'get2122poa'
      security [
        { productionOauth: ['claim.read'] },
        { sandboxOauth: ['claim.read'] },
        { bearer_token: [] }
      ]
      produces 'application/json'
      description 'Based on ID, returns a 21-22 submission and current status.'

      parameter name: :id, in: :path, type: :string, description: 'The ID of the 21-22 submission'

      parameter SwaggerSharedComponents::V1.header_params[:veteran_ssn_header]
      let(:'X-VA-SSN') { '796-04-3735' }

      parameter SwaggerSharedComponents::V1.header_params[:veteran_first_name_header]
      let(:'X-VA-First-Name') { 'WESLEY' }

      parameter SwaggerSharedComponents::V1.header_params[:veteran_last_name_header]
      let(:'X-VA-Last-Name') { 'FORD' }

      parameter SwaggerSharedComponents::V1.header_params[:veteran_birth_date_header]
      let(:'X-VA-Birth-Date') { '1986-05-06T00:00:00+00:00' }

      let(:Authorization) { 'Bearer token' }

      describe 'Getting a 200 response' do
        response '200', '2122 response' do
          schema JSON.parse(Rails.root.join('spec', 'support', 'schemas', 'claims_api', 'forms',
                                            'power_of_attorney', 'get.json').read)

          let(:headers) do
            { 'X-VA-SSN': '796-04-3735',
              'X-VA-First-Name': 'WESLEY',
              'X-VA-Last-Name': 'FORD',
              'X-Consumer-Username': 'TestConsumer',
              'X-VA-Birth-Date': '1986-05-06T00:00:00+00:00',
              'X-VA-Gender': 'M' }
          end
          let(:scopes) { %w[claim.read claim.write] }
          let(:power_of_attorney) { create(:power_of_attorney, auth_headers: headers) }
          let(:id) { power_of_attorney.id }

          before do |example|
            stub_poa_verification

            mock_acg(scopes) do
              submit_request(example.metadata)
            end
          end

          after do |example|
            example.metadata[:response][:content] = {
              'application/json' => {
                example: JSON.parse(response.body, symbolize_names: true)
              }
            }
          end

          it 'returns a valid 200 response' do |example|
            assert_response_matches_metadata(example.metadata)
          end
        end
      end

      describe 'Getting a 401 response' do
        response '401', 'Unauthorized' do
          schema JSON.parse(Rails.root.join('spec', 'support', 'schemas', 'claims_api', 'errors',
                                            'default.json').read)

          let(:headers) do
            { 'X-VA-SSN': '796-04-3735',
              'X-VA-First-Name': 'WESLEY',
              'X-VA-Last-Name': 'FORD',
              'X-Consumer-Username': 'TestConsumer',
              'X-VA-Birth-Date': '1986-05-06T00:00:00+00:00',
              'X-VA-Gender': 'M' }
          end
          let(:scopes) { %w[claim.read claim.write] }
          let(:power_of_attorney) { create(:power_of_attorney, auth_headers: headers) }
          let(:id) { power_of_attorney.id }
          let(:Authorization) { nil }

          before do |example|
            stub_poa_verification

            mock_acg(scopes) do
              allow(ClaimsApi::ValidatedToken).to receive(:new).and_return(nil)
              submit_request(example.metadata)
            end
          end

          after do |example|
            example.metadata[:response][:content] = {
              'application/json' => {
                example: JSON.parse(response.body, symbolize_names: true)
              }
            }
          end

          it 'returns a 401 response' do |example|
            assert_response_matches_metadata(example.metadata)
          end
        end
      end

      describe 'Getting a 404 response' do
        response '404', 'Resource not found' do
          schema JSON.parse(Rails.root.join('spec', 'support', 'schemas', 'claims_api', 'errors',
                                            'default.json').read)

          let(:headers) do
            { 'X-VA-SSN': '796-04-3735',
              'X-VA-First-Name': 'WESLEY',
              'X-VA-Last-Name': 'FORD',
              'X-Consumer-Username': 'TestConsumer',
              'X-VA-Birth-Date': '1986-05-06T00:00:00+00:00',
              'X-VA-Gender': 'M' }
          end
          let(:scopes) { %w[claim.read claim.write] }
          let(:id) { 999_999_999 }

          before do |example|
            stub_poa_verification

            mock_acg(scopes) do
              submit_request(example.metadata)
            end
          end

          after do |example|
            example.metadata[:response][:content] = {
              'application/json' => {
                example: JSON.parse(response.body, symbolize_names: true)
              }
            }
          end

          it 'returns a 404 response' do |example|
            assert_response_matches_metadata(example.metadata)
          end
        end
      end
    end
  end

  path '/forms/2122/active' do
    get 'Check active POA status.' do
      tags 'Power of Attorney'
      operationId 'getActive2122Poa'
      security [
        { productionOauth: ['claim.read'] },
        { sandboxOauth: ['claim.read'] },
        { bearer_token: [] }
      ]
      produces 'application/json'
      active_description = <<~VERBIAGE
        Returns the last active POA for a Veteran.
        To check the status of new POA submissions, use the GET /forms/2122/{id} endpoint.\n
      VERBIAGE
      description active_description

      parameter SwaggerSharedComponents::V1.header_params[:veteran_ssn_header]
      let(:'X-VA-SSN') { '796-04-3735' }

      parameter SwaggerSharedComponents::V1.header_params[:veteran_first_name_header]
      let(:'X-VA-First-Name') { 'WESLEY' }

      parameter SwaggerSharedComponents::V1.header_params[:veteran_last_name_header]
      let(:'X-VA-Last-Name') { 'FORD' }

      parameter SwaggerSharedComponents::V1.header_params[:veteran_birth_date_header]
      let(:'X-VA-Birth-Date') { '1986-05-06T00:00:00+00:00' }

      let(:Authorization) { 'Bearer token' }

      describe 'Getting a 200 response' do
        response '200', '2122 response' do
          schema JSON.parse(Rails.root.join('spec', 'support', 'schemas', 'claims_api', 'forms',
                                            'power_of_attorney', 'active.json').read)

          let(:scopes) { %w[claim.read claim.write] }
          let(:bgs_poa_verifier) { BGS::PowerOfAttorneyVerifier.new(nil) }
          let(:representative_info) do
            {
              first_name: 'Jane',
              last_name: 'Doe',
              organization_name: nil,
              phone_number: '555-555-5555'
            }
          end

          before do |example|
            stub_poa_verification

            mock_acg(scopes) do
              allow(BGS::PowerOfAttorneyVerifier).to receive(:new).and_return(bgs_poa_verifier)
              allow(Veteran::Service::Representative).to receive(:for_user).and_return(true)
              expect(bgs_poa_verifier).to receive(:current_poa_code).and_return('HelloWorld').exactly(3).times
              expect(bgs_poa_verifier).to receive(:previous_poa_code).and_return(nil)
              expect_any_instance_of(
                ClaimsApi::V1::Forms::PowerOfAttorneyController
              ).to receive(:build_representative_info).and_return(representative_info)
              submit_request(example.metadata)
            end
          end

          after do |example|
            example.metadata[:response][:content] = {
              'application/json' => {
                example: JSON.parse(response.body, symbolize_names: true)
              }
            }
          end

          it 'returns a valid 200 response' do |example|
            assert_response_matches_metadata(example.metadata)
          end
        end
      end

      describe 'Getting a 401 response' do
        response '401', 'Unauthorized' do
          schema JSON.parse(Rails.root.join('spec', 'support', 'schemas', 'claims_api', 'errors',
                                            'default.json').read)

          let(:scopes) { %w[claim.read claim.write] }
          let(:Authorization) { nil }

          before do |example|
            stub_poa_verification

            mock_acg(scopes) do
              allow(ClaimsApi::ValidatedToken).to receive(:new).and_return(nil)
              submit_request(example.metadata)
            end
          end

          after do |example|
            example.metadata[:response][:content] = {
              'application/json' => {
                example: JSON.parse(response.body, symbolize_names: true)
              }
            }
          end

          it 'returns a 401 response' do |example|
            assert_response_matches_metadata(example.metadata)
          end
        end
      end

      describe 'Getting a 404 response' do
        response '404', 'Resource not found' do
          schema JSON.parse(Rails.root.join('spec', 'support', 'schemas', 'claims_api', 'errors',
                                            'default.json').read)

          let(:scopes) { %w[claim.read claim.write] }
          let(:bgs_poa_verifier) { BGS::PowerOfAttorneyVerifier.new(nil) }

          before do |example|
            stub_poa_verification

            mock_acg(scopes) do
              allow(BGS::PowerOfAttorneyVerifier).to receive(:new).and_return(bgs_poa_verifier)
              allow(Veteran::Service::Representative).to receive(:for_user).and_return(true)
              expect(bgs_poa_verifier).to receive(:current_poa_code).and_return(nil)
              submit_request(example.metadata)
            end
          end

          after do |example|
            example.metadata[:response][:content] = {
              'application/json' => {
                example: JSON.parse(response.body, symbolize_names: true)
              }
            }
          end

          it 'returns a valid 404 response' do |example|
            assert_response_matches_metadata(example.metadata)
          end
        end
      end
    end
  end

  path '/forms/2122/validate' do
    post '21-22 POA form submission test run.' do
      deprecated true
      tags 'Power of Attorney'
      operationId 'validate2122poa'
      security [
        { productionOauth: ['claim.read', 'claim.write'] },
        { sandboxOauth: ['claim.read', 'claim.write'] },
        { bearer_token: [] }
      ]
      consumes 'application/json'
      produces 'application/json'
      validation_description = <<~VERBIAGE
        Test to make sure the form submission works with your parameters.
      VERBIAGE
      description validation_description

      parameter SwaggerSharedComponents::V1.header_params[:veteran_ssn_header]
      let(:'X-VA-SSN') { '796-04-3735' }

      parameter SwaggerSharedComponents::V1.header_params[:veteran_first_name_header]
      let(:'X-VA-First-Name') { 'WESLEY' }

      parameter SwaggerSharedComponents::V1.header_params[:veteran_last_name_header]
      let(:'X-VA-Last-Name') { 'FORD' }

      parameter SwaggerSharedComponents::V1.header_params[:veteran_birth_date_header]
      let(:'X-VA-Birth-Date') { '1986-05-06T00:00:00+00:00' }
      let(:Authorization) { 'Bearer token' }

      parameter SwaggerSharedComponents::V1.body_examples[:power_of_attorney]

      describe 'Getting a successful response' do
        response '200', '2122 Response' do
          schema JSON.parse(Rails.root.join('spec', 'support', 'schemas', 'claims_api', 'forms',
                                            'power_of_attorney', 'validate.json').read)

          let(:scopes) { %w[claim.read claim.write] }
          let(:data) do
            temp = Rails.root.join('modules', 'claims_api', 'spec', 'fixtures', 'form_2122_json_api.json').read
            temp = JSON.parse(temp)

            temp
          end

          before do |example|
            allow_any_instance_of(ClaimsApi::V1::Forms::PowerOfAttorneyController)
              .to receive(:validate_poa_code!).and_return(true)
            allow_any_instance_of(ClaimsApi::V1::Forms::PowerOfAttorneyController)
              .to receive(:validate_poa_code_for_current_user!).and_return(true)
            allow_any_instance_of(ClaimsApi::V1::Forms::PowerOfAttorneyController)
              .to receive(:check_request_ssn_matches_mpi).and_return(nil)
            stub_poa_verification

            mock_acg(scopes) do
              submit_request(example.metadata)
            end
          end

          after do |example|
            example.metadata[:response][:content] = {
              'application/json' => {
                example: JSON.parse(response.body, symbolize_names: true)
              }
            }
          end

          it 'returns a valid 200 response' do |example|
            assert_response_matches_metadata(example.metadata)
          end
        end
      end

      describe 'Getting a 401 response' do
        response '401', 'Unauthorized' do
          schema JSON.parse(Rails.root.join('spec', 'support', 'schemas', 'claims_api', 'errors',
                                            'default.json').read)

          let(:scopes) { %w[claim.read claim.write] }
          let(:data) do
            temp = Rails.root.join('modules', 'claims_api', 'spec', 'fixtures', 'form_2122_json_api.json').read
            temp = JSON.parse(temp)

            temp
          end
          let(:Authorization) { nil }

          before do |example|
            stub_poa_verification

            mock_acg(scopes) do
              allow(ClaimsApi::ValidatedToken).to receive(:new).and_return(nil)
              submit_request(example.metadata)
            end
          end

          after do |example|
            example.metadata[:response][:content] = {
              'application/json' => {
                example: JSON.parse(response.body, symbolize_names: true)
              }
            }
          end

          it 'returns a 401 response' do |example|
            assert_response_matches_metadata(example.metadata)
          end
        end
      end

      describe 'Getting a 422 response' do
        response '422', 'Unprocessable entity' do
          schema JSON.parse(Rails.root.join('spec', 'support', 'schemas', 'claims_api', 'errors',
                                            'default_with_source.json').read)

          let(:scopes) { %w[claim.read claim.write] }
          let(:data) { { data: { attributes: nil } } }

          before do |example|
            allow_any_instance_of(ClaimsApi::V1::Forms::PowerOfAttorneyController)
              .to receive(:check_request_ssn_matches_mpi).and_return(nil)
            stub_poa_verification

            mock_acg(scopes) do
              submit_request(example.metadata)
            end
          end

          after do |example|
            example.metadata[:response][:content] = {
              'application/json' => {
                example: JSON.parse(response.body, symbolize_names: true)
              }
            }
          end

          it 'returns a 422 response' do |example|
            assert_response_matches_metadata(example.metadata)
          end
        end
      end
    end
  end
end<|MERGE_RESOLUTION|>--- conflicted
+++ resolved
@@ -67,11 +67,7 @@
            used to submit the signed PDF via the PUT /forms/2122/{id} endpoint.\n\n
 
         Dependent claimant information:\n
-<<<<<<< HEAD
-           - If dependent claimant information is included in the request, the dependent relationship to the Veteran
-=======
            - If dependent claimant information is included in the request, the dependentʼs relationship to the Veteran
->>>>>>> bbdab6b7
            will be validated.\n
            - In this case, the representative will be appointed to the dependent claimant, not the Veteran.\n\n
 
