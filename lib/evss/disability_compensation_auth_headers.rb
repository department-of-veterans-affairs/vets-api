# frozen_string_literal: true

require 'evss/base_headers'

module EVSS
  class DisabilityCompensationAuthHeaders < EVSS::BaseHeaders
    # :nocov:

    def add_headers(auth_headers)
      auth_headers.merge(
        'va_eauth_authorization' => eauth_json
      )
    end

    private

    def eauth_json
      {
        authorizationResponse: {
          status: 'VETERAN',
          idType: 'SSN',
          id: @user.ssn,
          edi: @user.edipi,
          firstName: @user.first_name,
          lastName: @user.last_name,
          birthDate: iso8601_birth_date,
          gender: gender
        }
      }.to_json
    end

    def gender
      case @user.gender || @user.mvi&.profile&.gender
      when 'F'
        'FEMALE'
      when 'M'
        'MALE'
      else
<<<<<<< HEAD
        raise Common::Exceptions::External::UnprocessableEntity,
=======
        Raven.extra_context(user_gender: @user.gender,
                            mvi_gender: @user.mvi&.profile&.gender)
        raise Common::Exceptions::UnprocessableEntity,
>>>>>>> c559b92a
              detail: 'Gender is required & must be "F" or "M"',
              source: self.class,
              event_id: Raven.last_event_id
      end
    end

    # :nocov:
  end
end<|MERGE_RESOLUTION|>--- conflicted
+++ resolved
@@ -36,13 +36,9 @@
       when 'M'
         'MALE'
       else
-<<<<<<< HEAD
-        raise Common::Exceptions::External::UnprocessableEntity,
-=======
         Raven.extra_context(user_gender: @user.gender,
                             mvi_gender: @user.mvi&.profile&.gender)
-        raise Common::Exceptions::UnprocessableEntity,
->>>>>>> c559b92a
+        raise Common::Exceptions::External::UnprocessableEntity,
               detail: 'Gender is required & must be "F" or "M"',
               source: self.class,
               event_id: Raven.last_event_id
