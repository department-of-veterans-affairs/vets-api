---
# Add a new feature toggle here to ensure that it is initialized in all environments.
#
# Features are enabled by default in the test environment and disabled by default in other environments.
# To default a feature to enabled in development, set the `enable_in_development` key to true.
#
# The description should contain any relevant information for an admin who may toggle the feature.
#
# The actor_type should be either `user` for features you want to be "sticky" for a logged in user (default)
#  or `cookie_id` of you wish to use the Google Analytics id as the unique identifier.

# Sorted using http://yaml-sorter.herokuapp.com/

features:
  this_is_only_a_test:
    actor_type: user
    description: Used in feature_toggles_controller_spec.
  this_is_only_a_test_two:
    actor_type: user
    description: Used in feature toggle specs.
  accredited_representative_portal_custom_login:
    actor_type: cookie_id
    description: Controls whether the ARP application uses its custom login page or the platform login.
    enable_in_development: true
  accredited_representative_portal_frontend:
    actor_type: user
    description: Enables the frontend of the accredited representative portal
    enable_in_development: true
  accredited_representative_portal_api:
    actor_type: user
    description: Enables the endpoints of the accredited representative portal
    enable_in_development: true
  accredited_representative_portal_intent_to_file_api:
    actor_type: user
    description: Enables the endpoints of the accredited representative portal intent to file
    enable_in_development: true
  accredited_representative_portal_search:
    actor_type: user
    description: Enables the people search of the accredited representative portal
    enable_in_development: true
  accredited_representative_portal_self_service_auth:
    actor_type: user
    description: Enables the self-service authorization of the accredited representative portal
  accredited_representative_portal_form_21a:
    actor_type: user
    description: >
      When enabled, shows form 21a in the accredited representative portal.
      NOTE: content-build is using "vagovprod: false" to also hide the form 21a in production.
    enable_in_development: true
  accredited_representative_portal_submissions:
    actor_type: user
    description: Enables the form submissions view in the accredited representative portal
    enable_in_development: true
  accredited_representative_portal_email_delivery_callback:
    actor_type: user
    description: Enables a custom email delivery callback to track and log all notification statuses beyond errors
  aedp_vadx:
    actor_type: user
    description: Enables the VADX experimental features in the AEDP application
    enable_in_development: true
  all_claims_add_disabilities_enhancement:
    actor_type: user
    description: Enables enhancement to the 21-526EZ "Add Disabilities" page being implemented by the Conditions Team.
    enable_in_development: true
  appointments_consolidation:
    actor_type: user
    description: For features being tested while merging logic for appointments between web and mobile
  arm_use_datadog_real_user_monitoring:
    actor_type: user
    description: Enables Datadog Real User Monitoring for ARM apps (Find a Rep, Appoint a Rep)
  ask_va_announcement_banner:
    actor_type: cookie_id
    description: >
      The Ask VA announcement banner displays message(s) to visitors
      from the CRM-managed, expirable notifications - as retrieved
      from the /ask_va_api/v0/announcements endpoint.
    enable_in_development: true
  ask_va_alert_link_to_old_portal:
    actor_type: user
    description: >
      The Ask VA form alert banner with a link to the old portal. To use while form is down for maintenance.
    enable_in_development: true
  ask_va_canary_release:
    actor_type: cookie_id
    description: >
      Percent of visitors to keep in the updated Ask VA experience on VA.gov.
      All other users are redirected to the legacy experience.
      To route or retain all users, set to 0% for legacy or 100% for the
      updated experience on VA.gov.
      NOTE: When ready for all users to be in the updated experience on
      VA.gov, set this toggle to "Enabled", rather than specifying 100%
      in the percentage.
    enable_in_development: true
  ask_va_mock_api_for_testing:
    actor_type: cookie_id
    description: >
      Use mock API responses in the Ask VA application UI.
      This is used for testing purposes only and should not be enabled in production.
      We need to remove this feature from the codebase ASAP.
      Mocks shouldn't live in the app logic. If needed, add at the API/middleware level.
    enable_in_development: true
  ask_va_api_maintenance_mode:
    actor_type: user
    description: >
      A system-wide control flag that governs the overall availability of Ask VA API endpoints.
      When enabled, the API restricts external access and returns a service unavailable response across all routes.
      Primarily used for coordinated maintenance windows or temporary system suspensions,
      allowing the team to manage API exposure dynamically without requiring a redeploy.
    enable_in_development: true
  ask_va_api_patsr_separation:
    actor_type: user
    description: >
      Use new CRM environments for Ask VA API
    enable_in_development: true
  auth_exp_vba_downtime_message:
    actor_type: user
    description: Show downtime message on Profile and My VA for planned VBA maintenance
  avs_enabled:
    actor_type: user
    description: Enables the After Visit Summary API.
    enable_in_development: true
  bcas_letters_use_lighthouse:
    actor_type: user
    description: Use lighthouse instead of EVSS to view/download benefit letters.
    enable_in_development: true
  benefits_documents_use_lighthouse:
    actor_type: user
    description: Use lighthouse instead of EVSS to upload benefits documents.
    enable_in_development: false
  benefits_documents_validate_claimant:
    actor_type: user
    description: When enabled, validate that the given claimant can upload docs for the claim
    enable_in_development: false
  benefits_require_gateway_origin:
    actor_type: user
    description: Requires that all requests made to endpoints in appeals_api and vba_documents be made through the gateway
  bgs_param_logging_enabled:
    actor_type: user
    description: Enables logging of BGS parameters (filtered in production)
  bpds_service_enabled:
    actor_type: user
    description: Enables the BPDS service
  caregiver_use_facilities_API:
    actor_type: cookie_id
    description: Allow list of caregiver facilites to be fetched by way of the Facilities API.
  caregiver_browser_monitoring_enabled:
    actor_type: user
    description: Enables Datadog Real Time User Monitoring
<<<<<<< HEAD
  caregiver_request_duration_monitoring:
    actor_type: user
    description: Enables logging of 10-10CG request durations to StatsD
=======
  caregiver_use_rails_logging_over_sentry:
    actor_type: user
    description: Use Rails for logging instead of Sentry
>>>>>>> 21a4c5a4
  cerner_non_eligible_sis_enabled:
    actor_type: user
    description: Enables Sign in Service for cerner authentication
  decision_reviews_4142_banner:
    actor_type: user
    description: Enables the re-authorization banner on the 4142 legalese page
  document_upload_validation_enabled:
    actor_type: user
    description: Enables stamped PDF validation on document upload
    enable_in_development: true
  dv_email_notification:
    actor_type: user
    description: Enables dependents verification emails
  hca_browser_monitoring_enabled:
    actor_type: user
    description: Enables browser monitoring for the health care application.
  hca_disable_bgs_service:
    actor_type: user
    description: Do not call the BGS Service when this is turned on. Instead return 0 for rating.
  hca_enrollment_status_override_enabled:
    actor_type: user
    description: Enables override of enrollment status for a user, to allow multiple submissions with same user.
  hca_insurance_v2_enabled:
    actor_type: user
    description: Enables the the upgraded insurance section of the Health Care Application
    enable_in_development: true
  hca_performance_alert_enabled:
    actor_type: user
    description: Enables alert notifying users of a potential issue with application performance.
  hca_reg_only_enabled:
    actor_type: user
    description: Enables the registration-only path for the Health Care Application
    enable_in_development: true
  hca_log_form_attachment_create:
    actor_type: user
    description: Enable logging all successful-looking attachment creation calls to Sentry at info-level
  hca_ez_kafka_submission_enabled:
    actor_type: cookie_id
    description: Enables the 10-10EZ Kafka Event Bus submission
  ezr_prod_enabled:
    actor_type: user
    description: Enables access to the 10-10EZR application in prod for the purposes of conducting user reasearch
    enable_in_development: true
  ezr_download_pdf_enabled:
    actor_type: user
    description: Enables the download of a pre-filled 10-10EZR PDF form.
    enable_in_development: true
  ezr_upload_enabled:
    actor_type: user
    description: Enables Toxic Exposure File Upload for 10-10EZR applicants.
    enable_in_development: true
  ezr_auth_only_enabled:
    actor_type: user
    description: Enables the auth-only experience, allowing only authenticated users to view any part of the form.
    enable_in_development: true
  ezr_emergency_contacts_enabled:
    actor_type: user
    description: Enables emergency contact experience for 10-10EZR applicants.
    enable_in_development: true
  ezr_use_va_notify_on_submission_failure:
    actor_type: user
    description: Send submission failure email to Veteran using VANotify.
    enable_in_development: true
  ezr_use_correct_format_for_file_uploads:
    actor_type: user
    description: Correctly formats the `va:attachments` XML for file uploads
    enable_in_development: true
  ezr_route_guard_enabled:
    actor_type: user
    description: Enables the route guard authentication for 10-10EZR application
    enable_in_development: true
  ezr_form_prefill_with_providers_and_dependents:
    actor_type: user
    description: Adds insurance providers and dependents to ezr prefill data
    enable_in_development: true
  ezr_spouse_confirmation_flow_enabled:
    actor_type: user
    description: Enables the spouse (V2) confirmation flow in the 10-10EZR form.
    enable_in_development: true
  cerner_override_653:
    actor_type: user
    description: This will show the Cerner facility 653 as `isCerner`.
  cerner_override_668:
    actor_type: user
    description: This will show the Cerner facility 668 as `isCerner`.
  cerner_override_687:
    actor_type: user
    description: This will show the Cerner facility 687 as `isCerner`.
  cerner_override_692:
    actor_type: user
    description: This will show the Cerner facility 692 as `isCerner`.
  cerner_override_757:
    actor_type: user
    description: This will show the Cerner facility 757 as `isCerner`.
  champva_vanotify_custom_callback:
    actor_type: user
    description: Enables the custom callback_klass when sending IVC CHAMPVA failure emails with VA Notify
  champva_vanotify_custom_confirmation_callback:
    actor_type: user
    description: Enables the custom callback_klass when sending IVC CHAMPVA confirmation emails with VA Notify
  champva_log_all_s3_uploads:
    actor_type: user
    description: Enables logging for all s3 uploads using UUID or keys for monitoring
  champva_send_to_ves:
    actor_type: user
    description: Enables sending form submission data to the VES API.
  champva_enable_pega_report_check:
    actor_type: user
    description: Enables querying PEGA reporting API from MissingFormStatusJob to determine CHAMPVA form status
  champva_retry_logic_refactor:
    actor_type: user
    description: Enables refactored retry logic for IVC CHAMPVA form submissions
  champva_fmp_single_file_upload:
    actor_type: user
    description: Enables the ability to upload a single merged PDF file for FMP claims
  champva_mpi_validation:
    actor_type: user
    description: Enables MPI veteran and benefificiary validation for IVC CHAMPVA form submissions
  champva_old_records_cleanup_job:
    actor_type: user
    description: Enables the job to cleanup old IVC CHAMPVA form records
  champva_enable_claim_resubmit_question:
    actor_type: user
    description: Enables the claim resubmission screener question page on form 10-7959a
  champva_enable_ocr_on_submit:
    actor_type: user
    description: Enables background OCR scanning and logging on form submissions
  champva_enable_llm_on_submit:
    actor_type: user
    description: Enables background LLM validation and logging on form submissions
  champva_insights_datadog_job:
    actor_type: user
    description: Enables the job to publish insights to Datadog
  champva_claims_llm_validation:
    actor_type: user
    description: Enables LLM validation of claims on form submissions
  check_in_experience_enabled:
    actor_type: user
    description: Enables the health care check-in experiences
    enable_in_development: true
  check_in_experience_pre_check_in_enabled:
    actor_type: user
    description: Enables the health care check-in experiences to show the pre-check-in experience.
    enable_in_development: true
  check_in_experience_upcoming_appointments_enabled:
    actor_type: user
    description: Enables the feature to show upcoming appointments to the veterans
    enable_in_development: true
  check_in_experience_translation_disclaimer_spanish_enabled:
    actor_type: user
    description: Enables disclaimer for possible untranslated content on spanish pages
    enable_in_development: true
  check_in_experience_translation_disclaimer_tagalog_enabled:
    actor_type: user
    description: Enables disclaimer for possible untranslated content on tagalog pages
    enable_in_development: true
  check_in_experience_mock_enabled:
    actor_type: user
    description: Enables downstream responses to be returned via betamocks
    enable_in_development: false
  check_in_experience_travel_reimbursement:
    actor_type: user
    description: Enables travel reimbursement workflow for day-of check-in application.
    enable_in_development: true
  check_in_experience_cerner_travel_claims_enabled:
    actor_type: user
    description: Enables travel claims filing for Oracle Health (Cerner) sites
    enable_in_development: true
  check_in_experience_check_claim_status_on_timeout:
    actor_type: user
    description: Uses a background worker to check travel claim status when the submission times out
    enable_in_development: true
  check_in_experience_travel_claim_notification_callback:
    actor_type: user
    description: Enables VA Notify delivery status callbacks for travel claim notifications
    enable_in_development: true
  check_in_experience_browser_monitoring:
    actor_type: user
    description: Enables browser monitoring for check-in applications.
    enable_in_development: false
  check_in_experience_medication_review_content:
    actor_type: cookie_id
    description: Enables the medication review content in pre-check-in.
    enable_in_development: true
  claim_letters_access:
    actor_type: user
    description: Enables users to access the claim letters page
    enable_in_development: true
  claims_api_special_issues_updater_uses_local_bgs:
    actor_type: user
    description: Enables special issues updater to use local_bgs
    enable_in_development: true
  claims_api_flash_updater_uses_local_bgs:
    actor_type: user
    description: Enables flash updater to use local_bgs
    enable_in_development: true
  claims_api_poa_vbms_updater_uses_local_bgs:
    actor_type: user
    description: Enables poa vbms updater to use local_bgs
    enable_in_development: true
  claims_api_bd_refactor:
    actor_type: user
    description: Diverts codepath to use refactored BD methods
    enable_in_development: true
  claims_api_ews_updater_enables_local_bgs:
    actor_type: user
    description: Uses local_bgs rather than bgs-ext
    enable_in_development: true
  claims_api_ews_uploads_bd_refactor:
    actor_type: user
    description: When enabled, sends ews forms to BD via the refactored logic
    enable_in_development: true
  claims_api_poa_uploads_bd_refactor:
    actor_type: user
    description: When enabled, sends poa forms to BD via the refactored logic
    enable_in_development: true
  claims_api_526_validations_v1_local_bgs:
    actor_type: user
    description: Enables the method calls in the v1 526 validations use local_bgs
    enable_in_development: true
  claims_api_use_person_web_service:
    actor_type: user
    description: Uses person web service rather than local bgs
    enable_in_development: true
  claims_api_use_update_poa_relationship:
    actor_type: user
    description: Uses local_bgs rather than bgs-ext
    enable_in_development: true
  claims_api_526_v2_uploads_bd_refactor:
    actor_type: user
    description: When enabled, sends 526 forms to BD via the refactored logic
    enable_in_development: true
  lighthouse_claims_api_add_person_proxy:
    actor_type: user
    description: When enabled, will allow for add_person_proxy call in both versions
    enable_in_development: true
  lighthouse_claims_api_v1_enable_FES:
    actor_type: user
    description: Use new Form526 Establishment Service (FES) for v1 disability compensation claims
    enable_in_development: true
  lighthouse_claims_api_v2_enable_FES:
    actor_type: user
    description: Use new Form526 Establishment Service (FES) for v2 disability compensation claims
    enable_in_development: true
  lighthouse_claims_api_run_header_hash_filler_job:
    actor_type: user
    description: When enabled, will allow for the header hash to be filled in by the HeaderHashFillerJob
    enable_in_development: true
  confirmation_page_new:
    actor_type: user
    description: Enables the 2024 version of the confirmation page view in simple forms
    enable_in_development: true
  lighthouse_claims_api_hardcode_wsdl:
    actor_type: user
    description: Use hardcoded namespaces for WSDL calls to BGS
    enable_in_development: true
  cst_5103_update_enabled:
    actor_type: user
    description: When enabled, claims status tool will use the new 5103 alert designs and hides the ask your claim decision section
    enable_in_development: true
  cst_show_document_upload_status:
    actor_type: user
    description: When enabled, claims status tool will display the upload status that comes from the evidence_submissions table.
    enable_in_development: true
  cst_claim_phases:
    actor_type: user
    description: When enabled, claims status tool uses the new claim phase designs
    enable_in_development: true
  cst_include_ddl_5103_letters:
    actor_type: user
    description: When enabled, the Download Decision Letters feature includes 5103 letters
    enable_in_development: true
  cst_include_ddl_boa_letters:
    actor_type: user
    description: When enabled, the Download Decision Letters feature includes Board of Appeals decision letters
    enable_in_development: true
  cst_include_ddl_sqd_letters:
    actor_type: user
    description: When enabled, the Download Decision Letters feature includes Subsequent Development Letters
    enable_in_development: true
  cst_send_evidence_failure_emails:
    actor_type: user
    description: When enabled, emails will be sent when evidence uploads from the CST fail
    enable_in_development: true
  cst_synchronous_evidence_uploads:
    actor_type: user
    description: When enabled, claims status tool uses synchronous evidence uploads
    enable_in_development: true
  cst_use_dd_rum:
    actor_type: user
    description: When enabled, claims status tool uses DataDog's Real User Monitoring logging
    enable_in_development: false
  cst_suppress_evidence_requests_website:
    actor_type: user
    description: When enabled, CST does not show Attorney Fees, Secondary Action Required, or Stage 2 Development on website
    enable_in_development: false
  cst_suppress_evidence_requests_mobile:
    actor_type: user
    description: When enabled, CST does not show Attorney Fees, Secondary Action Required, or Stage 2 Development on mobile
    enable_in_development: false
  cst_override_pmr_pending_tracked_items:
    actor_type: user
    description: When enabled, CST overrides PMR Pending tracked items to be NEEDED_FROM_OTHERS
    enable_in_development: true
  cst_override_reserve_records_website:
    actor_type: user
    description: When enabled, CST overrides RV1 - Reserve Records Request tracked items to be NEEDED_FROM_OTHERS on vets-website
    enable_in_development: true
  cst_override_reserve_records_mobile:
    actor_type: user
    description: When enabled, CST overrides RV1 - Reserve Records Request tracked items to be NEEDED_FROM_OTHERS on mobile app
    enable_in_development: true
  cst_friendly_evidence_requests:
    actor_type: user
    description: When enabled, CST overrides tracked items' display names and descriptions to be more human-readable
    enable_in_development: true
  cst_filter_ep_codes:
    actor_type: user
    description: When enabled, benefits_claims/get_claims service filters certain ep codes based on issue 90936 research from the response
  cst_smooth_loading_experience:
    actor_type: user
    description: When enabled, the UI of the CST app will have a smoother loading experience
    enable_in_development: true
  cst_claim_letters_use_lighthouse_api_provider:
    actor_type: user
    description: When enabled, claims_letters from the Lighthouse API Provider
  cst_claim_letters_use_lighthouse_api_provider_mobile:
    actor_type: user
    description: When enabled, claims_letters from the Lighthouse API Provider in mobile endpoints
  letters_hide_service_verification_letter:
    actor_type: user
    description: When enabled, CST does not include Service Verification in the list of letters on vets-website
    enable_in_development: true
  coe_access:
    actor_type: user
    description: Feature gates the certificate of eligibility application
    enable_in_development: true
  combined_debt_portal_access:
    actor_type: user
    description: Enables users to interact with combined debt portal experience
    enable_in_development: true
  combined_financial_status_report:
    actor_type: user
    description: Enables users to submit FSR forms for VHA and VBA debts
    enable_in_development: true
  fsr_zero_silent_errors_in_progress_email:
    actor_type: user
    description: Enables sending an email to the veteran when FSR form is in progress
    enable_in_development: true
  communication_preferences:
    actor_type: user
    description: Allow user to access backend communication_preferences API
  claims_claim_uploader_use_bd:
    actor_type: user
    description: Use BDS instead of EVSS to upload to VBMS.
  claims_load_testing:
    actor_type: user
    description: Enables the ability to skip jobs for load testing
  claims_status_v1_bgs_enabled:
    actor_type: user
    description: enables calling BGS instead of EVSS for the claims status v1.
  claims_hourly_slack_error_report_enabled:
    actor: user
    description: Enable/disable the running of the hourly slack alert for errored submissions
    enable_in_development: false
  claims_status_v1_lh_auto_establish_claim_enabled:
    actor_type: user
    description: With feature flag enabled, v1 /526 should use Lighthouse Form526 docker container
  cst_send_evidence_submission_failure_emails:
    actor_type: user
    description: >
      If enabled and a user submits an evidence submission upload that fails to send, an email will be sent to the user and retried.
      When disabled and a user submits an evidence submission upload that fails to send, an email will be sent to the user and not retried.
    enable_in_development: true
  debt_letters_show_letters_vbms:
    actor_type: user
    description: Enables debt letter download from VBMS
  debts_cache_dmc_empty_response:
    actor_type: user
    description: Enables caching of empty DMC response
  debts_copay_logging:
    actor_type: user
    description: Logs copay request data
  debts_silent_failure_mailer:
    actor_type: user
    description: Enables silent failure mailer for the 5655
  debts_sharepoint_error_logging:
    actor_type: user
    description: Logs Sharepoint error data
  decision_review_hlr_email:
    actor_type: user
    description: Send email notification for successful HLR submission
  decision_review_nod_email:
    actor_type: user
    description: Send email notification for successful NOD submission
  decision_review_sc_email:
    actor_type: user
    description: Send email notification for successful SC submission
  decision_review_hlr_status_updater_enabled:
    actor_type: user
    description: Enables the Higher Level Review status update batch job
  decision_review_nod_status_updater_enabled:
    actor_type: user
    description: Enables the Notice of Disagreement status update batch job
  decision_review_sc_status_updater_enabled:
    actor_type: user
    description: Enables the Supplemental Claim status update batch job
  decision_review_icn_updater_enabled:
    actor_type: user
    description: Enables the ICN lookup job
  decision_review_weekly_error_report_enabled:
    actor_type: user
    description: Enables the weekly decision review text error report
  decision_review_daily_error_report_enabled:
    actor_type: user
    description: Enables the daily error report email
  decision_review_daily_stuck_records_report_enabled:
    actor_type: user
    description: Enables the daily decision review stuck records Slack report
  decision_review_monthly_stats_report_enabled:
    actor_type: user
    description: Enables the monthly decision review stats report email
  decision_review_delay_evidence:
    actor_type: user
    description: Ensures that NOD and SC evidence is not received in Central Mail before the appeal itself
  decision_review_hlr_form_v4_enabled:
    actor_type: user
    description: Enable using MAR 2024 revision of 200996 Higher Level Review form when submitting to EMMS for intake
    enable_in_development: false
  decision_review_sc_form_v4_enabled:
    actor_type: user
    description: Enable using MAY 2024 revision of 200995 Supplemental Claim form when submitting to EMMS for intake
    enable_in_development: false
  decision_review_saved_claim_hlr_status_updater_job_enabled:
    actor_type: user
    description: Enable job to set delete_date for completed SavedClaim::HigherLevelReviews
    enable_in_development: true
  decision_review_saved_claim_nod_status_updater_job_enabled:
    actor_type: user
    description: Enable job to set delete_date for completed SavedClaim::NoticeOfDisagreements
    enable_in_development: true
  decision_review_saved_claim_sc_status_updater_job_enabled:
    actor_type: user
    description: Enable job to set delete_date for completed SavedClaim::SupplementalClaims
    enable_in_development: true
  decision_review_delete_saved_claims_job_enabled:
    actor_type: user
    description: Enable job to delete SavedClaim records when the record has a delete_date and the date is in the past
    enable_in_development: true
  decision_review_failure_notification_email_job_enabled:
    actor_type: user
    description: Enable job to send form and evidence failure notification emails
    enable_in_development: true
  decision_review_track_4142_submissions:
    actor_type: user
    description: Enable saving record of 4142 forms submitted to Lighthouse as part of a Supplemental Claim
    enable_in_development: true
  decision_review_service_common_exceptions_enabled:
    actor_type: user
    description: Enable using Common::Exception classes instead of DecisionReviewV1::ServiceException
  decision_review_form4142_use_2024_template:
    actor_type: user
    description: Enables the use of the 2024 template for form 4142 in decision review applications
  decision_review_form4142_validate_schema:
    actor_type: user
    description: Enables the use of schema validation for form 4142 in decision review applications
    enable_in_development: true
  dependency_verification:
    actor_type: user
    description: Feature gates the dependency verification modal for updating the diaries service.
    enable_in_development: true
  dependents_enqueue_with_user_struct:
    actor_type: user
    description: Manage whether the enqueued job for 686c and 674 will be with a User model or the new User struct
    enable_in_development: true
  dependents_pension_check:
    actor_type: user
    description: Manage whether or not Pension check is enabled for the 686/674
    enable_in_development: true
  dependents_removal_check:
    actor_type: user
    description: Manage whether or not dependent removal claim codes are enabled for the 686
    enable_in_development: true
  dependents_management:
    actor_type: user
    description: Manage dependent removal from view dependent page
    enable_in_development: true
  dependents_claims_evidence_api_upload:
    actor_type: user
    description: Enable using the ClaimsEvidenceAPI module to upload 686/674 documents to VBMS
  dependents_trigger_action_needed_email:
    actor_type: user
    description: Set whether to enable VANotify email to Veteran for Dependents Backup Path failure exhaustion
  dependents_failure_callback_email:
    actor_type: user
    description: Enables the dependents action needed email callback to be used when an action needed email is triggered
  dependents_submitted_email:
    actor_type: cookie_id
    description: Enables the dependents submitted email
  dependents_separate_confirmation_email:
    actor_type: cookie_id
    description: Enables the dependents confirmation/received email to be differentiated by form
  disability_526_form4142_polling_records:
    actor_type: user
    description: enables creation of, and tracking of, sent form 4142 documents, from the 526 flow, to the Lighthouse Benefits Intake API
    enable_in_development: true
  disability_526_form4142_polling_record_failure_email:
    actor_type: user
    description: enables failure email when explicit failure is detected downstream
    enable_in_development: true
  contention_classification_claim_linker:
    actor_type: user
    description: enables sending 526 claim id and vbms submitted claim id to Contention Classification service for linking/monitoring.
    enable_in_development: true
  disability_526_ee_mst_special_issue:
    actor_type: user
    description: enables adding MST special issue to disability_526 prior to submission.
    enable_in_development: true
  disability_526_ee_process_als_flash:
    actor_type: user
    description: enables adding applicable flashes to disability_526 prior to submission.
    enable_in_development: true
  disability_526_call_received_email_from_polling:
    actor_type: user
    description: enables received email in poll_form526_pdf job and disables calling from form526_submission
  disability_526_improved_autosuggestions_add_disabilities_page:
    actor_type: user
    description: enables new version of add disabilities page, with updates to content and search functionality
    enable_in_development: true
  disability_compensation_flashes:
    actor_type: user
    description: enables sending flashes to BGS for disability_compensation submissions.
    enable_in_development: true
  disability_compensation_temp_separation_location_code_string:
    actor_type: user
    description: enables forcing separation location code to be a string in submit_all_claim endpoint.
  disability_compensation_temp_toxic_exposure_optional_dates_fix:
    actor_type: user
    description: enables removing malformed optional dates from the Toxic Exposure node of a Form526Submission at SavedClaim creation.
  disability_compensation_toxic_exposure_destruction_modal:
    actor_type: user
    description: enables confirmation modal when removing toxic exposure data from Form 526
    enable_in_development: true
  disability_compensation_form4142_supplemental:
    actor_type: user
    description: Use Lighthouse API to submit supplemental Form 21-4142 from Form 526EZ submissions
    enable_in_development: true
  disability_compensation_pif_fail_notification:
    actor_type: user
    description: enables sending notifications to vets if their 526 claim submission fails with PIF in Use Error
    enable_in_development: true
  disability_compensation_production_tester:
    actor_type: user
    description: disable certain functionality for production testing of the 526 submission workflow. DO NOT TOGGLE THIS FLAG UNLESS YOU ARE A MEMBER OF DISABILITY BENEFITS EXPERIENCE TEAM.
    enable_in_development: true
  disability_compensation_fail_submission:
    actor_type: user
    description: enable to test the backup submission path. DO NOT TOGGLE THIS FLAG UNLESS YOU ARE A MEMBER OF DISABILITY BENEFITS EXPERIENCE TEAM.
    enable_in_development: true
  disability_compensation_sync_modern_0781_flow:
    actor_type: user
    description: enables a new form flow for 0781 and 0781a in the 526 submission workflow
    enable_in_development: true
  disability_compensation_sync_modern0781_flow_metadata:
    actor_type: user
    description: enables adding new 0781 form indicator to in progress 526 forms and saved claim records for 526 submissions
  disability_compensation_0781_stats_job:
    actor_type: user
    description: enables a job to run that will check DB records and report stats as metrics, into Datadog
    enable_in_development: true
  disability_526_send_form526_submitted_email:
    actor_type: user
    description: enables sending submitted email in both primary and backup paths
  disability_526_send_mas_all_ancillaries:
    actor_type: user
    description: enables sending all 526 uploads and ancillary forms to MAS's APCAS API
  disability_526_send_received_email_from_backup_path:
    actor_type: user
    description: enables received email in complete success state of backup path
  disability_526_form4142_use_2024_template:
    actor_type: user
    description: Enables the use of the 2024 template for form 4142 in disability 526 applications
  disability_526_form4142_validate_schema:
    actor_type: user
    description: Enables the use of schema validation for form 4142 in disability 526 applications
  disability_526_form4142_use_2024_frontend:
    actor_type: user
    description: enables the 2024 version of form 4142 in the disability 526 submission frontend workflow
    enable_in_development: true
  education_reports_cleanup:
    actor_type: user
    description: Updates to the daily education reports to remove old data that isn't needed in the new fiscal year
    enable_in_development: true
  enrollment_verification:
    actor_type: user
    description: Enables access to the Enrollment Verification app
    enable_in_development: true
  discharge_wizard_features:
    actor_type: user
    description: Iteration of new features for discharge wizard
    enable_in_development: true
  dispute_debt:
    actor_type: user
    description: Enables the Dispute Debt feature
    enable_in_development: true
  digital_dispute_duplicate_prevention:
    actor_type: user
    description: Enables duplicate prevention for digital dispute submissions
    enable_in_development: false
  event_bus_gateway_emails_enabled:
    actor_type: user
    description: When enabled, vets-api opens an endpoint to Event Bus Gateway for sending notification emails
    enable_in_development: true
  facilities_autosuggest_vamc_services_enabled:
    actor_type: user
    description: Allow use of the VA health facilities auto-suggest feature (versus static dropdown)
    enable_in_development: true
  facilities_ppms_suppress_all:
    actor_type: user
    description: Hide all ppms search options
  facility_locator_mobile_map_update:
    actor_type: user
    description: Use new mobile map features for research
    enable_in_development: true
  facility_locator_predictive_location_search:
    actor_type: user
    description: Use predictive location search in the Facility Locator UI
  facilities_use_fl_progressive_disclosure:
    actor_type: user
    description: Use progressive disclosure in the Facility Locator UI
    enable_in_development: true
  file_upload_short_workflow_enabled:
    actor_type: user
    description: Enables shorter workflow enhancement for file upload component
  fsr_5655_server_side_transform:
    actor_type: user
    description: Update to use BE for business transform logic for Financial Status Report (FSR - 5655) form
    enable_in_development: true
  financial_status_report_debts_api_module:
    actor_type: user
    description: Points to debts-api module routes
    enable_in_development: true
  financial_status_report_expenses_update:
    actor_type: user
    description: Update expense lists in the Financial Status Report (FSR - 5655) form
    enable_in_development: true
  financial_status_report_review_page_navigation:
    actor_type: user
    description: Enables new review page navigation for users completing the Financial Status Report (FSR) form.
    enable_in_development: true
  financial_management_vbs_only:
    actor_type: user
    description: Enables the Financial Management app to only use the VBS API
    enable_in_development: true
  find_a_representative_enabled:
    actor_type: cookie_id
    description: Generic toggle for gating Find a Rep
    enable_in_development: true
  find_a_representative_enable_api:
    actor_type: user
    description: Enables all Find a Representative api endpoints
    enable_in_development: true
  find_a_representative_enable_frontend:
    actor_type: cookie_id
    description: Enables Find a Representative frontend
    enable_in_development: true
  find_a_representative_flag_results_enabled:
    actor_type: user
    description: Enables flagging feature for Find a Representative frontend
    enable_in_development: true
  find_a_representative_use_accredited_models:
    actor_type: user
    description: Enables Find A Representative APIs using AccreditedX models
    enable_in_development: true
  representative_status_enabled:
    actor_type: cookie_id
    description: Enables flagging feature for Find a Representative frontend
    enable_in_development: true
  form526_include_document_upload_list_in_overflow_text:
    actor_type: user
    description: Appends a list of SupportingEvidenceAttachment filenames the veteran uploaded for a Form 526 into the overflow text in the form submission
  appoint_a_representative_enable_frontend:
    actor_type: cookie_id
    description: Enables Appoint a Representative frontend
    enable_in_development: true
  appoint_a_representative_enable_v2_features:
    actor_type: user
    description: Enables Appoint a Representative 2.0 features for frontend and backend
    enable_in_development: true
  appoint_a_representative_enable_pdf:
    actor_type: user
    description: Enables Appoint a Representative PDF generation endpoint
    enable_in_development: true
  representative_status_enable_v2_features:
    actor_type: user
    description: Enables Representative Status widget 2.0 features for frontend and backend
    enable_in_development: true
  accredited_representative_portal_declination:
    actor_type: user
    description: Enables declination reason feature for frontend and backend
    enable_in_development: true
  form526_legacy:
    actor_type: user
    description: If true, points controllers to the legacy EVSS Form 526 instance. If false, the controllers will use the Dockerized instance running in DVP.
    enable_in_development: true
  form526_send_document_upload_failure_notification:
    actor_type: user
    description: Enables enqueuing a Form526DocumentUploadFailureEmail if a EVSS::DisabilityCompensationForm::SubmitUploads job exhausts its retries
    enable_in_development: true
  form526_send_backup_submission_polling_failure_email_notice:
    actor_type: user
    description: Enables enqueuing a Form526SubmissionFailureEmailJob if a submission is marked as unprocessable through polling of the Benefits Intake API.
    enable_in_development: true
  form526_send_backup_submission_exhaustion_email_notice:
    actor_type: user
    description: Enables enqueuing of a Form526SubmissionFailureEmailJob if a submission exhausts it's attempts to upload to the Benefits Intake API.
    enable_in_development: true
  form526_send_4142_failure_notification:
    actor_type: user
    description: Enables enqueuing of a Form4142DocumentUploadFailureEmail if a SubmitForm4142Job job exhausts its retries
    enable_in_development: true
  form526_send_0781_failure_notification:
    actor_type: user
    description: Enables enqueuing a Form0781DocumentUploadFailureEmail if a SubmitForm0781Job job exhausts its retries
    enable_in_development: true
  form0994_confirmation_email:
    actor_type: user
    description: Enables form 0994 email submission confirmation (VaNotify)
    enable_in_development: true
  form1990_confirmation_email:
    actor_type: user
    description: Enables form 1990 email submission confirmation (VaNotify)
    enable_in_development: true
  form1995_confirmation_email:
    actor_type: user
    description: Enables form 1995 email submission confirmation (VaNotify)
    enable_in_development: true
  form1990e_confirmation_email:
    actor_type: user
    description: Enables form 1990e email submission confirmation (VaNotify)
    enable_in_development: true
  form21_0966_confirmation_email:
    actor_type: user
    description: Enables form 21-0966 email submission confirmation (VaNotify)
    enable_in_development: true
  form21_0966_confirmation_page:
    actor_type: user
    description: Enables form 21-0966 new confirmation page
    enable_in_development: true
  form21_0972_confirmation_email:
    actor_type: user
    description: Enables form 21-0972 email submission confirmation (VaNotify)
    enable_in_development: true
  form21_10203_confirmation_email:
    actor_type: user
    description: Enables form 21-10203 email submission confirmation (VaNotify)
  form21_10210_confirmation_email:
    actor_type: user
    description: Enables form 21-10210 email submission confirmation (VaNotify)
    enable_in_development: true
  form20_10206_confirmation_email:
    actor_type: user
    description: Enables form 20-10206 email submission confirmation (VaNotify)
    enable_in_development: true
  form20_10207_confirmation_email:
    actor_type: user
    description: Enables form 20-10207 email submission confirmation (VaNotify)
    enable_in_development: true
  form21_0845_confirmation_email:
    actor_type: user
    description: Enables form 21-0845 email submission confirmation (VaNotify)
    enable_in_development: true
  form21p_0847_confirmation_email:
    actor_type: user
    description: Enables form 21p-0847 email submission confirmation (VaNotify)
    enable_in_development: true
  form21_4138_confirmation_email:
    actor_type: user
    description: Enables form 21-4138 email submission confirmation (VaNotify)
  form21_4142_confirmation_email:
    actor_type: user
    description: Enables form 21-4142 email submission confirmation (VaNotify)
  form22_10282_confirmation_email:
    actor_type: user
    description: Enables form 22-10282 email submission confirmation (VaNotify)
    enable_in_development: true
  form22_10297_confirmation_email:
    actor_type: user
    description: Enables form 22-10297 email submission confirmation (VaNotify)
    enable_in_development: true
  form26_4555_confirmation_email:
    actor_type: user
    description: Enables form 26-4555 email submission confirmation (VaNotify)
    enable_in_development: true
  form_526_required_identifiers_in_user_object:
    actor_type: user
    description: includes a mapping of booleans in the profile section of a serialized user indicating which ids are nil for the user
  form40_0247_confirmation_email:
    actor_type: user
    description: Enables form 40-0247 email submission confirmation (VaNotify)
    enable_in_development: true
  form40_10007_confirmation_email:
    actor_type: user
    description: Enables form 40-10007 email submission error (VaNotify)
    enable_in_development: true
  form1990meb_confirmation_email:
    actor_type: user
    description: Enables form 1990 MEB email submission confirmation (VaNotify)
    enable_in_development: true
  form1990emeb_confirmation_email:
    actor_type: user
    description: Enables form 1990e MEB email submission confirmation (VaNotify)
    enable_in_development: true
  form5490_confirmation_email:
    actor_type: user
    description: Enables form 5490 email submission confirmation (VaNotify)
    enable_in_development: true
  form5495_confirmation_email:
    actor_type: user
    description: Enables form 5495 email submission confirmation (VaNotify)
    enable_in_development: true
  simple_forms_email_notifications:
    actor_type: user
    description: Enables form email notifications upon certain state changes (error and received)
    enable_in_development: true
  form2010206:
    actor_type: user
    description: If enabled shows the digital form experience for form 20-10206
  form2010207:
    actor_type: user
    description: If enabled shows the digital form experience for form 20-10207
  form210845:
    actor_type: user
    description: If enabled shows the digital form experience for form 21-0845
  form210966:
    actor_type: user
    description: If enabled shows the digital form experience for form 21-0966
  form210972:
    actor_type: user
    description: If enabled shows the digital form experience for form 21-0972
  form214138:
    actor_type: user
    description: If enabled shows the digital form experience for form 21-4138
  form214142:
    actor_type: user
    description: If enabled shows the digital form experience for form 21-4142
  form2110210:
    actor_type: user
    description: If enabled shows the digital form experience for form 21-10210
  form21p0847:
    actor_type: user
    description: If enabled shows the digital form experience for form 21P-0847
  form264555:
    actor_type: user
    description: If enabled shows the digital form experience for form 26-4555
  form400247:
    actor_type: user
    description: If enabled shows the digital form experience for form 40-0247
  form1010d_extended:
    actor_type: user
    description: If enabled shows the digital form experience for form 10-10d merged with form 10-7959c
  form1010d_browser_monitoring_enabled:
    actor_type: user
    description: Datadog RUM monitoring for form 10-10d (IVC CHAMPVA)
  form107959c_browser_monitoring_enabled:
    actor_type: user
    description: Datadog RUM monitoring for form 10-7959c (IVC CHAMPVA)
  form107959f1_browser_monitoring_enabled:
    actor_type: user
    description: Datadog RUM monitoring for form 10-7959f-1 (IVC CHAMPVA)
  form107959a_browser_monitoring_enabled:
    actor_type: user
    description: Datadog RUM monitoring for form 10-7959a (IVC CHAMPVA)
  form107959c:
    actor_type: cookie_id
    description: If enabled shows the digital form experience for form 10-7959c (IVC CHAMPVA other health insurance)
  form107959a:
    actor_type: user
    description: If enabled shows the digital form experience for form 10-7959a (IVC CHAMPVA claim form)
  form107959f2:
    actor_type: user
    description: If enabled shows the digital form experience for form 10-7959f-2 (Foreign Medical Program claim form)
  form_upload_flow:
    actor_type: user
    description: If enabled shows the find-a-form widget for the Form Upload Flow
  get_help_ask_form:
    actor_type: user
    description: Enables inquiry form for users to submit questions, suggestions, and complaints.
    enable_in_development: true
  get_help_messages:
    actor_type: user
    description: Enables secure messaging
    enable_in_development: true
  ha_cpap_supplies_cta:
    actor_type: user
    description: Toggle CTA for reordering Hearing Aid and CPAP supplies form within static pages.
  in_progress_form_custom_expiration:
    actor_type: user
    description: Enable/disable custom expiration dates for forms
    enable_in_development: true
  in_progress_form_reminder:
    actor_type: user
    description: Enable/disable in progress form reminders (sent via VaNotify)
    enable_in_development: true
  in_progress_form_reminder_age_param:
    actor_type: user
    description: Enable/disable in progress form reminder age param
    enable_in_development: true
  clear_stale_in_progress_reminders_sent:
    actor_type: user
    description: Enable/disable clearing of one-time in progress reminders after 60 days
    enable_in_development: true
  in_progress_1880_form_cron:
    actor_type: user
    description: Enable/disable scheduled cron for 1880 in progress form reminders (sent via VaNotify)
    enable_in_development: true
  in_progress_1880_form_reminder:
    actor_type: user
    description: Enable/disable 1880 in progress form reminders (sent via VaNotify)
    enable_in_development: true
  in_progress_form_reminder_1010ez:
    actor_type: user
    description: Enable/disable 1010ez in progress form reminders (sent via VaNotify)
    enable_in_development: true
  in_progress_form_reminder_526ez:
    actor_type: user
    description: Enable/disable 526ez in progress form reminders (sent via VaNotify)
    enable_in_development: true
  letters_check_discrepancies:
    actor_type: user
    description: Enables ability to log letter discrepancies between evss and lighthouse
    enable_in_development: true
  letters_page_new_design:
    actor_type: user
    description: Enables ability to show updated letter page design
    enable_in_development: true
  lighthouse_claims_api_v2_add_person_proxy:
    actor_type: user
    description: Lighthouse Benefits Claims API v2 uses add_person_proxy service when target Veteran is missing a Participant ID
    enable_in_development: true
  lighthouse_claims_api_poa_dependent_claimants:
    actor_type: user
    description: Enable/disable dependent claimant support for POA requests
    enable_in_development: true
  lighthouse_claims_api_v2_poa_va_notify:
    actor_type: user
    description: Enable/disable the VA notification emails in V2 POA
    enable_in_development: false
  lighthouse_claims_v2_poa_requests_skip_bgs:
    actor_type: user
    description: Enable/disable skipping BGS calls for POA Requests
    enable_in_development: true
  lighthouse_claims_api_poa_use_bd:
    actor_type: user
    description: Lighthouse Benefits Claims API uses Lighthouse Benefits Documents API to upload POA forms instead of VBMS
    enable_in_development: true
  lighthouse_claims_api_use_birls_id:
    actor_type: user
    description: Lighthouse Benefits Claims API uses MPI birls_id as filenumber parameter to BDS search
    enable_in_development: true
  log_eligible_benefits:
    actor_type: user
    description: Allows log_eligible_benefits_job.rb to run in background.
    enable_in_development: true
  loop_pages:
    actor_type: user
    description: Enable new list loop pattern
    enable_in_development: true
  show_mbs_preneed_change_va_4010007:
    actor_type: user
    description: Updates to text in form VA 40-10007
  medical_copays_six_mo_window:
    actor_type: user
    description: This will filter to only show medical copays within the last 6 months
    enable_in_development: true
  medical_copay_notifications:
    actor_type: user
    description: Enables notifications to be sent for new copay statements
    enable_in_development: true
  mhv_accelerated_delivery_enabled:
    actor_type: user
    description: Control whether vets-api allows fetching MR data from LightHouse
    enable_in_development: false
  mhv_accelerated_delivery_allergies_enabled:
    actor_type: user
    description: Control fetching OH allergies data
    enable_in_development: false
  mhv_accelerated_delivery_labs_and_tests_enabled:
    actor_type: user
    description: Control fetching lab and test data from UHD (SCDF) service (web)
    enable_in_development: false
  mhv_accelerated_delivery_vital_signs_enabled:
    actor_type: user
    description: Control fetching OH vitals data
    enable_in_development: false
  mhv_accelerated_delivery_uhd_enabled:
    actor_type: user
    description: Control whether vets-api allows fetching any MR data from MHV UHD
    enable_in_development: false
  mhv_accelerated_delivery_uhd_oh_lab_type_logging_enabled:
    actor_type: user
    description: Control whether vets-api logs lab types returned for OH patients
    enable_in_development: false
  mhv_accelerated_delivery_uhd_vista_lab_type_logging_enabled:
    actor_type: user
    description: Control whether vets-api logs lab types returned for VistA patients
    enable_in_development: false
  mhv_accelerated_delivery_uhd_sp_enabled:
    actor_type: user
    description: Control whether vets-api allows fetching Surgical Pathology data from MHV UHD
    enable_in_development: false
  mhv_accelerated_delivery_uhd_mb_enabled:
    actor_type: user
    description: Control whether vets-api allows fetching Microbiology data from MHV UHD
    enable_in_development: false
  mhv_accelerated_delivery_uhd_ch_enabled:
    actor_type: user
    description: Control whether vets-api allows fetching Chem/Hem data from MHV UHD
  mhv_accelerated_delivery_uhd_filtering_enabled:
    actor_type: user
    description: Control whether vets-api applies filtering logic to UHD lab records
    enable_in_development: false
  mhv_va_health_chat_enabled:
    actor_type: user
    description: Enables the VA Health Chat link at /my-health
  mhv_landing_page_show_priority_group:
    actor_type: user
    description: Shows Veterans their Priority Group on the MHV Landing Page
    enable_in_development: true
  mhv_landing_page_personalization:
    actor_type: user
    description: Enables personalized content on the My HealtheVet landing page.
    enable_in_development: true
  mhv_landing_page_show_share_my_health_data_link:
    actor_type: user
    description: Show Share My Health Data (SMHD) link on Medical Records card of the MHV landing page
  mhv_supply_reordering_enabled:
    actor_type: user
    description: Enables the launch of mhv supply reordering application at /my-health/order-medical-supplies
  mhv_secure_messaging_cerner_pilot:
    actor_type: user
    description: Enables/disables Secure Messaging Cerner Transition Pilot environment on VA.gov
  mhv_secure_messaging_filter_accordion:
    actor_type: user
    description: Enables/disables Secure Messaging Filter Accordion re-design updates on VA.gov
    enable_in_development: true
  mhv_secure_messaging_remove_lefthand_nav:
    actor_type: user
    description: Disables/Enables Secure Messaging lefthand navigation for new navigation solution
    enable_in_development: true
  mhv_secure_messaging_triage_group_plain_language:
    actor_type: user
    description: Disables/Enables Secure Messaging recipients group plain language design
    enable_in_development: true
  mhv_secure_messaging_recipient_opt_groups:
    actor_type: user
    description: Disables/Enables Secure Messaging optgroups in recipient dropdown on Start a new message page
    enable_in_development: true
  mhv_secure_messaging_recipient_combobox:
    actor_type: user
    description: Disables/Enables Secure Messaging combobox in recipient dropdown on Start a new message page
  mhv_secure_messaging_read_receipts:
    actor_type: user
    description: Disables/Enables Secure Messaging read receipts
    enable_in_development: true
  mhv_secure_messaging_milestone_2_aal:
    actor_type: user
    description: Disables/Enables Secure Messaging AAL Milestone 2
    enable_in_development: true
  mhv_secure_messaging_policy_va_patient:
    actor_type: user
    description: Disables/Enables Secure Messaging policy check for VA patient
  mhv_secure_messaging_custom_folders_redesign:
    actor_type: user
    description: Disables/Enables Secure Messaging Custom Folders Redesign
    enable_in_development: true
  mhv_secure_messaging_large_attachments:
    actor_type: user
    description: Disables/Enables Secure Messaging Custom Folders Redesign
    enable_in_development: true
  mhv_bypass_downtime_notification:
    actor_type: user
    description: When enabled, bypass the MHV downtime notification; intended for smoke testing in production
    enable_in_development: true
  mhv_medical_records_allow_txt_downloads:
    actor_type: user
    description: Allows users to download Medical Records data in TXT format
    enable_in_development: true
  mhv_medical_records_display_conditions:
    actor_type: user
    description: Show/hide content related to Health Conditions in Medical Records
    enable_in_development: true
  mhv_medical_records_display_domains:
    actor_type: user
    description: Show/hide in-progress Medical Records domains
    enable_in_development: true
  mhv_medical_records_display_labs_and_tests:
    actor_type: user
    description: Show/hide content related to Labs & Tests in Medical Records
    enable_in_development: true
  mhv_medical_records_display_notes:
    actor_type: user
    description: Show/hide content related to Notes in Medical Records
    enable_in_development: true
  mhv_medical_records_display_sidenav:
    actor_type: user
    description: Show/hide the Medical Records side navigation
    enable_in_development: true
  mhv_medical_records_display_vaccines:
    actor_type: user
    description: Show/hide content related to Vaccines in Medical Records
    enable_in_development: true
  mhv_medical_records_display_settings_page:
    actor_type: user
    description: Show/hide the Settings Page in Medical Records
    enable_in_development: true
  mhv_medical_records_display_vitals:
    actor_type: user
    description: Show/hide content related to Vitals in Medical Records
    enable_in_development: true
  mhv_medical_records_migrate_ccd_to_s3:
    actor_type: user
    description: Enables the switch to an s3 bucket for the CCD endpoints
    enable_in_development: true
  mhv_medical_records_migrate_dicom_to_s3:
    actor_type: user
    description: Enables the switch to an s3 bucket for the DICOM endpoint
    enable_in_development: true
  mhv_medical_records_migrate_to_api_gateway:
    actor_type: user
    description: Enables the switch to the new MHV API Gateway endpoints
    enable_in_development: true
  mhv_medical_records_phr_refresh_on_login:
    actor_type: user
    description: Enables/disables the PHR refresh for MHV users when logging into VA.gov
    enable_in_development: true
  mhv_medical_records_redact_fhir_client_logs:
    actor_type: user
    description: Replaces IDs in fhir_client INFO-level logs with X's when enabled
    enable_in_development: true
  mhv_medical_records_to_va_gov_release:
    actor_type: user
    description: Enables/disables Medical Records on VA.gov (intial transition from MHV to VA.gov)
    enable_in_development: true
  mhv_medical_records_new_eligibility_check:
    actor_type: user
    description: Enables/disables Medical Records new access policy eligibility check endpoint
    enable_in_development: true
  mhv_medical_records_update_landing_page:
    actor_type: user
    description: Enables/disables Medical Records new landing page content
    enable_in_development: true
  mhv_medical_records_filter_and_sort:
    actor_type: user
    description: Enables/disables Medical Records new filter and sort changes
    enable_in_development: true
  mhv_medical_records_use_unified_sei_api:
    actor_type: user
    description: Enables/disables use of the unified API call self-entered information
    enable_in_development: true
  mhv_medical_records_milestone_two:
    actor_type: user
    description: Enables/disables Medical Records new Milestone 2 changes
    enable_in_development: true
  mhv_medical_records_support_backend_pagination_allergy:
    actor_type: user
    description: Enables/disables backend caching/pagination for allergies
    enable_in_development: true
  mhv_medical_records_support_backend_pagination_care_summary_note:
    actor_type: user
    description: Enables/disables backend caching/pagination for care summaries & notes
    enable_in_development: true
  mhv_medical_records_support_backend_pagination_health_condition:
    actor_type: user
    description: Enables/disables backend caching/pagination for health conditions
    enable_in_development: true
  mhv_medical_records_support_backend_pagination_lab_test:
    actor_type: user
    description: Enables/disables backend caching/pagination for labs & tests
    enable_in_development: true
  mhv_medical_records_support_backend_pagination_vaccine:
    actor_type: user
    description: Enables/disables backend caching/pagination for vaccines
    enable_in_development: true
  mhv_medical_records_support_backend_pagination_vital:
    actor_type: user
    description: Enables/disables backend caching/pagination for vitals
    enable_in_development: true
  mhv_medical_records_support_new_model_allergy:
    actor_type: user
    description: Enables/disables the use of pre-transformed allergy objects
    enable_in_development: true
  mhv_medical_records_support_new_model_care_summary_note:
    actor_type: user
    description: Enables/disables the use of pre-transformed care summary/note objects
    enable_in_development: true
  mhv_medical_records_support_new_model_health_condition:
    actor_type: user
    description: Enables/disables the use of pre-transformed health condition objects
    enable_in_development: true
  mhv_accelerated_delivery_vaccines_enabled:
    actor_type: user
    description: Enables/disables the new immunizations v2 endpoint that uses LH as a datasource and aligns with data model that the mobile app uses
    enable_in_development: false
  mhv_medical_records_support_new_model_lab_test:
    actor_type: user
    description: Enables/disables the use of pre-transformed lab/test objects
    enable_in_development: true
  mhv_medical_records_support_new_model_vaccine:
    actor_type: user
    description: Enables/disables the use of pre-transformed vaccine objects
    enable_in_development: true
  mhv_medical_records_support_new_model_vital:
    actor_type: user
    description: Enables/disables the use of pre-transformed vital objects
    enable_in_development: true
  mhv_medications_display_documentation_content:
    actor_type: user
    description: Enables/disables documentation-related content for Medications on VA.gov
    enable_in_development: true
  mhv_medications_display_allergies:
    actor_type: user
    description: Enables/disables allergies and reactions data
    enable_in_development: true
  mhv_medications_display_filter:
    actor_type: user
    description: Enables/disables filter feature for medications list
    enable_in_development: true
  mhv_medications_display_grouping:
    actor_type: user
    description: Enables/disables grouping medications related work
    enable_in_development: true
  mhv_enable_aal_integration:
    actor_type: user
    description: Enables/disables integration with MHV's AAL-creation endpoint
    enable_in_development: true
  mhv_modern_cta_links:
    actor_type: user
    description: CTA widget links point to va.gov services
  mhv_medications_display_pending_meds:
    actor_type: user
    description: Enables/disables pending medications related work
    enable_in_development: true
  mhv_medications_display_refill_progress:
    actor_type: user
    description: Enables/disables refill progress related work
    enable_in_development: true
  mhv_medications_show_ipe_content:
    actor_type: user
    description: Enables/disables ipe content
    enable_in_development: true
  mhv_medications_dont_increment_ipe_count:
    actor_type: user
    description: when this flag is on the count will not be incremented for ipe
    enable_in_development: true
  mhv_medications_partial_fill_content:
    actor_type: user
    description: Enables/disables partial fill content
    enable_in_development: true
  mhv_medications_new_policy:
    actor_type: user
    description: Updates MHV Medications policy based on recent updates to MHV Account Creation API
  mhv_milestone_2_changes_enabled:
    actor_type: user
    description: Enables MHV Milestone 2 changes
  mhv_header_links:
    actor_type: user
    description: Display My HealtheVet and My VA links in the site header
    enable_in_development: true
  mobile_allergy_intolerance_model:
    actor_type: user
    description: For mobile app, enalbes use of strict models for parsing allergy intolerance
  mobile_api:
    actor_type: user
    description: API endpoints consumed by the VA Mobile App (iOS/Android)
  mobile_filter_doc_27_decision_letters_out:
    actor_type: user
    description: filters out doc type 27 decision letters out of list of decision letters for mobile
    enable_in_development: false
  mobile_claims_log_decision_letter_sent:
    actor_type: user
    description: Logs decision letter info on both claims and decision letter endpoint
    enable_in_development: true
  multiple_address_10_10ez:
    actor_type: cookie_id
    description: >
      [Front-end only] When enabled, the 10-10EZ will collect a home and mailing address for the veteran
      vs only collecting a single, "permanent" address.
  organic_conversion_experiment:
    actor_type: user
    description: Toggle to enable login.gov create account experiment
  profile_show_paperless_delivery:
    actor_type: user
    description: Toggle user's ability to see and modify paperless delivery settings page.
  pcpg_trigger_action_needed_email:
    actor_type: user
    description: Set whether to enable VANotify email to Veteran for PCPG failure exhaustion
  pdf_fill_redesign_form_jumplinks:
    actor_type: user
    description: Enable jumplinks from form to overflow page, when using v2 PDF overflow generator
  pdf_fill_redesign_overflow_jumplinks:
    actor_type: user
    description: Enable jumplinks from overflow page back to form, when using v2 PDF overflow generator
  pension_income_and_assets_clarification:
    actor_type: user
    description: >
      When enabled, 21P-527EZ will display additional explanations for the income and assets requirement.
  pension_income_and_assets_overflow_pdf_redesign:
    actor_type: user
    description: >
      When enabled, 21P-0969 will use the new extras redesign when generating the overflow pdf.
  pension_medical_evidence_clarification:
    actor_type: user
    description: >
      [Front-end only] When enabled, 21P-527EZ will display additional explanations for the medical evidence requirement.
  pension_error_email_notification:
    actor_type: cookie_id
    description: Toggle sending of the Action Needed email notification
  pension_submitted_email_notification:
    actor_type: cookie_id
    description: Toggle sending of the Submission in Progress email notification
  pension_received_email_notification:
    actor_type: cookie_id
    description: Toggle sending of the Received email notification
  pension_persistent_attachment_error_email_notification:
    actor_type: cookie_id
    description: Toggle sending of the Persistent Attachment Error email notification
  pre_entry_covid19_screener:
    actor_type: user
    description: >
      Toggle for the entire pre-entry covid 19 self-screener available at /covid19screener and to be used by visitors
      to VHA facilities in lieu of manual screening with a VHA employee.
      This toggle is owned by Patrick B. and the rest of the CTO Health Products team.
  profile_contact_info_page_ui_refresh:
    actor_type: user
    description: Display updated UI/UX for the profile Contact Information page.
  profile_enhanced_military_info:
    actor_type: user
    description: When enabled, /v1/profile/military_info endpoint will return all military information for a user.
  profile_international_phone_numbers:
    actor_type: user
    description: Enables international phone number support on VA.gov profile.
  profile_lighthouse_rating_info:
    actor_type: user
    description: When enabled, will request disability rating info data from lighthouse API.
  profile_user_claims:
    actor_type: user
    description: When enabled, /v0/user will return user profile claims for accessing service endpoints.
  profile_show_mhv_notification_settings_email_appointment_reminders:
    actor_type: user
    description: Show/Hide the email channel for Health appointment reminders notifications
  profile_show_mhv_notification_settings_email_rx_shipment:
    actor_type: user
    description: Show/Hide the email channel for Prescription shipping notifications
  profile_show_mhv_notification_settings_new_secure_messaging:
    actor_type: user
    description: Display MHV notification settings - New secure message notifications
  profile_show_mhv_notification_settings_medical_images:
    actor_type: user
    description: Display MHV notification settings - Medical images/reports notifications
  profile_show_military_academy_attendance:
    actor_type: user
    description: When enabled, profile service history will include military academy attendance.
    enable_in_development: true
  profile_hide_direct_deposit:
    actor_type: user
    description: Hides the Profile - Direct Deposit page content during a service outage
    enable_in_development: false
  profile_limit_direct_deposit_for_non_beneficiaries:
    actor_type: user
    description: Limits the Direct Deposit page functionality based on the veteranStatus property.
    enable_in_development: true
  profile_show_credential_retirement_messaging:
    actor_type: user
    description: Show/hide MHV and DS Logon credential retirement messaging in profile
  profile_show_new_health_care_copay_bill_notification_setting:
    actor_type: user
    description: Show/Hide the Health care copay bill section of notifications in profile
  profile_show_privacy_policy:
    actor_type: user
    description: Show/Hide the privacy policy section on profile pages
  profile_show_pronouns_and_sexual_orientation:
    actor_type: user
    description: Show/hide Pronouns and Sexual Orientation fields on profile page
  profile_show_quick_submit_notification_setting:
    actor_type: user
    description: Show/Hide the quick submit section of notification settings in profile
  profile_show_no_validation_key_address_alert:
    actor_type: user
    description: Show/Hide alert messages when no validationKey is returned from the address_validation endpoint
  profile_use_experimental:
    description: Use experimental features for Profile application - Do not remove
    enable_in_development: true
    actor_type: user
  profile_use_vafsc:
    description: Use VA Forms System Core for forms instead of schema based forms
    actor_type: user
    enable_in_development: true
  pw_ehr_cta_use_slo:
    actor_type: user
    description: Use single-logout (SLO) paths for Public Websites-managed EHR CTAs
  my_va_experimental:
    actor_type: user
    description: Use for experimental features for My VA application (general)
  my_va_experimental_frontend:
    actor_type: user
    description: Use for experimental features for My VA application (frontend)
  my_va_experimental_fullstack:
    actor_type: user
    description: Use for experimental features for My VA application (fullstack)
    enable_in_development: true
  my_va_hide_notifications_section:
    actor_type: user
    description: Hides the Notifications section on My VA
    enable_in_development: true
  my_va_notification_component:
    actor_type: user
    description: Enable users to see va-notification component on My VA
    enable_in_development: true
  my_va_notification_dot_indicator:
    actor_type: user
    description: Enable dot indicator for notifications
  my_va_enable_mhv_link:
    actor_type: user
    description: Enables the "Visit MHV" CTA link under Health care section
  my_va_new_mhv_urls:
    actor_type: user
    description: Updates URLs for the "Health care" section of My VA
  my_va_mhv_link_design_update:
    actor_type: user
    description: Updates to hyperlink design for the "Health care" section of My VA
  my_va_update_errors_warnings:
    actor_type: user
    description: Update all errors and warnings on My VA for consistency (will remove when va-notification component is released)
  my_va_lighthouse_uploads_report:
    actor_type: user
    description: Use lighthouse /uploads/report endpoint for Form status
  my_va_form_submission_pdf_link:
    actor_type: user
    description: Enables users to view PDF link within submitted forms cards
  rated_disabilities_detect_discrepancies:
    actor_type: user
    description:
      When enabled, the rated disabilities application will check for discrepancies between
      the number of rated disabilities returned by EVSS and Lighthouse
    enable_in_development: true
  rated_disabilities_sort_ab_test:
    actor_type: user
    description: Allows us to set up AB test of sorting on rated disabilities app
  rated_disabilities_use_lighthouse:
    actor_type: user
    description: When enabled, the rated disabilities application uses Lighthouse instead of EVSS
    enable_in_development: true
  saved_claim_pdf_overflow_tracking:
    actor_type: user
    description: When enabled, record metrics for claims which have overflow in the generated pdf
    enable_in_development: true
  schema_contract_appointments_index:
    actor_type: user
    description: Enables schema validation for the appointments service index fetch.
  schema_contract_claims_and_appeals_get_claim:
    actor_type: user
    description: Enables schema validation for the claims and appeals service get claim fetch.
  search_representative:
    actor_type: user
    description: Enable frontend application and cta for Search Representative application
    enable_in_development: true
  search_gov_maintenance:
    actor_type: user
    description: Use when Search.gov system maintenance impacts sitewide search
    enable_in_development: true
  show526_wizard:
    actor_type: user
    description: This determines when the wizard should show up on the form 526 intro page
    enable_in_development: true
  show_edu_benefits_0994_wizard:
    actor_type: user
    description: This determines when the wizard should show up on the 0994 introduction page
  show_edu_benefits_1990_wizard:
    actor_type: user
    description: This determines when the wizard should show up on the 1990 introduction page
  show_edu_benefits_1990e_wizard:
    actor_type: user
    description: This determines when the wizard should show up on the 1990e introduction page
  show_edu_benefits_1990n_wizard:
    actor_type: user
    description: This determines when the wizard should show up on the 1990N introduction page
  show_edu_benefits_1995_wizard:
    actor_type: user
    description: This determines when the wizard should show up on the 1995 introduction page
  show_edu_benefits_5490_wizard:
    actor_type: user
    description: This determines when the wizard should show up on the 5490 introduction page
  show_edu_benefits_5495_wizard:
    actor_type: user
    description: This determines when the wizard should show up on the 5495 introduction page
  show_financial_status_report:
    actor_type: user
    description: Enables VA Form 5655 (Financial Status Report)
    enable_in_development: true
  show_financial_status_report_wizard:
    actor_type: user
    description: Enables the Wizard for VA Form 5655 (Financial Status Report)
    enable_in_development: true
  show_financial_status_report_streamlined_waiver:
    actor_type: user
    description: Enables the Streamlined Waiver for VA Form 5655 (Financial Status Report)
    enable_in_development: true
  show_form_i18n:
    actor_type: user
    description: Enables the internationalization features for forms
    enable_in_development: true
  show_dgi_direct_deposit_1990EZ:
    actor_type: user
    description: Displays prefill enabled direct deposit component on 1990EZ form.
    enable_in_development: false
  show_meb_1990EZ_maintenance_alert:
    actor_type: user
    description: Displays an alert to users on 1990EZ intro page that the Backend Service is Down.
    enable_in_development: false
  show_meb_1990EZ_R6_maintenance_message:
    actor_type: user
    description: Displays an alert to users on 1990EZ intro page that the Backend Service is Down.
    enable_in_development: false
  show_meb_1990E_maintenance_alert:
    actor_type: user
    description: Displays an alert to users on 1990E intro page that the Backend Service is Down.
    enable_in_development: false
  show_meb_1990E_R6_maintenance_message:
    actor_type: user
    description: Displays an alert to users on 1990E intro page that the Backend Service is Down.
    enable_in_development: false
  show_meb_letters_maintenance_alert:
    actor_type: user
    description: Displays an alert to users on Letters Inbox page that the Backend Service is Down.
    enable_in_development: false
  show_meb_enrollment_verification_maintenance_alert:
    actor_type: user
    description: Displays an alert to users on Enrollment Verification intro page that the Backend Service is Down.
    enable_in_development: false
  show_meb_international_address_prefill:
    actor_type: user
    description: Enhances form prefilling to include international address.
    enable_in_development: true
  show_meb_service_history_categorize_disagreement:
    actor_type: user
    enable_in_development: false
  show_meb_5490_maintenance_alert:
    actor_type: user
    description: Displays an alert to users on 5490 intro page that the Backend Service is Down.
    enable_in_development: false
  show_meb_5490_1990e_text_update:
    actor_type: user
    description: Displays updated text to more clearly explain who needs to fill out form
    enable_in_development: false
  show_one_va_debt_letter:
    actor_type: user
    description: Enables the One VA Debt Letter feature
    enable_in_development: true
  show_cdp_one_thing_per_page:
    actor_type: user
    description: Enables the Payment History MVP features for development
    enable_in_development: true
  vha_show_payment_history:
    actor_type: user
    description: Enables the VHA Payment history (including copay resolution) feature for combined debt portal
    enable_in_development: true
  meb_1606_30_automation:
    actor_type: user
    description: Enables MEB form to handle Chapter 1606/30 forms as well as Chapter 33.
  meb_exclusion_period_enabled:
    actor_type: user
    description: enables exclusion period checks
    enable_in_development: false
  meb_dpo_address_option_enabled:
    actor_type: user
    description: enables DPO option on address field
    enable_in_development: false
  meb_kicker_notification_enabled:
    actor_type: user
    description: enables kicker notification on additional consideration questions
    enable_in_development: false
  meb_auto_populate_relinquishment_date:
    actor_type: user
    description: Flag to autofill datepicker for reliinquishment date
    enable_in_development: true
  dgi_rudisill_hide_benefits_selection_step:
    actor_type: user
    description: Hides benefit selection page on original claims application.
    enable_in_development: false
  show_forms_app:
    actor_type: user
    description: Enables the TOE form to be displayed.
    enable_in_development: true
  sign_in_service_enabled:
    actor_type: cookie_id
    description: Enables the ability to use OAuth authentication via the Sign in Service (Identity)
    enable_in_development: true
  mhv_credential_button_disabled:
    actor_type: user
    description: Enables the ability to hide the My HealtheVet sign in button (Identity)
    enable_in_development: true
  sign_in_modal_v2:
    actor_type: user
    description: Enables new page design of Sign In modal and USiP
    enable_in_development: false
  dslogon_interstitial_redirect:
    actor_type: user
    description: Enables DS Logon users to be redirected to the DS Logon deprecation interstitial page (Identity)
    enable_in_development: false
  dslogon_button_disabled:
    actor_type: user
    description: Hides the DS Logon button credential on sign-in page + modal (Identity)
    enable_in_development: false
  medical_copays_zero_debt:
    actor_type: user
    description: Enables zero debt balances feature on the medical copays application
    enable_in_development: false
  show_healthcare_experience_questionnaire:
    actor_type: cookie_id
    description: Enables showing the pre-appointment questionnaire feature.
    enable_in_development: true
  show_generic_debt_card_myva:
    actor_type: user
    description: Enables the generic debt card on My VA
    enable_in_development: true
  show_new_refill_track_prescriptions_page:
    actor_type: user
    description: This will show the non-Cerner-user and Cerner-user content for the page /health-care/refill-track-prescriptions/
  show_new_schedule_view_appointments_page:
    actor_type: user
    description: This will show the non-Cerner-user and Cerner-user content for the page /health-care/schedule-view-va-appointments/
  show_preneed_mulesoft_integration:
    actor_type: user
    description: Show the va.gov to mulsoft work for Pre-Need form.
  show_updated_fry_dea_app:
    actor_type: user
    description: Show the new version of the Fry/DEA form.
  spool_testing_error_2:
    actor_type: user
    description: Enables Slack notifications for CreateDailySpoolFiles
  spool_testing_error_3:
    actor_type: user
    description: Enables email notifications for CreateDailySpoolFiles errors
  subform_8940_4192:
    actor_type: user
    description: Form 526 subforms for unemployability & connected employment information
    enable_in_development: true
  use_veteran_models_for_appoint:
    actor_type: user
    description: Use the original veteran_x models to power Appoint a Rep entity search
    enable_in_development: true
  va1010_forms_enrollment_system_service_enabled:
    actor_type: user
    description: Enables the VA1010Forms enrollment system service
    enable_in_development: true
  va1010_forms_eesummary_rest_api_enabled:
    actor_type: user
    description: Utilizes the Enrollment System's eeSummary REST API
    enable_in_development: true
  va_notify_custom_errors:
    actor_type: user
    description: Custom error classes instead of the generic Common::Exceptions::BackendServiceException
  va_notify_custom_bearer_tokens:
    actor_type: user
    description: Iterates through Settings.vanotify.service_callback_tokens for token matching
  va_online_scheduling:
    actor_type: user
    description: Allows veterans to view their VA and Community Care appointments
    enable_in_development: true
  va_online_scheduling_booking_exclusion:
    actor_type: user
    description: Permits the exclusion of Lovell sites from being scheduled prior to Oracle Health cutover
    enable_in_development: true
  va_online_scheduling_cancellation_exclusion:
    actor_type: user
    description: Permits the exclusion of Lovell sites from cancellations prior to Oracle Health cutover
    enable_in_development: true
  va_online_scheduling_cancel:
    actor_type: user
    description: Allows veterans to cancel VA appointments
    enable_in_development: true
  va_online_scheduling_community_care:
    actor_type: user
    description: Allows veterans to submit requests for Community Care appointments
    enable_in_development: true
  va_online_scheduling_direct:
    actor_type: user
    description: Allows veterans to directly schedule VA appointments
    enable_in_development: true
  va_online_scheduling_requests:
    actor_type: user
    description: Allows veterans to submit requests for VA appointments
    enable_in_development: true
  va_online_scheduling_vaos_alternate_route:
    actor_type: user
    enable_in_development: false
    description: Toggle for the vaos module to use an alternate vaos-service route
  va_dependents_verification:
    actor_type: user
    description: Toggles new features for the dependents verification form
  va_dependents_v2:
    actor_type: user
    description: Allows us to toggle bewteen V1 and V2 of the 686c-674 forms.
  va_dependents_v2_banner:
    actor_type: user
    description: Allows us to toggle a form maintenance banner on the V1 form for pre-launch.
  va_dependents_browser_monitoring_enabled:
    actor_type: user
    description: Allows us to toggle Datadog RUM/LOG monitoring for the 686C-674
  va_dependents_new_fields_for_pdf:
    actor_typer: user
    description: Allows us to toggle the new fields on the front end for 686C-674
  va_online_scheduling_enable_OH_cancellations:
    actor_type: user
    enable_in_development: true
    description: Allows appointment cancellations to be routed to Oracle Health sites.
  va_online_scheduling_enable_OH_eligibility:
    actor_type: user
    enable_in_development: true
    description: Toggle for routing eligibility requests to the VetsAPI Gateway Service(VPG) instead of vaos-service
  va_online_scheduling_enable_OH_slots_search:
    actor_type: user
    enable_in_development: true
    description: Toggle for routing slots search requests to the VetsAPI Gateway Service(VPG) instead of vaos-service
  va_online_scheduling_cc_direct_scheduling:
    actor_type: user
    description: Enables CC direct scheduling.
    enable_in_development: true
  va_online_scheduling_use_vpg:
    actor_type: user
    enable_in_development: true
    description: Toggle for routing appointment requests to the VetsAPI Gateway Service(VPG) instead of vaos-service.
  va_online_scheduling_recent_locations_filter:
    actor_type: user
    enable_in_development: true
    description: Toggle for displaying the most recent facilities on the Choose your VA location page.
  va_online_scheduling_OH_direct_schedule:
    actor_type: user
    enable_in_development: true
    description: Toggle to enable direct scheduling workflow for Oracle Health appointments.
  va_online_scheduling_OH_request:
    actor_type: user
    enable_in_development: true
    description: Toggle to enable request workflow for Oracle Health appointments.
  va_online_scheduling_remove_podiatry:
    actor_type: user
    enable_in_development: true
    description: Toggle to remove Podiatry from the type of care list when scheduling an online appointment.
  vaos_appointment_notification_callback:
    actor_type: user
    enable_in_development: true
    description: Enables custom email delivery callback for VAOS appointment status notifications
  vba_documents_virus_scan:
    actor_type: user
    description: ClamAV virus scanning for Benefits Intake API upload submissions
  veteran_onboarding_beta_flow:
    actor_type: user
    description: Conditionally display the new veteran onboarding flow to user
  veteran_onboarding_show_to_newly_onboarded:
    actor_type: user
    description: Conditionally display the new veteran onboarding flow to user, based upon number of days since verified
  veteran_onboarding_show_welcome_message_to_new_users:
    actor_type: user
    description: Conditionally display the "Welcome to VA" message to new (LOA1 or LOA3) users
    enable_in_development: false
  vet_status_pdf_logging:
    actor_type: user
    description: Enables the Veteran Status Card to log PDF download events/failures
  vet_status_stage_1:
    actor_type: user
    description: Enables the stage 1 features of the veteran status card
  vre_cutover_notice:
    actor_type: user
    description: Enables the cutover notice for VR&E users, indicating the timeframe for new form version
  vre_trigger_action_needed_email:
    actor_type: user
    description: Set whether to enable VANotify email to Veteran for VRE failure exhaustion
  vre_modular_api:
    actor_type: user
    description: Enables calls to the modularized VRE API
  priority_processing_request_apply_vsi_flash:
    actor_type: user
    description: Enables VSI (Very Seriously Injured) flash functionality for form 20-10207 submissions
    enable_in_development: false
  show_edu_benefits_1990EZ_Wizard:
    actor_type: user
    description: Navigates user to 1990EZ or 1990 depending on form questions.
    enable_in_development: true
  show_dashboard_notifications:
    actor_type: user
    description: Enables on-site notifications
  check_va_inbox_enabled:
    actor_type: user
    description: Enables check inbox link
  dhp_connected_devices_fitbit:
    actor_type: user
    description: Enables linking between VA.gov account and fitbit account
  payment_history:
    actor_type: user
    description: Allows manual enabling/disabling payment history when BGS is acting up (5 min response times)
    enable_in_development: true
  cdp_payment_history_vba:
    actor_type: user
    description: Enables showing the overpayment and summary pages for the CDP Payment History
    enable_in_development: true
  show_meb_dgi40_features:
    actor_type: user
    description: Enables the UI integration with the meb dgi
    enable_in_development: true
  show_meb_dgi42_features:
    actor_type: user
    description: Enables UI updates for meb dgi 42
    enable_in_development: true
  show_meb_enhancements:
    actor_type: user
    description: Provides a flag wrapper for minor code changes to be gated from Prod.
    enable_in_development: true
  show_meb_enhancements_06:
    actor_type: user
    description: Provides a flag wrapper for minor code changes to be gated from Prod.
  show_meb_enhancements_08:
    actor_type: user
    description: Provides a flag wrapper for minor code changes to be gated from Prod.
    enable_in_development: true
  show_meb_enhancements_09:
    actor_type: user
    description: Provides a flag wrapper for minor code changes to be gated from Prod.
    enable_in_development: true
  meb_gate_person_criteria:
    actor_type: user
    description: Flag to use Person Criteria on Submission service
    enable_in_development: true
  supply_reordering_sleep_apnea_enabled:
    actor_type: user
    description: Enables sleep apnea supplies to be ordered in the supply reorder tool / MDOT.
    enable_in_development: true
  toe_dup_contact_info_call:
    actor_type: user
    description: Flag to use contact info call and modal
    enable_in_development: true
  toe_short_circuit_bgs_failure:
    actor_type: user
    description: Flag to use begin rescue block for BGS call
    enable_in_development: true
  toe_high_school_info_change:
    actor_type: user
    description: Flag to change order of high school info page
    enable_in_development: false
  toe_light_house_dgi_direct_deposit:
    actor_type: user
    description: Uses lighthouse api for direct deposit information in TOE.
    enable_in_development: false
  move_form_back_button:
    actor_type: user
    description: Test moving form back button to the top of the page
  mobile_cerner_transition:
    actor_type: user
    description: For mobile app, a facility is being transitioned to cerner.
  mobile_iam_authentication_disabled:
    actor_type: user
    description: For mobile app, disable iam authentication method.
  mobile_military_indicator_logger:
    actor_type: user
    description: For mobile app, enables logging of military discharge codes
  mobile_appeal_model:
    actor_type: user
    description: For mobile app, enables use of strict models for parsing appeals
  mobile_push_register_logging:
    actor_type: user
    description: For mobile app, logs push register errors for debugging
  form526_backup_submission_temp_killswitch:
    actor_type: user
    description: Provide a temporary killswitch to disable form526 backup submission if something were to go awry
  virtual_agent_show_floating_chatbot:
    actor_type: user
    description: Enables a floating chatbot on the chatbot page - managed by virtual agent team
  disability_compensation_email_veteran_on_polled_lighthouse_doc_failure:
    actor_type: user
    description: Sends document upload failure emails when polled doc uploaded to Lighthouse has failed to process at Lighthouse
  disability_compensation_lighthouse_document_service_provider:
    actor_type: user
    description: If enabled uses the lighthouse documents service
  disability_compensation_prevent_submission_job:
    actor_type: user
    description: If enabled, the submission form526 record will be created, but there will be submission job
  disability_compensation_use_api_provider_for_bdd_instructions:
    actor_type: user
    description: Provide a temporary killswitch for using the ApiProviderFactory to select an API for uploading BDD instructions
  disability_compensation_upload_bdd_instructions_to_lighthouse:
    actor_type: user
    description: If enabled uploads BDD instructions to Lighthouse Benefits Documents API instead of EVSS
  disability_compensation_0781v2_extras_redesign:
    actor_type: user
    description: If enabled, the 0781v2 overflow page will use the new design
    enable_in_development: true
  disability_compensation_use_api_provider_for_0781_uploads:
    actor_type: user
    description: Provide a temporary killswitch for using the ApiProviderFactory to select an API for uploading 0781/a forms
  disability_compensation_upload_0781_to_lighthouse:
    actor_type: user
    description: If enabled uploads 0781/a forms to Lighthouse Benefits Documents API instead of EVSS
  disability_compensation_use_api_provider_for_submit_veteran_upload:
    actor_type: user
    description: Provide a temporary killswitch for using the ApiProviderFactory to select an API for uploading Veteran Evidence
  disability_compensation_upload_veteran_evidence_to_lighthouse:
    actor_type: user
    description: If enabled uploads Veteran Evidence to Lighthouse Benefits Documents API instead of EVSS
  disablity_benefits_browser_monitoring_enabled:
    actor_type: user
    description: Datadog RUM monitoring for disability benefits applications
  virtual_agent_use_sts_authentication:
    actor_type: user
    description: Use STS authentication for the virtual agent chatbot application
  notification_center:
    actor_type: user
    description: Enable Notification Center
    enable_in_development: true
  nod_part3_update:
    actor_type: user
    description: NOD update to latest form, part III box 11
    enable_in_development: true
  nod_browser_monitoring_enabled:
    actor_type: user
    description: NOD Datadog RUM monitoring
  sc_new_form:
    actor_type: user
    description: Supplemental Claim new form updates
    enable_in_development: true
  hlr_browser_monitoring_enabled:
    actor_type: user
    description: HLR Datadog RUM monitoring
  sc_browser_monitoring_enabled:
    actor_type: user
    description: Supplemental Claim Datadog RUM monitoring
  terms_of_use:
    actor_type: user
    description: This determines whether a user is redirected to the Terms of Use page
    enable_in_development: true
  burial_form_enabled:
    actor_type: user
    description: Enable the burial form
  burial_confirmation_page:
    actor_type: user
    description: Toggle showing the updated confirmation page
    enable_in_development: true
  burial_error_email_notification:
    actor_type: cookie_id
    description: Toggle sending of the Action Needed email notification
  burial_received_email_notification:
    actor_type: cookie_id
    description: Toggle sending of the Received email notification
  burial_submitted_email_notification:
    actor_type: cookie_id
    description: Toggle sending of the Burial Submission in Progress email notification
  burial_persistent_attachment_error_email_notification:
    actor_type: cookie_id
    description: Toggle sending of the Persistent Attachment Error email notification
  burial_browser_monitoring_enabled:
    actor_type: user
    description: Burial Datadog RUM monitoring
  pension_form_enabled:
    actor_type: user
    description: Enable the pension form
  pension_browser_monitoring_enabled:
    actor_type: user
    description: Pension Datadog RUM monitoring
  pension_multiple_page_response:
    actor_type: user
    description: Implement multiple page response pattern
    enable_in_development: true
  pension_form_profile_module_enabled:
    actor_type: user
    description: Use the module version of the FormProfile
  pension_kafka_event_bus_submission_enabled:
    actor_type: user
    description: Enable the EventBusSubmissionJob for Kafka
  pension_itf_enabled:
    actor_type: user
    description: Enable the Intent to File for Pension
    enable_in_development: true
  pension_itf_show_alert:
    actor_type: user
    description: Show the alert on frontend for the Intent to File for Pension
    enable_in_development: true
  income_and_assets_form_enabled:
    actor_type: user
    description: Enable form 21P-0969 Update Income and Assets Evidence Form
  income_and_assets_content_updates:
    actor_type: user
    description: Implement plain language and content updates
  income_and_assets_error_email_notification:
    actor_type: cookie_id
    description: Toggle sending of the Action Needed email notification
  income_and_assets_received_email_notification:
    actor_type: cookie_id
    description: Toggle sending of the Received email notification
  income_and_assets_submitted_email_notification:
    actor_type: user
    description: Toggle sending of the Submission in Progress email notification
  income_and_assets_persistent_attachment_error_email_notification:
    actor_type: cookie_id
    description: Toggle sending of the Persistent Attachment Error email notification
  intent_to_file_synchronous_enabled:
    actor_type: user
    description: Enable ITF synchronous call logic
  central_mail_benefits_intake_submission:
    actor_type: user
    description: Enable central mail claims submission uses Benefits Intake API
  ecc_benefits_intake_submission:
    actor_type: user
    description: Enable education and career counseling claim submissions to use Benefits Intake API
  sob_updated_design:
    actor_type: user
    description: >-
      Controls how the GI Bill State of Benefits (SOB) application is presented.
      When enabled: it use the new SOB application that works 24/7.
      When disabled: it will use the old SOB application that only works from 0600 to 2200 hrs
  travel_pay_power_switch:
    actor_type: user
    enable_in_development: true
    description: >-
      Main switch for the Travel Pay feature on VA.gov using the new BTSSS (travel pay) API.
      Enabled - Requests are handled as normal.
      Disabled - Requests are not handled. Server returns a 503 (Service Unavailable) until re-enabled.
  travel_pay_view_claim_details:
    actor_type: user
    enable_in_development: true
    description: >-
      A frontend-focused switch that toggles visibility of and access to the Travel Pay claim details page and entry point (features toggled together).
      Enabled - Entry point link and claim details page are viewable.
      Disabled - Entry point link and claim details page are not viewable.
  travel_pay_submit_mileage_expense:
    actor_type: user
    enable_in_development: true
    description: >-
      A switch that toggles availability of the submit mileage expense feature.
      Enabled - Requests are handled as normal. Frontend features are available per toggle settings.
      Disabled - Requests are not handled. Server returns a 503 (Service Unavailable) until re-enabled. Frontend features are not available.
  travel_pay_claims_management:
    actor_type: user
    enable_in_development: true
    description: >-
      A switch that toggles new claims management functionality.
  yellow_ribbon_automated_date_on_school_search:
    actor_type: user
    description: Enable the automated date displayed in the Find a Yellow Ribbon school search results
  accredited_representative_portal_pilot:
    actor_type: user
    description: Enable the Accredited Representative Portal for the pilot
    enable_in_development: true
  toggle_vye_address_direct_deposit_forms:
    actor_type: user
    description: Enable mailing address and direct deposit for VYE
  vye_login_widget:
    actor_type: user
    description: Enable Vye authentication widget
  toggle_vye_address_direct_deposit_forms_in_profile:
    actor_type: user
    description: Enable mailing address and direct deposit for VYE in profile page
  toggle_vye_application:
    actor_type: user
    description: Enable VYE
  military_benefit_estimates:
    actor_type: user
    description: swap order of the military details in GI search filters
  merge_1995_and_5490:
    actore_type: user
    description: Activating the combined 1995 and 5490 form
  mgib_verifications_maintenance:
    actor_type: user
    description: Used to show  maintenance alert for MGIB Verifications
  search_use_v2_gsa:
    actor_type: cookie_id
    description: Swaps the Search Service's for one with an updated api.gsa.gov address
    enable_in_development: true
  remove_pciu:
    actor_type: user
    description: If enabled, VA Profile is used to populate contact information with PCIU backup calls
    enable_in_development: true
  override_address_pou:
    actor_type: user
    description: If enabled, ADDRESS_POU == RESIDENCE/CHOICE
    enable_in_development: true
  show_yellow_ribbon_table:
    actor_type: cookie_id
    description: Used to show yellow ribbon table in Comparison Tool
  banner_update_alternative_banners:
    actor_type: user
    description: Used to toggle the DB updating of alternative banners
  banner_use_alternative_banners:
    actor_type: user
    description: Used to toggle use of alternative banners.
  fsr_wizard:
    actor_type: user
    description: Used to toggle the FSR wizard
  gi_comparison_tool_show_ratings:
    actor_type: user
    description: Display Veteran student ratings in GI comparison Tool
  gi_comparison_tool_programs_toggle_flag:
    actor_type: user
    description: Used to show links to programs page in comparison tool
  gi_comparison_tool_lce_toggle_flag:
    actor_type: user
    description: Used to show lce page in comparison tool
  va_notify_in_progress_metadata:
    actor_type: user
    description: If enabled, emails and sms sent through VaNotify::Service will be stored as notifications.
  va_notify_notification_creation:
    actor_type: user
    description: If enabled, emails and sms sent through VaNotify::Service will be stored as notifications.
  is_DGIB_endpoint:
    actor_type: user
    description: used to call data from DGIB endpoints for MGIB VYE application
  lighthouse_veterans_health_debug_logging:
    actor_type: user
    description: Enable debug logging for Lighthouse Veterans Health API
    enable_in_development: false
  benefits_non_disability_ch31_v2:
    actor_type: user
    description: If enabled, use new form and api endpoint for Ch31 VR&E form
  is_updated_gi:
    actor_type: cookie_id
    description: If enabled, use updated gi design
  gi_ct_collab:
    actor_type: cookie_id
    description: If enabled, use VEBT/EDM team GI Comparison Tool homepage
  show_rudisill_1995:
    actor_type: user
    description: If enabled, show rudisill review in 22-1995
  enable_lighthouse:
    actor_type: user
    description: If enabled, user will connect to lighthouse api in sob instead of evss
  benefits_intake_submission_status_job:
    actor_type: user
    description: Batch process FormSubmissionAttempts using ::BenefitsIntake::SubmissionStatusJob
  kafka_producer:
    actor_type: cookie_id
    description: Enables the Kafka producer for the VA.gov platform
  show_about_yellow_ribbon_program:
    actor_type: user
    description: If enabled, show additional info about the yellow ribbon program
  accredited_representative_portal_sort_by:
    actor_type: user
    description: Enables sort by in POA Request Search page
  accredited_representative_portal_help:
    actor_type: user
    description: Enables Get Help link on navigation
  accredited_representative_portal_profile:
    actor_type: user
    description: Enables Profile link on navigation dropdown
  forms_10215_10216_release:
    actor_type: user
    description: If enabled, show links to new forms instead of download links on SCO page
  form_10282_sftp_upload:
    actor_type: user
    description: If enabled, run daily job to process 10282 form submissions and upload resulting data to SFTP
  disable_bdn_processing:
    actor_type: user
    description: If enabled, skip all BDN-related processing for VYE
  my_va_auth_exp_redesign_enabled:
    actor_type: user
    description: When enabled, a user will see the redesigned experience of MyVA.
  vff_force_unique_file_name_date_property:
    actor_type: user
    description: Forces the unique_file_name method to use the date property in submission_archive.rb
  gi_ct_mapbox_mitigation:
    actor_type: user
    description: If enabled, hides search by location feature affected by MapBox loss
  accredited_representative_portal_form:
    actor_type: user
    description: Enables form with new options for rep
  my_va_display_all_lighthouse_benefits_intake_forms:
    actor_type: user
    description: When enabled, a user will see all submitted Lighthouse Benefits Intake forms in My VA for form status.
  va_online_scheduling_mental_health_history_filtering:
    actor_type: user
    enable_in_development: true
    description: When enabled, allows past visit filtering for Mental Health
  is_dgib_call_only:
    actor_type: user
    description: If enabled, the DGIB endpoint will only be called for MGIB VYE application
  show_vye_downtime_alert:
    actor_type: user
    description: If enabled, show the VYE downtime alert on the VYE application
  accredited_representative_portal_full_poa_redaction:
    actor_type: user
    description: Enables redaction for the Accredited Representative Portal POA requests
  calculator_constants_versioning:
    actor_type: 
    description: (gibct-data-service) If enabled, updates GIDS UI and includes calculator constants in GIDS version generation<|MERGE_RESOLUTION|>--- conflicted
+++ resolved
@@ -146,15 +146,6 @@
   caregiver_browser_monitoring_enabled:
     actor_type: user
     description: Enables Datadog Real Time User Monitoring
-<<<<<<< HEAD
-  caregiver_request_duration_monitoring:
-    actor_type: user
-    description: Enables logging of 10-10CG request durations to StatsD
-=======
-  caregiver_use_rails_logging_over_sentry:
-    actor_type: user
-    description: Use Rails for logging instead of Sentry
->>>>>>> 21a4c5a4
   cerner_non_eligible_sis_enabled:
     actor_type: user
     description: Enables Sign in Service for cerner authentication
