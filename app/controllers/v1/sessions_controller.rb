# frozen_string_literal: true

require 'base64'
require 'saml/errors'
require 'saml/post_url_service'
require 'saml/responses/login'
require 'saml/responses/logout'
require 'saml/ssoe_settings_service'
require 'saml/url_service'

module V1
  class SessionsController < ApplicationController
    skip_before_action :verify_authenticity_token

    REDIRECT_URLS = %w[signup mhv dslogon idme custom mfa verify slo].freeze
    STATSD_SSO_NEW_KEY = 'api.auth.new'
    STATSD_SSO_SAMLREQUEST_KEY = 'api.auth.saml_request'
    STATSD_SSO_SAMLRESPONSE_KEY = 'api.auth.saml_response'
    STATSD_SSO_SAMLTRACKER_KEY = 'api.auth.saml_tracker'
    STATSD_SSO_CALLBACK_KEY = 'api.auth.saml_callback'
    STATSD_SSO_CALLBACK_TOTAL_KEY = 'api.auth.login_callback.total'
    STATSD_SSO_CALLBACK_FAILED_KEY = 'api.auth.login_callback.failed'
    STATSD_LOGIN_NEW_USER_KEY = 'api.auth.new_user'
    STATSD_LOGIN_STATUS_SUCCESS = 'api.auth.login.success'
    STATSD_LOGIN_STATUS_FAILURE = 'api.auth.login.failure'
    STATSD_LOGIN_LATENCY = 'api.auth.latency'
    VERSION_TAG = 'version:v1'

    # Collection Action: auth is required for certain types of requests
    # @type is set automatically by the routes in config/routes.rb
    # For more details see SAML::SettingsService and SAML::URLService
    def new
      type = params[:type]

      if type == 'slo'
        Rails.logger.info("LOGOUT of type #{type}", sso_logging_info)
        reset_session
        url = url_service.ssoe_slo_url
        # due to shared url service implementation
        # clientId must be added at the end or the URL will be invalid for users using various "Do not track"
        # extensions with their browser.
        redirect_to params[:client_id].present? ? url + "&clientId=#{params[:client_id]}" : url
      else
        render_login(type)
      end
      new_stats(type)
    end

    def ssoe_slo_callback
      redirect_to url_service.logout_redirect_url
    end

    def saml_callback
      set_sentry_context_for_callback if JSON.parse(params[:RelayState] || '{}')['type'] == 'mfa'
      saml_response = SAML::Responses::Login.new(params[:SAMLResponse], settings: saml_settings)
      saml_response_stats(saml_response)
      raise_saml_error(saml_response) unless saml_response.valid?
      user_login(saml_response)
      callback_stats(:success, saml_response)
    rescue SAML::SAMLError => e
<<<<<<< HEAD
      log_message_to_sentry(e.message, e.level, extra_context: e.context)
      redirect_to url_service.login_redirect_url(auth: 'fail', code: e.code)
      callback_stats(:failure, saml_response, e.tag || e.code)
    rescue => e
      log_exception_to_sentry(e, {}, {}, :error)
      unless performed?
        redirect_to url_service.login_redirect_url(auth: 'fail', code: '007')
      end
      callback_stats(:failed_unknown)
=======
      handle_callback_error(e, :failure, saml_response, e.level, e.context, e.code, e.tag)
    rescue => e
      # the saml_response variable may or may not be defined depending on
      # where the exception was raised
      resp = defined?(saml_response) && saml_response
      handle_callback_error(e, :failed_unknown, resp)
>>>>>>> 3ee887fe
    ensure
      callback_stats(:total)
    end

    def tracker
      id = params[:id]
      type = params[:type]
      authn = params[:authn]
      values = { 'id' => id, 'type' => type, 'authn' => authn }
      if REDIRECT_URLS.include?(type) && SAML::User::AUTHN_CONTEXTS.keys.include?(authn)
        Rails.logger.info("SSOe: SAML Tracker => #{values}")
        StatsD.increment(STATSD_SSO_SAMLTRACKER_KEY,
                         tags: ["type:#{type}", "context:#{authn}", VERSION_TAG])
      end
    end

    def metadata
      meta = OneLogin::RubySaml::Metadata.new
      render xml: meta.generate(saml_settings), content_type: 'application/xml'
    end

    private

    def set_sentry_context_for_callback
      temp_session_object = Session.find(session[:token])
      temp_current_user = User.find(temp_session_object.uuid) if temp_session_object
      Raven.extra_context(
        current_user_uuid: temp_current_user.try(:uuid),
        current_user_icn: temp_current_user.try(:mhv_icn)
      )
    end

    def saml_settings(options = {})
      # add a forceAuthn value to the saml settings based on the initial options or
      # default to false
      options[:force_authn] ||= false
      SAML::SSOeSettingsService.saml_settings(options)
    end

    def raise_saml_error(form)
      code = form.error_code
      code = UserSessionForm::ERRORS[:saml_replay_valid_session][:code] if code == '005' && validate_session
      raise SAML::FormError.new(form, code)
    end

    def authenticate
      return unless action_name == 'new'

      if %w[mfa verify].include?(params[:type])
        super
      elsif params[:type] == 'slo'
        # load the session object and current user before attempting to destroy
        load_user
        reset_session
      else
        reset_session
      end
    end

    def user_login(saml_response)
      user_session_form = UserSessionForm.new(saml_response)
      raise_saml_error(user_session_form) unless user_session_form.valid?

      @current_user, @session_object = user_session_form.persist
      set_cookies
      after_login_actions
      helper = url_service
      if helper.should_uplevel?
        render_login('verify', user_session_form.saml_uuid)
      else
        redirect_to helper.login_redirect_url
        login_stats(:success, saml_response)
      end
    end

    def render_login(type)
      force = (type != 'custom')
      helper = url_service(force)
      login_url, post_params = login_params(type, helper)
      renderer = ActionController::Base.renderer
      renderer.controller.prepend_view_path(Rails.root.join('lib', 'saml', 'templates'))
      result = renderer.render template: 'sso_post_form',
                               locals: {
                                 url: login_url,
                                 params: post_params,
                                 saml_uuid: helper.tracker.uuid,
                                 authn: helper.tracker.payload_attr(:authn_context),
                                 type: helper.tracker.payload_attr(:type)
                               },
                               format: :html
      render body: result, content_type: 'text/html'
      saml_request_stats(helper.tracker)
    end

    # rubocop:disable Metrics/CyclomaticComplexity
    def login_params(type, helper)
      raise Common::Exceptions::RoutingError, type unless REDIRECT_URLS.include?(type)

      case type
      when 'signup'
        helper.signup_url
      when 'mhv'
        helper.mhv_url
      when 'dslogon'
        helper.dslogon_url
      when 'idme'
        helper.idme_url
      when 'mfa'
        helper.mfa_url
      when 'verify'
        helper.verify_url
      when 'custom'
        raise Common::Exceptions::ParameterMissing, 'authn' if params[:authn].blank?

        helper.custom_url params[:authn]
      end
    end
    # rubocop:enable Metrics/CyclomaticComplexity

    def saml_request_stats(tracker)
      values = {
        'id' => tracker&.uuid,
        'authn' => tracker&.payload_attr(:authn_context),
        'type' => tracker&.payload_attr(:type)
      }
      Rails.logger.info("SSOe: SAML Request => #{values}")
      StatsD.increment(STATSD_SSO_SAMLREQUEST_KEY,
                       tags: ["type:#{tracker&.payload_attr(:type)}",
                              "context:#{tracker&.payload_attr(:authn_context)}",
                              VERSION_TAG])
    end

    def saml_response_stats(saml_response)
      type = JSON.parse(params[:RelayState] || '{}')['type']
      values = {
        'id' => saml_response.in_response_to,
        'authn' => saml_response.authn_context,
        'type' => type
      }
      Rails.logger.info("SSOe: SAML Response => #{values}")
      StatsD.increment(STATSD_SSO_SAMLRESPONSE_KEY,
                       tags: ["type:#{type}",
                              "context:#{saml_response.authn_context}",
                              VERSION_TAG])
    end

    def user_logout(saml_response)
      logout_request = SingleLogoutRequest.find(saml_response&.in_response_to)
      if logout_request.present?
        logout_request.destroy
        Rails.logger.info("SLO callback response to '#{saml_response&.in_response_to}' for originating_request_id "\
          "'#{originating_request_id}'")
      else
        Rails.logger.info('SLO callback response could not resolve logout request for originating_request_id '\
          "'#{originating_request_id}'")
      end
    end

    def new_stats(type)
      tags = ["context:#{type}", VERSION_TAG]
      StatsD.increment(STATSD_SSO_NEW_KEY, tags: tags)
      Rails.logger.info("SSO_NEW_KEY, tags: #{tags}")
    end

<<<<<<< HEAD
    def login_stats(status, _saml_response, user_session_form)
      tracker = url_service.tracker
=======
    def login_stats(status, saml_response, error = nil)
      tracker = url_service(saml_response&.in_response_to).tracker
>>>>>>> 3ee887fe
      type = tracker.payload_attr(:type)
      tags = ["context:#{type}", VERSION_TAG]
      case status
      when :success
        StatsD.increment(STATSD_LOGIN_NEW_USER_KEY, tags: [VERSION_TAG]) if type == 'signup'
        StatsD.increment(STATSD_LOGIN_STATUS_SUCCESS, tags: tags)
        Rails.logger.info("LOGIN_STATUS_SUCCESS, tags: #{tags}")
        StatsD.measure(STATSD_LOGIN_LATENCY, tracker.age, tags: tags)
      when :failure
        tags_and_error_code = tags << "error:#{error.code}"
        StatsD.increment(STATSD_LOGIN_STATUS_FAILURE, tags: tags_and_error_code)
        Rails.logger.info("LOGIN_STATUS_FAILURE, tags: #{tags_and_error_code}")
      end
    end

    def callback_stats(status, saml_response = nil, failure_tag = nil)
      case status
      when :success
        StatsD.increment(STATSD_SSO_CALLBACK_KEY,
                         tags: ['status:success',
                                "context:#{saml_response&.authn_context}",
                                VERSION_TAG])
      when :failure
        tag = failure_tag.to_s.starts_with?('error:') ? failure_tag : "error:#{failure_tag}"
        StatsD.increment(STATSD_SSO_CALLBACK_KEY,
                         tags: ['status:failure',
                                "context:#{saml_response&.authn_context}",
                                VERSION_TAG])
        StatsD.increment(STATSD_SSO_CALLBACK_FAILED_KEY, tags: [tag, VERSION_TAG])
      when :failed_unknown
        StatsD.increment(STATSD_SSO_CALLBACK_KEY,
                         tags: ['status:failure', 'context:unknown', VERSION_TAG])
        StatsD.increment(STATSD_SSO_CALLBACK_FAILED_KEY, tags: ['error:unknown', VERSION_TAG])
      when :total
        StatsD.increment(STATSD_SSO_CALLBACK_TOTAL_KEY, tags: [VERSION_TAG])
      end
    end

    # rubocop:disable Metrics/ParameterLists
    def handle_callback_error(exc, status, response, level = :error, context = {},
                              code = '007', tag = nil)
      log_message_to_sentry(exc.message, level, extra_context: context)
      redirect_to url_service(response&.in_response_to).login_redirect_url(auth: 'fail', code: code) unless performed?
      login_stats(:failure, response, exc) unless response.nil?
      callback_stats(status, response, tag)
      PersonalInformationLog.create(
        error_class: exc,
        data: {
          request_id: request.uuid,
          payload: response&.response || params[:SAMLResponse]
        }
      )
    end
    # rubocop:enable Metrics/ParameterLists

    def set_cookies
      Rails.logger.info('SSO: LOGIN', sso_logging_info)
      set_api_cookie!
      set_sso_cookie!
    end

    def after_login_actions
      AfterLoginJob.perform_async('user_uuid' => @current_user&.uuid)
      log_persisted_session_and_warnings
    end

    def log_persisted_session_and_warnings
      obscure_token = Session.obscure_token(@session_object.token)
      Rails.logger.info("Logged in user with id #{@session_object.uuid}, token #{obscure_token}")
      # We want to log when SSNs do not match between MVI and SAML Identity. And might take future
      # action if this appears to be happening frequently.
      if current_user.ssn_mismatch?
        additional_context = StringHelpers.heuristics(current_user.identity.ssn, current_user.va_profile.ssn)
        log_message_to_sentry('SSNS DO NOT MATCH!!', :warn, identity_compared_with_mvi: additional_context)
      end
    end

    def originating_request_id
      JSON.parse(params[:RelayState] || '{}')['originating_request_id']
    rescue
      'UNKNOWN'
    end

    def url_service(force_authn = false)
      SAML::PostURLService.new(saml_settings(force_authn: force_authn),
                               session: @session_object,
                               user: current_user,
                               params: params,
                               loa3_context: LOA::IDME_LOA3)
    end
  end
end<|MERGE_RESOLUTION|>--- conflicted
+++ resolved
@@ -58,24 +58,12 @@
       user_login(saml_response)
       callback_stats(:success, saml_response)
     rescue SAML::SAMLError => e
-<<<<<<< HEAD
-      log_message_to_sentry(e.message, e.level, extra_context: e.context)
-      redirect_to url_service.login_redirect_url(auth: 'fail', code: e.code)
-      callback_stats(:failure, saml_response, e.tag || e.code)
-    rescue => e
-      log_exception_to_sentry(e, {}, {}, :error)
-      unless performed?
-        redirect_to url_service.login_redirect_url(auth: 'fail', code: '007')
-      end
-      callback_stats(:failed_unknown)
-=======
       handle_callback_error(e, :failure, saml_response, e.level, e.context, e.code, e.tag)
     rescue => e
       # the saml_response variable may or may not be defined depending on
       # where the exception was raised
       resp = defined?(saml_response) && saml_response
       handle_callback_error(e, :failed_unknown, resp)
->>>>>>> 3ee887fe
     ensure
       callback_stats(:total)
     end
@@ -240,13 +228,8 @@
       Rails.logger.info("SSO_NEW_KEY, tags: #{tags}")
     end
 
-<<<<<<< HEAD
-    def login_stats(status, _saml_response, user_session_form)
+    def login_stats(status, saml_response, error = nil)
       tracker = url_service.tracker
-=======
-    def login_stats(status, saml_response, error = nil)
-      tracker = url_service(saml_response&.in_response_to).tracker
->>>>>>> 3ee887fe
       type = tracker.payload_attr(:type)
       tags = ["context:#{type}", VERSION_TAG]
       case status
