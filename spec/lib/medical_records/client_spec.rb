--- conflicted
+++ resolved
@@ -483,21 +483,8 @@
           end
         end
 
-<<<<<<< HEAD
-        context 'when response is a HAPI-1363 error' do
-          let(:result) { OpenStruct.new(code: 500, body: { issue: [{ diagnostics: 'HAPI-1363' }] }.to_json) }
-
-          it 'raises a PatientNotFound exception' do
-            expect { client.handle_api_errors(result) }.to raise_error(MedicalRecords::PatientNotFound)
-          end
-        end
-
         context 'when diagnostics are missing in the response' do
           let(:result) { OpenStruct.new(code: 400, body: {}.to_json) }
-=======
-      context 'when diagnostics are missing in the response' do
-        let(:result) { OpenStruct.new(code: 400, body: {}.to_json) }
->>>>>>> 275a317d
 
           it 'handles missing diagnostics gracefully' do
             expect { client.handle_api_errors(result) }.to raise_error(Common::Exceptions::BackendServiceException)
@@ -506,68 +493,24 @@
       end
     end
 
-<<<<<<< HEAD
     context 'when the patient is not found', :vcr do
-      # Here we test using list_allergies instead of get_patient_by_identifier directly because the PatientNotFound
-      # exception is eaten while creating the session and later re-thrown if no patient ID exists while trying to
-      # access FHIR resources.
-
-      it 'does not find a patient by identifer (HAPI-1363)', :vcr do
-        VCR.use_cassette('user_eligibility_client/perform_an_eligibility_check_for_premium_user',
-                         match_requests_on: %i[method sm_user_ignoring_path_param]) do
-          VCR.use_cassette 'mr_client/session' do
-            VCR.use_cassette 'mr_client/get_a_patient_by_identifier_hapi_1363' do
-              allow(Flipper).to receive(:enabled?).with(:mhv_medical_records_migrate_to_api_gateway).and_return(false)
-              partial_client ||= begin
-                partial_client = MedicalRecords::Client.new(session: { user_id: '22406991',
-                                                                       icn: '1013868614V792025' })
-                partial_client.authenticate
-                VCR.use_cassette 'mr_client/get_a_list_of_allergies' do
-                  expect do
-                    partial_client.list_allergies
-                  end.to raise_error(MedicalRecords::PatientNotFound)
-                end
-              end
-            end
-          end
-        end
-      end
-
-      it 'does not find a patient by identifer (202)', :vcr do
+      it 'returns :patient_not_found for 202 response', :vcr do
         VCR.use_cassette('user_eligibility_client/perform_an_eligibility_check_for_premium_user',
                          match_requests_on: %i[method sm_user_ignoring_path_param]) do
           VCR.use_cassette 'mr_client/session' do
             VCR.use_cassette 'mr_client/get_a_patient_by_identifier_not_found' do
               allow(Flipper).to receive(:enabled?).with(:mhv_medical_records_migrate_to_api_gateway).and_return(false)
-              partial_client ||= begin
-                partial_client = MedicalRecords::Client.new(session: { user_id: '22406991',
-                                                                       icn: '1013868614V792025' })
-                partial_client.authenticate
-                VCR.use_cassette 'mr_client/get_a_list_of_allergies' do
-                  expect do
-                    partial_client.list_allergies
-                  end.to raise_error(MedicalRecords::PatientNotFound)
-                end
-              end
-=======
-  context 'when the patient is not found', :vcr do
-    it 'returns :patient_not_found for 202 response', :vcr do
-      VCR.use_cassette('user_eligibility_client/perform_an_eligibility_check_for_premium_user',
-                       match_requests_on: %i[method sm_user_ignoring_path_param]) do
-        VCR.use_cassette 'mr_client/session' do
-          VCR.use_cassette 'mr_client/get_a_patient_by_identifier_not_found' do
-            allow(Flipper).to receive(:enabled?).with(:mhv_medical_records_migrate_to_api_gateway).and_return(false)
-
-            partial_client = MedicalRecords::Client.new(session: {
-                                                          user_id: '22406991',
-                                                          icn: '1013868614V792025'
-                                                        })
-            partial_client.authenticate
-
-            VCR.use_cassette 'mr_client/get_a_list_of_allergies' do
-              result = partial_client.list_allergies
-              expect(result).to eq(:patient_not_found)
->>>>>>> 275a317d
+
+              partial_client = MedicalRecords::Client.new(session: {
+                                                            user_id: '22406991',
+                                                            icn: '1013868614V792025'
+                                                          })
+              partial_client.authenticate
+
+              VCR.use_cassette 'mr_client/get_a_list_of_allergies' do
+                result = partial_client.list_allergies
+                expect(result).to eq(:patient_not_found)
+              end
             end
           end
         end
