--- conflicted
+++ resolved
@@ -67,9 +67,9 @@
           expect(response).to have_http_status(:created)
         end
 
-        it 'responds with the expected body' do
-          post(base_path, params:)
-          expect(response.body).to eq({ message: 'Form is valid' }.to_json)
+        it 'responds with a PDF' do
+          post(base_path, params:)
+          expect(response.content_type).to eq('application/pdf')
         end
       end
     end
@@ -85,10 +85,9 @@
           expect(response).to have_http_status(:created)
         end
 
-<<<<<<< HEAD
-        it 'responds with the expected body' do
-          post(base_path, params:)
-          expect(response.body).to eq({ message: 'Form is valid' }.to_json)
+        it 'responds with a PDF' do
+          post(base_path, params:)
+          expect(response.content_type).to eq('application/pdf')
         end
       end
 
@@ -108,15 +107,10 @@
           expect(response).to have_http_status(:created)
         end
 
-        it 'responds with the expected body' do
-          post(base_path, params:)
-          expect(response.body).to eq({ message: 'Form is valid' }.to_json)
-        end
-=======
-      it 'responds with a PDF' do
-        post(base_path, params:)
-        expect(response.content_type).to eq('application/pdf')
->>>>>>> 6e56e842
+        it 'responds with a PDF' do
+          post(base_path, params:)
+          expect(response.content_type).to eq('application/pdf')
+        end
       end
     end
 
