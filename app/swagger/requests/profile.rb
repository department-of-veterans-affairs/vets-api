# frozen_string_literal: true

# rubocop:disable Metrics/ClassLength
module Swagger
  module Requests
    class Profile
      include Swagger::Blocks

      swagger_path '/v0/profile/addresses' do
        operation :post do
          extend Swagger::Responses::AuthenticationError

          key :description, 'Creates a users Vet360 address'
          key :operationId, 'postVet360Address'
          key :tags, %w[
            profile
          ]

          parameter :authorization

          parameter do
            key :name, :domestic_body
            key :in, :body
            key :description, 'Attributes to create a domestic address.'
            key :required, true

            schema do
              key :'$ref', :PostVet360DomesticAddress
            end
          end

          parameter do
            key :name, :international_body
            key :in, :body
            key :description, 'Attributes to create an international address.'
            key :required, true

            schema do
              key :'$ref', :PostVet360InternationalAddress
            end
          end

          parameter do
            key :name, :military_overseas_body
            key :in, :body
            key :description, 'Attributes to create a military overseas address.'
            key :required, true

            schema do
              key :'$ref', :PostVet360MilitaryOverseasAddress
            end
          end

          response 200 do
            key :description, 'Response is OK'
            schema do
              key :'$ref', :AsyncTransactionVet360
            end
          end
        end

        operation :put do
          extend Swagger::Responses::AuthenticationError

          key :description, 'Updates a users existing Vet360 address'
          key :operationId, 'putVet360Address'
          key :tags, %w[
            profile
          ]

          parameter :authorization

          parameter do
            key :name, :domestic_body
            key :in, :body
            key :description, 'Attributes to update a domestic address.'
            key :required, true

            schema do
              key :'$ref', :PutVet360DomesticAddress
            end
          end

          parameter do
            key :name, :international_body
            key :in, :body
            key :description, 'Attributes to update an international address.'
            key :required, true

            schema do
              key :'$ref', :PutVet360InternationalAddress
            end
          end

          parameter do
            key :name, :military_overseas_body
            key :in, :body
            key :description, 'Attributes to update a military overseas address.'
            key :required, true

            schema do
              key :'$ref', :PutVet360MilitaryOverseasAddress
            end
          end

          response 200 do
            key :description, 'Response is OK'
            schema do
              key :'$ref', :AsyncTransactionVet360
            end
          end
        end
      end

      swagger_path '/v0/profile/alternate_phone' do
        operation :get do
          extend Swagger::Responses::AuthenticationError

          key :description, 'Gets a users alternate phone number information'
          key :operationId, 'getAlternatePhone'
          key :tags, %w[
            profile
          ]

          parameter :authorization

          response 200 do
            key :description, 'Response is OK'
            schema do
              key :'$ref', :PhoneNumber
            end
          end
        end

        operation :post do
          extend Swagger::Responses::AuthenticationError

          key :description, 'Creates/updates a users alternate phone number information'
          key :operationId, 'postAlternatePhone'
          key :tags, %w[
            profile
          ]

          parameter :authorization

          parameter do
            key :name, :body
            key :in, :body
            key :description, 'Attributes to create/update a phone number.'
            key :required, true

            schema do
              property :number, type: :string, example: '4445551212'
              property :extension, type: :string, example: '101'
              property :country_code, type: :string, example: '1'
            end
          end

          response 200 do
            key :description, 'Response is OK'
            schema do
              key :'$ref', :PhoneNumber
            end
          end
        end
      end

      swagger_path '/v0/profile/email' do
        operation :get do
          extend Swagger::Responses::AuthenticationError

          key :description, 'Gets a users email address information'
          key :operationId, 'getEmailAddress'
          key :tags, %w[
            profile
          ]

          parameter :authorization

          response 200 do
            key :description, 'Response is OK'
            schema do
              key :'$ref', :Email
            end
          end
        end

        operation :post do
          extend Swagger::Responses::AuthenticationError

          key :description, 'Creates/updates a users email address'
          key :operationId, 'postEmailAddress'
          key :tags, %w[
            profile
          ]

          parameter :authorization

          parameter do
            key :name, :body
            key :in, :body
            key :description, 'Attributes to create/update an email address.'
            key :required, true

            schema do
              property :email, type: :string, example: 'john@example.com'
            end
          end

          response 200 do
            key :description, 'Response is OK'
            schema do
              key :'$ref', :Email
            end
          end
        end
      end

      swagger_path '/v0/profile/email_addresses' do
        operation :post do
          extend Swagger::Responses::AuthenticationError

          key :description, 'Creates a users Vet360 email address'
          key :operationId, 'postVet360EmailAddress'
          key :tags, %w[
            profile
          ]

          parameter :authorization

          parameter do
            key :name, :body
            key :in, :body
            key :description, 'Attributes to create an email address.'
            key :required, true

            schema do
              key :'$ref', :PostVet360Email
            end
          end

          response 200 do
            key :description, 'Response is OK'
            schema do
              key :'$ref', :AsyncTransactionVet360
            end
          end
        end

        operation :put do
          extend Swagger::Responses::AuthenticationError

          key :description, 'Updates a users existing Vet360 email address'
          key :operationId, 'putVet360EmailAddress'
          key :tags, %w[
            profile
          ]

          parameter :authorization

          parameter do
            key :name, :body
            key :in, :body
            key :description, 'Attributes to update an email address.'
            key :required, true

            schema do
              key :'$ref', :PutVet360Email
            end
          end

          response 200 do
            key :description, 'Response is OK'
            schema do
              key :'$ref', :AsyncTransactionVet360
            end
          end
        end
      end

      swagger_path '/v0/profile/full_name' do
        operation :get do
          extend Swagger::Responses::AuthenticationError

          key :description, 'Gets a users full name with suffix'
          key :operationId, 'getFullName'
          key :tags, %w[
            profile
          ]

          parameter :authorization

          response 200 do
            key :description, 'Response is OK'
            schema do
              key :required, [:data]

              property :data, type: :object do
                key :required, [:attributes]
                property :attributes, type: :object do
                  property :first, type: :string, example: 'Jack'
                  property :middle, type: :string, example: 'Robert'
                  property :last, type: :string, example: 'Smith'
                  property :suffix, type: :string, example: 'Jr.'
                end
              end
            end
          end
        end
      end

      swagger_path '/v0/profile/personal_information' do
        operation :get do
          extend Swagger::Responses::AuthenticationError

          key :description, 'Gets a users gender and birth date'
          key :operationId, 'getPersonalInformation'
          key :tags, %w[
            profile
          ]

          parameter :authorization

          response 200 do
            key :description, 'Response is OK'
            schema do
              key :required, [:data]

              property :data, type: :object do
                key :required, [:attributes]
                property :attributes, type: :object do
                  property :gender, type: :string, example: 'M'
                  property :birth_date, type: :string, format: :date, example: '1949-03-04'
                end
              end
            end
          end
        end
      end

      swagger_path '/v0/profile/primary_phone' do
        operation :get do
          extend Swagger::Responses::AuthenticationError

          key :description, 'Gets a users primary phone number information'
          key :operationId, 'getPrimaryPhone'
          key :tags, %w[
            profile
          ]

          parameter :authorization

          response 200 do
            key :description, 'Response is OK'
            schema do
              key :'$ref', :PhoneNumber
            end
          end
        end

        operation :post do
          extend Swagger::Responses::AuthenticationError

          key :description, 'Creates/updates a users primary phone number information'
          key :operationId, 'postPrimaryPhone'
          key :tags, %w[
            profile
          ]

          parameter :authorization

          parameter do
            key :name, :body
            key :in, :body
            key :description, 'Attributes to create/update a phone number.'
            key :required, true

            schema do
              property :number, type: :string, example: '4445551212'
              property :extension, type: :string, example: '101'
              property :country_code, type: :string, example: '1'
            end
          end

          response 200 do
            key :description, 'Response is OK'
            schema do
              key :'$ref', :PhoneNumber
            end
          end
        end
      end

      swagger_path '/v0/profile/service_history' do
        operation :get do
          extend Swagger::Responses::AuthenticationError

          key :description, 'Gets a collection of a users military service episodes'
          key :operationId, 'getServiceHistory'
          key :tags, %w[
            profile
          ]

          parameter :authorization

          response 200 do
            key :description, 'Response is OK'
            schema do
              key :required, [:data]

              property :data, type: :object do
                key :required, [:attributes]
                property :attributes, type: :object do
                  key :required, [:service_history]
                  property :service_history do
                    key :type, :array
                    items do
                      key :required, %i[branch_of_service begin_date]
                      property :branch_of_service, type: :string, example: 'Air Force'
                      property :begin_date, type: :string, format: :date, example: '2007-04-01'
                      property :end_date, type: :string, format: :date, example: '2016-06-01'
                    end
                  end
                end
              end
            end
          end
        end
      end

      swagger_path '/v0/profile/status/{transaction_id}' do
        operation :get do
          extend Swagger::Responses::AuthenticationError

          key :description, 'Gets an updated transaction by ID'
          key :operationId, 'getTransactionStatusById'
          key :tags, %w[profile]

          parameter :authorization
          parameter do
            key :name, :transaction_id
            key :in, :path
            key :description, 'ID of transaction'
            key :required, true
            key :type, :string
          end

          response 200 do
            key :description, 'Response is OK'
            schema do
              key :'$ref', :AsyncTransactionVet360
            end
          end
        end
      end

      swagger_path '/v0/profile/status/' do
        operation :get do
          extend Swagger::Responses::AuthenticationError

<<<<<<< HEAD
          key :description, 'Gets the most recent transactions for a user.
            Response will include transactions that are still in progress,
            or just updated to COMPLETED during the course of this request.'
=======
          key :description, 'Gets the most recent transactions for a user.'\
            ' Response will include an array of transactions that are still in progress,'\
            ' or that were just updated to COMPLETED during the course of this request.'\
            ' The array will be empty if no transactions are pending or updated.'\
            ' Only the most recent transaction for each profile field will be included'\
            ' so there may be up to 3 (Address, Email, Telephone).'
>>>>>>> 5dda4881
          key :operationId, 'getTransactionStatusesByUser'
          key :tags, %w[profile]

          parameter :authorization

          response 200 do
            key :description, 'Response is OK'
            schema do
              key :'$ref', :AsyncTransactionsVet360
            end
          end
        end
      end

      swagger_path '/v0/profile/telephones' do
        operation :post do
          extend Swagger::Responses::AuthenticationError

          key :description, 'Creates a users Vet360 telephone'
          key :operationId, 'postVet360Telephone'
          key :tags, %w[
            profile
          ]

          parameter :authorization

          parameter do
            key :name, :body
            key :in, :body
            key :description, 'Attributes to create a telephone.'
            key :required, true

            schema do
              key :'$ref', :PostVet360Telephone
            end
          end

          response 200 do
            key :description, 'Response is OK'
            schema do
              key :'$ref', :AsyncTransactionVet360
            end
          end
        end

        operation :put do
          extend Swagger::Responses::AuthenticationError

          key :description, 'Updates a users existing telephone'
          key :operationId, 'putVet360Telephone'
          key :tags, %w[
            profile
          ]

          parameter :authorization

          parameter do
            key :name, :body
            key :in, :body
            key :description, 'Attributes to update a telephone'
            key :required, true

            schema do
              key :'$ref', :PutVet360Telephone
            end
          end

          response 200 do
            key :description, 'Response is OK'
            schema do
              key :'$ref', :AsyncTransactionVet360
            end
          end
        end
      end
    end
  end
end
# rubocop:enable Metrics/ClassLength<|MERGE_RESOLUTION|>--- conflicted
+++ resolved
@@ -458,18 +458,12 @@
         operation :get do
           extend Swagger::Responses::AuthenticationError
 
-<<<<<<< HEAD
-          key :description, 'Gets the most recent transactions for a user.
-            Response will include transactions that are still in progress,
-            or just updated to COMPLETED during the course of this request.'
-=======
           key :description, 'Gets the most recent transactions for a user.'\
             ' Response will include an array of transactions that are still in progress,'\
             ' or that were just updated to COMPLETED during the course of this request.'\
             ' The array will be empty if no transactions are pending or updated.'\
             ' Only the most recent transaction for each profile field will be included'\
             ' so there may be up to 3 (Address, Email, Telephone).'
->>>>>>> 5dda4881
           key :operationId, 'getTransactionStatusesByUser'
           key :tags, %w[profile]
 
