hostname: 127.0.0.1:3000 # possible fallback for unsafe request.host

vsp_environment: localhost

virtual_hosts: ["127.0.0.1", "localhost"] # Safe host names

# For CORS requests; separate multiple origins with a comma
web_origin: http://localhost:3000,http://localhost:3001,http://127.0.0.1:3000,http://127.0.0.1:3001,null
web_origin_regex: \Ahttps?:\/\/www\.va\.gov\z

logingov:
  client_id: https://sqa.eauth.va.gov/isam/sps/saml20sp/saml20
  redirect_uri: http://localhost:3000/v0/sign_in/callback
  logout_redirect_uri: http://localhost:3000/v0/sign_in/logingov_logout_proxy
  client_cert_path: spec/fixtures/sign_in/oauth.crt
  client_key_path: spec/fixtures/sign_in/oauth.key
  oauth_url: https://idp.int.identitysandbox.gov
  oauth_public_key: spec/fixtures/logingov/logingov_oauth_pub.pem

idme:
  client_id: ef7f1237ed3c396e4b4a2b04b608a7b1
  client_secret: ae657fd2b253d17be7b48ecdb39d7b34
  redirect_uri: http://localhost:3000/v0/sign_in/callback
  client_cert_path: spec/fixtures/sign_in/oauth.crt
  client_key_path: spec/fixtures/sign_in/oauth.key
  oauth_url: https://api.idmelabs.com

map_services:
  chatbot_client_id: 2bb9803acfc3
  sign_up_service_client_id: c7d6e0fc9a39
  check_in_client_id: bc75b71c7e67
  appointments_client_id: 74b3145e1354555e
  oauth_url: https://veteran.apps-staging.va.gov
  client_cert_path: spec/fixtures/map/oauth.crt
  client_key_path: spec/fixtures/map/oauth.key
  sign_up_service_url: https://cerner.apps-staging.va.gov
  sign_up_service_provisioning_api_key: abcd1234
  secure_token_service:
    mock: true
  sign_up_service:
    mock: true

# Settings for new SAML authentication with SSOe
saml_ssoe:
  idp_metadata_file: config/ssoe_idp_int_metadata_isam.xml
  cert_path: ~
  cert_new_path: ~
  key_path: ~
  issuer: https://ssoe-sp-localhost.va.gov
  callback_url: http://localhost:3000/v1/sessions/callback
  logout_url: https://int.eauth.va.gov/slo/globallogout
  logout_app_key: https://ssoe-sp-dev.va.gov
  tou_decline_logout_app_key: https://dev-api.va.gov/agreements_declined
  request_signing: false
  relay: ~
  response_signing: false
  response_encryption: false
  identity_slack_webhook: ~
  idp_sso_service_binding: "urn:oasis:names:tc:SAML:2.0:bindings:HTTP-POST"

ssoe_eauth_cookie:
  name: vagov_saml_request_localhost
  domain: localhost
  secure: false

session_cookie:
  secure: false

sign_in:
  jwt_encode_key: 'spec/fixtures/sign_in/privatekey.pem'
  jwt_old_encode_key: 'spec/fixtures/sign_in/privatekey_old.pem'
  cookies_secure: false
  info_cookie_domain: localhost
  auto_uplevel: true
  mock_auth_url: http://localhost:3000/mocked_authentication/profiles
  mock_redirect_uri: http://localhost:3000/v0/sign_in/callback
  mockdata_sync_api_key: ~
  vaweb_client_id: vaweb
  vamobile_client_id: vamobile
  arp_client_id: arp
  sts_client:
    base_url: http://localhost:3000
    key_path: spec/fixtures/sign_in/sts_client.pem
  web_origins:
    - http://localhost:4000

terms_of_use:
  current_version: v1
  enabled_clients: vaweb, mhv, myvahealth

lockbox:
  master_key: "0d78eaf0e90d4e7b8910c9112e16e66d8b00ec4054a89aa426e32712a13371e9"

binaries:
  # you can specify a full path in settings.local.yml if necessary
  pdfinfo: pdfinfo
  pdftk: pdftk
  clamdscan: /usr/bin/clamdscan

clamav:
  mock: false
  # host & port here are only used in development here:
  # config/initializers/clamav.rb
  host: 'clamav'
  port: '3310'

database_url: postgis:///vets-api
test_database_url: postgis:///vets-api-test

relative_url_root: /

# This is a fake secret key base... not used in any envs
secret_key_base: c1a13acb916e6ebf1d2a93a3924586520508b609e80e048364902cd36ab602c9ec6ddcb47ac66e7903dbc77ae876df5564658a4f786b50497440b0c7dc029361
old_secret_key_base: 8af0fe1e378586520e4324694897eb269bd0fffa1c5be6cc3b4ffb9dbde095d0bef5c7fdab73cd05685d8fe1dd589287d78b38e4de7116fbe14461e414072677

dmc:
  client_id: "0be3d60e3983438199f192b6e723a6f0"
  client_secret: "secret"
  mock_debts: false
  mock_fsr: false
  url: https://internal-dsva-vagov-dev-fwdproxy-1893365470.us-gov-west-1.elb.amazonaws.com:4465/api/v1/digital-services/
  debts_endpoint: debt-letter/get
  fsr_payment_window: 30

mcp:
  vbs_client_key: abcd1234abcd1234abcd1234abcd1234abcd1234
  vbs:
    url: https://fake_url.com:9000
    host: fake_url.com:9000
    base_path: /base/path
    service_name: VBS
    mock: false
    mock_vista: false
    api_key: abcd1234abcd1234abcd1234abcd1234abcd1234
  vbs_v2:
    url: https://fake_url.com:9000
    host: fake_url.com:9000
    base_path: /base/path
    service_name: VBS
    mock: false
    mock_vista: false
    api_key: abcd1234abcd1234abcd1234abcd1234abcd1234
  notifications:
    job_interval: 10
    batch_size: 10

fsr:
  prefill: true

review_instance_slug: ~

sidekiq_admin_panel: false

salesforce-gibft:
  url: "https://va--rdtcddev.cs33.my.salesforce.com/"

salesforce-carma:
  url: "https://fake-carma.salesforce.com"

salesforce:
  env: dev

form_10_10cg:
  carma:
    mulesoft:
      host: ~
      client_id: ~
      client_secret: ~
      timeout: 30
      async_timeout: 600
      auth:
        mock: false
        timeout: ~
        token_url: ~
        client_id: ~
        client_secret: ~
        auth_token_path: ~
  poa:
    s3:
      aws_access_key_id: my-aws-key-id
      aws_secret_access_key: my-aws-access-key
      bucket: my-bucket
      region: us-gov-west-1

vbs:
  url: https://vbs.example.com/api/v1

# Settings for Education Benefits
edu:
  prefill: true
  sftp:
    host: ~
    pass: ~
    user: ~
    port: ~
    relative_307_path: ~
    relative_351_path: ~
  slack:
    webhook_url: https://example.com
  spool_error:
    emails:
      - Joseph.Preisser@va.gov
      - Shay.Norton-Leonard@va.gov
      - PIERRE.BROWN@va.gov
      - VAVBAHIN/TIMS@vba.va.gov
      - EDUAPPMGMT.VBACO@VA.GOV
      - vfep_support_team@va.gov
      - eugenia.gina.ronat@accenturefederal.com
      - morgan.whaley@accenturefederal.com
      - m.c.shah@accenturefederal.com
      - patrick.arthur@accenturefederal.com
      - adam.freemer@accenturefederal.com
      - dan.brooking@accenturefederal.com
      - sebastian.cooper@accenturefederal.com
      - david.rowley@accenturefederal.com
      - nick.barthelemy@accenturefederal.com
    staging_emails:
  staging_spool_contents:
    emails:
      - noah.stern@va.gov
      - gregg.puhala@va.gov
      - kara.ciprich@va.gov
      - napoleon.kernessant@govcio.com
      - vishnhav.ashok@va.gov
      - donna.saunders@va.gov
      - ariana.adili@govcio.com
      - marelby.hernandez@va.gov
      - nawar.hussein@va.gov
      - engin.akman@va.gov

dependents:
  prefill: true

pension_burial:
  prefill: true
  sftp:
    relative_path: "../VETSGOV_PENSION"

central_mail:
  upload:
    enabled: true
    host: "test2.domaonline.com/EmmsAPI"
    token: "<CENTRAL_MAIL_TOKEN>"

# Settings for BIP Services
bip:
  claims:
    url: "https://claims-uat.dev8.bip.va.gov"
    mock: false

# Settings for VAProfile
vet360:
  url: "https://int.vet360.va.gov"
  contact_information:
    cache_enabled: false
    enabled: true
    timeout: 30
    mock: false
  demographics:
    cache_enabled: false
    enabled: true
    timeout: 30
    mock: true
  military_personnel:
    cache_enabled: false
    enabled: true
    timeout: 30
    mock: false
  veteran_status:
    cache_enabled: true
    enabled: true
    timeout: 30
    mock: false
  address_validation:
    url: "https://sandbox-api.va.gov"
    hostname: "sandbox-api.va.gov"
    api_key: "<AV_KEY>"
  profile_information:
    enabled: true
    timeout: 30
    use_mocks: false

# Settings for IHub
ihub:
  url: "https://qacrmdac.np.crm.vrm.vba.va.gov"
  appointments:
    timeout: 30
    mock: true
  in_production: false

# Settings for Medical Devices Ordering Tool
mdot:
  prefill: true
  url: https://internal-dsva-vagov-staging-fwdproxy-1821450725.us-gov-west-1.elb.amazonaws.com:4466
  api_key: abcd1234abcd1234abcd1234abcd1234abcd1234
  mock: false
  enabled: false

# Settings for Decision Reviews
decision_review:
  benchmark_performance: true
  prefill: true
  url: https://sandbox-api.va.gov/services/appeals/v1/decision_reviews
  api_key: abcd1234abcd1234abcd1234abcd1234abcd1234
  mock: false
  pdf_validation:
    enabled: true
    url: https://sandbox-api.va.gov/services/vba_documents/v1
  s3:
    aws_access_key_id: ~
    aws_secret_access_key: ~
    region: region
    bucket: bucket
  v1:
    url: https://sandbox-api.va.gov/services/appeals/v2/decision_reviews

# Settings for modules/dhp_connected_devices
dhp:
  mock: false
  fitbit:
    client_id: ""
    client_secret: ""
    redirect_uri: "http://localhost:3000/dhp_connected_devices/fitbit-callback"
    scope: "heartrate activity nutrition sleep"
    code_challenge: ""
    code_verifier: ""
  s3:
    aws_access_key_id: ""
    aws_secret_access_key: ""
    bucket: ""
    region: "us-gov-west-1"

# Settings for modules/appeals_api
modules_appeals_api:
  token_validation:
    appeals_status:
      api_key: ""
    contestable_issues:
      api_key: ""
    higher_level_reviews:
      api_key: ""
    legacy_appeals:
      api_key: ""
    notice_of_disagreements:
      api_key: ""
    supplemental_claims:
      api_key: ""
  slack:
    api_key: ""
    appeals_channel_id: ""
  documentation:
    path_enabled_flag: false
    wip_docs:
      # List of flags to indicate parts of documentation that are still WIP and not ready for production.
      # See the rswag:appeals_api:dev rake task, spec_helper, and DocHelpers#wip_doc_enabled? for usage info to opt-in.
      # NOTE: Do not remove this key even if it's empty.
  legacy_appeals_enabled: true
  reports:
    daily_decision_review:
      enabled: false
    weekly_decision_review:
      enabled: false
    weekly_error:
      enabled: false
  schema_dir: config/schemas
  evidence_submissions:
    location:
      prefix: http://some.fakesite.com/path
      replacement: http://another.fakesite.com/rewrittenpath
  s3:
    uploads_enabled: false
    aws_access_key_id: "aws_access_key_id"
    aws_secret_access_key: "aws_secret_access_key"
    region: "region"
    bucket: "bucket"
  status_simulation_enabled: false

onsite_notifications:
  public_key: ~
  template_ids:
    - "f9947b27-df3b-4b09-875c-7f76594d766d" # staging    - debt notification
    - "7efc2b8b-e59a-4571-a2ff-0fd70253e973" # production - debt notification

vre_counseling:
  prefill: true

vre_readiness:
  prefill: true

coe:
  prefill: true

adapted_housing:
  prefill: true

intent_to_file:
  prefill: true

ivc_champva:
  prefill: true

form_upload_flow:
  prefill: true

# Settings for Expiry Scanner
expiry_scanner:
  slack:
    channel_id: ~
  directories: ~

argocd:
  slack:
    api_key: ~

# Settings for Accredited Rep Management
acc_rep_management:
  prefill: true

# Settings for EVSS
evss:
  prefill: true
  url: https://csraciapp6.evss.srarad.com
  service_name: "wss-form526-services-web"
  alternate_service_name: "wss-form526-services-web-v2"
  cert_path: ~
  key_path: ~
  root_cert_path: ~
  versions:
    claims: 3.6
    common: 11.6
    documents: 3.7
  s3:
    uploads_enabled: false
    aws_access_key_id: EVSS_S3_AWS_ACCESS_KEY_ID_XYZ
    aws_secret_access_key: EVSS_S3_AWS_SECRET_ACCESS_KEY_XYZ
    bucket: evss_s3_bucket
    region: evss_s3_region
  disability_compensation_form:
    timeout: 55 # ~1 minute
    submit_timeout: 355 # ~6 minutes
  dvp:
    url: http://fake.dvp-docker-container
  letters:
    url: https://csraciapp6.evss.srarad.com
    timeout: 55
  ppiu:
    timeout: 30
  pciu:
    timeout: 30
  pciu_address:
    timeout: 30
  mock_claims: false
  mock_common_service: true
  mock_disabilities_form: true
  mock_gi_bill_status: false
  mock_itf: true
  mock_letters: false
  mock_pciu: true
  mock_pciu_address: false
  mock_ppiu: true
  mock_reference: true
  mock_vso_search: false
  aws:
    url: http://fake.evss-reference-data-service.dev/v1
    cert_path: ~
    key_path: ~
    root_ca: ~
  international_postal_codes: "config/evss/international_postal_codes.json"

# Settings for GI Bill Data Service
gids:
  url: https://dev.va.gov/gids
  open_timeout: 1
  read_timeout: 1
  search:
    use_mocks: false
  lce:
    use_mocks: false

mvi_hca:
  url: http://example.com

# Settings for Healthcare Application
# This CA chain is nonsense but allows local development to work with pre-prod environment.
hca:
  prefill: true
  endpoint: https://test-foo.vets.gov
  timeout: 30
  ee:
    endpoint: "http://example.com"
    user: "HCASvcUsr"
    pass: "password"

ppms:
  url: https://some.fakesite.com
  open_timeout: 15
  read_timeout: 55
  api_keys:
    fakekey: fakevalue

# Settings for MyHealthEVet
mhv:
  # include ranges first, then individual exceptions to the ranges last.
  facility_range: [[358, 718], [720, 740], [742, 758]]
  facility_specific: [["741MM"]] # 741 is excluded, but 741MM is included
  rx:
    host: https://mhv-api.example.com
    app_token: fake-app-token
    collection_caching_enabled: false
    mock: true
  sm:
    host: https://mhv-api.example.com
    app_token: fake-app-token
    mock: true
  bb:
    mock: true
    collection_caching_enabled: true
  account:
    mock: false
  medical_records:
    host: fake-host
    app_token: fake-app-token
    x_auth_key: fake-x-auth-key
  account_creation:
    mock: true
    host: https://apigw-intb.aws.myhealth.va.gov
    access_key: some-access-key
    sts:
      service_account_id: c34b86f2130ff3cd4b1d309bc09d8740
      issuer: http://localhost:3000

# Settings for alternate MHV integration for mobile app
mhv_mobile:
  sm:
    app_token: fake-app-token

# Settings for Master Veteran Index
mvi:
  url: http://ps-dev.commserv.healthevet.va.gov:8110/psim_webservice/IdMWebService
  open_timeout: 15
  timeout: 30
  mock: false
  processing_code: T
  client_cert_path: /fake/client/cert/path
  client_key_path: /fake/client/key/path
  pii_logging: false

caseflow:
  mock: true
  app_token: PUBLICDEMO123
  host: https://dsva-appeals-certification-dev-1895622301.us-gov-west-1.elb.amazonaws.com
  timeout: 119
  # The forwardproxy timeout is 2m so I want something slightly less than that so we don't get the forwardproxy's html
  # response when we're expecting JSON.  Ideally, caseflow would respond quicker but they're still giving good responses
  # in over a minute.

vic:
  url: https://some.fakesite.com
  signing_key_path: /fake/signing/key/path

# Settings for (preneeds) burials.
preneeds:
  host: http://some.fakesite.com
  wsdl: "config/preneeds/wsdl/preneeds.wsdl"

webhooks:
  require_https: true

# Settings for VBA Document upload service module
vba_documents:
  v2_upload_endpoint_enabled: false
  v2_enabled: false
  documentation:
    path_enabled_flag: false
  report_enabled: false
  monthly_report: false
  location:
    prefix: http://some.fakesite.com/path
    replacement: http://another.fakesite.com/rewrittenpath
  s3:
    enabled: false
    aws_access_key_id: "aws_access_key_id"
    aws_secret_access_key: "aws_secret_access_key"
    region: "region"
    bucket: "bucket"
  sns:
    topic_arns:
      - vetsgov-arn
      - vagov-arn
  slack:
    enabled: false
    api_key: ""
    channel_id: ""
    default_alert_email: ""
    in_flight_notification_hung_time_in_days: 14
    renotification_in_minutes: 240
    update_stalled_notification_in_minutes: 180
  webhooks:
    registration_next_run_in_minutes: 15
    registration_max_retries: 3

#Settings for Ask VA Api Module
ask_va_api:
  prefill: true
  crm_api:
    auth_url: https://login.microsoftonline.us
    base_url: https://dev.integration.d365.va.gov
    client_id: client_id
    client_secret: secret
    resource: resource
    veis_api_path: eis/vagov.lob.ava/api
    tenant_id: abcdefgh-1234-5678-12345-11e8b8ce491e
    ocp_apim_subscription_key: subscription_key
    service_name: VEIS-API

#Settings for Claims Api Module
claims_api:
  pdf_generator_526:
    url: ~
    path: '/form-526ez-pdf-generator/v1/forms/'
    content_type: 'application/vnd.api+json'
  report_enabled: false
  audit_enabled: false
  disability_claims_mock_override: false
  schema_dir: config/schemas
  slack:
    webhook_url: https://example.com
  claims_error_reporting:
    environment_name: ~
  v2_docs:
    enabled: false
  token_validation:
    api_key:
  benefits_documents:
    auth:
      ccg:
        client_id: ~
        rsa_key: ~
        aud_claim_url: ~
    host: https://sandbox-api.va.gov
    use_mocks: false
  poa_v2:
    disable_jobs: false
  vanotify:
    accepted_representative_template_id: ~
    accepted_service_organization_template_id: ~
    declined_representative_template_id: ~
    declined_service_organization_template_id: ~
    services:
      lighthouse:
        api_key: ~

connected_apps_api:
  connected_apps:
    url: https://sandbox-api.va.gov/internal/auth/v3/user/connected-apps
    api_key: ~
    revoke_url: https://sandbox-api.va.gov/internal/auth/v3/user/consent
    auth_access_key: ~

authorization_server_scopes_api:
  auth_server:
    url: https://sandbox-api.va.gov/internal/auth/v2/server

redis:
  host: localhost
  port: 6379
  app_data:
    url: redis://localhost:6379
  sidekiq:
    url: redis://localhost:6379
  rails_cache:
    url: redis://localhost:6379

# Settings for GovDelivery (email delivery)
govdelivery:
  staging_service: true
  server: stage-tms.govdelivery.com
  token: ~

# Settings for Education Benefits report uploading
reports:
  send_email: true
  aws:
    access_key_id: ~
    bucket: ~
    region: ~
    secret_access_key: ~
  spool10203_submission:
    emails:
      - Brian.Grubb@va.gov
      - dana.kuykendall@va.gov
      - Jennifer.Waltz2@va.gov
      - Joseph.Preisser@va.gov
      - Joshua.Lashbrook@va.gov
      - kathleen.dalfonso@va.gov
      - kyle.pietrosanto@va.gov
      - lihan@adhocteam.us
      - Lucas.Tickner@va.gov
      - Ricardo.DaSilva@va.gov
      - robert.shinners@va.gov
      - shay.norton@va.gov
      - tammy.hurley1@va.gov
    staging_emails:
      - Brian.Grubb@va.gov
      - Joseph.Preisser@va.gov
      - kyle.pietrosanto@va.gov
      - lihan@adhocteam.us
      - Lucas.Tickner@va.gov
      - Ricardo.DaSilva@va.gov
      - tammy.hurley1@va.gov
      - vfep_support_team@va.gov
      - eugenia.gina.ronat@accenturefederal.com
      - morgan.whaley@accenturefederal.com
      - m.c.shah@accenturefederal.com
      - d.a.barnes@accenturefederal.com
      - jacob.finnern@accenturefederal.com
      - hocine.halli@accenturefederal.com
      - adam.freemer@accenturefederal.com
  spool_submission:
    emails:
      - Brian.Grubb@va.gov
      - dana.kuykendall@va.gov
      - Jennifer.Waltz2@va.gov
      - Joseph.Preisser@va.gov
      - Joshua.Lashbrook@va.gov
      - kathleen.dalfonso@va.gov
      - kyle.pietrosanto@va.gov
      - lihan@adhocteam.us
      - Lucas.Tickner@va.gov
      - Ricardo.DaSilva@va.gov
      - shay.norton@va.gov
      - tammy.hurley1@va.gov
    staging_emails:
      - Brian.Grubb@va.gov
      - Joseph.Preisser@va.gov
      - kyle.pietrosanto@va.gov
      - lihan@adhocteam.us
      - Lucas.Tickner@va.gov
      - Ricardo.DaSilva@va.gov
      - tammy.hurley1@va.gov
      - vfep_support_team@va.gov
      - eugenia.gina.ronat@accenturefederal.com
      - morgan.whaley@accenturefederal.com
      - m.c.shah@accenturefederal.com
      - d.a.barnes@accenturefederal.com
      - jacob.finnern@accenturefederal.com
      - hocine.halli@accenturefederal.com
      - adam.freemer@accenturefederal.com
  year_to_date_report:
    emails:
      - 222A.VBAVACO@va.gov
      - 224B.VBAVACO@va.gov
      - 224C.VBAVACO@va.gov
      - Brandon.Scott2@va.gov
      - Brian.Grubb@va.gov
      - Christina.DiTucci@va.gov
      - EDU.VBAMUS@va.gov
      - John.McNeal@va.gov
      - Joseph.Preisser@va.gov
      - Joshua.Lashbrook@va.gov
      - kathleen.dalfonso@va.gov
      - kyle.pietrosanto@va.gov
      - Lucas.Tickner@va.gov
      - michele.mendola@va.gov
      - Ricardo.DaSilva@va.gov
      - shay.norton@va.gov
      - tammy.hurley1@va.gov
    staging_emails:
      - Brian.Grubb@va.gov
      - Joseph.Preisser@va.gov
      - kyle.pietrosanto@va.gov
      - lee.munson@va.gov
      - lihan@adhocteam.us
      - Lucas.Tickner@va.gov
      - matthew.ziolkowski@va.gov
      - Michael.Johnson19@va.gov
      - patrick.burk@va.gov
      - preston.sanders@va.gov
      - robyn.noles@va.gov
      - Ricardo.DaSilva@va.gov
      - tammy.hurley1@va.gov
      - vfep_support_team@va.gov
      - eugenia.gina.ronat@accenturefederal.com
      - morgan.whaley@accenturefederal.com
      - m.c.shah@accenturefederal.com
      - d.a.barnes@accenturefederal.com
      - jacob.finnern@accenturefederal.com
      - hocine.halli@accenturefederal.com
      - adam.freemer@accenturefederal.com

oidc:
  isolated_audience:
    default: ~
    claims: ~

sentry:
  dsn: ~

iam_ssoe:
  client_cert_path: ~
  client_key_path: ~
  client_id: "Mobile_App_API_Server_LOWERS"
  # oauth (rest) and sts (soap) services are on different hosts
  oauth_url: "https://int.fed.eauth.va.gov:444"
  timeout: 20

statsd:
  host: ~
  port: ~

shrine:
  claims:
    type: local
    path: claims

# Settings for maintenance window API
# Services should be a map from logical service name to PagerDuty service id
maintenance:
  pagerduty_api_url: https://api.pagerduty.com
  pagerduty_api_token: FAKE
  service_query_prefix: "External: "
  services:
    carma: P6XLE0T
    appeals: P9S4RFU
    arcgis: P45YBFA
    coe: PSY4HU1
    dslogon: P9DJJAV
    es: PH7OPR4
    evss: PZKWB6Y
    global: PLPSIB0
    idme: PVWB4R8
    logingov: P2SHMM9
    mvi: PCIPVGJ
    mhv: PP2ZZ2V
    form107959f1: P63EKXC
    pega: P3ZJCBK
    search: PRG8HJI
    tims: PUL8OQ4
    vet360: PHVOGQ1
    vetext_vaccine: P9PG8HG
    vic: P7LW3MS
    hcq: PWGA814
  aws:
    access_key_id: ~
    bucket: ~
    region: ~
    secret_access_key: ~

# Note: in addition to enabling / disabling betamocks here, you _must_ also
# change the 'mock' bool for each service you want to mock in this settings file
betamocks:
  enabled: true
  recording: false
  cache_dir: ~
  services_config: config/betamocks/services_config.yml

# Settings for search
search:
  access_key: SEARCH_GOV_ACCESS_KEY
  affiliate: va
  mock_search: false
  url: https://search.usa.gov/api/v2/search/i14y

search_gsa:
  access_key: SEARCH_GOV_ACCESS_KEY
  affiliate: va
  mock_search: false
  url: https://api.gsa.gov/technology/searchgov/v2/results/i14y

# Settings for search-typeahead
search_typeahead:
  api_key: API_GOV_ACCESS_KEY
  name: va
  url: https://api.gsa.gov/technology/searchgov/v1

# Settings for search-click-tracking
search_click_tracking:
  access_key: SEARCH_GOV_ACCESS_KEY
  affiliate: va
  url: https://api.gsa.gov/technology/searchgov/v2

bgs:
  application: ~
  client_station_id: ~
  client_username: ~
  env: ~
  mock_response_location: ~
  mock_responses: ~
  ssl_verify_mode: "peer"
  url: "https://something.fake.va.gov"

directory:
  url: http://example.com/services/apps/v0/
  apikey: fake_apikey

va_mobile:
  url: "https://veteran.apps.va.gov"
  ppms_base_url: "https://staff.apps.va.gov"
  mock: false
  key_path: /fake/client/key/path
  timeout: 25

vetext:
  url: "https://something.fake.va.gov"
  mock: false
  token: fake_token
  timeout: 15

hqva_mobile:
  url: "https://veteran.apps.va.gov"
  mock: false
  development_key_path: modules/health_quest/config/rsa/sandbox_rsa
  facilities:
    url: "https://staging-api.va.gov"
    ids_path: "/facilities_api/v1/va"
  lighthouse:
    url: "https://sandbox-api.va.gov"
    pgd_path: "/services/pgd/v0/r4"
    pgd_token_path: "/oauth2/pgd/v1/token"
    health_api_path: "/services/fhir/v0/r4"
    health_token_path: "/oauth2/health/system/v1/token"
    host: "sandbox-api.va.gov"
    pgd_aud_claim_url: "https://deptva-eval.okta.com/oauth2/aus8x27nv4g4BS01v2p7"
    health_aud_claim_url: "https://deptva-eval.okta.com/oauth2/aus8nm1q0f7VQ0a482p7"
    condition_aud_claim_url: "https://deptva-eval.okta.com/oauth2/aus8nm1q0f7VQ0a482p7/v1/token"
    claim_common_id: "0oabja2lpllERXWxo2p7"
    grant_type: "client_credentials"
    client_assertion_type: "urn:ietf:params:oauth:client-assertion-type:jwt-bearer"
    redis_session_prefix: "healthquest_lighthouse"
    health_api: "health_api"
    pgd_api: "pgd_api"
    mock: false
    key_path: /app/secret/health-quest.lighthouse.key
    pgd_api_scopes:
      - "launch launch/patient"
      - "patient/Observation.read"
      - "patient/Observation.write"
      - "patient/Questionnaire.read"
      - "patient/Questionnaire.write"
      - "patient/QuestionnaireResponse.read"
      - "patient/QuestionnaireResponse.write"
    health_api_scopes:
      - "launch launch/patient"
      - "patient/Appointment.read"
      - "patient/Location.read"
      - "patient/Organization.read"
      - "patient/Patient.read"
      - "patient/Condition.read"
      - "patient/Observation.read"
      - "patient/Practitioner.read"
      - "patient/Medication.read"
      - "system/Endpoint.read"

# settings va.gov uses related to lighthouse api's
lighthouse:
  auth:
    ccg:
      client_id: ~
      rsa_key: ~
  api_key: fake_key
  staging_api_key: fake_key
  benefits_claims:
    host: https://sandbox-api.va.gov
    access_token:
      aud_claim_url: https://deptva-eval.okta.com/oauth2/ausdg7guis2TYDlFe2p7/v1/token
      client_id: ~
      rsa_key: ~
    use_mocks: false
    form526:
      host: https://staging-api.va.gov
      access_token:
        aud_claim_url: https://deptva-eval.okta.com/oauth2/ausdg7guis2TYDlFe2p7/v1/token
        client_id: ~
        rsa_key: ~
      use_mocks: false
  benefits_documents:
    host: https://sandbox-api.va.gov
    access_token:
      aud_claim_url: https://deptva-eval.okta.com/oauth2/ausi3ui83fLa68IJv2p7/v1/token
    use_mocks: false
  benefits_education:
    host: https://sandbox-api.va.gov
    access_token:
      client_id: ~
      rsa_key: ~
      aud_claim_url: https://deptva-eval.okta.com/oauth2/ausln2mo4jCAYRrlR2p7/v1/token
    use_mocks: false
  benefits_intake:
    host: https://sandbox-api.va.gov
    path: /services/vba_documents
    version: v1
    use_mocks: false
    api_key: ~
    report:
      stale_sla: 10 # days
      batch_size: 1000
  letters_generator:
    url: https://sandbox-api.va.gov
    path: /services/va-letter-generator/v1/
    use_mocks: false
    access_token:
      path: oauth2/va-letter-generator/system/v1/token
      client_id: ~
      rsa_key: ~
      aud_claim_url: https://deptva-eval.okta.com/oauth2/ausftw7zk6eHr7gMN2p7/v1/token
  benefits_reference_data:
    url: https://sandbox-api.va.gov
    staging_url: https://staging-api.va.gov
    path: services/benefits-reference-data
    version: v1
  direct_deposit:
    host: https://sandbox-api.va.gov
    access_token:
      aud_claim_url: https://deptva-eval.okta.com/oauth2/ausi0e21hbv5iElEh2p7/v1/token
      client_id: ~
      rsa_key: ~
    use_mocks: false
  veterans_health:
    url: https://sandbox-api.va.gov
    use_mocks: false
    fast_tracker:
      client_assertion_type: "urn:ietf:params:oauth:client-assertion-type:jwt-bearer"
      api_scope:
        - "launch"
        - "patient/AllergyIntolerance.read"
        - "patient/DiagnosticReport.read"
        - "patient/Patient.read"
        - "system/Patient.read"
        - "patient/Observation.read"
        - "patient/Practitioner.read"
        - "patient/MedicationRequest.read"
        - "patient/Condition.read"
      aud_claim_url: "https://deptva-eval.okta.com/oauth2/aus8nm1q0f7VQ0a482p7/v1/token"
      client_id: "0oaaxkp0aeXEJkMFw2p7"
      grant_type: "client_credentials"
      api_key: /app/secret/lighthouse_fast_track_api.key
  facilities:
    url: https://sandbox-api.va.gov
    api_key: fake_key
  veteran_verification:
    host: https://staging-api.va.gov
    aud_claim_url: https://deptva-eval.okta.com/oauth2/ausi3u00gw66b9Ojk2p7/v1/token
    use_mocks: false
    form526:
      host: https://staging-api.va.gov
      access_token:
        client_id: ~
        rsa_key: ~
      use_mocks: true
    status:
      host: https://staging-api.va.gov
      access_token:
        client_id: ~
        rsa_key: ~
      use_mocks: false
  s3:
    uploads_enabled: false
    bucket: lighthouse_s3_bucket
    region: lighthouse_s3_region

mail_automation:
  url: https://viccs-api-test.ibm-intelligent-automation.com
  endpoint: /mas/api/test/masInsertAndInitiateApcasClaimProcessing
  token_endpoint: /pca/api/test/token
  client_id: va_gov_test
  client_secret: fake_key

forms:
  url: https://sandbox-api.va.gov/services/va_forms/v0/
  mock: false

vbms:
  url: "https://internal-dsva-vagov-dev-fwdproxy-1893365470.us-gov-west-1.elb.amazonaws.com:4449"
  saml: "vetsapi.client.vbms.aide.oit.va.gov.saml-token.xml"
  ca_cert: VBMS-Client-Signing-CA.crt
  cert: vetsapi.client.vbms.aide.oit.va.gov.crt
  client_keyfile: vetsapi.client.vbms.aide.oit.va.gov.p12
  server_cert: vbms.aide.oit.va.gov.crt
  environment_directory: /app/secret
  env: test

github_stats:
  username: github-stats-rake
  token: fake_token

google_analytics:
  url: "https://internal-dsva-vagov-staging-fwdproxy-1821450725.us-gov-west-1.elb.amazonaws.com:4473"
  tracking_id: ~

covid_vaccine:
  allowed_facilities:
    [
      402,
      405,
      436,
      437,
      438,
      442,
      459,
      460,
      463,
      501,
      502,
      503,
      504,
      506,
      508,
      509,
      512,
      515,
      516,
      517,
      518,
      519,
      520,
      521,
      523,
      526,
      528,
      529,
      531,
      534,
      537,
      538,
      539,
      540,
      541,
      542,
      544,
      546,
      548,
      549,
      550,
      552,
      553,
      554,
      556,
      557,
      558,
      561,
      562,
      564,
      565,
      568,
      570,
      573,
      575,
      578,
      580,
      581,
      583,
      585,
      586,
      589,
      590,
      593,
      595,
      596,
      598,
      600,
      603,
      605,
      607,
      608,
      610,
      612,
      613,
      614,
      618,
      619,
      620,
      621,
      623,
      626,
      629,
      630,
      631,
      632,
      635,
      636,
      637,
      640,
      642,
      644,
      646,
      648,
      649,
      650,
      652,
      653,
      654,
      655,
      656,
      657,
      658,
      659,
      660,
      662,
      663,
      664,
      666,
      667,
      668,
      671,
      672,
      673,
      674,
      675,
      676,
      678,
      679,
      687,
      688,
      689,
      691,
      692,
      693,
      695,
      740,
      756,
      757,
    ]
  enrollment_service:
    job_enabled: false
    sftp:
      host: fake_host
      port: ~
      username: fake_username
      password: fake_password

virtual_agent:
  webchat_secret: fake_secret
  webchat_secret_msft: fake_secret
  webchat_secret_nlu: fake_secret
  webchat_pva2_secret: fake_secret
  webchat_root_bot_secret: fake_secret
  lighthouse_api_uri: https://sandbox-api.va.gov/services/appeals/v0/appeals
  lighthouse_api_key: fake_api_key
  cxdw_client_secret: fake_secret
  cxdw_client_id: fake_id
  cxdw_app_uri: fake_app_uri
  cxdw_dataverse_uri: fake_dataverse_uri
  cxdw_table_prefix: fake_table_prefix
  speech_token_request_uri: https://eastus.api.cognitive.microsoft.com/sts/v1.0/issuetoken
  speech_token_subscription_key: fake_speech_token_subscription_key

# Settings for notifications client
vanotify:
  client_url: http://fakeapi.com
  services:
    va_gov:
      api_key: fake_secret
      template_id:
        appoint_a_representative_confirmation_email: appoint_a_representative_confirmation_email_template_id
        ch31_vbms_form_confirmation_email: ch31_vbms_fake_template_id
        ch31_central_mail_form_confirmation_email: ch31_central_mail_fake_template_id
        career_counseling_confirmation_email: career_counseling_confirmation_email_template_id
        preneeds_burial_form_email: preneeds_burial_form_email_template_id
        contact_info_change: fake_template_id
        form0994_confirmation_email: form0994_confirmation_email_template_id
        form0994_extra_action_confirmation_email: form0994_extra_action_confirmation_email_template_id
        form1900_action_needed_email: form1900_action_needed_email_template_id
        form1990_confirmation_email: form1990_confirmation_email_template_id
        form1990e_confirmation_email: form1990e_confirmation_email_template_id
        form1990meb_approved_confirmation_email: form1990meb_approved_confirmation_email_template_id
        form1990meb_offramp_confirmation_email: form1990meb_offramp_confirmation_email_template_id
        form1990meb_denied_confirmation_email: form1990meb_denied_confirmation_email_template_id
        form1990emeb_approved_confirmation_email: form1990emeb_approved_confirmation_email_template_id
        form1990emeb_offramp_confirmation_email: form1990emeb_offramp_confirmation_email_template_id
        form1990emeb_denied_confirmation_email: form1990emeb_denied_confirmation_email_template_id
        form1995_confirmation_email: form1995_confirmation_email_template_id
        form21_686c_action_needed_email: form21_686c_action_needed_email_template_id
        form21_686c_674_action_needed_email: form21_686c_674_action_needed_email_template_id
        form21_674_action_needed_email: form21_674_action_needed_email_template_id
        form21_0966_confirmation_email: form21_0966_confirmation_email_template_id
        form21_0966_error_email: form21_0966_error_email_template_id
        form21_0966_received_email: form21_0966_received_email_template_id
        form21_0966_itf_api_received_email: form21_0966_itf_api_received_email_template_id
        form21_0972_confirmation_email: form21_0972_confirmation_email_template_id
        form21_0972_error_email: form21_0972_error_email_template_id
        form21_0972_received_email: form21_0972_received_email_template_id
        form21_10203_confirmation_email: form21_10203_confirmation_email_template_id
        form21_10210_confirmation_email: form21_10210_confirmation_email_template_id
        form21_10210_error_email: form21_10210_error_email_template_id
        form21_10210_received_email: form21_10210_received_email_template_id
        form20_10206_confirmation_email: form20_10206_confirmation_email_template_id
        form20_10206_error_email: form20_10206_error_email_template_id
        form20_10206_received_email: form20_10206_received_email_template_id
        form20_10207_confirmation_email: form20_10207_confirmation_email_template_id
        form20_10207_error_email: form20_10207_error_email_template_id
        form20_10207_received_email: form20_10207_received_email_template_id
        form21_0845_confirmation_email: form21_0845_confirmation_email_template_id
        form21_0845_error_email: form21_0845_error_email_template_id
        form21_0845_received_email: form21_0845_received_email_template_id
        form21p_0847_confirmation_email: form21p_0847_confirmation_email_template_id
        form21p_0847_error_email: form21p_0847_error_email_template_id
        form21p_0847_received_email: form21p_0847_received_email_template_id
        form21_4142_confirmation_email: form21_4142_confirmation_email_template_id
        form21_4142_error_email: form21_4142_error_email_template_id
        form21_4142_received_email: form21_4142_received_email_template_id
        form27_8832_action_needed_email: form27_8832_action_needed_email_template_id
        form40_0247_confirmation_email: form40_0247_confirmation_email_template_id
        form40_0247_error_email: form40_0247_error_email_template_id
        form40_10007_error_email: form40_10007_error_email_template_id
        form526_confirmation_email: fake_template_id
        form526_submission_failed_email: fake_template_id
        form5490_confirmation_email: form5490_confirmation_email_template_id
        form5495_confirmation_email: form5495_confirmation_email_template_id
        form686c_confirmation_email: fake_template_id
        form686c_reminder_email: fake_template_id
        form1010ez_reminder_email: fake_template_id
        form1880_reminder_email: form1880_reminder_email_template_id
        in_progress_reminder_email_generic: fake_template_id
        covid_vaccine_registration: fake_template_id
        covid_vaccine_expanded_registration: fake_template_id
        direct_deposit: direct_deposit_template_id
        direct_deposit_edu: edu_template_id
        direct_deposit_comp_pen: comp_pen_template_id
        login_reactivation_email: reactivation_email_test_b
    lighthouse:
      api_key: fake_secret
    dmc:
      api_key: fake_secret
      template_id:
        fsr_confirmation_email: fake_template_id
        vha_new_copay_statement_email: fake_template_id
        fsr_streamlined_confirmation_email: fake_template_id
    check_in:
      api_key: fake_secret
      sms_sender_id: fake_secret
      template_id:
        claim_submission_success_text: fake_template_id
        claim_submission_duplicate_text: fake_template_id
        claim_submission_error_text: fake_template_id
    oracle_health:
      sms_sender_id: fake_secret
      template_id:
        claim_submission_success_text: fake_template_id
        claim_submission_duplicate_text: fake_template_id
        claim_submission_error_text: fake_template_id
    benefits_decision_review:
      api_key: fake_secret
      template_id:
        higher_level_review_form_error_email: fake_hlr_template_id
        notice_of_disagreement_evidence_error_email: fake_nod_evidence_template_id
        notice_of_disagreement_form_error_email: fake_nod_template_id
        supplemental_claim_evidence_error_email: fake_sc_evidence_template_id
        supplemental_claim_form_error_email: fake_sc_template_id
        supplemental_claim_secondary_form_error_email: fake_sc_secondary_form_template_id
    benefits_disability:
      api_key: fake_secret
      template_id:
        form526_document_upload_failure_notification_template_id: form526_document_upload_failure_notification_template_id
        form526_submission_failure_notification_template_id: form526_submission_failure_notification_template_id
        form4142_upload_failure_notification_template_id: form4142_upload_failure_notification_template_id
        form0781_upload_failure_notification_template_id: form0781_upload_failure_notification_template_id
    benefits_management_tools:
      api_key: fake_secret
      template_id:
        evidence_submission_failure_email: fake_template_id
    ivc_champva:
      api_key: fake_secret
      failure_email_threshold_days: 7
      template_id:
        form_10_10d_email: form_10_10d_email
        form_10_10d_failure_email: form_10_10d_failure_email
        form_10_7959f_1_email: form_10_7959f_1_email
        form_10_7959f_1_failure_email: form_10_7959f_1_failure_email
        form_10_7959f_2_email: form_10_7959f_2_email
        form_10_7959f_2_failure_email: form_10_7959f_2_failure_email
        form_10_7959c_email: form_10_7959c_email
        form_10_7959c_failure_email: form_10_7959c_failure_email
        form_10_7959a_email: form_10_7959a_email
        form_10_7959a_failure_email: form_10_7959a_failure_email
    health_apps_1010:
      api_key: fake_secret
      template_id:
        form1010_cg_failure_email: fake_template_id
        form1010_ez_failure_email: fake_template_id
        form1010_ezr_failure_email: fake_template_id
    # https://support.atlassian.com/bitbucket-cloud/docs/yaml-anchors/
    21p_527ez: &vanotify_services_pension
      api_key: fake_secret
      email:
        confirmation:
          template_id: form527ez_confirmation_email_template_id
          flipper_id: false
        error:
          template_id: form527ez_error_email_template_id
          flipper_id: pension_error_email_notification
        received:
          template_id: null
          flipper_id: pension_received_email_notification
    pensions: *vanotify_services_pension
    21p_530ez: &vanotify_services_burial
      api_key: fake_secret
      email:
        confirmation:
          template_id: burial_claim_confirmation_email_template_id
          flipper_id: false
        error:
          template_id: burial_claim_error_email_template_id
          flipper_id: burial_error_email_notification
        received:
          template_id: null
          flipper_id: burial_received_email_notification
    burials: *vanotify_services_burial
    21p_530: *vanotify_services_burial
    21p_530v2: *vanotify_services_burial
  mock: false
  links:
    connected_applications: https://www.va.gov/profile/connected-applications
    password_reset: https://www.va.gov/resources/signing-in-to-vagov/#what-if-i-cant-sign-in-to-vago
  status_callback:
    bearer_token: fake_bearer_token

# Settings to connect to the drupal forms graphql api
va_forms:
  drupal_username: ~
  drupal_password: ~
  drupal_url: https://fake-url.com
  form_reloader:
    enabled: false
  # A notification for when a forms url has changed
  slack:
    enabled: false
    api_key: ""
    channel_id: ""

# Settings for connecting to genISIS, this is the storage system for the COVID Research initiative
genisis:
  base_url: https://vaausapprne60.aac.dva.va.gov
  service_path: /COVID19Service
  user: TestUser
  pass: bogus

# Settings for connecting AFS Veteran Services
dgi:
  jwt:
    public_key_path: modules/meb_api/spec/fixtures/dgi_public_test.pem
    private_key_path: modules/meb_api/spec/fixtures/dgi_private_test.pem
  vets:
    url: "https://jenkins.ld.afsp.io:32512/vets-service/v1/" # Docker setup for microservice
    mock: false
  post911_sob:
    jwt:
      public_key_path: spec/fixtures/post911_sob/dgib/public_test.pem
      private_key_path: spec/fixtures/post911_sob/dgib/private_test.pem
    claimants:
      url: ~
      mock: false

# Settings for the VEText integration (mobile push notifications)
vetext_push:
  va_mobile_app_sid: mobile-app-sid
  va_mobile_app_debug_sid: mobile-app-debug-sid
  base_url: https://vetext1.r01.med.va.gov
  user: vets-api-username
  pass: secret

res:
  base_url: ~
  api_key: ~

veteran_readiness_and_employment:
  base_url: ~
  credentials: ~
  auth_endpoint: ~
  daily_report:
    emails:
      - VRC.VBABOS@va.gov
      - VRE.VBAPRO@va.gov
      - VRE.VBANYN@va.gov
      - VRC.VBABUF@va.gov
      - VRE.VBAHAR@va.gov
      - vre.vbanew@va.gov
      - VREBDD.VBAPHI@va.gov
      - VRE.VBAPIT@va.gov
      - VRE.VBABAL@va.gov
      - VRE.VBAROA@va.gov
      - VRE.VBAHUN@va.gov
      - VRETMP.VBAATG@va.gov
      - VRE281900.VBASPT@va.gov
      - VRC.VBAWIN@va.gov
      - VRC.VBACMS@va.gov
      - VREAPPS.VBANAS@va.gov
      - VRC.VBANOL@va.gov
      - VRE.VBAMGY@va.gov
      - VRE.VBAJAC@va.gov
      - VRE.VBACLE@va.gov
      - VRE.VBAIND@va.gov
      - VRE.VBALOU@va.gov
      - VAVBACHI.VRE@va.gov
      - VRE.VBADET@va.gov
      - VREApplications.VBAMIW@va.gov
      - VRC.VBASTL@va.gov
      - VRE.VBADES@va.gov
      - VRE.VBALIN@va.gov
      - VRC.VBASPL@va.gov
      - VRE.VBADEN@va.gov
      - VRC.VBAALB@va.gov
      - VRE.VBASLC@va.gov
      - VRC.VBAOAK@va.gov
      - ROVRC.VBALAN@va.gov
      - VRE.VBAPHO@va.gov
      - VRE.VBASEA@va.gov
      - VRE.VBABOI@va.gov
      - VRE.VBAPOR@va.gov
      - VREAPPS.VBAWAC@va.gov
      - VRE.VBALIT@va.gov
      - VREBDD.VBAMUS@va.gov
      - VRE.VBAREN@va.gov
      - MBVRE.VBASAJ@va.gov
      - VRE.VBAMPI@va.gov
      - VRE.VBAHOU@va.gov
      - VRE.VBAWAS@va.gov
      - VRE.VBAMAN@va.gov
      - EBENAPPS.VBASDC@va.gov
      - VRE.VBATOG@va.gov
      - VRE.VBAMAN@va.gov
      - VRC.VBAFHM@va.gov
      - VRC.VBAFAR@va.gov
      - VRC.VBAFAR@va.gov
      - VRE.VBADEN@va.gov
      - VRE.VBAWIC@va.gov
      - VRC.VBAHON@va.gov
      - VAVBA/WIM/RO/VR&E@vba.va.gov
      - VRE.VBAANC@va.gov
      - VRE.VBAPIT@va.gov
      - VRE-CMS.VBAVACO@va.gov

# Settings for connecting to the va.gov Google Analytics for the Cypress Viewport Updater
google_analytics_cvu:
  type: service_account
  project_id: vsp-analytics-and-insights
  private_key_id: ~
  private_key: ~
  client_email: va-gov-top-user-viewports@vsp-analytics-and-insights.iam.gserviceaccount.com
  client_id: ~
  auth_uri: https://accounts.google.com/o/oauth2/auth
  token_uri: https://oauth2.googleapis.com/token
  auth_provider_x509_cert_url: https://www.googleapis.com/oauth2/v1/certs
  client_x509_cert_url: https://www.googleapis.com/robot/v1/metadata/x509/va-gov-top-user-viewports%40vsp-analytics-and-insights.iam.gserviceaccount.com

# Settings for connecting to the cypress-viewport-updater-bot GitHub app
github_cvu:
  installation_id: ~
  integration_id: ~
  private_pem: ~

chip:
  url: https://vpce-06399548ef94bdb41-lk4qp2nd.execute-api.us-gov-west-1.vpce.amazonaws.com
  base_path: dev
  api_gtwy_id: 2dcdrrn5zc
  mock: true
  mobile_app:
    tenant_id: 6f1c8b41-9c77-469d-852d-269c51a7d380
    username: 'testuser'
    password: '12345'

check_in:
  vaos:
    mock: false
  map_api:
    url: https://veteran.apps-staging.va.gov
    service_name: MAP-API
  travel_reimbursement_api:
    auth_url: https://login.microsoftonline.us
    auth_url_v2: ~
    tenant_id: abcdefgh-1234-5678-12345-11e8b8ce491e
    claims_url: https://dev.integration.d365.va.gov
    claims_url_v2: ~
    claims_base_path: EC/ClaimIngestSvc
    redis_token_expiry: 3540 # 59 minutes
    service_name: BTSSS-API
  travel_reimbursement_api_v2:
    auth_url: https://login.microsoftonline.us
    auth_url_v2: ~
    tenant_id: abcdefgh-1234-5678-12345-11e8b8ce491e
    client_id: ~
    client_secret: ~
    claims_url: https://dev.integration.d365.va.gov
    claims_url_v2: ~
    claims_base_path: ~
    redis_token_expiry: 3540 # 59 minutes
    service_name: BTSSS-API
  authentication:
    max_auth_retry_limit: 3
    retry_attempt_expiry: 604800 # 7 Days
  chip_api_v2:
    url: https://vpce-06399548ef94bdb41-lk4qp2nd.execute-api.us-gov-west-1.vpce.amazonaws.com
    base_path: dev
    tmp_api_user: TzY6DFrnjPE8dwxUMbFf9HjbFqRim2MgXpMpMciXJFVohyURUJAc7W99rpFzhfh2B3sVnn4
    tmp_api_id: 2dcdrrn5zc
    tmp_api_username: vetsapiTempUser
    service_name: CHIP-API
    mock: false
    redis_session_prefix: check_in_chip_v2
  lorota_v2:
    url: https://vpce-06399548ef94bdb41-lk4qp2nd.execute-api.us-gov-west-1.vpce.amazonaws.com
    base_path: dev
    api_id: 22t00c6f97
    api_key: fake_key
    service_name: LoROTA-API
    mock: false
    key_path: fake_api_path
    redis_session_prefix: check_in_lorota_v2
    redis_token_expiry: 43200 # 12 Hours

# Settings for BID Services
bid:
  awards:
    base_url: ~
    credentials: ~
    mock: true

rrd:
  alerts:
    recipients:
      - fake_email
  mas_tracking:
    recipients:
      - fake_email
  mas_all_claims_tracking:
    recipients:
      - fake_email
  pact_tracking:
    recipients:
      - fake_email

virtual_regional_office:
  url: http://localhost:8120
  api_key: 9d3868d1-ec15-4889-8002-2bff1b50ba62
  evidence_pdf_path: evidence-pdf
  vagov_classification_path: contention-classification/va-gov-claim-classifier
  expanded_classification_path: contention-classification/expanded-contention-classification
  max_cfi_path: employee-experience/max-ratings
  ep_merge_path: employee-experience-ep-merge-app/merge

# Settings for Test User Dashboard modules
test_user_dashboard:
  env: dev
  github_oauth:
    client_id:
    client_secret:

websockets:
  websocket_settings: false

lighthouse_health_immunization:
  client_id: "0oad0xggirKLf2ger2p7"
  audience_claim_url: "https://deptva-eval.okta.com/oauth2/aus8nm1q0f7VQ0a482p7/v1/token"
  key_path: ~
  access_token_url: "https://sandbox-api.va.gov/oauth2/health/system/v1/token"
  api_url: "https://sandbox-api.va.gov/services/fhir/v0/r4"
  scopes:
    - "launch launch/patient"
    - "patient/Immunization.read"
    - "patient/Location.read"

mobile_lighthouse:
  client_id: "0oajpx78t3M8kurld2p7"
  rsa_key: ~

token_validation:
  url: https://dev-api.va.gov/internal/auth

notifications:
  public_key: ~

sidekiq:
  github_organization: ~
  github_team: ~
  github_oauth_key: ~
  github_oauth_secret: ~

flipper:
  mute_logs: false
  github_organization: ~
  github_team: ~
  github_oauth_key: ~
  github_oauth_secret: ~

lgy:
  base_url: http://www.example.com
  app_id: ~
  api_key: ~
  mock_coe: true

lgy_sahsha:
  base_url: http://www.example.com
  app_id: ~
  api_key: ~

form526_backup:
  enabled: true
  # Can be single or multi, to send 1 payload or many, to central mail
  submission_method: "single"
  api_key: ~
  url: https://sandbox-api.va.gov/services/vba_documents/v1/
  aws:
    bucket: ~
    region: ~
    access_key_id: ~
    secret_access_key: ~

benefits_intake_service:
  enabled: true
  api_key: ~
  url: ~
  aws:
    bucket: ~
    region: ~
    access_key_id: ~
    secret_access_key: ~

form526_export:
  aws:
    bucket: ~
    region: ~
    access_key_id: ~
    secret_access_key: ~

forms_api_benefits_intake:
  api_key: ~
  url: https://sandbox-api.va.gov/services/vba_documents/v1/

form1095_b:
  s3:
    aws_access_key_id: ~
    aws_secret_access_key: ~
    bucket: "bucket"
    region: "region"

ivc_forms:
  s3:
    bucket: "bucket"
    region: "region"
  sidekiq:
    missing_form_status_job:
      enabled: true

coverband:
  github_organization: ~
  github_team: ~
  github_oauth_key: ~
  github_oauth_secret: ~

dogstatsd:
  enabled: false

vha:
  sharepoint:
    sharepoint_url: "dvagov.sharepoint.com"
    client_id: "fake_sharepoint_client_id"
    client_secret: "fake_sharepoint_client_secret"
    tenant_id: "fake_sharepoint_tenant_id"
    resource: "00000003-0000-0ff1-ce00-000000000000"
    service_name: "VHA-SHAREPOINT"
    base_path: "/sites/vhafinance/MDW"
    authentication_url: "https://accounts.accesscontrol.windows.net"
    mock: true

avs:
  mock: true
  timeout: 55
  url: "https://something.fake.va.gov"
  api_jwt: abcd1234abcd1234abcd1234abcd1234abcd1234

brd:
  api_key: 'fake_key'
  base_name: 'https://something.fake.va.gov'

nod_vanotify_status_callback:
  bearer_token: bearer_token_secret

travel_pay:
  sts:
    service_account_id: ~
  mock: true
  veis:
    client_id: ~
    client_secret: ~
    resource: ~
    tenant_id: ~
    auth_url: https://login.microsoftonline.us
  subscription_key: ~
  base_url: ~
  client_number: ~
  service_name: BTSSS-API

xlsx_file_fetcher:
  github_access_token: ~

vye:
  ivr_key: ~
  # The scrypt hash below contains keyword arguments that are passed wholesale to OpenSSL::KDF::scrypt:
  #
  # | Key  | Description                                          |
  # | ---- | ---------------------------------------------------- |
  # | salt | Salt                                                 |
  # | N    | CPU/memory cost parameter. This must be a power of 2 |
  # | r    | Block size parameter                                 |
  # | p    | Parallelization parameter                            |
  #
  # See OpenSSL documentation for more information:
  #   https://ruby-doc.org/core-3.1.2/OpenSSL/KDF.html#method-c-scrypt
  # See OWASP Cheat Sheet Series for more information about the best configuration for production:
  #   https://cheatsheetseries.owasp.org/cheatsheets/Password_Storage_Cheat_Sheet.html#scrypt
  scrypt:
    salt: ~
    N: 16384
    r: 8
    p: 1
    length: 16
  s3:
    access_key_id: ~
    secret_access_key: ~
    region: ~
    bucket: ~

schema_contract:
  appointments_index: 'modules/vaos/app/schemas/appointments_index.json'
  test_index: 'spec/fixtures/schema_contract/test_schema.json'

form_mock_ae_design_patterns:
  prefill: true

vaos:
  eps:
    key_path: /fake/client/key/path
    mock: false
    client_id: "fake_client_id"
    kid: "fake_kid"
    grant_type: "client_credentials"
    client_assertion_type: "urn:ietf:params:oauth:client-assertion-type:jwt-bearer"
    audience_claim_url: "https://login.wellhive.com/oauth2/default/v1/token"
    access_token_url: "https://login.wellhive.com/oauth2/default/v1/token"
    api_url: "https://api.wellhive.com"
    base_path: "care-navigation/v1"
    scopes: "care-nav"

accredited_representative_portal:
<<<<<<< HEAD
  pilot_users_email_poa_codes: ~
=======
  pilot_users_email_poa_codes: ~
  
banners:
  drupal_username: banners_api
  drupal_password: test
  drupal_url: https://test.cms.va.gov/
>>>>>>> 30731838
<|MERGE_RESOLUTION|>--- conflicted
+++ resolved
@@ -1841,13 +1841,10 @@
     scopes: "care-nav"
 
 accredited_representative_portal:
-<<<<<<< HEAD
-  pilot_users_email_poa_codes: ~
-=======
-  pilot_users_email_poa_codes: ~
-  
+  pilot_user_email_poa_codes: ~
+
+ 
 banners:
   drupal_username: banners_api
   drupal_password: test
-  drupal_url: https://test.cms.va.gov/
->>>>>>> 30731838
+  drupal_url: https://test.cms.va.gov/