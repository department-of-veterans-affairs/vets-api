# frozen_string_literal: true

module MyHealth
  module V1
    class PrescriptionsController < RxController
      include Filterable
      include MyHealth::PrescriptionHelper::Filtering
      include MyHealth::RxGroupingHelper
      # This index action supports various parameters described below, all are optional
      # This comment can be removed once documentation is finalized
      # @param refill_status - one refill status to filter on
      # @param page - the paginated page to fetch
      # @param per_page - the number of items to fetch per page
      # @param sort - the attribute to sort on, negated for descending, use sort[]= for multiple argument query params
      #        (ie: ?sort[]=refill_status&sort[]=-prescription_id)
      def index
        resource = collection_resource
        raw_data = resource.data.dup
        resource.records = resource_data_modifications(resource)

        filter_count = set_filter_metadata(resource.data, raw_data)
        resource = apply_filters(resource) if params[:filter].present?
        resource = params[:sort].is_a?(Array) ? sort_by(resource, params[:sort]) : resource.sort(params[:sort])
        resource.records = sort_prescriptions_with_pd_at_top(resource.data)
        is_using_pagination = params[:page].present? || params[:per_page].present?
        resource.records = params[:include_image].present? ? fetch_and_include_images(resource.data) : resource.data
        resource = resource.paginate(**pagination_params) if is_using_pagination
        options = { meta: resource.metadata.merge(filter_count) }
        options[:links] = pagination_links(resource) if is_using_pagination
        render json: MyHealth::V1::PrescriptionDetailsSerializer.new(resource.records, options)
      end

      def show
        id = params[:id].try(:to_i)
        resource = if Flipper.enabled?(:mhv_medications_display_grouping, current_user)
                     get_single_rx_from_grouped_list(collection_resource.data, id)
                   else
                     client.get_rx_details(id)
                   end
        raise Common::Exceptions::RecordNotFound, id if resource.blank?

        options = if Flipper.enabled?(:mhv_medications_display_grouping, current_user)
                    { meta: client.get_rx_details(id).metadata }
                  else
                    { meta: resource.metadata }
                  end
        render json: MyHealth::V1::PrescriptionDetailsSerializer.new(resource, options)
      end

      def refill
        client.post_refill_rx(params[:id])
        head :no_content
      end

      def filter_renewals(resource)
        resource.records = resource.data.select(&method(:renewable))
        resource.metadata = resource.metadata.merge({
                                                      'filter' => {
                                                        'disp_status' => {
                                                          'eq' => 'Active,Expired'
                                                        }
                                                      }
                                                    })
        resource
      end

      def refill_prescriptions
        ids = params[:ids]
        successful_ids = []
        failed_ids = []
        ids.each do |id|
          client.post_refill_rx(id)
          successful_ids << id
        rescue => e
          Rails.logger.debug { "Error refilling prescription with ID #{id}: #{e.message}" }
          failed_ids << id
        end
        render json: { successful_ids:, failed_ids: }
      end

      def list_refillable_prescriptions
        resource = collection_resource
        resource.records = filter_data_by_refill_and_renew(resource.data)

        options = { meta: resource.metadata }
        render json: MyHealth::V1::PrescriptionDetailsSerializer.new(resource.data, options)
      end

      def get_prescription_image
        image_url = get_image_uri(params[:cmopNdcNumber])
        image_data = fetch_image(image_url)
        render json: { data: image_data }
      end

      private

      # rubocop:disable ThreadSafety/NewThread
      # New threads are joined at the end
      def fetch_and_include_images(data)
        threads = []
        data.each do |item|
          cmop_ndc_number = item.cmop_ndc_value
          if cmop_ndc_number.present?
            image_uri = get_image_uri(cmop_ndc_number)
            threads << Thread.new(item) do |thread_item|
              thread_item.prescription_image = fetch_image(image_uri)
            rescue => e
<<<<<<< HEAD
              puts "Error fetching image for NDC #{thread_item.cmop_ndc_number}: #{e.message}"
=======
              Rails.logger.debug { "Error fetching image for NDC #{thread_item[:cmop_ndc_number]}: #{e.message}" }
>>>>>>> 3e43cc3b
            end
          end
        end
        threads.each(&:join)
        data
      end
      # rubocop:enable ThreadSafety/NewThread

      def fetch_image(image_url)
        uri = URI.parse(image_url)
        http = Net::HTTP.new(uri.host, uri.port)
        http.use_ssl = (uri.scheme == 'https')
        request = Net::HTTP::Get.new(uri.request_uri)
        response = http.request(request)
        if response.is_a?(Net::HTTPSuccess)
          image_data = response.body
          base64_image = Base64.strict_encode64(image_data)
          "data:#{response['content-type']};base64,#{base64_image}"
        end
      end

      def get_image_uri(cmop_ndc_number)
        folder_names = %w[1 2 3 4 5 6 7 8 9]
        folder_name = cmop_ndc_number ? cmop_ndc_number.gsub(/^0+(?!$)/, '')[0] : ''
        file_name = "NDC#{cmop_ndc_number}.jpg"
        folder_name = 'other' unless folder_names.include?(folder_name)
        image_root_uri = 'https://www.myhealth.va.gov/static/MILDrugImages/'
        "#{image_root_uri + folder_name}/#{file_name}"
      end

      def filter_params
        @filter_params ||= begin
          valid_filter_params = params.require(:filter).permit(PrescriptionDetails.filterable_params)
          raise Common::Exceptions::FilterNotAllowed, params[:filter] if valid_filter_params.empty?

          valid_filter_params
        end
      end

      def apply_filters(resource)
        resource.metadata[:filter] = {}
        disp_status = filter_params[:disp_status]

        if disp_status.present?
          if disp_status[:eq]&.downcase == 'active,expired'.downcase
            filter_renewals(resource)
          else
            filters = disp_status[:eq].split(',').map(&:strip).map(&:downcase)
            resource.records = resource.data.select { |item| filters.include?(item.disp_status.downcase) }
            resource.metadata[:filter][:dispStatus] = { eq: disp_status[:eq] }
          end
        end
        resource
      end

      def collection_resource
        case params[:refill_status]
        when nil
          client.get_all_rxs
        when 'active'
          client.get_active_rxs_with_details
        end
      end

      def resource_data_modifications(resource)
        display_grouping = Flipper.enabled?(:mhv_medications_display_grouping, current_user)
        display_pending_meds = Flipper.enabled?(:mhv_medications_display_pending_meds, current_user)
        # according to business logic filter for all medications is the only list that should contain PD meds
        resource.records = if params[:filter].blank? && display_pending_meds
                             resource.data.reject { |item| item.prescription_source.equal? 'PF' }
                           else
                             # TODO: remove this line when PF and PD are allowed on va.gov
                             resource.records = remove_pf_pd(resource.data)
                           end
        resource.records = group_prescriptions(resource.data) if display_grouping
        resource.records = filter_non_va_meds(resource.data)
      end

      def set_filter_metadata(list, non_modified_collection)
        {
          filter_count: {
            all_medications: group_prescriptions(non_modified_collection).length,
            active: count_active_medications(list),
            recently_requested: count_recently_requested_medications(list),
            renewal: list.select(&method(:renewable)).length,
            non_active: count_non_active_medications(list)
          }
        }
      end

      def count_active_medications(list)
        active_statuses = [
          'Active', 'Active: Refill in Process', 'Active: Non-VA', 'Active: On hold',
          'Active: Parked', 'Active: Submitted'
        ]
        list.select { |rx| active_statuses.include?(rx.disp_status) }.length
      end

      def count_recently_requested_medications(list)
        recently_requested_statuses = ['Active: Refill in Process', 'Active: Submitted']
        list.select { |rx| recently_requested_statuses.include?(rx.disp_status) }.length
      end

      def count_non_active_medications(list)
        non_active_statuses = %w[Discontinued Expired Transferred Unknown]
        list.select { |rx| non_active_statuses.include?(rx.disp_status) }.length
      end

      # TODO: remove once pf and pd are allowed on va.gov
      def remove_pf_pd(data)
        sources_to_remove_from_data = %w[PF PD]
        data.reject { |item| sources_to_remove_from_data.include?(item.prescription_source) }
      end

      def sort_prescriptions_with_pd_at_top(prescriptions)
        prescriptions.sort do |a, b|
          if a.prescription_source == 'PD' && b.prescription_source != 'PD'
            -1
          elsif a.prescription_source != 'PD' && b.prescription_source == 'PD'
            1
          else
            0
          end
        end
      end
    end
  end
end<|MERGE_RESOLUTION|>--- conflicted
+++ resolved
@@ -105,11 +105,7 @@
             threads << Thread.new(item) do |thread_item|
               thread_item.prescription_image = fetch_image(image_uri)
             rescue => e
-<<<<<<< HEAD
               puts "Error fetching image for NDC #{thread_item.cmop_ndc_number}: #{e.message}"
-=======
-              Rails.logger.debug { "Error fetching image for NDC #{thread_item[:cmop_ndc_number]}: #{e.message}" }
->>>>>>> 3e43cc3b
             end
           end
         end
