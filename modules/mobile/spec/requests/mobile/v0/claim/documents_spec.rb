# frozen_string_literal: true

require_relative '../../../../support/helpers/rails_helper'

require 'lighthouse/benefits_documents/service'

RSpec.describe 'Mobile::V0::Claim::Document', :skip_json_api_validation, type: :request do
  include JsonSchemaMatchers

  let!(:user) { sis_user(icn: '24811694708759028') }
  let(:file) { fixture_file_upload('doctors-note.pdf', 'application/pdf') }
  let(:claim_id) { '33' }
  let(:tracked_item_id) { '12345' }
  let(:document_type) { 'L023' }
  let(:json_body_headers) { { 'Content-Type' => 'application/json', 'Accept' => 'application/json' } }

  before do
    token = 'abcdefghijklmnop'
    allow_any_instance_of(BGS::People::Response).to receive(:file_number).and_return('12345')
    allow_any_instance_of(BenefitsDocuments::Configuration).to receive(:access_token).and_return(token)
    Flipper.enable_actor(:mobile_lighthouse_document_upload, user)
    Flipper.disable(:cst_synchronous_evidence_uploads)
    Flipper.disable(:cst_send_evidence_submission_failure_emails)
    FileUtils.rm_rf(Rails.root.join('tmp', 'uploads', 'cache', '*'))
  end

  after do
    Flipper.disable(:mobile_lighthouse_document_upload, user)
  end

  it 'uploads a file' do
    params = { file:, claim_id:, tracked_item_id:, document_type: }
    expect do
      post '/mobile/v0/claim/600117255/documents', params:, headers: sis_headers
    end.to change(Lighthouse::EvidenceSubmissions::DocumentUpload.jobs, :size).by(1)

    expect(response).to have_http_status(:accepted)
    expect(response.parsed_body.dig('data',
                                    'jobId')).to eq(Lighthouse::EvidenceSubmissions::DocumentUpload.jobs.first['jid'])
    expect(Lighthouse::EvidenceSubmissions::DocumentUpload.jobs.first.dig('args', 1,
                                                                          'tracked_item_id')).to eq([tracked_item_id])
  end

  it 'uploads multiple jpeg files' do
    files = [Base64.encode64(File.read('spec/fixtures/files/doctors-note.jpg')),
             Base64.encode64(File.read('spec/fixtures/files/marriage-cert.jpg'))]
    params = { files:, claim_id:, tracked_item_id:, document_type: }
    expect_any_instance_of(BenefitsDocuments::Service).to receive(:cleanup_after_upload)
    expect do
      post '/mobile/v0/claim/600117255/documents/multi-image', params: params.to_json,
                                                               headers: sis_headers(json: true)
    end.to change(Lighthouse::EvidenceSubmissions::DocumentUpload.jobs, :size).by(1)
    expect(response).to have_http_status(:accepted)
    expect(response.parsed_body.dig('data',
                                    'jobId')).to eq(Lighthouse::EvidenceSubmissions::DocumentUpload.jobs.first['jid'])
    expect(Lighthouse::EvidenceSubmissions::DocumentUpload.jobs.first.dig('args', 1,
                                                                          'tracked_item_id')).to eq([tracked_item_id])
  end

  context 'when camel case is used for parameters and camel case header is disabled' do
    it 'uploads a file' do
      params = { file:, claimId: claim_id, trackedItemId: tracked_item_id, documentType: document_type }
      expect do
        post '/mobile/v0/claim/600117255/documents', params:, headers: sis_headers(camelize: false)
      end.to change(Lighthouse::EvidenceSubmissions::DocumentUpload.jobs, :size).by(1)
      expect(response).to have_http_status(:accepted)
      expect(response.parsed_body.dig('data', 'job_id'))
        .to eq(Lighthouse::EvidenceSubmissions::DocumentUpload.jobs.first['jid'])
      expect(Lighthouse::EvidenceSubmissions::DocumentUpload.jobs.first.dig('args', 1,
                                                                            'tracked_item_id')).to eq([tracked_item_id])
    end

    it 'uploads multiple jpeg files' do
      files = [Base64.encode64(File.read('spec/fixtures/files/doctors-note.jpg')),
               Base64.encode64(File.read('spec/fixtures/files/marriage-cert.jpg'))]
      params = { files:, claimId: claim_id, trackedItemId: tracked_item_id, documentType: document_type }
      expect_any_instance_of(BenefitsDocuments::Service).to receive(:cleanup_after_upload)
      expect do
        post '/mobile/v0/claim/600117255/documents/multi-image', params: params.to_json,
                                                                 headers: sis_headers(camelize: false, json: true)
      end.to change(Lighthouse::EvidenceSubmissions::DocumentUpload.jobs, :size).by(1)

      expect(response).to have_http_status(:accepted)
      expect(response.parsed_body.dig('data', 'job_id'))
        .to eq(Lighthouse::EvidenceSubmissions::DocumentUpload.jobs.first['jid'])
      expect(Lighthouse::EvidenceSubmissions::DocumentUpload.jobs.first.dig('args', 1,
                                                                            'tracked_item_id')).to eq([tracked_item_id])
    end
  end

  it 'uploads multiple gif files' do
    files = [Base64.encode64(File.read('spec/fixtures/files/doctors-note.gif')),
             Base64.encode64(File.read('spec/fixtures/files/marriage-cert.gif'))]
    params = { files:, claim_id:, tracked_item_id:, document_type: }
    expect_any_instance_of(BenefitsDocuments::Service).to receive(:cleanup_after_upload)

    expect do
      post '/mobile/v0/claim/600117255/documents/multi-image', params: params.to_json,
                                                               headers: sis_headers(json: true)
    end.to change(Lighthouse::EvidenceSubmissions::DocumentUpload.jobs, :size).by(1)
    expect(response).to have_http_status(:accepted)
    expect(response.parsed_body.dig('data',
                                    'jobId')).to eq(Lighthouse::EvidenceSubmissions::DocumentUpload.jobs.first['jid'])
  end

  it 'uploads multiple mixed img files' do
    files = [Base64.encode64(File.read('spec/fixtures/files/doctors-note.jpg')),
             Base64.encode64(File.read('spec/fixtures/files/marriage-cert.gif'))]
    params = { files:, claim_id:, tracked_item_id:, document_type: }
    expect_any_instance_of(BenefitsDocuments::Service).to receive(:cleanup_after_upload)
    expect do
      post '/mobile/v0/claim/600117255/documents/multi-image', params: params.to_json,
                                                               headers: sis_headers(json: true)
    end.to change(Lighthouse::EvidenceSubmissions::DocumentUpload.jobs, :size).by(1)
    expect(response).to have_http_status(:accepted)
    expect(response.parsed_body.dig('data',
                                    'jobId')).to eq(Lighthouse::EvidenceSubmissions::DocumentUpload.jobs.first['jid'])
  end

  it 'rejects files with invalid document_types' do
    params = { file:, claim_id:, tracked_item_id:, document_type: 'Invalid Type' }
    post '/mobile/v0/claim/600117255/documents', params:, headers: sis_headers
    expect(response).to have_http_status(:unprocessable_entity)
    expect(
      response.parsed_body['errors'].first['title']
    ).to eq(I18n.t('errors.messages.uploads.document_type_unknown'))
  end

  it 'normalizes requests with a null tracked_item_id' do
    params = { file:, claim_id:, tracked_item_id: nil, document_type: }
    post '/mobile/v0/claim/600117255/documents', params:, headers: sis_headers
    args = Lighthouse::EvidenceSubmissions::DocumentUpload.jobs.first['args'][1]
    expect(response).to have_http_status(:accepted)
<<<<<<< HEAD
    expect(response.parsed_body.dig('data',
                                    'jobId')).to eq(Lighthouse::EvidenceSubmissions::DocumentUpload.jobs.first['jid'])
    expect(args.key?('tracked_item_id')).to eq(true)
=======
    expect(response.parsed_body.dig('data', 'jobId')).to eq(Lighthouse::DocumentUpload.jobs.first['jid'])
    expect(args.key?('tracked_item_id')).to be(true)
>>>>>>> 6c8853bd
    expect(args['tracked_item_id']).to be_nil
  end

  context 'with a user that has multiple file numbers' do
    before do
      allow_any_instance_of(BGS::People::Response).to receive(:file_number).and_return(%w[12345 56789])
    end

    it 'uploads a file' do
      params = { file:, claim_id:, tracked_item_id:, document_type: }
      expect do
        post '/mobile/v0/claim/600117255/documents', params:, headers: sis_headers
      end.to change(Lighthouse::EvidenceSubmissions::DocumentUpload.jobs, :size).by(1)

      expect(response).to have_http_status(:accepted)
      expect(response.parsed_body.dig('data',
                                      'jobId')).to eq(Lighthouse::EvidenceSubmissions::DocumentUpload.jobs.first['jid'])
    end
  end

  context 'with unaccepted file_type' do
    let(:file) { fixture_file_upload('invalid_idme_cert.crt', 'application/x-x509-ca-cert') }

    it 'rejects files with invalid document_types' do
      params = { file:, claim_id:, tracked_item_id:, document_type: }
      post '/mobile/v0/claim/600117255/documents', params:, headers: sis_headers
      expect(response).to have_http_status(:unprocessable_entity)
      expect(response.parsed_body['errors'].first['title']).to eq('File extension is not included in the list')
    end
  end

  context 'with locked PDF and no provided password' do
    let(:locked_file) { fixture_file_upload('locked_pdf_password_is_test.pdf', 'application/pdf') }

    it 'rejects locked PDFs if no password is provided' do
      params = { file: locked_file, claim_id:, tracked_item_id:, document_type: }
      post '/mobile/v0/claim/600117255/documents', params:, headers: sis_headers
      expect(response).to have_http_status(:unprocessable_entity)
      expect(response.parsed_body['errors'].first['title']).to eq(I18n.t('errors.messages.uploads.pdf.locked'))
    end

    it 'accepts locked PDFs with the correct password' do
      params = { file: locked_file, claimId: claim_id, trackedItemId: tracked_item_id, documentType: document_type,
                 password: 'test' }
      post '/mobile/v0/claim/600117255/documents', params:, headers: sis_headers
      expect(response).to have_http_status(:accepted)
      expect(response.parsed_body.dig('data',
                                      'jobId')).to eq(Lighthouse::EvidenceSubmissions::DocumentUpload.jobs.first['jid'])
    end

    it 'rejects locked PDFs with the incorrect password' do
      params = { file: locked_file, claimId: claim_id, trackedItemId: tracked_item_id, documentType: document_type,
                 password: 'bad' }
      post '/mobile/v0/claim/600117255/documents', params:, headers: sis_headers
      expect(response).to have_http_status(:unprocessable_entity)
      expect(
        response.parsed_body['errors'].first['title']
      ).to eq(I18n.t('errors.messages.uploads.pdf.incorrect_password'))
    end
  end

  context 'with a false file extension' do
    let(:tempfile) do
      f = Tempfile.new(['not-a', '.pdf'])
      f.write('I am not a PDF')
      f.rewind
      fixture_file_upload(f.path, 'application/pdf')
    end

    it 'rejects a file that is not really a PDF' do
      params = { file: tempfile, claim_id:, tracked_item_id:, document_type: }
      post '/mobile/v0/claim/600117255/documents', params:, headers: sis_headers
      expect(response).to have_http_status(:unprocessable_entity)
      expect(
        response.parsed_body['errors'].first['title']
      ).to eq(I18n.t('errors.messages.uploads.malformed_pdf'))
    end
  end

  context 'with no body' do
    let(:file) { fixture_file_upload('empty_file.txt', 'text/plain') }

    it 'rejects a text file with no body' do
      params = { file:, claim_id:, tracked_item_id:, document_type: }
      post '/mobile/v0/claim/600117255/documents', params:, headers: sis_headers
      expect(response).to have_http_status(:internal_server_error)
      expect(response.parsed_body['errors'].first['meta']['exception']).to match(/1 Byte/)
    end
  end

  context 'with an emoji in text' do
    let(:tempfile) do
      f = Tempfile.new(['test', '.txt'])
      f.write("I \u2661 Unicode!")
      f.rewind
      fixture_file_upload(f.path, 'text/plain')
    end

    it 'rejects a text file containing untranslatable characters' do
      params = { file: tempfile, claim_id:, tracked_item_id:, document_type: }
      post '/mobile/v0/claim/600117255/documents', params:, headers: sis_headers
      expect(response).to have_http_status(:unprocessable_entity)
      expect(
        response.parsed_body['errors'].first['title']
      ).to eq(I18n.t('errors.messages.uploads.ascii_encoded'))
    end
  end

  context 'with UTF-16 ASCII text' do
    let(:tempfile) do
      f = Tempfile.new(['test', '.txt'], encoding: 'utf-16be')
      f.write('I love nulls')
      f.rewind
      fixture_file_upload(f.path, 'text/plain')
    end

    it 'accepts a text file containing translatable characters' do
      params = { file: tempfile, claim_id:, tracked_item_id:, document_type: }
      post '/mobile/v0/claim/600117255/documents', params:, headers: sis_headers
      expect(response).to have_http_status(:accepted)
      expect(response.parsed_body.dig('data',
                                      'jobId')).to eq(Lighthouse::EvidenceSubmissions::DocumentUpload.jobs.first['jid'])
    end
  end

  context 'with a PDF pretending to be text' do
    let(:tempfile) do
      f = Tempfile.new(['test', '.txt'], encoding: 'utf-16be')
      pdf = File.open(Rails.root.join(*'/spec/fixtures/files/doctors-note.pdf'.split('/')).to_s, 'rb')
      FileUtils.copy_stream(pdf, f)
      pdf.close
      f.rewind
      fixture_file_upload(f.path, 'text/plain')
    end

    it 'rejects a text file containing binary data' do
      params = { file: tempfile, claim_id:, tracked_item_id:, document_type: }
      post '/mobile/v0/claim/600117255/documents', params:, headers: sis_headers
      expect(response).to have_http_status(:unprocessable_entity)
      expect(
        response.parsed_body['errors'].first['title']
      ).to eq(I18n.t('errors.messages.uploads.ascii_encoded'))
    end
  end
end<|MERGE_RESOLUTION|>--- conflicted
+++ resolved
@@ -131,14 +131,9 @@
     post '/mobile/v0/claim/600117255/documents', params:, headers: sis_headers
     args = Lighthouse::EvidenceSubmissions::DocumentUpload.jobs.first['args'][1]
     expect(response).to have_http_status(:accepted)
-<<<<<<< HEAD
-    expect(response.parsed_body.dig('data',
-                                    'jobId')).to eq(Lighthouse::EvidenceSubmissions::DocumentUpload.jobs.first['jid'])
-    expect(args.key?('tracked_item_id')).to eq(true)
-=======
-    expect(response.parsed_body.dig('data', 'jobId')).to eq(Lighthouse::DocumentUpload.jobs.first['jid'])
+    expect(response.parsed_body.dig('data',
+                                    'jobId')).to eq(Lighthouse::EvidenceSubmissions::DocumentUpload.jobs.first['jid'])
     expect(args.key?('tracked_item_id')).to be(true)
->>>>>>> 6c8853bd
     expect(args['tracked_item_id']).to be_nil
   end
 
