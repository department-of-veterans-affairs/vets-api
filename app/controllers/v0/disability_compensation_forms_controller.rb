# frozen_string_literal: true

module V0
  class DisabilityCompensationFormsController < ApplicationController
    before_action { authorize :evss, :access? }

    def rated_disabilities
      response = service.get_rated_disabilities
      render json: response,
             serializer: RatedDisabilitiesSerializer
    end

    def submit
<<<<<<< HEAD
      form_data = JSON.parse(request.body.string)
      jid = EVSS::DisabilityCompensationForm::SubmitForm.start(@current_user, form_data)
      Rails.logger.info('submit form start', user: @current_user.uuid, component: 'EVSS', form: '21-526EZ', jid: jid)
      head 200
=======
      response = service.submit_form(request.body.string)
      EVSS::DisabilityCompensationForm::SubmitUploads.start(@current_user, response.claim_id)
      render json: response,
             serializer: SubmitDisabilityFormSerializer
>>>>>>> b96f1d85
    end

    private

    def service
      EVSS::DisabilityCompensationForm::Service.new(@current_user)
    end
  end
end<|MERGE_RESOLUTION|>--- conflicted
+++ resolved
@@ -11,17 +11,10 @@
     end
 
     def submit
-<<<<<<< HEAD
-      form_data = JSON.parse(request.body.string)
-      jid = EVSS::DisabilityCompensationForm::SubmitForm.start(@current_user, form_data)
-      Rails.logger.info('submit form start', user: @current_user.uuid, component: 'EVSS', form: '21-526EZ', jid: jid)
-      head 200
-=======
       response = service.submit_form(request.body.string)
       EVSS::DisabilityCompensationForm::SubmitUploads.start(@current_user, response.claim_id)
       render json: response,
              serializer: SubmitDisabilityFormSerializer
->>>>>>> b96f1d85
     end
 
     private
