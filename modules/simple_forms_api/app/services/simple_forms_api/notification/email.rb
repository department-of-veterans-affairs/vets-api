# frozen_string_literal: true

module SimpleFormsApi
  module Notification
    class Email
      attr_reader :form_number, :confirmation_number, :date_submitted, :expiration_date, :lighthouse_updated_at,
                  :notification_type, :user, :user_account, :form_data

      TEMPLATE_IDS = YAML.load_file(
        'modules/simple_forms_api/app/services/simple_forms_api/notification/template_ids.yml'
      )
      SUPPORTED_FORMS = TEMPLATE_IDS.keys

      def initialize(config, notification_type: :confirmation, user: nil, user_account: nil)
        @notification_type = notification_type

        check_missing_keys(config)
        check_if_form_is_supported(config)

        @form_data = config[:form_data]
        @form_number = config[:form_number]
        @confirmation_number = config[:confirmation_number]
        @date_submitted = config[:date_submitted]
        @expiration_date = config[:expiration_date]
        @lighthouse_updated_at = config[:lighthouse_updated_at]
        @user = user
        @user_account = user_account
      end

      def send(at: nil)
        return unless flipper?

<<<<<<< HEAD
        template_id = TEMPLATE_IDS[form_number][notification_type.to_s]
=======
        template_id_suffix = TEMPLATE_IDS[form_number][notification_type.to_s]
        template_id = Settings.vanotify.services.va_gov.template_id[template_id_suffix]
>>>>>>> 977a8e51
        return unless template_id

        sent_to_va_notify = if at
                              enqueue_email(at, template_id)
                            else
                              send_email_now(template_id)
                            end
        StatsD.increment('silent_failure', tags: statsd_tags) if error_notification? && !sent_to_va_notify
      end

      private

      def check_missing_keys(config)
        all_keys = %i[form_data form_number date_submitted]
        all_keys << :confirmation_number if needs_confirmation_number?
        all_keys << :expiration_date if config[:form_number] == 'vba_21_0966_intent_api'

        missing_keys = all_keys.select { |key| config[key].nil? || config[key].to_s.strip.empty? }

        if missing_keys.any?
          StatsD.increment('silent_failure', tags: statsd_tags) if error_notification?
          raise ArgumentError, "Missing keys: #{missing_keys.join(', ')}"
        end
      end

      def check_if_form_is_supported(config)
        unless SUPPORTED_FORMS.include?(config[:form_number])
          StatsD.increment('silent_failure', tags: statsd_tags) if error_notification?
          raise ArgumentError, "Unsupported form: given form number was #{config[:form_number]}"
        end
      end

      def flipper?
        number = form_number
        number = 'vba_21_0966' if form_number.start_with? 'vba_21_0966'
        Flipper.enabled?(:"form#{number.gsub('vba_', '')}_confirmation_email")
      end

      def enqueue_email(at, template_id)
        email_from_form_data = get_email_address_from_form_data
        first_name_from_form_data = get_first_name_from_form_data

        # async job and form data includes email
        if email_from_form_data && first_name_from_form_data
          async_job_with_form_data(email_from_form_data, first_name_from_form_data, at, template_id)
        # async job and we have a UserAccount
        elsif user_account
          async_job_with_user_account(user_account, at, template_id)
        end
      end

      def async_job_with_form_data(email, first_name, at, template_id)
        VANotify::EmailJob.perform_at(
          at,
          email,
          template_id,
          get_personalization(first_name),
          *email_args
        )
      end

      def async_job_with_user_account(user_account, at, template_id)
        first_name_from_user_account = get_first_name_from_user_account
        return unless first_name_from_user_account

        VANotify::UserAccountJob.perform_at(
          at,
          user_account.id,
          template_id,
          get_personalization(first_name_from_user_account),
          *email_args
        )
      end

      def send_email_now(template_id)
        email_from_form_data = get_email_address_from_form_data
        first_name_from_form_data = get_first_name_from_form_data

        # sync job and form data includes email
        if email_from_form_data && first_name_from_form_data
          VANotify::EmailJob.perform_async(
            email_from_form_data,
            template_id,
            get_personalization(first_name_from_form_data)
          )
        # sync job and we have a User
        elsif user
          first_name = get_first_name_from_form_data || get_first_name_from_user
          return unless first_name

          VANotify::EmailJob.perform_async(
            user.va_profile_email,
            template_id,
            get_personalization(first_name)
          )
        end
      end

      def get_email_address_from_form_data
        case @form_number
        when 'vba_21_0845'
          form21_0845_contact_info[0]
        when 'vba_21p_0847', 'vba_21_0972'
          form_data['preparer_email']
        when 'vba_21_0966', 'vba_21_0966_intent_api'
          form21_0966_email_address
        when 'vba_21_4142', 'vba_26_4555'
          form_data.dig('veteran', 'email')
        when 'vba_21_10210'
          form21_10210_contact_info[0]
        when 'vba_20_10206'
          form20_10206_contact_info[0]
        when 'vba_20_10207'
          form20_10207_contact_info[0]
        when 'vba_40_0247'
          form_data['applicant_email']
        when 'vba_40_10007'
          form_data.dig('application', 'claimant', 'email')
        end
      end

      # rubocop:disable Metrics/MethodLength
      def get_first_name_from_form_data
        case @form_number
        when 'vba_21_0845'
          form21_0845_contact_info[1]
        when 'vba_21p_0847'
          form_data.dig('preparer_name', 'first')
        when 'vba_21_0966', 'vba_21_0966_intent_api'
          form21_0966_first_name
        when 'vba_21_0972'
          form_data.dig('preparer_full_name', 'first')
        when 'vba_21_4142', 'vba_26_4555'
          form_data.dig('veteran', 'full_name', 'first')
        when 'vba_21_10210'
          form21_10210_contact_info[1]
        when 'vba_20_10206'
          form20_10206_contact_info[1]
        when 'vba_20_10207'
          form20_10207_contact_info[1]
        when 'vba_40_0247'
          form_data.dig('applicant_full_name', 'first')
        when 'vba_40_10007'
          form40_10007_first_name
        end
      end
      # rubocop:enable Metrics/MethodLength

      def get_first_name_from_user_account
        mpi_response = MPI::Service.new.find_profile_by_identifier(identifier_type: 'ICN', identifier: user_account.icn)
        if mpi_response
          error = mpi_response.error
          Rails.logger.error('MPI response error', { error: }) if error

          first_name = mpi_response.profile&.given_names&.first
          Rails.logger.error('MPI profile missing first_name') unless first_name

          first_name
        end
      end

      def get_first_name_from_user
        first_name = user.first_name
        Rails.logger.error('First name not found in user profile') unless first_name

        first_name
      end

      def get_personalization(first_name)
        personalization = if @form_number.start_with? 'vba_21_0966'
                            default_personalization(first_name).merge(form21_0966_personalization)
                          else
                            default_personalization(first_name)
                          end
        personalization.except!('lighthouse_updated_at') unless lighthouse_updated_at
        personalization.except!('confirmation_number') unless confirmation_number
        personalization
      end

      # personalization hash shared by all simple form confirmation emails
      def default_personalization(first_name)
        {
          'first_name' => first_name&.titleize,
          'date_submitted' => date_submitted,
          'confirmation_number' => confirmation_number,
          'lighthouse_updated_at' => lighthouse_updated_at
        }
      end

      # email and first name for form 20-10206
      def form20_10206_contact_info
        # email address not required and omitted
        if @form_data['email_address'].blank? && @user
          [@user.va_profile_email, @form_data.dig('full_name', 'first')]

        # email address not required and optionally entered
        else
          [@form_data['email_address'], @form_data.dig('full_name', 'first')]
        end
      end

      # email and first name for form 20-10207
      def form20_10207_contact_info
        return unless form_data

        preparer_type = form_data['preparer_type']

        return unless %w[veteran third-party-veteran non-veteran third-party-non-veteran].include?(preparer_type)

        email = if preparer_type.include?('non-veteran')
                  form_data['non_veteran_email_address']
                else
                  form_data['veteran_email_address']
                end

        first_name = case preparer_type
                     when 'veteran'
                       form_data.dig('veteran_full_name', 'first')
                     when 'non-veteran'
                       form_data.dig('non_veteran_full_name', 'first')
                     when /third-party/
                       form_data.dig('third_party_full_name', 'first')
                     end

        email ||= user&.va_profile_email

        [email, first_name]
      end

      # email and first name for form 21-0845
      def form21_0845_contact_info
        # (vet && signed in)
        if @form_data['authorizer_type'] == 'veteran'
          [@form_data['veteran_email'] || @user&.va_profile_email, @form_data.dig('veteran_full_name', 'first')]

        # (non-vet && signed in) || (non-vet && anon)
        elsif @form_data['authorizer_type'] == 'nonVeteran'
          [@form_data['authorizer_email'], @form_data.dig('authorizer_full_name', 'first')]

        # (vet && anon)
        else
          [nil, nil]
        end
      end

      # email and first name for form 21-10210
      def form21_10210_contact_info
        # user's own claim
        # user is a veteran
        if @form_data['claim_ownership'] == 'self' && @form_data['claimant_type'] == 'veteran'
          email = @form_data['veteran_email'] || user&.va_profile_email
          [email, @form_data.dig('veteran_full_name', 'first')]

        # user's own claim
        # user is not a veteran
        elsif @form_data['claim_ownership'] == 'self' && @form_data['claimant_type'] == 'non-veteran'
          email = @form_data['claimant_email'] || user&.va_profile_email
          [email, @form_data.dig('claimant_full_name', 'first')]

        # someone else's claim
        # claimant (aka someone else) is a veteran
        # or
        # claimant (aka someone else) is not a veteran
        elsif @form_data['claim_ownership'] == 'third-party'
          [@form_data['witness_email'], @form_data.dig('witness_full_name', 'first')]

        else
          [nil, nil]
        end
      end

      def form21_0966_first_name
        if form_data['preparer_identification'] == 'SURVIVING_DEPENDENT'
          form_data.dig('surviving_dependent_full_name', 'first')
        else
          form_data.dig('veteran_full_name', 'first') || user&.first_name
        end
      end

      def form21_0966_email_address
        if form_data['preparer_identification'] == 'SURVIVING_DEPENDENT'
          form_data['surviving_dependent_email']
        else
          form_data['veteran_email']
        end
      end

      def form21_0966_personalization
        intent_to_file_benefits, intent_to_file_benefits_links = get_intent_to_file_benefits_variables
        {
          'intent_to_file_benefits' => intent_to_file_benefits,
          'intent_to_file_benefits_links' => intent_to_file_benefits_links,
          'itf_api_expiration_date' => expiration_date
        }
      end

      def get_intent_to_file_benefits_variables
        benefits = @form_data['benefit_selection']
        if benefits['compensation'] && benefits['pension']
          ['disability compensation and Veterans pension benefits',
           '[File for disability compensation (VA Form 21-526EZ)]' \
           '(https://www.va.gov/disability/file-disability-claim-form-21-526ez/introduction) and [Apply for Veterans ' \
           'Pension benefits (VA Form 21P-527EZ)](https://www.va.gov/find-forms/about-form-21p-527ez/)']
        elsif benefits['compensation']
          ['disability compensation',
           '[File for disability compensation (VA Form 21-526EZ)](https://www.va.gov/disability/file-disability-claim-form-21-526ez/introduction)']
        elsif benefits['pension']
          ['Veterans pension benefits',
           '[Apply for Veterans Pension benefits (VA Form 21P-527EZ)](https://www.va.gov/find-forms/about-form-21p-527ez/)']
        elsif benefits['survivor']
          ['survivors pension benefits',
           '[Apply for DIC, Survivors Pension, and/or Accrued Benefits (VA Form 21P-534EZ)](https://www.va.gov/find-forms/about-form-21p-534ez/)']
        end
      end

      def form40_10007_first_name
        applicant_relationship = form_data.dig('application', 'applicant', 'applicant_relationship_to_claimant')

        if applicant_relationship == 'Self'
          form_data.dig('application', 'claimant', 'name', 'first')
        else
          form_data.dig('application', 'applicant', 'name', 'first')
        end
      end

      def email_args
        [
          Settings.vanotify.services.va_gov.api_key,
          { callback_metadata: { notification_type:, form_number:, confirmation_number:, statsd_tags: } }
        ]
      end

      def statsd_tags
        { 'service' => 'veteran-facing-forms', 'function' => "#{form_number} form submission to Lighthouse" }
      end

      def error_notification?
        notification_type == :error
      end

      def needs_confirmation_number?
        # All email templates require confirmation_number except :duplicate for 26-4555 (SAHSHA)
        # Only 26-4555 supports the :duplicate notification_type
        notification_type != :duplicate
      end
    end
  end
end<|MERGE_RESOLUTION|>--- conflicted
+++ resolved
@@ -30,12 +30,8 @@
       def send(at: nil)
         return unless flipper?
 
-<<<<<<< HEAD
-        template_id = TEMPLATE_IDS[form_number][notification_type.to_s]
-=======
         template_id_suffix = TEMPLATE_IDS[form_number][notification_type.to_s]
         template_id = Settings.vanotify.services.va_gov.template_id[template_id_suffix]
->>>>>>> 977a8e51
         return unless template_id
 
         sent_to_va_notify = if at
