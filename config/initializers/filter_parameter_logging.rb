# frozen_string_literal: true

# Be sure to restart your server when you modify this file.

# Configure sensitive parameters which will be filtered from the log file.
ALLOWLIST = %w[
  action
  benefits_intake_uuid
  call_location
  category
  claim_id
  class
  code
  confirmation_number
  content_type
  controller
  cookie_id
  document_id
  document_type
  endDate
  endpoint_sid
  error
  errors
  excludeProvidedMessage
  file_uuid
  filter
  folder_id
  form_id
  from_date
  grant_type
  id
  ids
  in_progress_form_id
  included
  line
  message
  message_id
  number
  os_name
  page
  persistent_attachment_id
  qqtotalfilesize
  reply_id
  saved_claim_id
  service
  showCompleted
  size
  sort
  startDate
  startedFormVersion
  status
  submission_id
  tags
  tempfile
  to_date
  type
  useCache
  use_v2
<<<<<<< HEAD
  user_account_uuid
=======
  line
  kafka_payload
>>>>>>> 50ce2669
].freeze

Rails.application.config.filter_parameters = [
  lambda do |k, v|
    case v
    when Hash # Recursively iterate over each key value pair in hashes
      v.each_with_object({}) do |(nested_key, nested_value), result|
        key = nested_key.is_a?(String) ? nested_key : nested_key.to_sym
        result[key] = if ALLOWLIST.include?(nested_key.to_s)
                        nested_value
                      else
                        Rails.application.config.filter_parameters.first&.call(nested_key, nested_value)
                      end
      end
    when Array # Recursively map all elements in arrays
      v.map { |element| Rails.application.config.filter_parameters.first&.call(k, element) }
    when ActionDispatch::Http::UploadedFile # Base case
      v.instance_variables.each do |var| # could put specific instance vars here, but made more generic
        var_name = var.to_s.delete_prefix('@')
        v.instance_variable_set(var, '[FILTERED!]') unless ALLOWLIST.include?(var_name)
      end
      v
    when String # Base case
      # Apply filtering only if the key is NOT in the ALLOWLIST
      v.replace('[FILTERED]') unless ALLOWLIST.include?(k.to_s)
    end
  end
]<|MERGE_RESOLUTION|>--- conflicted
+++ resolved
@@ -32,6 +32,7 @@
   ids
   in_progress_form_id
   included
+  kafka_payload
   line
   message
   message_id
@@ -56,12 +57,7 @@
   type
   useCache
   use_v2
-<<<<<<< HEAD
   user_account_uuid
-=======
-  line
-  kafka_payload
->>>>>>> 50ce2669
 ].freeze
 
 Rails.application.config.filter_parameters = [
