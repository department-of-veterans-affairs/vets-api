# frozen_string_literal: false

require 'claims_api/v2/disability_compensation_shared_service_module'

module ClaimsApi
  module V2
    module DisabilityCompensationValidation # rubocop:disable Metrics/ModuleLength
      include DisabilityCompensationSharedServiceModule
      DATE_FORMATS = {
        10 => 'yyyy-mm-dd',
        7 => 'yyyy-mm',
        4 => 'yyyy'
      }.freeze
      BDD_LOWER_LIMIT = 90
      BDD_UPPER_LIMIT = 180

      CLAIM_DATE = Time.find_zone!('Central Time (US & Canada)').today.freeze
      YYYY_YYYYMM_REGEX = '^(?:19|20)[0-9][0-9]$|^(?:19|20)[0-9][0-9]-(0[1-9]|1[0-2])$'.freeze
      YYYY_MM_DD_REGEX = '^(?:[0-9]{4})-(?:0[1-9]|1[0-2])-(?:0[1-9]|[1-2][0-9]|3[0-1])$'.freeze

      def validate_form_526_submission_values(target_veteran)
        return if form_attributes.empty?

        validate_claim_process_type_bdd if bdd_claim?
        # ensure 'claimantCertification' is true
        validate_form_526_claimant_certification
        # ensure mailing address country is valid
        validate_form_526_identification
        # ensure disabilities are valid
        validate_form_526_disabilities
        # ensure homeless information is valid
        validate_form_526_veteran_homelessness
        # ensure toxic exposure info is valid
        validate_form_526_toxic_exposure
        # ensure new address is valid
        validate_form_526_change_of_address
        # ensure military service pay information is valid
        validate_form_526_service_pay
        # ensure treatment centers information is valid
        validate_form_526_treatments
        # ensure service information is valid
        validate_form_526_service_information(target_veteran)
        # ensure direct deposit information is valid
        validate_form_526_direct_deposit
        # collect errors and pass back to the controller
        error_collection if @errors
      end

      private

      def validate_form_526_change_of_address
        return if form_attributes['changeOfAddress'].blank?

        validate_form_526_change_of_address_required_fields
        validate_form_526_change_of_address_beginning_date
        validate_form_526_change_of_address_ending_date
        validate_form_526_change_of_address_country
        validate_form_526_change_of_address_state
        validate_form_526_change_of_address_zip
      end

      def validate_form_526_change_of_address_required_fields
        change_of_address = form_attributes['changeOfAddress']
        coa_begin_date = change_of_address&.dig('dates', 'beginDate') # we can have a valid form without an endDate

        form_object_desc = '/changeOfAddress'

        collect_error_if_value_not_present('begin date', form_object_desc) if coa_begin_date.blank?
      end

      def validate_form_526_change_of_address_beginning_date
        change_of_address = form_attributes['changeOfAddress']
        date = change_of_address.dig('dates', 'beginDate')

        # If the date parse fails, then fall back to the InvalidFieldValue
        begin
          nil if Date.strptime(date, '%Y-%m-%d') < Time.zone.now
        rescue
          collect_error_messages(source: '/changeOfAddress/dates/beginDate', detail: 'beginDate is not a valid date.')
        end
      end

      def validate_form_526_change_of_address_ending_date
        change_of_address = form_attributes&.dig('changeOfAddress')
        date = change_of_address&.dig('dates', 'endDate')
        return if date.nil? # nullable on schema

        if 'PERMANENT'.casecmp?(change_of_address['typeOfAddressChange']) && date.present?
          collect_error_messages(
            detail: 'Change of address endDate cannot be included when typeOfAddressChange is PERMANENT',
            source: '/changeOfAddress/dates/endDate'
          )
        end
        return unless 'TEMPORARY'.casecmp?(change_of_address['typeOfAddressChange'])
        return if change_of_address['dates']['beginDate'].blank? # nothing to check against

        form_object_desc = 'a TEMPORARY change of address'

        collect_error_if_value_not_present('end date', form_object_desc) if date.blank?

        return if Date.strptime(date,
                                '%Y-%m-%d') > Date.strptime(change_of_address.dig('dates', 'beginDate'), '%Y-%m-%d')

        collect_error_messages(source: '/changeOfAddress/dates/endDate', detail: 'endDate is not a valid date.')
      end

      def validate_form_526_change_of_address_country
        country = form_attributes.dig('changeOfAddress', 'country')
        return if country.nil? || valid_countries.include?(country)

        collect_error_messages(
          source: '/changeOfAddress/country',
          detail: 'The country provided is not valid.'
        )
      end

      def validate_form_526_change_of_address_state
        address = form_attributes['changeOfAddress'] || {}
        return if address['country'] != 'USA' || address['state'].present?

        collect_error_messages(
          source: '/changeOfAddress/state',
          detail: 'The state is required if the country is USA.'
        )
      end

      def validate_form_526_change_of_address_zip
        address = form_attributes['changeOfAddress'] || {}
        if address['country'] == 'USA'
          validate_form_526_usa_coa_conditions(address)
        else
          validate_form_526_international_coa_conditions(address)
        end
      end

      def validate_form_526_usa_coa_conditions(address)
        if address['zipFirstFive'].blank?
          collect_error_messages(
            source: '/changeOfAddress',
            detail: 'The zipFirstFive is required if the country is USA.'
          )
<<<<<<< HEAD
        end
        if address['state'].blank?
          collect_error_messages(
            source: '/changeOfAddress',
            detail: 'The state is required if the country is USA.'
          )
        end
        if address['internationalPostalCode'].present?
=======
        elsif address['country'] == 'USA' && address['internationalPostalCode'].present?
>>>>>>> 91328533
          collect_error_messages(
            source: '/changeOfAddress/internationalPostalCode',
            detail: 'The internationalPostalCode should not be provided if the country is USA.'
          )
        end
      end

      def validate_form_526_international_coa_conditions(address)
        if address['internationalPostalCode'].blank?
          collect_error_messages(
            source: '/changeOfAddress/internationalPostalCode',
            detail: 'The internationalPostalCode is required if the country is not USA.'
          )
        end
        if address['zipFirstFive'].present?
          collect_error_messages(
            source: '/changeOfAddress/zipFirstFive',
            detail: 'The zipFirstFive is prohibited if the country is not USA.'
          )
        end
      end

      def validate_form_526_claimant_certification
        return unless form_attributes['claimantCertification'] == false

        collect_error_messages(
          source: '/claimantCertification',
          detail: 'claimantCertification must not be false.'
        )
      end

      def validate_form_526_identification
        return if form_attributes['veteranIdentification'].blank?

        validate_form_526_current_mailing_address_country
        validate_form_526_current_mailing_address_state
        validate_form_526_current_mailing_address_zip
        validate_form_526_service_number
      end

      def validate_form_526_service_number
        service_num = form_attributes.dig('veteranIdentification', 'serviceNumber')
        return if service_num.nil?

        if service_num.length > 9
          collect_error_messages(source: '/veteranIdentification/serviceNumber', detail: 'serviceNumber is too long.')
        end
      end

      def validate_form_526_current_mailing_address_country
        mailing_address = form_attributes.dig('veteranIdentification', 'mailingAddress')
        return if valid_countries.include?(mailing_address['country'])

        collect_error_messages(
          source: '/veteranIdentification/mailingAddress/country',
          detail: 'The country provided is not valid.'
        )
      end

      def validate_form_526_current_mailing_address_state
        mailing_address = form_attributes.dig('veteranIdentification', 'mailingAddress')
        return if mailing_address['country'] != 'USA' || mailing_address['state'].present?

        collect_error_messages(
          source: '/veteranIdentification/mailingAddress/state',
          detail: 'The state is required if the country is USA.'
        )
      end

      def validate_form_526_current_mailing_address_zip
        mailing_address = form_attributes.dig('veteranIdentification', 'mailingAddress')
        if mailing_address['country'] == 'USA' && mailing_address['zipFirstFive'].blank?
          collect_error_messages(
            source: '/veteranIdentification/mailingAddress/zipFirstFive',
            detail: 'The zipFirstFive is required if the country is USA.'
          )
        elsif mailing_address['country'] == 'USA' && mailing_address['internationalPostalCode'].present?
          collect_error_messages(
            source: '/veteranIdentification/mailingAddress/internationalPostalCode',
            detail: 'The internationalPostalCode should not be provided if the country is USA.'
          )
        end
      end

      def validate_form_526_disabilities
        return if form_attributes['disabilities'].nil? || form_attributes['disabilities'].blank?

        validate_disability_name
        validate_form_526_disability_classification_code
        validate_form_526_disability_approximate_begin_date
        validate_form_526_disability_service_relevance
        validate_form_526_disability_secondary_disabilities
        validate_special_issues
      end

      def validate_disability_name
        form_attributes['disabilities'].each_with_index do |disability, idx|
          disability_name = disability&.dig('name')
          if disability_name.blank?
            collect_error_messages(source: "/disabilities/#{idx}/name",
                                   detail: "The disability name (#{idx}) is required.")
          end
        end
      end

      def validate_form_526_disability_classification_code
        return if (form_attributes['disabilities'].pluck('classificationCode') - [nil]).blank?

        form_attributes['disabilities'].each_with_index do |disability, idx|
          next if disability['classificationCode'].blank?

          if brd_classification_ids.include?(disability['classificationCode'].to_i)

            validate_form_526_disability_code_enddate(disability['classificationCode'].to_i, idx)
          else
            collect_error_messages(source: "/disabilities/#{idx}/classificationCode",
                                   detail: "The classificationCode (#{idx}) must match an active code " \
                                           'returned from the /disabilities endpoint of the Benefits ')
          end
        end
      end

      def validate_form_526_disability_code_enddate(classification_code, idx, sd_idx = nil)
        reference_disability = brd_disabilities.find { |x| x[:id] == classification_code }
        end_date_time = reference_disability[:endDateTime] if reference_disability
        return if end_date_time.nil?

        if Date.parse(end_date_time) < Time.zone.today
          source_message = if sd_idx
                             "disabilities/#{idx}/secondaryDisability/#{sd_idx}/classificationCode"
                           else
                             "disabilities/#{idx}/classificationCode"
                           end
          collect_error_messages(source: source_message,
                                 detail: 'The classificationCode is no longer active.')
        end
      end

      def validate_form_526_disability_approximate_begin_date
        disabilities = form_attributes&.dig('disabilities')
        return if disabilities.blank?

        disabilities.each_with_index do |disability, idx|
          approx_begin_date = disability&.dig('approximateDate')
          next if approx_begin_date.blank?

          next unless date_is_valid?(approx_begin_date, "disability/#{idx}/approximateDate")

          next if date_is_valid_against_current_time_after_check_on_format?(approx_begin_date)

          collect_error_messages(source: "disabilities/#{idx}/approximateDate",
                                 detail: "The approximateDate (#{idx}) is not valid.")
        end
      end

      def validate_form_526_disability_service_relevance
        disabilities = form_attributes['disabilities']
        return if disabilities.blank?

        disabilities.each_with_index do |disability, idx|
          disability_action_type = disability&.dig('disabilityActionType')
          service_relevance = disability&.dig('serviceRelevance')
          if disability_action_type == 'NEW' && service_relevance.blank?
            collect_error_messages(source: "disabilities/#{idx}/serviceRelevance",
                                   detail: "The serviceRelevance (#{idx}) is required if " \
                                           "'disabilityActionType' is NEW.")
          end
        end
      end

      def validate_special_issues
        form_attributes['disabilities'].each_with_index do |disability, idx|
          next if disability['specialIssues'].blank?

          confinements = form_attributes['serviceInformation']&.dig('confinements')
          disability_action_type = disability&.dig('disabilityActionType')
          if disability['specialIssues'].include? 'POW'
            if confinements.blank?
              collect_error_messages(source: "disabilities/#{idx}/specialIssues",
                                     detail: "serviceInformation.confinements (#{idx}) is required if " \
                                             'specialIssues includes POW.')
            elsif disability_action_type == 'INCREASE'
              collect_error_messages(source: "disabilities/#{idx}/specialIssues",
                                     detail: "disabilityActionType (#{idx}) cannot be INCREASE if " \
                                             'specialIssues includes POW for.')
            end
          end
        end
      end

      def validate_form_526_disability_secondary_disabilities # rubocop:disable Metrics/MethodLength
        form_attributes['disabilities'].each_with_index do |disability, dis_idx|
          if disability['disabilityActionType'] == 'NONE' && disability['secondaryDisabilities'].blank?
            collect_error_messages(source: "disabilities/#{dis_idx}/",
                                   detail: "If the `disabilityActionType` (#{dis_idx}) is set to `NONE` " \
                                           'there must be a secondary disability present.')
          end
          next if disability['secondaryDisabilities'].blank?

          validate_form_526_disability_secondary_disability_required_fields(disability, dis_idx)

          disability['secondaryDisabilities'].each_with_index do |secondary_disability, sd_idx|
            if secondary_disability['classificationCode'].present?
              validate_form_526_disability_secondary_disability_classification_code(secondary_disability, dis_idx,
                                                                                    sd_idx)
              validate_form_526_disability_code_enddate(secondary_disability['classificationCode'].to_i, dis_idx,
                                                        sd_idx)
            end

            if secondary_disability['approximateDate'].present?
              validate_form_526_disability_secondary_disability_approximate_begin_date(secondary_disability, dis_idx,
                                                                                       sd_idx)
            end
          end
        end
      end

      def validate_form_526_disability_secondary_disability_required_fields(disability, disability_idx)
        disability['secondaryDisabilities'].each_with_index do |secondary_disability, sd_idx|
          sd_name = secondary_disability&.dig('name')
          sd_disability_action_type = secondary_disability&.dig('disabilityActionType')
          sd_service_relevance = secondary_disability&.dig('serviceRelevance')

          form_object_desc = "/disability/#{disability_idx}/secondaryDisability/#{sd_idx}"

          collect_error_if_value_not_present('name', "#{form_object_desc}/name") if sd_name.blank?

          if sd_disability_action_type.blank?
            collect_error_if_value_not_present('disabilityActionType',
                                               "#{form_object_desc}/disabilityActionType")
          end
          if sd_service_relevance.blank?
            collect_error_if_value_not_present('service relevance',
                                               "#{form_object_desc}/serviceRelevance")
          end
        end
      end

      def validate_form_526_disability_secondary_disability_classification_code(secondary_disability, dis_idx, sd_idx)
        return if brd_classification_ids.include?(secondary_disability['classificationCode'].to_i)

        collect_error_messages(source: "disabilities/#{dis_idx}/secondaryDisabilities/#{sd_idx}/classificationCode",
                               detail: "classificationCode (#{dis_idx}) must match an active code " \
                                       'returned from the /disabilities endpoint of the Benefits Reference Data API.')
      end

      def validate_form_526_disability_secondary_disability_approximate_begin_date(secondary_disability, dis_idx,
                                                                                   sd_idx)
        return unless date_is_valid?(secondary_disability['approximateDate'],
                                     'disabilities.secondaryDisabilities.approximateDate')

        return if date_is_valid_against_current_time_after_check_on_format?(secondary_disability['approximateDate'])

        collect_error_messages(source: "/disabilities/#{dis_idx}/secondaryDisability/#{sd_idx}/approximateDate",
                               detail: "approximateDate (#{dis_idx}) must be a date in the past.")
      end

      def validate_form_526_veteran_homelessness # rubocop:disable Metrics/MethodLength
        return if form_attributes&.dig('homeless').nil? # nullable on schema

        handle_empty_other_description

        if too_many_homelessness_attributes_provided?
          collect_error_messages(source: '/homeless/',
                                 detail: "Must define only one of 'homeless/currentlyHomeless' or " \
                                         "'homeless/riskOfBecomingHomeless'")
        end

        if unnecessary_homelessness_point_of_contact_provided?
          collect_error_messages(source: '/homeless/',
                                 detail: "If 'homeless/pointOfContact' is defined, then one of " \
                                         "'homeless/currentlyHomeless' or 'homeless/riskOfBecomingHomeless'" \
                                         ' is required')
        end

        if missing_point_of_contact?
          collect_error_messages(source: '/homeless/',
                                 detail: "If one of 'homeless/currentlyHomeless' or 'homeless/riskOfBecomingHomeless'" \
                                         " is defined, then 'homeless/pointOfContact' is required")
        end

        if international_phone_too_long?
          collect_error_messages(source: '/homeless/pointOfContactNumber/internationalTelephone',
                                 detail: 'International telephone number must be shorter than 25 characters')
        end
      end

      def get_homelessness_attributes
        currently_homeless_attr = form_attributes.dig('homeless', 'currentlyHomeless')
        homelessness_risk_attr = form_attributes.dig('homeless', 'riskOfBecomingHomeless')
        [currently_homeless_attr, homelessness_risk_attr]
      end

      def handle_empty_other_description
        currently_homeless_attr, homelessness_risk_attr = get_homelessness_attributes

        # Set otherDescription to ' ' to bypass docker container validation
        if currently_homeless_attr.present?
          homeless_situation_options = currently_homeless_attr['homelessSituationOptions']
          other_description = currently_homeless_attr['otherDescription']
          if homeless_situation_options == 'OTHER' && other_description.blank?
            form_attributes['homeless']['currentlyHomeless']['otherDescription'] = ' '
          end
        elsif homelessness_risk_attr.present?
          living_situation_options = homelessness_risk_attr['livingSituationOptions']
          other_description = homelessness_risk_attr['otherDescription']
          if living_situation_options == 'other' && other_description.blank?
            form_attributes['homeless']['riskOfBecomingHomeless']['otherDescription'] = ' '
          end
        end
      end

      def too_many_homelessness_attributes_provided?
        currently_homeless_attr, homelessness_risk_attr = get_homelessness_attributes
        # EVSS does not allow both attributes to be provided at the same time
        currently_homeless_attr.present? && homelessness_risk_attr.present?
      end

      def unnecessary_homelessness_point_of_contact_provided?
        currently_homeless_attr, homelessness_risk_attr = get_homelessness_attributes
        homelessness_poc_attr = form_attributes.dig('homeless', 'pointOfContact')

        # EVSS does not allow passing a 'pointOfContact' if neither homelessness attribute is provided
        currently_homeless_attr.blank? && homelessness_risk_attr.blank? && homelessness_poc_attr.present?
      end

      def missing_point_of_contact?
        homelessness_poc_attr = form_attributes.dig('homeless', 'pointOfContact')
        currently_homeless_attr, homelessness_risk_attr = get_homelessness_attributes

        # 'pointOfContact' is required when either currentlyHomeless or homelessnessRisk is provided
        homelessness_poc_attr.blank? && (currently_homeless_attr.present? || homelessness_risk_attr.present?)
      end

      def international_phone_too_long?
        phone = form_attributes.dig('homeless', 'pointOfContactNumber', 'internationalTelephone')
        phone.length > 25 if phone
      end

      def validate_form_526_toxic_exposure
        return if form_attributes&.dig('toxicExposure').nil? # nullable on schema

        gulf_war_service = form_attributes&.dig('toxicExposure', 'gulfWarHazardService')
        validate_form_526_toxic_exp_sections(gulf_war_service, 'gulfWarHazardService')
        herbicide_service = form_attributes&.dig('toxicExposure', 'herbicideHazardService')
        validate_form_526_toxic_exp_sections(herbicide_service, 'herbicideHazardService')
        other_exposures = form_attributes&.dig('toxicExposure', 'additionalHazardExposures')
        validate_form_526_toxic_multi_addtl_exp(other_exposures, 'additionalHazardExposures')
        multi_exposures = form_attributes&.dig('toxicExposure', 'multipleExposures')
        validate_form_526_toxic_multi_addtl_exp(multi_exposures, 'multipleExposures')
      end

      def validate_form_526_toxic_exp_sections(section, attribute_name)
        if section&.nil? || section&.dig('servedInHerbicideHazardLocations') == 'NO' ||
           section&.dig('servedInGulfWarHazardLocations') == 'NO'
          return
        end

        begin_date = section&.dig('serviceDates', 'beginDate')
        end_date = section&.dig('serviceDates', 'endDate')

        begin_prop = "/toxicExposure/#{attribute_name}/serviceDates/beginDate"
        end_prop = "/toxicExposure/#{attribute_name}/serviceDates/endDate"

        validate_service_date(begin_date, begin_prop) unless begin_date.nil? || !date_is_valid?(begin_date,
                                                                                                begin_prop, true)
        validate_service_date(end_date, end_prop) unless end_date.nil? || !date_is_valid?(end_date, end_prop, true)
      end

      def validate_form_526_toxic_multi_addtl_exp(section, attribute_name)
        return if section.nil?

        [section].flatten&.each do |item, idx|
          begin_date = item&.dig('exposureDates', 'beginDate')
          end_date = item&.dig('exposureDates', 'endDate')

          begin_prop = "/toxicExposure/#{attribute_name}/#{idx}/exposureDates/beginDate"
          end_prop = "/toxicExposure/#{attribute_name}/#{idx}/exposureDates/endDate"

          validate_service_date(begin_date, begin_prop) unless begin_date.nil? || !date_is_valid?(begin_date,
                                                                                                  begin_prop, true)
          validate_service_date(end_date, end_prop) unless end_date.nil? || !date_is_valid?(end_date, end_prop, true)
        end
      end

      def validate_service_date(date, prop)
        if date_has_day?(date) # this date should not have the day
          collect_error_messages(source: prop.to_s,
                                 detail: 'Service dates must be in the format of yyyy-mm or yyyy')
        end
      end

      def validate_form_526_service_pay
        validate_form_526_military_retired_pay
        validate_form_526_future_military_retired_pay
        validate_from_526_military_retired_pay_branch
        validate_form_526_separation_pay_received_date
        validate_from_526_separation_severance_pay_branch
      end

      def validate_form_526_military_retired_pay
        receiving_attr = form_attributes.dig('servicePay', 'receivingMilitaryRetiredPay')
        future_attr = form_attributes.dig('servicePay', 'futureMilitaryRetiredPay')

        return if receiving_attr.nil?
        return unless receiving_attr == future_attr

        # EVSS does not allow both attributes to be the same value (unless that value is nil)
        collect_error_messages(source: '/servicePay/',
                               detail: "'servicePay/receivingMilitaryRetiredPay' and " \
                                       "'servicePay/futureMilitaryRetiredPay " \
                                       'should not be the same value')
      end

      def validate_from_526_military_retired_pay_branch
        return if form_attributes.dig('servicePay', 'militaryRetiredPay').nil?

        branch = form_attributes.dig('servicePay', 'militaryRetiredPay', 'branchOfService')
        return if branch.nil? || brd_service_branch_names.include?(branch)

        collect_error_messages(source: '/servicePay/militaryRetiredPay/branchOfService',
                               detail: "'servicePay.militaryRetiredPay.branchOfService' must match a service branch " \
                                       'returned from the /service-branches endpoint of the Benefits ' \
                                       'Reference Data API.')
      end

      def validate_form_526_future_military_retired_pay
        future_attr = form_attributes.dig('servicePay', 'futureMilitaryRetiredPay')
        future_explanation_attr = form_attributes.dig('servicePay', 'futureMilitaryRetiredPayExplanation')
        return if future_attr.nil?

        if future_attr == 'YES' && future_explanation_attr.blank?
          collect_error_messages(source: '/servicePay/',
                                 detail: "If 'servicePay/futureMilitaryRetiredPay' is true, then " \
                                         "'servicePay/futureMilitaryRetiredPayExplanation' is required")
        end
      end

      def validate_form_526_separation_pay_received_date
        separation_pay_received_date = form_attributes.dig('servicePay', 'separationSeverancePay',
                                                           'datePaymentReceived')
        return if separation_pay_received_date.blank?

        return if date_is_valid_against_current_time_after_check_on_format?(separation_pay_received_date)

        collect_error_messages(source: '/servicePay/separationSeverancePay/datePaymentReceived',
                               detail: 'datePaymentReceived must be a date in the past.')
      end

      def validate_from_526_separation_severance_pay_branch
        branch = form_attributes.dig('servicePay', 'separationSeverancePay', 'branchOfService')
        return if branch.nil? || brd_service_branch_names.include?(branch)

        collect_error_messages(source: '/servicePay/separationSeverancePay/branchOfService',
                               detail: "'servicePay/separationSeverancePay/branchOfService' must match a service " \
                                       'branch returned from the /service-branches endpoint of the Benefits ' \
                                       'Reference Data API.')
      end

      def validate_form_526_treatments
        treatments = form_attributes['treatments']
        return if treatments.blank?

        validate_treatment_dates(treatments)
      end

      def valid_treatment_date?(first_service_date, treatment_begin_date)
        return true if first_service_date.blank? || treatment_begin_date.nil?

        case type_of_date_format(treatment_begin_date)
        when 'yyyy-mm'
          first_service_date = Date.new(first_service_date.year, first_service_date.month, 1)
          treatment_begin_date = Date.strptime(treatment_begin_date, '%Y-%m')
        when 'yyyy'
          first_service_date = Date.new(first_service_date.year, 1, 1)
          treatment_begin_date = Date.strptime(treatment_begin_date, '%Y')
        else
          return false
        end

        first_service_date <= treatment_begin_date
      end

      def validate_treatment_dates(treatments) # rubocop:disable Metrics/MethodLength
        first_service_period = form_attributes['serviceInformation']['servicePeriods'].min_by do |per|
          per['activeDutyBeginDate']
        end

        first_service_date = if first_service_period['activeDutyBeginDate'] &&
                                date_is_valid?(
                                  first_service_period['activeDutyBeginDate'],
                                  'serviceInformation/servicePeriods/activeDutyBeginDate',
                                  true
                                )
                               Date.strptime(first_service_period['activeDutyBeginDate'], '%Y-%m-%d')
                             end

        treatments.each_with_index do |treatment, idx|
          treatment_begin_date = treatment['beginDate']

          next if treatment_begin_date.nil?

          next unless date_is_valid?(treatment_begin_date, "/treatments/#{idx}/beginDate")

          next if valid_treatment_date?(first_service_date, treatment_begin_date)

          collect_error_messages(
            source: "/treatments/#{idx}/beginDate",
            detail: "Each treatment begin date (#{idx}) must be after the first activeDutyBeginDate"
          )
        end
      end

      def validate_form_526_service_information(target_veteran)
        service_information = form_attributes['serviceInformation']

        return if service_information.nil? || service_information.blank?

        validate_claim_date_to_active_duty_end_date(service_information)
        validate_service_periods(service_information, target_veteran)
        validate_service_branch_names(service_information)
        validate_confinements(service_information)
        validate_alternate_names(service_information)
        validate_reserves_required_values(service_information)
        validate_form_526_location_codes(service_information)
      end

      def validate_claim_date_to_active_duty_end_date(service_information)
        ant_sep_date = form_attributes&.dig('serviceInformation', 'federalActivation', 'anticipatedSeparationDate')
        unless service_information['servicePeriods'].nil?
          max_period = service_information['servicePeriods'].max_by { |sp| sp['activeDutyEndDate'] }
        end
        max_active_duty_end_date = max_period['activeDutyEndDate']

        max_date_valid = date_is_valid?(max_active_duty_end_date,
                                        'serviceInformation/servicePeriods/activeDutyBeginDate', true)

        return if max_date_valid || max_period&.dig('activeDutyEndDate').nil? || ant_sep_date.nil?

        if ant_sep_date.present? && max_active_duty_end_date.present? && max_date_valid && ((Date.strptime(
          max_period['activeDutyEndDate'], '%Y-%m-%d'
        ) > Date.strptime(CLAIM_DATE.to_s, '%Y-%m-%d') +
           180.days) || (Date.strptime(ant_sep_date,
                                       '%Y-%m-%d') > Date.strptime(CLAIM_DATE.to_s, '%Y-%m-%d') + 180.days))

          collect_error_messages(
            detail: 'Service members cannot submit a claim until they are within 180 days of their separation date.'
          )
        end
      end

      def validate_service_periods(service_information, target_veteran)
        date_of_birth = Date.strptime(target_veteran.birth_date, '%Y%m%d')
        age_thirteen = date_of_birth.next_year(13)
        service_information['servicePeriods'].each_with_index do |sp, idx|
          if sp['activeDutyBeginDate']
            next unless date_is_valid?(sp['activeDutyBeginDate'],
                                       'serviceInformation/servicePeriods/activeDutyBeginDate', true)

            age_exception(idx) if Date.strptime(sp['activeDutyBeginDate'], '%Y-%m-%d') <= age_thirteen

            if sp['activeDutyEndDate']
              next unless date_is_valid?(sp['activeDutyEndDate'],
                                         'serviceInformation/servicePeriods/activeDutyBeginDate', true)

              if Date.strptime(sp['activeDutyBeginDate'], '%Y-%m-%d') > Date.strptime(
                sp['activeDutyEndDate'], '%Y-%m-%d'
              )
                begin_date_exception(idx)
              end
            end
          end
        end
      end

      def age_exception(idx)
        collect_error_messages(
          source: "/serviceInformation/servicePeriods/#{idx}/activeDutyBeginDate",
          detail: "Active Duty Begin Date (#{idx}) cannot be on or before Veteran's thirteenth birthday."
        )
      end

      def begin_date_exception(idx)
        collect_error_messages(
          source: "/serviceInformation/servicePeriods/#{idx}/activeDutyEndDate",
          detail: "activeDutyEndDate (#{idx}) needs to be after activeDutyBeginDate."
        )
      end

      def validate_form_526_location_codes(service_information)
        service_periods = service_information['servicePeriods']
        any_code_present = service_periods.any? do |service_period|
          service_period['separationLocationCode'].present?
        end

        # only retrieve separation locations if we'll need them
        return unless any_code_present

        separation_locations = retrieve_separation_locations

        if separation_locations.nil?
          collect_error_messages(
            detail: 'The Reference Data Service is unavailable to verify the separation location code for the claimant'
          )
          return
        end

        separation_location_ids = separation_locations.pluck(:id).to_set(&:to_s)

        service_periods.each_with_index do |service_period, idx|
          next if separation_location_ids.include?(service_period['separationLocationCode'])

          collect_error_messages(
            source: "/serviceInformation/servicePeriods/#{idx}/separationLocationCode",
            detail: "The separation location code (#{idx}) for the claimant is not a valid value."
          )
        end
      end

      def validate_confinements(service_information) # rubocop:disable Metrics/MethodLength
        confinements = service_information&.dig('confinements')

        return if confinements.blank?

        confinements.each_with_index do |confinement, idx|
          approximate_begin_date = confinement&.dig('approximateBeginDate')
          approximate_end_date = confinement&.dig('approximateEndDate')

          form_object_desc = "/confinement/#{idx}"
          if approximate_begin_date.blank?
            collect_error_if_value_not_present('approximate begin date',
                                               "#{form_object_desc}/approximateBeginDate")
          end
          if approximate_end_date.blank?
            collect_error_if_value_not_present('approximate end date',
                                               "#{form_object_desc}/approximateEndDate")
          end

          next if approximate_begin_date.blank? || approximate_end_date.blank?
          next unless date_is_valid?(approximate_begin_date,
                                     "#{form_object_desc}/approximateBeginDate") &&
                      date_is_valid?(approximate_end_date, "#{form_object_desc}/approximateEndDate")

          if begin_date_is_after_end_date?(approximate_begin_date, approximate_end_date)
            collect_error_messages(
              source: "/confinements/#{idx}/",
              detail: "Confinement approximate end date (#{idx}) must be after approximate begin date."
            )
          end

          service_periods = service_information&.dig('servicePeriods')
          earliest_active_duty_begin_date = find_earliest_active_duty_begin_date(service_periods)

          next if earliest_active_duty_begin_date['activeDutyBeginDate'].blank? # nothing to check against below
          next unless date_is_valid?(earliest_active_duty_begin_date['activeDutyBeginDate'],
                                     'serviceInformation/servicePeriods/activeDutyBeginDate', true)

          # if confinementBeginDate is before earliest activeDutyBeginDate, raise error
          if duty_begin_date_is_after_approximate_begin_date?(earliest_active_duty_begin_date['activeDutyBeginDate'],
                                                              approximate_begin_date)
            collect_error_messages(
              source: "/confinements/#{idx}/approximateBeginDate",
              detail: "Confinement approximate begin date (#{idx}) must be after earliest active duty begin date."
            )
          end

          @ranges ||= []
          @ranges << (date_regex_groups(approximate_begin_date)..date_regex_groups(approximate_end_date))
          if overlapping_confinement_periods?(idx)
            collect_error_messages(
              source: "/confinements/#{idx}/approximateBeginDate",
              detail: "Confinement periods (#{idx}) may not overlap each other."
            )
          end
          unless confinement_dates_are_within_service_period?(approximate_begin_date, approximate_end_date,
                                                              service_periods)
            collect_error_messages(
              source: "/confinements/#{idx}",
              detail: "Confinement dates (#{idx}) must be within one of the service period dates."
            )
          end
        end
      end

      def confinement_dates_are_within_service_period?(approximate_begin_date, approximate_end_date, service_periods) # rubocop:disable Metrics/MethodLength
        within_service_period = false
        service_periods.each do |sp|
          next unless date_is_valid?(sp['activeDutyBeginDate'],
                                     'serviceInformation/servicePeriods/activeDutyBeginDate', true) &&
                      date_is_valid?(sp['activeDutyEndDate'], 'serviceInformation/servicePeriods/activeDutyEndDate',
                                     true)

          active_duty_begin_date = Date.strptime(sp['activeDutyBeginDate'], '%Y-%m-%d') if sp['activeDutyBeginDate']
          active_duty_end_date = Date.strptime(sp['activeDutyEndDate'], '%Y-%m-%d') if sp['activeDutyEndDate']

          next if active_duty_begin_date.blank? || active_duty_end_date.blank? # nothing to compare against

          begin_date_has_day = date_has_day?(approximate_begin_date)
          end_date_has_day = date_has_day?(approximate_end_date)
          begin_date = if begin_date_has_day
                         Date.strptime(approximate_begin_date, '%Y-%m-%d')
                       else
                         # Note approximate date conversion sets begin date to first of month
                         Date.strptime(approximate_begin_date, '%Y-%m')
                       end

          end_date = if end_date_has_day
                       Date.strptime(approximate_end_date, '%Y-%m-%d')
                     else
                       # Set approximate end date to end of month
                       Date.strptime(approximate_end_date, '%Y-%m').end_of_month
                     end

          if date_is_within_range?(begin_date, end_date, active_duty_begin_date, active_duty_end_date)
            within_service_period = true
          end
        end
        within_service_period
      end

      def date_is_within_range?(conf_begin, conf_end, service_begin, service_end)
        return if service_begin.blank? || service_end.blank?

        conf_begin.between?(service_begin, service_end) &&
          conf_end.between?(service_begin, service_end)
      end

      def validate_alternate_names(service_information)
        alternate_names = service_information&.dig('alternateNames')
        return if alternate_names.blank?

        # clean them up to compare
        alternate_names = alternate_names.map(&:strip).map(&:downcase)

        # returns nil unless there are duplicate names
        duplicate_names_check = alternate_names.detect { |e| alternate_names.rindex(e) != alternate_names.index(e) }

        unless duplicate_names_check.nil?
          collect_error_messages(
            source: '/serviceInformation/alternateNames',
            detail: 'Names entered as an alternate name must be unique.'
          )
        end
      end

      def validate_service_branch_names(service_information)
        downcase_branches = brd_service_branch_names.map(&:downcase)
        service_information['servicePeriods'].each_with_index do |sp, idx|
          unless downcase_branches.include?(sp['serviceBranch'].downcase)
            collect_error_messages(
              source: "/serviceInformation/servicePeriods/#{idx}/serviceBranch",
              detail: "serviceBranch (#{idx}) must match a service branch " \
                      'returned from the /service-branches endpoint of the Benefits ' \
                      'Reference Data API.' \
            )
          end
        end
      end

      def validate_reserves_required_values(service_information)
        validate_federal_activation_values(service_information)
        reserves = service_information&.dig('reservesNationalGuardService')

        return if reserves.blank?

        # if reserves is not empty the we require tos dates
        validate_reserves_tos_dates(reserves)
      end

      def validate_reserves_tos_dates(reserves)
        tos = reserves&.dig('obligationTermsOfService')
        return if tos.blank?

        tos_start_date = tos&.dig('beginDate')
        tos_end_date = tos&.dig('endDate')

        form_obj_desc = 'obligation terms of service'

        # if one is present both need to be present
        if tos_start_date.blank? && tos_end_date.present?
          collect_error_if_value_not_present('begin date', form_obj_desc)
        end
        if tos_end_date.blank? && tos_start_date.present?
          collect_error_if_value_not_present('end date',
                                             form_obj_desc)
        end
        if tos_start_date.present? && tos_end_date.present? && (Date.strptime(tos_start_date,
                                                                              '%Y-%m-%d') > Date.strptime(tos_end_date,
                                                                                                          '%Y-%m-%d'))
          collect_error_messages(
            detail: 'Terms of service begin date must be before the terms of service end date.',
            source: '/serviceInformation/reservesNationalGuardService/obligationTermsOfService'
          )
        end
      end

      def validate_federal_activation_values(service_information)
        federal_activation = service_information&.dig('federalActivation')
        federal_activation_date = federal_activation&.dig('activationDate')
        anticipated_separation_date = federal_activation&.dig('anticipatedSeparationDate')

        return if federal_activation.blank?

        form_obj_desc = '/serviceInformation/federalActivation'

        if federal_activation_date.blank?
          collect_error_if_value_not_present('federal activation date',
                                             form_obj_desc)
        end

        return if anticipated_separation_date.blank?

        # we know the dates are present
        if activation_date_not_after_duty_begin_date?(federal_activation_date)
          collect_error_messages(
            source: '/serviceInformation/federalActivation/',
            detail: 'The federalActivation date must be after the earliest service period active duty begin date.'
          )
        end

        validate_anticipated_separation_date_in_past(anticipated_separation_date)
      end

      def activation_date_not_after_duty_begin_date?(activation_date)
        service_information = form_attributes['serviceInformation']
        service_periods = service_information&.dig('servicePeriods')

        earliest_active_duty_begin_date = find_earliest_active_duty_begin_date(service_periods)

        # return true if activationDate is an earlier date
        return unless date_is_valid?(earliest_active_duty_begin_date['activeDutyBeginDate'],
                                     'serviceInformation/servicePeriods/activeDutyEndDate', true)

        return false if earliest_active_duty_begin_date['activeDutyBeginDate'].nil?

        if activation_date.blank?
          collect_error_messages(
            source: '/serviceInformation/federalActivation/',
            detail: 'The activationDate must be present for federalActivation.'
          )
        else
          Date.parse(activation_date) < Date.strptime(earliest_active_duty_begin_date['activeDutyBeginDate'],
                                                      '%Y-%m-%d')
        end
      end

      def find_earliest_active_duty_begin_date(service_periods)
        service_periods.min_by do |a|
          next unless date_is_valid?(a['activeDutyBeginDate'],
                                     'servicePeriod/activeDutyBeginDate', true)

          Date.strptime(a['activeDutyBeginDate'], '%Y-%m-%d') if a['activeDutyBeginDate']
        end
      end

      def validate_anticipated_separation_date_in_past(date)
        return if date.blank?

        if Date.strptime(date, '%Y-%m-%d') < Time.zone.now
          collect_error_messages(
            source: '/serviceInformation/federalActivation/',
            detail: 'The anticipated separation date must be a date in the future.'
          )
        end
      end

      def validate_form_526_direct_deposit
        direct_deposit = form_attributes['directDeposit']
        return if direct_deposit.blank?

        account_check = direct_deposit&.dig('noAccount')

        account_check.present? && account_check == true ? validate_no_account : validate_account_values
      end

      def validate_no_account
        acc_vals = form_attributes['directDeposit']

        collect_error_on_invalid_account_values('accountType') if acc_vals['accountType'].present?
        collect_error_on_invalid_account_values('accountNumber') if acc_vals['accountNumber'].present?
        collect_error_on_invalid_account_values('routingNumber') if acc_vals['routingNumber'].present?
        if acc_vals['financialInstitutionName'].present?
          collect_error_on_invalid_account_values('financialInstitutionName')
        end
      end

      def collect_error_on_invalid_account_values(account_detail)
        collect_error_messages(
          source: "/directDeposit/#{account_detail}",
          detail: "If the claimant has no account the #{account_detail} field must be left empty."
        )
      end

      def validate_account_values
        direct_deposit_account_vals = form_attributes['directDeposit']
        return if direct_deposit_account_vals['noAccount']

        valid_account_types = %w[CHECKING SAVINGS]
        account_type = direct_deposit_account_vals&.dig('accountType')
        account_number = direct_deposit_account_vals&.dig('accountNumber')
        routing_number = direct_deposit_account_vals&.dig('routingNumber')

        if account_type.blank? || valid_account_types.exclude?(account_type)
          collect_error_messages(detail: 'accountType is missing or blank',
                                 source: '/directDeposit/accountType')
        end
        if account_number.blank?
          collect_error_messages(detail: 'accountNumber is missing or blank',
                                 source: '/directDeposit/accountNumber')
        end
        if routing_number.blank?
          collect_error_messages(detail: 'routingNumber is missing or blank',
                                 source: '/directDeposit/routingNumber')
        end
      end

      def collect_error_if_value_not_present(val, form_obj_description)
        collect_error_messages(
          detail: "The #{val} is required for #{form_obj_description}.",
          source: form_obj_description
        )
      end

      def validate_claim_process_type_bdd
        claim_date = Date.parse(CLAIM_DATE.to_s)
        service_information = form_attributes['serviceInformation']
        active_dates = service_information['servicePeriods']&.pluck('activeDutyEndDate')
        active_dates << service_information&.dig('federalActivation', 'anticipatedSeparationDate')

        unless active_dates.compact.any? do |a|
          next unless date_is_valid?(a, 'serviceInformation/servicePeriods/activeDutyEndDate', true)

          Date.strptime(a, '%Y-%m-%d').between?(claim_date.next_day(BDD_LOWER_LIMIT),
                                                claim_date.next_day(BDD_UPPER_LIMIT))
        end
          collect_error_messages(
            source: '/serviceInformation/servicePeriods/',
            detail: "Must have an activeDutyEndDate or anticipatedSeparationDate between #{BDD_LOWER_LIMIT}" \
                    " & #{BDD_UPPER_LIMIT} days from claim date."
          )
        end
      end

      def bdd_claim?
        claim_process_type = form_attributes['claimProcessType']
        claim_process_type == 'BDD_PROGRAM'
      end

      # Either date could be in MM-YYYY or MM-DD-YYYY format
      def begin_date_after_end_date_with_mixed_format_dates?(begin_date, end_date)
        # figure out if either has the day and remove it to compare
        if type_of_date_format(begin_date) == 'yyyy-mm-dd'
          begin_date = remove_chars(begin_date.dup)
        elsif type_of_date_format(end_date) == 'yyyy-mm-dd'
          end_date = remove_chars(end_date.dup)
        end
        Date.strptime(begin_date, '%Y-%m') > Date.strptime(end_date, '%Y-%m') # only > is an issue
      end

      def date_is_valid_against_current_time_after_check_on_format?(date)
        case type_of_date_format(date)
        when 'yyyy-mm-dd'
          param_date = Date.strptime(date, '%Y-%m-%d')
          now_date = Date.strptime(Time.zone.today.strftime('%Y-%m-%d'), '%Y-%m-%d')
        when 'yyyy-mm'
          param_date = Date.strptime(date, '%Y-%m')
          now_date = Date.strptime(Time.zone.today.strftime('%Y-%m'), '%Y-%m')
          now_date.end_of_month
        when 'yyyy'
          param_date = Date.strptime(date, '%Y')
          now_date = Date.strptime(Time.zone.today.strftime('%Y'), '%Y')
        end
        param_date <= now_date # Since it is approximate we go with <=
      end

      # just need to know if day is present or not
      def date_has_day?(date)
        !date.match(YYYY_YYYYMM_REGEX)
      end

      # which of the three types are we dealing with
      def type_of_date_format(date)
        DATE_FORMATS[date.length]
      end

      # removing the -DD from a YYYY-MM-DD date format to compare against a YYYY-MM date
      def remove_chars(str)
        str.sub(/-\d{2}\z/, '')
      end

      def date_regex_groups(date)
        date_object = date.match(/^(?:(?<year>\d{4})(?:-(?<month>\d{2}))?(?:-(?<day>\d{2}))*|(?<month>\d{2})?(?:-(?<day>\d{2}))?-?(?<year>\d{4}))$/) # rubocop:disable Layout/LineLength

        make_date_string(date_object, date.length)
      end

      def make_date_string(date_object, date_length)
        return if date_object.nil? || date_length.zero?

        if date_length == 4
          "#{date_object[:year]}-01-01".to_date
        elsif date_length == 7
          "#{date_object[:year]}-#{date_object[:month]}-01".to_date.end_of_month
        else
          "#{date_object[:year]}-#{date_object[:month]}-#{date_object[:day]}".to_date
        end
      end

      def begin_date_is_after_end_date?(begin_date, end_date)
        date_regex_groups(begin_date) > date_regex_groups(end_date)
      end

      def duty_begin_date_is_after_approximate_begin_date?(begin_date, approximate_begin_date)
        return unless date_is_valid?(begin_date, 'serviceInformation/servicePeriods/activeDutyEndDate', true)

        date_regex_groups(begin_date) > date_regex_groups(approximate_begin_date)
      end

      def overlapping_confinement_periods?(idx)
        return if @ranges&.size&.<= 1

        range_one = @ranges[idx - 1]
        range_two = @ranges[idx]
        range_one.present? && range_two.present? ? date_range_overlap?(range_one, range_two) : return
      end

      def date_range_overlap?(range_one, range_two)
        return if range_one.last.nil? || range_one.first.nil? || range_two.last.nil? || range_two.first.nil?

        (range_one&.last&.> range_two&.first) || (range_two&.last&.< range_one&.first)
      end

      # Will check for a real date including leap year
      def date_is_valid?(date, property, is_full_date = false) # rubocop:disable Style/OptionalBooleanParameter
        return false if date.blank?

        collect_date_error(date, property) unless /^[\d-]+$/ =~ date # check for something like 'July 2017'

        return false if is_full_date && !date.match(YYYY_MM_DD_REGEX)

        return true if date.match(YYYY_YYYYMM_REGEX) # valid YYYY or YYYY-MM date

        date_y, date_m, date_d = date.split('-').map(&:to_i)

        return true if Date.valid_date?(date_y, date_m, date_d)

        collect_date_error(date, property)

        false
      end

      def collect_date_error(date, property = '/')
        collect_error_messages(
          detail: "#{date} is not a valid date.",
          source: "data/attributes/#{property}"
        )
      end

      def errors_array
        @errors ||= []
      end

      def collect_error_messages(detail: 'Missing or invalid attribute', source: '/',
                                 title: 'Unprocessable Entity', status: '422')

        errors_array.push({ detail:, source:, title:, status: })
      end

      def error_collection
        errors_array.uniq! { |e| e[:detail] }
        errors_array # set up the object to match other error returns
      end
    end
  end
end<|MERGE_RESOLUTION|>--- conflicted
+++ resolved
@@ -139,7 +139,6 @@
             source: '/changeOfAddress',
             detail: 'The zipFirstFive is required if the country is USA.'
           )
-<<<<<<< HEAD
         end
         if address['state'].blank?
           collect_error_messages(
@@ -148,9 +147,6 @@
           )
         end
         if address['internationalPostalCode'].present?
-=======
-        elsif address['country'] == 'USA' && address['internationalPostalCode'].present?
->>>>>>> 91328533
           collect_error_messages(
             source: '/changeOfAddress/internationalPostalCode',
             detail: 'The internationalPostalCode should not be provided if the country is USA.'
