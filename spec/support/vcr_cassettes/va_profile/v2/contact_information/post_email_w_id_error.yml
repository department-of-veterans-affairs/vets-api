---
http_interactions:
- request:
    method: post
    uri: <VAPROFILE_URL>/contact-information-hub/contact-information/v2/2.16.840.1.113883.4.349/b2fab2b5-6af0-45e1-a9e2-394347af91ef%5EPN%5E200VIDM%5EUSDVA/emails
    body:
      encoding: UTF-8
<<<<<<< HEAD
      string: '{"bio":{"emailAddressText":"person42@example.com","emailId":42,"originatingSourceSystem":"VETSGOV","sourceSystemUser":"1234","sourceDate":"2024-08-27T18:51:06.012Z","vet360Id":"1781151","effectiveStartDate":null,"effectiveEndDate":null}}'
    headers:
      User-Agent:
      - Vets.gov Agent
      Accept:
      - application/json
=======
      string: '{"bio":{"emailAddressText":"person42@example.com","emailId":42,"originatingSourceSystem":"VETSGOV","sourceSystemUser":"1234","sourceDate":"2024-08-27T18:51:06.012Z","vet360Id":"1","effectiveStartDate":null,"effectiveEndDate":null}}'
    headers:
      User-Agent:
      - Vets.gov Agent
>>>>>>> e5237c37
      Content-Type:
      - application/json
      Cufsystemname:
      - VETSGOV
      Accept:
      - application/json
      Accept-Encoding:
      - gzip;q=1.0,deflate;q=0.6,identity;q=0.3
  response:
    status:
      code: 400
      message: ''
    headers:
      X-Oneagent-Js-Injection:
      - 'true'
      - 'true'
      Server-Timing:
<<<<<<< HEAD
      - dtRpid;desc="-1095093543", dtSInfo;desc="0"
      - dtRpid;desc="2025554968", dtSInfo;desc="0"
      Vaprofiletxauditid:
      - f163ae96-593c-478f-9376-ef4fabf29ba0
=======
      - dtRpid;desc="-7966182", dtSInfo;desc="0"
      - dtRpid;desc="1445182561", dtSInfo;desc="0"
      Vaprofiletxauditid:
      - 6e500ac2-2467-4312-b85e-8274a91db027
>>>>>>> e5237c37
      X-Content-Type-Options:
      - nosniff
      X-Xss-Protection:
      - '0'
      Cache-Control:
      - no-cache, no-store, max-age=0, must-revalidate
      Pragma:
      - no-cache
      Expires:
      - '0'
      X-Frame-Options:
      - DENY
      Content-Security-Policy:
      - 'default-src ''self'' ''unsafe-eval'' ''unsafe-inline'' data: filesystem:
        about: blob: ws: wss:'
      Date:
<<<<<<< HEAD
      - Thu, 12 Sep 2024 22:26:38 GMT
=======
      - Tue, 27 Aug 2024 18:03:51 GMT
>>>>>>> e5237c37
      Referrer-Policy:
      - no-referrer
      Content-Type:
      - application/json
      Transfer-Encoding:
      - chunked
      Strict-Transport-Security:
      - max-age=16000000; includeSubDomains; preload;
    body:
      encoding: UTF-8
      string: '{"messages":[{"code":"EMAIL200","key":"emailId.Null","text":"must be
<<<<<<< HEAD
        null","severity":"ERROR"}],"txAuditId":"58496b2b-7319-49bd-b46a-57772bb74fa5","status":"REJECTED"}'
  recorded_at: Thu, 12 Sep 2024 22:26:38 GMT
=======
        null","severity":"ERROR"}],"txAuditId":"3a06771a-94ee-4303-acd8-48695811372e","status":"REJECTED"}'
  recorded_at: Tue, 27 Aug 2024 18:03:52 GMT
>>>>>>> e5237c37
recorded_with: VCR 6.3.1<|MERGE_RESOLUTION|>--- conflicted
+++ resolved
@@ -5,19 +5,12 @@
     uri: <VAPROFILE_URL>/contact-information-hub/contact-information/v2/2.16.840.1.113883.4.349/b2fab2b5-6af0-45e1-a9e2-394347af91ef%5EPN%5E200VIDM%5EUSDVA/emails
     body:
       encoding: UTF-8
-<<<<<<< HEAD
       string: '{"bio":{"emailAddressText":"person42@example.com","emailId":42,"originatingSourceSystem":"VETSGOV","sourceSystemUser":"1234","sourceDate":"2024-08-27T18:51:06.012Z","vet360Id":"1781151","effectiveStartDate":null,"effectiveEndDate":null}}'
     headers:
       User-Agent:
       - Vets.gov Agent
       Accept:
       - application/json
-=======
-      string: '{"bio":{"emailAddressText":"person42@example.com","emailId":42,"originatingSourceSystem":"VETSGOV","sourceSystemUser":"1234","sourceDate":"2024-08-27T18:51:06.012Z","vet360Id":"1","effectiveStartDate":null,"effectiveEndDate":null}}'
-    headers:
-      User-Agent:
-      - Vets.gov Agent
->>>>>>> e5237c37
       Content-Type:
       - application/json
       Cufsystemname:
@@ -35,17 +28,10 @@
       - 'true'
       - 'true'
       Server-Timing:
-<<<<<<< HEAD
       - dtRpid;desc="-1095093543", dtSInfo;desc="0"
       - dtRpid;desc="2025554968", dtSInfo;desc="0"
       Vaprofiletxauditid:
       - f163ae96-593c-478f-9376-ef4fabf29ba0
-=======
-      - dtRpid;desc="-7966182", dtSInfo;desc="0"
-      - dtRpid;desc="1445182561", dtSInfo;desc="0"
-      Vaprofiletxauditid:
-      - 6e500ac2-2467-4312-b85e-8274a91db027
->>>>>>> e5237c37
       X-Content-Type-Options:
       - nosniff
       X-Xss-Protection:
@@ -62,11 +48,7 @@
       - 'default-src ''self'' ''unsafe-eval'' ''unsafe-inline'' data: filesystem:
         about: blob: ws: wss:'
       Date:
-<<<<<<< HEAD
       - Thu, 12 Sep 2024 22:26:38 GMT
-=======
-      - Tue, 27 Aug 2024 18:03:51 GMT
->>>>>>> e5237c37
       Referrer-Policy:
       - no-referrer
       Content-Type:
@@ -78,11 +60,6 @@
     body:
       encoding: UTF-8
       string: '{"messages":[{"code":"EMAIL200","key":"emailId.Null","text":"must be
-<<<<<<< HEAD
         null","severity":"ERROR"}],"txAuditId":"58496b2b-7319-49bd-b46a-57772bb74fa5","status":"REJECTED"}'
   recorded_at: Thu, 12 Sep 2024 22:26:38 GMT
-=======
-        null","severity":"ERROR"}],"txAuditId":"3a06771a-94ee-4303-acd8-48695811372e","status":"REJECTED"}'
-  recorded_at: Tue, 27 Aug 2024 18:03:52 GMT
->>>>>>> e5237c37
 recorded_with: VCR 6.3.1