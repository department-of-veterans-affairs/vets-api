# frozen_string_literal: true

require 'faraday'
require 'common/client/errors'
require 'common/models/collection'
require 'sentry_logging'

module Common
  module Client
    class SecurityError < StandardError
    end

    class Base
      include SentryLogging

      class << self
        def configuration(configuration = nil)
          @configuration ||= configuration.instance
        end
      end

      private

      def config
        self.class.configuration
      end

      # memoize the connection from config
      def connection
        @connection ||= lambda do
          connection = config.connection
          handlers = connection.builder.handlers

          if handlers.include?(Faraday::Adapter::HTTPClient) &&
             !handlers.include?(Common::Client::Middleware::Request::RemoveCookies)
            raise SecurityError, 'http client needs cookies stripped'
          end

          connection
        end.call
      end

      def perform(method, path, params, headers = nil, &block)
        raise NoMethodError, "#{method} not implemented" unless config.request_types.include?(method)
<<<<<<< HEAD

        send(method, path, params || {}, headers || {}, &block)
=======
        send(method, path, params || {}, headers || {})
>>>>>>> cdb0c192
      end

      def request(method, path, params = {}, headers = {})
        raise_not_authenticated if headers.keys.include?('Token') && headers['Token'].nil?
        connection.send(method.to_sym, path, params) do |request|
          request.headers.update(headers)
          yield(request) if block_given?
        end.env
      rescue Timeout::Error, Faraday::TimeoutError
        Raven.extra_context(
          service_name: config.service_name,
          url: config.base_path
        )
        raise Common::Exceptions::GatewayTimeout
      rescue Faraday::ClientError => e
        client_error = Common::Client::Errors::ClientError.new(
          e.message,
          e.response&.dig(:status),
          e.response&.dig(:body)
        )
        raise client_error
      end

      def get(path, params, headers = base_headers, &block)
        request(:get, path, params, headers, &block)
      end

      def post(path, params, headers = base_headers, &block)
        request(:post, path, params, headers, &block)
      end

      def put(path, params, headers = base_headers, &block)
        request(:put, path, params, headers, &block)
      end

      def delete(path, params, headers = base_headers, &block)
        request(:delete, path, params, headers, &block)
      end

      def raise_not_authenticated
        raise Common::Client::Errors::NotAuthenticated, 'Not Authenticated'
      end
    end
  end
end<|MERGE_RESOLUTION|>--- conflicted
+++ resolved
@@ -42,12 +42,7 @@
 
       def perform(method, path, params, headers = nil, &block)
         raise NoMethodError, "#{method} not implemented" unless config.request_types.include?(method)
-<<<<<<< HEAD
-
         send(method, path, params || {}, headers || {}, &block)
-=======
-        send(method, path, params || {}, headers || {})
->>>>>>> cdb0c192
       end
 
       def request(method, path, params = {}, headers = {})
