# frozen_string_literal: true

require 'rails_helper'

RSpec.describe 'Appeals Status', type: :request do
  include SchemaMatchers

  let(:session) { Session.create(uuid: user.uuid) }

  context 'with a loa1 user' do
    let(:user) { FactoryBot.create(:user, :loa1, ssn: '111223333') }

    it 'returns a forbidden error' do
      get '/v0/appeals', nil, 'Authorization' => "Token token=#{session.token}"
      expect(response).to have_http_status(:forbidden)
    end
  end

  context 'with a loa3 user without a ssn' do
    let(:user) { FactoryBot.create(:user, :loa1, ssn: nil) }

    it 'returns a forbidden error' do
      get '/v0/appeals', nil, 'Authorization' => "Token token=#{session.token}"
      expect(response).to have_http_status(:forbidden)
    end
  end

  context 'with a loa3 user' do
    let(:user) { FactoryBot.create(:user, :loa3, ssn: '111223333') }

    context 'with a valid response' do
      it 'returns a successful response' do
        VCR.use_cassette('appeals/appeals') do
          get '/v0/appeals', nil, 'Authorization' => "Token token=#{session.token}"
          expect(response).to have_http_status(:ok)
          expect(response.body).to be_a(String)
          expect(response).to match_response_schema('appeals')
        end
      end
    end

<<<<<<< HEAD
      context 'with a not authorized response' do
        it 'returns a 401' do
          VCR.use_cassette('appeals/not_authorized') do
            get '/v0/appeals_v2', nil, 'Authorization' => "Token token=#{session.token}"
            puts response.body
            expect(response).to have_http_status(:unauthorized)
            expect(response).to match_response_schema('errors')
          end
=======
    context 'with a not authorized response' do
      it 'returns a 401' do
        VCR.use_cassette('appeals/not_authorized') do
          get '/v0/appeals', nil, 'Authorization' => "Token token=#{session.token}"
          expect(response).to have_http_status(:unauthorized)
          expect(response).to match_response_schema('errors')
>>>>>>> d02a74b1
        end
      end
    end

    context 'with a not found response' do
      it 'returns a 404' do
        VCR.use_cassette('appeals/not_found') do
          get '/v0/appeals', nil, 'Authorization' => "Token token=#{session.token}"
          expect(response).to have_http_status(:not_found)
          expect(response).to match_response_schema('errors')
        end
      end
    end

    context 'with an unprocessible entity response' do
      it 'returns a 422' do
        VCR.use_cassette('appeals/invalid_ssn') do
          get '/v0/appeals', nil, 'Authorization' => "Token token=#{session.token}"
          expect(response).to have_http_status(:unprocessable_entity)
          expect(response).to match_response_schema('errors')
        end
      end
    end

    context 'with a server error' do
      it 'returns a 502' do
        VCR.use_cassette('appeals/server_error') do
          get '/v0/appeals', nil, 'Authorization' => "Token token=#{session.token}"
          expect(response).to have_http_status(:bad_gateway)
          expect(response).to match_response_schema('errors')
        end
      end
    end
  end
end<|MERGE_RESOLUTION|>--- conflicted
+++ resolved
@@ -39,23 +39,12 @@
       end
     end
 
-<<<<<<< HEAD
-      context 'with a not authorized response' do
-        it 'returns a 401' do
-          VCR.use_cassette('appeals/not_authorized') do
-            get '/v0/appeals_v2', nil, 'Authorization' => "Token token=#{session.token}"
-            puts response.body
-            expect(response).to have_http_status(:unauthorized)
-            expect(response).to match_response_schema('errors')
-          end
-=======
     context 'with a not authorized response' do
       it 'returns a 401' do
         VCR.use_cassette('appeals/not_authorized') do
           get '/v0/appeals', nil, 'Authorization' => "Token token=#{session.token}"
           expect(response).to have_http_status(:unauthorized)
           expect(response).to match_response_schema('errors')
->>>>>>> d02a74b1
         end
       end
     end
