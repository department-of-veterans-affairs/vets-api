# frozen_string_literal: true

require 'rails_helper'

RSpec.describe AsyncTransaction::VAProfile::Base, type: :model do
  describe '.refresh_transaction_status() v2' do
    let(:user) { build(:user, :loa3) }
    let(:transaction1) do
      create(:address_transaction,
             transaction_id: '0ea91332-4713-4008-bd57-40541ee8d4d4',
             user_uuid: user.uuid,
             transaction_status: 'RECEIVED')
    end
    let(:transaction2) do
      create(:email_transaction,
             transaction_id: '5b4550b3-2bcb-4fef-8906-35d0b4b310a8',
             user_uuid: user.uuid,
             transaction_status: 'RECEIVED')
    end
    let(:service) { VAProfile::V2::ContactInformation::Service.new(user) }

    before do
      # vet360_id appears in the API request URI so we need it to match the cassette
      allow_any_instance_of(MPIData).to receive(:response_from_redis_or_service).and_return(
        create(:find_profile_response, profile: build(:mpi_profile, vet360_id: '1'))
      )
    end

    it 'updates the transaction_status' do
      VCR.use_cassette('va_profile/v2/contact_information/address_transaction_status') do
        updated_transaction = AsyncTransaction::VAProfile::Base.refresh_transaction_status(
          user,
          service,
          transaction1.transaction_id
        )
        expect(updated_transaction.transaction_status).to eq('COMPLETED_SUCCESS')
      end
    end

    it 'updates the status' do
      VCR.use_cassette('va_profile/v2/contact_information/address_transaction_status') do
        updated_transaction = AsyncTransaction::VAProfile::Base.refresh_transaction_status(
          user,
          service,
          transaction1.transaction_id
        )
        expect(updated_transaction.status).to eq(AsyncTransaction::VAProfile::Base::COMPLETED)
      end
    end

    it 'persists the messages from va_profile' do
      VCR.use_cassette('va_profile/v2/contact_information/email_transaction_status') do
        updated_transaction = AsyncTransaction::VAProfile::Base.refresh_transaction_status(
          user,
          service,
          transaction2.transaction_id
        )
        expect(updated_transaction.persisted?).to be(true)
        parsed_metadata = JSON.parse(updated_transaction.metadata)
        expect(parsed_metadata.is_a?(Array)).to be(true)
        expect(updated_transaction.metadata.present?).to be(true)
      end
    end

    it 'raises an exception if transaction not found in db' do
      expect do
        AsyncTransaction::VAProfile::Base.refresh_transaction_status(user, service, 9_999_999)
      end.to raise_exception(ActiveRecord::RecordNotFound)
    end

    it 'does not make an API request if the tx is finished' do
      transaction1.status = AsyncTransaction::VAProfile::Base::COMPLETED
      VCR.use_cassette('va_profile/v2/contact_information/address_transaction_status') do
        AsyncTransaction::VAProfile::Base.refresh_transaction_status(
          user,
          service,
          transaction1.transaction_id
        )
        expect(AsyncTransaction::VAProfile::Base).to receive(:fetch_transaction).at_most(0)
      end
    end
  end

  describe '.start v2' do
    let(:user) { build(:user, :loa3) }
    let(:address) { build(:va_profile_v3_address, :mobile) }

    it 'returns an instance with the user uuid', :aggregate_failures do
      VCR.use_cassette('va_profile/v2/contact_information/post_address_success', VCR::MATCH_EVERYTHING) do
        service = VAProfile::V2::ContactInformation::Service.new(user)
        response = service.post_address(address)
        transaction = AsyncTransaction::VAProfile::Base.start(user, response)
        expect(transaction.user_uuid).to eq(user.uuid)
        expect(transaction.class).to eq(AsyncTransaction::VAProfile::Base)
      end
    end
  end

  describe '.fetch_transaction v2' do
    it 'raises an error if passed unrecognized transaction' do
      # Instead of simply calling Struct.new('Surprise'), we need to check that it hasn't been defined already
      # in order to prevent the following warning:
      # warning: redefining constant Struct::Surprise
      surprise_struct = Struct.const_defined?('Surprise') ? Struct::Surprise : Struct.new('Surprise')

      expect do
        AsyncTransaction::VAProfile::Base.fetch_transaction(surprise_struct, nil)
      end.to raise_exception(RuntimeError)
    end
  end

  describe '.refresh_transaction_statuses() v2' do
    let(:user) { build(:user, :loa3) }
    let(:transaction1) do
      create(:address_transaction,
             transaction_id: '0faf342f-5966-4d3f-8b10-5e9f911d07d2',
             user_uuid: user.uuid,
             status: AsyncTransaction::VAProfile::Base::COMPLETED)
    end
    let(:service) { VAProfile::V2::ContactInformation::Service.new(user) }

<<<<<<< HEAD
    before do
      # vet360_id appears in the API request URI so we need it to match the cassette
      allow_any_instance_of(MPIData).to receive(:response_from_redis_or_service).and_return(
        create(:find_profile_response, profile: build(:mpi_profile, vet360_id: '1'))
      )
    end

    it 'does not return completed transactions (whose status has not changed)' do
      transactions = AsyncTransaction::VAProfile::Base.refresh_transaction_statuses(user, service)
      expect(transactions).to eq([])
    end

    it 'returns only the most recent transaction address/telephone/email transaction' do
      create(:email_transaction,
             transaction_id: 'foo',
             user_uuid: user.uuid,
             transaction_status: 'RECEIVED',
             status: AsyncTransaction::VAProfile::Base::REQUESTED,
             created_at: Time.zone.now - 1)
      transaction = create(:email_transaction,
                           transaction_id: '5b4550b3-2bcb-4fef-8906-35d0b4b310a8',
                           user_uuid: user.uuid,
                           transaction_status: 'RECEIVED',
                           status: AsyncTransaction::VAProfile::Base::REQUESTED)
      VCR.use_cassette('va_profile/v2/contact_information/email_transaction_status', VCR::MATCH_EVERYTHING) do
=======
    describe '.refresh_transaction_status() v2', :skip_vet360 do
      let(:user) { build(:user, :loa3) }
      let(:transaction1) do
        create(:address_transaction,
               transaction_id: '0ea91332-4713-4008-bd57-40541ee8d4d4',
               user_uuid: user.uuid,
               transaction_status: 'RECEIVED')
      end
      let(:transaction2) do
        create(:email_transaction,
               transaction_id: '5b4550b3-2bcb-4fef-8906-35d0b4b310a8',
               user_uuid: user.uuid,
               transaction_status: 'RECEIVED')
      end
      let(:service) { VAProfile::ContactInformation::V2::Service.new(user) }

      before do
        # vet360_id appears in the API request URI so we need it to match the cassette
        allow_any_instance_of(MPIData).to receive(:response_from_redis_or_service).and_return(
          create(:find_profile_response, profile: build(:mpi_profile, vet360_id: '1'))
        )
      end

      it 'updates the transaction_status' do
        VCR.use_cassette('va_profile/v2/contact_information/address_transaction_status') do
          updated_transaction = AsyncTransaction::VAProfile::Base.refresh_transaction_status(
            user,
            service,
            transaction1.transaction_id
          )
          expect(updated_transaction.transaction_status).to eq('COMPLETED_SUCCESS')
        end
      end

      it 'updates the status' do
        VCR.use_cassette('va_profile/v2/contact_information/address_transaction_status') do
          updated_transaction = AsyncTransaction::VAProfile::Base.refresh_transaction_status(
            user,
            service,
            transaction1.transaction_id
          )
          expect(updated_transaction.status).to eq(AsyncTransaction::VAProfile::Base::COMPLETED)
        end
      end

      it 'persists the messages from va_profile' do
        VCR.use_cassette('va_profile/v2/contact_information/email_transaction_status') do
          updated_transaction = AsyncTransaction::VAProfile::Base.refresh_transaction_status(
            user,
            service,
            transaction2.transaction_id
          )
          expect(updated_transaction.persisted?).to be(true)
          parsed_metadata = JSON.parse(updated_transaction.metadata)
          expect(parsed_metadata.is_a?(Array)).to be(true)
          expect(updated_transaction.metadata.present?).to be(true)
        end
      end

      it 'raises an exception if transaction not found in db' do
        expect do
          AsyncTransaction::VAProfile::Base.refresh_transaction_status(user, service, 9_999_999)
        end.to raise_exception(ActiveRecord::RecordNotFound)
      end

      it 'does not make an API request if the tx is finished' do
        transaction1.status = AsyncTransaction::VAProfile::Base::COMPLETED
        VCR.use_cassette('va_profile/v2/contact_information/address_transaction_status') do
          AsyncTransaction::VAProfile::Base.refresh_transaction_status(
            user,
            service,
            transaction1.transaction_id
          )
          expect(AsyncTransaction::VAProfile::Base).to receive(:fetch_transaction).at_most(0)
        end
      end
    end

    describe '.start v2' do
      let(:user) { build(:user, :loa3) }
      let(:address) { build(:va_profile_v3_address, :mobile) }

      it 'returns an instance with the user uuid', :aggregate_failures do
        VCR.use_cassette('va_profile/v2/contact_information/post_address_success', VCR::MATCH_EVERYTHING) do
          service = VAProfile::ContactInformation::V2::Service.new(user)
          response = service.post_address(address)
          transaction = AsyncTransaction::VAProfile::Base.start(user, response)
          expect(transaction.user_uuid).to eq(user.uuid)
          expect(transaction.user_account).to eq(user.user_account)
          expect(transaction.class).to eq(AsyncTransaction::VAProfile::Base)
        end
      end
    end

    describe '.fetch_transaction v2' do
      it 'raises an error if passed unrecognized transaction' do
        # Instead of simply calling Struct.new('Surprise'), we need to check that it hasn't been defined already
        # in order to prevent the following warning:
        # warning: redefining constant Struct::Surprise
        surprise_struct = Struct.const_defined?('Surprise') ? Struct::Surprise : Struct.new('Surprise')

        expect do
          AsyncTransaction::VAProfile::Base.fetch_transaction(surprise_struct, nil)
        end.to raise_exception(RuntimeError)
      end
    end

    describe '.refresh_transaction_statuses() v2' do
      let(:user) { build(:user, :loa3) }
      let(:transaction1) do
        create(:address_transaction,
               transaction_id: '0faf342f-5966-4d3f-8b10-5e9f911d07d2',
               user_uuid: user.uuid,
               status: AsyncTransaction::VAProfile::Base::COMPLETED)
      end
      let(:service) { VAProfile::ContactInformation::V2::Service.new(user) }

      before do
        # vet360_id appears in the API request URI so we need it to match the cassette
        allow_any_instance_of(MPIData).to receive(:response_from_redis_or_service).and_return(
          create(:find_profile_response, profile: build(:mpi_profile, vet360_id: '1'))
        )
      end

      it 'does not return completed transactions (whose status has not changed)' do
>>>>>>> 773a5f6d
        transactions = AsyncTransaction::VAProfile::Base.refresh_transaction_statuses(user, service)
        expect(transactions.size).to eq(1)
        expect(transactions.first.transaction_id).to eq(transaction.transaction_id)
      end
    end
  end
end<|MERGE_RESOLUTION|>--- conflicted
+++ resolved
@@ -17,7 +17,7 @@
              user_uuid: user.uuid,
              transaction_status: 'RECEIVED')
     end
-    let(:service) { VAProfile::V2::ContactInformation::Service.new(user) }
+    let(:service) { VAProfile::ContactInformation::V2::Service.new(user) }
 
     before do
       # vet360_id appears in the API request URI so we need it to match the cassette
@@ -87,7 +87,7 @@
 
     it 'returns an instance with the user uuid', :aggregate_failures do
       VCR.use_cassette('va_profile/v2/contact_information/post_address_success', VCR::MATCH_EVERYTHING) do
-        service = VAProfile::V2::ContactInformation::Service.new(user)
+        service = VAProfile::ContactInformation::V2::Service.new(user)
         response = service.post_address(address)
         transaction = AsyncTransaction::VAProfile::Base.start(user, response)
         expect(transaction.user_uuid).to eq(user.uuid)
@@ -117,9 +117,8 @@
              user_uuid: user.uuid,
              status: AsyncTransaction::VAProfile::Base::COMPLETED)
     end
-    let(:service) { VAProfile::V2::ContactInformation::Service.new(user) }
+    let(:service) { VAProfile::ContactInformation::V2::Service.new(user) }
 
-<<<<<<< HEAD
     before do
       # vet360_id appears in the API request URI so we need it to match the cassette
       allow_any_instance_of(MPIData).to receive(:response_from_redis_or_service).and_return(
@@ -145,133 +144,6 @@
                            transaction_status: 'RECEIVED',
                            status: AsyncTransaction::VAProfile::Base::REQUESTED)
       VCR.use_cassette('va_profile/v2/contact_information/email_transaction_status', VCR::MATCH_EVERYTHING) do
-=======
-    describe '.refresh_transaction_status() v2', :skip_vet360 do
-      let(:user) { build(:user, :loa3) }
-      let(:transaction1) do
-        create(:address_transaction,
-               transaction_id: '0ea91332-4713-4008-bd57-40541ee8d4d4',
-               user_uuid: user.uuid,
-               transaction_status: 'RECEIVED')
-      end
-      let(:transaction2) do
-        create(:email_transaction,
-               transaction_id: '5b4550b3-2bcb-4fef-8906-35d0b4b310a8',
-               user_uuid: user.uuid,
-               transaction_status: 'RECEIVED')
-      end
-      let(:service) { VAProfile::ContactInformation::V2::Service.new(user) }
-
-      before do
-        # vet360_id appears in the API request URI so we need it to match the cassette
-        allow_any_instance_of(MPIData).to receive(:response_from_redis_or_service).and_return(
-          create(:find_profile_response, profile: build(:mpi_profile, vet360_id: '1'))
-        )
-      end
-
-      it 'updates the transaction_status' do
-        VCR.use_cassette('va_profile/v2/contact_information/address_transaction_status') do
-          updated_transaction = AsyncTransaction::VAProfile::Base.refresh_transaction_status(
-            user,
-            service,
-            transaction1.transaction_id
-          )
-          expect(updated_transaction.transaction_status).to eq('COMPLETED_SUCCESS')
-        end
-      end
-
-      it 'updates the status' do
-        VCR.use_cassette('va_profile/v2/contact_information/address_transaction_status') do
-          updated_transaction = AsyncTransaction::VAProfile::Base.refresh_transaction_status(
-            user,
-            service,
-            transaction1.transaction_id
-          )
-          expect(updated_transaction.status).to eq(AsyncTransaction::VAProfile::Base::COMPLETED)
-        end
-      end
-
-      it 'persists the messages from va_profile' do
-        VCR.use_cassette('va_profile/v2/contact_information/email_transaction_status') do
-          updated_transaction = AsyncTransaction::VAProfile::Base.refresh_transaction_status(
-            user,
-            service,
-            transaction2.transaction_id
-          )
-          expect(updated_transaction.persisted?).to be(true)
-          parsed_metadata = JSON.parse(updated_transaction.metadata)
-          expect(parsed_metadata.is_a?(Array)).to be(true)
-          expect(updated_transaction.metadata.present?).to be(true)
-        end
-      end
-
-      it 'raises an exception if transaction not found in db' do
-        expect do
-          AsyncTransaction::VAProfile::Base.refresh_transaction_status(user, service, 9_999_999)
-        end.to raise_exception(ActiveRecord::RecordNotFound)
-      end
-
-      it 'does not make an API request if the tx is finished' do
-        transaction1.status = AsyncTransaction::VAProfile::Base::COMPLETED
-        VCR.use_cassette('va_profile/v2/contact_information/address_transaction_status') do
-          AsyncTransaction::VAProfile::Base.refresh_transaction_status(
-            user,
-            service,
-            transaction1.transaction_id
-          )
-          expect(AsyncTransaction::VAProfile::Base).to receive(:fetch_transaction).at_most(0)
-        end
-      end
-    end
-
-    describe '.start v2' do
-      let(:user) { build(:user, :loa3) }
-      let(:address) { build(:va_profile_v3_address, :mobile) }
-
-      it 'returns an instance with the user uuid', :aggregate_failures do
-        VCR.use_cassette('va_profile/v2/contact_information/post_address_success', VCR::MATCH_EVERYTHING) do
-          service = VAProfile::ContactInformation::V2::Service.new(user)
-          response = service.post_address(address)
-          transaction = AsyncTransaction::VAProfile::Base.start(user, response)
-          expect(transaction.user_uuid).to eq(user.uuid)
-          expect(transaction.user_account).to eq(user.user_account)
-          expect(transaction.class).to eq(AsyncTransaction::VAProfile::Base)
-        end
-      end
-    end
-
-    describe '.fetch_transaction v2' do
-      it 'raises an error if passed unrecognized transaction' do
-        # Instead of simply calling Struct.new('Surprise'), we need to check that it hasn't been defined already
-        # in order to prevent the following warning:
-        # warning: redefining constant Struct::Surprise
-        surprise_struct = Struct.const_defined?('Surprise') ? Struct::Surprise : Struct.new('Surprise')
-
-        expect do
-          AsyncTransaction::VAProfile::Base.fetch_transaction(surprise_struct, nil)
-        end.to raise_exception(RuntimeError)
-      end
-    end
-
-    describe '.refresh_transaction_statuses() v2' do
-      let(:user) { build(:user, :loa3) }
-      let(:transaction1) do
-        create(:address_transaction,
-               transaction_id: '0faf342f-5966-4d3f-8b10-5e9f911d07d2',
-               user_uuid: user.uuid,
-               status: AsyncTransaction::VAProfile::Base::COMPLETED)
-      end
-      let(:service) { VAProfile::ContactInformation::V2::Service.new(user) }
-
-      before do
-        # vet360_id appears in the API request URI so we need it to match the cassette
-        allow_any_instance_of(MPIData).to receive(:response_from_redis_or_service).and_return(
-          create(:find_profile_response, profile: build(:mpi_profile, vet360_id: '1'))
-        )
-      end
-
-      it 'does not return completed transactions (whose status has not changed)' do
->>>>>>> 773a5f6d
         transactions = AsyncTransaction::VAProfile::Base.refresh_transaction_statuses(user, service)
         expect(transactions.size).to eq(1)
         expect(transactions.first.transaction_id).to eq(transaction.transaction_id)
