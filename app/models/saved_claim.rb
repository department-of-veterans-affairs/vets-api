--- conflicted
+++ resolved
@@ -32,16 +32,13 @@
     self.form_id = self.class::FORM.upcase
   end
 
-<<<<<<< HEAD
   def self.add_form_and_validation(form_id)
     const_set('FORM', form_id)
     validates(:form_id, inclusion: [form_id])
   end
 
-=======
   # Run after a claim is saved, this processes any files and workflows that are present
   # and sends them to our internal partners for processing.
->>>>>>> 483f56e7
   def process_attachments!
     GenerateClaimPDFJob.perform_async(id) if respond_to?(:to_pdf)
     refs = attachment_keys.map { |key| Array(open_struct_form.send(key)) }.flatten
