# frozen_string_literal: true

require 'rails_helper'
require 'decision_review/schemas'
require 'disability_compensation/factories/api_provider_factory'
require 'gi/client'

RSpec.describe FormProfile, type: :model do
  include SchemaMatchers

  let(:user) { build(:user, :loa3, suffix: 'Jr.', address: build(:mpi_profile_address)) }

  before do
    stub_evss_pciu(user)
    described_class.instance_variable_set(:@mappings, nil)
    Flipper.disable(:disability_526_toxic_exposure)
    Flipper.disable(ApiProviderFactory::FEATURE_TOGGLE_PPIU_DIRECT_DEPOSIT)
  end

  let(:street_check) { build(:street_check) }

  let(:form_profile) do
    described_class.new(form_id: 'foo', user:)
  end

  let(:us_phone) { form_profile.send :pciu_us_phone }

  let(:full_name) do
    {
      'first' => user.first_name&.capitalize,
      'middle' => user.middle_name&.capitalize,
      'last' => user.last_name&.capitalize,
      'suffix' => user.suffix
    }
  end

  let(:veteran_service_information) do
    {

      'branchOfService' => 'Army',
      'serviceDateRange' => {
        'from' => '2012-03-02',
        'to' => '2018-10-31'
      }
    }
  end

  let(:veteran_full_name) do
    {
      'veteranFullName' => full_name
    }
  end

  let(:address) do
    {
      'street' => street_check[:street],
      'street2' => street_check[:street2],
      'city' => user.address[:city],
      'state' => user.address[:state],
      'country' => user.address[:country],
      'postal_code' => user.address[:postal_code].slice(0, 5)
    }
  end

  let(:veteran_address) do
    {
      'veteranAddress' => address
    }
  end

  let(:tours_of_duty) do
    [
      {
        'service_branch' => 'Army',
        'date_range' => { 'from' => '1985-08-19', 'to' => '1989-08-19' }
      },
      {
        'service_branch' => 'Army',
        'date_range' => { 'from' => '1989-08-20', 'to' => '1992-08-23' }
      },
      {
        'service_branch' => 'Army',
        'date_range' => { 'from' => '1989-08-20', 'to' => '2002-07-01' }
      },
      {
        'service_branch' => 'Air Force',
        'date_range' => { 'from' => '2000-04-07', 'to' => '2009-01-23' }
      },
      {
        'service_branch' => 'Army',
        'date_range' => { 'from' => '2002-07-02', 'to' => '2014-08-31' }
      }
    ]
  end

  let(:v40_10007_expected) do
    {
      'application' => {
        'claimant' => {
          'address' => address,
          'dateOfBirth' => user.birth_date,
          'name' => full_name,
          'ssn' => FormIdentityInformation.new(ssn: user.ssn).hyphenated_ssn,
          'email' => user.pciu_email,
          'phoneNumber' => us_phone
        }
      }
    }
  end

  let(:v0873_expected) do
    {
      'personalInformation' => {
        'first' => user.first_name&.capitalize,
        'middle' => user.middle_name&.capitalize,
        'last' => user.last_name&.capitalize,
        'suffix' => user.suffix,
        'preferredName' => 'SAM',
        'dateOfBirth' => user.birth_date,
        'socialSecurityNumber' => user.ssn,
        'serviceNumber' => '123455678'
      },
      'contactInformation' => {
        'email' => user.pciu_email,
        'phone' => us_phone,
        'address' => address
      },
      'avaProfile' => {
        'schoolInfo' => {
          'schoolFacilityCode' => '12345678',
          'schoolName' => 'Fake School'
        },
        'businessPhone' => '1234567890',
        'businessEmail' => 'fake@company.com'
      },
      'veteranServiceInformation' => veteran_service_information
    }
  end

  let(:v686_c_674_expected) do
    {
      'veteranContactInformation' => {
        'veteranAddress' => {
          'addressLine1' => '140 Rock Creek Rd',
          'countryName' => 'USA',
          'city' => 'Washington',
          'stateCode' => 'DC',
          'zipCode' => '20011'
        },
        'phoneNumber' => '4445551212',
        'emailAddress' => 'test2@test1.net'
      },
      'veteranInformation' => {
        'fullName' => {
          'first' => user.first_name.capitalize,
          'last' => user.last_name.capitalize,
          'suffix' => 'Jr.'
        },
        'ssn' => '796111863',
        'birthDate' => '1809-02-12'
      }
    }
  end

  let(:v21_686_c_expected) do
    {
      'veteranFullName' => {
        'first' => 'WESLEY',
        'middle' => 'Watson',
        'last' => 'FORD'
      },
      'veteranAddress' => {
        'addressType' => 'DOMESTIC',
        'street' => '3001 PARK CENTER DR',
        'street2' => 'APT 212',
        'city' => 'ALEXANDRIA',
        'state' => 'VA',
        'countryDropdown' => 'USA',
        'postalCode' => '22302'
      },
      'veteranEmail' => 'evssvsotest@gmail.com',
      'veteranSocialSecurityNumber' => '796043735',
      'dayPhone' => '2024619724',
      'maritalStatus' => 'NEVERMARRIED',
      'nightPhone' => '7893256545',
      'spouseMarriages' => [
        {
          'dateOfMarriage' => '1979-02-01',
          'locationOfMarriage' => {
            'countryDropdown' => 'USA',
            'city' => 'Washington',
            'state' => 'DC'
          },
          'spouseFullName' => {
            'first' => 'Dennis',
            'last' => 'Menise'
          }
        }
      ],
      'marriages' => [
        {
          'dateOfMarriage' => '1979-02-01',
          'locationOfMarriage' => {
            'countryDropdown' => 'USA',
            'city' => 'Washington',
            'state' => 'DC'
          },
          'spouseFullName' => {
            'first' => 'Dennis',
            'last' => 'Menise'
          }
        },
        {
          'dateOfMarriage' => '2018-02-02',
          'locationOfMarriage' => {
            'countryDropdown' => 'USA',
            'city' => 'Washington',
            'state' => 'DC'
          },
          'spouseFullName' => {
            'first' => 'Martha',
            'last' => 'Stewart'
          }
        }
      ],
      'currentMarriage' => {
        'spouseSocialSecurityNumber' => '579009999',
        'liveWithSpouse' => true,
        'spouseDateOfBirth' => '1969-02-16'
      },
      'dependents' => [
        {
          'fullName' => {
            'first' => 'ONE',
            'last' => 'FORD'
          },
          'childDateOfBirth' => '2018-08-02',
          'childInHousehold' => true,
          'childHasNoSsn' => true,
          'childHasNoSsnReason' => 'NOSSNASSIGNEDBYSSA'
        },
        {
          'fullName' => {
            'first' => 'TWO',
            'last' => 'FORD'
          },
          'childDateOfBirth' => '2018-08-02',
          'childInHousehold' => true,
          'childSocialSecurityNumber' => '092120182'
        },
        {
          'fullName' => {
            'first' => 'THREE',
            'last' => 'FORD'
          },
          'childDateOfBirth' => '2017-08-02',
          'childInHousehold' => true,
          'childSocialSecurityNumber' => '092120183'
        },
        {
          'fullName' => {
            'first' => 'FOUR',
            'last' => 'FORD'
          },
          'childDateOfBirth' => '2017-08-02',
          'childInHousehold' => true,
          'childSocialSecurityNumber' => '092120184'
        },
        {
          'fullName' => {
            'first' => 'FIVE',
            'last' => 'FORD'
          },
          'childDateOfBirth' => '2016-08-02',
          'childInHousehold' => true,
          'childSocialSecurityNumber' => '092120185'
        },
        {
          'fullName' => {
            'first' => 'SIX',
            'last' => 'FORD'
          },
          'childDateOfBirth' => '2015-08-02',
          'childInHousehold' => true,
          'childSocialSecurityNumber' => '092120186'
        },
        {
          'fullName' => {
            'first' => 'TEST',
            'last' => 'FORD'
          },
          'childDateOfBirth' => '2018-08-07',
          'childInHousehold' => true,
          'childSocialSecurityNumber' => '221223524'
        }
      ]
    }
  end

  let(:v22_1990_expected) do
    {
      'toursOfDuty' => tours_of_duty,
      'currentlyActiveDuty' => {
        'yes' => false
      },
      'veteranAddress' => {
        'street' => street_check[:street],
        'street2' => street_check[:street2],
        'city' => user.address[:city],
        'state' => user.address[:state],
        'country' => user.address[:country],
        'postal_code' => user.address[:postal_code][0..4]
      },
      'veteranFullName' => {
        'first' => user.first_name&.capitalize,
        'middle' => user.middle_name&.capitalize,
        'last' => user.last_name&.capitalize,
        'suffix' => user.suffix
      },
      'gender' => user.gender,
      'homePhone' => us_phone,
      'veteranDateOfBirth' => user.birth_date,
      'veteranSocialSecurityNumber' => user.ssn,
      'email' => user.pciu_email
    }
  end

  let(:v22_0993_expected) do
    {
      'claimantFullName' => {
        'first' => user.first_name&.capitalize,
        'middle' => user.middle_name&.capitalize,
        'last' => user.last_name&.capitalize,
        'suffix' => user.suffix
      },
      'claimantSocialSecurityNumber' => user.ssn
    }
  end

  let(:v22_0994_expected) do
    {
      'activeDuty' => false,
      'mailingAddress' => {
        'street' => street_check[:street],
        'street2' => street_check[:street2],
        'city' => user.address[:city],
        'state' => user.address[:state],
        'country' => user.address[:country],
        'postal_code' => user.address[:postal_code][0..4]
      },
      'applicantFullName' => {
        'first' => user.first_name&.capitalize,
        'middle' => user.middle_name&.capitalize,
        'last' => user.last_name&.capitalize,
        'suffix' => user.suffix
      },
      'applicantGender' => user.gender,
      'dayTimePhone' => us_phone,
      'dateOfBirth' => user.birth_date,
      'applicantSocialSecurityNumber' => user.ssn,
      'emailAddress' => user.pciu_email
    }
  end

  let(:v22_1990_n_expected) do
    {
      'toursOfDuty' => tours_of_duty,
      'currentlyActiveDuty' => {
        'yes' => false
      },
      'veteranAddress' => {
        'street' => street_check[:street],
        'street2' => street_check[:street2],
        'city' => user.address[:city],
        'state' => user.address[:state],
        'country' => user.address[:country],
        'postal_code' => user.address[:postal_code][0..4]
      },
      'veteranFullName' => {
        'first' => user.first_name&.capitalize,
        'middle' => user.middle_name&.capitalize,
        'last' => user.last_name&.capitalize,
        'suffix' => user.suffix
      },
      'gender' => user.gender,
      'homePhone' => us_phone,
      'veteranDateOfBirth' => user.birth_date,
      'veteranSocialSecurityNumber' => user.ssn,
      'email' => user.pciu_email
    }
  end

  let(:v22_1990_e_expected) do
    {
      'relativeAddress' => {
        'street' => street_check[:street],
        'street2' => street_check[:street2],
        'city' => user.address[:city],
        'state' => user.address[:state],
        'country' => user.address[:country],
        'postal_code' => user.address[:postal_code][0..4]
      },
      'relativeFullName' => {
        'first' => user.first_name&.capitalize,
        'middle' => user.middle_name&.capitalize,
        'last' => user.last_name&.capitalize,
        'suffix' => user.suffix
      },
      'relativeSocialSecurityNumber' => user.ssn
    }
  end

  let(:v22_1995_expected) do
    {
      'veteranAddress' => {
        'street' => street_check[:street],
        'street2' => street_check[:street2],
        'city' => user.address[:city],
        'state' => user.address[:state],
        'country' => user.address[:country],
        'postal_code' => user.address[:postal_code][0..4]
      },
      'veteranFullName' => {
        'first' => user.first_name&.capitalize,
        'middle' => user.middle_name&.capitalize,
        'last' => user.last_name&.capitalize,
        'suffix' => user.suffix
      },
      'homePhone' => us_phone,
      'veteranSocialSecurityNumber' => user.ssn,
      'email' => user.pciu_email
    }
  end

  let(:v22_1995_s_expected) do
    {
      'veteranAddress' => {
        'street' => street_check[:street],
        'street2' => street_check[:street2],
        'city' => user.address[:city],
        'state' => user.address[:state],
        'country' => user.address[:country],
        'postal_code' => user.address[:postal_code][0..4]
      },
      'veteranFullName' => {
        'first' => user.first_name&.capitalize,
        'middle' => user.middle_name&.capitalize,
        'last' => user.last_name&.capitalize,
        'suffix' => user.suffix
      },
      'homePhone' => us_phone,
      'veteranSocialSecurityNumber' => user.ssn,
      'email' => user.pciu_email
    }
  end

  let(:v22_10203_expected) do
    {
      'veteranAddress' => {
        'street' => street_check[:street],
        'street2' => street_check[:street2],
        'city' => user.address[:city],
        'state' => user.address[:state],
        'country' => user.address[:country],
        'postal_code' => user.address[:postal_code][0..4]
      },
      'veteranFullName' => {
        'first' => user.first_name&.capitalize,
        'middle' => user.middle_name&.capitalize,
        'last' => user.last_name&.capitalize,
        'suffix' => user.suffix
      },
      'homePhone' => us_phone,
      'veteranSocialSecurityNumber' => user.ssn,
      'email' => user.pciu_email
    }
  end

  let(:v22_5490_expected) do
    {
      'toursOfDuty' => tours_of_duty,
      'currentlyActiveDuty' => false,
      'relativeFullName' => {
        'first' => user.first_name&.capitalize,
        'middle' => user.middle_name&.capitalize,
        'last' => user.last_name&.capitalize,
        'suffix' => user.suffix
      },
      'relativeSocialSecurityNumber' => user.ssn,
      'relativeDateOfBirth' => user.birth_date
    }
  end

  let(:v22_5495_expected) do
    {
      'toursOfDuty' => tours_of_duty,
      'currentlyActiveDuty' => false,
      'relativeFullName' => {
        'first' => user.first_name&.capitalize,
        'middle' => user.middle_name&.capitalize,
        'last' => user.last_name&.capitalize,
        'suffix' => user.suffix
      },
      'relativeSocialSecurityNumber' => user.ssn,
      'relativeDateOfBirth' => user.birth_date
    }
  end

  let(:v1010ez_expected) do
    {
      'veteranFullName' => {
        'first' => user.first_name&.capitalize,
        'middle' => user.middle_name&.capitalize,
        'last' => user.last_name&.capitalize,
        'suffix' => user.suffix
      },
      'veteranDateOfBirth' => user.birth_date,
      'email' => user.pciu_email,
      'veteranAddress' => {
        'street' => street_check[:street],
        'street2' => street_check[:street2],
        'city' => user.address[:city],
        'state' => user.address[:state],
        'country' => user.address[:country],
        'postal_code' => user.address[:postal_code][0..4]
      },
      'swAsiaCombat' => false,
      'lastServiceBranch' => 'army',
      'lastEntryDate' => '2002-07-02',
      'lastDischargeDate' => '2014-08-31',
      'gender' => user.gender,
      'homePhone' => us_phone,
      'veteranSocialSecurityNumber' => user.ssn
    }
  end

  let(:vmdot_expected) do
    {
      'fullName' => {
        'first' => user.first_name&.capitalize,
        'middle' => user.middle_name&.capitalize,
        'last' => user.last_name&.capitalize,
        'suffix' => user.suffix
      },
      'permanentAddress' => {
        'street' => '456 ANYPLACE RD',
        'city' => 'PENSACOLA',
        'state' => 'FL',
        'country' => 'United States',
        'postalCode' => '33344'
      },
      'temporaryAddress' => {
        'street' => '123 SOMEWHERE',
        'street2' => 'OUT THERE',
        'city' => 'DENVER',
        'state' => 'CO',
        'country' => 'United States',
        'postalCode' => '80030'
      },
      'ssnLastFour' => user.ssn.last(4),
      'gender' => user.gender,
      'vetEmail' => 'veteran@gmail.com',
      'dateOfBirth' => user.birth_date,
      'eligibility' => {
        'accessories' => true,
        'apneas' => true,
        'batteries' => true
      },
      'supplies' => [
        {
          'productName' => 'ERHK HE11 680 MINI',
          'productGroup' => 'ACCESSORIES',
          'productId' => 6584,
          'availableForReorder' => true,
          'lastOrderDate' => '2019-11-22',
          'nextAvailabilityDate' => '2020-04-22',
          'quantity' => 1
        },
        {
          'productName' => 'ZA10',
          'productGroup' => 'BATTERIES',
          'productId' => 3315,
          'availableForReorder' => true,
          'lastOrderDate' => '2019-12-01',
          'nextAvailabilityDate' => '2020-05-01',
          'quantity' => 24
        },
        {
          'deviceName' => 'WILLIAMS SOUND CORP./POCKETALKER II',
          'productName' => 'M312',
          'productGroup' => 'BATTERIES',
          'productId' => 2298,
          'availableForReorder' => false,
          'lastOrderDate' => '2020-05-06',
          'nextAvailabilityDate' => '2020-10-06',
          'quantity' => 12
        },
        {
          'deviceName' => 'SIVANTOS/SIEMENS/007ASP2',
          'productName' => 'ZA13',
          'productGroup' => 'BATTERIES',
          'productId' => 2314,
          'availableForReorder' => false,
          'lastOrderDate' => '2020-05-06',
          'nextAvailabilityDate' => '2020-10-06',
          'quantity' => 60
        },
        {
          'deviceName' => '',
          'productName' => 'AIRFIT P10',
          'productGroup' => 'Apnea',
          'productId' => 6650,
          'availableForReorder' => true,
          'lastOrderDate' => '2022-07-05',
          'nextAvailabilityDate' => '2022-12-05',
          'quantity' => 1
        },
        {
          'deviceName' => '',
          'productName' => 'AIRCURVE10-ASV-CLIMATELINE',
          'productGroup' => 'Apnea',
          'productId' => 8467,
          'availableForReorder' => false,
          'lastOrderDate' => '2022-07-06',
          'nextAvailabilityDate' => '2022-12-06',
          'quantity' => 1
        }
      ]
    }
  end

  let(:v5655_expected) do
    {
      'personalIdentification' => {
        'ssn' => user.ssn.last(4),
        'fileNumber' => '3735'
      },
      'personalData' => {
        'veteranFullName' => full_name,
        'address' => address,
        'telephoneNumber' => us_phone,
        'emailAddress' => user.pciu_email,
        'dateOfBirth' => user.birth_date
      },
      'income' => [
        {
          'veteranOrSpouse' => 'VETERAN',
          'compensationAndPension' => '3000'
        }
      ]
    }
  end

  let(:vvic_expected) do
    {
      'email' => user.pciu_email,
      'serviceBranches' => ['F'],
      'gender' => user.gender,
      'verified' => true,
      'veteranDateOfBirth' => user.birth_date,
      'phone' => us_phone,
      'veteranSocialSecurityNumber' => user.ssn
    }.merge(veteran_full_name).merge(veteran_address)
  end

  let(:v21_p_527_ez_expected) do
    {
      'veteranFullName' => {
        'first' => user.first_name&.capitalize,
        'middle' => user.middle_name&.capitalize,
        'last' => user.last_name&.capitalize,
        'suffix' => user.suffix
      },
      'veteranAddress' => {
        'street' => street_check[:street],
        'street2' => street_check[:street2],
        'city' => user.address[:city],
        'state' => user.address[:state],
        'country' => user.address[:country],
        'postal_code' => user.address[:postal_code][0..4]
      },
      'veteranSocialSecurityNumber' => user.ssn,
      'veteranDateOfBirth' => user.birth_date
    }
  end

  let(:v21_p_527_ez_expected_military) do
    {
      'veteranFullName' => {
        'first' => user.first_name&.capitalize,
        'middle' => user.middle_name&.capitalize,
        'last' => user.last_name&.capitalize,
        'suffix' => user.suffix
      },
      'veteranAddress' => {
        'street' => street_check[:street],
        'street2' => street_check[:street2],
        'city' => user.address[:city],
        'state' => user.address[:state],
        'country' => user.address[:country],
        'postal_code' => user.address[:postal_code][0..4]
      },
      'email' => 'test2@test1.net',
      'phone' => '4445551212',
      'internationalPhone' => '14445551212',
      'veteranSocialSecurityNumber' => user.ssn,
      'veteranDateOfBirth' => user.birth_date,
      'activeServiceDateRange' => {
        'from' => '1984-08-01',
        'to' => '2014-08-31'
      },
      'serviceBranch' => {
        'army' => true,
        'airForce' => true
      },
      'serviceNumber' => '796111863'
    }
  end

  let(:v21_p_530_expected) do
    {
      'claimantFullName' => {
        'first' => user.first_name&.capitalize,
        'middle' => user.middle_name&.capitalize,
        'last' => user.last_name&.capitalize,
        'suffix' => user.suffix
      },
      'claimantAddress' => {
        'street' => street_check[:street],
        'street2' => street_check[:street2],
        'city' => user.address[:city],
        'state' => user.address[:state],
        'country' => 'US',
        'postal_code' => user.address[:postal_code][0..4]
      },
      'claimantPhone' => us_phone,
      'claimantEmail' => user.pciu_email
    }
  end

  let(:v21_526_ez_expected) do
    {
      'disabilities' => [
        {
          'diagnosticCode' => 5238,
          'decisionCode' => 'SVCCONNCTED',
          'decisionText' => 'Service Connected',
          'name' => 'Diabetes mellitus0',
          'ratedDisabilityId' => '1',
          'ratingDecisionId' => '63655',
          'ratingPercentage' => 100
        },
        {
          'diagnosticCode' => 5238,
          'decisionCode' => 'SVCCONNCTED',
          'decisionText' => 'Service Connected',
          'name' => 'Diabetes mellitus1',
          'ratedDisabilityId' => '2',
          'ratingDecisionId' => '63655',
          'ratingPercentage' => 100
        }
      ],
      'servicePeriods' => [
        {
          'serviceBranch' => 'Army',
          'dateRange' => { 'from' => '2002-07-02', 'to' => '2014-08-31' }
        },
        {
          'serviceBranch' => 'Air National Guard',
          'dateRange' => { 'from' => '2000-04-07', 'to' => '2009-01-23' }
        },
        {
          'serviceBranch' => 'Army Reserve',
          'dateRange' => { 'from' => '1989-08-20', 'to' => '2002-07-01' }
        },
        {
          'serviceBranch' => 'Army Reserve',
          'dateRange' => { 'from' => '1989-08-20', 'to' => '1992-08-23' }
        },
        {
          'serviceBranch' => 'Army',
          'dateRange' => { 'from' => '1985-08-19', 'to' => '1989-08-19' }
        }
      ],
      'reservesNationalGuardService' => {
        'obligationTermOfServiceDateRange' => {
          'from' => '2000-04-07',
          'to' => '2009-01-23'
        }
      },
      'veteran' => {
        'mailingAddress' => {
          'country' => 'USA',
          'city' => 'Washington',
          'state' => 'DC',
          'zipCode' => '20011',
          'addressLine1' => '140 Rock Creek Rd'
        },
        'primaryPhone' => '4445551212',
        'emailAddress' => 'test2@test1.net'
      },
      'bankAccountNumber' => '*********1234',
      'bankAccountType' => 'Checking',
      'bankName' => 'Comerica',
      'bankRoutingNumber' => '*****2115',
      'startedFormVersion' => '2022'
    }
  end

  let(:vfeedback_tool_expected) do
    {
      'address' => {
        'street' => street_check[:street],
        'street2' => street_check[:street2],
        'city' => user.address[:city],
        'state' => user.address[:state],
        'country' => 'US',
        'postal_code' => user.address[:postal_code][0..4]
      },
      'serviceBranch' => 'Army',
      'fullName' => {
        'first' => user.first_name&.capitalize,
        'middle' => user.middle_name&.capitalize,
        'last' => user.last_name&.capitalize,
        'suffix' => user.suffix
      },
      'applicantEmail' => user.pciu_email,
      'phone' => us_phone,
      'serviceDateRange' => {
        'from' => '2002-07-02',
        'to' => '2014-08-31'
      }
    }
  end

  let(:v26_1880_expected) do
    {
      'fullName' => {
        'first' => user.first_name&.capitalize,
        'middle' => user.middle_name&.capitalize,
        'last' => user.last_name&.capitalize,
        'suffix' => user.suffix
      },
      'dateOfBirth' => '1809-02-12',
      'applicantAddress' => {
        'street' => street_check[:street],
        'street2' => street_check[:street2],
        'city' => user.address[:city],
        'state' => user.address[:state],
        'country' => user.address[:country],
        'postal_code' => user.address[:postal_code][0..4]
      },
      'contactPhone' => us_phone,
      'contactEmail' => user.pciu_email,
      'periodsOfService' => tours_of_duty,
      'currentlyActiveDuty' => {
        'yes' => false
      },
      'activeDuty' => false
    }
  end

  let(:v28_8832_expected) do
    {
      'claimantAddress' => {
        'street' => street_check[:street],
        'street2' => street_check[:street2],
        'city' => user.address[:city],
        'state' => user.address[:state],
        'country' => user.address[:country],
        'postal_code' => user.address[:postal_code][0..4]
      },
      'claimantPhoneNumber' => us_phone,
      'claimantEmailAddress' => user.pciu_email
    }
  end

  let(:vform_mock_ae_design_patterns_expected) do
    {
      'data' => {
        'attributes' => {
          'veteran' => {
            'firstName' => user.first_name&.capitalize,
            'middleName' => user.middle_name&.capitalize,
            'lastName' => user.last_name&.capitalize,
            'suffix' => user.suffix,
            'dateOfBirth' => user.birth_date,
            'ssn' => user.ssn.last(4),
            'gender' => user.gender,
            'address' => {
              'addressLine1' => street_check[:street],
              'addressLine2' => street_check[:street2],
              'city' => user.address[:city],
              'stateCode' => user.address[:state],
              'countryName' => user.address[:country],
              'zipCode5' => user.address[:postal_code][0..4]
            },
            'phone' => {
              'areaCode' => us_phone[0..2],
              'phoneNumber' => us_phone[3..9]
            },
            'homePhone' => '14445551212',
            'emailAddressText' => user.pciu_email,
            'lastServiceBranch' => 'Army'
          }
        }
      }
    }
  end

  let(:v28_1900_expected) do
    {
      'veteranInformation' => {
        'fullName' => {
          'first' => user.first_name&.capitalize,
          'last' => user.last_name&.capitalize,
          'suffix' => user.suffix
        },
        'ssn' => '796111863',
        'dob' => '1809-02-12'
      },
      'veteranAddress' => {
        'street' => street_check[:street],
        'street2' => street_check[:street2],
        'city' => user.address[:city],
        'state' => user.address[:state],
        'country' => user.address[:country],
        'postal_code' => user.address[:postal_code][0..4]
      },
      'mainPhone' => us_phone,
      'email' => user.pciu_email
    }
  end

  let(:v21_22_expected) do
    {
      'personalInformation' => {
        'fullName' => {
          'first' => user.first_name&.capitalize,
          'last' => user.last_name&.capitalize,
          'suffix' => user.suffix
        },
        'ssn' => '796111863',
        'dateOfBirth' => '1809-02-12'
      },
      'contactInformation' => {
        'email' => user.pciu_email,
        'address' => {
          'street' => street_check[:street],
          'street2' => street_check[:street2],
          'city' => user.address[:city],
          'state' => user.address[:state],
          'country' => user.address[:country],
          'postal_code' => user.address[:postal_code][0..4]
        },
        'primaryPhone' => '4445551212',
      },
      'militaryInformation' => {
        'serviceBranch' => 'Army',
        'serviceDateRange' => {
          'from' => '2002-07-02',
          'to' => '2014-08-31'
        }
      },
    }
  end

  let(:v21_22_a_expected) do
    {
      'personalInformation' => {
        'fullName' => {
          'first' => user.first_name&.capitalize,
          'last' => user.last_name&.capitalize,
          'suffix' => user.suffix
        },
        'ssn' => '796111863',
        'dateOfBirth' => '1809-02-12'
      },
      'contactInformation' => {
        'email' => user.pciu_email,
        'address' => {
          'street' => street_check[:street],
          'street2' => street_check[:street2],
          'city' => user.address[:city],
          'state' => user.address[:state],
          'country' => user.address[:country],
          'postal_code' => user.address[:postal_code][0..4]
        },
        'primaryPhone' => '4445551212',
      },
      'militaryInformation' => {
        'serviceBranch' => 'Army',
        'serviceDateRange' => {
          'from' => '2002-07-02',
          'to' => '2014-08-31'
        }
      },
    }
  end

  let(:v26_4555_expected) do
    {
      'veteran' => {
        'fullName' => {
          'first' => user.first_name&.capitalize,
          'last' => user.last_name&.capitalize,
          'suffix' => user.suffix
        },
        'ssn' => '796111863',
        'dateOfBirth' => '1809-02-12',
        'homePhone' => '14445551212',
        'email' => user.pciu_email,
        'address' => {
          'street' => street_check[:street],
          'street2' => street_check[:street2],
          'city' => user.address[:city],
          'state' => user.address[:state],
          'country' => user.address[:country],
          'postal_code' => user.address[:postal_code][0..4]
        }
      }
    }
  end

  let(:v21_0966_expected) do
    {
      'veteran' => {
        'fullName' => {
          'first' => user.first_name&.capitalize,
          'last' => user.last_name&.capitalize,
          'suffix' => user.suffix
        },
        'ssn' => '796111863',
        'dateOfBirth' => '1809-02-12',
        'homePhone' => '14445551212',
        'email' => user.pciu_email,
        'address' => {
          'street' => street_check[:street],
          'street2' => street_check[:street2],
          'city' => user.address[:city],
          'state' => user.address[:state],
          'country' => user.address[:country],
          'postal_code' => user.address[:postal_code][0..4]
        }
      }
    }
  end

  let(:initialize_va_profile_prefill_military_information_expected) do
    expected_service_episodes_by_date = [
      {
        begin_date: '2012-03-02',
        branch_of_service: 'Army',
        branch_of_service_code: 'A',
        character_of_discharge_code: nil,
        deployments: [],
        end_date: '2018-10-31',
        period_of_service_type_code: 'N',
        period_of_service_type_text: 'National Guard member',
        service_type: 'Military Service',
        termination_reason_code: 'C',
        termination_reason_text: 'Completion of Active Service period'
      },
      {
        begin_date: '2009-03-01',
        branch_of_service: 'Navy',
        branch_of_service_code: 'N',
        character_of_discharge_code: nil,
        deployments: [],
        end_date: '2012-12-31',
        period_of_service_type_code: 'N',
        period_of_service_type_text: 'National Guard member',
        service_type: 'Military Service',
        termination_reason_code: 'C',
        termination_reason_text: 'Completion of Active Service period'
      },
      {
        begin_date: '2002-02-02',
        branch_of_service: 'Army',
        branch_of_service_code: 'A',
        character_of_discharge_code: nil,
        deployments: [],
        end_date: '2008-12-01',
        period_of_service_type_code: 'N',
        period_of_service_type_text: 'National Guard member',
        service_type: 'Military Service',
        termination_reason_code: 'C',
        termination_reason_text: 'Completion of Active Service period'
      }
    ]

    {
      'currently_active_duty' => false,
      'currently_active_duty_hash' => {
        yes: false
      },
      'discharge_type' => nil,
      'guard_reserve_service_history' => [
        {
          from: '2012-03-02',
          to: '2018-10-31'
        },
        {
          from: '2009-03-01',
          to: '2012-12-31'
        },
        {
          from: '2002-02-02',
          to: '2008-12-01'
        }
      ],
      'hca_last_service_branch' => 'army',
      'last_discharge_date' => '2018-10-31',
      'last_entry_date' => '2012-03-02',
      'last_service_branch' => 'Army',
      'latest_guard_reserve_service_period' => {
        from: '2012-03-02',
        to: '2018-10-31'
      },
      'post_nov111998_combat' => false,
      'service_branches' => %w[A N],
      'service_episodes_by_date' => expected_service_episodes_by_date,
      'service_periods' => [
        { service_branch: 'Army National Guard', date_range: { from: '2012-03-02', to: '2018-10-31' } },
        { service_branch: 'Army National Guard', date_range: { from: '2002-02-02', to: '2008-12-01' } }
      ],
      'sw_asia_combat' => false,
      'tours_of_duty' => [
        { service_branch: 'Army', date_range: { from: '2002-02-02', to: '2008-12-01' } },
        { service_branch: 'Navy', date_range: { from: '2009-03-01', to: '2012-12-31' } },
        { service_branch: 'Army', date_range: { from: '2012-03-02', to: '2018-10-31' } }
      ]
    }
  end

  describe '#initialize_military_information', :skip_va_profile do
    context 'with military_information vaprofile' do
      it 'prefills military data from va profile' do
        VCR.use_cassette('va_profile/military_personnel/post_read_service_histories_200',
                         allow_playback_repeats: true, match_requests_on: %i[uri method body]) do
          output = form_profile.send(:initialize_military_information).attributes.transform_keys(&:to_s)

          expected_output = initialize_va_profile_prefill_military_information_expected
          expected_output['vic_verified'] = false

          actual_service_histories = output.delete('service_episodes_by_date')
          actual_guard_reserve_service_history = output.delete('guard_reserve_service_history')
          actual_latest_guard_reserve_service_period = output.delete('latest_guard_reserve_service_period')

          expected_service_histories = expected_output.delete('service_episodes_by_date')
          expected_guard_reserve_service_history = expected_output.delete('guard_reserve_service_history')
          expected_latest_guard_reserve_service_period = expected_output.delete('latest_guard_reserve_service_period')

          # Now that the nested structures are removed from the outputs, compare the rest of the structure.
          expect(output).to eq(expected_output)
          # Compare the nested structures VAProfile::Models::ServiceHistory objects separately.
          expect(actual_service_histories.map(&:attributes)).to eq(expected_service_histories)

          first_item = actual_guard_reserve_service_history.map(&:attributes).first
          expect(first_item[:from].to_s).to eq(expected_guard_reserve_service_history.first[:from])
          expect(first_item[:to].to_s).to eq(expected_guard_reserve_service_history.first[:to])

          guard_period = actual_latest_guard_reserve_service_period.attributes.transform_keys(&:to_s)
          expect(guard_period['from'].to_s).to eq(expected_latest_guard_reserve_service_period[:from])
          expect(guard_period['to'].to_s).to eq(expected_latest_guard_reserve_service_period[:to])
        end
      end
    end
  end

  describe '#initialize_va_profile_prefill_military_information' do
    context 'when va profile is down in production' do
      it 'logs exception and returns empty hash' do
        expect(form_profile).to receive(:log_exception_to_sentry).with(
          instance_of(VCR::Errors::UnhandledHTTPRequestError), {}, prefill: :va_profile_prefill_military_information
        )
        expect(form_profile.send(:initialize_va_profile_prefill_military_information)).to eq({})
      end
    end

    it 'prefills military data from va profile' do
      VCR.use_cassette('va_profile/military_personnel/post_read_service_histories_200',
                       allow_playback_repeats: true, match_requests_on: %i[method body]) do
        output = form_profile.send(:initialize_va_profile_prefill_military_information)
        # Extract service_episodes_by_date and then compare their attributes
        actual_service_histories = output.delete('service_episodes_by_date')
        expected_service_histories = initialize_va_profile_prefill_military_information_expected
                                     .delete('service_episodes_by_date')

        # Now that service_episodes_by_date is removed from output and from
        # initialize_va_profile_prefill_military_information_expected, compare the rest of the structure.
        expect(output).to eq(initialize_va_profile_prefill_military_information_expected)

        # Compare service_episodes_by_date separately.
        # Convert each VAProfile::Models::ServiceHistory object to a hash of attributes so it can be
        # compared to the expected output.
        expect(actual_service_histories.map(&:attributes)).to eq(expected_service_histories)
      end
    end
  end

  describe '#pciu_us_phone' do
    def self.test_pciu_us_phone(primary, expected)
      it "returns #{expected}" do
        allow_any_instance_of(FormProfile).to receive(:pciu_primary_phone).and_return(primary)
        expect(form_profile.send(:pciu_us_phone)).to eq(expected)
      end
    end

    context 'with nil' do
      test_pciu_us_phone(nil, '')
    end

    context 'with an intl phone number' do
      test_pciu_us_phone('442079460976', '')
    end

    context 'with a us phone number' do
      test_pciu_us_phone('5557940976', '5557940976')
    end

    context 'with a us 1+ phone number' do
      test_pciu_us_phone('15557940976', '5557940976')
    end
  end

  describe '#extract_pciu_data' do
    it 'rescues EVSS::ErrorMiddleware::EVSSError errors' do
      expect(user).to receive(:pciu_primary_phone).and_raise(EVSS::ErrorMiddleware::EVSSError)

      expect(form_profile.send(:extract_pciu_data, :pciu_primary_phone)).to eq('')
    end
  end

  describe '#prefill_form' do
    def can_prefill_vaprofile(yes)
      expect(user).to receive(:authorize).at_least(:once).with(:va_profile, :access?).and_return(yes)
    end

    def strip_required(schema)
      new_schema = {}

      schema.each do |k, v|
        next if k == 'required'

        new_schema[k] = v.is_a?(Hash) ? strip_required(v) : v
      end

      new_schema
    end

    def expect_prefilled(form_id)
      prefilled_data = Oj.load(described_class.for(form_id:, user:).prefill.to_json)['form_data']

      case form_id
      when '1010ez', 'FORM-MOCK-AE-DESIGN-PATTERNS'
        '10-10EZ'
      when '21-526EZ'
        '21-526EZ-ALLCLAIMS'
      else
        form_id
      end.tap do |schema_form_id|
        schema = strip_required(VetsJsonSchema::SCHEMAS[schema_form_id]).except('anyOf')
        schema_data = prefilled_data.deep_dup
        errors = JSON::Validator.fully_validate(
          schema,
          schema_data.deep_transform_keys { |key| key.camelize(:lower) }, validate_schema: true
        )

        expect(errors.empty?).to eq(true), "schema errors: #{errors}"
      end

      expect(prefilled_data).to eq(
        form_profile.send(:clean!, public_send("v#{form_id.underscore}_expected"))
      )
    end

    context 'with a user that can prefill 10-10EZR' do
      let(:form_profile) do
        FormProfiles::VA1010ezr.new(user:, form_id: 'f')
      end

      context 'when the ee service is down' do
        let(:v10_10_ezr_expected) do
          {
            'veteranFullName' => {
              'first' => user.first_name&.capitalize,
              'middle' => user.middle_name&.capitalize,
              'last' => user.last_name&.capitalize,
              'suffix' => user.suffix
            },
            'veteranSocialSecurityNumber' => user.ssn,
            'gender' => user.gender,
            'veteranDateOfBirth' => user.birth_date,
            'homePhone' => us_phone,
            'veteranAddress' => {
              'street' => street_check[:street],
              'street2' => street_check[:street2],
              'city' => user.address[:city],
              'state' => user.address[:state],
              'country' => user.address[:country],
              'postal_code' => user.address[:postal_code][0..4]
            },
            'email' => user.pciu_email
          }
        end

        it 'prefills the rest of the data and logs exception to sentry' do
          expect_any_instance_of(FormProfiles::VA1010ezr).to receive(:log_exception_to_sentry).with(
            instance_of(VCR::Errors::UnhandledHTTPRequestError)
          )
          expect_prefilled('10-10EZR')
        end
      end

      context 'with a user with dependents', run_at: 'Tue, 31 Oct 2023 12:04:33 GMT' do
        let(:v10_10_ezr_expected) do
          {
            'veteranFullName' => {
              'first' => user.first_name&.capitalize,
              'middle' => user.middle_name&.capitalize,
              'last' => user.last_name&.capitalize,
              'suffix' => user.suffix
            },
            'veteranSocialSecurityNumber' => user.ssn,
            'gender' => user.gender,
            'veteranDateOfBirth' => user.birth_date,
            'homePhone' => us_phone,
            'veteranAddress' => {
              'street' => street_check[:street],
              'street2' => street_check[:street2],
              'city' => user.address[:city],
              'state' => user.address[:state],
              'country' => user.address[:country],
              'postal_code' => user.address[:postal_code][0..4]
            },
            'email' => user.pciu_email,
            'spouseSocialSecurityNumber' => '435345344',
            'spouseDateOfBirth' => '1950-02-17',
            'dateOfMarriage' => '2000-10-15',
            'cohabitedLastYear' => true,
            'maritalStatus' => 'Married',
            'isMedicaidEligible' => false,
            'isEnrolledMedicarePartA' => false,
            'spouseFullName' => {
              'first' => 'VSDV',
              'last' => 'SDVSDV'
            }
          }
        end

        before do
          allow(user).to receive(:icn).and_return('1012829228V424035')
        end

        it 'returns a prefilled 10-10EZR form' do
          VCR.use_cassette(
            'hca/ee/dependents',
            VCR::MATCH_EVERYTHING.merge(erb: true)
          ) do
            expect_prefilled('10-10EZR')
          end
        end
      end

      context 'with a user with insurance data', run_at: 'Tue, 24 Oct 2023 17:27:12 GMT' do
        let(:v10_10_ezr_expected) do
          {
            'veteranFullName' => {
              'first' => user.first_name&.capitalize,
              'middle' => user.middle_name&.capitalize,
              'last' => user.last_name&.capitalize,
              'suffix' => user.suffix
            },
            'veteranSocialSecurityNumber' => user.ssn,
            'gender' => user.gender,
            'veteranDateOfBirth' => user.birth_date,
            'homePhone' => us_phone,
            'veteranAddress' => {
              'street' => street_check[:street],
              'street2' => street_check[:street2],
              'city' => user.address[:city],
              'state' => user.address[:state],
              'country' => user.address[:country],
              'postal_code' => user.address[:postal_code][0..4]
            },
            'email' => user.pciu_email,
            'maritalStatus' => 'Married',
            'isMedicaidEligible' => true,
            'isEnrolledMedicarePartA' => true,
            'medicarePartAEffectiveDate' => '1999-10-16',
            'medicareClaimNumber' => '873462432'
          }
        end

        before do
          allow(user).to receive(:icn).and_return('1013032368V065534')
        end

        it 'returns a prefilled 10-10EZR form' do
          VCR.use_cassette(
            'hca/ee/lookup_user_2023',
            VCR::MATCH_EVERYTHING.merge(erb: true)
          ) do
            expect_prefilled('10-10EZR')
          end
        end
      end
    end

    context 'with a user that can prefill mdot' do
      before do
        expect(user).to receive(:authorize).with(:mdot, :access?).and_return(true).at_least(:once)
        expect(user).to receive(:authorize).with(:va_profile, :access?).and_return(true).at_least(:once)
        expect(user.authorize(:mdot, :access?)).to eq(true)
      end

      it 'returns a prefilled MDOT form', :skip_va_profile do
        VCR.use_cassette('mdot/get_supplies_200') do
          expect_prefilled('MDOT')
        end
      end
    end

    context 'with a user that can prefill financial status report' do
      let(:comp_and_pen_payments) do
        [
          { payment_date: DateTime.now - 2.months, payment_amount: '1500' },
          { payment_date: DateTime.now - 10.days, payment_amount: '3000' }
        ]
      end

      before do
        allow_any_instance_of(BGS::People::Service).to(
          receive(:find_person_by_participant_id).and_return(BGS::People::Response.new({ file_nbr: '796043735' }))
        )
        allow_any_instance_of(User).to(
          receive(:participant_id).and_return('600061742')
        )
        allow_any_instance_of(DebtManagementCenter::PaymentsService).to(
          receive(:compensation_and_pension).and_return(comp_and_pen_payments)
        )
        allow_any_instance_of(DebtManagementCenter::PaymentsService).to(
          receive(:education).and_return(nil)
        )
        allow(user).to receive(:authorize).and_return(true)
      end

      it 'returns a prefilled 5655 form' do
        expect_prefilled('5655')
      end

      context 'payment window' do
        let(:education_payments) do
          [
            { payment_date: DateTime.now - 3.months, payment_amount: '1500' }
          ]
        end

        before do
          allow_any_instance_of(DebtManagementCenter::PaymentsService).to(
            receive(:education).and_return(education_payments)
          )
        end

        it 'filters older payments when window is present' do
          allow(Settings.dmc).to receive(:fsr_payment_window).and_return(30)
          expect_prefilled('5655')
        end

        context 'no window present' do
          let(:v5655_expected) do
            {
              'personalIdentification' => {
                'ssn' => user.ssn.last(4),
                'fileNumber' => '3735'
              },
              'personalData' => {
                'veteranFullName' => full_name,
                'address' => address,
                'telephoneNumber' => us_phone,
                'emailAddress' => user.pciu_email,
                'dateOfBirth' => user.birth_date
              },
              'income' => [
                {
                  'veteranOrSpouse' => 'VETERAN',
                  'compensationAndPension' => '3000',
                  'education' => '1500'
                }
              ]
            }
          end

          it 'includes older payments when no window is present' do
            allow(Settings.dmc).to receive(:fsr_payment_window).and_return(nil)

            expect_prefilled('5655')
          end
        end
      end
    end

    context 'when VA Profile returns 404', :skip_va_profile do
      it 'returns default values' do
        VCR.use_cassette('va_profile/military_personnel/post_read_service_history_404',
                         allow_playback_repeats: true, match_requests_on: %i[method body]) do
          can_prefill_vaprofile(true)
          output = form_profile.send(:initialize_military_information).attributes.transform_keys(&:to_s)
          expect(output['currently_active_duty']).to eq(false)
          expect(output['currently_active_duty_hash']).to eq({ yes: false })
          expect(output['discharge_type']).to eq(nil)
          expect(output['guard_reserve_service_history']).to eq([])
          expect(output['hca_last_service_branch']).to eq('other')
          expect(output['last_discharge_date']).to eq(nil)
          expect(output['last_entry_date']).to eq(nil)
          expect(output['last_service_branch']).to eq(nil)
          expect(output['latest_guard_reserve_service_period']).to eq(nil)
          expect(output['post_nov111998_combat']).to eq(false)
          expect(output['service_branches']).to eq([])
          expect(output['service_episodes_by_date']).to eq([])
          expect(output['service_periods']).to eq([])
          expect(output['sw_asia_combat']).to eq(false)
          expect(output['tours_of_duty']).to eq([])
        end
      end
    end

    context 'when VA Profile returns 500', :skip_va_profile do
      it 'sends a BackendServiceException to Sentry and returns and empty hash' do
        VCR.use_cassette('va_profile/military_personnel/post_read_service_history_500',
                         allow_playback_repeats: true, match_requests_on: %i[method uri]) do
          expect(form_profile).to receive(:log_exception_to_sentry).with(
            instance_of(Common::Exceptions::BackendServiceException),
            {}, prefill: :va_profile_prefill_military_information
          )
          expect(form_profile.send(:initialize_va_profile_prefill_military_information)).to eq({})
        end
      end
    end

    context 'user without an address' do
      it 'prefills properly' do
        expect(user).to receive(:address).exactly(6).times.and_return(
          street: nil,
          street2: nil,
          city: nil,
          state: nil,
          country: nil,
          postal_code: nil
        )
        described_class.for(form_id: '22-1990e', user:).prefill
      end
    end

    context 'with military information data', :skip_va_profile do
      context 'with va profile prefill on' do
        before do
          VAProfile::Configuration::SETTINGS.prefill = true

          v22_1990_expected['email'] = VAProfileRedis::ContactInformation.for_user(user).email.email_address
          v22_1990_expected['homePhone'] = '3035551234'
          v22_1990_expected['mobilePhone'] = '3035551234'
          v22_1990_expected['veteranAddress'] = {
            'street' => '140 Rock Creek Rd',
            'city' => 'Washington',
            'state' => 'DC',
            'country' => 'USA',
            'postalCode' => '20011'
          }
        end

        after do
          VAProfile::Configuration::SETTINGS.prefill = false
        end

        it 'prefills 1990' do
          VCR.use_cassette('va_profile/military_personnel/service_history_200_many_episodes',
                           allow_playback_repeats: true, match_requests_on: %i[uri method body]) do
            expect_prefilled('22-1990')
          end
        end
      end

      context 'with VA Profile prefill for 0994' do
        before do
          expect(user).to receive(:authorize).with(:ppiu, :access?).and_return(true).at_least(:once)
          expect(user).to receive(:authorize).with(:evss, :access?).and_return(true).at_least(:once)
          expect(user).to receive(:authorize).with(:va_profile, :access?).and_return(true).at_least(:once)
        end

        it 'prefills 0994' do
          VCR.use_cassette('va_profile/military_personnel/post_read_service_histories_200',
                           allow_playback_repeats: true) do
            expect_prefilled('22-0994')
          end
        end
      end

      context 'with VA Profile and ppiu prefill for 0994' do
        before do
          can_prefill_vaprofile(true)
          expect(user).to receive(:authorize).with(:ppiu, :access?).and_return(true).at_least(:once)
          expect(user).to receive(:authorize).with(:evss, :access?).and_return(true).at_least(:once)
          v22_0994_expected['bankAccount'] = {
            'bankAccountNumber' => '*********1234',
            'bankAccountType' => 'Checking',
            'bankName' => 'Comerica',
            'bankRoutingNumber' => '*****2115'
          }
        end

        it 'prefills 0994 with VA Profile and payment information' do
          VCR.use_cassette('evss/pciu_address/address_domestic') do
            VCR.use_cassette('evss/disability_compensation_form/rated_disabilities') do
              VCR.use_cassette('evss/ppiu/payment_information') do
                VCR.use_cassette('va_profile/military_personnel/post_read_service_histories_200',
                                 allow_playback_repeats: true) do
                  expect_prefilled('22-0994')
                end
              end
            end
          end
        end
      end

      context 'with VA Profile prefill for 0873' do
        let(:info) do
          {
            SchoolFacilityCode: '12345678',
            BusinessPhone: '1234567890',
            BusinessEmail: 'fake@company.com',
            ServiceNumber: '123455678'
          }
        end
        let(:profile) do
          AskVAApi::Profile::Entity.new(info)
        end
        let(:body) do
          {
            data: {
              attributes: {
                name: 'Fake School'
              }
            }
          }
        end
        let(:gids_response) do
          GI::GIDSResponse.new(status: 200, body:)
        end

        before do
          allow_any_instance_of(AskVAApi::Profile::Retriever).to receive(:call).and_return(profile)
          allow_any_instance_of(GI::Client).to receive(:get_institution_details_v0).and_return(gids_response)
        end

        it 'prefills 0873' do
          VCR.use_cassette('va_profile/demographics/demographics', VCR::MATCH_EVERYTHING) do
            VCR.use_cassette('va_profile/military_personnel/post_read_service_histories_200',
                             allow_playback_repeats: true, match_requests_on: %i[uri method body]) do
              expect_prefilled('0873')
            end
          end
        end
      end

      context 'with VA Profile prefill for 10203' do
        before do
          can_prefill_vaprofile(true)
          expect(user).to receive(:authorize).with(:evss, :access?).and_return(true).at_least(:once)
        end

        it 'prefills 10203' do
          VCR.use_cassette('va_profile/military_personnel/post_read_service_histories_200',
                           allow_playback_repeats: true) do
            expect_prefilled('22-10203')
          end
        end
      end

      context 'with VA Profile and GiBillStatus prefill for 10203' do
        before do
          can_prefill_vaprofile(true)
          expect(user).to receive(:authorize).with(:evss, :access?).and_return(true).at_least(:once)
          v22_10203_expected['remainingEntitlement'] = {
            'months' => 0,
            'days' => 10
          }
          v22_10203_expected['schoolName'] = 'OLD DOMINION UNIVERSITY'
          v22_10203_expected['schoolCity'] = 'NORFOLK'
          v22_10203_expected['schoolState'] = 'VA'
          v22_10203_expected['schoolCountry'] = 'USA'
        end

        it 'prefills 10203 with VA Profile and entitlement information' do
          VCR.use_cassette('evss/pciu_address/address_domestic') do
            VCR.use_cassette('evss/disability_compensation_form/rated_disabilities') do
              VCR.use_cassette('form_10203/gi_bill_status_200_response') do
                VCR.use_cassette('gi_client/gets_the_institution_details') do
                  VCR.use_cassette('va_profile/military_personnel/post_read_service_histories_200',
                                   allow_playback_repeats: true) do
                    expect(BenefitsEducation::Service).to receive(:new).with(user.icn).and_call_original

                    prefilled_data = Oj.load(
                      described_class.for(form_id: '22-10203', user:).prefill.to_json
                    )['form_data']
                    actual = form_profile.send(:clean!, v22_10203_expected)
                    expect(prefilled_data).to eq(actual)
                  end
                end
              end
            end
          end
        end
      end

      context 'with a user that can prefill VA Profile' do
        before do
          can_prefill_vaprofile(true)
        end

        context 'with a user with no vet360_id' do
          before do
            allow(user).to receive(:vet360_id).and_return(nil)
          end

          it 'omits address fields in 686c-674 form' do
            VCR.use_cassette('va_profile/military_personnel/post_read_service_histories_200',
                             allow_playback_repeats: true) do
              prefilled_data = described_class.for(form_id: '686C-674', user:).prefill[:form_data]
              v686_c_674_expected['veteranContactInformation'].delete('veteranAddress')
              expect(prefilled_data).to eq(v686_c_674_expected)
            end
          end
        end

        %w[
          21P-527EZ
          22-1990
          22-1990N
          22-1990E
          22-1995
          22-5490
          22-5495
          40-10007
          1010ez
          22-0993
          FEEDBACK-TOOL
          686C-674
          28-8832
          28-1900
          26-1880
          26-4555
<<<<<<< HEAD
          21-22
=======
          FORM-MOCK-AE-DESIGN-PATTERNS
>>>>>>> d50cec21
        ].each do |form_id|
          it "returns prefilled #{form_id}" do
            Flipper.disable(:pension_military_prefill)
            VCR.use_cassette('va_profile/military_personnel/service_history_200_many_episodes',
                             allow_playback_repeats: true, match_requests_on: %i[uri method body]) do
              expect_prefilled(form_id)
            end
          end
        end

        context 'with pension_military_prefill' do
          it 'returns prefilled 21P-527EZ' do
            Flipper.enable(:pension_military_prefill)
            VCR.use_cassette('va_profile/military_personnel/service_history_200_many_episodes',
                             allow_playback_repeats: true, match_requests_on: %i[uri method body]) do
              form_id = '21P-527EZ'
              prefilled_data = Oj.load(described_class.for(form_id:, user:).prefill.to_json)['form_data']
              schema = strip_required(VetsJsonSchema::SCHEMAS[form_id]).except('anyOf')
              schema_data = prefilled_data.deep_dup
              errors = JSON::Validator.fully_validate(
                schema,
                schema_data.deep_transform_keys { |key| key.camelize(:lower) }, validate_schema: true
              )

              expect(errors.empty?).to eq(true), "schema errors: #{errors}"

              expect(prefilled_data).to eq(
                form_profile.send(:clean!, public_send('v21_p_527_ez_expected_military'))
              )
            end
          end
        end

        context 'with a user that can prefill evss' do
          before do
            allow_any_instance_of(Auth::ClientCredentials::Service).to receive(:get_token).and_return('usyergd')
          end

          # NOTE: `increase only` and `all claims` use the same form prefilling
          context 'when Vet360 prefill is disabled' do
            before do
              expect(user).to receive(:authorize).with(:ppiu, :access?).and_return(true).at_least(:once)
              expect(user).to receive(:authorize).with(:evss, :access?).and_return(true).at_least(:once)
            end

            it 'returns prefilled 21-526EZ' do
              Flipper.disable(ApiProviderFactory::FEATURE_TOGGLE_RATED_DISABILITIES_FOREGROUND)
              Flipper.disable(:disability_compensation_remove_pciu)
              Flipper.enable(:disability_526_toxic_exposure, user)
              VCR.use_cassette('evss/pciu_address/address_domestic') do
                VCR.use_cassette('evss/disability_compensation_form/rated_disabilities') do
                  VCR.use_cassette('evss/ppiu/payment_information') do
                    VCR.use_cassette('va_profile/military_personnel/service_history_200_many_episodes',
                                     allow_playback_repeats: true, match_requests_on: %i[uri method body]) do
                      VCR.use_cassette('virtual_regional_office/max_ratings') do
                        expect_prefilled('21-526EZ')
                      end
                    end
                  end
                end
              end
            end
          end
        end

        context 'without ppiu' do
          context 'when Vet360 prefill is enabled' do
            before do
              VAProfile::Configuration::SETTINGS.prefill = true # TODO: - is this missing in the failures above?
              expected_veteran_info = v21_526_ez_expected['veteran']
              expected_veteran_info['emailAddress'] =
                VAProfileRedis::ContactInformation.for_user(user).email.email_address
              expected_veteran_info['primaryPhone'] = '3035551234'
            end

            after do
              VAProfile::Configuration::SETTINGS.prefill = false
            end

            it 'returns prefilled 21-526EZ' do
              Flipper.disable(ApiProviderFactory::FEATURE_TOGGLE_RATED_DISABILITIES_FOREGROUND)
              Flipper.enable(:disability_526_toxic_exposure, user)
              expect(user).to receive(:authorize).with(:ppiu, :access?).and_return(true).at_least(:once)
              expect(user).to receive(:authorize).with(:evss, :access?).and_return(true).at_least(:once)
              VCR.use_cassette('evss/pciu_address/address_domestic') do
                VCR.use_cassette('evss/disability_compensation_form/rated_disabilities') do
                  VCR.use_cassette('evss/ppiu/payment_information') do
                    VCR.use_cassette('va_profile/military_personnel/service_history_200_many_episodes',
                                     allow_playback_repeats: true, match_requests_on: %i[uri method body]) do
                      VCR.use_cassette('virtual_regional_office/max_ratings') do
                        expect_prefilled('21-526EZ')
                      end
                    end
                  end
                end
              end
            end
          end

          it 'returns prefilled 21-686C' do
            expect(user).to receive(:authorize).with(:evss, :access?).and_return(true).at_least(:once)
            VCR.use_cassette('evss/dependents/retrieve_user_with_max_attributes') do
              VCR.use_cassette('va_profile/military_personnel/post_read_service_histories_200',
                               allow_playback_repeats: true) do
                expect_prefilled('21-686C')
              end
            end
          end
        end
      end
    end

    context 'with a burial application form' do
      it 'returns the va profile mapped to the burial form' do
        expect_prefilled('21P-530')
      end

      context 'without address' do
        let(:v21_p_530_expected) do
          {
            'claimantFullName' => {
              'first' => user.first_name&.capitalize,
              'middle' => user.middle_name&.capitalize,
              'last' => user.last_name&.capitalize,
              'suffix' => user.suffix
            }
          }
        end

        before do
          allow_any_instance_of(FormProfiles::VA21p530)
            .to receive(:initialize_contact_information).and_return(FormContactInformation.new)
        end

        it "doesn't throw an exception" do
          expect_prefilled('21P-530')
        end
      end
    end

    context 'with a higher level review form' do
      let(:schema_name) { '20-0996' }
      let(:schema) { VetsJsonSchema::SCHEMAS[schema_name] }

      let(:form_profile) { described_class.for(form_id: schema_name, user:) }
      let(:prefill) { Oj.load(form_profile.prefill.to_json)['form_data'] }

      before do
        allow_any_instance_of(BGS::People::Service).to(
          receive(:find_person_by_participant_id).and_return(BGS::People::Response.new({ file_nbr: '1234567890' }))
        )
        allow_any_instance_of(VAProfile::Models::Address).to(
          receive(:address_line3).and_return('suite 500')
        )
      end

      it 'street3 returns VAProfile address_line3' do
        expect(form_profile.send(:vet360_mailing_address)&.address_line3).to eq form_profile.send :street3
      end

      it 'prefills' do
        expect(prefill.dig('data', 'attributes', 'veteran', 'address', 'zipCode5')).to be_a(String).or be_nil
        expect(prefill.dig('data', 'attributes', 'veteran', 'phone', 'areaCode')).to be_a(String).or be_nil
        expect(prefill.dig('data', 'attributes', 'veteran', 'phone', 'phoneNumber')).to be_a(String).or be_nil
        expect(prefill.dig('nonPrefill', 'veteranAddress', 'street')).to be_a(String).or be_nil
        expect(prefill.dig('nonPrefill', 'veteranAddress', 'street2')).to be_a(String).or be_nil
        expect(prefill.dig('nonPrefill', 'veteranAddress', 'street3')).to be_a(String).or be_nil
        expect(prefill.dig('nonPrefill', 'veteranAddress', 'city')).to be_a(String).or be_nil
        expect(prefill.dig('nonPrefill', 'veteranAddress', 'state')).to be_a(String).or be_nil
        expect(prefill.dig('nonPrefill', 'veteranAddress', 'country')).to be_a(String).or be_nil
        expect(prefill.dig('nonPrefill', 'veteranAddress', 'postalCode')).to be_a(String).or be_nil
        expect(prefill.dig('nonPrefill', 'veteranSsnLastFour')).to be_a(String).or be_nil
        expect(prefill.dig('nonPrefill', 'veteranVaFileNumberLastFour')).to be_a(String)
      end

      it 'prefills an object that passes the schema' do
        full_example = VetsJsonSchema::EXAMPLES['HLR-CREATE-REQUEST-BODY']
        test_data = full_example.deep_merge prefill
        errors = JSON::Validator.fully_validate(
          schema,
          test_data,
          validate_schema: true
        )
        expect(errors.empty?).to eq(true), "schema errors: #{errors}"
      end
    end

    context 'with a notice of disagreement (NOD) form' do
      let(:schema_name) { '10182' }
      let(:schema) do
        DecisionReview::Schemas::NOD_CREATE_REQUEST.merge '$schema': 'http://json-schema.org/draft-04/schema#'
      end

      let(:form_profile) { described_class.for(form_id: schema_name, user:) }
      let(:prefill) { Oj.load(form_profile.prefill.to_json)['form_data'] }

      before do
        allow_any_instance_of(BGS::People::Service).to(
          receive(:find_person_by_participant_id).and_return(BGS::People::Response.new({ file_nbr: '1234567890' }))
        )
        allow_any_instance_of(VAProfile::Models::Address).to(
          receive(:address_line3).and_return('suite 500')
        )
      end

      it 'street3 returns VAProfile address_line3' do
        expect(form_profile.send(:vet360_mailing_address)&.address_line3).to eq form_profile.send :street3
      end

      it 'prefills' do
        veteran = prefill.dig 'data', 'attributes', 'veteran'
        address = veteran['address']
        phone = veteran['phone']
        expect(address['addressLine1']).to be_a String
        expect(address['addressLine2']).to be_a(String).or be_nil
        expect(address['addressLine3']).to be_a(String).or be_nil
        expect(address['city']).to be_a String
        expect(address['stateCode']).to be_a String
        expect(address['zipCode5']).to be_a String
        expect(address['countryName']).to be_a String
        expect(address['internationalPostalCode']).to be_a(String).or be_nil
        expect(phone['areaCode']).to be_a String
        expect(phone['phoneNumber']).to be_a String
        expect(veteran['emailAddressText']).to be_a String
        non_prefill = prefill['nonPrefill']
        expect(non_prefill['veteranSsnLastFour']).to be_a String
        expect(non_prefill['veteranVaFileNumberLastFour']).to be_a String
      end

      it 'prefills an object that passes the schema' do
        full_example = JSON.parse File.read Rails.root.join 'spec', 'fixtures', 'notice_of_disagreements',
                                                            'valid_NOD_create_request.json'

        test_data = full_example.deep_merge prefill.except('nonPrefill')
        errors = JSON::Validator.fully_validate(
          schema,
          test_data,
          validate_schema: true
        )
        expect(errors.empty?).to eq(true), "schema errors: #{errors}"
      end
    end

    context 'when the form mapping can not be found' do
      it 'raises an IOError' do
        allow(FormProfile).to receive(:prefill_enabled_forms).and_return(['foo'])

        expect { described_class.new(form_id: 'foo', user:).prefill }.to raise_error(IOError)
      end
    end

    context 'when the form does not use prefill' do
      it 'does not raise an error' do
        expect { described_class.new(form_id: '21-4142', user:).prefill }.not_to raise_error
      end
    end
  end

  describe '.mappings_for_form' do
    context 'with multiple form profile instances' do
      let(:instance1) { FormProfile.new(form_id: '1010ez', user:) }
      let(:instance2) { FormProfile.new(form_id: '1010ez', user:) }

      it 'loads the yaml file only once' do
        expect(YAML).to receive(:load_file).once.and_return(
          'veteran_full_name' => %w[identity_information full_name],
          'gender' => %w[identity_information gender],
          'veteran_date_of_birth' => %w[identity_information date_of_birth],
          'veteran_address' => %w[contact_information address],
          'home_phone' => %w[contact_information home_phone]
        )
        instance1.prefill
        instance2.prefill
      end
    end

    context '10-7959F-1 form profile instances' do
      let(:instance) { FormProfile.new(form_id: '10-7959F-1', user:) }

      it 'loads the yaml file only once' do
        expect(YAML).to receive(:load_file).once.and_return(
          'veteranFullName' => %w[identity_information full_name],
          'veteranAddress' => %w[contact_information address],
          'veteranSocialSecurityNumber' => %w[identity_information ssn],
          'veteranPhoneNumber' => %w[contact_information us_phone],
          'veteranEmailAddress' => %w[contact_information email],
          'veteranPhysicalAddress' => %w[residential_address]
        )
        instance.prefill
      end
    end
  end
end<|MERGE_RESOLUTION|>--- conflicted
+++ resolved
@@ -1751,11 +1751,8 @@
           28-1900
           26-1880
           26-4555
-<<<<<<< HEAD
           21-22
-=======
           FORM-MOCK-AE-DESIGN-PATTERNS
->>>>>>> d50cec21
         ].each do |form_id|
           it "returns prefilled #{form_id}" do
             Flipper.disable(:pension_military_prefill)
