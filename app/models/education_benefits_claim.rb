# frozen_string_literal: true

class EducationBenefitsClaim < ApplicationRecord
<<<<<<< HEAD
  FORM_TYPES = %w[1990 1995 1990e 5490 5495 1990n 0993 0994 10203 1990s 10282 10216 10215 10297 1919 10275].freeze
=======
  FORM_TYPES = %w[1990 1995 1990e 5490 5495 1990n 0993 0994 10203 1990s 10282 10216 10215 10297 1919 0839].freeze
>>>>>>> 98074b23

  APPLICATION_TYPES = %w[
    chapter33
    chapter1607
    chapter1606
    chapter32
    chapter35
    transfer_of_entitlement
    vettec
    chapter30
    vrrap
  ].freeze

  belongs_to(:saved_claim, class_name: 'SavedClaim::EducationBenefits', inverse_of: :education_benefits_claim)

  has_one(:education_benefits_submission, inverse_of: :education_benefits_claim)
  has_one(:education_stem_automated_decision, inverse_of: :education_benefits_claim, dependent: :destroy)

  delegate(:parsed_form, to: :saved_claim)
  delegate(:form, to: :saved_claim)

  before_save(:set_region)
  after_create(:create_education_benefits_submission)
  after_save(:update_education_benefits_submission_status)

  # For console access only, right now.
  def reprocess_at(region)
    key = region.to_sym
    unless EducationForm::EducationFacility::REGIONS.include?(key)
      raise "Invalid region. Must be one of #{EducationForm::EducationFacility::REGIONS.join(', ')}"
    end

    self.regional_processing_office = region
    self.processed_at = nil
    save
  end

  def confirmation_number
    "V-EBC-#{id}"
  end

  FORM_TYPES.each do |type|
    define_method("is_#{type}?") do
      form_type == type
    end
  end

  def form_type
    saved_claim.form_id.gsub('22-', '').downcase
  end

  # This converts the form data into an OpenStruct object so that the template
  # rendering can be cleaner. Piping it through the JSON serializer was a quick
  # and easy way to deeply transform the object.
  def open_struct_form
    @application ||= lambda do
      @application = saved_claim.open_struct_form
      @application.confirmation_number = confirmation_number

      transform_form

      @application
    end.call
  end

  def transform_form
    generate_benefits_to_apply_to if is_1990?
    copy_from_previous_benefits if is_5490?
  end

  def copy_from_previous_benefits
    if @application.currentSameAsPrevious
      previous_benefits = @application.previousBenefits

      %w[veteranFullName vaFileNumber veteranSocialSecurityNumber].each do |attr|
        @application.public_send("#{attr}=", previous_benefits.public_send(attr))
      end
    end
  end

  def generate_benefits_to_apply_to
    selected_benefits = []
    APPLICATION_TYPES.each do |application_type|
      selected_benefits << application_type if @application.public_send(application_type)
    end
    selected_benefits = selected_benefits.join(', ')

    @application.toursOfDuty&.each do |tour|
      tour.benefitsToApplyTo = selected_benefits if tour.applyPeriodToSelected
    end
  end

  def self.unprocessed
    where(processed_at: nil)
  end

  def region
    EducationForm::EducationFacility.region_for(self)
  end

  def regional_office
    EducationForm::EducationFacility.regional_office_for(self)
  end

  def selected_benefits
    benefits = {}

    case form_type
    when '1990'
      benefits = parsed_form.slice(*APPLICATION_TYPES)
    when '1990n'
      return benefits
    when '0994', '10297'
      benefits['vettec'] = true
    when '1990s'
      benefits['vrrap'] = true
    when '1995'
      benefit = parsed_form['benefit']&.underscore
      benefits['chapter33'] = true if benefit.present? && benefit.start_with?('chapter33')
      benefits[benefit] = true if benefit.present? && !benefit.start_with?('chapter33')
    else
      benefit = parsed_form['benefit']&.underscore
      benefits[benefit] = true if benefit.present?
    end

    benefits
  end

  def self.form_headers(form_types = FORM_TYPES)
    form_types.map { |t| "22-#{t}" }.freeze
  end

  private

  def create_education_benefits_submission
    opt = selected_benefits

    EducationBenefitsSubmission.create!(
      opt.merge(
        region:,
        form_type:,
        education_benefits_claim: self
      )
    )
  end

  def update_education_benefits_submission_status
    if processed_at.present? && attribute_before_last_save(:processed).nil?
      # old claims don't have an education benefits submission associated
      education_benefits_submission&.update!(status: 'processed')
    end
  end

  def set_region
    self.regional_processing_office ||= region.to_s
  end
end<|MERGE_RESOLUTION|>--- conflicted
+++ resolved
@@ -1,11 +1,8 @@
 # frozen_string_literal: true
 
 class EducationBenefitsClaim < ApplicationRecord
-<<<<<<< HEAD
-  FORM_TYPES = %w[1990 1995 1990e 5490 5495 1990n 0993 0994 10203 1990s 10282 10216 10215 10297 1919 10275].freeze
-=======
-  FORM_TYPES = %w[1990 1995 1990e 5490 5495 1990n 0993 0994 10203 1990s 10282 10216 10215 10297 1919 0839].freeze
->>>>>>> 98074b23
+
+  FORM_TYPES = %w[1990 1995 1990e 5490 5495 1990n 0993 0994 10203 1990s 10282 10216 10215 10297 1919 0839 10275].freeze
 
   APPLICATION_TYPES = %w[
     chapter33
