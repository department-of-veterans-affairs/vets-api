--- conflicted
+++ resolved
@@ -97,7 +97,6 @@
 
   let(:decrypter) { Aes256CbcEncryptor.new(Settings.sso.cookie_key, Settings.sso.cookie_iv) }
 
-<<<<<<< HEAD
   def verify_session_cookie
     token = session[:token]
     expect(token).to_not be_nil
@@ -108,11 +107,8 @@
     end
   end
 
-  before do
-=======
   before(:each) do
     request.host = request_host
->>>>>>> e444908b
     allow(SAML::SettingsService).to receive(:saml_settings).and_return(rubysaml_settings)
     allow(OneLogin::RubySaml::Response).to receive(:new).and_return(valid_saml_response)
     Redis.current.set("benchmark_api.auth.login_#{uuid}", Time.now.to_f)
@@ -223,11 +219,7 @@
           expect(cookies['vagov_session_dev']).to_not be_nil
           get(:logout, session: Base64.urlsafe_encode64(token))
           expect(response.location).to match('https://api.idmelabs.com/saml/SingleLogoutService')
-<<<<<<< HEAD
-          expect(response.location).to include("RelayState=#{CGI.escape(Settings.saml.logout_relays.vetsgov)}")
-
-=======
->>>>>>> e444908b
+
           # these should be destroyed.
           expect(Session.find(token)).to be_nil
           expect(session).to be_empty
