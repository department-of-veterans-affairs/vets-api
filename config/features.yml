--- conflicted
+++ resolved
@@ -183,15 +183,9 @@
   champva_vanotify_custom_confirmation_callback:
     actor_type: user
     description: Enables the custom callback_klass when sending IVC CHAMPVA confirmation emails with VA Notify
-<<<<<<< HEAD
-=======
   champva_log_all_s3_uploads:
     actor_type: user
     description: Enables logging for all s3 uploads using UUID or keys for monitoring
-  champva_multiple_stamp_retry:
-    actor_type: user
-    description: Enables retry of file creation for some errors in CHAMPVA PDF stamping
->>>>>>> 9919a16e
   champva_failure_email_job_enabled:
     actor_type: user
     description: Enables sending failure notification emails for IVC CHAMPVA form submissions that lack a Pega status
