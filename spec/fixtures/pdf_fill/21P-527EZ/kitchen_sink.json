--- conflicted
+++ resolved
@@ -1,264 +1,8 @@
 {
-<<<<<<< HEAD
-  "veteranFullName": {
-    "first": "John",
-    "middle": "Edmund",
-    "last": "Doe",
-    "suffix": "Sr."
-  },
-  "veteranSocialSecurityNumber": "987654321",
-  "vaClaimsHistory": true,
-  "vaFileNumber": "12345678",
-  "veteranDateOfBirth": "1960-01-01",
-  "serviceBranch": {
-    "army": true
-  },
-=======
->>>>>>> 73df936c
   "activeServiceDateRange": {
     "from": "2003-03-02",
     "to": "2007-03-20"
   },
-<<<<<<< HEAD
-  "serviceNumber": "123456",
-  "serveUnderOtherNames": true,
-  "previousNames": [
-    {
-      "first": "John",
-      "last": "Doe"
-    },
-    {
-      "first": "Jane",
-      "last": "Doe"
-    }
-  ],
-  "placeOfSeparation": "Northampton, MA",
-  "powStatus": true,
-  "powDateRange": {
-    "from": "1971-02-26",
-    "to": "1973-03-02"
-  },
-  "socialSecurityDisability": false,
-  "medicalCondition": false,
-  "nursingHome": true,
-  "medicaidCoverage": false,
-  "medicaidStatus": true,
-  "specialMonthlyPension": false,
-  "vaTreatmentHistory": true,
-  "vaMedicalCenters": [
-    {
-      "medicalCenter": "Dallas Fort Worth VA Medical Center"
-    }
-  ],
-  "federalTreatmentHistory": true,
-  "federalMedicalCenters": [
-    {
-      "medicalCenter": "Memphis Health Care"
-    },
-    {
-      "medicalCenter": "Nashville Health Care"
-    }
-  ],
-  "currentEmployment": true,
-  "currentEmployers": [
-    {
-      "jobType": "Customer service",
-      "jobHoursWeek": 20,
-      "jobTitle": "Manager"
-    },
-    {
-      "jobType": "Customer service",
-      "jobHoursWeek": 20,
-      "jobTitle": "Representative"
-    }
-  ],
-  "maritalStatus": "Separated",
-  "marriages": [
-    {
-      "spouseFullName": {
-        "first": "Jessica",
-        "last": "Doe"
-      },
-      "dateOfMarriage": "1989-03-02",
-      "locationOfMarriage": "Dallas",
-      "reasonForSeparation": "Divorce",
-      "dateOfSeparation": "1990-03-02",
-      "locationOfSeparation": "San Antonio, TX"
-    },
-    {
-      "spouseFullName": {
-        "first": "Meg",
-        "last": "Doe"
-      },
-      "dateOfMarriage": "1994-03-02",
-      "locationOfMarriage": "North Adams, MA",
-      "marriageType": "Other",
-      "otherExplanation": "Personal"
-    }
-  ],
-  "spouseDateOfBirth": "1960-01-01",
-  "spouseSocialSecurityNumber": "342342444",
-  "spouseIsVeteran": true,
-  "spouseVaFileNumber": "23423444",
-  "spouseAddress": {
-    "street": "123 7th st",
-    "street2": "Apt 3",
-    "city": "Pittsfield",
-    "country": "USA",
-    "state": "MA",
-    "postalCode": "01050"
-  },
-  "reasonForCurrentSeparation": "OTHER",
-  "otherExplanation": "Personal reason",
-  "currentSpouseMonthlySupport": 2444,
-  "currentSpouseMaritalHistory": "Yes",
-  "spouseMarriages": [
-    {
-      "dateOfMarriage": "1980-03-02",
-      "locationOfMarriage": "Seattle, WA",
-      "spouseFullName": {
-        "first": "Joe",
-        "middle": "F",
-        "last": "Generic",
-        "suffix": "Jr."
-      },
-      "reasonForSeparation": "OTHER",
-      "otherExplanation": "Other reason",
-      "dateOfSeparation": "1990-03-02",
-      "locationOfSeparation": "Tacoma, WA"
-    }
-  ],
-  "dependents": [
-    {
-      "childInHousehold": false,
-      "childAddress": {
-        "street": "123 8th st",
-        "city": "Hadley",
-        "country": "USA",
-        "state": "ME",
-        "postalCode": "01050"
-      },
-      "personWhoLivesWithChild": {
-        "first": "Joe",
-        "last": "Smith"
-      },
-      "monthlyPayment": 3444,
-      "childPlaceOfBirth": "Tallahassee, FL",
-      "childSocialSecurityNumber": "324234444",
-      "childRelationship": "biological",
-      "attendingCollege": true,
-      "disabled": true,
-      "previouslyMarried": true,
-      "married": true,
-      "fullName": {
-        "first": "Bobby",
-        "last": "Doe"
-      },
-      "childDateOfBirth": "1997-03-02"
-    },
-    {
-      "childInHousehold": true,
-      "childPlaceOfBirth": "Troy, MT",
-      "childSocialSecurityNumber": "324237778",
-      "childRelationship": "adopted",
-      "disabled": false,
-      "previouslyMarried": false,
-      "fullName": {
-        "first": "Emily",
-        "last": "Doe"
-      },
-      "childDateOfBirth": "1993-03-02"
-    }
-  ],
-  "totalNetWorth": false,
-  "netWorthEstimation": 18000,
-  "hasCareExpenses": true,
-  "careExpenses": [
-    {
-      "recipients": "VETERAN",
-      "provider": "NYC Care Provider",
-      "careType": "CARE_FACILITY",
-      "ratePerHour": 100,
-      "hoursPerWeek": 20,
-      "careDateRange": {
-        "from": "2020-08-01",
-        "to": "2023-05-25"
-      },
-      "paymentFrequency": "ONCE_MONTH",
-      "paymentAmount": 2500
-    },
-    {
-      "recipients": "CHILD",
-      "childName": "Joe Doe",
-      "provider": "LA Care Provider",
-      "careType": "CARE_FACILITY",
-      "ratePerHour": 200,
-      "hoursPerWeek": 10,
-      "careDateRange": {
-        "from": "2020-08-01"
-      },
-      "noCareEndDate": true,
-      "paymentFrequency": "ONCE_YEAR",
-      "paymentAmount": 22500
-    }
-  ],
-  "hasMedicalExpenses": true,
-  "medicalExpenses": [
-    {
-      "recipients": "VETERAN",
-      "provider": "Funeral Home",
-      "purpose": "Burial expenses",
-      "paymentDate": "2020-03-15",
-      "paymentFrequency": "ONE_TIME",
-      "paymentAmount": 10000
-    },
-    {
-      "recipients": "CHILD",
-      "childName": "Joe Doe",
-      "provider": "Health Provider",
-      "purpose": "Medical expenses",
-      "paymentDate": "2023-07-01",
-      "paymentFrequency": "ONE_TIME",
-      "paymentAmount": 10000
-    }
-  ],
-  "transferredAssets": true,
-  "homeOwnership": true,
-  "homeAcreageMoreThanTwo": true,
-  "homeAcreageValue": 75000,
-  "landMarketable": true,
-  "receivesIncome": true,
-  "incomeSources": [
-    {
-      "typeOfIncome": "SOCIAL_SECURITY",
-      "receiver": "Jane Doe",
-      "payer": "John Doe",
-      "amount": 278
-    }
-  ],
-  "bankAccount": {
-    "accountType": "checking",
-    "bankName": "Best Bank",
-    "accountNumber": "001122334455",
-    "routingNumber": "123123123"
-  },
-  "veteranAddress": {
-    "street": "123 8th st",
-    "street2": "Apt A-3",
-    "city": "Hadley",
-    "country": "USA",
-    "state": "ME",
-    "postalCode": "01050",
-    "isMilitary": false
-  },
-  "email": "test@example.com",
-  "phone": "212-867-5309",
-  "mobilePhone": "313-867-5309",
-  "internationalPhone": "001-212-456-7890",
-  "isOver65": false,
-  "statementOfTruthCertified": true,
-  "statementOfTruthSignature": "John Edmund Doe"
-=======
   "bankAccount": {
     "accountNumber": "001122334455",
     "accountType": "savings",
@@ -498,5 +242,4 @@
   "view:hasDependents": true,
   "view:powStatus": true,
   "view:serveUnderOtherNames": true
->>>>>>> 73df936c
 }