--- conflicted
+++ resolved
@@ -63,14 +63,6 @@
 
     before do
       cassettes.each { |cassette| VCR.insert_cassette(cassette) }
-<<<<<<< HEAD
-      allow(Flipper).to receive(:enabled?).with(ApiProviderFactory::FEATURE_TOGGLE_RATED_DISABILITIES_BACKGROUND,
-                                                anything).and_return(false)
-      allow(Flipper).to receive(:enabled?).with(ApiProviderFactory::FEATURE_TOGGLE_RATED_DISABILITIES_FOREGROUND,
-=======
-      allow(Flipper).to receive(:enabled?).with(:disability_526_migrate_contention_classification,
->>>>>>> 6e66ad80
-                                                anything).and_return(false)
     end
 
     after do
