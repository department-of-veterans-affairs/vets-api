--- conflicted
+++ resolved
@@ -1,11 +1,6 @@
 # frozen_string_literal: true
 
 require 'rails_helper'
-<<<<<<< HEAD
-require 'evss/auth_headers'
-require 'bgs/power_of_attorney_verifier'
-=======
->>>>>>> 53a47345
 
 RSpec.describe 'Claim Appeals API endpoint', type: :request do
   include SchemaMatchers
