# frozen_string_literal: true

require 'rails_helper'
require 'rx/client' # used to stub Rx::Client in tests
require 'lib/sentry_logging_spec_helper'

RSpec.describe ApplicationController, type: :controller do
  controller do
    attr_reader :payload
    skip_before_action :authenticate, except: :test_authentication

    JSON_ERROR = {
      'errorCode' => 139, 'developerMessage' => '', 'message' => 'Prescription is not Refillable'
    }.freeze

    def not_authorized
      raise Pundit::NotAuthorizedError
    end

    def unauthorized
      raise Common::Exceptions::Unauthorized
    end

    def routing_error
      raise Common::Exceptions::RoutingError
    end

    def forbidden
      raise Common::Exceptions::Forbidden
    end

<<<<<<< HEAD
=======
    def breakers_outage
      Rx::Configuration.instance.breakers_service.begin_forced_outage!
      client = Rx::Client.new(session: { user_id: 123 })
      client.get_session
    end

>>>>>>> 615c97e2
    def record_not_found
      raise Common::Exceptions::RecordNotFound, 'some_id'
    end

    def other_error
      raise Common::Exceptions::BackendServiceException, 'RX139'
    end

    def common_error_with_info_sentry
      raise Common::Exceptions::BackendServiceException, 'VAOS_409A'
    end

    def client_connection_failed
      client = Rx::Client.new(session: { user_id: 123 })
      client.get_session
    end

    def test_authentication
      head :ok
    end

    def append_info_to_payload(payload)
      super
      @payload = payload
    end
  end

  before do
    routes.draw do
      get 'not_authorized' => 'anonymous#not_authorized'
      get 'unauthorized' => 'anonymous#unauthorized'
      get 'routing_error' => 'anonymous#routing_error'
      get 'forbidden' => 'anonymous#forbidden'
<<<<<<< HEAD
      get 'common_error_with_info_sentry' => 'anonymous#common_error_with_info_sentry'
=======
      get 'breakers_outage' => 'anonymous#breakers_outage'
>>>>>>> 615c97e2
      get 'record_not_found' => 'anonymous#record_not_found'
      get 'other_error' => 'anonymous#other_error'
      get 'client_connection_failed' => 'anonymous#client_connection_failed'
      get 'client_connection_failed_no_sentry' => 'anonymous#client_connection_failed_no_sentry'
      get 'test_authentication' => 'anonymous#test_authentication'
    end
  end

  it_behaves_like 'a sentry logger'

  describe 'Sentry Handling' do
    around do |example|
      with_settings(Settings.sentry, dsn: 'T') do
        example.run
      end
    end

<<<<<<< HEAD
=======
    it 'does log exceptions to sentry if Pundit::NotAuthorizedError' do
      expect(Raven).to receive(:capture_exception).with(Pundit::NotAuthorizedError, { level: 'info' })
      expect(Raven).not_to receive(:capture_message)
      get :not_authorized
    end

    it 'does not log to sentry if Breakers::OutageException' do
      expect(Raven).not_to receive(:capture_exception)
      expect(Raven).not_to receive(:capture_message)
      get :breakers_outage
    end

>>>>>>> 615c97e2
    it 'does not log to sentry if Common::Exceptions::Unauthorized' do
      expect(Raven).not_to receive(:capture_exception)
      expect(Raven).not_to receive(:capture_message)
      get :unauthorized
    end

    it 'does not log to sentry if Common::Exceptions::RoutingError' do
      expect(Raven).not_to receive(:capture_exception)
      expect(Raven).not_to receive(:capture_message)
      get :routing_error
    end

    it 'does not log to sentry if Common::Exceptions::Forbidden' do
      expect(Raven).not_to receive(:capture_exception)
      expect(Raven).not_to receive(:capture_message)
      get :forbidden
    end
<<<<<<< HEAD

    it 'it logs to sentry with level matching exception.en.yml' do
      expect(Raven).to receive(:capture_exception).with(
        Common::Exceptions::BackendServiceException,
        { level: "warning" }
      )
      expect(Raven).not_to receive(:capture_message)
      get :common_error_with_info_sentry
    end
=======
>>>>>>> 615c97e2
  end

  describe '#clear_saved_form' do
    subject do
      controller.clear_saved_form(form_id)
    end

    let(:user) { create(:user) }

    context 'with a saved form' do
      let!(:in_progress_form) { create(:in_progress_form, user_uuid: user.uuid) }
      let(:form_id) { in_progress_form.form_id }

      context 'without a current user' do
        it 'does not delete the form' do
          subject
          expect(model_exists?(in_progress_form)).to be(true)
        end
      end

      context 'with a current user' do
        before do
          controller.instance_variable_set(:@current_user, user)
        end

        it 'deletes the form' do
          subject
          expect(model_exists?(in_progress_form)).to be(false)
        end
      end
    end

    context 'without a saved form' do
      let(:form_id) { 'foo' }

      before do
        controller.instance_variable_set(:@current_user, user)
      end

      it 'does nothing' do
        subject
      end
    end
  end

  context 'RecordNotFound' do
    subject { JSON.parse(response.body)['errors'].first }

    let(:keys_for_all_env) { %w[title detail code status] }

    context 'with Rails.env.test or Rails.env.development' do
      it 'renders json object with developer attributes' do
        get :record_not_found
        expect(subject.keys).to eq(keys_for_all_env)
      end
    end

    context 'with Rails.env.production' do
      it 'renders json error with production attributes' do
        allow(Rails)
          .to(receive(:env))
          .and_return(ActiveSupport::StringInquirer.new('production'))

        get :record_not_found
        expect(subject.keys)
          .to eq(keys_for_all_env)
      end
    end
  end

  context 'BackendServiceErrorError' do
    subject { JSON.parse(response.body)['errors'].first }

    let(:keys_for_production) { %w[title detail code status] }
    let(:keys_for_development) { keys_for_production + ['meta'] }

    context 'with Rails.env.test or Rails.env.development' do
      it 'renders json object with developer attributes' do
        get :other_error
        expect(subject.keys).to eq(keys_for_production)
      end
    end

    context 'with Rails.env.production' do
      it 'renders json error with production attributes' do
        allow(Rails)
          .to(receive(:env))
          .and_return(ActiveSupport::StringInquirer.new('production'))

        get :other_error
        expect(subject.keys)
          .to eq(keys_for_production)
      end
    end
  end

  context 'ConnectionFailed Error' do
    it 'makes a call to sentry when there is cause' do
      allow_any_instance_of(Rx::Client)
        .to receive(:connection).and_raise(Faraday::ConnectionFailed, 'some message')
      expect(Raven).to receive(:extra_context).once.with(
        request_uuid: nil
      )
      expect(Raven).to receive(:extra_context).once.with(
        va_exception_errors: [{
          title: 'Service unavailable',
          detail: 'Backend Service Outage',
          code: '503',
          status: '503'
        }]
      )
      # if current user is nil it means user is not signed in.
      expect(Raven).to receive(:tags_context).once.with(
        controller_name: 'anonymous',
        sign_in_method: 'not-signed-in'
      )
      expect(Raven).to receive(:tags_context).once.with(
        error: 'mhv_session'
      )
      # since user is not signed in this shouldnt get called.
      expect(Raven).not_to receive(:user_context)
      expect(Raven).to receive(:capture_exception).once
      with_settings(Settings.sentry, dsn: 'T') do
        get :client_connection_failed
      end
      expect(JSON.parse(response.body)['errors'].first['title'])
        .to eq('Service unavailable')
    end

    context 'signed in user' do
      let(:user) { create(:user) }

      before do
        controller.instance_variable_set(:@current_user, user)
      end

      it 'makes a call to sentry when there is cause' do
        allow_any_instance_of(Rx::Client)
          .to receive(:connection).and_raise(Faraday::ConnectionFailed, 'some message')
        expect(Raven).to receive(:extra_context).once.with(
          request_uuid: nil
        )
        expect(Raven).to receive(:extra_context).once.with(
          va_exception_errors: [{
            title: 'Service unavailable',
            detail: 'Backend Service Outage',
            code: '503',
            status: '503'
          }]
        )
        # if authn_context is nil on current_user it means idme
        expect(Raven).to receive(:tags_context).once.with(controller_name: 'anonymous',
                                                          sign_in_method: 'idme',
                                                          sign_in_acct_type: nil)

        expect(Raven).to receive(:tags_context).once.with(
          error: 'mhv_session'
        )
        # since user IS signed in, this SHOULD get called
        expect(Raven).to receive(:user_context).with(
          uuid: user.uuid,
          authn_context: user.authn_context,
          loa: user.loa,
          mhv_icn: user.mhv_icn
        )
        expect(Raven).to receive(:capture_exception).once.with(
          Faraday::ConnectionFailed,
          level: 'error'
        )
        with_settings(Settings.sentry, dsn: 'T') do
          get :client_connection_failed
        end
        expect(JSON.parse(response.body)['errors'].first['title'])
          .to eq('Service unavailable')
      end
    end

    context 'Pundit::NotAuthorizedError' do
      subject { JSON.parse(response.body)['errors'].first }

      let(:keys_for_all_env) { %w[title detail code status] }

      context 'with Rails.env.test or Rails.env.development' do
        it 'renders json object with developer attributes' do
          get :not_authorized

          expect(response.status).to eq(403)
          expect(subject.keys).to eq(keys_for_all_env)
        end

        it 'logs info level and extra context to Sentry' do
          expect(Raven).to receive(:capture_exception).once.with(
            Pundit::NotAuthorizedError,
            level: 'info'
          )
          expect(Raven).to receive(:extra_context).once.with(
            va_exception_errors: [{
              title: 'Forbidden',
              detail: 'User does not have access to the requested resource',
              code: '403',
              status: '403'
            }]
          )
          expect(Raven).to receive(:extra_context).once.with(
            request_uuid: nil
          )

          expect(Raven).not_to receive(:capture_exception)

          with_settings(Settings.sentry, dsn: 'T') do
            get :not_authorized
          end

          expect(response.status).to eq(403)
          expect(subject.keys).to eq(keys_for_all_env)
        end
      end

      context 'with Rails.env.production' do
        it 'renders json error with production attributes' do
          allow(Rails)
            .to(receive(:env))
            .and_return(ActiveSupport::StringInquirer.new('production'))

          get :not_authorized
          expect(response.status).to eq(403)
          expect(subject.keys)
            .to eq(keys_for_all_env)
        end
      end
    end

    context '#test_authentication' do
      let(:user) { build(:user, :loa3) }
      let(:token) { 'fa0f28d6-224a-4015-a3b0-81e77de269f2' }
      let(:header_host_value) { Settings.hostname }
      let(:header_auth_value) { ActionController::HttpAuthentication::Token.encode_credentials(token) }
      let(:sso_cookie_value)  { 'bar' }

      before do
        Settings.sso.cookie_enabled = true
        session_object = Session.create(uuid: user.uuid, token: token)
        User.create(user)

        session_object.to_hash.each { |k, v| session[k] = v }

        request.env['HTTP_HOST'] = header_host_value
        request.env['HTTP_AUTHORIZATION'] = header_auth_value
        request.cookies[Settings.sso.cookie_name] = sso_cookie_value
      end

      after do
        Settings.sso.cookie_enabled = false
      end

      context 'with valid session and user' do
        it 'returns success' do
          get :test_authentication
          expect(response).to have_http_status(:ok)
        end

        it 'appends user uuid to payload' do
          get(:test_authentication)
          expect(controller.payload[:user_uuid]).to eq(user.uuid)
        end

        context 'with a virtual host that is invalid' do
          let(:header_host_value) { 'unsafe_host' }

          it 'returns bad request' do
            get :test_authentication
            expect(response).to have_http_status(:bad_request)
          end
        end

        context 'with a virtual host that matches sso cookie' do
          let(:header_host_value) { 'localhost' }

          it 'returns success' do
            get :test_authentication
            expect(response).to have_http_status(:ok)
          end
        end

        context 'with a virtual host that matches sso cookie domain, but sso cookie destroyed' do
          let(:header_host_value) { 'localhost' }
          let(:sso_cookie_value)  { nil }

          around do |example|
            original_value = Settings.sso.cookie_signout_enabled
            Settings.sso.cookie_signout_enabled = true
            example.run
            Settings.sso.cookie_signout_enabled = original_value
          end

          it 'returns json error' do
            get :test_authentication
            expect(response).to have_http_status(:unauthorized)
            expect(JSON.parse(response.body)['errors'].first)
              .to eq('title' => 'Not authorized', 'detail' => 'Not authorized', 'code' => '401', 'status' => '401')
          end
        end

        context 'with a virtual host that matches sso cookie domain, but sso cookie destroyed: disabled' do
          before do
            Settings.sso.cookie_signout_enabled = nil
          end

          let(:header_host_value) { 'localhost' }
          let(:sso_cookie_value)  { nil }

          around do |example|
            original_value = Settings.sso.cookie_signout_enabled
            Settings.sso.cookie_signout_enabled = false
            example.run
            Settings.sso.cookie_signout_enabled = original_value
          end

          it 'returns success' do
            get :test_authentication
            expect(response).to have_http_status(:ok)
          end
        end
      end

      context 'with valid session and no user' do
        before { user.destroy }

        it 'renders json error' do
          get :test_authentication
          expect(controller.instance_variable_get(:@session_object).uuid).to eq(user.uuid)
          expect(response).to have_http_status(:unauthorized)
          expect(JSON.parse(response.body)['errors'].first)
            .to eq('title' => 'Not authorized', 'detail' => 'Not authorized', 'code' => '401', 'status' => '401')
        end
      end

      context 'without valid session' do
        before { Session.find(token).destroy }

        it 'renders json error' do
          get :test_authentication
          expect(controller.instance_variable_get(:@session_object)).to be_nil
          expect(session).not_to be_empty
          expect(response).to have_http_status(:unauthorized)
          expect(JSON.parse(response.body)['errors'].first)
            .to eq('title' => 'Not authorized', 'detail' => 'Not authorized', 'code' => '401', 'status' => '401')
        end
      end
    end
  end
end<|MERGE_RESOLUTION|>--- conflicted
+++ resolved
@@ -29,15 +29,12 @@
       raise Common::Exceptions::Forbidden
     end
 
-<<<<<<< HEAD
-=======
     def breakers_outage
       Rx::Configuration.instance.breakers_service.begin_forced_outage!
       client = Rx::Client.new(session: { user_id: 123 })
       client.get_session
     end
 
->>>>>>> 615c97e2
     def record_not_found
       raise Common::Exceptions::RecordNotFound, 'some_id'
     end
@@ -71,11 +68,7 @@
       get 'unauthorized' => 'anonymous#unauthorized'
       get 'routing_error' => 'anonymous#routing_error'
       get 'forbidden' => 'anonymous#forbidden'
-<<<<<<< HEAD
-      get 'common_error_with_info_sentry' => 'anonymous#common_error_with_info_sentry'
-=======
       get 'breakers_outage' => 'anonymous#breakers_outage'
->>>>>>> 615c97e2
       get 'record_not_found' => 'anonymous#record_not_found'
       get 'other_error' => 'anonymous#other_error'
       get 'client_connection_failed' => 'anonymous#client_connection_failed'
@@ -93,8 +86,6 @@
       end
     end
 
-<<<<<<< HEAD
-=======
     it 'does log exceptions to sentry if Pundit::NotAuthorizedError' do
       expect(Raven).to receive(:capture_exception).with(Pundit::NotAuthorizedError, { level: 'info' })
       expect(Raven).not_to receive(:capture_message)
@@ -107,7 +98,6 @@
       get :breakers_outage
     end
 
->>>>>>> 615c97e2
     it 'does not log to sentry if Common::Exceptions::Unauthorized' do
       expect(Raven).not_to receive(:capture_exception)
       expect(Raven).not_to receive(:capture_message)
@@ -125,18 +115,6 @@
       expect(Raven).not_to receive(:capture_message)
       get :forbidden
     end
-<<<<<<< HEAD
-
-    it 'it logs to sentry with level matching exception.en.yml' do
-      expect(Raven).to receive(:capture_exception).with(
-        Common::Exceptions::BackendServiceException,
-        { level: "warning" }
-      )
-      expect(Raven).not_to receive(:capture_message)
-      get :common_error_with_info_sentry
-    end
-=======
->>>>>>> 615c97e2
   end
 
   describe '#clear_saved_form' do
