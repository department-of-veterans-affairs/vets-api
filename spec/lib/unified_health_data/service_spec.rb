# frozen_string_literal: true

require 'rails_helper'
require 'unified_health_data/service'

describe UnifiedHealthData::Service, type: :service do
  subject { described_class }

  let(:user) { build(:user, :loa3) }
  let(:service) { described_class.new(user) }

  describe '#get_labs' do
    let(:labs_response) do
      file_path = Rails.root.join('spec', 'fixtures', 'unified_health_data', 'labs_response.json')
      JSON.parse(File.read(file_path))
    end
    let(:sample_response) do
      JSON.parse(Rails.root.join(
        'spec', 'fixtures', 'unified_health_data', 'sample_response.json'
      ).read)
    end

    context 'with defensive nil checks' do
      it 'handles missing contained sections' do
        # Simulate missing contained by modifying the response
        modified_response = JSON.parse(sample_response.to_json)
        modified_response['vista']['entry'].first['resource']['contained'] = nil
        allow(service).to receive_messages(fetch_access_token: 'token', perform: double(body: sample_response),
                                           parse_response_body: modified_response)

        expect do
          labs = service.get_labs(start_date: '2024-01-01', end_date: '2025-05-31')
          expect(labs).to be_an(Array)
        end.not_to raise_error
      end
    end

    context 'with valid lab responses' do
      before do
        allow(service).to receive_messages(fetch_access_token: 'token', perform: double(body: labs_response),
                                           parse_response_body: labs_response)
      end

      context 'when Flipper is enabled for all codes' do
        it 'returns labs/tests' do
          allow(Flipper).to receive(:enabled?).with(:mhv_accelerated_delivery_uhd_filtering_enabled,
                                                    user).and_return(true)
          allow(Flipper).to receive(:enabled?).with(:mhv_accelerated_delivery_uhd_ch_enabled, user).and_return(true)
          allow(Flipper).to receive(:enabled?).with(:mhv_accelerated_delivery_uhd_sp_enabled, user).and_return(true)
          allow(Flipper).to receive(:enabled?).with(:mhv_accelerated_delivery_uhd_mb_enabled, user).and_return(true)
          labs = service.get_labs(start_date: '2024-01-01', end_date: '2025-05-31')
          expect(labs.size).to eq(3)
          expect(labs.map { |l| l.attributes.test_code }).to contain_exactly('CH', 'SP', 'MB')
        end
      end

      context 'logs test code distribution' do
        it 'logs the test code distribution from parsed records' do
          allow(Flipper).to receive(:enabled?).with(:mhv_accelerated_delivery_uhd_filtering_enabled,
                                                    user).and_return(true)
          allow(Flipper).to receive(:enabled?).with(:mhv_accelerated_delivery_uhd_ch_enabled, user).and_return(true)
          allow(Flipper).to receive(:enabled?).with(:mhv_accelerated_delivery_uhd_sp_enabled, user).and_return(true)
          allow(Flipper).to receive(:enabled?).with(:mhv_accelerated_delivery_uhd_mb_enabled, user).and_return(true)
          allow(Rails.logger).to receive(:info)

          service.get_labs(start_date: '2024-01-01', end_date: '2025-05-31')

          expect(Rails.logger).to have_received(:info).with(
            hash_including(
              message: 'UHD test code and name distribution',
              service: 'unified_health_data'
            )
          )
        end
      end

      context 'when filtering is disabled' do
        it 'returns all labs/tests regardless of individual toggle states' do
          allow(Flipper).to receive(:enabled?).with(:mhv_accelerated_delivery_uhd_filtering_enabled,
                                                    user).and_return(false)
          allow(Flipper).to receive(:enabled?).with(:mhv_accelerated_delivery_uhd_ch_enabled, user).and_return(false)
          allow(Flipper).to receive(:enabled?).with(:mhv_accelerated_delivery_uhd_sp_enabled, user).and_return(false)
          allow(Flipper).to receive(:enabled?).with(:mhv_accelerated_delivery_uhd_mb_enabled, user).and_return(false)
          allow(Rails.logger).to receive(:info)

          labs = service.get_labs(start_date: '2024-01-01', end_date: '2025-05-31')

          expect(labs.size).to eq(3)
          expect(labs.map { |l| l.attributes.test_code }).to contain_exactly('CH', 'SP', 'MB')
          expect(Rails.logger).to have_received(:info).with(
            hash_including(
              message: 'UHD filtering disabled - returning all records',
              total_records: 3,
              service: 'unified_health_data'
            )
          )
        end

        it 'logs that filtering is disabled' do
          allow(Flipper).to receive(:enabled?).with(:mhv_accelerated_delivery_uhd_filtering_enabled,
                                                    user).and_return(false)
          allow(Rails.logger).to receive(:info)

          service.get_labs(start_date: '2024-01-01', end_date: '2025-05-31')

          expect(Rails.logger).to have_received(:info).with(
            hash_including(
              message: 'UHD filtering disabled - returning all records',
              service: 'unified_health_data'
            )
          )
        end
      end

      context 'when Flipper is disabled for all codes' do
        it 'filters out labs/tests' do
          allow(Flipper).to receive(:enabled?).with(:mhv_accelerated_delivery_uhd_filtering_enabled,
                                                    user).and_return(true)
          allow(Flipper).to receive(:enabled?).with(:mhv_accelerated_delivery_uhd_ch_enabled, user).and_return(false)
          allow(Flipper).to receive(:enabled?).with(:mhv_accelerated_delivery_uhd_sp_enabled, user).and_return(false)
          allow(Flipper).to receive(:enabled?).with(:mhv_accelerated_delivery_uhd_mb_enabled, user).and_return(false)
          allow(Rails.logger).to receive(:info)
          labs = service.get_labs(start_date: '2024-01-01', end_date: '2025-05-31')
          expect(labs).to be_empty
        end
      end

      context 'when only one Flipper is enabled' do
        it 'returns only enabled test codes' do
          allow(Flipper).to receive(:enabled?).with(:mhv_accelerated_delivery_uhd_filtering_enabled,
                                                    user).and_return(true)
          allow(Flipper).to receive(:enabled?).with(:mhv_accelerated_delivery_uhd_ch_enabled, user).and_return(true)
          allow(Flipper).to receive(:enabled?).with(:mhv_accelerated_delivery_uhd_sp_enabled, user).and_return(false)
          allow(Flipper).to receive(:enabled?).with(:mhv_accelerated_delivery_uhd_mb_enabled, user).and_return(false)
          allow(Rails.logger).to receive(:info)
          labs = service.get_labs(start_date: '2024-01-01', end_date: '2025-05-31')
          expect(labs.size).to eq(1)
          expect(labs.first.attributes.test_code).to eq('CH')
        end
      end

      context 'when MB Flipper is enabled' do
        it 'would return MB test codes if present in the data' do
          allow(Flipper).to receive(:enabled?).with(:mhv_accelerated_delivery_uhd_filtering_enabled,
                                                    user).and_return(true)
          allow(Flipper).to receive(:enabled?).with(:mhv_accelerated_delivery_uhd_ch_enabled, user).and_return(false)
          allow(Flipper).to receive(:enabled?).with(:mhv_accelerated_delivery_uhd_sp_enabled, user).and_return(false)
          allow(Flipper).to receive(:enabled?).with(:mhv_accelerated_delivery_uhd_mb_enabled, user).and_return(true)
          allow(Rails.logger).to receive(:info)
          labs = service.get_labs(start_date: '2024-01-01', end_date: '2025-05-31')
          expect(labs.size).to eq(1)
        end
      end
    end

    context 'with malformed response' do
      before do
        allow(service).to receive_messages(fetch_access_token: 'token', perform: double(body: nil))
      end

      it 'handles gracefully' do
        allow(service).to receive(:parse_response_body).and_return(nil)
        allow(Flipper).to receive(:enabled?).and_return(true)
        expect { service.get_labs(start_date: '2024-01-01', end_date: '2025-05-31') }.not_to raise_error
      end
    end
  end

  describe '#filter_records' do
    let(:record_ch) { double(attributes: double(test_code: 'CH')) }
    let(:record_sp) { double(attributes: double(test_code: 'SP')) }
    let(:record_mb) { double(attributes: double(test_code: 'MB')) }
    let(:record_other) { double(attributes: double(test_code: 'OTHER')) }
    let(:records) { [record_ch, record_sp, record_mb, record_other] }

    context 'when filtering is disabled' do
      it 'returns all records regardless of individual toggle states' do
        allow(Flipper).to receive(:enabled?).with(:mhv_accelerated_delivery_uhd_filtering_enabled,
                                                  user).and_return(false)
        allow(Flipper).to receive(:enabled?).with(:mhv_accelerated_delivery_uhd_ch_enabled, user).and_return(false)
        allow(Flipper).to receive(:enabled?).with(:mhv_accelerated_delivery_uhd_sp_enabled, user).and_return(false)
        allow(Flipper).to receive(:enabled?).with(:mhv_accelerated_delivery_uhd_mb_enabled, user).and_return(false)
        allow(Rails.logger).to receive(:info)

        result = service.send(:filter_records, records)

        expect(result).to eq(records)
        expect(Rails.logger).to have_received(:info).with(
          hash_including(
            message: 'UHD filtering disabled - returning all records',
            total_records: 4,
            service: 'unified_health_data'
          )
        )
      end
    end

    context 'when filtering is enabled' do
      before do
        allow(Flipper).to receive(:enabled?).with(:mhv_accelerated_delivery_uhd_filtering_enabled,
                                                  user).and_return(true)
        allow(Rails.logger).to receive(:info)
      end

      it 'returns only records with enabled Flipper flags' do
        allow(Flipper).to receive(:enabled?).with(:mhv_accelerated_delivery_uhd_ch_enabled, user).and_return(true)
        allow(Flipper).to receive(:enabled?).with(:mhv_accelerated_delivery_uhd_sp_enabled, user).and_return(false)
        allow(Flipper).to receive(:enabled?).with(:mhv_accelerated_delivery_uhd_mb_enabled, user).and_return(true)
        result = service.send(:filter_records, records)
        expect(result).to eq([record_ch, record_mb])
      end

      it 'returns only MB records when only MB flag is enabled' do
        allow(Flipper).to receive(:enabled?).with(:mhv_accelerated_delivery_uhd_ch_enabled, user).and_return(false)
        allow(Flipper).to receive(:enabled?).with(:mhv_accelerated_delivery_uhd_sp_enabled, user).and_return(false)
        allow(Flipper).to receive(:enabled?).with(:mhv_accelerated_delivery_uhd_mb_enabled, user).and_return(true)
        result = service.send(:filter_records, records)
        expect(result).to eq([record_mb])
      end

      it 'returns all supported records when all flags are enabled' do
        allow(Flipper).to receive(:enabled?).with(:mhv_accelerated_delivery_uhd_ch_enabled, user).and_return(true)
        allow(Flipper).to receive(:enabled?).with(:mhv_accelerated_delivery_uhd_sp_enabled, user).and_return(true)
        allow(Flipper).to receive(:enabled?).with(:mhv_accelerated_delivery_uhd_mb_enabled, user).and_return(true)
        result = service.send(:filter_records, records)
        expect(result).to eq([record_ch, record_sp, record_mb])
      end

      it 'filters out unsupported test codes even when all flags are enabled' do
        allow(Flipper).to receive(:enabled?).with(:mhv_accelerated_delivery_uhd_ch_enabled, user).and_return(true)
        allow(Flipper).to receive(:enabled?).with(:mhv_accelerated_delivery_uhd_sp_enabled, user).and_return(true)
        allow(Flipper).to receive(:enabled?).with(:mhv_accelerated_delivery_uhd_mb_enabled, user).and_return(true)
        result = service.send(:filter_records, records)
        expect(result).not_to include(record_other)
      end

      it 'logs filtering statistics' do
        allow(Flipper).to receive(:enabled?).with(:mhv_accelerated_delivery_uhd_ch_enabled, user).and_return(true)
        allow(Flipper).to receive(:enabled?).with(:mhv_accelerated_delivery_uhd_sp_enabled, user).and_return(false)
        allow(Flipper).to receive(:enabled?).with(:mhv_accelerated_delivery_uhd_mb_enabled, user).and_return(true)

        service.send(:filter_records, records)

        expect(Rails.logger).to have_received(:info).with(
          hash_including(
            message: 'UHD filtering enabled - applied test code filtering',
            total_records: 4,
            filtered_records: 2,
            service: 'unified_health_data'
          )
        )
      end
    end
  end

  describe '#fetch_location' do
    it 'returns the organization name if present' do
      record = { 'resource' => { 'contained' => [{ 'resourceType' => 'Organization', 'name' => 'LabX' }] } }
      expect(service.send(:fetch_location, record)).to eq('LabX')
    end

    it 'returns nil if no organization' do
      record = { 'resource' => { 'contained' => [{ 'resourceType' => 'Other' }] } }
      expect(service.send(:fetch_location, record)).to be_nil
    end
  end

  describe '#fetch_ordered_by' do
    it 'returns practitioner full name if present' do
      record = { 'resource' => { 'contained' => [{ 'resourceType' => 'Practitioner',
                                                   'name' => [{ 'given' => ['A'], 'family' => 'B' }] }] } }
      expect(service.send(:fetch_ordered_by, record)).to eq('A B')
    end

    it 'returns nil if no practitioner' do
      record = { 'resource' => { 'contained' => [{ 'resourceType' => 'Other' }] } }
      expect(service.send(:fetch_ordered_by, record)).to be_nil
    end
  end

  describe '#fetch_observation_value' do
    it 'returns quantity type and text' do
      obs = { 'valueQuantity' => { 'value' => 5, 'unit' => 'mg' } }
      expect(service.send(:fetch_observation_value, obs)).to eq({ type: 'quantity', text: '5 mg' })
    end

    it 'includes the less-than comparator in the text result when present' do
      obs = { 'valueQuantity' => { 'value' => 50, 'comparator' => '<', 'unit' => 'mmol/L' } }
      expect(service.send(:fetch_observation_value, obs)).to eq({ type: 'quantity', text: '<50 mmol/L' })
    end

    it 'includes the greater-than comparator in the text result when present' do
      obs = { 'valueQuantity' => { 'value' => 120, 'comparator' => '>', 'unit' => 'mg/dL' } }
      expect(service.send(:fetch_observation_value, obs)).to eq({ type: 'quantity', text: '>120 mg/dL' })
    end

    it 'includes the less-than-or-equal comparator in the text result when present' do
      obs = { 'valueQuantity' => { 'value' => 6.5, 'comparator' => '<=', 'unit' => '%' } }
      expect(service.send(:fetch_observation_value, obs)).to eq({ type: 'quantity', text: '<=6.5 %' })
    end

    it 'includes the greater-than-or-equal comparator in the text result when present' do
      obs = { 'valueQuantity' => { 'value' => 8.0, 'comparator' => '>=', 'unit' => 'ng/mL' } }
      expect(service.send(:fetch_observation_value, obs)).to eq({ type: 'quantity', text: '>=8.0 ng/mL' })
    end

    it 'includes the "sufficient to achieve" (ad) comparator in the text result when present' do
      obs = { 'valueQuantity' => { 'value' => 12.3, 'comparator' => 'ad', 'unit' => 'mol/L' } }
      expect(service.send(:fetch_observation_value, obs)).to eq({ type: 'quantity', text: 'ad12.3 mol/L' })
    end

    it 'handles valueQuantity with no unit correctly' do
      obs = { 'valueQuantity' => { 'value' => 10, 'comparator' => '>' } }
      expect(service.send(:fetch_observation_value, obs)).to eq({ type: 'quantity', text: '>10' })
    end

    it 'handles empty or nil comparator gracefully' do
      obs = { 'valueQuantity' => { 'value' => 75, 'comparator' => '', 'unit' => 'pg/mL' } }
      expect(service.send(:fetch_observation_value, obs)).to eq({ type: 'quantity', text: '75 pg/mL' })
    end

    it 'returns codeable-concept type and text' do
      obs = { 'valueCodeableConcept' => { 'text' => 'POS' } }
      expect(service.send(:fetch_observation_value, obs)).to eq({ type: 'codeable-concept', text: 'POS' })
    end

    it 'returns string type and text' do
      obs = { 'valueString' => 'abc' }
      expect(service.send(:fetch_observation_value, obs)).to eq({ type: 'string', text: 'abc' })
    end

    it 'returns date-time type and text' do
      obs = { 'valueDateTime' => '2024-06-01T00:00:00Z' }
      expect(service.send(:fetch_observation_value, obs)).to eq({ type: 'date-time', text: '2024-06-01T00:00:00Z' })
    end

    it 'returns nils for unsupported types' do
      obs = {}
      expect(service.send(:fetch_observation_value, obs)).to eq({ type: nil, text: nil })
    end
  end

  describe '#fetch_body_site' do
    context 'when contained is nil' do
      it 'returns an empty string' do
        resource = { 'basedOn' => [{ 'reference' => 'ServiceRequest/123' }] }
        contained = nil

        result = service.send(:fetch_body_site, resource, contained)

        expect(result).to eq('')
      end
    end

    context 'when basedOn is nil' do
      it 'returns an empty string' do
        resource = {}
        contained = [{ 'resourceType' => 'ServiceRequest', 'id' => '123' }]

        result = service.send(:fetch_body_site, resource, contained)

        expect(result).to eq('')
      end
    end
  end

  describe '#fetch_sample_tested' do
    context 'when contained is nil' do
      it 'returns an empty string' do
        record = { 'specimen' => { 'reference' => 'Specimen/123' } }
        contained = nil

        result = service.send(:fetch_sample_tested, record, contained)

        expect(result).to eq('')
      end
    end

    context 'when specimen is nil' do
      it 'returns an empty string' do
        record = {}
        contained = [{ 'resourceType' => 'Specimen', 'id' => '123' }]

        result = service.send(:fetch_sample_tested, record, contained)

        expect(result).to eq('')
      end
    end
  end

  describe '#fetch_observations' do
    context 'when contained is nil' do
      it 'returns an empty array' do
        record = { 'resource' => { 'contained' => nil } }

        result = service.send(:fetch_observations, record)

        expect(result).to eq([])
      end
    end

    context 'with reference ranges' do
      it 'returns observations with a single reference range' do
        record = {
          'resource' => {
            'contained' => [
              {
                'resourceType' => 'Observation',
                'code' => { 'text' => 'Glucose' },
                'valueQuantity' => { 'value' => 100, 'unit' => 'mg/dL' },
                'referenceRange' => [
                  { 'text' => '70-110 mg/dL' }
                ],
                'status' => 'final',
                'note' => [{ 'text' => 'Normal' }]
              }
            ]
          }
        }
        result = service.send(:fetch_observations, record)
        expect(result.size).to eq(1)
        expect(result.first.reference_range).to eq('70-110 mg/dL')
      end

      it 'returns observations with multiple reference ranges joined' do
        record = {
          'resource' => {
            'contained' => [
              {
                'resourceType' => 'Observation',
                'code' => { 'text' => 'Calcium' },
                'valueQuantity' => { 'value' => 9.5, 'unit' => 'mg/dL' },
                'referenceRange' => [
                  { 'text' => '8.5-10.5 mg/dL' },
                  { 'text' => 'Lab-specific: 9-11 mg/dL' }
                ],
                'status' => 'final',
                'note' => [{ 'text' => 'Within range' }]
              }
            ]
          }
        }
        result = service.send(:fetch_observations, record)
        expect(result.size).to eq(1)
        expect(result.first.reference_range).to eq('8.5-10.5 mg/dL, Lab-specific: 9-11 mg/dL')
      end

      it 'returns observations with low/high values in reference range' do
        record = {
          'resource' => {
            'contained' => [
              {
                'resourceType' => 'Observation',
                'code' => { 'text' => 'TSH' },
                'valueQuantity' => { 'value' => 1.8, 'unit' => 'mIU/L' },
                'referenceRange' => [
                  {
                    'low' => {
                      'value' => 0.7,
                      'unit' => 'mIU/L'
                    },
                    'high' => {
                      'value' => 4.5,
                      'unit' => 'mIU/L'
                    },
                    'type' => {
                      'coding' => [
                        {
                          'system' => 'http://terminology.hl7.org/CodeSystem/referencerange-meaning',
                          'code' => 'normal',
                          'display' => 'Normal Range'
                        }
                      ],
                      'text' => 'Normal Range'
                    }
                  }
                ],
                'status' => 'final',
                'note' => [{ 'text' => 'Within normal limits' }]
              }
            ]
          }
        }
        result = service.send(:fetch_observations, record)
        expect(result.size).to eq(1)
        expect(result.first.reference_range).to eq('Normal Range: 0.7 - 4.5 mIU/L')
      end

      it 'returns observations with multiple low/high reference ranges joined' do
        record = {
          'resource' => {
            'contained' => [
              {
                'resourceType' => 'Observation',
                'code' => { 'text' => 'Comprehensive Metabolic Panel' },
                'valueQuantity' => { 'value' => 1.8, 'unit' => 'mIU/L' },
                'referenceRange' => [
                  {
                    'low' => {
                      'value' => 0.7,
                      'unit' => 'mIU/L'
                    },
                    'high' => {
                      'value' => 4.5,
                      'unit' => 'mIU/L'
                    },
                    'type' => {
                      'coding' => [
                        {
                          'system' => 'http://terminology.hl7.org/CodeSystem/referencerange-meaning',
                          'code' => 'normal',
                          'display' => 'Normal Range'
                        }
                      ],
                      'text' => 'Normal Range'
                    }
                  },
                  {
                    'low' => {
                      'value' => 0.5,
                      'unit' => 'mIU/L'
                    },
                    'high' => {
                      'value' => 5.0,
                      'unit' => 'mIU/L'
                    },
                    'type' => {
                      'coding' => [
                        {
                          'system' => 'http://terminology.hl7.org/CodeSystem/referencerange-meaning',
                          'code' => 'treatment',
                          'display' => 'Treatment Range'
                        }
                      ],
                      'text' => 'Treatment Range'
                    }
                  }
                ],
                'status' => 'final',
                'note' => [{ 'text' => 'Multiple reference ranges' }]
              }
            ]
          }
        }
        result = service.send(:fetch_observations, record)
        expect(result.size).to eq(1)
        expect(result.first.reference_range).to eq(
          'Normal Range: 0.7 - 4.5 mIU/L, ' \
          'Treatment Range: 0.5 - 5.0 mIU/L'
        )
      end

      it 'returns empty string for reference range if not present' do
        record = {
          'resource' => {
            'contained' => [
              {
                'resourceType' => 'Observation',
                'code' => { 'text' => 'Sodium' },
                'valueQuantity' => { 'value' => 140, 'unit' => 'mmol/L' },
                'status' => 'final',
                'note' => [{ 'text' => 'Normal' }]
              }
            ]
          }
        }
        result = service.send(:fetch_observations, record)
        expect(result.size).to eq(1)
        expect(result.first.reference_range).to eq('')
      end

      it 'returns observations with only low value in reference range' do
        record = {
          'resource' => {
            'contained' => [
              {
                'resourceType' => 'Observation',
                'code' => { 'text' => 'Oxygen Saturation' },
                'valueQuantity' => { 'value' => 96, 'unit' => '%' },
                'referenceRange' => [
                  {
                    'low' => {
                      'value' => 94,
                      'unit' => '%'
                    },
                    'type' => {
                      'coding' => [
                        {
                          'system' => 'http://terminology.hl7.org/CodeSystem/referencerange-meaning',
                          'code' => 'normal',
                          'display' => 'Normal Range'
                        }
                      ],
                      'text' => 'Normal Range'
                    }
                  }
                ],
                'status' => 'final',
                'note' => [{ 'text' => 'Above minimum threshold' }]
              }
            ]
          }
        }
        result = service.send(:fetch_observations, record)
        expect(result.size).to eq(1)
        expect(result.first.reference_range).to eq('Normal Range: >= 94 %')
      end

      it 'returns observations with only high value in reference range' do
        record = {
          'resource' => {
            'contained' => [
              {
                'resourceType' => 'Observation',
                'code' => { 'text' => 'Blood Glucose' },
                'valueQuantity' => { 'value' => 105, 'unit' => 'mg/dL' },
                'referenceRange' => [
                  {
                    'high' => {
                      'value' => 120,
                      'unit' => 'mg/dL'
                    },
                    'type' => {
                      'coding' => [
                        {
                          'system' => 'http://terminology.hl7.org/CodeSystem/referencerange-meaning',
                          'code' => 'normal',
                          'display' => 'Normal Range'
                        }
                      ],
                      'text' => 'Normal Range'
                    }
                  }
                ],
                'status' => 'final',
                'note' => [{ 'text' => 'Below maximum threshold' }]
              }
            ]
          }
        }
        result = service.send(:fetch_observations, record)
        expect(result.size).to eq(1)
        expect(result.first.reference_range).to eq('Normal Range: <= 120 mg/dL')
      end

      it 'handles mixed reference range formats correctly' do
        record = {
          'resource' => {
            'contained' => [
              {
                'resourceType' => 'Observation',
                'code' => { 'text' => 'Mixed Format Test' },
                'valueQuantity' => { 'value' => 5, 'unit' => 'units' },
                'referenceRange' => [
                  { 'text' => 'YELLOW' },
                  {
                    'high' => { 'value' => 10 }
                  },
                  {
                    'low' => { 'value' => 1 }
                  },
                  {
                    'low' => { 'value' => 2 }
                  },
                  {
                    'high' => { 'value' => 8 }
                  }
                ],
                'status' => 'final'
              }
            ]
          }
        }
        result = service.send(:fetch_observations, record)
        expect(result.size).to eq(1)
        expect(result.first.reference_range).to eq('YELLOW, <= 10, >= 1, >= 2, <= 8')
      end
    end
  end

  describe '#fetch_code' do
    context 'when category is nil' do
      it 'returns nil' do
        record = { 'resource' => { 'category' => nil } }

        result = service.send(:fetch_code, record)

        expect(result).to be_nil
      end
    end

    context 'when category is empty' do
      it 'returns nil' do
        record = { 'resource' => { 'category' => [] } }

        result = service.send(:fetch_code, record)

        expect(result).to be_nil
      end
    end
  end

  describe '#parse_single_record' do
    context 'when record is nil' do
      it 'returns nil' do
        result = service.send(:parse_single_record, nil)

        expect(result).to be_nil
      end
    end

    context 'when resource is nil' do
      it 'returns nil' do
        record = {}

        result = service.send(:parse_single_record, record)

        expect(result).to be_nil
      end
    end
  end

  describe '#parse_labs' do
    context 'when records is nil' do
      it 'returns an empty array' do
        result = service.send(:parse_labs, nil)

        expect(result).to eq([])
      end
    end

    context 'when records is empty' do
      it 'returns an empty array' do
        result = service.send(:parse_labs, [])

        expect(result).to eq([])
      end
    end
  end

  describe '#fetch_combined_records' do
    describe '#fetch_combined_records' do
      context 'when body is nil' do
        it 'returns an empty array' do
          result = service.send(:fetch_combined_records, nil)

          expect(result).to eq([])
        end
      end
    end

    describe '#fetch_display' do
      it 'uses code.text if ServiceRequest is not found' do
        record = {
          'resource' => {
            'contained' => [
              { 'resourceType' => 'OtherType' }
            ],
            'code' => { 'text' => 'Fallback Test' }
          }
        }
        expect(service.send(:fetch_display, record)).to eq('Fallback Test')
      end

      it 'returns empty string if neither ServiceRequest nor code.text is present' do
        record = {
          'resource' => {
            'contained' => [
              { 'resourceType' => 'OtherType' }
            ]
          }
        }
        expect(service.send(:fetch_display, record)).to eq('')
      end
    end
  end

  # Clinical Notes
  describe '#get_care_summaries_and_notes' do
    let(:notes_sample_response) do
      JSON.parse(Rails.root.join(
        'spec', 'fixtures', 'unified_health_data', 'notes_sample_response.json'
      ).read)
    end

    let(:notes_no_vista_response) do
      JSON.parse(Rails.root.join(
        'spec', 'fixtures', 'unified_health_data', 'notes_empty_vista_response.json'
      ).read)
    end

    let(:notes_no_oh_response) do
      JSON.parse(Rails.root.join(
        'spec', 'fixtures', 'unified_health_data', 'notes_empty_oh_response.json'
      ).read)
    end

    let(:notes_empty_response) do
      JSON.parse(Rails.root.join(
        'spec', 'fixtures', 'unified_health_data', 'notes_empty_response.json'
      ).read)
    end

    context 'happy path' do
      context 'when data exists for both VistA + OH' do
        it 'returns care summaries and notes' do
          allow(service).to receive_messages(fetch_access_token: 'token', perform: double(body: notes_sample_response),
                                             parse_response_body: notes_sample_response)

          notes = service.get_care_summaries_and_notes
          expect(notes.size).to eq(6)
<<<<<<< HEAD
          expect(notes.map(&:note_type)).to contain_exactly(
=======
          expect(notes.map(&:type)).to contain_exactly(
>>>>>>> 20204086
            'physician_procedure_note',
            'physician_procedure_note',
            'consult_result',
            'physician_procedure_note',
            'discharge_summary',
            'other'
          )
<<<<<<< HEAD
          expect(notes[0]).to have_attributes(
            {
              'id' => '76ad925b-0c2c-4401-ac0a-13542d6b6ef5',
              'name' => 'CARE COORDINATION HOME TELEHEALTH DISCHARGE NOTE',
              'loinc_code' => ['11506-3'],
              'note_type' => 'physician_procedure_note',
              'date' => '2025-01-14T09:18:00.000+00:00',
              'date_signed' => '2025-01-14T09:29:26+00:00',
              'written_by' => 'MARCI P MCGUIRE',
              'signed_by' => 'MARCI P MCGUIRE',
              'discharge_date' => nil,
              'location' => 'CHYSHR TEST LAB',
              'note' => /VGhpcyBpcyBhIHRlc3QgdGVsZWhlYWx0aCBka/i
            }
          )
=======
>>>>>>> 20204086
          expect(notes).to all(have_attributes(
                                 {
                                   'id' => be_a(String),
                                   'name' => be_a(String),
<<<<<<< HEAD
                                   'note_type' => be_a(String),
                                   'loinc_code' => be_an(Array),
                                   'date' => be_a(String),
                                   'date_signed' => be_a(String).or(be_nil),
                                   'written_by' => be_a(String),
                                   'signed_by' => be_a(String),
                                   'discharge_date' => be_a(String).or(be_nil),
                                   'location' => be_a(String),
                                   'note' => be_a(String)
=======
                                   'type' => be_a(String),
                                   'date' => be_a(String),
                                   'date_signed' => be_a(String).or(be_nil),
                                   'written_by' => be_a(String).or(be_nil),
                                   'signed_by' => be_a(String).or(be_nil),
                                   'location' => be_a(String).or(be_nil),
                                   'note' => be_a(String).or(be_nil)
>>>>>>> 20204086
                                 }
                               ))
        end
      end

      context 'when data exists for only VistA or OH' do
        it 'returns care summaries and notes for VistA only' do
          allow(service).to receive_messages(fetch_access_token: 'token', perform: double(body: notes_no_oh_response),
                                             parse_response_body: notes_no_oh_response)

          notes = service.get_care_summaries_and_notes
          expect(notes.size).to eq(4)
<<<<<<< HEAD
          expect(notes.map(&:note_type)).to contain_exactly(
=======
          expect(notes.map(&:type)).to contain_exactly(
>>>>>>> 20204086
            'physician_procedure_note',
            'physician_procedure_note',
            'consult_result',
            'physician_procedure_note'
          )
          expect(notes).to all(have_attributes(
                                 {
                                   'id' => be_a(String),
                                   'name' => be_a(String),
<<<<<<< HEAD
                                   'note_type' => be_a(String),
                                   'loinc_code' => be_an(Array),
                                   'date' => be_a(String),
                                   'date_signed' => be_a(String).or(be_nil),
                                   'written_by' => be_a(String),
                                   'signed_by' => be_a(String),
                                   'discharge_date' => be_a(String).or(be_nil),
                                   'location' => be_a(String),
                                   'note' => be_a(String)
=======
                                   'type' => be_a(String),
                                   'date' => be_a(String),
                                   'date_signed' => be_a(String).or(be_nil),
                                   'written_by' => be_a(String),
                                   'signed_by' => be_a(String).or(be_nil),
                                   'location' => be_a(String).or(be_nil),
                                   'note' => be_a(String).or(be_nil)
>>>>>>> 20204086
                                 }
                               ))
        end

        it 'returns care summaries and notes for OH only' do
          allow(service).to receive_messages(fetch_access_token: 'token',
                                             perform: double(body: notes_no_vista_response),
                                             parse_response_body: notes_no_vista_response)

          notes = service.get_care_summaries_and_notes
          expect(notes.size).to eq(2)
<<<<<<< HEAD
          expect(notes.map(&:note_type)).to contain_exactly(
=======
          expect(notes.map(&:type)).to contain_exactly(
>>>>>>> 20204086
            'discharge_summary',
            'other'
          )
          expect(notes).to all(have_attributes(
                                 {
                                   'id' => be_a(String),
                                   'name' => be_a(String),
<<<<<<< HEAD
                                   'note_type' => be_a(String),
                                   'loinc_code' => be_an(Array),
                                   'date' => be_a(String),
                                   'date_signed' => be_a(String).or(be_nil),
                                   'written_by' => be_a(String),
                                   'signed_by' => be_a(String),
                                   'discharge_date' => be_a(String).or(be_nil),
                                   'location' => be_a(String),
                                   'note' => be_a(String)
=======
                                   'type' => be_a(String),
                                   'date' => be_a(String),
                                   'date_signed' => be_a(String).or(be_nil),
                                   'written_by' => be_a(String),
                                   'signed_by' => be_a(String).or(be_nil),
                                   'location' => be_a(String).or(be_nil),
                                   'note' => be_a(String).or(be_nil)
>>>>>>> 20204086
                                 }
                               ))
        end
      end

      context 'when there are no records in VistA or OH' do
        it 'returns care summaries and notes' do
          allow(service).to receive_messages(fetch_access_token: 'token', perform: double(body: notes_empty_response),
                                             parse_response_body: notes_empty_response)

          notes = service.get_care_summaries_and_notes
          expect(notes.size).to eq(0)
        end
      end
    end

    context 'error handling' do
      it 'handles unknown errors' do
        uhd_service = double
        allow(UnifiedHealthData::Service).to receive(:new).with(user).and_return(uhd_service)
        allow(uhd_service).to receive(:get_care_summaries_and_notes).and_raise(StandardError.new('Unknown fetch error'))

        expect do
          uhd_service.get_care_summaries_and_notes
        end.to raise_error(StandardError, 'Unknown fetch error')
      end
    end
  end
end<|MERGE_RESOLUTION|>--- conflicted
+++ resolved
@@ -8,6 +8,17 @@
 
   let(:user) { build(:user, :loa3) }
   let(:service) { described_class.new(user) }
+
+  describe '#get_labs' do
+    let(:labs_response) do
+      file_path = Rails.root.join('spec', 'fixtures', 'unified_health_data', 'labs_response.json')
+      JSON.parse(File.read(file_path))
+    end
+    let(:sample_response) do
+      JSON.parse(Rails.root.join(
+        'spec', 'fixtures', 'unified_health_data', 'sample_response.json'
+      ).read)
+    end
 
   describe '#get_labs' do
     let(:labs_response) do
@@ -809,11 +820,7 @@
 
           notes = service.get_care_summaries_and_notes
           expect(notes.size).to eq(6)
-<<<<<<< HEAD
           expect(notes.map(&:note_type)).to contain_exactly(
-=======
-          expect(notes.map(&:type)).to contain_exactly(
->>>>>>> 20204086
             'physician_procedure_note',
             'physician_procedure_note',
             'consult_result',
@@ -821,7 +828,6 @@
             'discharge_summary',
             'other'
           )
-<<<<<<< HEAD
           expect(notes[0]).to have_attributes(
             {
               'id' => '76ad925b-0c2c-4401-ac0a-13542d6b6ef5',
@@ -837,13 +843,10 @@
               'note' => /VGhpcyBpcyBhIHRlc3QgdGVsZWhlYWx0aCBka/i
             }
           )
-=======
->>>>>>> 20204086
           expect(notes).to all(have_attributes(
                                  {
                                    'id' => be_a(String),
                                    'name' => be_a(String),
-<<<<<<< HEAD
                                    'note_type' => be_a(String),
                                    'loinc_code' => be_an(Array),
                                    'date' => be_a(String),
@@ -853,15 +856,6 @@
                                    'discharge_date' => be_a(String).or(be_nil),
                                    'location' => be_a(String),
                                    'note' => be_a(String)
-=======
-                                   'type' => be_a(String),
-                                   'date' => be_a(String),
-                                   'date_signed' => be_a(String).or(be_nil),
-                                   'written_by' => be_a(String).or(be_nil),
-                                   'signed_by' => be_a(String).or(be_nil),
-                                   'location' => be_a(String).or(be_nil),
-                                   'note' => be_a(String).or(be_nil)
->>>>>>> 20204086
                                  }
                                ))
         end
@@ -874,11 +868,7 @@
 
           notes = service.get_care_summaries_and_notes
           expect(notes.size).to eq(4)
-<<<<<<< HEAD
           expect(notes.map(&:note_type)).to contain_exactly(
-=======
-          expect(notes.map(&:type)).to contain_exactly(
->>>>>>> 20204086
             'physician_procedure_note',
             'physician_procedure_note',
             'consult_result',
@@ -888,7 +878,6 @@
                                  {
                                    'id' => be_a(String),
                                    'name' => be_a(String),
-<<<<<<< HEAD
                                    'note_type' => be_a(String),
                                    'loinc_code' => be_an(Array),
                                    'date' => be_a(String),
@@ -898,15 +887,6 @@
                                    'discharge_date' => be_a(String).or(be_nil),
                                    'location' => be_a(String),
                                    'note' => be_a(String)
-=======
-                                   'type' => be_a(String),
-                                   'date' => be_a(String),
-                                   'date_signed' => be_a(String).or(be_nil),
-                                   'written_by' => be_a(String),
-                                   'signed_by' => be_a(String).or(be_nil),
-                                   'location' => be_a(String).or(be_nil),
-                                   'note' => be_a(String).or(be_nil)
->>>>>>> 20204086
                                  }
                                ))
         end
@@ -918,11 +898,7 @@
 
           notes = service.get_care_summaries_and_notes
           expect(notes.size).to eq(2)
-<<<<<<< HEAD
           expect(notes.map(&:note_type)).to contain_exactly(
-=======
-          expect(notes.map(&:type)).to contain_exactly(
->>>>>>> 20204086
             'discharge_summary',
             'other'
           )
@@ -930,7 +906,6 @@
                                  {
                                    'id' => be_a(String),
                                    'name' => be_a(String),
-<<<<<<< HEAD
                                    'note_type' => be_a(String),
                                    'loinc_code' => be_an(Array),
                                    'date' => be_a(String),
@@ -940,15 +915,6 @@
                                    'discharge_date' => be_a(String).or(be_nil),
                                    'location' => be_a(String),
                                    'note' => be_a(String)
-=======
-                                   'type' => be_a(String),
-                                   'date' => be_a(String),
-                                   'date_signed' => be_a(String).or(be_nil),
-                                   'written_by' => be_a(String),
-                                   'signed_by' => be_a(String).or(be_nil),
-                                   'location' => be_a(String).or(be_nil),
-                                   'note' => be_a(String).or(be_nil)
->>>>>>> 20204086
                                  }
                                ))
         end
