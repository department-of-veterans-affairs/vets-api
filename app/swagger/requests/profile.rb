--- conflicted
+++ resolved
@@ -416,7 +416,6 @@
         end
       end
 
-<<<<<<< HEAD
       swagger_path '/v0/profile/status/{transaction_id}' do
         operation :get do
           extend Swagger::Responses::AuthenticationError
@@ -432,7 +431,10 @@
             key :description, 'ID of transaction'
             key :required, true
             key :type, :string
-=======
+
+        end
+      end
+
       swagger_path '/v0/profile/telephones' do
         operation :post do
           extend Swagger::Responses::AuthenticationError
@@ -505,7 +507,6 @@
                   TEMPORARY
                 ], example: 'MOBILE'
             end
->>>>>>> 7fe39751
           end
 
           response 200 do
