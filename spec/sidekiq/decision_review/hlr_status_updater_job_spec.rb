--- conflicted
+++ resolved
@@ -119,7 +119,22 @@
         end
       end
 
-<<<<<<< HEAD
+      context 'Retrieving SavedClaim records fails' do
+        before do
+          allow(SavedClaim::HigherLevelReview).to receive(:where).and_raise(ActiveRecord::ConnectionTimeoutError)
+          allow(Rails.logger).to receive(:error)
+        end
+
+        it 'rescues the error and logs' do
+          subject.new.perform
+
+          expect(Rails.logger).to have_received(:error)
+            .with('DecisionReview::SavedClaimHlrStatusUpdaterJob error', anything)
+          expect(StatsD).to have_received(:increment)
+            .with('worker.decision_review.saved_claim_hlr_status_updater.error').once
+        end
+      end
+
       context 'an error occurs while processing' do
         before do
           SavedClaim::HigherLevelReview.create(guid: guid1, form: '{}')
@@ -152,21 +167,6 @@
               .with('DecisionReview::SavedClaimHlrStatusUpdaterJob error', { guid: anything, message: anything })
               .exactly(1).time
           end
-=======
-      context 'Retrieving SavedClaim records fails' do
-        before do
-          allow(SavedClaim::HigherLevelReview).to receive(:where).and_raise(ActiveRecord::ConnectionTimeoutError)
-          allow(Rails.logger).to receive(:error)
-        end
-
-        it 'rescues the error and logs' do
-          subject.new.perform
-
-          expect(Rails.logger).to have_received(:error)
-            .with('DecisionReview::SavedClaimHlrStatusUpdaterJob error', anything)
-          expect(StatsD).to have_received(:increment)
-            .with('worker.decision_review.saved_claim_hlr_status_updater.error').once
->>>>>>> 418f6c3e
         end
       end
     end
