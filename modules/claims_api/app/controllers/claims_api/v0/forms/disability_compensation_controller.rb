# frozen_string_literal: true

require_dependency 'claims_api/application_controller'
require 'jsonapi/parser'
require 'claims_api/form_schemas'
require 'claims_api/json_api_missing_attribute'
module ClaimsApi
  module V0
    module Forms
      class DisabilityCompensationController < ApplicationController
        skip_before_action(:authenticate)
        before_action :validate_json_schema, only: [:submit_form_526]

        def submit_form_526
          auto_claim = ClaimsApi::AutoEstablishedClaim.create(
            status: ClaimsApi::AutoEstablishedClaim::PENDING,
            auth_headers: auth_headers,
            form_data: form_attributes
          )
          auto_claim = ClaimsApi::AutoEstablishedClaim.find_by(md5: auto_claim.md5) unless auto_claim.id
          auto_claim.form.to_internal

          ClaimsApi::ClaimEstablisher.perform_async(auto_claim.id)

          render json: auto_claim, serializer: ClaimsApi::AutoEstablishedClaimSerializer
        end

        def upload_supporting_documents
          claim = ClaimsApi::AutoEstablishedClaim.find(params[:id])
          documents.each do |document|
            claim_document = claim.supporting_documents.build
            claim_document.set_file_data!(document, params[:doc_type], params[:description])
            claim_document.save!
            ClaimsApi::ClaimEstablisher.perform_async(claim_document.id)
          end

          head :ok
        end

        private

        def validate_json_schema
          ClaimsApi::FormSchemas.validate!('526', form_attributes)
        rescue ClaimsApi::JsonApiMissingAttribute => e
          render json: e.to_json_api, status: e.code
        end

        def form_attributes
<<<<<<< HEAD
          # will be replaced with strong parameters https://github.com/department-of-veterans-affairs/vets-api/pull/2903#issuecomment-475380662
          params[:data][:attributes].permit!.to_h
=======
          JSON.parse(request.body.string)['data']['attributes']
>>>>>>> c1cf8392
        end

        def documents
          document_keys = params.keys.select { |key| key.include? 'attachment' }
          params.slice(*document_keys).values
        end

        def target_veteran
          @target_veteran ||= ClaimsApi::Veteran.from_headers(request.headers, with_gender: true)
        end

        def auth_headers
          evss_headers = EVSS::DisabilityCompensationAuthHeaders
                         .new(target_veteran)
                         .add_headers(
                           EVSS::AuthHeaders.new(target_veteran).to_h
                         )
          if request.headers['Mock-Override'] &&
             Settings.claims_api.disability_claims_mock_override
            evss_headers['Mock-Override'] = true
            Rails.logger.info('ClaimsApi: Mock Override Engaged')
          end

          evss_headers
        end
      end
    end
  end
end<|MERGE_RESOLUTION|>--- conflicted
+++ resolved
@@ -46,12 +46,7 @@
         end
 
         def form_attributes
-<<<<<<< HEAD
-          # will be replaced with strong parameters https://github.com/department-of-veterans-affairs/vets-api/pull/2903#issuecomment-475380662
-          params[:data][:attributes].permit!.to_h
-=======
           JSON.parse(request.body.string)['data']['attributes']
->>>>>>> c1cf8392
         end
 
         def documents
