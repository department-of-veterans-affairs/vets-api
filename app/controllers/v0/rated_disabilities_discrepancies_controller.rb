# frozen_string_literal: true

require 'evss/disability_compensation_form/service'
require 'lighthouse/veteran_verification/service'

module V0
  class RatedDisabilitiesDiscrepanciesController < ApplicationController
    service_tag 'disability-rating'
    before_action { authorize :evss, :access? }
    before_action { authorize :lighthouse, :access? }

    def show
      lh_response = get_lh_rated_disabilities
      evss_response = get_evss_rated_disabilities

      lh_response_length = lh_response.dig('data', 'attributes', 'individual_ratings').length
      evss_response_length = evss_response.rated_disabilities.length

      if lh_response_length != evss_response_length
        log_length_discrepancy((lh_response_length - evss_response_length).abs)
      end

      # This doesn't need to return anything at the moment
      render json: nil
    end

    private

    def log_length_discrepancy(difference)
      message = "Discrepancy of #{difference} disability ratings"

      ::Rails.logger.info(message, {
                            message_type: 'lh.rated_disabilities.length_discrepancy',
                            revision: 2
                          })
    end

    # EVSS
    def evss_service
      auth_headers = get_auth_headers
      @evss_service ||= EVSS::DisabilityCompensationForm::Service.new(auth_headers)
    end

    def get_auth_headers
      EVSS::AuthHeaders.new(@current_user).to_h
    end

    def get_evss_rated_disabilities
      evss_service.get_rated_disabilities
    end

    # Lighthouse
    def get_lh_rated_disabilities
      response = service.get_rated_disabilities(@current_user.icn)

      # We only want active ratings
      if response.dig('data', 'attributes', 'individual_ratings')
        reject_deferred_ratings!(response['data']['attributes']['individual_ratings'])
<<<<<<< HEAD
        reject_inactive_ratings!(response['data']['attributes']['individual_ratings'])
=======
>>>>>>> 51de1c72
      end

      response
    end

    def reject_deferred_ratings!(ratings)
      ratings.reject! { |rating| deferred?(rating) }
<<<<<<< HEAD
    end

    def reject_inactive_ratings!(ratings)
      ratings.select! { |rating| active?(rating) }
=======
>>>>>>> 51de1c72
    end

    def deferred?(rating)
      rating['decision'] == 'Deferred'
    end

    def deferred?(rating)
      rating['decision'] == 'Deferred'
    end

    def service
      @service ||= VeteranVerification::Service.new
    end
  end
end<|MERGE_RESOLUTION|>--- conflicted
+++ resolved
@@ -56,10 +56,7 @@
       # We only want active ratings
       if response.dig('data', 'attributes', 'individual_ratings')
         reject_deferred_ratings!(response['data']['attributes']['individual_ratings'])
-<<<<<<< HEAD
         reject_inactive_ratings!(response['data']['attributes']['individual_ratings'])
-=======
->>>>>>> 51de1c72
       end
 
       response
@@ -67,13 +64,10 @@
 
     def reject_deferred_ratings!(ratings)
       ratings.reject! { |rating| deferred?(rating) }
-<<<<<<< HEAD
     end
 
     def reject_inactive_ratings!(ratings)
       ratings.select! { |rating| active?(rating) }
-=======
->>>>>>> 51de1c72
     end
 
     def deferred?(rating)
