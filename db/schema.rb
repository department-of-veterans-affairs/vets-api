# encoding: UTF-8
# This file is auto-generated from the current state of the database. Instead
# of editing this file, please use the migrations feature of Active Record to
# incrementally modify your database, and then regenerate this schema definition.
#
# Note that this schema.rb definition is the authoritative source for your
# database schema. If you need to create the application database on another
# system, you should be using db:schema:load, not running all the migrations
# from scratch. The latter is a flawed and unsustainable approach (the more migrations
# you'll amass, the slower it'll run and the greater likelihood for issues).
#
# It's strongly recommended that you check this file into your version control system.

<<<<<<< HEAD
ActiveRecord::Schema.define(version: 20180514191109) do
=======
ActiveRecord::Schema.define(version: 20180515195048) do
>>>>>>> 1e9b7243

  # These are extensions that must be enabled in order to support this database
  enable_extension "plpgsql"
  enable_extension "uuid-ossp"
  enable_extension "pg_trgm"
  enable_extension "btree_gin"

  create_table "async_transactions", force: :cascade do |t|
    t.string   "type"
    t.string   "user_uuid"
    t.string   "source_id"
    t.string   "source"
    t.string   "status"
    t.string   "transaction_id"
    t.string   "transaction_status"
    t.datetime "created_at",         null: false
    t.datetime "updated_at",         null: false
<<<<<<< HEAD
    t.string   "metadata"
    t.string   "metadata_vi"
=======
>>>>>>> 1e9b7243
  end

  add_index "async_transactions", ["source_id"], name: "index_async_transactions_on_source_id", using: :btree
  add_index "async_transactions", ["transaction_id", "source"], name: "index_async_transactions_on_transaction_id_and_source", unique: true, using: :btree
  add_index "async_transactions", ["transaction_id"], name: "index_async_transactions_on_transaction_id", using: :btree
  add_index "async_transactions", ["user_uuid"], name: "index_async_transactions_on_user_uuid", using: :btree

  create_table "base_facilities", id: false, force: :cascade do |t|
    t.string   "unique_id",      null: false
    t.string   "name",           null: false
    t.string   "facility_type",  null: false
    t.string   "classification"
    t.string   "website"
    t.float    "lat",            null: false
    t.float    "long",           null: false
    t.jsonb    "address"
    t.jsonb    "phone"
    t.jsonb    "hours"
    t.jsonb    "services"
    t.jsonb    "feedback"
    t.jsonb    "access"
    t.string   "fingerprint"
    t.datetime "created_at",     null: false
    t.datetime "updated_at",     null: false
  end

  add_index "base_facilities", ["unique_id", "facility_type"], name: "index_base_facilities_on_unique_id_and_facility_type", unique: true, using: :btree

  create_table "beta_registrations", force: :cascade do |t|
    t.string   "user_uuid",  null: false
    t.string   "feature",    null: false
    t.datetime "created_at", null: false
    t.datetime "updated_at", null: false
  end

  add_index "beta_registrations", ["user_uuid", "feature"], name: "index_beta_registrations_on_user_uuid_and_feature", unique: true, using: :btree

  create_table "central_mail_submissions", force: :cascade do |t|
    t.string  "state",          default: "pending", null: false
    t.integer "saved_claim_id",                     null: false
  end

  add_index "central_mail_submissions", ["saved_claim_id"], name: "index_central_mail_submissions_on_saved_claim_id", using: :btree
  add_index "central_mail_submissions", ["state"], name: "index_central_mail_submissions_on_state", using: :btree

  create_table "education_benefits_claims", force: :cascade do |t|
    t.datetime "submitted_at"
    t.datetime "processed_at"
    t.datetime "created_at",                                  null: false
    t.datetime "updated_at",                                  null: false
    t.string   "encrypted_form"
    t.string   "encrypted_form_iv"
    t.string   "regional_processing_office",                  null: false
    t.string   "form_type",                  default: "1990"
    t.integer  "saved_claim_id",                              null: false
  end

  add_index "education_benefits_claims", ["created_at"], name: "index_education_benefits_claims_on_created_at", using: :btree
  add_index "education_benefits_claims", ["saved_claim_id"], name: "index_education_benefits_claims_on_saved_claim_id", using: :btree
  add_index "education_benefits_claims", ["submitted_at"], name: "index_education_benefits_claims_on_submitted_at", using: :btree

  create_table "education_benefits_submissions", force: :cascade do |t|
    t.string   "region",                                            null: false
    t.datetime "created_at",                                        null: false
    t.datetime "updated_at",                                        null: false
    t.boolean  "chapter33",                   default: false,       null: false
    t.boolean  "chapter30",                   default: false,       null: false
    t.boolean  "chapter1606",                 default: false,       null: false
    t.boolean  "chapter32",                   default: false,       null: false
    t.string   "status",                      default: "submitted", null: false
    t.integer  "education_benefits_claim_id"
    t.string   "form_type",                   default: "1990",      null: false
    t.boolean  "chapter35",                   default: false,       null: false
    t.boolean  "transfer_of_entitlement",     default: false,       null: false
    t.boolean  "chapter1607",                 default: false,       null: false
  end

  add_index "education_benefits_submissions", ["education_benefits_claim_id"], name: "index_education_benefits_claim_id", unique: true, using: :btree
  add_index "education_benefits_submissions", ["region", "created_at", "form_type"], name: "index_edu_benefits_subs_ytd", using: :btree

  create_table "evss_claims", force: :cascade do |t|
    t.integer  "evss_id",                            null: false
    t.json     "data",                               null: false
    t.datetime "created_at",                         null: false
    t.datetime "updated_at",                         null: false
    t.string   "user_uuid",                          null: false
    t.json     "list_data",          default: {},    null: false
    t.boolean  "requested_decision", default: false, null: false
  end

  add_index "evss_claims", ["user_uuid"], name: "index_evss_claims_on_user_uuid", using: :btree

  create_table "form_attachments", force: :cascade do |t|
    t.datetime "created_at",             null: false
    t.datetime "updated_at",             null: false
    t.uuid     "guid",                   null: false
    t.string   "encrypted_file_data",    null: false
    t.string   "encrypted_file_data_iv", null: false
    t.string   "type",                   null: false
  end

  add_index "form_attachments", ["guid", "type"], name: "index_form_attachments_on_guid_and_type", unique: true, using: :btree

  create_table "gibs_not_found_users", force: :cascade do |t|
    t.string   "edipi",            null: false
    t.string   "first_name",       null: false
    t.string   "last_name",        null: false
    t.string   "encrypted_ssn",    null: false
    t.string   "encrypted_ssn_iv", null: false
    t.datetime "dob",              null: false
    t.datetime "created_at",       null: false
    t.datetime "updated_at",       null: false
  end

  add_index "gibs_not_found_users", ["edipi"], name: "index_gibs_not_found_users_on_edipi", using: :btree

  create_table "health_care_applications", force: :cascade do |t|
    t.datetime "created_at",                                    null: false
    t.datetime "updated_at",                                    null: false
    t.string   "state",                     default: "pending", null: false
    t.string   "form_submission_id_string"
    t.string   "timestamp"
  end

  create_table "id_card_announcement_subscriptions", force: :cascade do |t|
    t.string   "email",      null: false
    t.datetime "created_at", null: false
    t.datetime "updated_at", null: false
  end

  add_index "id_card_announcement_subscriptions", ["email"], name: "index_id_card_announcement_subscriptions_on_email", unique: true, using: :btree

  create_table "in_progress_forms", force: :cascade do |t|
    t.string   "user_uuid",              null: false
    t.string   "form_id",                null: false
    t.string   "encrypted_form_data",    null: false
    t.string   "encrypted_form_data_iv", null: false
    t.datetime "created_at",             null: false
    t.datetime "updated_at",             null: false
    t.json     "metadata"
  end

  add_index "in_progress_forms", ["form_id", "user_uuid"], name: "index_in_progress_forms_on_form_id_and_user_uuid", unique: true, using: :btree

  create_table "invalid_letter_address_edipis", force: :cascade do |t|
    t.string   "edipi",      null: false
    t.datetime "created_at", null: false
    t.datetime "updated_at", null: false
  end

  add_index "invalid_letter_address_edipis", ["edipi"], name: "index_invalid_letter_address_edipis_on_edipi", using: :btree

  create_table "maintenance_windows", force: :cascade do |t|
    t.string   "pagerduty_id"
    t.string   "external_service"
    t.datetime "start_time"
    t.datetime "end_time"
    t.string   "description"
    t.datetime "created_at",       null: false
    t.datetime "updated_at",       null: false
  end

  add_index "maintenance_windows", ["end_time"], name: "index_maintenance_windows_on_end_time", using: :btree
  add_index "maintenance_windows", ["pagerduty_id"], name: "index_maintenance_windows_on_pagerduty_id", using: :btree
  add_index "maintenance_windows", ["start_time"], name: "index_maintenance_windows_on_start_time", using: :btree

  create_table "mhv_accounts", force: :cascade do |t|
    t.string   "user_uuid",          null: false
    t.string   "account_state",      null: false
    t.datetime "registered_at"
    t.datetime "upgraded_at"
    t.datetime "created_at",         null: false
    t.datetime "updated_at",         null: false
    t.string   "mhv_correlation_id"
  end

  add_index "mhv_accounts", ["user_uuid", "mhv_correlation_id"], name: "index_mhv_accounts_on_user_uuid_and_mhv_correlation_id", unique: true, using: :btree

  create_table "persistent_attachments", force: :cascade do |t|
    t.uuid     "guid"
    t.string   "type"
    t.string   "form_id"
    t.datetime "created_at",             null: false
    t.datetime "updated_at",             null: false
    t.integer  "saved_claim_id"
    t.datetime "completed_at"
    t.string   "encrypted_file_data",    null: false
    t.string   "encrypted_file_data_iv", null: false
  end

  add_index "persistent_attachments", ["guid"], name: "index_persistent_attachments_on_guid", unique: true, using: :btree
  add_index "persistent_attachments", ["saved_claim_id"], name: "index_persistent_attachments_on_saved_claim_id", using: :btree

  create_table "preneed_submissions", force: :cascade do |t|
    t.string   "tracking_number",    null: false
    t.string   "application_uuid"
    t.string   "return_description", null: false
    t.integer  "return_code"
    t.datetime "created_at",         null: false
    t.datetime "updated_at",         null: false
  end

  add_index "preneed_submissions", ["application_uuid"], name: "index_preneed_submissions_on_application_uuid", unique: true, using: :btree
  add_index "preneed_submissions", ["tracking_number"], name: "index_preneed_submissions_on_tracking_number", unique: true, using: :btree

  create_table "saved_claims", force: :cascade do |t|
    t.datetime "created_at"
    t.datetime "updated_at"
    t.string   "encrypted_form",    null: false
    t.string   "encrypted_form_iv", null: false
    t.string   "form_id"
    t.uuid     "guid",              null: false
    t.string   "type"
  end

  add_index "saved_claims", ["created_at", "type"], name: "index_saved_claims_on_created_at_and_type", using: :btree
  add_index "saved_claims", ["guid"], name: "index_saved_claims_on_guid", unique: true, using: :btree

  create_table "terms_and_conditions", force: :cascade do |t|
    t.string   "name"
    t.string   "title"
    t.text     "terms_content"
    t.text     "header_content"
    t.string   "yes_content"
    t.string   "no_content"
    t.string   "footer_content"
    t.string   "version"
    t.boolean  "latest",         default: false
    t.datetime "created_at"
    t.datetime "updated_at"
  end

  add_index "terms_and_conditions", ["name", "latest"], name: "index_terms_and_conditions_on_name_and_latest", using: :btree

  create_table "terms_and_conditions_acceptances", id: false, force: :cascade do |t|
    t.string   "user_uuid"
    t.integer  "terms_and_conditions_id"
    t.datetime "created_at"
    t.datetime "updated_at"
  end

  add_index "terms_and_conditions_acceptances", ["user_uuid"], name: "index_terms_and_conditions_acceptances_on_user_uuid", using: :btree

  create_table "vba_documents_upload_submissions", force: :cascade do |t|
    t.uuid     "guid",                           null: false
    t.string   "status",     default: "pending", null: false
    t.string   "code"
    t.string   "detail"
    t.datetime "created_at",                     null: false
    t.datetime "updated_at",                     null: false
  end

  add_index "vba_documents_upload_submissions", ["guid"], name: "index_vba_documents_upload_submissions_on_guid", using: :btree
  add_index "vba_documents_upload_submissions", ["status"], name: "index_vba_documents_upload_submissions_on_status", using: :btree

  create_table "vic_submissions", force: :cascade do |t|
    t.datetime "created_at",                     null: false
    t.datetime "updated_at",                     null: false
    t.string   "state",      default: "pending", null: false
    t.uuid     "guid",                           null: false
    t.json     "response"
  end

  add_index "vic_submissions", ["guid"], name: "index_vic_submissions_on_guid", unique: true, using: :btree

end<|MERGE_RESOLUTION|>--- conflicted
+++ resolved
@@ -11,11 +11,7 @@
 #
 # It's strongly recommended that you check this file into your version control system.
 
-<<<<<<< HEAD
-ActiveRecord::Schema.define(version: 20180514191109) do
-=======
-ActiveRecord::Schema.define(version: 20180515195048) do
->>>>>>> 1e9b7243
+ActiveRecord::Schema.define(version: 20180515200000) do
 
   # These are extensions that must be enabled in order to support this database
   enable_extension "plpgsql"
@@ -33,11 +29,8 @@
     t.string   "transaction_status"
     t.datetime "created_at",         null: false
     t.datetime "updated_at",         null: false
-<<<<<<< HEAD
     t.string   "metadata"
     t.string   "metadata_vi"
-=======
->>>>>>> 1e9b7243
   end
 
   add_index "async_transactions", ["source_id"], name: "index_async_transactions_on_source_id", using: :btree
