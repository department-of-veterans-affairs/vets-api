--- conflicted
+++ resolved
@@ -19,14 +19,9 @@
           Datadog::Tracing.active_trace&.set_tag('form_id', params[:form_number])
           form_id = get_form_id
           parsed_form_data = JSON.parse(params.to_json)
-<<<<<<< HEAD
           file_paths, metadata, attachment_ids = get_file_paths_and_metadata(parsed_form_data)
 
-          status, error_message = FileUploader.new(form_id, metadata, file_paths, attachment_ids).handle_uploads
-=======
-          file_paths, metadata = get_file_paths_and_metadata(parsed_form_data)
-          status, error_message = FileUploader.new(form_id, metadata, file_paths, true).handle_uploads
->>>>>>> cff6907b
+          status, error_message = FileUploader.new(form_id, metadata, file_paths, attachment_ids, true).handle_uploads
 
           render json: build_json(Array(status), error_message)
         rescue => e
