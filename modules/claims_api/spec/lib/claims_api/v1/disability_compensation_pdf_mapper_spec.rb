--- conflicted
+++ resolved
@@ -165,8 +165,6 @@
       end
     end
   end
-<<<<<<< HEAD
-=======
 
   context 'section 2, change of address' do
     let(:change_of_address) do
@@ -225,5 +223,4 @@
       expect(change_of_address_address_base[:typeOfAddressChange]).to eq('TEMPORARY')
     end
   end
->>>>>>> a75dbdd5
 end