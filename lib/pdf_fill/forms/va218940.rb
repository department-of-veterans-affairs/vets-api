--- conflicted
+++ resolved
@@ -240,7 +240,6 @@
             }
           }
         },
-<<<<<<< HEAD
         'preDisTrainOverflow' => {
           key: '',
           question_text: 'Pre-Disability Education or Training',
@@ -252,50 +251,33 @@
           question_text: 'Post-Disability Education or Training',
           question_num: 25,
           question_suffix: 'B'
-=======
+        },
         'doctorsCareDateRanges' => {
           limit: 6,
-          first_key: 'from',
           'from' => {
             key: "form1[0].#subform[0].DoctorsCareDateFrom[#{ITERATOR}]"
           },
           'to' => {
             key: "form1[0].#subform[0].DoctorsCareDateTo[#{ITERATOR}]"
           }
->>>>>>> 4ec74ef8
         }
       }.freeze
 
       def merge_fields
+        @form_data['veteranFullName'] = extract_middle_i(@form_data, 'veteranFullName')
         expand_ssn
         expand_veteran_dob
         expand_veteran_address
-<<<<<<< HEAD
         collapse_education(@form_data['unemployability'])
         collapse_training(@form_data['unemployability'])
-=======
-        expand_education
         expand_doctors_care_or_hospitalized
         expand_service_connected_disability
         expand_provided_care(@form_data['unemployability']['doctorProvidedCare'])
->>>>>>> 4ec74ef8
 
         expand_signature(@form_data['veteranFullName'])
         @form_data['signature'] = '/es/ ' + @form_data['signature']
 
-<<<<<<< HEAD
-        # @form_data['wasHospitalizedYes'] = @form_data['wasHospitalized'] == true
-        # @form_data['wasHospitalizedNo'] = @form_data['wasHospitalized'] == false
-
         @form_data.except!('unemployability')
-=======
-        @form_data['trainingPreDisabledYes'] = @form_data['receivedOtherEducationTrainingPreUnemployability'] == true
-        @form_data['trainingPreDisabledNo'] = @form_data['receivedOtherEducationTrainingPreUnemployability'] == false
-
-        @form_data['otherTrainingPostUnEmployYes'] = @form_data['otherEducationTrainingPostUnemployability'] == true
-        @form_data['otherTrainingPostUnEmployNo'] = @form_data['otherEducationTrainingPostUnemployability'] == false
-
->>>>>>> 4ec74ef8
         @form_data
       end
 
