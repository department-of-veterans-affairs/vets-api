--- conflicted
+++ resolved
@@ -71,21 +71,14 @@
       v = v.extras_value if v.is_a?(PdfFill::FormValue)
       item_label = array_key_data.try(:[], :item_label)
       question_type = array_key_data&.dig(:question_type) || key_data&.dig(:question_type)
-<<<<<<< HEAD
-=======
       array_format_options = array_key_data&.dig(:format_options) || {}
       key_format_options = key_data&.dig(:format_options) || {}
       format_options = array_format_options.merge(key_format_options)
->>>>>>> 8d2dce69
 
       @extras_generator.add_text(
         v,
         key_data.slice(:question_num, :question_suffix, :question_text, :question_label).merge(
-<<<<<<< HEAD
-          i:, overflow:, item_label:, question_type:
-=======
           i:, overflow:, item_label:, question_type:, format_options:
->>>>>>> 8d2dce69
         )
       )
     end
