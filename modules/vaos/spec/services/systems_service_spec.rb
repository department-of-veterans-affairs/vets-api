--- conflicted
+++ resolved
@@ -205,7 +205,6 @@
     end
   end
 
-<<<<<<< HEAD
   describe '#get_system_pact' do
     context 'with a 200 response' do
       it 'returns pact info' do
@@ -223,7 +222,21 @@
             team_sid: '1400018881',
             title: 'PHYSICIAN-ATTENDING'
           )
-=======
+        end
+      end
+    end
+
+    context 'when the upstream server returns a 500' do
+      it 'raises a backend exception' do
+        VCR.use_cassette('vaos/systems/get_system_pact_500', match_requests_on: %i[method uri]) do
+          expect { subject.get_system_pact('688') }.to raise_error(
+            Common::Exceptions::BackendServiceException
+          )
+        end
+      end
+    end
+  end
+
   describe '#get_facility_visits' do
     context 'with a 200 response for direct visits that is false' do
       it 'returns facility information showing no visits' do
@@ -241,20 +254,24 @@
           response = subject.get_facility_visits('688', '688', '323', 'request')
           expect(response.has_visited_in_past_months).to be_truthy
           expect(response.duration_in_months).to eq(2)
->>>>>>> 24f52f93
-        end
-      end
-    end
-
-    context 'when the upstream server returns a 500' do
-      it 'raises a backend exception' do
-<<<<<<< HEAD
+        end
+      end
+    end
+
+    context 'when the upstream server returns a 500' do
+      it 'raises a backend exception' do
         VCR.use_cassette('vaos/systems/get_system_pact_500', match_requests_on: %i[method uri]) do
           expect { subject.get_system_pact('688') }.to raise_error(
-=======
+            Common::Exceptions::BackendServiceException
+          )
+        end
+      end
+    end
+
+    context 'when the upstream server returns a 500' do
+      it 'raises a backend exception' do
         VCR.use_cassette('vaos/systems/get_facility_visits_500', match_requests_on: %i[method uri]) do
           expect { subject.get_facility_visits('688', '688', '323', 'direct') }.to raise_error(
->>>>>>> 24f52f93
             Common::Exceptions::BackendServiceException
           )
         end
