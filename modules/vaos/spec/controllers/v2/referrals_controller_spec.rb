--- conflicted
+++ resolved
@@ -66,17 +66,9 @@
         first_referral = response_data['data'].first
         expect(first_referral['id']).to eq('encrypted-5682')
         expect(first_referral['type']).to eq('referrals')
-<<<<<<< HEAD
-        expect(first_referral['attributes']['category_of_care']).to eq('CARDIOLOGY')
-
-        # Skip the expiration date test as it may change based on the factory response
-        # expect(first_referral['attributes']['expiration_date']).to eq('2024-05-27')
-        expect(first_referral['attributes']).to have_key('expiration_date')
-=======
         expect(first_referral['attributes']['categoryOfCare']).to eq('CARDIOLOGY')
         expect(first_referral['attributes']['referralNumber']).to eq('5682')
-        expect(first_referral['attributes']['expirationDate']).to eq('2024-05-27')
->>>>>>> 73da1ec7
+        expect(first_referral['attributes']['expirationDate']).to eq('2025-06-10')
       end
 
       context 'with a custom status parameter' do
@@ -127,7 +119,7 @@
           response_data = JSON.parse(response.body)
           expect(response_data['data'].size).to eq(1)
           # The active referral should have an expiration date 30 days from today
-          expect(Date.parse(response_data['data'].first['attributes']['expiration_date'])).to eq(today + 30.days)
+          expect(Date.parse(response_data['data'].first['attributes']['expirationDate'])).to eq(today + 30.days)
         end
       end
 
@@ -206,17 +198,10 @@
 
         response_data = JSON.parse(response.body)
         expect(response_data).to have_key('data')
-<<<<<<< HEAD
-        expect(response_data['data']['id']).to eq(referral_id)
-        expect(response_data['data']['type']).to eq('referral')
-        expect(response_data['data']['attributes']['category_of_care']).to eq('CARDIOLOGY')
-        expect(response_data['data']['attributes']['provider_name']).to eq('Dr. Smith')
-=======
         expect(response_data['data']['id']).to eq(encrypted_uuid)
         expect(response_data['data']['type']).to eq('referrals')
         expect(response_data['data']['attributes']['categoryOfCare']).to eq('CARDIOLOGY')
         expect(response_data['data']['attributes']['providerName']).to eq('Dr. Smith')
->>>>>>> 73da1ec7
         expect(response_data['data']['attributes']['location']).to eq('VA Medical Center')
         expect(response_data['data']['attributes']['expirationDate']).to eq('2024-05-27')
         expect(response_data['data']['attributes']['referralNumber']).to eq(referral_number)
