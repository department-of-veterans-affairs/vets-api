--- conflicted
+++ resolved
@@ -4,7 +4,6 @@
 require 'medical_records/phr_mgr/client'
 
 describe PHRMgr::Client do
-<<<<<<< HEAD
   context 'using API Gateway endpoints' do
     before do
       Flipper.enable(:mhv_medical_records_migrate_to_api_gateway)
@@ -19,21 +18,9 @@
         expect(response).to be_a(Hash)
       end
     end
-=======
-  before do
-    Flipper.disable(:mhv_medical_records_migrate_to_api_gateway)
->>>>>>> d7da9111
   end
 
   context 'using legacy endpoints' do
-    before(:all) do
-      VCR.configure do |vcr_config|
-        vcr_config.default_cassette_options = {
-          allow_playback_repeats: true
-        }
-      end
-    end
-
     before do
       Flipper.disable(:mhv_medical_records_migrate_to_api_gateway)
     end
