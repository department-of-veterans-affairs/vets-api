--- conflicted
+++ resolved
@@ -32,15 +32,12 @@
   facility_access_wait_time:
     namespace: facility-access-wait-time
     each_ttl: 2592000
-<<<<<<< HEAD
+  pciu_address_dependencies:
+    namespace: pciu-address-dependencies
+    each_ttl: 604800
   common_collection:
     namespace: common-collection
     each_ttl: 3600 # This is only default, can be overridden
-=======
-  pciu_address_dependencies:
-    namespace: pciu-address-dependencies
-    each_ttl: 604800
->>>>>>> 66ece441
 
 test:
   <<: *defaults
