# frozen_string_literal: true

require 'pension_burial/processing_office'

class SavedClaim::Burial < SavedClaim
  FORM = '21P-530'

  # attribute name is passed from the FE as a flag, maintaining camel case
  attr_accessor :formV2 # rubocop:disable Naming/MethodName

  after_initialize do
    self.form_id = if Flipper.enabled?(:va_burial_v2)
                     formV2 || form_id == '21P-530V2' ? '21P-530V2' : self.class::FORM.upcase
                   else
                     self.class::FORM.upcase
                   end
  end

  def process_attachments!
    refs = attachment_keys.map { |key| Array(open_struct_form.send(key)) }.flatten
    files = PersistentAttachment.where(guid: refs.map(&:confirmationCode))
    files.find_each { |f| f.update(saved_claim_id: id) }
  end

  def regional_office
    PensionBurial::ProcessingOffice.address_for(open_struct_form.claimantAddress.postalCode)
  end

  def attachment_keys
    %i[transportationReceipts deathCertificate militarySeparationDocuments additionalEvidence].freeze
  end

  def email
    parsed_form['claimantEmail']
  end

  def form_matches_schema
    return unless form_is_string

    JSON::Validator.fully_validate(VetsJsonSchema::SCHEMAS[form_id], parsed_form).each do |v|
      errors.add(:form, v.to_s)
    end
  end

  def process_pdf(pdf_path, timestamp = nil, form_id = nil)
    processed_pdf = PDFUtilities::DatestampPdf.new(pdf_path).run(
      text: 'Application Submitted on va.gov',
      x: 400,
      y: 675,
      text_only: true, # passing as text only because we override how the date is stamped in this instance
      timestamp:,
      page_number: 6,
      template: "lib/pdf_fill/forms/pdfs/#{form_id}.pdf",
      multistamp: true
    )
    renamed_path = "tmp/pdfs/#{form_id}_#{id}_final.pdf"
    File.rename(processed_pdf, renamed_path) # rename for vbms upload
    renamed_path # return the renamed path
  end

  def business_line
    'NCA'
  end

  ##
  # utility function to retrieve claimant first name from form
  #
  # @return [String] the claimant first name
  #
  def veteran_first_name
    parsed_form.dig('veteranFullName', 'first')
  end

  def veteran_last_name
    parsed_form.dig('veteranFullName', 'last')
  end

  def claimaint_first_name
    parsed_form.dig('claimantFullName', 'first')
  end

  def benefits_claimed
    claimed = []
    claimed << 'Burial Allowance' if parsed_form['burialAllowance']
    claimed << 'Plot Allowance' if parsed_form['plotAllowance']
    claimed << 'Transportation' if parsed_form['transportation']
<<<<<<< HEAD
=======
    claimed
>>>>>>> bbdab6b7
  end
end<|MERGE_RESOLUTION|>--- conflicted
+++ resolved
@@ -84,9 +84,6 @@
     claimed << 'Burial Allowance' if parsed_form['burialAllowance']
     claimed << 'Plot Allowance' if parsed_form['plotAllowance']
     claimed << 'Transportation' if parsed_form['transportation']
-<<<<<<< HEAD
-=======
     claimed
->>>>>>> bbdab6b7
   end
 end