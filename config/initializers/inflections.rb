--- conflicted
+++ resolved
@@ -9,11 +9,8 @@
   inflect.acronym 'IHub'
   inflect.acronym 'PagerDuty'
   inflect.acronym 'PPIU'
-<<<<<<< HEAD
+  inflect.acronym 'SSOe'
   inflect.acronym 'VAOS'
-=======
-  inflect.acronym 'SSOe'
->>>>>>> 34aa73e2
   inflect.acronym 'VBA'
   inflect.acronym 'VIC'
   inflect.uncountable 'terms_and_conditions'
