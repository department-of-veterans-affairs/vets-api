--- conflicted
+++ resolved
@@ -5,24 +5,6 @@
 describe Veteran::User do
   context 'initialization' do
     let(:user) { FactoryBot.create(:user, :loa3) }
-<<<<<<< HEAD
-
-    before do
-      external_key = user.common_name || user.email
-      allow(BGS::Services).to receive(:new).with({ external_uid: user.icn, external_key: external_key })
-    end
-
-    it 'initializes from a user' do
-      allow(Veteran::User).to receive(:new) { OpenStruct.new(power_of_attorney: PowerOfAttorney.new(code: 'A1Q')) }
-      veteran = Veteran::User.new(user)
-      expect(veteran.power_of_attorney.code).to eq('A1Q')
-    end
-
-    it 'does not bomb out if poa is missing' do
-      allow(Veteran::User).to receive(:new) { OpenStruct.new(power_of_attorney: nil) }
-      veteran = Veteran::User.new(user)
-      expect(veteran.power_of_attorney).to eq(nil)
-=======
 
     it 'initializes from a user' do
       VCR.use_cassette('bgs/claimant_web_service/find_poa_by_participant_id') do
@@ -36,7 +18,6 @@
         veteran = Veteran::User.new(user)
         expect(veteran.power_of_attorney).to eq(nil)
       end
->>>>>>> f601e4d0
     end
   end
 end