# frozen_string_literal: true

require 'common/client/configuration/rest'
require 'common/client/middleware/request/camelcase'
require 'common/client/middleware/request/multipart_request'
require 'common/client/middleware/response/json_parser'
require 'common/client/middleware/response/raise_custom_error'
require 'common/client/middleware/response/mhv_errors'
require 'common/client/middleware/response/snakecase'
require 'faraday/multipart'
require 'sm/middleware/response/sm_parser'

# No more Errors => Flipper error: undefined method column_for_attribute' for class Flipper::Gate
require 'flipper_utils'

module SM
  ##
  # HTTP client configuration for {SM::Client}, sets the token, base path and a service name for breakers and metrics
  #
  class Configuration < Common::Client::Configuration::REST
    ##
    # @return [String] Client token set in `settings.yml` via credstash
    #
    def app_token
      Settings.mhv.sm.app_token
    end

    def x_api_key
      Settings.mhv.sm.x_api_key
    end

    ##
    # @return [String] Base path for dependent URLs
    #
    def base_path
<<<<<<< HEAD
      if FlipperUtils.safe_enabled?(:mhv_secure_messaging_migrate_to_api_gateway)
        "#{Settings.mhv.api_gateway.hosts.sm_patient}/#{Settings.mhv.sm.gw_base_path}"
      else
        "#{Settings.mhv.sm.host}/#{Settings.mhv.sm.base_path}"
      end
    rescue NoMethodError => e
      Rails.logger.error("SM:Configuration Flipper error: #{e.message}")
      "#{Settings.mhv.sm.host}/#{Settings.mhv.sm.base_path}" # Default path
=======
      "#{Settings.mhv.api_gateway.hosts.sm_patient}/#{Settings.mhv.sm.gw_base_path}"
>>>>>>> aae534ec
    end

    ##
    # @return [String] Service name to use in breakers and metrics
    #
    def service_name
      'SM'
    end

    ##
    # Creates a connection with middleware for mapping errors, parsing XML, and
    # adding breakers functionality
    #
    # @see SM::Middleware::Response::SMParser
    # @return [Faraday::Connection] a Faraday connection instance
    #
    def connection
      Faraday.new(base_path, headers: base_request_headers, request: request_options) do |conn|
        conn.use(:breakers, service_name:)
        conn.request :camelcase
        conn.request :multipart_request
        conn.request :multipart
        conn.request :json

        # Uncomment this if you want curl command equivalent or response output to log
        # conn.request(:curl, ::Logger.new(STDOUT), :warn) unless Rails.env.production?
        # conn.response(:logger, ::Logger.new(STDOUT), bodies: true) unless Rails.env.production?

        conn.response :betamocks if Settings.mhv.sm.mock
        conn.response :sm_parser
        conn.response :snakecase
        conn.response :raise_custom_error, error_prefix: service_name
        conn.response :mhv_errors
        conn.response :mhv_xml_html_errors
        conn.response :json_parser

        conn.adapter Faraday.default_adapter
      end
    end
  end
end<|MERGE_RESOLUTION|>--- conflicted
+++ resolved
@@ -33,18 +33,7 @@
     # @return [String] Base path for dependent URLs
     #
     def base_path
-<<<<<<< HEAD
-      if FlipperUtils.safe_enabled?(:mhv_secure_messaging_migrate_to_api_gateway)
-        "#{Settings.mhv.api_gateway.hosts.sm_patient}/#{Settings.mhv.sm.gw_base_path}"
-      else
-        "#{Settings.mhv.sm.host}/#{Settings.mhv.sm.base_path}"
-      end
-    rescue NoMethodError => e
-      Rails.logger.error("SM:Configuration Flipper error: #{e.message}")
-      "#{Settings.mhv.sm.host}/#{Settings.mhv.sm.base_path}" # Default path
-=======
       "#{Settings.mhv.api_gateway.hosts.sm_patient}/#{Settings.mhv.sm.gw_base_path}"
->>>>>>> aae534ec
     end
 
     ##
