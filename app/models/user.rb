--- conflicted
+++ resolved
@@ -105,13 +105,12 @@
     mvi.status
   end
 
-<<<<<<< HEAD
   def mhv_account
     @mhv_account ||= MhvAccount.find_or_initialize_by(user_uuid: uuid)
-=======
+  end
+
   def in_progress_forms
     InProgressForm.where(user_uuid: uuid)
->>>>>>> 6c3e8a93
   end
 
   private
