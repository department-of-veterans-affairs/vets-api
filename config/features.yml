---
# Add a new feature toggle here to ensure that it is initialized in all environments.
#
# Features are enabled by default in the test environment and disabled by default in other environments.
# To default a feature to enabled in development, set the `enable_in_development` key to true.
#
# The description should contain any relevant information for an admin who may toggle the feature.
#
# The actor_type should be either `user` for features you want to be "sticky" for a logged in user (default)
#  or `cookie_id` of you wish to use the Google Analytics id as the unique identifier.

# Sorted using http://yaml-sorter.herokuapp.com/

features:
  this_is_only_a_test:
    actor_type: user
    description: Used in feature_toggles_controller_spec.
  accredited_representative_portal_frontend:
    actor_type: user
    description: Enables the frontend of the accredited representative portal
    enable_in_development: true
  accredited_representative_portal_api:
    actor_type: user
    description: Enables the endpoints of the accredited representative portal
    enable_in_development: true
  all_claims_add_disabilities_enhancement:
    actor_type: user
    description: Enables enhancement to the 21-526EZ "Add Disabilities" page being implemented by the Conditions Team.
    enable_in_development: true
  appointments_consolidation:
    actor_type: user
    description: For features being tested while merging logic for appointments between web and mobile
  ask_va_form_feature:
    actor_type: user
    description: show/hide experimental features for Ask VA 0873
    enable_in_development: true
  ask_va_dashboard_feature:
    actor_type: user
    description: show/hide experimental features for Ask VA 0873 dashboard feature
    enable_in_development: true
  ask_va_introduction_page_feature:
    actor_type: user
    description: show/hide experimental features for Ask VA 0873 introduction feature
    enable_in_development: true
  auth_exp_vba_downtime_message:
    actor_type: user
    description: Show downtime message on Profile and My VA for planned VBA maintenance
  avs_enabled:
    actor_type: user
    description: Enables the After Visit Summary API.
    enable_in_development: true
  bcas_letters_use_lighthouse:
    actor_type: user
    description: Use lighthouse instead of EVSS to view/download benefit letters.
    enable_in_development: true
  benefits_documents_use_lighthouse:
    actor_type: user
    description: Use lighthouse instead of EVSS to upload benefits documents.
    enable_in_development: false
  benefits_education_use_lighthouse:
    actor_type: user
    description: Use lighthouse instead of EVSS to retrieve GI Bill Statement of benefits
    enable_in_development: true
  benefits_require_gateway_origin:
    actor_type: user
    description: Requires that all requests made to endpoints in appeals_api, va_forms, and vba_documents be made through the gateway
  caregiver_use_facilities_API:
    actor_type: user
    description: Allow list of caregiver facilites to be fetched by way of the Facilities API.
  caregiver_browser_monitoring_enabled:
    actor_type: user
    description: Enables Datadog Real Time User Monitoring
  caregiver_carma_submitted_at:
    actor_type: user
    description: Enables sending CARMA the creation timestamp of a claim as a metadata submitted_at value
  caregiver1010:
    actor_type: user
    description: Enables new features while investigating 1010CG errors
  hca_browser_monitoring_enabled:
    actor_type: user
    description: Enables browser monitoring for the health care application.
  hca_enrollment_status_override_enabled:
    actor_type: user
    description: Enables override of enrollment status for a user, to allow multiple submissions with same user.
  hca_insurance_v2_enabled:
    actor_type: user
    description: Enables the the upgraded insurance section of the Health Care Application
    enable_in_development: true
  hca_performance_alert_enabled:
    actor_type: user
    description: Enables alert notifying users of a potential issue with application performance.
  hca_reg_only_enabled:
    actor_type: user
    description: Enables the registration-only path for the Health Care Application
    enable_in_development: true
  hca_sigi_enabled:
    actor_type: user
    description: Enables Self-Identifying Gender Identity question for health care applicants.
  hca_tera_branching_enabled:
    actor_type: user
    description: Enables branching logic for the Toxic Exposure questionset in the Health Care Application
  hca_use_facilities_API:
    actor_type: user
    description: Allow list of medical care facilites to be fetched by way of the Facilities API.
  hca_log_form_attachment_create:
    actor_type: user
    description: Enable logging all successful-looking attachment creation calls to Sentry at info-level
  hca_retrieve_facilities_without_repopulating:
    actor_type: user
    description: Constrain facilities endpoint to only return existing facilities values - even if the table is empty, do not rerun the Job to populate it.
  cg1010_oauth_2_enabled:
    actor_type: user
    description: Use OAuth 2.0 Authentication for 10-10CG Form Mulesoft integration.
  ezr_prod_enabled:
    actor_type: user
    description: Enables access to the 10-10EZR application in prod for the purposes of conducting user reasearch
    enable_in_development: true
  ezr_upload_enabled:
    actor_type: user
    description: Enables Toxic Exposure File Upload for 10-10EZR applicants.
    enable_in_development: true
  ezr_auth_only_enabled:
    actor_type: user
    description: Enables the auth-only experience, allowing only authenticated users to view any part of the form.
    enable_in_development: true
  ezr_emergency_contacts_enabled:
    actor_type: user
    description: Enables emergency contact experience for 10-10EZR applicants.
    enable_in_development: true
  ezr_next_of_kin_enabled:
    actor_type: user
    description: Enables next of kin experience for 10-10EZR applicants.
    enable_in_development: true
  ezr_use_va_notify_on_submission_failure:
    actor_type: user
    description: Send submission failure email to Veteran using VANotify.
    enable_in_development: true
  cerner_override_653:
    actor_type: user
    description: This will show the Cerner facility 653 as `isCerner`.
  cerner_override_668:
    actor_type: user
    description: This will show the Cerner facility 668 as `isCerner`.
  cerner_override_687:
    actor_type: user
    description: This will show the Cerner facility 687 as `isCerner`.
  cerner_override_692:
    actor_type: user
    description: This will show the Cerner facility 692 as `isCerner`.
  cerner_override_757:
    actor_type: user
    description: This will show the Cerner facility 757 as `isCerner`.
  check_in_experience_enabled:
    actor_type: user
    description: Enables the health care check-in experiences
    enable_in_development: true
  check_in_experience_pre_check_in_enabled:
    actor_type: user
    description: Enables the health care check-in experiences to show the pre-check-in experience.
    enable_in_development: true
  check_in_experience_upcoming_appointments_enabled:
    actor_type: user
    description: Enables the feature to show upcoming appointments to the veterans
    enable_in_development: true
  check_in_experience_translation_disclaimer_spanish_enabled:
    actor_type: user
    description: Enables disclaimer for possible untranslated content on spanish pages
    enable_in_development: true
  check_in_experience_translation_disclaimer_tagalog_enabled:
    actor_type: user
    description: Enables disclaimer for possible untranslated content on tagalog pages
    enable_in_development: true
  check_in_experience_mock_enabled:
    actor_type: user
    description: Enables downstream responses to be returned via betamocks
    enable_in_development: false
  check_in_experience_travel_reimbursement:
    actor_type: user
    description: Enables travel reimbursement workflow for day-of check-in application.
    enable_in_development: true
  check_in_experience_cerner_travel_claims_enabled:
    actor_type: user
    description: Enables travel claims filing for Oracle Health (Cerner) sites
    enable_in_development: true
  check_in_experience_check_claim_status_on_timeout:
    actor_type: user
    description: Uses a background worker to check travel claim status when the submission times out
    enable_in_development: true
  check_in_experience_browser_monitoring:
    actor_type: user
    description: Enables browser monitoring for check-in applications.
    enable_in_development: false
  check_in_experience_medication_review_content:
    actor_type: cookie_id
    description: Enables the medication review content in pre-check-in.
    enable_in_development: true
  claim_letters_access:
    actor_type: user
    description: Enables users to access the claim letters page
    enable_in_development: true
  claims_api_local_bgs_refactor:
    actor_type: user
    description: Diverts codepath to LocalBGSRefactored
    enable_in_development: true
  claims_api_bd_refactor:
    actor_type: user
    description: Diverts codepath to use refactored BD methods
    enable_in_development: true
  claims_api_ews_uploads_bd_refactor:
    actor_type: user
    description: When enabled, sends ews forms to BD via the refactored logic
    enable_in_development: true
  claims_api_poa_uploads_bd_refactor:
    actor_type: user
    description: When enabled, sends poa forms to BD via the refactored logic
    enable_in_development: true
  claims_api_526_v2_uploads_bd_refactor:
    actor_type: user
    description: When enabled, sends 526 forms to BD via the refactored logic
    enable_in_development: true
  confirmation_page_new:
    actor_type: user
    description: Enables the 2024 version of the confirmation page view in simple forms
    enable_in_development: true
  lighthouse_claims_api_hardcode_wsdl:
    actor_type: user
    description: Use hardcoded namespaces for WSDL calls to BGS
    enable_in_development: true
  cst_5103_update_enabled:
    actor_type: user
    description: When enabled, claims status tool will use the new 5103 alert designs and hides the ask your claim decision section
    enable_in_development: true
  cst_claim_phases:
    actor_type: user
    description: When enabled, claims status tool uses the new claim phase designs
    enable_in_development: true
  cst_include_ddl_5103_letters:
    actor_type: user
    description: When enabled, the Download Decision Letters feature includes 5103 letters
    enable_in_development: true
  cst_include_ddl_boa_letters:
    actor_type: user
    description: When enabled, the Download Decision Letters feature includes Board of Appeals decision letters
    enable_in_development: true
  cst_include_ddl_sqd_letters:
    actor_type: user
    description: When enabled, the Download Decision Letters feature includes Subsequent Development Letters
    enable_in_development: true
  cst_use_lighthouse_5103:
    actor_type: user
    description: When enabled, claims status tool uses the Lighthouse API for the 5103 endpoint
    enable_in_development: true
  cst_use_lighthouse_index:
    actor_type: user
    description: When enabled, claims status tool uses the Lighthouse API for the index endpoint
    enable_in_development: true
  cst_use_lighthouse_show:
    actor_type: user
    description: When enabled, claims status tool uses the Lighthouse API for the show endpoint
    enable_in_development: true
  cst_send_evidence_failure_emails:
    actor_type: user
    description: When enabled, emails will be sent when evidence uploads from the CST fail
    enable_in_development: true
  cst_synchronous_evidence_uploads:
    actor_type: user
    description: When enabled, claims status tool uses synchronous evidence uploads
    enable_in_development: true
  cst_use_dd_rum:
    actor_type: user
    description: When enabled, claims status tool uses DataDog's Real User Monitoring logging
    enable_in_development: false
  coe_access:
    actor_type: user
    description: Feature gates the certificate of eligibility application
    enable_in_development: true
  combined_debt_portal_access:
    actor_type: user
    description: Enables users to interact with combined debt portal experience
    enable_in_development: true
  combined_financial_status_report:
    actor_type: user
    description: Enables users to submit FSR forms for VHA and VBA debts
    enable_in_development: true
  communication_preferences:
    actor_type: user
    description: Allow user to access backend communication_preferences API
  contact_info_change_email:
    actor_type: user
    description: Send user a notification email when their contact info changes.
  covid_vaccine_registration:
    actor_type: user
    description: Toggles availability of covid vaccine form API.
  covid_vaccine_registration_expanded:
    actor_type: user
    description: Toggles availability of covid vaccine expanded registration form API.
    enable_in_development: true
  covid_vaccine_registration_frontend:
    actor_type: user
    description: Toggles the availability of the frontend form on va.gov for the covid-19 vaccine sign-up
  covid_vaccine_registration_frontend_cta:
    actor_type: user
    description: >
      Toggles the availability of the call-to-action prompt (cta) on "va.gov/health-care/covid-19-vaccine/"
      leading to the frontend form on va.gov for the covid-19 vaccine sign-up
  covid_vaccine_registration_frontend_enable_expanded_eligibility:
    actor_type: user
    description: Toggles the 'continue' button to launch the new expanded eligibility VAFS app
  covid_vaccine_registration_frontend_hide_auth:
    actor_type: user
    description: >
      Toggles the availability of the sign-in button on the covid-19 vaccine sign-up form on va.gov.
      Note: When this is enabled, the 'Sign in' button will be hidden
  covid_vaccine_scheduling_frontend:
    actor_type: user
    description: Toggles the availability of covid-19 vaccine scheduling links in the facility locator frontend
    enable_in_development: true
  covid_volunteer_intake_backend_enabled:
    actor_type: cookie_id
    description: Toggles whether the COVID Research volunteer intake vets-api endpoint is available
  covid_volunteer_intake_enabled:
    actor_type: cookie_id
    description: Toggles whether COVID Research volunteer intake form Version 2 is available
  covid_volunteer_update_enabled:
    actor_type: cookie_id
    description: Toggles whether COVID Research volunteer update form and associated endpoint are available
  covid_volunteer_delivery:
    actor_type: cookie_id
    description: Toggles whether COVID Research volunteer submissions will be delivered to genISIS
  claims_claim_uploader_use_bd:
    actor_type: user
    description: Use BDS instead of EVSS to upload to VBMS.
  claims_load_testing:
    actor_type: user
    description: Enables the ability to skip jobs for load testing
  claims_status_v1_bgs_enabled:
    actor_type: user
    description: enables calling BGS instead of EVSS for the claims status v1.
  claims_status_v2_lh_benefits_docs_service_enabled:
    actor_type: user
    description: enable/disable the use of LH Benefits Documents API in our Claim Status v2 services.
    enable_in_development: false
  claims_hourly_slack_error_report_enabled:
    actor: user
    description: Enable/disable the running of the hourly slack alert for errored submissions
    enable_in_development: false
  claims_status_v1_lh_auto_establish_claim_enabled:
    actor_type: user
    description: With feature flag enabled, v1 /526 should use Lighthouse Form526 docker container
  debt_letters_show_letters_vbms:
    actor_type: user
    description: Enables debt letter download from VBMS
  debts_cache_dmc_empty_response:
    actor_type: user
    description: Enables caching of empty DMC response
  debts_cache_vbs_copays_empty_response:
    actor_type: user
    description: Enables caching of empty VBS medical copay response
  decision_review_hlr_email:
    actor_type: user
    description: Send email notification for successful HLR submission
  decision_review_nod_email:
    actor_type: user
    description: Send email notification for successful NOD submission
  decision_review_sc_email:
    actor_type: user
    description: Send email notification for successful SC submission
  decision_review_hlr_status_updater_enabled:
    actor_type: user
    description: Enables the Higher Level Review status update batch job
  decision_review_nod_status_updater_enabled:
    actor_type: user
    description: Enables the Notice of Disagreement status update batch job
  decision_review_sc_status_updater_enabled:
    actor_type: user
    description: Enables the Supplemental Claim status update batch job
  decision_review_icn_updater_enabled:
    actor_type: user
    description: Enables the ICN lookup job
  decision_review_weekly_error_report_enabled:
    actor_type: user
    description: Enables the weekly decision review text error report
  decision_review_daily_error_report_enabled:
    actor_type: user
    description: Enables the daily error report email
  decision_review_daily_stuck_records_report_enabled:
    actor_type: user
    description: Enables the daily decision review stuck records Slack report
  decision_review_monthly_stats_report_enabled:
    actor_type: user
    description: Enables the monthly decision review stats report email
  decision_review_delay_evidence:
    actor_type: user
    description: Ensures that NOD and SC evidence is not received in Central Mail before the appeal itself
  decision_review_hlr_form_v4_enabled:
    actor_type: user
    description: Enable using MAR 2024 revision of 200996 Higher Level Review form when submitting to EMMS for intake
    enable_in_development: false
  decision_review_saved_claim_hlr_status_updater_job_enabled:
    actor_type: user
    description: Enable job to set delete_date for completed SavedClaim::HigherLevelReviews
    enable_in_development: true
  decision_review_saved_claim_nod_status_updater_job_enabled:
    actor_type: user
    description: Enable job to set delete_date for completed SavedClaim::NoticeOfDisagreements
    enable_in_development: true
  decision_review_saved_claim_sc_status_updater_job_enabled:
    actor_type: user
    description: Enable job to set delete_date for completed SavedClaim::SupplementalClaims
    enable_in_development: true
  decision_review_delete_saved_claims_job_enabled:
    actor_type: user
    description: Enable job to delete SavedClaim records when the record has a delete_date and the date is in the past
    enable_in_development: true
  decision_review_failure_notification_email_job_enabled:
    actor_type: user
    description: Enable job to send form and evidence failure notification emails
    enable_in_development: true
  decision_review_track_4142_submissions:
    actor_type: user
    description: Enable saving record of 4142 forms submitted to Lighthouse as part of a Supplemental Claim
    enable_in_development: true
  dependency_verification:
    actor_type: user
    description: Feature gates the dependency verification modal for updating the diaries service.
    enable_in_development: true
  dependents_enqueue_with_user_struct:
    actor_type: user
    description: Manage whether the enqueued job for 686c and 674 will be with a User model or the new User struct
    enable_in_development: true
  dependents_pension_check:
    actor_type: user
    description: Manage whether or not Pension check is enabled for the 686/674
    enable_in_development: true
  dependents_removal_check:
    actor_type: user
    description: Manage whether or not dependent removal claim codes are enabled for the 686
    enable_in_development: true
  dependents_management:
    actor_type: user
    description: Manage dependent removal from view dependent page
    enable_in_development: true
  disability_526_form4142_polling_records:
    actor_type: user
    description: enables creation of, and tracking of, sent form 4142 documents, from the 526 flow, to the Lighthouse Benefits Intake API
    enable_in_development: true
  disability_526_form4142_polling_record_failure_email:
    actor_type: user
    description: enables failure email when explicit failure is detected downstream
    enable_in_development: true
  contention_classification_claim_linker:
    actor_type: user
    description: enables sending 526 claim id and vbms submitted claim id to Contention Classification service for linking/monitoring.
    enable_in_development: true
  disability_526_maximum_rating:
    actor_type: user
    description: enables displaying a short education blurb alongside rated disabilities already at maximum rating.
    enable_in_development: true
  disability_526_maximum_rating_api_all_conditions:
    actor_type: user
    description: enables calls to VRO Max CFI API for all conditions, otherwise only calls for select conditions are made
    enable_in_development: false
  disability_526_ep_merge_api:
    actor_type: user
    description: enables sending 526 claims with a pending EP to VRO EP Merge API for automated merging.
  disability_526_toxic_exposure:
    actor_type: user
    description: enables new pages, processing, and submission of toxic exposure claims
  disability_526_toxic_exposure_ipf:
    actor_type: user
    description: enables new pages, processing, and submission of toxic exposure claims for in progress forms (ipf)
  disability_526_new_confirmation_page:
    actor_type: user
    description: enables new confirmation page for form 526 submission confirmation page
  disability_526_toxic_exposure_document_upload_polling:
    actor_type: user
    description: enables the poll_form526_pdf call during the perform_ancillary_jobs step of submissions
  disability_526_improved_autosuggestions_add_disabilities_page:
    actor_type: user
    description: enables new version of add disabilities page, with updates to content and search functionality
    enable_in_development: true
  disability_compensation_flashes:
    actor_type: user
    description: enables sending flashes to BGS for disability_compensation submissions.
    enable_in_development: true
  disability_compensation_form4142_supplemental:
    actor_type: user
    description: Use Lighthouse API to submit supplemental Form 21-4142 from Form 526EZ submissions
    enable_in_development: true
  disability_compensation_pif_fail_notification:
    actor_type: user
    description: enables sending notifications to vets if their 526 claim submission fails with PIF in Use Error
    enable_in_development: true
  disability_compensation_production_tester:
    actor_type: user
    description: disable certain functionality for production testing of the 526 submission workflow. DO NOT TOGGLE THIS FLAG UNLESS YOU ARE A MEMBER OF DISABILITY BENEFITS EXPERIENCE TEAM.
    enable_in_development: true
  disability_compensation_fail_submission:
    actor_type: user
    description: enable to test the backup submission path. DO NOT TOGGLE THIS FLAG UNLESS YOU ARE A MEMBER OF DISABILITY BENEFITS EXPERIENCE TEAM.
    enable_in_development: true
  disability_compensation_sync_modern_0781_flow:
    actor_type: user
    description: enables a new form flow for 0781 and 0781a in the 526 submission workflow
    enable_in_development: true
  education_reports_cleanup:
    actor_type: user
    description: Updates to the daily education reports to remove old data that isn't needed in the new fiscal year
    enable_in_development: true
  enrollment_verification:
    actor_type: user
    description: Enables access to the Enrollment Verification app
    enable_in_development: true
  discharge_wizard_features:
    actor_type: user
    description: Iteration of new features for discharge wizard
    enable_in_development: true
  facilities_ppms_suppress_all:
    actor_type: user
    description: Hide all ppms search options
  facilities_ppms_suppress_community_care:
    actor_type: user
    description: Hide ppms community care searches
  facilities_ppms_suppress_pharmacies:
    actor_type: user
    description: Front End Flag to suppress the ability to search for pharmacies
  facility_locator_lat_long_only:
    actor_type: user
    description: Send only lat/long values (no bounding box or address) to the API when querying for facilities.
    enable_in_development: true
  facility_locator_ppms_legacy_urgent_care_to_pos_locator:
    actor_type: user
    description: force the legacy urgent care path to use the new POS locator
  facility_locator_predictive_location_search:
    actor_type: user
    description: Use predictive location search in the Facility Locator UI
  facility_locator_pull_operating_status_from_lighthouse:
    actor_type: user
    description: A fast and dirty way to get the operating status from lighthouse
    enable_in_development: true
  facility_locator_rails_engine:
    actor_type: user
    description: Use rails engine routes for all Facility Locator API calls
    enable_in_development: true
  facility_locator_restore_community_care_pagination:
    actor_type: user
    description: Restores pagination for community care providers, emergency care, and pharmacies. (urgent care is excluded)
    enable_in_development: true
  facility_locator_show_community_cares:
    actor_type: user
    description: >
      On https://www.va.gov/find-locations/ enable veterans to search for Community care by showing that option
      in the "Search for" box.
    enable_in_development: true
  facility_locator_show_health_connect_number:
    actor_type: user
    description: >
      On https://www.va.gov/find-locations/ enable the health connect phone number display
    enable_in_development: true
  facility_locator_show_operational_hours_special_instructions:
    actor_type: user
    description: Display new field operationalHoursSpecialInstructions for VA facilities
    enable_in_development: true
  find_forms_show_pdf_modal:
    actor_type: user
    description: Shows the PDF modal for the Find VA Forms detail page
    enable_in_development: true
  file_upload_short_workflow_enabled:
    actor_type: user
    description: Enables shorter workflow enhancement for file upload component
  fsr_5655_server_side_transform:
    actor_type: user
    description: Update to use BE for business transform logic for Financial Status Report (FSR - 5655) form
    enable_in_development: true
  financial_status_report_debts_api_module:
    actor_type: user
    description: Points to debts-api module routes
    enable_in_development: true
  financial_status_report_expenses_update:
    actor_type: user
    description: Update expense lists in the Financial Status Report (FSR - 5655) form
    enable_in_development: true
  financial_status_report_review_page_navigation:
    actor_type: user
    description: Enables new review page navigation for users completing the Financial Status Report (FSR) form.
    enable_in_development: true
  find_a_representative_enabled:
    actor_type: cookie_id
    description: Generic toggle for gating Find a Rep
    enable_in_development: true
  find_a_representative_enable_api:
    actor_type: user
    description: Enables all Find a Representative api endpoints
    enable_in_development: true
  find_a_representative_enable_frontend:
    actor_type: cookie_id
    description: Enables Find a Representative frontend
    enable_in_development: true
  find_a_representative_flag_results_enabled:
    actor_type: user
    description: Enables flagging feature for Find a Representative frontend
    enable_in_development: true
  find_a_representative_use_accredited_models:
    actor_type: user
    description: Enables Find A Representative APIs using AccreditedX models
    enable_in_development: true
  representative_status_enabled:
    actor_type: cookie_id
    description: Enables flagging feature for Find a Representative frontend
    enable_in_development: true
  form526_include_document_upload_list_in_overflow_text:
    actor_type: user
    description: Appends a list of SupportingEvidenceAttachment filenames the veteran uploaded for a Form 526 into the overflow text in the form submission
  appoint_a_representative_enable_frontend:
    actor_type: cookie_id
    description: Enables Appoint a Representative frontend
    enable_in_development: true
  appoint_a_representative_enable_pdf:
    actor_type: user
    description: Enables Appoint a Representative PDF generation endpoint
    enable_in_development: true
  form526_legacy:
    actor_type: user
    description: If true, points controllers to the legacy EVSS Form 526 instance. If false, the controllers will use the Dockerized instance running in DVP.
    enable_in_development: true
  form526_send_document_upload_failure_notification:
    actor_type: user
    description: Enables enqueuing a Form526DocumentUploadFailureEmail if a EVSS::DisabilityCompensationForm::SubmitUploads job exhausts its retries
    enable_in_development: true
  form526_send_4142_failure_notification:
    actor_type: user
    description: Enables enqueuing a Form4142DocumentUploadFailureEmail if a SubmitForm4142Job job exhausts its retries
    enable_in_development: true
  form526_send_0781_failure_notification:
    actor_type: user
    description: Enables enqueuing a Form0781DocumentUploadFailureEmail if a SubmitForm0781Job job exhausts its retries
    enable_in_development: true
  form0994_confirmation_email:
    actor_type: user
    description: Enables form 0994 email submission confirmation (VaNotify)
    enable_in_development: true
  form1990_confirmation_email:
    actor_type: user
    description: Enables form 1990 email submission confirmation (VaNotify)
    enable_in_development: true
  form1995_confirmation_email:
    actor_type: user
    description: Enables form 1995 email submission confirmation (VaNotify)
    enable_in_development: true
  form1990e_confirmation_email:
    actor_type: user
    description: Enables form 1990e email submission confirmation (VaNotify)
    enable_in_development: true
  form21_0966_confirmation_email:
    actor_type: user
    description: Enables form 21-0966 email submission confirmation (VaNotify)
    enable_in_development: true
  form21_0972_confirmation_email:
    actor_type: user
    description: Enables form 21-0972 email submission confirmation (VaNotify)
    enable_in_development: true
  form21_10203_confirmation_email:
    actor_type: user
    description: Enables form 21-10203 email submission confirmation (VaNotify)
  form21_10210_confirmation_email:
    actor_type: user
    description: Enables form 21-10210 email submission confirmation (VaNotify)
    enable_in_development: true
  form20_10206_confirmation_email:
    actor_type: user
    description: Enables form 20-10206 email submission confirmation (VaNotify)
    enable_in_development: true
  form20_10207_confirmation_email:
    actor_type: user
    description: Enables form 20-10207 email submission confirmation (VaNotify)
    enable_in_development: true
  form21_0845_confirmation_email:
    actor_type: user
    description: Enables form 21-0845 email submission confirmation (VaNotify)
    enable_in_development: true
  form21p_0847_confirmation_email:
    actor_type: user
    description: Enables form 21p-0847 email submission confirmation (VaNotify)
    enable_in_development: true
  form21_4142_confirmation_email:
    actor_type: user
    description: Enables form 21-4142 email submission confirmation (VaNotify)
    enable_in_development: true
  form_526_required_identifiers_in_user_object:
    actor_type: user
    description: includes a mapping of booleans in the profile section of a serialized user indicating which ids are nil for the user
  form40_0247_confirmation_email:
    actor_type: user
    description: Enables form 40-0247 email submission confirmation (VaNotify)
    enable_in_development: true
  form1990meb_confirmation_email:
    actor_type: user
    description: Enables form 1990 MEB email submission confirmation (VaNotify)
    enable_in_development: true
  form1990emeb_confirmation_email:
    actor_type: user
    description: Enables form 1990e MEB email submission confirmation (VaNotify)
    enable_in_development: true
  form5490_confirmation_email:
    actor_type: user
    description: Enables form 5490 email submission confirmation (VaNotify)
    enable_in_development: true
  form5495_confirmation_email:
    actor_type: user
    description: Enables form 5495 email submission confirmation (VaNotify)
    enable_in_development: true
  simple_forms_email_confirmations:
    actor_type: user
    description: Enables form email submission confirmations (for allowed email types via VaNotify)
    enable_in_development: true
  simple_forms_email_notifications:
    actor_type: user
    description: Enables form email notifications upon certain state changes (error and received)
    enable_in_development: true
  form2010206:
    actor_type: user
    description: If enabled shows the digital form experience for form 20-10206
  form2010207:
    actor_type: user
    description: If enabled shows the digital form experience for form 20-10207
  form210845:
    actor_type: user
    description: If enabled shows the digital form experience for form 21-0845
  form210966:
    actor_type: user
    description: If enabled shows the digital form experience for form 21-0966
  form210972:
    actor_type: user
    description: If enabled shows the digital form experience for form 21-0972
  form214142:
    actor_type: user
    description: If enabled shows the digital form experience for form 21-4142
  form2110210:
    actor_type: user
    description: If enabled shows the digital form experience for form 21-10210
  form21p0847:
    actor_type: user
    description: If enabled shows the digital form experience for form 21P-0847
  form264555:
    actor_type: user
    description: If enabled shows the digital form experience for form 26-4555
  form400247:
    actor_type: user
    description: If enabled shows the digital form experience for form 40-0247
  form1010d:
    actor_type: user
    description: If enabled shows the digital form experience for form 10-10d (IVC CHAMPVA)
  form107959c:
    actor_type: user
    description: If enabled shows the digital form experience for form 10-7959c (IVC CHAMPVA other health insurance)
  form107959a:
    actor_type: user
    description: If enabled shows the digital form experience for form 10-7959a (IVC CHAMPVA claim form)
  form107959f1:
    actor_type: user
    description: If enabled shows the digital form experience for form 10-7959f-1 (Foreign Medical Program register form)
  form107959f2:
    actor_type: user
    description: If enabled shows the digital form experience for form 10-7959f-2 (Foreign Medical Program claim form)
  form_upload_flow:
    actor_type: user
    description: If enabled shows the find-a-form widget for the Form Upload Flow
  get_help_ask_form:
    actor_type: user
    description: Enables inquiry form for users to submit questions, suggestions, and complaints.
    enable_in_development: true
  get_help_messages:
    actor_type: user
    description: Enables secure messaging
    enable_in_development: true
  ha_cpap_supplies_cta:
    actor_type: user
    description: Toggle CTA for reordering Hearing Aid and CPAP supplies form within static pages.
  in_progress_form_custom_expiration:
    actor_type: user
    description: Enable/disable custom expiration dates for forms
    enable_in_development: true
  in_progress_form_reminder:
    actor_type: user
    description: Enable/disable in progress form reminders (sent via VaNotify)
    enable_in_development: true
  in_progress_form_reminder_age_param:
    actor_type: user
    description: Enable/disable in progress form reminder age param
    enable_in_development: true
  clear_stale_in_progress_reminders_sent:
    actor_type: user
    description: Enable/disable clearing of one-time in progress reminders after 60 days
    enable_in_development: true
  in_progress_1880_form_cron:
    actor_type: user
    description: Enable/disable scheduled cron for 1880 in progress form reminders (sent via VaNotify)
    enable_in_development: true
  in_progress_1880_form_reminder:
    actor_type: user
    description: Enable/disable 1880 in progress form reminders (sent via VaNotify)
    enable_in_development: true
  in_progress_form_reminder_1010ez:
    actor_type: user
    description: Enable/disable 1010ez in progress form reminders (sent via VaNotify)
    enable_in_development: true
  in_progress_form_reminder_526ez:
    actor_type: user
    description: Enable/disable 526ez in progress form reminders (sent via VaNotify)
    enable_in_development: true
  va_notify_user_account_job:
    actor_type: user
    description: Enable/disable UserAccountJob in VANotify (replacement for IcnJob)
    enable_in_development: true
  letters_check_discrepancies:
    actor_type: user
    description: Enables ability to log letter discrepancies between evss and lighthouse
    enable_in_development: true
  lighthouse_claims_api_poa_dependent_claimants:
    actor_type: user
    description: Enable/disable dependent claimant support for POA requests
    enable_in_development: true
  lighthouse_claims_api_v2_poa_va_notify:
    actor_type: user
    description: Enable/disable the VA ntofication emails in V2 POA
    enable_in_development: false
  lighthouse_claims_v2_poa_requests_skip_bgs:
    actor_type: user
    description: Enable/disable skipping BGS calls for POA Requests
    enable_in_development: true
  lighthouse_claims_api_poa_use_bd:
    actor_type: user
    description: Lighthouse Benefits Claims API uses Lighthouse Benefits Documents API to upload POA forms instead of VBMS
    enable_in_development: true
  lighthouse_claims_api_use_birls_id:
    actor_type: user
    description: Lighthouse Benefits Claims API uses MPI birls_id as filenumber parameter to BDS search
    enable_in_development: true
  loop_pages:
    actor_type: user
    description: Enable new list loop pattern
    enable_in_development: true
  show_mbs_preneed_change_va_4010007:
    actor_type: user
    description: Updates to text in form VA 40-10007
  medical_copays_six_mo_window:
    actor_type: user
    description: This will filter to only show medical copays within the last 6 months
    enable_in_development: true
  medical_copays_api_key_change:
    actor_type: user
    description: This will use new API key name when available
    enable_in_development: true
  medical_copay_notifications:
    actor_type: user
    description: Enables notifications to be sent for new copay statements
    enable_in_development: true
  mhv_account_creation_after_login:
    actor_type: user
    descriptiom: Enables access to MHV Account Creation API
    enable_in_development: true
  mhv_va_health_chat_enabled:
    actor_type: user
    description: Enables the VA Health Chat link at /my-health
  mhv_landing_page_show_priority_group:
    actor_type: user
    description: Shows Veterans their Priority Group on the MHV Landing Page
    enable_in_development: true
  mhv_landing_page_personalization:
    actor_type: user
    description: Enables personalized content on the My HealtheVet landing page.
    enable_in_development: true
  mhv_transitional_medical_records_landing_page:
    actor_type: user
    description: Enables the transitional Medical Records page at /my-health/records
  mhv_integration_medical_records_to_phase_1:
    actor_type: user
    description: Enables MHV integration to point the Medical Records application on VA.gov
    enable_in_development: true
  mhv_interstitial_enabled:
    actor_type: user
    descriptiom: Enables interstitial for upcoming mhv deprecation
    enable_in_development: false
  mhv_secure_messaging_cerner_pilot:
    actor_type: user
    description: Enables/disables Secure Messaging Cerner Transition Pilot environment on VA.gov
    enable_in_development: true
  mhv_secure_messaging_filter_accordion:
    actor_type: user
    description: Enables/disables Secure Messaging Filter Accordion re-design updates on VA.gov
    enable_in_development: true
  mhv_secure_messaging_remove_lefthand_nav:
    actor_type: user
    description: Disables/Enables Secure Messaging lefthand navigation for new navigation solution
    enable_in_development: true
  mhv_secure_messaging_edit_contact_list:
    actor_type: user
    description: Disables/Enables Secure Messaging edit contact list page
  mhv_secure_messaging_triage_group_plain_language:
    actor_type: user
    description: Disables/Enables Secure Messaging recipients group plain language design
    enable_in_development: true
  mhv_medical_records_allow_txt_downloads:
    actor_type: user
    description: Allows users to download Medical Records data in TXT format
    enable_in_development: true
  mhv_medical_records_display_conditions:
    actor_type: user
    description: Show/hide content related to Health Conditions in Medical Records
    enable_in_development: true
  mhv_medical_records_display_domains:
    actor_type: user
    description: Show/hide in-progress Medical Records domains
    enable_in_development: true
  mhv_medical_records_display_labs_and_tests:
    actor_type: user
    description: Show/hide content related to Labs & Tests in Medical Records
    enable_in_development: true
  mhv_medical_records_display_notes:
    actor_type: user
    description: Show/hide content related to Notes in Medical Records
    enable_in_development: true
  mhv_medical_records_display_sidenav:
    actor_type: user
    description: Show/hide the Medical Records side navigation
    enable_in_development: true
  mhv_medical_records_display_vaccines:
    actor_type: user
    description: Show/hide content related to Vaccines in Medical Records
    enable_in_development: true
  mhv_medical_records_display_settings_page:
    actor_type: user
    description: Show/hide the Settings Page in Medical Records
    enable_in_development: true
  mhv_medical_records_display_vitals:
    actor_type: user
    description: Show/hide content related to Vitals in Medical Records
    enable_in_development: true
  mhv_medical_records_phr_refresh_on_login:
    actor_type: user
    description: Enables/disables the PHR refresh for MHV users when logging into VA.gov
    enable_in_development: true
  mhv_medical_records_redact_fhir_client_logs:
    actor_type: user
    description: Replaces IDs in fhir_client INFO-level logs with X's when enabled
    enable_in_development: true
  mhv_medical_records_to_va_gov_release:
    actor_type: user
    description: Enables/disables Medical Records on VA.gov (intial transition from MHV to VA.gov)
    enable_in_development: true
  mhv_medical_records_new_eligibility_check:
    actor_type: user
    description: Enables/disables Medical Records new access policy eligibility check endpoint
  mhv_medications_to_va_gov_release:
    actor_type: user
    description: Enables/disables Medications on VA.gov (intial transition from MHV to VA.gov)
    enable_in_development: true
  mhv_medications_display_refill_content:
    actor_type: user
    description: Enables/disables refill-related content for Medications on VA.gov
    enable_in_development: true
  mhv_medications_display_documentation_content:
    actor_type: user
    description: Enables/disables documentation-related content for Medications on VA.gov
    enable_in_development: true
  mhv_medications_display_allergies:
    actor_type: user
    description: Enables/disables allergies and reactions data
    enable_in_development: true
  mhv_medications_display_filter:
    actor_type: user
    description: Enables/disables filter feature for medications list
    enable_in_development: true
  mobile_allergy_intolerance_model:
    actor_type: user
    description: For mobile app, enalbes use of strict models for parsing allergy intolerance
  mobile_api:
    actor_type: user
    description: API endpoints consumed by the VA Mobile App (iOS/Android)
  mobile_filter_doc_27_decision_letters_out:
    actor_type: user
    description: filters out doc type 27 decision letters out of list of decision letters for mobile
    enable_in_development: false
  mobile_claims_log_decision_letter_sent:
    actor_type: user
    description: Logs decision letter info on both claims and decision letter endpoint
    enable_in_development: true
  multiple_address_10_10ez:
    actor_type: cookie_id
    description: >
      [Front-end only] When enabled, the 10-10EZ will collect a home and mailing address for the veteran
      vs only collecting a single, "permanent" address.
  organic_conversion_experiment:
    actor_type: user
    description: Toggle to enable login.gov create account experiment
  pension_income_and_assets_clarification:
    actor_type: user
    description: >
      When enabled, 21P-527EZ will display additional explanations for the income and assets requirement.
  pension_medical_evidence_clarification:
    actor_type: user
    description: >
      [Front-end only] When enabled, 21P-527EZ will display additional explanations for the medical evidence requirement.
  pension_military_prefill:
    actor_type: user
    description: "When enabled, 21P-527EZ will prefill military information."
  pre_entry_covid19_screener:
    actor_type: user
    description: >
      Toggle for the entire pre-entry covid 19 self-screener available at /covid19screener and to be used by visitors
      to VHA facilities in lieu of manual screening with a VHA employee.
      This toggle is owned by Patrick B. and the rest of the CTO Health Products team.
  profile_ppiu_reject_requests:
    actor_type: user
    description: When enabled, requests to the PPIU controller will return a routing error.
  profile_enhanced_military_info:
    actor_type: user
    description: When enabled, /v1/profile/military_info endpoint will return all military information for a user.
  profile_lighthouse_rating_info:
    actor_type: user
    description: When enabled, will request disability rating info data from lighthouse API.
  profile_user_claims:
    actor_type: user
    description: When enabled, /v0/user will return user profile claims for accessing service endpoints.
  profile_show_mhv_notification_settings_email_appointment_reminders:
    actor_type: user
    description: Show/Hide the email channel for Health appointment reminders notifications
  profile_show_mhv_notification_settings_email_rx_shipment:
    actor_type: user
    description: Show/Hide the email channel for Prescription shipping notifications
  profile_show_mhv_notification_settings_new_secure_messaging:
    actor_type: user
    description: Display MHV notification settings - New secure message notifications
  profile_show_mhv_notification_settings_medical_images:
    actor_type: user
    description: Display MHV notification settings - Medical images/reports notifications
  profile_show_military_academy_attendance:
    actor_type: user
    description: When enabled, profile service history will include military academy attendance.
    enable_in_development: true
  profile_hide_direct_deposit:
    actor_type: user
    description: Hides the Profile - Direct Deposit page content during a service outage
    enable_in_development: false
  profile_show_credential_retirement_messaging:
    actor_type: user
    description: Show/hide MHV and DS Logon credential retirement messaging in profile
  profile_show_payments_notification_setting:
    actor_type: user
    description: Show/Hide the payments section of notifications in profile
  profile_show_new_benefit_overpayment_debt_notification_setting:
    actor_type: user
    description: Show/Hide the Benefit overpayment debt notification item of notifications in profile
  profile_show_new_health_care_copay_bill_notification_setting:
    actor_type: user
    description: Show/Hide the Health care copay bill section of notifications in profile
  profile_show_privacy_policy:
    actor_type: user
    description: Show/Hide the privacy policy section on profile pages
  profile_show_pronouns_and_sexual_orientation:
    actor_type: user
    description: Show/hide Pronouns and Sexual Orientation fields on profile page
  profile_show_quick_submit_notification_setting:
    actor_type: user
    description: Show/Hide the quick submit section of notification settings in profile
  profile_show_no_validation_key_address_alert:
    actor_type: user
    description: Show/Hide alert messages when no validationKey is returned from the address_validation endpoint
  profile_use_experimental:
    description: Use experimental features for Profile application - Do not remove
    enable_in_development: true
    actor_type: user
  profile_use_vafsc:
    description: Use VA Forms System Core for forms instead of schema based forms
    actor_type: user
    enable_in_development: true
  pw_ehr_cta_use_slo:
    actor_type: user
    description: Use single-logout (SLO) paths for Public Websites-managed EHR CTAs
  my_va_experimental:
    actor_type: user
    description: Use for experimental features for My VA application (general)
  my_va_experimental_frontend:
    actor_type: user
    description: Use for experimental features for My VA application (frontend)
  my_va_experimental_fullstack:
    actor_type: user
    description: Use for experimental features for My VA application (fullstack)
    enable_in_development: true
  my_va_hide_notifications_section:
    actor_type: user
    description: Hides the Notifications section on My VA
    enable_in_development: true
  my_va_notification_component:
    actor_type: user
    description: Enable users to see va-notification component on My VA
    enable_in_development: true
  my_va_notification_dot_indicator:
    actor_type: user
    description: Enable dot indicator for notifications
  my_va_enable_mhv_link:
    actor_type: user
    description: Enables the "Visit MHV" CTA link under Health care section
  my_va_update_errors_warnings:
    actor_type: user
    description: Update all errors and warnings on My VA for consistency (will remove when va-notification component is released)
  my_va_lighthouse_uploads_report:
    actor_type: user
    description: Use lighthouse /uploads/report endpoint for Form status
  my_va_form_submission_statuses:
    actor_type: user
    description: Enables users to view the status of submitted forms.
  rated_disabilities_detect_discrepancies:
    actor_type: user
    description:
      When enabled, the rated disabilities application will check for discrepancies between
      the number of rated disabilities returned by EVSS and Lighthouse
    enable_in_development: true
  rated_disabilities_sort_ab_test:
    actor_type: user
    description: Allows us to set up AB test of sorting on rated disabilities app
  rated_disabilities_use_lighthouse:
    actor_type: user
    description: When enabled, the rated disabilities application uses Lighthouse instead of EVSS
    enable_in_development: true
  schema_contract_appointments_index:
    actor_type: user
    description: Enables schema validation for the appointments service index fetch.
  search_representative:
    actor_type: user
    description: Enable frontend application and cta for Search Representative application
    enable_in_development: true
  search_dropdown_component_enabled:
    actor_type: user
    description: Enables typeahead 2.0 functionality
    enable_in_development: true
  search_gov_maintenance:
    actor_type: user
    description: Use when Search.gov system maintenance impacts sitewide search
    enable_in_development: true
  show526_wizard:
    actor_type: user
    description: This determines when the wizard should show up on the form 526 intro page
    enable_in_development: true
  show_edu_benefits_0994_wizard:
    actor_type: user
    description: This determines when the wizard should show up on the 0994 introduction page
  show_edu_benefits_1990_wizard:
    actor_type: user
    description: This determines when the wizard should show up on the 1990 introduction page
  show_edu_benefits_1990e_wizard:
    actor_type: user
    description: This determines when the wizard should show up on the 1990e introduction page
  show_edu_benefits_1990n_wizard:
    actor_type: user
    description: This determines when the wizard should show up on the 1990N introduction page
  show_edu_benefits_1995_wizard:
    actor_type: user
    description: This determines when the wizard should show up on the 1995 introduction page
  show_edu_benefits_5490_wizard:
    actor_type: user
    description: This determines when the wizard should show up on the 5490 introduction page
  show_edu_benefits_5495_wizard:
    actor_type: user
    description: This determines when the wizard should show up on the 5495 introduction page
  show_financial_status_report:
    actor_type: user
    description: Enables VA Form 5655 (Financial Status Report)
    enable_in_development: true
  show_financial_status_report_wizard:
    actor_type: user
    description: Enables the Wizard for VA Form 5655 (Financial Status Report)
    enable_in_development: true
  show_form_i18n:
    actor_type: user
    description: Enables the internationalization features for forms
    enable_in_development: true
  show_dgi_direct_deposit_1990EZ:
    actor_type: user
    description: Displays prefill enabled direct deposit component on 1990EZ form.
    enable_in_development: false
  show_meb_1990EZ_maintenance_alert:
    actor_type: user
    description: Displays an alert to users on 1990EZ intro page that the Backend Service is Down.
    enable_in_development: false
  show_meb_1990EZ_R6_maintenance_message:
    actor_type: user
    description: Displays an alert to users on 1990EZ intro page that the Backend Service is Down.
    enable_in_development: false
  show_meb_1990E_maintenance_alert:
    actor_type: user
    description: Displays an alert to users on 1990E intro page that the Backend Service is Down.
    enable_in_development: false
  show_meb_1990E_R6_maintenance_message:
    actor_type: user
    description: Displays an alert to users on 1990E intro page that the Backend Service is Down.
    enable_in_development: false
  show_meb_letters_maintenance_alert:
    actor_type: user
    description: Displays an alert to users on Letters Inbox page that the Backend Service is Down.
    enable_in_development: false
  show_meb_enrollment_verification_maintenance_alert:
    actor_type: user
    description: Displays an alert to users on Enrollment Verification intro page that the Backend Service is Down.
    enable_in_development: false
  show_meb_international_address_prefill:
    actor_type: user
    description: Enhances form prefilling to include international address.
    enable_in_development: true
  show_meb_service_history_categorize_disagreement:
    actor_type: user
    enable_in_development: false
  show_meb_5490_maintenance_alert:
    actor_type: user
    description: Displays an alert to users on 5490 intro page that the Backend Service is Down.
    enable_in_development: false
  submission_pdf_s3_upload:
    actor_type: user
    description: Used to toggle use of uploading a submission pdf to S3 and returning a pre-signed url.
    enable_in_development: false
  meb_1606_30_automation:
    actor_type: user
    description: Enables MEB form to handle Chapter 1606/30 forms as well as Chapter 33.
  meb_exclusion_period_enabled:
    actor_type: user
    description: enables exclusion period checks
    enable_in_development: false
  meb_auto_populate_relinquishment_date:
    actor_type: user
    description: Flag to autofill datepicker for reliinquishment date
    enable_in_development: true
  dgi_rudisill_hide_benefits_selection_step:
    actor_type: user
    description: Hides benefit selection page on original claims application.
    enable_in_development: false
  show_forms_app:
    actor_type: user
    description: Enables the TOE form to be displayed.
    enable_in_development: true
  sign_in_service_enabled:
    actor_type: cookie_id
    description: Enables the ability to use OAuth authentication via the Sign in Service (Identity)
    enable_in_development: true
  sign_in_modal_v2:
    actor_type: user
    description: Enables new page design of Sign In modal and USiP
    enable_in_development: false
  medical_copays_zero_debt:
    actor_type: user
    description: Enables zero debt balances feature on the medical copays application
    enable_in_development: false
  show_healthcare_experience_questionnaire:
    actor_type: cookie_id
    description: Enables showing the pre-appointment questionnaire feature.
    enable_in_development: true
  show_new_refill_track_prescriptions_page:
    actor_type: user
    description: This will show the non-Cerner-user and Cerner-user content for the page /health-care/refill-track-prescriptions/
  show_new_schedule_view_appointments_page:
    actor_type: user
    description: This will show the non-Cerner-user and Cerner-user content for the page /health-care/schedule-view-va-appointments/
  show_updated_fry_dea_app:
    actor_type: user
    description: Show the new version of the Fry/DEA form.
  spool_testing_error_2:
    actor_type: user
    description: Enables Slack notifications for CreateDailySpoolFiles
  spool_testing_error_3:
    actor_type: user
    description: Enables email notifications for CreateDailySpoolFiles errors
  stem_automated_decision:
    actor_type: user
    description: Add automated decision to 10203 application workflow
    enable_in_development: true
  subform_8940_4192:
    actor_type: user
    description: Form 526 subforms for unemployability & connected employment information
    enable_in_development: true
  use_veteran_models_for_appoint:
    actor_type: user
    description: Use the original veteran_x models to power Appoint a Rep entity search
    enable_in_development: true
  va_online_scheduling:
    actor_type: user
    description: Allows veterans to view their VA and Community Care appointments
    enable_in_development: true
  va_online_scheduling_booking_exclusion:
    actor_type: user
    description: Permits the exclusion of Lovell sites from being scheduled prior to Oracle Health cutover
    enable_in_development: true
  va_online_scheduling_cancellation_exclusion:
    actor_type: user
    description: Permits the exclusion of Lovell sites from cancellations prior to Oracle Health cutover
    enable_in_development: true
  va_online_scheduling_cancel:
    actor_type: user
    description: Allows veterans to cancel VA appointments
    enable_in_development: true
  va_online_scheduling_community_care:
    actor_type: user
    description: Allows veterans to submit requests for Community Care appointments
    enable_in_development: true
  va_online_scheduling_direct:
    actor_type: user
    description: Allows veterans to directly schedule VA appointments
    enable_in_development: true
  va_online_scheduling_requests:
    actor_type: user
    description: Allows veterans to submit requests for VA appointments
    enable_in_development: true
  va_online_scheduling_static_landing_page:
    actor_type: user
    description: Allows updates to the static landing widget on the Public Websites page
    enable_in_development: true
  va_online_scheduling_sts_oauth_token:
    actor_type: user
    description: Allows toggling of MAP STS OAuth token for VAOS
    enable_in_development: true
  va_online_scheduling_vaos_service_cc_appointments:
    actor_type: user
    description: Toggle for new vaos service cc appointments.
    enable_in_development: true
  va_online_scheduling_vaos_service_requests:
    actor_type: user
    description: Toggle for new vaos service requests.
    enable_in_development: true
  va_online_scheduling_vaos_service_va_appointments:
    actor_type: user
    description: Toggle for new vaos service va appointments.
    enable_in_development: true
  va_online_scheduling_facilities_service_v2:
    actor_type: user
    description: Toggle for new mobile facility service v2 endpoints
    enable_in_development: true
  va_online_scheduling_vaos_v2_next:
    actor_type: user
    enable_in_development: true
    description: Toggle for tickets with the label vaos-v2-next will be behind this flag
  va_online_scheduling_vaos_alternate_route:
    actor_type: user
    enable_in_development: false
    description: Toggle for the vaos module to use an alternate vaos-service route
  va_online_scheduling_clinic_filter:
    actor_type: user
    enable_in_development: true
    description: Toggle for VAOS direct scheduling & appointment request clinic filtering
  va_online_scheduling_breadcrumb_url_update:
    actor_type: user
    enable_in_development: true
    description: Toggle for the breadcrumb and url changes for mhv
  va_online_scheduling_use_dsot:
    actor_type: user
    enable_in_development: true
    description: Toggle for querying Drupal Source of Truth for Acheron flag
  va_online_scheduling_poc_type_of_care:
    actor_type: user
    enable_in_development: true
    description: Toggle for proof of concept to help Veteran contact a facility when the type of care is not available
  va_online_scheduling_after_visit_summary:
    actor_type: user
    enable_in_development: true
    description: Toggle for After visit summary feature.
  va_online_scheduling_start_scheduling_link:
    actor_type: user
    enable_in_development: true
    description: Toggle for Start Scheduling action link.
  va_dependents_v2:
    actor_type: user
    description: Allows us to toggle bewteen V1 and V2 of the 686c-674 forms.
  va_dependents_new_fields_for_pdf:
    actor_typer: user
    description: Allows us to toggle the new fields on the front end for 686C-674
  va_online_scheduling_enable_OH_cancellations:
    actor_type: user
    enable_in_development: true
    description: Allows appointment cancellations to be routed to Oracle Health sites.
  va_online_scheduling_enable_OH_eligibility:
    actor_type: user
    enable_in_development: true
    description: Toggle for routing eligibility requests to the VetsAPI Gateway Service(VPG) instead of vaos-service
  va_online_scheduling_enable_OH_requests:
    actor_type: user
    enable_in_development: true
    description: Toggle for routing new appointment requests to the VetsAPI Gateway Service(VPG) instead of vaos-service
  va_online_scheduling_enable_OH_slots_search:
    actor_type: user
    enable_in_development: true
    description: Toggle for routing slots search requests to the VetsAPI Gateway Service(VPG) instead of vaos-service
  va_online_scheduling_datadog_RUM:
    actor_type: user
    description: Enables datadog Real User Monitoring.
    enable_in_development: true
  va_online_scheduling_cc_direct_scheduling:
    actor_type: user
    description: Enables CC direct scheduling.
    enable_in_development: true
  va_online_scheduling_use_vpg:
    actor_type: user
    enable_in_development: true
    description: Toggle for routing appointment requests to the VetsAPI Gateway Service(VPG) instead of vaos-service.
  va_online_scheduling_recent_locations_filter:
    actor_type: user
    enable_in_development: true
    description: Toggle for displaying the most recent facilities on the Choose your VA location page.
  va_online_scheduling_OH_direct_schedule:
    actor_type: user
    enable_in_development: true
    description: Toggle to enable direct scheduling workflow for Oracle Health appointments.
  va_online_scheduling_OH_request:
    actor_type: user
    enable_in_development: true
    description: Toggle to enable request workflow for Oracle Health appointments.
  vaos_online_scheduling_remove_podiatry:
    actor_type: user
    enable_in_development: true
    description: Toggle to remove Podiatry from the type of care list when scheduling an online appointment.
  va_burial_v2:
    actor_type: user
    description: Allows us to toggle between 21-P530 and 21-P530V2
  va_v2_person_service:
    actor_type: user
    description: When enabled, the VAProfile::V2::Person::Service will be enabled
    enable_in_development: true
  va_v3_contact_information_service:
    actor_type: user
    description: When enabled, the VAProfile::V3::ContactInformation will be enabled
    enable_in_development: true
  veteran_onboarding_beta_flow:
    actor_type: user
    description: Conditionally display the new veteran onboarding flow to user
  veteran_onboarding_contact_info_flow:
    actor_type: user
    description: Enables the complete your profile workflow
  veteran_onboarding_show_to_newly_onboarded:
    actor_type: user
    description: Conditionally display the new veteran onboarding flow to user, based upon number of days since verified
  veteran_onboarding_show_welcome_message_to_new_users:
    actor_type: user
    description: Conditionally display the "Welcome to VA" message to new (LOA1 or LOA3) users
    enable_in_development: false
  show_edu_benefits_1990EZ_Wizard:
    actor_type: user
    description: Navigates user to 1990EZ or 1990 depending on form questions.
    enable_in_development: true
  show_dashboard_notifications:
    actor_type: user
    description: Enables on-site notifications
  check_va_inbox_enabled:
    actor_type: user
    description: Enables check inbox link
  dhp_connected_devices_fitbit:
    actor_type: user
    description: Enables linking between VA.gov account and fitbit account
  show_expandable_vamc_alert:
    actor_type: user
    description: Allows expandable alerts to be visible in vamc
  payment_history:
    actor_type: user
    description: Allows manual enabling/disabling payment history when BGS is acting up (5 min response times)
    enable_in_development: true
  cdp_payment_history_vba:
    actor_type: user
    description: Enables showing the overpayment and summary pages for the CDP Payment History
    enable_in_development: true
  show_digital_form_1095b:
    actor_type: user
    description: Enables access to digital 1095-B form download
    enable_in_development: true
  show_meb_dgi40_features:
    actor_type: user
    description: Enables the UI integration with the meb dgi
    enable_in_development: true
  show_meb_dgi42_features:
    actor_type: user
    description: Enables UI updates for meb dgi 42
    enable_in_development: true
  show_meb_enhancements:
    actor_type: user
    description: Provides a flag wrapper for minor code changes to be gated from Prod.
    enable_in_development: true
  show_meb_enhancements_06:
    actor_type: user
    description: Provides a flag wrapper for minor code changes to be gated from Prod.
  show_meb_enhancements_08:
    actor_type: user
    description: Provides a flag wrapper for minor code changes to be gated from Prod.
    enable_in_development: true
  show_meb_enhancements_09:
    actor_type: user
    description: Provides a flag wrapper for minor code changes to be gated from Prod.
    enable_in_development: true
  meb_gate_person_criteria:
    actor_type: user
    description: Flag to use Person Criteria on Submission service
    enable_in_development: true
  supply_reordering_sleep_apnea_enabled:
    actor_type: user
    description: Enables sleep apnea supplies to be ordered in the supply reorder tool / MDOT.
    enable_in_development: true
  toe_dup_contact_info_call:
    actor_type: user
    description: Flag to use contact info call and modal
    enable_in_development: true
  toe_short_circuit_bgs_failure:
    actor_type: user
    description: Flag to use begin rescue block for BGS call
    enable_in_development: true
  toe_high_school_info_change:
    actor_type: user
    description: Flag to change order of high school info page
    enable_in_development: false
  toe_light_house_dgi_direct_deposit:
    actor_type: user
    description: Uses lighthouse api for direct deposit information in TOE.
    enable_in_development: false
  move_form_back_button:
    actor_type: user
    description: Test moving form back button to the top of the page
  mobile_cerner_transition:
    actor_type: user
    description: For mobile app, a facility is being transitioned to cerner.
  mobile_lighthouse_letters:
    actor_type: user
    description: For mobile app, use Lighthouse instead of EVSS for our letters endpoints upstream service
  mobile_lighthouse_direct_deposit:
    actor_type: user
    description: For mobile app, use Lighthouse instead of EVSS for our direct deposit interactions
  mobile_lighthouse_claims:
    actor_type: user
    description: For mobile app, use Lighthouse instead of EVSS for our claims endpoints upstream service
  mobile_lighthouse_request_decision:
    actor_type: user
    description: For mobile app, use Lighthouse instead of EVSS for our request decision endpoints upstream service
  mobile_lighthouse_document_upload:
    actor_type: user
    description: For mobile app, use Lighthouse instead of EVSS for our document uploads
  mobile_lighthouse_disability_ratings:
    actor_type: user
    description: For mobile app, use Lighthouse instead of EVSS for our disability ratings endpoints upstream service
  mobile_military_indicator_logger:
    actor_type: user
    description: For mobile app, enables logging of military discharge codes
  mobile_appeal_model:
    actor_type: user
    description: For mobile app, enables use of strict models for parsing appeals
  mobile_v2_contact_info:
    actor_type: user
    description: For mobile app, enables ContactInformationV2 Service.
  form526_backup_submission_temp_killswitch:
    actor_type: user
    description: Provide a temporary killswitch to disable form526 backup submission if something were to go awry
  virtual_agent_show_floating_chatbot:
    actor_type: user
    description: Enables a floating chatbot on the chatbot page - managed by virtual agent team
  disability_compensation_lighthouse_rated_disabilities_provider_foreground:
    actor_type: user
    description: If enabled uses the lighthouse rated disabilities endpoint for foreground requests
  disability_compensation_lighthouse_rated_disabilities_provider_background:
    actor_type: user
    description: If enabled uses the lighthouse rated disabilities endpoint for background tasks
  disability_compensation_lighthouse_document_service_provider:
    actor_type: user
    description: If enabled uses the lighthouse documents service
  disability_compensation_lighthouse_claims_service_provider:
    actor_type: user
    description: If enabled uses the lighthouse claims service
  disability_compensation_lighthouse_intent_to_file_provider:
    actor_type: user
    description: If enabled uses the lighthouse intent to file endpoint
  disability_compensation_lighthouse_ppiu_direct_deposit_provider:
    actor_type: user
    description: If enabled uses the lighthouse ppiu/direct deposit endpoint in the form526 submission workflow
  disability_compensation_prevent_submission_job:
    actor_type: user
    description: If enabled, the submission form526 record will be created, but there will be submission job
  disability_compensation_remove_pciu:
    actor_type: user
    description: If enabled, VA Profile is used to populate contact information- without PCIU calls (status quo)
  disability_compensation_lighthouse_brd:
    actor_type: user
    description: If enabled uses the lighthouse Benefits Reference Data service
  disability_compensation_lighthouse_generate_pdf:
    actor_type: user
    description: If enabled uses the lighthouse Benefits Claims service to generate a 526 pdf
  disability_compensation_use_api_provider_for_bdd_instructions:
    actor_type: user
    description: Provide a temporary killswitch for using the ApiProviderFactory to select an API for uploading BDD instructions
  disability_compensation_upload_bdd_instructions_to_lighthouse:
    actor_type: user
    description: If enabled uploads BDD instructions to Lighthouse Benefits Documents API instead of EVSS
  disablity_benefits_browser_monitoring_enabled:
    actor_type: user
    description: Datadog RUM monitoring for disability benefits applications
  virtual_agent_fetch_jwt_token:
    actor_type: user
    description: Enable the fetching of a JWT token to access MAP environment
  virtual_agent_lighthouse_claims:
    actor_type: user
    description: Use lighthouse instead of EVSS to view benefit claims for virtual agent chatbot application
  virtual_agent_voice:
    actor_type: user
    description: Enable the voice feature of the VA Chatbot
  notification_center:
    actor_type: user
    description: Enable Notification Center
    enable_in_development: true
  nod_part3_update:
    actor_type: user
    description: NOD update to latest form, part III box 11
    enable_in_development: true
  nod_browser_monitoring_enabled:
    actor_type: user
    description: NOD Datadog RUM monitoring
  nod_callbacks_endpoint:
    actor_type: user
    description: Enables Decision Review endpoint to process VANotify notification callbacks
    enable_in_development: true
  nod_confirmation_update:
    actor_type: user
    description: Show updated confirmation page with form data & downloadable PDF
    enable_in_development: true
  hlr_updateed_contnet:
    actor_type: user
    description: HLR show form content updates
    enable_in_development: true
  sc_new_form:
    actor_type: user
    description: Supplemental Claim new form updates
    enable_in_development: true
  pension_ipf_callbacks_endpoint:
    actor_type: user
    description: Pension IPF VANotify notification callbacks endpoint
    enable_in_development: true
  hlr_browser_monitoring_enabled:
    actor_type: user
    description: HLR Datadog RUM monitoring
  sc_browser_monitoring_enabled:
    actor_type: user
    description: Supplemental Claim Datadog RUM monitoring
  virtual_agent_enable_pva2_chatbot:
    actor_type: user
    description: If enabled, switches VA chatbot from PVA1 to PVA2
  virtual_agent_enable_root_bot:
    actor_type: user
    description: If enabled, switches VA chatbot from PVA to Root Bot
  virtual_agent_component_testing:
    actor_type: user
    description: If enabled, allows for testing of the chatbot components
  terms_of_use:
    actor_type: user
    description: This determines whether a user is redirected to the Terms of Use page
    enable_in_development: true
  burial_form_enabled:
    actor_type: user
    description: Enable the burial form
  burial_form_v2:
    actor_type: user
    description: Enable Burial form v2 re-design
    enable_in_development: true
  pension_form_enabled:
    actor_type: user
    description: Enable the pension form
  pension_browser_monitoring_enabled:
    actor_type: user
    description: Pension Datadog RUM monitoring
  pension_multiple_page_response:
    actor_type: user
    description: Implement multiple page response pattern
    enable_in_development: true
  pension_introduction_update:
    actor_type: user
    description: Show updated introduction page
  pension_supporting_documents_update:
    actor_type: user
    description: Show updated supporting documents page
  pension_document_upload_update:
    actor_type: user
    description: Show updated document upload page
  pension_confirmation_update:
    actor_type: user
    description: Show updated confirmation page
  income_and_assets_form_enabled:
    actor_type: user
    description: Enable form 21P-0969 Update Income and Assets Evidence Form
    enable_in_development: true
  intent_to_file_lighthouse_enabled:
    actor_type: user
    description: Enable new Lighthouse ITF logic
    enable_in_development: true
  central_mail_benefits_intake_submission:
    actor_type: user
    description: Enable central mail claims submission uses Benefits Intake API
  ecc_benefits_intake_submission:
    actor_type: user
    description: Enable education and career counseling claim submissions to use Benefits Intake API
  virtual_agent_enable_param_error_detection:
    actor_type: user
    description: If enabled, Allows for the detection of errors in the chatbot params
  virtual_agent_enable_msft_pva_testing:
    actor_type: user
    description: If enabled, allows for connecting to MSFT PVA
  virtual_agent_enable_nlu_pva_testing:
    actor_type: user
    description: If enabled, allows for connecting to NLU PVA
  vye_request_allowed:
    actor_type: user
    description: >-
      Master toggle for the VYE (Verify Your Enrollment) project.
      If enabled, requests will be allowed to reach the controllers, otherwise a 400 (Bad Request) will be returned.
  sob_updated_design:
    actor_type: user
    description: >-
      Controls how the GI Bill State of Benefits (SOB) application is presented.
      When enabled: it use the new SOB application that works 24/7.
      When disabled: it will use the old SOB application that only works from 0600 to 2200 hrs
  sob_print_page_update:
    actor_type: user
    description: >-
      Changes classname by which query selector looks for breadcrumbs on print page of GI Bill Statement of Benefits (SOB)
      application. Used to test fix in staging.
  travel_pay_power_switch:
    actor_type: user
    enable_in_development: true
    description: >-
      Main switch for the Travel Pay feature on VA.gov using the new BTSSS (travel pay) API.
      Enabled - Requests are handled as normal.
      Disabled - Requests are not handled. Server returns a 503 (Service Unavailable) until re-enabled.
  travel_pay_view_claim_details:
    actor_type: user
    enable_in_development: true
    description: >-
      A frontend-focused switch that toggles visibility of and access to the Travel Pay claim details page and entry point (features toggled together).
      Enabled - Entry point link and claim details page are viewable.
      Disabled - Entry point link and claim details page are not viewable.
  travel_pay_submit_mileage_expense:
    actor_type: user
    enable_in_development: true
    description: >-
      A switch that toggles availability of the submit mileage expense feature.
      Enabled - Requests are handled as normal. Frontend features are available per toggle settings.
      Disabled - Requests are not handled. Server returns a 503 (Service Unavailable) until re-enabled. Frontend features are not available.
  yellow_ribbon_automated_date_on_school_search:
    actor_type: user
    description: Enable the automated date displayed in the Find a Yellow Ribbon school search results
  accredited_representative_portal_pilot:
    actor_type: user
    description: Enable the Accredited Representative Portal for the pilot
    enable_in_development: true
  toggle_vye_address_direct_deposit_forms:
    actor_type: user
    description: Enable mailing address and direct deposit for VYE
  veteran_readiness_employment_to_res:
    actor_type: user
    description: Enable RES platform for Veteran Readiness & Employment form submissions, disabled will use VRE email
    enable_in_development: true
  vye_login_widget:
    actor_type: user
    description: Enable Vye authentication widget
  toggle_vye_address_direct_deposit_forms_in_profile:
    actor_type: user
    description: Enable mailing address and direct deposit for VYE in profile page
  toggle_vye_application:
    actor_type: user
    description: Enable VYE
  military_benefit_estimates:
    actor_type: user
    description: swap order of the military details in GI search filters
  merge_1995_and_5490:
    actore_type: user
    description: Activating the combined 1995 and 5490 form
  mgib_verifications_maintenance:
    actor_type: user
    description: Used to show  maintenance alert for MGIB Verifications
  search_use_v2_gsa:
    actor_type: cookie_id
    description: Swaps the Search Service's for one with an updated api.gsa.gov address
    enabled_in_development: true
  remove_pciu:
    actor_type: user
    description: If enabled, VA Profile is used to populate contact information- without PCIU calls (status quo)
  show_yellow_ribbon_table:
    actor_type: user
    description: Used to show yellow ribbon table in Comparison Tool
  banner_use_alternative_banners:
    actor_type: user
    description: Used to toggle use of alternative banners.
<<<<<<< HEAD
  show_ratings_gi_comparison_tool:
    actor_type: user
    description: Display Veteran student ratings in GI comparison Tool
=======
  fsr_wizard:
    actor_type: user
    description: Used to toggle the FSR wizard
  gi_comparison_tool_programs_toggle_flag:
    actor_type: user
    description: Used to show links to programs page in comparison tool
  gi_comparison_tool_lce_toggle_flag:
    actor_type: user
    description: Used to show lce page in comparison tool
>>>>>>> a09e2ea0
<|MERGE_RESOLUTION|>--- conflicted
+++ resolved
@@ -1784,11 +1784,6 @@
   banner_use_alternative_banners:
     actor_type: user
     description: Used to toggle use of alternative banners.
-<<<<<<< HEAD
-  show_ratings_gi_comparison_tool:
-    actor_type: user
-    description: Display Veteran student ratings in GI comparison Tool
-=======
   fsr_wizard:
     actor_type: user
     description: Used to toggle the FSR wizard
@@ -1797,5 +1792,4 @@
     description: Used to show links to programs page in comparison tool
   gi_comparison_tool_lce_toggle_flag:
     actor_type: user
-    description: Used to show lce page in comparison tool
->>>>>>> a09e2ea0
+    description: Used to show lce page in comparison tool