---
# Add a new feature toggle here to ensure that it is initialized in all environments.
#
# Features are enabled by default in the test environment and disabled by default in other environments.
# To default a feature to enabled in development, set the `enable_in_development` key to true.
#
# The description should contain any relevant information for an admin who may toggle the feature.
#
# The actor_type should be either `user` for features you want to be "sticky" for a logged in user (default)
#  or `cookie_id` of you wish to use the Google Analytics id as the unique identifier.

# Sorted using http://yaml-sorter.herokuapp.com/

features:
  this_is_only_a_test:
    actor_type: user
    description: Used in feature_toggles_controller_spec.
  this_is_only_a_test_two:
    actor_type: user
    description: Used in feature toggle specs.
  accredited_representative_portal_custom_login:
    actor_type: cookie_id
    description: Controls whether the ARP application uses its custom login page or the platform login.
    enable_in_development: true
  accredited_representative_portal_frontend:
    actor_type: user
    description: Enables the frontend of the accredited representative portal
    enable_in_development: true
  accredited_representative_portal_api:
    actor_type: user
    description: Enables the endpoints of the accredited representative portal
    enable_in_development: true
  accredited_representative_portal_intent_to_file_api:
    actor_type: user
    description: Enables the endpoints of the accredited representative portal intent to file
    enable_in_development: true
  accredited_representative_portal_search:
    actor_type: user
    description: Enables the people search of the accredited representative portal
    enable_in_development: true
  accredited_representative_portal_form_21a:
    actor_type: user
    description: >
      When enabled, shows form 21a in the accredited representative portal.
      NOTE: content-build is using "vagovprod: false" to also hide the form 21a in production.
    enable_in_development: true
  accredited_representative_portal_form_526ez:
    actor_type: user
    description: >
      When enabled, shows form 526ez in the accredited representative portal.
    enable_in_development: true
  accredited_representative_portal_submissions:
    actor_type: user
    description: Enables the form submissions view in the accredited representative portal
    enable_in_development: true
  accredited_representative_portal_email_delivery_callback:
    actor_type: user
    description: Enables a custom email delivery callback to track and log all notification statuses beyond errors
  aedp_vadx:
    actor_type: user
    description: Enables the VADX experimental features in the AEDP application
    enable_in_development: true
  all_claims_add_disabilities_enhancement:
    actor_type: user
    description: Enables enhancement to the 21-526EZ "Add Disabilities" page being implemented by the Conditions Team.
    enable_in_development: true
  appointments_consolidation:
    actor_type: user
    description: For features being tested while merging logic for appointments between web and mobile
  arm_use_datadog_real_user_monitoring:
    actor_type: user
    description: Enables Datadog Real User Monitoring for ARM apps (Find a Rep, Appoint a Rep)
  ar_poa_request_failure_claimant_notification:
    actor_type: user
    description: Enables sending POA failure notifications to claimants
  ar_poa_request_failure_rep_notification:
    actor_type: user
    description: Enables sending POA failure notifications to representatives
  ask_va_announcement_banner:
    actor_type: cookie_id
    description: >
      The Ask VA announcement banner displays message(s) to visitors
      from the CRM-managed, expirable notifications - as retrieved
      from the /ask_va_api/v0/announcements endpoint.
    enable_in_development: true
  ask_va_alert_link_to_old_portal:
    actor_type: user
    description: >
      The Ask VA form alert banner with a link to the old portal. To use while form is down for maintenance.
    enable_in_development: true
  ask_va_canary_release:
    actor_type: cookie_id
    description: >
      Percent of visitors to keep in the updated Ask VA experience on VA.gov.
      All other users are redirected to the legacy experience.
      To route or retain all users, set to 0% for legacy or 100% for the
      updated experience on VA.gov.
      NOTE: When ready for all users to be in the updated experience on
      VA.gov, set this toggle to "Enabled", rather than specifying 100%
      in the percentage.
    enable_in_development: true
  ask_va_mock_api_for_testing:
    actor_type: cookie_id
    description: >
      Use mock API responses in the Ask VA application UI.
      This is used for testing purposes only and should not be enabled in production.
      We need to remove this feature from the codebase ASAP.
      Mocks shouldn't live in the app logic. If needed, add at the API/middleware level.
    enable_in_development: true
  ask_va_api_maintenance_mode:
    actor_type: user
    description: >
      A system-wide control flag that governs the overall availability of Ask VA API endpoints.
      When enabled, the API restricts external access and returns a service unavailable response across all routes.
      Primarily used for coordinated maintenance windows or temporary system suspensions,
      allowing the team to manage API exposure dynamically without requiring a redeploy.
    enable_in_development: true
  ask_va_api_patsr_separation:
    actor_type: user
    description: >
      Use new CRM environments for Ask VA API
    enable_in_development: true
  ask_va_api_preprod_for_end_to_end_testing:
    actor_type: user
    description: >
      Use preprod CRM environment to facilitate end to end testing by AVA testers.
    enable_in_development: false
  auth_exp_vba_downtime_message:
    actor_type: user
    description: Show downtime message on Profile and My VA for planned VBA maintenance
  avs_enabled:
    actor_type: user
    description: Enables the After Visit Summary API.
    enable_in_development: true
  benefits_documents_use_lighthouse:
    actor_type: user
    description: Use lighthouse instead of EVSS to upload benefits documents.
    enable_in_development: false
  benefits_require_gateway_origin:
    actor_type: user
    description: Requires that all requests made to endpoints in appeals_api and vba_documents be made through the gateway
  bgs_param_logging_enabled:
    actor_type: user
    description: Enables logging of BGS parameters (filtered in production)
  bpds_service_enabled:
    actor_type: user
    description: Enables the BPDS service
  caregiver_use_facilities_API:
    actor_type: cookie_id
    description: Allow list of caregiver facilites to be fetched by way of the Facilities API.
  caregiver_browser_monitoring_enabled:
    actor_type: user
    description: Enables Datadog Real Time User Monitoring
  cerner_non_eligible_sis_enabled:
    actor_type: user
    description: Enables Sign in Service for cerner authentication
  disability_compensation_new_conditions_workflow:
    actor_type: user
    description: enables new Conditions/Rated Disabilities workflow in 526EZ
    enable_in_development: true
  document_upload_validation_enabled:
    actor_type: user
    description: Enables stamped PDF validation on document upload
    enable_in_development: true
  dv_email_notification:
    actor_type: user
    description: Enables dependents verification emails
  event_bus_gateway_ep030_decision_letter_notifications:
    description: "Gateway: Enable decision letter email notifications for EP030 higher level reviews"
  event_bus_gateway_ep040_decision_letter_notifications:
    description: "Gateway: Enable decision letter email notifications for EP040 claims"
  event_bus_gateway_ep120_decision_letter_notifications:
    description: "Gateway: Enable decision letter email notifications for EP120 reopened pension claims"
  event_bus_gateway_ep130_decision_letter_notifications:
    description: "Gateway: Enable decision letter email notifications for EP130 disability and death dependency"
  event_bus_gateway_ep180_decision_letter_notifications:
    description: "Gateway: Enable decision letter email notifications for EP180 initial pension claims"
  event_bus_gateway_ep310_decision_letter_notifications:
    description: "Gateway: Enable decision letter email notifications for EP310 routine future examination"
  event_bus_gateway_ep600_decision_letter_notifications:
    description: "Gateway: Enable decision letter email notifications for EP600 predetermined notice"
  event_bus_gateway_ep930_decision_letter_notifications:
    description: "Gateway: Enable decision letter email notifications for EP930 review, referrals, and other"
  hca_browser_monitoring_enabled:
    actor_type: user
    description: Enables browser monitoring for the health care application.
  hca_disable_bgs_service:
    actor_type: user
    description: Do not call the BGS Service when this is turned on. Instead return 0 for rating.
  hca_enrollment_status_override_enabled:
    actor_type: user
    description: Enables override of enrollment status for a user, to allow multiple submissions with same user.
  hca_heif_attachments_enabled:
    actor_type: user
    description: Enables HEIF files as attachments that get converted to .jpg files
    enable_in_development: true
  hca_insurance_v2_enabled:
    actor_type: user
    description: Enables the upgraded insurance section of the Health Care Application
    enable_in_development: true
  hca_performance_alert_enabled:
    actor_type: user
    description: Enables alert notifying users of a potential issue with application performance.
  hca_reg_only_enabled:
    actor_type: user
    description: Enables the registration-only path for the Health Care Application
    enable_in_development: true
  hca_ez_kafka_submission_enabled:
    actor_type: cookie_id
    description: Enables the 10-10EZ Kafka Event Bus submission
  hca_disable_sentry_logging:
    actor_type: user
    description: Disables Sentry logging in the 10-10EZ and 10-10EZR
  hca_health_facilities_update_job:
    actor_type: user
    description: Enables the health facilities import job - should only run daily by default in prod, staging, and sandbox.
    enable_in_development: false
  ezr_prod_enabled:
    actor_type: user
    description: Enables access to the 10-10EZR application in prod for the purposes of conducting user reasearch
    enable_in_development: true
  ezr_download_pdf_enabled:
    actor_type: user
    description: Enables the download of a pre-filled 10-10EZR PDF form.
    enable_in_development: true
  ezr_upload_enabled:
    actor_type: user
    description: Enables Toxic Exposure File Upload for 10-10EZR applicants.
    enable_in_development: true
  ezr_auth_only_enabled:
    actor_type: user
    description: Enables the auth-only experience, allowing only authenticated users to view any part of the form.
    enable_in_development: true
  ezr_emergency_contacts_enabled:
    actor_type: user
    description: Enables emergency contact experience for 10-10EZR applicants.
    enable_in_development: true
  ezr_use_va_notify_on_submission_failure:
    actor_type: user
    description: Send submission failure email to Veteran using VANotify.
    enable_in_development: true
  ezr_route_guard_enabled:
    actor_type: user
    description: Enables the route guard authentication for 10-10EZR application
    enable_in_development: true
  ezr_form_prefill_with_providers_and_dependents:
    actor_type: user
    description: Adds insurance providers and dependents to ezr prefill data
    enable_in_development: true
  ezr_spouse_confirmation_flow_enabled:
    actor_type: user
    description: Enables the spouse (V2) confirmation flow in the 10-10EZR form.
    enable_in_development: true
  cerner_override_653:
    actor_type: user
    description: This will show the Cerner facility 653 as `isCerner`.
  cerner_override_668:
    actor_type: user
    description: This will show the Cerner facility 668 as `isCerner`.
  cerner_override_687:
    actor_type: user
    description: This will show the Cerner facility 687 as `isCerner`.
  cerner_override_692:
    actor_type: user
    description: This will show the Cerner facility 692 as `isCerner`.
  cerner_override_757:
    actor_type: user
    description: This will show the Cerner facility 757 as `isCerner`.
  champva_vanotify_custom_callback:
    actor_type: user
    description: Enables the custom callback_klass when sending IVC CHAMPVA failure emails with VA Notify
  champva_vanotify_custom_confirmation_callback:
    actor_type: user
    description: Enables the custom callback_klass when sending IVC CHAMPVA confirmation emails with VA Notify
  champva_log_all_s3_uploads:
    actor_type: user
    description: Enables logging for all s3 uploads using UUID or keys for monitoring
  champva_send_to_ves:
    actor_type: user
    description: Enables sending form submission data to the VES API.
  champva_enable_pega_report_check:
    actor_type: user
    description: Enables querying PEGA reporting API from MissingFormStatusJob to determine CHAMPVA form status
  champva_retry_logic_refactor:
    actor_type: user
    description: Enables refactored retry logic for IVC CHAMPVA form submissions
  champva_fmp_single_file_upload:
    actor_type: user
    description: Enables the ability to upload a single merged PDF file for FMP claims
  champva_mpi_validation:
    actor_type: user
    description: Enables MPI veteran and benefificiary validation for IVC CHAMPVA form submissions
  champva_old_records_cleanup_job:
    actor_type: user
    description: Enables the job to cleanup old IVC CHAMPVA form records
  champva_enable_claim_resubmit_question:
    actor_type: user
    description: Enables the claim resubmission screener question page on form 10-7959a
  champva_enable_ocr_on_submit:
    actor_type: user
    description: Enables background OCR scanning and logging on form submissions
  champva_enable_llm_on_submit:
    actor_type: user
    description: Enables background LLM validation and logging on form submissions
  champva_insights_datadog_job:
    actor_type: user
    description: Enables the job to publish insights to Datadog
  champva_claims_llm_validation:
    actor_type: user
    description: Enables LLM validation of claims on form submissions
  champva_resubmission_attachment_ids:
    actor_type: user
    description: Corrects attachment IDs for resubmission of form 10-7959a
  champva_foreign_address_fix:
    actor_type: user
    description: Enables the fix for foreign address fields on form submissions
  champva_form_versioning:
    actor_type: user
    description: Enables the form versioning for IVC CHAMPVA form submissions
  champva_form_10_10d_2027:
    actor_type: user
    description: If enabled uses the 2027 version of form 10-10d with expiration 12/31/2027
  champva_form_10_7959f_2_2025:
    actor_type: user
    description: If enabled uses the 2025 version of form 10-7959f-2 with expiration 12/31/2027
  champva_ves_retry_failures_job:
    actor_type: user
    description: Enables the sidekiq job to retry VES submissions that failed
  champva_use_hexapdf_to_unlock_pdfs:
    actor_type: user
    description: Enables the the use of hexapdf instead of pdftk to unlock password-protected PDFs on form submission
  check_in_experience_enabled:
    actor_type: user
    description: Enables the health care check-in experiences
    enable_in_development: true
  check_in_experience_pre_check_in_enabled:
    actor_type: user
    description: Enables the health care check-in experiences to show the pre-check-in experience.
    enable_in_development: true
  check_in_experience_upcoming_appointments_enabled:
    actor_type: user
    description: Enables the feature to show upcoming appointments to the veterans
    enable_in_development: true
  check_in_experience_translation_disclaimer_spanish_enabled:
    actor_type: user
    description: Enables disclaimer for possible untranslated content on spanish pages
    enable_in_development: true
  check_in_experience_translation_disclaimer_tagalog_enabled:
    actor_type: user
    description: Enables disclaimer for possible untranslated content on tagalog pages
    enable_in_development: true
  check_in_experience_mock_enabled:
    actor_type: user
    description: Enables downstream responses to be returned via betamocks
    enable_in_development: false
  check_in_experience_travel_reimbursement:
    actor_type: user
    description: Enables travel reimbursement workflow for day-of check-in application.
    enable_in_development: true
  check_in_experience_travel_pay_api:
    actor_type: user
    description: Enables the use of Travel Pay API for travel claim operations
    enable_in_development: true
  check_in_experience_lorota_travel_reimbursement:
    actor_type: user
    description: Enables the full LoROTA standalone mileage-only travel reimbursement feature
    enable_in_development: true
  check_in_experience_cerner_travel_claims_enabled:
    actor_type: user
    description: Enables travel claims filing for Oracle Health (Cerner) sites
    enable_in_development: true
  check_in_experience_check_claim_status_on_timeout:
    actor_type: user
    description: Uses a background worker to check travel claim status when the submission times out
    enable_in_development: true
  check_in_experience_travel_claim_notification_callback:
    actor_type: user
    description: Enables VA Notify delivery status callbacks for travel claim notifications
    enable_in_development: true
  check_in_experience_travel_claim_logging:
    actor_type: user
    description: Enables detailed logging for travel claim submission operations
    enable_in_development: true
  check_in_experience_browser_monitoring:
    actor_type: user
    description: Enables browser monitoring for check-in applications.
    enable_in_development: false
  check_in_experience_medication_review_content:
    actor_type: cookie_id
    description: Enables the medication review content in pre-check-in.
    enable_in_development: true
  check_in_experience_use_vaec_cie_endpoints:
    actor_type: user
    description: Enables using VAEC-CIE AWS account endpoints for CHIP and LoROTA instead of VAEC-CMS endpoints.
    enable_in_development: false
  claim_letters_access:
    actor_type: user
    description: Enables users to access the claim letters page
    enable_in_development: true
  claims_api_special_issues_updater_uses_local_bgs:
    actor_type: user
    description: Enables special issues updater to use local_bgs
    enable_in_development: true
  claims_api_flash_updater_uses_local_bgs:
    actor_type: user
    description: Enables flash updater to use local_bgs
    enable_in_development: true
  claims_api_poa_vbms_updater_uses_local_bgs:
    actor_type: user
    description: Enables poa vbms updater to use local_bgs
    enable_in_development: true
  claims_api_bd_refactor:
    actor_type: user
    description: Diverts codepath to use refactored BD methods
    enable_in_development: true
  claims_api_ews_updater_enables_local_bgs:
    actor_type: user
    description: Uses local_bgs rather than bgs-ext
    enable_in_development: true
  claims_api_ews_uploads_bd_refactor:
    actor_type: user
    description: When enabled, sends ews forms to BD via the refactored logic
    enable_in_development: true
  claims_api_poa_uploads_bd_refactor:
    actor_type: user
    description: When enabled, sends poa forms to BD via the refactored logic
    enable_in_development: true
  claims_api_526_validations_v1_local_bgs:
    actor_type: user
    description: Enables the method calls in the v1 526 validations use local_bgs
    enable_in_development: true
  claims_api_use_person_web_service:
    actor_type: user
    description: Uses person web service rather than local bgs
    enable_in_development: true
  claims_api_use_update_poa_relationship:
    actor_type: user
    description: Uses local_bgs rather than bgs-ext
    enable_in_development: true
  claims_api_526_v2_uploads_bd_refactor:
    actor_type: user
    description: When enabled, sends 526 forms to BD via the refactored logic
    enable_in_development: true
  lighthouse_claims_api_add_person_proxy:
    actor_type: user
    description: When enabled, will allow for add_person_proxy call in both versions
    enable_in_development: true
  lighthouse_claims_api_v1_enable_FES:
    actor_type: user
    description: Use new Form526 Establishment Service (FES) for v1 disability compensation claims
    enable_in_development: true
  lighthouse_claims_api_v2_enable_FES:
    actor_type: user
    description: Use new Form526 Establishment Service (FES) for v2 disability compensation claims
    enable_in_development: true
  confirmation_page_new:
    actor_type: user
    description: Enables the 2024 version of the confirmation page view in simple forms
    enable_in_development: true
  lighthouse_claims_api_hardcode_wsdl:
    actor_type: user
    description: Use hardcoded namespaces for WSDL calls to BGS
    enable_in_development: true
  cst_show_document_upload_status:
    actor_type: user
    description: When enabled, claims status tool will display the upload status that comes from the evidence_submissions table.
    enable_in_development: true
  cst_claim_phases:
    actor_type: user
    description: When enabled, claims status tool uses the new claim phase designs
    enable_in_development: true
  cst_include_ddl_5103_letters:
    actor_type: user
    description: When enabled, the Download Decision Letters feature includes 5103 letters
    enable_in_development: true
  cst_include_ddl_boa_letters:
    actor_type: user
    description: When enabled, the Download Decision Letters feature includes Board of Appeals decision letters
    enable_in_development: true
  cst_include_ddl_sqd_letters:
    actor_type: user
    description: When enabled, the Download Decision Letters feature includes Subsequent Development Letters
    enable_in_development: true
  cst_send_evidence_failure_emails:
    actor_type: user
    description: When enabled, emails will be sent when evidence uploads from the CST fail
    enable_in_development: true
  cst_synchronous_evidence_uploads:
    actor_type: user
    description: When enabled, claims status tool uses synchronous evidence uploads
    enable_in_development: true
  cst_use_dd_rum:
    actor_type: user
    description: When enabled, claims status tool uses DataDog's Real User Monitoring logging
    enable_in_development: false
  cst_suppress_evidence_requests_website:
    actor_type: user
    description: When enabled, CST does not show Attorney Fees, Secondary Action Required, or Stage 2 Development on website
    enable_in_development: false
  cst_suppress_evidence_requests_mobile:
    actor_type: user
    description: When enabled, CST does not show Attorney Fees, Secondary Action Required, or Stage 2 Development on mobile
    enable_in_development: false
  cst_override_reserve_records_mobile:
    actor_type: user
    description: When enabled, CST overrides RV1 - Reserve Records Request tracked items to be NEEDED_FROM_OTHERS on mobile app
    enable_in_development: true
  cst_filter_ep_290:
    actor_type: user
    description: When enabled, benefits_claims/get_claims service filters 290 EP code claims from the response
  cst_filter_ep_960:
    actor_type: user
    description: When enabled, benefits_claims/get_claims service filters 960 EP code claims from the response
  cst_claim_letters_use_lighthouse_api_provider:
    actor_type: user
    description: When enabled, claims_letters from the Lighthouse API Provider
  cst_claim_letters_use_lighthouse_api_provider_mobile:
    actor_type: user
    description: When enabled, claims_letters from the Lighthouse API Provider in mobile endpoints
  letters_hide_service_verification_letter:
    actor_type: user
    description: When enabled, CST does not include Service Verification in the list of letters on vets-website
    enable_in_development: true
  coe_access:
    actor_type: user
    description: Feature gates the certificate of eligibility application
    enable_in_development: true
  combined_debt_portal_access:
    actor_type: user
    description: Enables users to interact with combined debt portal experience
    enable_in_development: true
  combined_financial_status_report:
    actor_type: user
    description: Enables users to submit FSR forms for VHA and VBA debts
    enable_in_development: true
  fsr_zero_silent_errors_in_progress_email:
    actor_type: user
    description: Enables sending an email to the veteran when FSR form is in progress
    enable_in_development: true
  digital_dispute_email_notifications:
    actor_type: user
    description: Enables email notifications for digital dispute submissions
    enable_in_development: true
  communication_preferences:
    actor_type: user
    description: Allow user to access backend communication_preferences API
  claims_claim_uploader_use_bd:
    actor_type: user
    description: Use BDS instead of EVSS to upload to VBMS.
  claims_load_testing:
    actor_type: user
    description: Enables the ability to skip jobs for load testing
  claims_status_v1_bgs_enabled:
    actor_type: user
    description: enables calling BGS instead of EVSS for the claims status v1.
  claims_hourly_slack_error_report_enabled:
    actor: user
    description: Enable/disable the running of the hourly slack alert for errored submissions
    enable_in_development: false
  claims_status_v1_lh_auto_establish_claim_enabled:
    actor_type: user
    description: With feature flag enabled, v1 /526 should use Lighthouse Form526 docker container
  cst_send_evidence_submission_failure_emails:
    actor_type: user
    description: >
      If enabled and a user submits an evidence submission upload that fails to send, an email will be sent to the user and retried.
      When disabled and a user submits an evidence submission upload that fails to send, an email will be sent to the user and not retried.
    enable_in_development: true
  debt_letters_show_letters_vbms:
    actor_type: user
    description: Enables debt letter download from VBMS
  debts_cache_dmc_empty_response:
    actor_type: user
    description: Enables caching of empty DMC response
  debts_copay_logging:
    actor_type: user
    description: Logs copay request data
  debts_silent_failure_mailer:
    actor_type: user
    description: Enables silent failure mailer for the 5655
  debts_sharepoint_error_logging:
    actor_type: user
    description: Logs Sharepoint error data
  decision_review_hlr_email:
    actor_type: user
    description: Send email notification for successful HLR submission
  decision_review_nod_email:
    actor_type: user
    description: Send email notification for successful NOD submission
  decision_review_sc_email:
    actor_type: user
    description: Send email notification for successful SC submission
  decision_review_hlr_status_updater_enabled:
    actor_type: user
    description: Enables the Higher Level Review status update batch job
  decision_review_nod_status_updater_enabled:
    actor_type: user
    description: Enables the Notice of Disagreement status update batch job
  decision_review_sc_status_updater_enabled:
    actor_type: user
    description: Enables the Supplemental Claim status update batch job
  decision_review_icn_updater_enabled:
    actor_type: user
    description: Enables the ICN lookup job
  decision_review_weekly_error_report_enabled:
    actor_type: user
    description: Enables the weekly decision review text error report
  decision_review_daily_error_report_enabled:
    actor_type: user
    description: Enables the daily error report email
  decision_review_daily_stuck_records_report_enabled:
    actor_type: user
    description: Enables the daily decision review stuck records Slack report
  decision_review_monthly_stats_report_enabled:
    actor_type: user
    description: Enables the monthly decision review stats report email
  decision_review_delay_evidence:
    actor_type: user
    description: Ensures that NOD and SC evidence is not received in Central Mail before the appeal itself
  decision_review_hlr_form_v4_enabled:
    actor_type: user
    description: Enable using MAR 2024 revision of 200996 Higher Level Review form when submitting to EMMS for intake
    enable_in_development: false
  decision_review_sc_form_v4_enabled:
    actor_type: user
    description: Enable using MAY 2024 revision of 200995 Supplemental Claim form when submitting to EMMS for intake
    enable_in_development: false
  decision_review_saved_claim_hlr_status_updater_job_enabled:
    actor_type: user
    description: Enable job to set delete_date for completed SavedClaim::HigherLevelReviews
    enable_in_development: true
  decision_review_saved_claim_nod_status_updater_job_enabled:
    actor_type: user
    description: Enable job to set delete_date for completed SavedClaim::NoticeOfDisagreements
    enable_in_development: true
  decision_review_saved_claim_sc_status_updater_job_enabled:
    actor_type: user
    description: Enable job to set delete_date for completed SavedClaim::SupplementalClaims
    enable_in_development: true
  decision_review_delete_saved_claims_job_enabled:
    actor_type: user
    description: Enable job to delete SavedClaim records when the record has a delete_date and the date is in the past
    enable_in_development: true
  decision_review_failure_notification_email_job_enabled:
    actor_type: user
    description: Enable job to send form and evidence failure notification emails
    enable_in_development: true
  decision_review_track_4142_submissions:
    actor_type: user
    description: Enable saving record of 4142 forms submitted to Lighthouse as part of a Supplemental Claim
    enable_in_development: true
  decision_review_service_common_exceptions_enabled:
    actor_type: user
    description: Enable using Common::Exception classes instead of DecisionReviewV1::ServiceException
  decision_review_form4142_validate_schema:
    actor_type: user
    description: Enables the use of schema validation for form 4142 in decision review applications
    enable_in_development: true
  decision_review_final_status_polling:
    actor_type: user
    description: Enables enhanced polling for secondary forms in decision review applications with final status
  decision_review_final_status_secondary_form_failure_notifications:
    actor_type: user
    description: Enables failure notifications for secondary forms in decision review applications with final status
  dependency_verification:
    actor_type: user
    description: Feature gates the dependency verification modal for updating the diaries service.
    enable_in_development: true
  dependency_verification_browser_monitoring_enabled:
    actor_type: user
    description: Enable Datadog RUM/LOG monitoring for the form 21-0538
  dependents_enable_form_viewer_mfe:
    actor_type: user
    description: enables display of form viewer microfrontend on 686 post-submission page
    enable_in_development: true
  dependents_enqueue_with_user_struct:
    actor_type: user
    description: Manage whether the enqueued job for 686c and 674 will be with a User model or the new User struct
    enable_in_development: true
  dependents_log_vbms_errors:
    actor_type: user
    description: Log VBMS errors when submitting 686c and 674
    enable_in_development: true
  dependents_module_enabled:
    actor_type: user
    description: Enables new Dependents module
    enable_in_development: false
  dependents_pension_check:
    actor_type: user
    description: Manage whether or not Pension check is enabled for the 686/674
    enable_in_development: true
  dependents_removal_check:
    actor_type: user
    description: Manage whether or not dependent removal claim codes are enabled for the 686
    enable_in_development: true
  dependents_management:
    actor_type: user
    description: Manage dependent removal from view dependent page
    enable_in_development: true
  dependents_claims_evidence_api_upload:
    actor_type: user
    description: Enable using the ClaimsEvidenceAPI module to upload 686/674 documents to VBMS
  dependents_bypass_schema_validation:
    actor_type: user
    description: Bypasses vets_json_schema validation for dependency claims
  disability_526_form4142_polling_records:
    actor_type: user
    description: enables creation of, and tracking of, sent form 4142 documents, from the 526 flow, to the Lighthouse Benefits Intake API
    enable_in_development: true
  disability_526_form4142_polling_record_failure_email:
    actor_type: user
    description: enables failure email when explicit failure is detected downstream
    enable_in_development: true
  contention_classification_claim_linker:
    actor_type: user
    description: enables sending 526 claim id and vbms submitted claim id to Contention Classification service for linking/monitoring.
    enable_in_development: true
  contention_classification_ml_classifier:
    actor_type: user
    description: Enables the machine learning classifier for contention classification by calling the hybrid endpoint instead of expanded endpoint.
    enable_in_development: true
  disability_526_ee_mst_special_issue:
    actor_type: user
    description: enables adding MST special issue to disability_526 prior to submission.
    enable_in_development: true
  disability_526_ee_process_als_flash:
    actor_type: user
    description: enables adding applicable flashes to disability_526 prior to submission.
    enable_in_development: true
  disability_526_call_received_email_from_polling:
    actor_type: user
    description: enables received email in poll_form526_pdf job and disables calling from form526_submission
  disability_526_improved_autosuggestions_add_disabilities_page:
    actor_type: user
    description: enables new version of add disabilities page, with updates to content and search functionality
    enable_in_development: true
  disability_526_show_confirmation_review:
    actor_type: user
    description: enables showing a submission review section on the 526 confirmation page
    enable_in_development: true
  disability_compensation_flashes:
    actor_type: user
    description: enables sending flashes to BGS for disability_compensation submissions.
    enable_in_development: true
  disability_compensation_temp_separation_location_code_string:
    actor_type: user
    description: enables forcing separation location code to be a string in submit_all_claim endpoint.
  disability_compensation_temp_toxic_exposure_optional_dates_fix:
    actor_type: user
    description: enables removing malformed optional dates from the Toxic Exposure node of a Form526Submission at SavedClaim creation.
  disability_compensation_toxic_exposure_destruction_modal:
    actor_type: user
    description: enables confirmation modal when removing toxic exposure data from Form 526
    enable_in_development: true
  disability_compensation_form4142_supplemental:
    actor_type: user
    description: Use Lighthouse API to submit supplemental Form 21-4142 from Form 526EZ submissions
    enable_in_development: true
  disability_compensation_pif_fail_notification:
    actor_type: user
    description: enables sending notifications to vets if their 526 claim submission fails with PIF in Use Error
    enable_in_development: true
  disability_compensation_production_tester:
    actor_type: user
    description: disable certain functionality for production testing of the 526 submission workflow. DO NOT TOGGLE THIS FLAG UNLESS YOU ARE A MEMBER OF DISABILITY BENEFITS EXPERIENCE TEAM.
    enable_in_development: true
  disability_compensation_fail_submission:
    actor_type: user
    description: enable to test the backup submission path. DO NOT TOGGLE THIS FLAG UNLESS YOU ARE A MEMBER OF DISABILITY BENEFITS EXPERIENCE TEAM.
    enable_in_development: true
  disability_compensation_sync_modern_0781_flow:
    actor_type: user
    description: enables a new form flow for 0781 and 0781a in the 526 submission workflow
    enable_in_development: true
  disability_compensation_sync_modern0781_flow_metadata:
    actor_type: user
    description: enables adding new 0781 form indicator to in progress 526 forms and saved claim records for 526 submissions
  disability_compensation_0781_stats_job:
    actor_type: user
    description: enables a job to run that will check DB records and report stats as metrics, into Datadog
    enable_in_development: true
  disability_526_send_form526_submitted_email:
    actor_type: user
    description: enables sending submitted email in both primary and backup paths
  disability_526_send_mas_all_ancillaries:
    actor_type: user
    description: enables sending all 526 uploads and ancillary forms to MAS's APCAS API
  disability_526_send_received_email_from_backup_path:
    actor_type: user
    description: enables received email in complete success state of backup path
  disability_526_form4142_validate_schema:
    actor_type: user
    description: Enables the use of schema validation for form 4142 in disability 526 applications
  disability_526_form4142_use_2024_version:
    actor_type: user
    description: enables the 2024 version of form 4142 in the disability 526 submission frontend workflow
    enable_in_development: true
  disability_526_toxic_exposure_opt_out_data_purge:
    actor_type: user
    description: enables function that removes toxic exposure data if user has opted out from toxic exposure condition on Form 526 submission
    enable_in_development: true
  disability_526_track_saved_claim_error:
    actor_type: user
    description: enables improved logging of SavedClaim::DisabilityCompensation::Form526AllClaim save failures
  education_reports_cleanup:
    actor_type: user
    description: Updates to the daily education reports to remove old data that isn't needed in the new fiscal year
    enable_in_development: true
  enrollment_verification:
    actor_type: user
    description: Enables access to the Enrollment Verification app
    enable_in_development: true
  discharge_wizard_features:
    actor_type: user
    description: Iteration of new features for discharge wizard
    enable_in_development: true
  dispute_debt:
    actor_type: user
    description: Enables the Dispute Debt feature
    enable_in_development: true
  digital_dispute_duplicate_prevention:
    actor_type: user
    description: Enables duplicate prevention for digital dispute submissions
    enable_in_development: false
  digital_dmc_dispute_service:
    actor_type: user
    description: Enables the Digital DMC Dispute Service
    enable_in_development: true
  event_bus_gateway_retry_emails:
    actor_type: user
    description: When enabled, vets-api retries event bus gateway emails that VA Notify marks temporary-failure
    enable_in_development: true
  facilities_autosuggest_vamc_services_enabled:
    actor_type: user
    description: Allow use of the VA health facilities auto-suggest feature (versus static dropdown)
    enable_in_development: true
  facilities_ppms_suppress_all:
    actor_type: user
    description: Hide all ppms search options
  facility_locator_mobile_map_update:
    actor_type: user
    description: Use new mobile map features for research
    enable_in_development: true
  facility_locator_predictive_location_search:
    actor_type: user
    description: Use predictive location search in the Facility Locator UI
  facilities_use_fl_progressive_disclosure:
    actor_type: user
    description: Use progressive disclosure in the Facility Locator UI
    enable_in_development: true
  file_upload_short_workflow_enabled:
    actor_type: user
    description: Enables shorter workflow enhancement for file upload component
  fsr_5655_server_side_transform:
    actor_type: user
    description: Update to use BE for business transform logic for Financial Status Report (FSR - 5655) form
    enable_in_development: true
  financial_status_report_debts_api_module:
    actor_type: user
    description: Points to debts-api module routes
    enable_in_development: true
  financial_status_report_expenses_update:
    actor_type: user
    description: Update expense lists in the Financial Status Report (FSR - 5655) form
    enable_in_development: true
  financial_status_report_review_page_navigation:
    actor_type: user
    description: Enables new review page navigation for users completing the Financial Status Report (FSR) form.
    enable_in_development: true
  financial_management_vbs_only:
    actor_type: user
    description: Enables the Financial Management app to only use the VBS API
    enable_in_development: true
  find_a_representative_enabled:
    actor_type: cookie_id
    description: Generic toggle for gating Find a Rep
    enable_in_development: true
  find_a_representative_enable_api:
    actor_type: user
    description: Enables all Find a Representative api endpoints
    enable_in_development: true
  find_a_representative_enable_frontend:
    actor_type: cookie_id
    description: Enables Find a Representative frontend
    enable_in_development: true
  find_a_representative_flag_results_enabled:
    actor_type: user
    description: Enables flagging feature for Find a Representative frontend
    enable_in_development: true
  find_a_representative_use_accredited_models:
    actor_type: user
    description: Enables Find A Representative APIs using AccreditedX models
    enable_in_development: true
  representative_status_enabled:
    actor_type: cookie_id
    description: Enables flagging feature for Find a Representative frontend
    enable_in_development: true
  form526_include_document_upload_list_in_overflow_text:
    actor_type: user
    description: Appends a list of SupportingEvidenceAttachment filenames the veteran uploaded for a Form 526 into the overflow text in the form submission
  appoint_a_representative_enable_frontend:
    actor_type: cookie_id
    description: Enables Appoint a Representative frontend
    enable_in_development: true
  appoint_a_representative_enable_v2_features:
    actor_type: user
    description: Enables Appoint a Representative 2.0 features for frontend and backend
    enable_in_development: true
  appoint_a_representative_enable_pdf:
    actor_type: user
    description: Enables Appoint a Representative PDF generation endpoint
    enable_in_development: true
  representative_status_enable_v2_features:
    actor_type: user
    description: Enables Representative Status widget 2.0 features for frontend and backend
    enable_in_development: true
  accredited_representative_portal_declination:
    actor_type: user
    description: Enables declination reason feature for frontend and backend
    enable_in_development: true
  form526_legacy:
    actor_type: user
    description: If true, points controllers to the legacy EVSS Form 526 instance. If false, the controllers will use the Dockerized instance running in DVP.
    enable_in_development: true
  form526_send_document_upload_failure_notification:
    actor_type: user
    description: Enables enqueuing a Form526DocumentUploadFailureEmail if a EVSS::DisabilityCompensationForm::SubmitUploads job exhausts its retries
    enable_in_development: true
  form526_send_backup_submission_polling_failure_email_notice:
    actor_type: user
    description: Enables enqueuing a Form526SubmissionFailureEmailJob if a submission is marked as unprocessable through polling of the Benefits Intake API.
    enable_in_development: true
  form526_send_backup_submission_exhaustion_email_notice:
    actor_type: user
    description: Enables enqueuing of a Form526SubmissionFailureEmailJob if a submission exhausts it's attempts to upload to the Benefits Intake API.
    enable_in_development: true
  form526_send_4142_failure_notification:
    actor_type: user
    description: Enables enqueuing of a Form4142DocumentUploadFailureEmail if a SubmitForm4142Job job exhausts its retries
    enable_in_development: true
  form526_send_0781_failure_notification:
    actor_type: user
    description: Enables enqueuing a Form0781DocumentUploadFailureEmail if a SubmitForm0781Job job exhausts its retries
    enable_in_development: true
  form0994_confirmation_email:
    actor_type: user
    description: Enables form 0994 email submission confirmation (VaNotify)
    enable_in_development: true
  form1990_confirmation_email:
    actor_type: user
    description: Enables form 1990 email submission confirmation (VaNotify)
    enable_in_development: true
  form1995_confirmation_email:
    actor_type: user
    description: Enables form 1995 email submission confirmation (VaNotify)
    enable_in_development: true
  form1990e_confirmation_email:
    actor_type: user
    description: Enables form 1990e email submission confirmation (VaNotify)
    enable_in_development: true
  form21_0966_confirmation_email:
    actor_type: user
    description: Enables form 21-0966 email submission confirmation (VaNotify)
    enable_in_development: true
  form21_0966_confirmation_page:
    actor_type: user
    description: Enables form 21-0966 new confirmation page
    enable_in_development: true
  form21_0972_confirmation_email:
    actor_type: user
    description: Enables form 21-0972 email submission confirmation (VaNotify)
    enable_in_development: true
  form21_10203_confirmation_email:
    actor_type: user
    description: Enables form 21-10203 email submission confirmation (VaNotify)
  form21_10210_confirmation_email:
    actor_type: user
    description: Enables form 21-10210 email submission confirmation (VaNotify)
    enable_in_development: true
  form20_10206_confirmation_email:
    actor_type: user
    description: Enables form 20-10206 email submission confirmation (VaNotify)
    enable_in_development: true
  form20_10207_confirmation_email:
    actor_type: user
    description: Enables form 20-10207 email submission confirmation (VaNotify)
    enable_in_development: true
  form21_0845_confirmation_email:
    actor_type: user
    description: Enables form 21-0845 email submission confirmation (VaNotify)
    enable_in_development: true
  form21p_0847_confirmation_email:
    actor_type: user
    description: Enables form 21p-0847 email submission confirmation (VaNotify)
    enable_in_development: true
  form21_4138_confirmation_email:
    actor_type: user
    description: Enables form 21-4138 email submission confirmation (VaNotify)
  form21_4142_confirmation_email:
    actor_type: user
    description: Enables form 21-4142 email submission confirmation (VaNotify)
  form22_10282_confirmation_email:
    actor_type: user
    description: Enables form 22-10282 email submission confirmation (VaNotify)
    enable_in_development: true
  form22_10297_confirmation_email:
    actor_type: user
    description: Enables form 22-10297 email submission confirmation (VaNotify)
    enable_in_development: true
  form26_4555_confirmation_email:
    actor_type: user
    description: Enables form 26-4555 email submission confirmation (VaNotify)
    enable_in_development: true
  form_526_required_identifiers_in_user_object:
    actor_type: user
    description: includes a mapping of booleans in the profile section of a serialized user indicating which ids are nil for the user
  form40_0247_confirmation_email:
    actor_type: user
    description: Enables form 40-0247 email submission confirmation (VaNotify)
    enable_in_development: true
  form40_10007_confirmation_email:
    actor_type: user
    description: Enables form 40-10007 email submission error (VaNotify)
    enable_in_development: true
  form1990meb_confirmation_email:
    actor_type: user
    description: Enables form 1990 MEB email submission confirmation (VaNotify)
    enable_in_development: true
  form1990emeb_confirmation_email:
    actor_type: user
    description: Enables form 1990e MEB email submission confirmation (VaNotify)
    enable_in_development: true
  form5490_confirmation_email:
    actor_type: user
    description: Enables form 5490 email submission confirmation (VaNotify)
    enable_in_development: true
  form5495_confirmation_email:
    actor_type: user
    description: Enables form 5495 email submission confirmation (VaNotify)
    enable_in_development: true
  simple_forms_email_notifications:
    actor_type: user
    description: Enables form email notifications upon certain state changes (error and received)
    enable_in_development: true
  form2010206:
    actor_type: user
    description: If enabled shows the digital form experience for form 20-10206
  form2010207:
    actor_type: user
    description: If enabled shows the digital form experience for form 20-10207
  form210845:
    actor_type: user
    description: If enabled shows the digital form experience for form 21-0845
  form210966:
    actor_type: user
    description: If enabled shows the digital form experience for form 21-0966
  form210972:
    actor_type: user
    description: If enabled shows the digital form experience for form 21-0972
  form214138:
    actor_type: user
    description: If enabled shows the digital form experience for form 21-4138
  form214142:
    actor_type: user
    description: If enabled shows the digital form experience for form 21-4142
  form2110210:
    actor_type: user
    description: If enabled shows the digital form experience for form 21-10210
  form21p0847:
    actor_type: user
    description: If enabled shows the digital form experience for form 21P-0847
  form264555:
    actor_type: user
    description: If enabled shows the digital form experience for form 26-4555
  form400247:
    actor_type: user
    description: If enabled shows the digital form experience for form 40-0247
  form1010d_extended:
    actor_type: user
    description: If enabled shows the digital form experience for form 10-10d merged with form 10-7959c
    enable_in_development: true
  form1010d_browser_monitoring_enabled:
    actor_type: user
    description: Datadog RUM monitoring for form 10-10d (IVC CHAMPVA)
  form107959c_browser_monitoring_enabled:
    actor_type: user
    description: Datadog RUM monitoring for form 10-7959c (IVC CHAMPVA)
  form107959f1_browser_monitoring_enabled:
    actor_type: user
    description: Datadog RUM monitoring for form 10-7959f-1 (IVC CHAMPVA)
  form107959a_browser_monitoring_enabled:
    actor_type: user
    description: Datadog RUM monitoring for form 10-7959a (IVC CHAMPVA)
  form107959c:
    actor_type: cookie_id
    description: If enabled shows the digital form experience for form 10-7959c (IVC CHAMPVA other health insurance)
    enable_in_development: true
  form107959a:
    actor_type: user
    description: If enabled shows the digital form experience for form 10-7959a (IVC CHAMPVA claim form)
    enable_in_development: true
  form107959f2:
    actor_type: user
    description: If enabled shows the digital form experience for form 10-7959f-2 (Foreign Medical Program claim form)
    enable_in_development: true
  form_upload_flow:
    actor_type: user
    description: If enabled shows the find-a-form widget for the Form Upload Flow
  form_pdf_change_detection:
    actor_type: user
    description: If enabled runs the FormPdfChangeDetectionJob daily
  get_help_ask_form:
    actor_type: user
    description: Enables inquiry form for users to submit questions, suggestions, and complaints.
    enable_in_development: true
  get_help_messages:
    actor_type: user
    description: Enables secure messaging
    enable_in_development: true
  ha_cpap_supplies_cta:
    actor_type: user
    description: Toggle CTA for reordering Hearing Aid and CPAP supplies form within static pages.
  in_progress_form_custom_expiration:
    actor_type: user
    description: Enable/disable custom expiration dates for forms
    enable_in_development: true
  in_progress_form_reminder:
    actor_type: user
    description: Enable/disable in progress form reminders (sent via VaNotify)
    enable_in_development: true
  in_progress_form_reminder_age_param:
    actor_type: user
    description: Enable/disable in progress form reminder age param
    enable_in_development: true
  clear_stale_in_progress_reminders_sent:
    actor_type: user
    description: Enable/disable clearing of one-time in progress reminders after 60 days
    enable_in_development: true
  in_progress_1880_form_cron:
    actor_type: user
    description: Enable/disable scheduled cron for 1880 in progress form reminders (sent via VaNotify)
    enable_in_development: true
  in_progress_1880_form_reminder:
    actor_type: user
    description: Enable/disable 1880 in progress form reminders (sent via VaNotify)
    enable_in_development: true
  in_progress_form_reminder_1010ez:
    actor_type: user
    description: Enable/disable 1010ez in progress form reminders (sent via VaNotify)
    enable_in_development: true
  in_progress_form_reminder_526ez:
    actor_type: user
    description: Enable/disable 526ez in progress form reminders (sent via VaNotify)
    enable_in_development: true
  kendra_enabled_for_resources_and_support_search:
    actor_type: user
    description: Enable/disable Amazon Kendra for Resources and Support search
    enable_in_development: true
  letters_page_new_design:
    actor_type: user
    description: Enables ability to show updated letter page design
    enable_in_development: true
  lighthouse_claims_api_v2_add_person_proxy:
    actor_type: user
    description: Lighthouse Benefits Claims API v2 uses add_person_proxy service when target Veteran is missing a Participant ID
    enable_in_development: true
  lighthouse_claims_api_poa_dependent_claimants:
    actor_type: user
    description: Enable/disable dependent claimant support for POA requests
    enable_in_development: true
  lighthouse_claims_api_v2_poa_va_notify:
    actor_type: user
    description: Enable/disable the VA notification emails in V2 POA
    enable_in_development: false
  lighthouse_claims_v2_poa_requests_skip_bgs:
    actor_type: user
    description: Enable/disable skipping BGS calls for POA Requests
    enable_in_development: true
  lighthouse_claims_api_poa_use_bd:
    actor_type: user
    description: Lighthouse Benefits Claims API uses Lighthouse Benefits Documents API to upload POA forms instead of VBMS
    enable_in_development: true
  lighthouse_claims_api_use_birls_id:
    actor_type: user
    description: Lighthouse Benefits Claims API uses MPI birls_id as filenumber parameter to BDS search
    enable_in_development: true
  lighthouse_document_convert_to_unlocked_pdf_use_hexapdf:
    description: Enables the LighthouseDocument class's convert_to_unlocked_pdf method to use hexapdf to unlock encrypted pdfs
  log_eligible_benefits:
    actor_type: user
    description: Allows log_eligible_benefits_job.rb to run in background.
    enable_in_development: true
  logging_data_scrubber:
    actor_type: user
    description: Enable/disable data scrubbing for sensitive information
    enable_in_development: true
  loop_pages:
    actor_type: user
    description: Enable new list loop pattern
    enable_in_development: true
  show_mbs_preneed_change_va_4010007:
    actor_type: user
    description: Updates to text in form VA 40-10007
  medical_copays_six_mo_window:
    actor_type: user
    description: This will filter to only show medical copays within the last 6 months
    enable_in_development: true
  medical_copay_notifications:
    actor_type: user
    description: Enables notifications to be sent for new copay statements
    enable_in_development: true
  medical_expense_reports_form_enabled:
    actor_type: user
    description: Enables the Medical Expense Reports form (Form 21P-8416)
    enable_in_development: true
  medical_expense_reports_browser_monitoring_enabled:
    actor_type: user
    description: Medical Expense Reports Datadog RUM monitoring
  medical_expense_reports_error_email_notification:
    actor_type: cookie_id
    description: Toggle sending of the Action Needed email notification
  medical_expense_reports_received_email_notification:
    actor_type: cookie_id
    description: Toggle sending of the Received email notification
  medical_expense_reports_submitted_email_notification:
    actor_type: user
    description: Toggle sending of the Submission in Progress email notification
  mhv_accelerated_delivery_enabled:
    actor_type: user
    description: Control whether vets-api allows fetching MR data from LightHouse
    enable_in_development: false
  mhv_accelerated_delivery_allergies_enabled:
    actor_type: user
    description: Control fetching OH allergies data
    enable_in_development: false
  mhv_accelerated_delivery_care_notes_enabled:
    actor_type: user
    description: Control fetching OH care summary and notes data
    enable_in_development: false
  mhv_accelerated_delivery_conditions_enabled:
    actor_type: user
    description: Control fetching OH health condition data
    enable_in_development: false
  mhv_accelerated_delivery_labs_and_tests_enabled:
    actor_type: user
    description: Control fetching lab and test data from UHD (SCDF) service (web)
    enable_in_development: false
  mhv_accelerated_delivery_vital_signs_enabled:
    actor_type: user
    description: Control fetching OH vitals data
    enable_in_development: false
  mhv_accelerated_delivery_uhd_enabled:
    actor_type: user
    description: Control whether vets-api allows fetching any MR data from MHV UHD
    enable_in_development: false
  mhv_accelerated_delivery_uhd_oh_lab_type_logging_enabled:
    actor_type: user
    description: Control whether vets-api logs lab types returned for OH patients
    enable_in_development: false
  mhv_accelerated_delivery_uhd_vista_lab_type_logging_enabled:
    actor_type: user
    description: Control whether vets-api logs lab types returned for VistA patients
    enable_in_development: false
  mhv_accelerated_delivery_uhd_sp_enabled:
    actor_type: user
    description: Control whether vets-api allows fetching Surgical Pathology data from MHV UHD
    enable_in_development: false
  mhv_accelerated_delivery_uhd_mb_enabled:
    actor_type: user
    description: Control whether vets-api allows fetching Microbiology data from MHV UHD
    enable_in_development: false
  mhv_accelerated_delivery_uhd_ch_enabled:
    actor_type: user
    description: Control whether vets-api allows fetching Chem/Hem data from MHV UHD
  mhv_accelerated_delivery_uhd_filtering_enabled:
    actor_type: user
    description: Control whether vets-api applies filtering logic to UHD lab records
    enable_in_development: false
  mhv_accelerated_delivery_uhd_loinc_logging_enabled:
    actor_type: user
    description: Control whether vets-api logs LOINC codes returned from UHD notes records
    enable_in_development: false
  mhv_va_health_chat_enabled:
    actor_type: user
    description: Enables the VA Health Chat link at /my-health
  mhv_landing_page_show_priority_group:
    actor_type: user
    description: Shows Veterans their Priority Group on the MHV Landing Page
    enable_in_development: true
  mhv_landing_page_personalization:
    actor_type: user
    description: Enables personalized content on the My HealtheVet landing page.
    enable_in_development: true
  mhv_landing_page_show_share_my_health_data_link:
    actor_type: user
    description: Show Share My Health Data (SMHD) link on Medical Records card of the MHV landing page
  mhv_supply_reordering_enabled:
    actor_type: user
    description: Enables the launch of mhv supply reordering application at /my-health/order-medical-supplies
  mhv_secure_messaging_no_cache:
    actor_type: user
    description: Prevents caching of Secure Messaging data
  mhv_secure_messaging_cerner_pilot:
    actor_type: user
    description: Enables/disables Secure Messaging Cerner Transition Pilot environment on VA.gov and VHAB
  mhv_secure_messaging_filter_accordion:
    actor_type: user
    description: Enables/disables Secure Messaging Filter Accordion re-design updates on VA.gov
    enable_in_development: true
  mhv_secure_messaging_remove_lefthand_nav:
    actor_type: user
    description: Disables/Enables Secure Messaging lefthand navigation for new navigation solution
    enable_in_development: true
  mhv_secure_messaging_triage_group_plain_language:
    actor_type: user
    description: Disables/Enables Secure Messaging recipients group plain language design
    enable_in_development: true
  mhv_secure_messaging_recipient_opt_groups:
    actor_type: user
    description: Disables/Enables Secure Messaging optgroups in recipient dropdown on Start a new message page
    enable_in_development: true
  mhv_secure_messaging_recipient_combobox:
    actor_type: user
    description: Disables/Enables Secure Messaging combobox in recipient dropdown on Start a new message page
  mhv_secure_messaging_read_receipts:
    actor_type: user
    description: Disables/Enables Secure Messaging read receipts
    enable_in_development: true
  mhv_secure_messaging_milestone_2_aal:
    actor_type: user
    description: Disables/Enables Secure Messaging AAL Milestone 2
    enable_in_development: true
  mhv_secure_messaging_policy_va_patient:
    actor_type: user
    description: Disables/Enables Secure Messaging policy check for VA patient
  mhv_secure_messaging_custom_folders_redesign:
    actor_type: user
    description: Disables/Enables Secure Messaging Custom Folders Redesign
    enable_in_development: true
  mhv_secure_messaging_large_attachments:
    actor_type: user
    description: Disables/Enables sending large attachments in Secure Messaging using AWS S3 upload method for all eligible messages to Vista or OH recipients
    enable_in_development: false
  mhv_secure_messaging_curated_list_flow:
    actor_type: user
    description: Disables/Enables Secure Messaging Curated List Flow
    enable_in_development: true
  mhv_secure_messaging_recent_recipients:
    actor_type: user
    description: Disables/Enables Secure Messaging Recent Recipients
    enable_in_development: true
  mhv_bypass_downtime_notification:
    actor_type: user
    description: When enabled, bypass the MHV downtime notification; intended for smoke testing in production
    enable_in_development: true
  mhv_medical_records_allow_txt_downloads:
    actor_type: user
    description: Allows users to download Medical Records data in TXT format
    enable_in_development: true
  mhv_medical_records_ccd_extended_file_types:
    actor_type: user
    description: Allows users to download CCD (health summary) in PDF and HTML formats
    enable_in_development: true
  mhv_medical_records_display_conditions:
    actor_type: user
    description: Show/hide content related to Health Conditions in Medical Records
    enable_in_development: true
  mhv_medical_records_display_domains:
    actor_type: user
    description: Show/hide in-progress Medical Records domains
    enable_in_development: true
  mhv_medical_records_display_labs_and_tests:
    actor_type: user
    description: Show/hide content related to Labs & Tests in Medical Records
    enable_in_development: true
  mhv_medical_records_display_notes:
    actor_type: user
    description: Show/hide content related to Notes in Medical Records
    enable_in_development: true
  mhv_medical_records_display_sidenav:
    actor_type: user
    description: Show/hide the Medical Records side navigation
    enable_in_development: true
  mhv_medical_records_display_vaccines:
    actor_type: user
    description: Show/hide content related to Vaccines in Medical Records
    enable_in_development: true
  mhv_medical_records_display_settings_page:
    actor_type: user
    description: Show/hide the Settings Page in Medical Records
    enable_in_development: true
  mhv_medical_records_display_vitals:
    actor_type: user
    description: Show/hide content related to Vitals in Medical Records
    enable_in_development: true
  mhv_medical_records_migrate_ccd_to_s3:
    actor_type: user
    description: Enables the switch to an s3 bucket for the CCD endpoints
    enable_in_development: true
  mhv_medical_records_migrate_dicom_to_s3:
    actor_type: user
    description: Enables the switch to an s3 bucket for the DICOM endpoint
    enable_in_development: true
  mhv_medical_records_migrate_to_api_gateway:
    actor_type: user
    description: Enables the switch to the new MHV API Gateway endpoints
    enable_in_development: true
  mhv_medical_records_phr_refresh_on_login:
    actor_type: user
    description: Enables/disables the PHR refresh for MHV users when logging into VA.gov
    enable_in_development: true
  mhv_medical_records_redact_fhir_client_logs:
    actor_type: user
    description: Replaces IDs in fhir_client INFO-level logs with X's when enabled
    enable_in_development: true
  mhv_medical_records_to_va_gov_release:
    actor_type: user
    description: Enables/disables Medical Records on VA.gov (intial transition from MHV to VA.gov)
    enable_in_development: true
  mhv_medical_records_new_eligibility_check:
    actor_type: user
    description: Enables/disables Medical Records new access policy eligibility check endpoint
    enable_in_development: true
  mhv_medical_records_update_landing_page:
    actor_type: user
    description: Enables/disables Medical Records new landing page content
    enable_in_development: true
  mhv_medical_records_filter_and_sort:
    actor_type: user
    description: Enables/disables Medical Records new filter and sort changes
    enable_in_development: true
  mhv_medical_records_use_unified_sei_api:
    actor_type: user
    description: Enables/disables use of the unified API call self-entered information
    enable_in_development: true
  mhv_medical_records_milestone_two:
    actor_type: user
    description: Enables/disables Medical Records new Milestone 2 changes
    enable_in_development: true
  mhv_medical_records_retry_next_page:
    actor_type: user
    description: Enables/disables with_retries when getting the next page
    enable_in_development: true
  mhv_medical_records_support_backend_pagination_allergy:
    actor_type: user
    description: Enables/disables backend caching/pagination for allergies
    enable_in_development: true
  mhv_medical_records_support_backend_pagination_care_summary_note:
    actor_type: user
    description: Enables/disables backend caching/pagination for care summaries & notes
    enable_in_development: true
  mhv_medical_records_support_backend_pagination_health_condition:
    actor_type: user
    description: Enables/disables backend caching/pagination for health conditions
    enable_in_development: true
  mhv_medical_records_support_backend_pagination_lab_test:
    actor_type: user
    description: Enables/disables backend caching/pagination for labs & tests
    enable_in_development: true
  mhv_medical_records_support_backend_pagination_vaccine:
    actor_type: user
    description: Enables/disables backend caching/pagination for vaccines
    enable_in_development: true
  mhv_medical_records_support_backend_pagination_vital:
    actor_type: user
    description: Enables/disables backend caching/pagination for vitals
    enable_in_development: true
  mhv_medical_records_support_new_model_allergy:
    actor_type: user
    description: Enables/disables the use of pre-transformed allergy objects
    enable_in_development: true
  mhv_medical_records_support_new_model_care_summary_note:
    actor_type: user
    description: Enables/disables the use of pre-transformed care summary/note objects
    enable_in_development: true
  mhv_medical_records_support_new_model_health_condition:
    actor_type: user
    description: Enables/disables the use of pre-transformed health condition objects
    enable_in_development: true
  mhv_accelerated_delivery_vaccines_enabled:
    actor_type: user
    description: Enables/disables the new immunizations v2 endpoint that uses LH as a datasource and aligns with data model that the mobile app uses
    enable_in_development: false
  mhv_medical_records_support_new_model_lab_test:
    actor_type: user
    description: Enables/disables the use of pre-transformed lab/test objects
    enable_in_development: true
  mhv_medical_records_support_new_model_vaccine:
    actor_type: user
    description: Enables/disables the use of pre-transformed vaccine objects
    enable_in_development: true
  mhv_medical_records_support_new_model_vital:
    actor_type: user
    description: Enables/disables the use of pre-transformed vital objects
    enable_in_development: true
  mhv_medical_records_uuid_for_jwt_session_locking:
    actor_type: user
    description: Use UUID instead of ICN for locking MHV JWT sessions
    enable_in_development: true
  mhv_medications_display_allergies:
    actor_type: user
    description: Enables/disables allergies and reactions data
    enable_in_development: true
  mhv_medications_display_filter:
    actor_type: user
    description: Enables/disables filter feature for medications list
    enable_in_development: true
  mhv_medications_display_grouping:
    actor_type: user
    description: Enables/disables grouping medications related work
    enable_in_development: true
  mhv_medications_cerner_pilot:
    actor_type: user
    description: Enables/disables Medications Cerner Transition Pilot environment on VA.gov and VHAB
  mhv_enable_aal_integration:
    actor_type: user
    description: Enables/disables integration with MHV's AAL-creation endpoint
    enable_in_development: true
  mhv_hash_id_for_mhv_session_locking:
    actor_type: user
    description: Hash the MHV Correlation ID when locking MHV sessions
    enable_in_development: true
  mhv_modern_cta_links:
    actor_type: user
    description: CTA widget links point to va.gov services
  mhv_medications_display_pending_meds:
    actor_type: user
    description: Enables/disables pending medications related work
    enable_in_development: true
  mhv_medications_display_refill_progress:
    actor_type: user
    description: Enables/disables refill progress related work
    enable_in_development: true
  mhv_medications_dont_increment_ipe_count:
    actor_type: user
    description: when this flag is on the count will not be incremented for ipe
    enable_in_development: true
  mhv_medications_partial_fill_content:
    actor_type: user
    description: Enables/disables partial fill content
    enable_in_development: true
  mhv_medications_new_policy:
    actor_type: user
    description: Updates MHV Medications policy based on recent updates to MHV Account Creation API
  mhv_milestone_2_changes_enabled:
    actor_type: user
    description: Enables MHV Milestone 2 changes
  mhv_header_links:
    actor_type: user
    description: Display My HealtheVet and My VA links in the site header
    enable_in_development: true
  mhv_email_confirmation:
    actor_type: user
    description: Enables/disables email confirmation alerts on MHV and My VA pages
  mobile_allergy_intolerance_model:
    actor_type: user
    description: For mobile app, enalbes use of strict models for parsing allergy intolerance
  mobile_api:
    actor_type: user
    description: API endpoints consumed by the VA Mobile App (iOS/Android)
  mobile_filter_doc_27_decision_letters_out:
    actor_type: user
    description: filters out doc type 27 decision letters out of list of decision letters for mobile
    enable_in_development: false
  mobile_claims_log_decision_letter_sent:
    actor_type: user
    description: Logs decision letter info on both claims and decision letter endpoint
    enable_in_development: true
  mobile_coe_letter_use_lgy_service:
    actor_type: user
    description: Use LGY service for retrieving COE letters in the mobile app
    enable_in_development: false
  multiple_address_10_10ez:
    actor_type: cookie_id
    description: >
      [Front-end only] When enabled, the 10-10EZ will collect a home and mailing address for the veteran
      vs only collecting a single, "permanent" address.
  organic_conversion_experiment:
    actor_type: user
    description: Toggle to enable login.gov create account experiment
  profile_show_paperless_delivery:
    actor_type: user
    description: Toggle user's ability to see and modify paperless delivery settings page.
  pcpg_trigger_action_needed_email:
    actor_type: user
    description: Set whether to enable VANotify email to Veteran for PCPG failure exhaustion
  pdf_fill_redesign_form_jumplinks:
    actor_type: user
    description: Enable jumplinks from form to overflow page, when using v2 PDF overflow generator
  pdf_fill_redesign_overflow_jumplinks:
    actor_type: user
    description: Enable jumplinks from overflow page back to form, when using v2 PDF overflow generator
  pension_error_email_notification:
    actor_type: cookie_id
    description: Toggle sending of the Action Needed email notification
  pension_submitted_email_notification:
    actor_type: cookie_id
    description: Toggle sending of the Submission in Progress email notification
  pension_received_email_notification:
    actor_type: cookie_id
    description: Toggle sending of the Received email notification
  pension_persistent_attachment_error_email_notification:
    actor_type: cookie_id
    description: Toggle sending of the Persistent Attachment Error email notification
  pension_itf_validate_data_logger:
    actor_type: user
    description: Toggle sending of the ITF Validate Data to Rails Logger
    enable_in_development: true
  pension_pdf_form_alignment:
    actor_type: user
    description: Toggle for the new PDF form alignment update
    enable_in_development: true
  pre_entry_covid19_screener:
    actor_type: user
    description: >
      Toggle for the entire pre-entry covid 19 self-screener available at /covid19screener and to be used by visitors
      to VHA facilities in lieu of manual screening with a VHA employee.
      This toggle is owned by Patrick B. and the rest of the CTO Health Products team.
  profile_contact_info_page_ui_refresh:
    actor_type: user
    description: Display updated UI/UX for the profile Contact Information page.
  profile_enhanced_military_info:
    actor_type: user
    description: When enabled, /v1/profile/military_info endpoint will return all military information for a user.
  profile_international_phone_numbers:
    actor_type: user
    description: Enables international phone number support on VA.gov profile.
  profile_lighthouse_rating_info:
    actor_type: user
    description: When enabled, will request disability rating info data from lighthouse API.
  profile_user_claims:
    actor_type: user
    description: When enabled, /v0/user will return user profile claims for accessing service endpoints.
  profile_show_mhv_notification_settings_email_appointment_reminders:
    actor_type: user
    description: Show/Hide the email channel for Health appointment reminders notifications
  profile_show_mhv_notification_settings_email_rx_shipment:
    actor_type: user
    description: Show/Hide the email channel for Prescription shipping notifications
  profile_show_mhv_notification_settings_new_secure_messaging:
    actor_type: user
    description: Display MHV notification settings - New secure message notifications
  profile_show_mhv_notification_settings_medical_images:
    actor_type: user
    description: Display MHV notification settings - Medical images/reports notifications
  profile_show_military_academy_attendance:
    actor_type: user
    description: When enabled, profile service history will include military academy attendance.
    enable_in_development: true
  profile_hide_direct_deposit:
    actor_type: user
    description: Hides the Profile - Direct Deposit page content during a service outage
    enable_in_development: false
  profile_limit_direct_deposit_for_non_beneficiaries:
    actor_type: user
    description: Limits the Direct Deposit page functionality based on the veteranStatus property.
    enable_in_development: true
  profile_show_credential_retirement_messaging:
    actor_type: user
    description: Show/hide MHV and DS Logon credential retirement messaging in profile
  profile_show_new_health_care_copay_bill_notification_setting:
    actor_type: user
    description: Show/Hide the Health care copay bill section of notifications in profile
  profile_show_privacy_policy:
    actor_type: user
    description: Show/Hide the privacy policy section on profile pages
  profile_show_pronouns_and_sexual_orientation:
    actor_type: user
    description: Show/hide Pronouns and Sexual Orientation fields on profile page
  profile_show_quick_submit_notification_setting:
    actor_type: user
    description: Show/Hide the quick submit section of notification settings in profile
  profile_validate_address_when_no_candidate_found:
    actor_type: user
    description: When enabled, a CandidateAddressNotFound error will be followed up by a call to the validate endpoint
  profile_show_no_validation_key_address_alert:
    actor_type: user
    description: Show/Hide alert messages when no validationKey is returned from the address_validation endpoint
  profile_use_experimental:
    description: Use experimental features for Profile application - Do not remove
    enable_in_development: true
    actor_type: user
  profile_use_vafsc:
    description: Use VA Forms System Core for forms instead of schema based forms
    actor_type: user
    enable_in_development: true
  pw_ehr_cta_use_slo:
    actor_type: user
    description: Use single-logout (SLO) paths for Public Websites-managed EHR CTAs
  my_va_experimental:
    actor_type: user
    description: Use for experimental features for My VA application (general)
  my_va_experimental_frontend:
    actor_type: user
    description: Use for experimental features for My VA application (frontend)
  my_va_experimental_fullstack:
    actor_type: user
    description: Use for experimental features for My VA application (fullstack)
    enable_in_development: true
  my_va_hide_notifications_section:
    actor_type: user
    description: Hides the Notifications section on My VA
    enable_in_development: true
  my_va_notification_component:
    actor_type: user
    description: Enable users to see va-notification component on My VA
    enable_in_development: true
  my_va_notification_dot_indicator:
    actor_type: user
    description: Enable dot indicator for notifications
  my_va_enable_mhv_link:
    actor_type: user
    description: Enables the "Visit MHV" CTA link under Health care section
  my_va_new_mhv_urls:
    actor_type: user
    description: Updates URLs for the "Health care" section of My VA
  my_va_mhv_link_design_update:
    actor_type: user
    description: Updates to hyperlink design for the "Health care" section of My VA
  my_va_update_errors_warnings:
    actor_type: user
    description: Update all errors and warnings on My VA for consistency (will remove when va-notification component is released)
  my_va_lighthouse_uploads_report:
    actor_type: user
    description: Use lighthouse /uploads/report endpoint for Form status
  my_va_form_submission_pdf_link:
    actor_type: user
    description: Enables users to view PDF link within submitted forms cards
  rated_disabilities_detect_discrepancies:
    actor_type: user
    description:
      When enabled, the rated disabilities application will check for discrepancies between
      the number of rated disabilities returned by EVSS and Lighthouse
    enable_in_development: true
  rated_disabilities_sort_ab_test:
    actor_type: user
    description: Allows us to set up AB test of sorting on rated disabilities app
  rated_disabilities_use_lighthouse:
    actor_type: user
    description: When enabled, the rated disabilities application uses Lighthouse instead of EVSS
    enable_in_development: true
  saved_claim_pdf_overflow_tracking:
    actor_type: user
    description: When enabled, record metrics for claims which have overflow in the generated pdf
    enable_in_development: true
  schema_contract_appointments_index:
    actor_type: user
    description: Enables schema validation for the appointments service index fetch.
  schema_contract_claims_and_appeals_get_claim:
    actor_type: user
    description: Enables schema validation for the claims and appeals service get claim fetch.
  search_representative:
    actor_type: user
    description: Enable frontend application and cta for Search Representative application
    enable_in_development: true
  search_gov_maintenance:
    actor_type: user
    description: Use when Search.gov system maintenance impacts sitewide search
    enable_in_development: true
  show526_wizard:
    actor_type: user
    description: This determines when the wizard should show up on the form 526 intro page
    enable_in_development: true
  show_edu_benefits_0994_wizard:
    actor_type: user
    description: This determines when the wizard should show up on the 0994 introduction page
  show_edu_benefits_1990_wizard:
    actor_type: user
    description: This determines when the wizard should show up on the 1990 introduction page
  show_edu_benefits_1990e_wizard:
    actor_type: user
    description: This determines when the wizard should show up on the 1990e introduction page
  show_edu_benefits_1990n_wizard:
    actor_type: user
    description: This determines when the wizard should show up on the 1990N introduction page
  show_edu_benefits_1995_wizard:
    actor_type: user
    description: This determines when the wizard should show up on the 1995 introduction page
  show_edu_benefits_5490_wizard:
    actor_type: user
    description: This determines when the wizard should show up on the 5490 introduction page
  show_edu_benefits_5495_wizard:
    actor_type: user
    description: This determines when the wizard should show up on the 5495 introduction page
  show_financial_status_report:
    actor_type: user
    description: Enables VA Form 5655 (Financial Status Report)
    enable_in_development: true
  show_financial_status_report_wizard:
    actor_type: user
    description: Enables the Wizard for VA Form 5655 (Financial Status Report)
    enable_in_development: true
  show_financial_status_report_streamlined_waiver:
    actor_type: user
    description: Enables the Streamlined Waiver for VA Form 5655 (Financial Status Report)
    enable_in_development: true
  show_form_i18n:
    actor_type: user
    description: Enables the internationalization features for forms
    enable_in_development: true
  show_dgi_direct_deposit_1990EZ:
    actor_type: user
    description: Displays prefill enabled direct deposit component on 1990EZ form.
    enable_in_development: false
  show_meb_1990EZ_maintenance_alert:
    actor_type: user
    description: Displays an alert to users on 1990EZ intro page that the Backend Service is Down.
    enable_in_development: false
  show_meb_1990EZ_R6_maintenance_message:
    actor_type: user
    description: Displays an alert to users on 1990EZ intro page that the Backend Service is Down.
    enable_in_development: false
  show_meb_1990E_maintenance_alert:
    actor_type: user
    description: Displays an alert to users on 1990E intro page that the Backend Service is Down.
    enable_in_development: false
  show_meb_1990E_R6_maintenance_message:
    actor_type: user
    description: Displays an alert to users on 1990E intro page that the Backend Service is Down.
    enable_in_development: false
  show_meb_letters_maintenance_alert:
    actor_type: user
    description: Displays an alert to users on Letters Inbox page that the Backend Service is Down.
    enable_in_development: false
  show_meb_enrollment_verification_maintenance_alert:
    actor_type: user
    description: Displays an alert to users on Enrollment Verification intro page that the Backend Service is Down.
    enable_in_development: false
  show_meb_international_address_prefill:
    actor_type: user
    description: Enhances form prefilling to include international address.
    enable_in_development: true
  show_meb_service_history_categorize_disagreement:
    actor_type: user
    enable_in_development: false
  show_meb_5490_maintenance_alert:
    actor_type: user
    description: Displays an alert to users on 5490 intro page that the Backend Service is Down.
    enable_in_development: false
  show_meb_5490_1990e_text_update:
    actor_type: user
    description: Displays updated text to more clearly explain who needs to fill out form
    enable_in_development: false
  show_one_va_debt_letter:
    actor_type: user
    description: Enables the One VA Debt Letter feature
    enable_in_development: true
  show_cdp_one_thing_per_page:
    actor_type: user
    description: Enables the Payment History MVP features for development
    enable_in_development: true
  vha_show_payment_history:
    actor_type: user
    description: Enables the VHA Payment history (including copay resolution) feature for combined debt portal
    enable_in_development: true
  meb_1606_30_automation:
    actor_type: user
    description: Enables MEB form to handle Chapter 1606/30 forms as well as Chapter 33.
  meb_exclusion_period_enabled:
    actor_type: user
    description: enables exclusion period checks
    enable_in_development: false
  meb_dpo_address_option_enabled:
    actor_type: user
    description: enables DPO option on address field
    enable_in_development: false
  meb_kicker_notification_enabled:
    actor_type: user
    description: enables kicker notification on additional consideration questions
    enable_in_development: false
  meb_auto_populate_relinquishment_date:
    actor_type: user
    description: Flag to autofill datepicker for reliinquishment date
    enable_in_development: true
  dgi_rudisill_hide_benefits_selection_step:
    actor_type: user
    description: Hides benefit selection page on original claims application.
    enable_in_development: false
  show_forms_app:
    actor_type: user
    description: Enables the TOE form to be displayed.
    enable_in_development: true
  sign_in_service_enabled:
    actor_type: cookie_id
    description: Enables the ability to use OAuth authentication via the Sign in Service (Identity)
    enable_in_development: true
  mhv_credential_button_disabled:
    actor_type: user
    description: Enables the ability to hide the My HealtheVet sign in button (Identity)
    enable_in_development: true
  sign_in_modal_v2:
    actor_type: user
    description: Enables new page design of Sign In modal and USiP
    enable_in_development: false
  confirm_contact_email_interstitial_enabled:
    actor_type: user
    description: Enables users with emails tied to MHV classic accounts to be redirected to the confirm contact email interstitial page (Identity)
    enable_in_development: false
  dslogon_interstitial_redirect:
    actor_type: user
    description: Enables DS Logon users to be redirected to the DS Logon deprecation interstitial page (Identity)
    enable_in_development: false
  dslogon_button_disabled:
    actor_type: user
    description: Hides the DS Logon button credential on sign-in page + modal (Identity)
    enable_in_development: false
  medical_copays_zero_debt:
    actor_type: user
    description: Enables zero debt balances feature on the medical copays application
    enable_in_development: false
  show_healthcare_experience_questionnaire:
    actor_type: cookie_id
    description: Enables showing the pre-appointment questionnaire feature.
    enable_in_development: true
  show_generic_debt_card_myva:
    actor_type: user
    description: Enables the generic debt card on My VA
    enable_in_development: true
  show_new_refill_track_prescriptions_page:
    actor_type: user
    description: This will show the non-Cerner-user and Cerner-user content for the page /health-care/refill-track-prescriptions/
  show_new_schedule_view_appointments_page:
    actor_type: user
    description: This will show the non-Cerner-user and Cerner-user content for the page /health-care/schedule-view-va-appointments/
  show_preneed_mulesoft_integration:
    actor_type: user
    description: Show the va.gov to mulsoft work for Pre-Need form.
  show_updated_fry_dea_app:
    actor_type: user
    description: Show the new version of the Fry/DEA form.
  spool_testing_error_2:
    actor_type: user
    description: Enables Slack notifications for CreateDailySpoolFiles
  spool_testing_error_3:
    actor_type: user
    description: Enables email notifications for CreateDailySpoolFiles errors
  subform_8940_4192:
    actor_type: user
    description: Form 526 subforms for unemployability & connected employment information
    enable_in_development: true
  unified_search_sync_research_and_support:
    actor_type: user
    description: Controls on/off status for a redis job that syncs R&S data to Kendra data source
    enable_in_development: false
  use_veteran_models_for_appoint:
    actor_type: user
    description: Use the original veteran_x models to power Appoint a Rep entity search
    enable_in_development: true
  va1010_forms_eesummary_rest_api_enabled:
    actor_type: user
    description: Utilizes the Enrollment System's eeSummary REST API
    enable_in_development: true
  va_notify_custom_errors:
    actor_type: user
    description: Custom error classes instead of the generic Common::Exceptions::BackendServiceException
  va_notify_custom_bearer_tokens:
    actor_type: user
    description: Iterates through Settings.vanotify.service_callback_tokens for token matching
  va_online_scheduling:
    actor_type: user
    description: Allows veterans to view their VA and Community Care appointments
    enable_in_development: true
  va_online_scheduling_booking_exclusion:
    actor_type: user
    description: Permits the exclusion of Lovell sites from being scheduled prior to Oracle Health cutover
    enable_in_development: true
  va_online_scheduling_cancellation_exclusion:
    actor_type: user
    description: Permits the exclusion of Lovell sites from cancellations prior to Oracle Health cutover
    enable_in_development: true
  va_online_scheduling_cancel:
    actor_type: user
    description: Allows veterans to cancel VA appointments
    enable_in_development: true
  va_online_scheduling_community_care:
    actor_type: user
    description: Allows veterans to submit requests for Community Care appointments
    enable_in_development: true
  va_online_scheduling_direct:
    actor_type: user
    description: Allows veterans to directly schedule VA appointments
    enable_in_development: true
  va_online_scheduling_requests:
    actor_type: user
    description: Allows veterans to submit requests for VA appointments
    enable_in_development: true
  va_online_scheduling_vaos_alternate_route:
    actor_type: user
    enable_in_development: false
    description: Toggle for the vaos module to use an alternate vaos-service route
  va_dependents_verification:
    actor_type: user
    description: Toggles new features for the dependents verification form
  va_dependents_v2:
    actor_type: user
    description: Allows us to toggle between V1 and V2 of the 686c-674 forms.
  va_dependents_v2_banner:
    actor_type: user
    description: Allows us to toggle a form maintenance banner on the V1 form for pre-launch.
  va_dependents_v3:
    actor_type: user
    description: Allows us to toggle v3 of the 686c-674 form.
  va_dependents_bgs_extra_error_logging:
    actor_type: user
    description: Allows us to toggle extra error logging for BGS in 686C-674
  va_dependents_browser_monitoring_enabled:
    actor_type: user
    description: Allows us to toggle Datadog RUM/LOG monitoring for the 686C-674
  va_dependents_net_worth_and_pension:
    actor_type: user
    description: Allows us to toggle the net worth and pension questions on the 686C-674
  va_dependents_new_fields_for_pdf:
    actor_type: user
    description: Allows us to toggle the new fields on the front end for 686C-674
  va_dependents_duplicate_modals:
    actor_type: user
    description: Allows us to toggle duplicate modals for the 686C-674
    enable_in_development: true
  va_online_scheduling_enable_OH_cancellations:
    actor_type: user
    enable_in_development: true
    description: Allows appointment cancellations to be routed to Oracle Health sites.
  va_online_scheduling_enable_OH_eligibility:
    actor_type: user
    enable_in_development: true
    description: Toggle for routing eligibility requests to the VetsAPI Gateway Service(VPG) instead of vaos-service
  va_online_scheduling_enable_OH_slots_search:
    actor_type: user
    enable_in_development: true
    description: Toggle for routing slots search requests to the VetsAPI Gateway Service(VPG) instead of vaos-service
  va_online_scheduling_cc_direct_scheduling:
    actor_type: user
    description: Enables CC direct scheduling.
    enable_in_development: true
  va_online_scheduling_cc_direct_scheduling_chiropractic:
    actor_type: user
    description: Adds chiropractic to the list of services that can be direct scheduled.
    enable_in_development: true
  va_online_scheduling_use_vpg:
    actor_type: user
    enable_in_development: true
    description: Toggle for routing appointment requests to the VetsAPI Gateway Service(VPG) instead of vaos-service.
  va_online_scheduling_recent_locations_filter:
    actor_type: user
    enable_in_development: true
    description: Toggle for displaying the most recent facilities on the Choose your VA location page.
  va_online_scheduling_OH_direct_schedule:
    actor_type: user
    enable_in_development: true
    description: Toggle to enable direct scheduling workflow for Oracle Health appointments.
  va_online_scheduling_OH_request:
    actor_type: user
    enable_in_development: true
    description: Toggle to enable request workflow for Oracle Health appointments.
  va_online_scheduling_remove_podiatry:
    actor_type: user
    enable_in_development: true
    description: Toggle to remove Podiatry from the type of care list when scheduling an online appointment.
  va_online_scheduling_list_view_clinic_info:
    actor_type: user
    enable_in_development: true
    description: Toggle to display clinic name and location on appointment list and print views.
  va_online_scheduling_add_OH_avs:
    actor_type: user
    enable_in_development: true
    description: Toggle to include After Visit Summary in Oracle Health appointments.
  va_online_scheduling_immediate_care_alert:
    actor_type: user
    enable_in_development: true
    description: Toggle for using the new immediate care alert page at the start of the scheduling flow.
  va_online_scheduling_remove_facility_config_check:
    actor_type: user
    enable_in_development: true
    description: Toggle to remove the redundant call to facility configurations when determining patient eligibility.
  vaos_appointment_notification_callback:
    actor_type: user
    enable_in_development: true
    description: Enables custom email delivery callback for VAOS appointment status notifications
  vba_documents_virus_scan:
    actor_type: user
    description: ClamAV virus scanning for Benefits Intake API upload submissions
  veteran_onboarding_beta_flow:
    actor_type: user
    description: Conditionally display the new veteran onboarding flow to user
  veteran_onboarding_show_to_newly_onboarded:
    actor_type: user
    description: Conditionally display the new veteran onboarding flow to user, based upon number of days since verified
  veteran_onboarding_show_welcome_message_to_new_users:
    actor_type: user
    description: Conditionally display the "Welcome to VA" message to new (LOA1 or LOA3) users
    enable_in_development: false
  vet_status_pdf_logging:
    actor_type: user
    description: Enables the Veteran Status Card to log PDF download events/failures
  vre_cutover_notice:
    actor_type: user
    description: Enables the cutover notice for VR&E users, indicating the timeframe for new form version
  vre_trigger_action_needed_email:
    actor_type: user
    description: Set whether to enable VANotify email to Veteran for VRE failure exhaustion
  vre_use_new_vfs_notification_library:
    actor_type: user
    description: Whether or not to use the VFS library for interacting with VA Notify
  vre_modular_api:
    actor_type: user
    description: Enables calls to the modularized VRE API
  priority_processing_request_apply_vsi_flash:
    actor_type: user
    description: Enables VSI (Very Seriously Injured) flash functionality for form 20-10207 submissions
    enable_in_development: false
  show_edu_benefits_1990EZ_Wizard:
    actor_type: user
    description: Navigates user to 1990EZ or 1990 depending on form questions.
    enable_in_development: true
  show_dashboard_notifications:
    actor_type: user
    description: Enables on-site notifications
  check_va_inbox_enabled:
    actor_type: user
    description: Enables check inbox link
  dhp_connected_devices_fitbit:
    actor_type: user
    description: Enables linking between VA.gov account and fitbit account
  payment_history:
    actor_type: user
    description: Allows manual enabling/disabling payment history when BGS is acting up (5 min response times)
    enable_in_development: true
  cdp_payment_history_vba:
    actor_type: user
    description: Enables showing the overpayment and summary pages for the CDP Payment History
    enable_in_development: true
  show_meb_dgi40_features:
    actor_type: user
    description: Enables the UI integration with the meb dgi
    enable_in_development: true
  show_meb_dgi42_features:
    actor_type: user
    description: Enables UI updates for meb dgi 42
    enable_in_development: true
  show_meb_enhancements:
    actor_type: user
    description: Provides a flag wrapper for minor code changes to be gated from Prod.
    enable_in_development: true
  show_meb_enhancements_06:
    actor_type: user
    description: Provides a flag wrapper for minor code changes to be gated from Prod.
  show_meb_enhancements_08:
    actor_type: user
    description: Provides a flag wrapper for minor code changes to be gated from Prod.
    enable_in_development: true
  show_meb_enhancements_09:
    actor_type: user
    description: Provides a flag wrapper for minor code changes to be gated from Prod.
    enable_in_development: true
  meb_gate_person_criteria:
    actor_type: user
    description: Flag to use Person Criteria on Submission service
    enable_in_development: true
  supply_reordering_sleep_apnea_enabled:
    actor_type: user
    description: Enables sleep apnea supplies to be ordered in the supply reorder tool / MDOT.
    enable_in_development: true
  toe_dup_contact_info_call:
    actor_type: user
    description: Flag to use contact info call and modal
    enable_in_development: true
  toe_short_circuit_bgs_failure:
    actor_type: user
    description: Flag to use begin rescue block for BGS call
    enable_in_development: true
  toe_high_school_info_change:
    actor_type: user
    description: Flag to change order of high school info page
    enable_in_development: false
  toe_light_house_dgi_direct_deposit:
    actor_type: user
    description: Uses lighthouse api for direct deposit information in TOE.
    enable_in_development: false
  move_form_back_button:
    actor_type: user
    description: Test moving form back button to the top of the page
  mobile_cerner_transition:
    actor_type: user
    description: For mobile app, a facility is being transitioned to cerner.
  mobile_iam_authentication_disabled:
    actor_type: user
    description: For mobile app, disable iam authentication method.
  mobile_military_indicator_logger:
    actor_type: user
    description: For mobile app, enables logging of military discharge codes
  mobile_appeal_model:
    actor_type: user
    description: For mobile app, enables use of strict models for parsing appeals
  mobile_push_register_logging:
    actor_type: user
    description: For mobile app, logs push register errors for debugging
  form526_backup_submission_temp_killswitch:
    actor_type: user
    description: Provide a temporary killswitch to disable form526 backup submission if something were to go awry
  virtual_agent_show_ai_disclaimer:
    actor_type: user
    description: Enables a disclaimer for ai generated content - managed by virtual agent team
  virtual_agent_show_floating_chatbot:
    actor_type: user
    description: Enables a floating chatbot on the chatbot page - managed by virtual agent team
  disability_compensation_email_veteran_on_polled_lighthouse_doc_failure:
    actor_type: user
    description: Sends document upload failure emails when polled doc uploaded to Lighthouse has failed to process at Lighthouse
  disability_compensation_lighthouse_document_service_provider:
    actor_type: user
    description: If enabled uses the lighthouse documents service
  disability_compensation_prevent_submission_job:
    actor_type: user
    description: If enabled, the submission form526 record will be created, but there will be submission job
  disability_compensation_use_api_provider_for_bdd_instructions:
    actor_type: user
    description: Provide a temporary killswitch for using the ApiProviderFactory to select an API for uploading BDD instructions
  disability_compensation_upload_bdd_instructions_to_lighthouse:
    actor_type: user
    description: If enabled uploads BDD instructions to Lighthouse Benefits Documents API instead of EVSS
  disability_compensation_0781v2_extras_redesign:
    actor_type: user
    description: If enabled, the 0781v2 overflow page will use the new design
    enable_in_development: true
  disability_compensation_use_api_provider_for_0781_uploads:
    actor_type: user
    description: Provide a temporary killswitch for using the ApiProviderFactory to select an API for uploading 0781/a forms
  disability_compensation_upload_0781_to_lighthouse:
    actor_type: user
    description: If enabled uploads 0781/a forms to Lighthouse Benefits Documents API instead of EVSS
  disability_compensation_use_api_provider_for_submit_veteran_upload:
    actor_type: user
    description: Provide a temporary killswitch for using the ApiProviderFactory to select an API for uploading Veteran Evidence
  disability_compensation_upload_veteran_evidence_to_lighthouse:
    actor_type: user
    description: If enabled uploads Veteran Evidence to Lighthouse Benefits Documents API instead of EVSS
  disablity_benefits_browser_monitoring_enabled:
    actor_type: user
    description: Datadog RUM monitoring for disability benefits applications
  virtual_agent_use_sts_authentication:
    actor_type: user
    description: Use STS authentication for the virtual agent chatbot application
  notification_center:
    actor_type: user
    description: Enable Notification Center
    enable_in_development: true
  nod_part3_update:
    actor_type: user
    description: NOD update to latest form, part III box 11
    enable_in_development: true
  nod_browser_monitoring_enabled:
    actor_type: user
    description: NOD Datadog RUM monitoring
  sc_new_form:
    actor_type: user
    description: Supplemental Claim new form updates
    enable_in_development: true
  hlr_browser_monitoring_enabled:
    actor_type: user
    description: HLR Datadog RUM monitoring
  sc_browser_monitoring_enabled:
    actor_type: user
    description: Supplemental Claim Datadog RUM monitoring
  terms_of_use:
    actor_type: user
    description: This determines whether a user is redirected to the Terms of Use page
    enable_in_development: true
  burial_browser_monitoring_enabled:
    actor_type: user
    description: Burial Datadog RUM monitoring
  burial_confirmation_page:
    actor_type: user
    description: Toggle showing the updated confirmation page
    enable_in_development: true
  burial_extras_redesign_enabled:
    actor_type: user
    description: Enable the new overflow design
    enable_in_development: true
  burial_form_enabled:
    actor_type: user
    description: Enable the burial form
  burial_error_email_notification:
    actor_type: cookie_id
    description: Toggle sending of the Action Needed email notification
  burial_received_email_notification:
    actor_type: cookie_id
    description: Toggle sending of the Received email notification
  burial_submitted_email_notification:
    actor_type: cookie_id
    description: Toggle sending of the Burial Submission in Progress email notification
  burial_persistent_attachment_error_email_notification:
    actor_type: cookie_id
    description: Toggle sending of the Persistent Attachment Error email notification
  pension_form_enabled:
    actor_type: user
    description: Enable the pension form
  pension_browser_monitoring_enabled:
    actor_type: user
    description: Pension Datadog RUM monitoring
  pension_multiple_page_response:
    actor_type: user
    description: Implement multiple page response pattern
    enable_in_development: true
  pension_form_profile_module_enabled:
    actor_type: user
    description: Use the module version of the FormProfile
  pension_kafka_event_bus_submission_enabled:
    actor_type: user
    description: Enable the EventBusSubmissionJob for Kafka
  pension_extras_redesign_enabled:
    actor_type: user
    description: Enable the new overflow design
    enable_in_development: true
  income_and_assets_form_enabled:
    actor_type: user
    description: Enable form 21P-0969 Update Income and Assets Evidence Form
  income_and_assets_browser_monitoring_enabled:
    actor_type: user
    description: Income and Assets Datadog RUM monitoring
  income_and_assets_content_updates:
    actor_type: user
    description: Implement plain language and content updates
  income_and_assets_error_email_notification:
    actor_type: cookie_id
    description: Toggle sending of the Action Needed email notification
  income_and_assets_received_email_notification:
    actor_type: cookie_id
    description: Toggle sending of the Received email notification
  income_and_assets_submitted_email_notification:
    actor_type: user
    description: Toggle sending of the Submission in Progress email notification
  income_and_assets_persistent_attachment_error_email_notification:
    actor_type: cookie_id
    description: Toggle sending of the Persistent Attachment Error email notification
  central_mail_benefits_intake_submission:
    actor_type: user
    description: Enable central mail claims submission uses Benefits Intake API
  ecc_benefits_intake_submission:
    actor_type: user
    description: Enable education and career counseling claim submissions to use Benefits Intake API
  sob_updated_design:
    actor_type: user
    description: >-
      Controls how the GI Bill State of Benefits (SOB) application is presented.
      When enabled: it use the new SOB application that works 24/7.
      When disabled: it will use the old SOB application that only works from 0600 to 2200 hrs
  travel_pay_power_switch:
    actor_type: user
    enable_in_development: true
    description: >-
      Main switch for the Travel Pay feature on VA.gov using the new BTSSS (travel pay) API.
      Enabled - Requests are handled as normal.
      Disabled - Requests are not handled. Server returns a 503 (Service Unavailable) until re-enabled.
  travel_pay_view_claim_details:
    actor_type: user
    enable_in_development: true
    description: >-
      A frontend-focused switch that toggles visibility of and access to the Travel Pay claim details page and entry point (features toggled together).
      Enabled - Entry point link and claim details page are viewable.
      Disabled - Entry point link and claim details page are not viewable.
  travel_pay_enable_complex_claims:
    actor_type: user
    enable_in_development: true
    description: >-
      A switch that toggles the availability of the expense and document submission features for travel pay claims. This feature flag can be retired when the feature is deployed to 100% of logged-in users in production for > 30 days.
      Enabled - Requests are handled as normal. Users can submit various types of expenses (mileage, lodging, meal, other) to their travel pay claims. Users can upload documents to their travel claims.
      Disabled - Requests are not handled. Server returns a 503 (Service Unavailable) until re-enabled.
  travel_pay_exclude_expense_placeholder_receipt:
    actor_type: user
    enable_in_development: false
    description: >-
      A switch for a workaround for the API's requirement of receipts with expenses.
      Enabled - Excludes the placeholder expenseReceipt object on Travel Pay expense create
      Disabled - Placeholder receipt is included
  travel_pay_submit_mileage_expense:
    actor_type: user
    enable_in_development: true
    description: >-
      A switch that toggles availability of the submit mileage expense feature.
      Enabled - Requests are handled as normal. Frontend features are available per toggle settings.
      Disabled - Requests are not handled. Server returns a 503 (Service Unavailable) until re-enabled. Frontend features are not available.
  travel_pay_claims_management:
    actor_type: user
    enable_in_development: true
    description: >-
      A switch that toggles new claims management functionality.
  travel_pay_claims_management_decision_reason:
    actor_type: user
    enable_in_development: true
    description: >-
      A switch that toggles the front-end display of decision reason parsed from the decision letter document on the claim details page.
      Enabled - The Travel Pay FE will show a decision reason section on the claims details page if it receives decision reason text from the API.
      Disabled - The Travel Pay FE will hide the decision reason section on the claims details page.
  travel_pay_claims_management_decision_reason_api:
    actor_type: user
    enable_in_development: true
    description: >-
      A switch that toggles the decision reason API functionality, including finding decision letter documents and extracting decision reasons from them.
      The intention behind this flag is to be able deploy the decision reason parsing functionality ahead of the front-end display (travel_pay_claims_management_decision_reason) to gather data logs and ensure a working state.
      Enabled - Decision letter documents are parsed and the decision reason is extracted.
      Disabled - Decision letter documents are not parsed for the decision reason.
  travel_pay_appt_add_v4_upgrade:
    actor_type: user
    enable_in_development: true
    description: >-
      A switch that toggles the use of the v4 Travel Pay API for /appointments/find-or-add.
      Enabled - The find_or_create method will use Travel Pay API v4.
      Disabled - The find_or_create method will use Travel Pay API v2.
  yellow_ribbon_automated_date_on_school_search:
    actor_type: user
    description: Enable the automated date displayed in the Find a Yellow Ribbon school search results
  accredited_representative_portal_pilot:
    actor_type: user
    description: Enable the Accredited Representative Portal for the pilot
    enable_in_development: true
  toggle_vye_address_direct_deposit_forms:
    actor_type: user
    description: Enable mailing address and direct deposit for VYE
  vye_login_widget:
    actor_type: user
    description: Enable Vye authentication widget
  toggle_vye_address_direct_deposit_forms_in_profile:
    actor_type: user
    description: Enable mailing address and direct deposit for VYE in profile page
  toggle_vye_application:
    actor_type: user
    description: Enable VYE
  military_benefit_estimates:
    actor_type: user
    description: swap order of the military details in GI search filters
  merge_1995_and_5490:
    actore_type: user
    description: Activating the combined 1995 and 5490 form
  mgib_verifications_maintenance:
    actor_type: user
    description: Used to show  maintenance alert for MGIB Verifications
  search_use_v2_gsa:
    actor_type: cookie_id
    description: Swaps the Search Service's for one with an updated api.gsa.gov address
    enable_in_development: true
  show_yellow_ribbon_table:
    actor_type: cookie_id
    description: Used to show yellow ribbon table in Comparison Tool
  banner_update_alternative_banners:
    actor_type: user
    description: Used to toggle the DB updating of alternative banners
  banner_use_alternative_banners:
    actor_type: user
    description: Used to toggle use of alternative banners.
  fsr_wizard:
    actor_type: user
    description: Used to toggle the FSR wizard
  gi_comparison_tool_show_ratings:
    actor_type: user
    description: Display Veteran student ratings in GI comparison Tool
  gi_comparison_tool_programs_toggle_flag:
    actor_type: user
    description: Used to show links to programs page in comparison tool
  gi_comparison_tool_lce_toggle_flag:
    actor_type: user
    description: Used to show lce page in comparison tool
  va_notify_in_progress_metadata:
    actor_type: user
    description: If enabled, emails and sms sent through VaNotify::Service will be stored as notifications.
  va_notify_notification_creation:
    actor_type: user
    description: If enabled, emails and sms sent through VaNotify::Service will be stored as notifications.
  va_notify_request_level_callbacks:
    actor_type: user
    description: If enabled, emails and sms sent through VaNotify::Service will authenticate request-level callback data
  is_DGIB_endpoint:
    actor_type: user
    description: used to call data from DGIB endpoints for MGIB VYE application
  lighthouse_veterans_health_debug_logging:
    actor_type: user
    description: Enable debug logging for Lighthouse Veterans Health API
    enable_in_development: false
  benefits_non_disability_ch31_v2:
    actor_type: user
    description: If enabled, use new form and api endpoint for Ch31 VR&E form
  is_updated_gi:
    actor_type: cookie_id
    description: If enabled, use updated gi design
  gi_ct_collab:
    actor_type: cookie_id
    description: If enabled, use VEBT/EDM team GI Comparison Tool homepage
  show_rudisill_1995:
    actor_type: user
    description: If enabled, show rudisill review in 22-1995
  enable_lighthouse:
    actor_type: user
    description: If enabled, user will connect to lighthouse api in sob instead of evss
  benefits_intake_submission_status_job:
    actor_type: user
    description: Batch process FormSubmissionAttempts using ::BenefitsIntake::SubmissionStatusJob
  kafka_producer:
    actor_type: cookie_id
    description: Enables the Kafka producer for the VA.gov platform
  show_about_yellow_ribbon_program:
    actor_type: user
    description: If enabled, show additional info about the yellow ribbon program
  meb_address_validation_api:
    actor_type: user
    description: If enabled, address will be validated against addres validation endpointå
    enable_in_development: false
  toe_address_validation_api:
    actor_type: user
    description: If enabled, address will be validated against addres validation endpoint
    enable_in_development: false
  dea_fry_address_validation_api:
    actor_type: user
    description: If enabled, address will be validated against addres validation endpoint
    enable_in_development: false
  accredited_representative_portal_sort_by:
    actor_type: user
    description: Enables sort by in POA Request Search page
  accredited_representative_portal_help:
    actor_type: user
    description: Enables Get Help link on navigation
  accredited_representative_portal_profile:
    actor_type: user
    description: Enables Profile link on navigation dropdown
  forms_10215_10216_release:
    actor_type: user
    description: If enabled, show links to new forms instead of download links on SCO page
  form_10282_sftp_upload:
    actor_type: user
    description: If enabled, run daily job to process 10282 form submissions and upload resulting data to SFTP
  disable_bdn_processing:
    actor_type: user
    description: If enabled, skip all BDN-related processing for VYE
  my_va_auth_exp_redesign_available_to_opt_in:
    actor_type: user
    description: When enabled, a user will see the option to switch to the redesigned experience of MyVA.
  my_va_auth_exp_redesign_enabled:
    actor_type: user
    description: When enabled, a user will see the redesigned experience of MyVA.
  vff_force_unique_file_name_date_property:
    actor_type: user
    description: Forces the unique_file_name method to use the date property in submission_archive.rb
  gi_ct_mapbox_mitigation:
    actor_type: user
    description: If enabled, hides search by location feature affected by MapBox loss
  accredited_representative_portal_form:
    actor_type: user
    description: Enables form with new options for rep
  my_va_display_all_lighthouse_benefits_intake_forms:
    actor_type: user
    description: When enabled, a user will see all submitted Lighthouse Benefits Intake forms in My VA for form status.
  va_online_scheduling_mental_health_history_filtering:
    actor_type: user
    enable_in_development: true
    description: When enabled, allows past visit filtering for Mental Health
  is_dgib_call_only:
    actor_type: user
    description: If enabled, the DGIB endpoint will only be called for MGIB VYE application
  show_vye_downtime_alert:
    actor_type: user
    description: If enabled, show the VYE downtime alert on the VYE application
  accredited_representative_portal_full_poa_redaction:
    actor_type: user
    description: Enables redaction for the Accredited Representative Portal POA requests
<<<<<<< HEAD
=======
  calculator_constants_versioning:
    actor_type:
    description: (gibct-data-service) If enabled, updates GIDS UI and includes calculator constants in GIDS version generation
  vre_eligibility_status_updates:
    actor_type: user
    description: If enabled, show VRE eligibility content and status updates
>>>>>>> b4216c04
  gi_feedback_tool_vet_tec_education_benefit:
    actor_type: user
    description: Includes the (VET TEC 2.0) option for selection under the Education Benefits question in the GI Bill® School Feedback Tool
  discover_your_benefits_browser_monitoring_enabled:
    actor_type: user
    description: Discover Your Benefits Datadog RUM monitoring
  accredited_representative_portal_homepage:
    actor_type: user
    description: Enables new homepage redesign for ARP
  accredited_representative_portal_dashboard_link:
    actor_type: user
    description: Enables new dashboard link on nav
  gi_comparison_tool_cautionary_info_update:
    actor_type: user
    description: Enables updated cautionary info student feedback ui for GI Comparison Tool
  va_online_scheduling_add_substance_use_disorder:
    actor_type: user
    description: Enables substance use disorder as care related to mental health appointments with new codes
    enable_in_development: true
  form10203_confirmation_email_with_silent_failure_processing:
    actor_type: user
    description: If enabled, confirmation email will be sent with silent failure processing
  form10297_confirmation_email_with_silent_failure_processing:
    actor_type: user
    description: If enabled, confirmation email will be sent with silent failure processing
  unique_user_metrics_logging:
    # System level feature flag
    actor_type:
    description: Enables unique user metrics logging for MHV Portal analytics. When disabled, no events will be recorded to database or sent to StatsD.
    enable_in_development: true
  form_8794_release:
    actor_type: user
    description: If enabled, show link to digitized form instead of PDF download on SCO page
  form_1919_release:
    actor_type: user
    description: If enabled, show link to digitized form instead of PDF download on SCO page
  auth_exp_email_verification_enabled:
    actor_type: user
    description: If enabled, a user will be required to verify their contact email address<|MERGE_RESOLUTION|>--- conflicted
+++ resolved
@@ -2560,15 +2560,6 @@
   accredited_representative_portal_full_poa_redaction:
     actor_type: user
     description: Enables redaction for the Accredited Representative Portal POA requests
-<<<<<<< HEAD
-=======
-  calculator_constants_versioning:
-    actor_type:
-    description: (gibct-data-service) If enabled, updates GIDS UI and includes calculator constants in GIDS version generation
-  vre_eligibility_status_updates:
-    actor_type: user
-    description: If enabled, show VRE eligibility content and status updates
->>>>>>> b4216c04
   gi_feedback_tool_vet_tec_education_benefit:
     actor_type: user
     description: Includes the (VET TEC 2.0) option for selection under the Education Benefits question in the GI Bill® School Feedback Tool
